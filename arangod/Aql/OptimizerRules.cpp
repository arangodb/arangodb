////////////////////////////////////////////////////////////////////////////////
/// DISCLAIMER
///
/// Copyright 2014-2016 ArangoDB GmbH, Cologne, Germany
/// Copyright 2004-2014 triAGENS GmbH, Cologne, Germany
///
/// Licensed under the Apache License, Version 2.0 (the "License");
/// you may not use this file except in compliance with the License.
/// You may obtain a copy of the License at
///
///     http://www.apache.org/licenses/LICENSE-2.0
///
/// Unless required by applicable law or agreed to in writing, software
/// distributed under the License is distributed on an "AS IS" BASIS,
/// WITHOUT WARRANTIES OR CONDITIONS OF ANY KIND, either express or implied.
/// See the License for the specific language governing permissions and
/// limitations under the License.
///
/// Copyright holder is ArangoDB GmbH, Cologne, Germany
///
/// @author Max Neunhoeffer
/// @author Jan Steemann
////////////////////////////////////////////////////////////////////////////////

#include "OptimizerRules.h"

#include "ApplicationFeatures/ApplicationServer.h"
#include "Aql/Aggregator.h"
#include "Aql/AstHelper.h"
#include "Aql/ClusterNodes.h"
#include "Aql/CollectNode.h"
#include "Aql/CollectOptions.h"
#include "Aql/Collection.h"
#include "Aql/ConditionFinder.h"
#include "Aql/DocumentProducingNode.h"
#include "Aql/ExecutionEngine.h"
#include "Aql/ExecutionNode.h"
#include "Aql/ExecutionPlan.h"
#include "Aql/Expression.h"
#include "Aql/Function.h"
#include "Aql/IResearchViewNode.h"
#include "Aql/IndexNode.h"
#include "Aql/KShortestPathsNode.h"
#include "Aql/ModificationNodes.h"
#include "Aql/Optimizer.h"
#include "Aql/Query.h"
#include "Aql/ShortestPathNode.h"
#include "Aql/SortCondition.h"
#include "Aql/SortNode.h"
#include "Aql/SubqueryEndExecutionNode.h"
#include "Aql/SubqueryStartExecutionNode.h"
#include "Aql/TraversalConditionFinder.h"
#include "Aql/TraversalNode.h"
#include "Aql/Variable.h"
#include "Aql/types.h"
#include "Basics/AttributeNameParser.h"
#include "Basics/NumberUtils.h"
#include "Basics/StaticStrings.h"
#include "Basics/StringBuffer.h"
#include "Cluster/ClusterFeature.h"
#include "Cluster/ClusterInfo.h"
#include "Containers/HashSet.h"
#include "Containers/SmallVector.h"
#include "Geo/GeoParams.h"
#include "Graph/TraverserOptions.h"
#include "Indexes/Index.h"
#include "StorageEngine/EngineSelectorFeature.h"
#include "StorageEngine/StorageEngine.h"
#include "Transaction/Methods.h"
#include "Utils/CollectionNameResolver.h"
#include "VocBase/Methods/Collections.h"

#include <tuple>

namespace {

bool accessesCollectionVariable(
    arangodb::aql::ExecutionPlan const* plan, arangodb::aql::ExecutionNode const* node,
    ::arangodb::containers::HashSet<arangodb::aql::Variable const*>& vars) {
  using EN = arangodb::aql::ExecutionNode;

  if (node->getType() == EN::CALCULATION) {
    auto nn = EN::castTo<arangodb::aql::CalculationNode const*>(node);
    vars.clear();
    arangodb::aql::Ast::getReferencedVariables(nn->expression()->node(), vars);
  } else if (node->getType() == EN::SUBQUERY) {
    auto nn = EN::castTo<arangodb::aql::SubqueryNode const*>(node);
    vars.clear();
    nn->getVariablesUsedHere(vars);
  }

  for (auto const& it : vars) {
    auto setter = plan->getVarSetBy(it->id);
    if (setter == nullptr) {
      continue;
    }
    if (setter->getType() == EN::INDEX || setter->getType() == EN::ENUMERATE_COLLECTION ||
        setter->getType() == EN::ENUMERATE_IRESEARCH_VIEW ||
        setter->getType() == EN::SUBQUERY || setter->getType() == EN::TRAVERSAL ||
        setter->getType() == EN::K_SHORTEST_PATHS || setter->getType() == EN::SHORTEST_PATH) {
      return true;
    }
  }

  return false;
}

std::string getSingleShardId(arangodb::aql::ExecutionPlan const* plan,
                             arangodb::aql::ExecutionNode const* node,
                             arangodb::aql::Collection const* collection,
                             arangodb::aql::Variable const* collectionVariable = nullptr);

arangodb::aql::Collection const* getCollection(arangodb::aql::ExecutionNode const* node) {
  using EN = arangodb::aql::ExecutionNode;
  using arangodb::aql::ExecutionNode;

  switch (node->getType()) {
    case EN::ENUMERATE_COLLECTION:
      return ExecutionNode::castTo<arangodb::aql::EnumerateCollectionNode const*>(node)
          ->collection();
    case EN::INDEX:
      return ExecutionNode::castTo<arangodb::aql::IndexNode const*>(node)->collection();
    case EN::TRAVERSAL:
    case EN::K_SHORTEST_PATHS:
    case EN::SHORTEST_PATH:
      return ExecutionNode::castTo<arangodb::aql::GraphNode const*>(node)->collection();

    default:
      // note: modification nodes are not covered here yet
      THROW_ARANGO_EXCEPTION_MESSAGE(TRI_ERROR_INTERNAL,
                                     "node type does not have a collection");
  }
}

arangodb::aql::Variable const* getOutVariable(arangodb::aql::ExecutionNode const* node) {
  using EN = arangodb::aql::ExecutionNode;
  using arangodb::aql::ExecutionNode;

  switch (node->getType()) {
    case EN::CALCULATION:
      return ExecutionNode::castTo<arangodb::aql::CalculationNode const*>(node)->outVariable();
    default: {
      auto const* n = dynamic_cast<arangodb::aql::DocumentProducingNode const*>(node);
      if (n != nullptr) {
        return n->outVariable();
      }
      // note: modification nodes are not covered here yet
      THROW_ARANGO_EXCEPTION_MESSAGE(TRI_ERROR_INTERNAL,
                                     "node type does not have an out variable");
    }
  }
}

void replaceGatherNodeVariables(
    arangodb::aql::ExecutionPlan* plan, arangodb::aql::GatherNode* gatherNode,
    std::unordered_map<arangodb::aql::Variable const*, arangodb::aql::Variable const*> const& replacements) {
  using EN = arangodb::aql::ExecutionNode;

  std::string cmp;
  arangodb::basics::StringBuffer buffer(128, false);

  // look for all sort elements in the GatherNode and replace them
  // if they match what we have changed
  arangodb::aql::SortElementVector& elements = gatherNode->elements();
  for (auto& it : elements) {
    // replace variables
    auto it2 = replacements.find(it.var);

    if (it2 != replacements.end()) {
      // match with our replacement table
      it.var = (*it2).second;
      it.attributePath.clear();
    } else {
      // no match. now check all our replacements and compare how
      // their sources are actually calculated (e.g. #2 may mean
      // "foo.bar")
      cmp = it.toString();
      for (auto const& it3 : replacements) {
        auto setter = plan->getVarSetBy(it3.first->id);
        if (setter == nullptr || setter->getType() != EN::CALCULATION) {
          continue;
        }
        auto* expr =
            arangodb::aql::ExecutionNode::castTo<arangodb::aql::CalculationNode const*>(setter)
                ->expression();
        if (expr == nullptr) {
          continue;
        }
        try {
          // stringifying an expression may fail with "too long" error
          buffer.clear();
          expr->stringify(&buffer);
          if (cmp.size() == buffer.size() &&
              cmp.compare(0, cmp.size(), buffer.c_str(), buffer.size()) == 0) {
            // finally a match!
            it.var = it3.second;
            it.attributePath.clear();
            break;
          }
        } catch (...) {
        }
      }
    }
  }
}

void restrictToShard(arangodb::aql::ExecutionNode* node, std::string shardId) {
  auto* n = dynamic_cast<arangodb::aql::CollectionAccessingNode*>(node);
  if (n != nullptr) {
    return n->restrictToShard(shardId);
  }
  // note: modification nodes are not covered here yet
  THROW_ARANGO_EXCEPTION_MESSAGE(
      TRI_ERROR_INTERNAL, "node type cannot be restricted to a single shard");
}

struct PairHash {
  template <class T1, class T2>
  size_t operator()(std::pair<T1, T2> const& pair) const noexcept {
    size_t first = std::hash<T1>()(pair.first);
    size_t second = std::hash<T2>()(pair.second);

    return first ^ second;
  }
};

/// WalkerWorker to track collection variable dependencies
class CollectionVariableTracker final
    : public arangodb::aql::WalkerWorker<arangodb::aql::ExecutionNode> {
  using DependencyPair =
      std::pair<arangodb::aql::Variable const*, arangodb::aql::Collection const*>;
  using DependencySet = std::unordered_set<DependencyPair, ::PairHash>;
  using VariableSet = ::arangodb::containers::HashSet<arangodb::aql::Variable const*>;
  bool _stop;
  std::unordered_map<arangodb::aql::Variable const*, DependencySet> _dependencies;
  std::unordered_map<arangodb::aql::Collection const*, VariableSet> _collectionVariables;

 private:
  template <class NodeType>
  void processSetter(arangodb::aql::ExecutionNode const* en,
                     arangodb::aql::Variable const* outVariable) {
    auto node = arangodb::aql::ExecutionNode::castTo<NodeType const*>(en);
    try {
      ::arangodb::containers::HashSet<arangodb::aql::Variable const*> inputVariables;
      node->getVariablesUsedHere(inputVariables);
      for (auto var : inputVariables) {
        for (auto dep : _dependencies[var]) {
          _dependencies[outVariable].emplace(dep);
        }
      }
    } catch (...) {
      _stop = true;  // won't be able to recover correctly
    }
  }

  template <class NodeType>
  void processModificationNode(arangodb::aql::ExecutionNode const* en) {
    auto node = arangodb::aql::ExecutionNode::castTo<NodeType const*>(en);
    auto collection = node->collection();
    std::vector<arangodb::aql::Variable const*> outVariables{node->getOutVariableOld(),
                                                             node->getOutVariableNew()};
    for (auto outVariable : outVariables) {
      if (nullptr != outVariable) {
        processSetter<NodeType>(node, outVariable);
        _collectionVariables[collection].emplace(outVariable);
      }
    }
  }

 public:
  explicit CollectionVariableTracker() : _stop{false} {}

  bool isSafeForOptimization() const { return !_stop; }

  DependencySet const& getDependencies(arangodb::aql::Variable const* var) {
    return _dependencies[var];
  }

  VariableSet const& getCollectionVariables(arangodb::aql::Collection const* collection) {
    return _collectionVariables[collection];
  }

  void after(arangodb::aql::ExecutionNode* en) override final {
    using EN = arangodb::aql::ExecutionNode;
    using arangodb::aql::ExecutionNode;

    switch (en->getType()) {
      case EN::CALCULATION: {
        auto outVariable = ::getOutVariable(en);
        processSetter<arangodb::aql::CalculationNode>(en, outVariable);
        break;
      }

      case EN::INDEX:
      case EN::ENUMERATE_COLLECTION: {
        auto collection = ::getCollection(en);
        auto variable = ::getOutVariable(en);

        // originates the collection variable, direct dependence
        try {
          _dependencies[variable].emplace(variable, collection);
          _collectionVariables[collection].emplace(variable);
        } catch (...) {
          _stop = true;  // we won't be able to figure it out
        }
        break;
      }

      case EN::UPDATE: {
        processModificationNode<arangodb::aql::UpdateNode>(en);
        break;
      }

      case EN::UPSERT: {
        processModificationNode<arangodb::aql::UpsertNode>(en);
        break;
      }

      case EN::INSERT: {
        processModificationNode<arangodb::aql::InsertNode>(en);
        break;
      }

      case EN::REMOVE: {
        processModificationNode<arangodb::aql::RemoveNode>(en);
        break;
      }

      case EN::REPLACE: {
        processModificationNode<arangodb::aql::ReplaceNode>(en);
        break;
      }

      default: {
        // we don't support other node types yet
        break;
      }
    }
  }
};

/// WalkerWorker for restrictToSingleShard
class RestrictToSingleShardChecker final
    : public arangodb::aql::WalkerWorker<arangodb::aql::ExecutionNode> {
  arangodb::aql::ExecutionPlan* _plan;
  CollectionVariableTracker& _tracker;
  std::unordered_map<arangodb::aql::Variable const*, std::unordered_set<std::string>> _shardsUsed;
  std::unordered_map<arangodb::aql::Variable const*, std::unordered_set<std::string>> _shardsCleared;
  bool _stop;
  std::map<arangodb::aql::Collection const*, bool> _unsafe;

 public:
  explicit RestrictToSingleShardChecker(arangodb::aql::ExecutionPlan* plan,
                                        CollectionVariableTracker& tracker)
      : _plan{plan}, _tracker{tracker}, _stop{false} {}

  bool isSafeForOptimization() const {
    // we have found something in the execution plan that will
    // render the optimization unsafe
    return (!_stop && !_plan->getAst()->functionsMayAccessDocuments());
  }

  std::string getShard(arangodb::aql::Variable const* variable) const {
    auto const& it = _shardsCleared.find(variable);
    if (it == _shardsCleared.end()) {
      return "";
    }

    auto set = it->second;
    if (set.size() != 1 || *set.begin() == "all") {
      return "";
    }

    return *set.begin();
  }

  bool isSafeForOptimization(arangodb::aql::Collection const* collection) const {
    auto it = _unsafe.find(collection);
    if (it == _unsafe.end()) {
      return true;
    }
    return !it->second;
  }

  bool isSafeForOptimization(arangodb::aql::Variable const* variable) const {
    auto it = _shardsCleared.find(variable);
    if (it == _shardsCleared.end()) {
      return false;
    }

    if ((*it).second.size() != 1) {
      // more than one shard
      return false;
    }

    // check for "all" marker
    auto it2 = (*it).second.find("all");
    if (it2 != (*it).second.end()) {
      // "all" included
      return false;
    }

    // all good -> safe to optimize
    return true;
  }

  bool enterSubquery(arangodb::aql::ExecutionNode*, arangodb::aql::ExecutionNode*) override final {
    return true;
  }

  bool before(arangodb::aql::ExecutionNode* en) override final {
    using EN = arangodb::aql::ExecutionNode;
    using arangodb::aql::ExecutionNode;

    switch (en->getType()) {
      case EN::TRAVERSAL:
      case EN::K_SHORTEST_PATHS:
      case EN::SHORTEST_PATH: {
        _stop = true;
        return true;  // abort enumerating, we are done already!
      }

      case EN::FILTER: {
        auto node = ExecutionNode::castTo<arangodb::aql::FilterNode const*>(en);
        arangodb::aql::Variable const* inputVariable = node->inVariable();
        handleInputVariable(en, inputVariable);
        break;
      }

      case EN::ENUMERATE_COLLECTION: {
        handleSourceNode(en);
        break;
      }

      case EN::INDEX: {
        handleIndexNode(en);
        handleSourceNode(en);
        break;
      }

      case EN::INSERT:
      case EN::REPLACE:
      case EN::UPDATE:
      case EN::REMOVE: {
        auto node = ExecutionNode::castTo<arangodb::aql::ModificationNode const*>(en);
        // make sure we don't restrict this collection via a lower filter
        _shardsUsed.clear();
        std::string shardId = ::getSingleShardId(_plan, en, node->collection());
        if (shardId.empty()) {
          // mark the collection unsafe to restrict
          _unsafe[node->collection()] = true;
        }
        // no need to track the shardId, we'll find it again later
        break;
      }

      default: {
        // we don't care about other execution node types here
        break;
      }
    }

    return false;  // go on
  }

 private:
  void handleInputVariable(arangodb::aql::ExecutionNode const* en,
                           arangodb::aql::Variable const* inputVariable) {
    auto dependencies = _tracker.getDependencies(inputVariable);
    for (auto dep : dependencies) {
      auto variable = dep.first;
      auto collection = dep.second;
      auto shardId = ::getSingleShardId(_plan, en, collection, variable);
      if (shardId.empty()) {
        if (_shardsUsed[variable].empty()) {
          _shardsUsed[variable].emplace("all");
        }
      } else {
        if (1 == _shardsUsed[variable].size() && "all" == *_shardsUsed[variable].begin()) {
          _shardsUsed[variable].clear();
        }
        _shardsUsed[variable].emplace(shardId);
      }
    }
  }

  void handleIndexNode(arangodb::aql::ExecutionNode const* en) {
    auto collection = ::getCollection(en);
    auto variable = ::getOutVariable(en);
    auto shardId = ::getSingleShardId(_plan, en, collection, variable);
    if (shardId.empty()) {
      if (_shardsUsed[variable].empty()) {
        _shardsUsed[variable].emplace("all");
      }
    } else {
      if (1 == _shardsUsed[variable].size() && "all" == *_shardsUsed[variable].begin()) {
        _shardsUsed[variable].clear();
      }
      _shardsUsed[variable].emplace(shardId);
    }
  }

  void handleSourceNode(arangodb::aql::ExecutionNode const* en) {
    auto variable = ::getOutVariable(en);
    // now move all shards for this variable to the cleared list
    _shardsCleared[variable] = std::move(_shardsUsed[variable]);
  }
};

void findShardKeyInComparison(arangodb::aql::AstNode const* root,
                              arangodb::aql::Variable const* inputVariable,
                              std::unordered_set<std::string>& toFind,
                              arangodb::velocypack::Builder& builder) {
  using arangodb::aql::AstNode;
  using arangodb::aql::Variable;
  TRI_ASSERT(root->type == arangodb::aql::AstNodeType::NODE_TYPE_OPERATOR_BINARY_EQ);

  AstNode const* value = nullptr;
  std::pair<Variable const*, std::vector<arangodb::basics::AttributeName>> pair;

  auto lhs = root->getMember(0);
  auto rhs = root->getMember(1);
  std::string result;

  if (lhs->isAttributeAccessForVariable(pair, false) &&
      pair.first == inputVariable && rhs->isConstant()) {
    TRI_AttributeNamesToString(pair.second, result, true);
    value = rhs;
  } else if (rhs->isAttributeAccessForVariable(pair, false) &&
             pair.first == inputVariable && lhs->isConstant()) {
    TRI_AttributeNamesToString(pair.second, result, true);
    value = lhs;
  }

  if (value != nullptr) {
    TRI_ASSERT(!result.empty());
    auto it = toFind.find(result);

    if (it != toFind.end()) {
      builder.add(VPackValue(result));
      value->toVelocyPackValue(builder);

      toFind.erase(it);
    }
  }
}

void findShardKeysInExpression(arangodb::aql::AstNode const* root,
                               arangodb::aql::Variable const* inputVariable,
                               std::unordered_set<std::string>& toFind,
                               arangodb::velocypack::Builder& builder) {
  if (root == nullptr) {
    return;
  }

  switch (root->type) {
    case arangodb::aql::AstNodeType::NODE_TYPE_OPERATOR_NARY_OR: {
      if (root->numMembers() != 1) {
        return;
      }
      root = root->getMember(0);
      if (root == nullptr || root->type != arangodb::aql::AstNodeType::NODE_TYPE_OPERATOR_NARY_AND) {
        return;
      }
    }  // falls through
    case arangodb::aql::AstNodeType::NODE_TYPE_OPERATOR_BINARY_AND:
    case arangodb::aql::AstNodeType::NODE_TYPE_OPERATOR_NARY_AND: {
      for (size_t i = 0; i < root->numMembers(); ++i) {
        if (root->getMember(i) != nullptr &&
            root->getMember(i)->type == arangodb::aql::AstNodeType::NODE_TYPE_OPERATOR_BINARY_EQ) {
          findShardKeyInComparison(root->getMember(i), inputVariable, toFind, builder);
        }
      }
      break;
    }
    case arangodb::aql::AstNodeType::NODE_TYPE_OPERATOR_BINARY_EQ: {
      findShardKeyInComparison(root, inputVariable, toFind, builder);
      break;
    }
    default:
      break;
  }
}

// static node types used by some optimizer rules
// having them statically available avoids having to build the vectors over
// and over for each AQL query
std::vector<arangodb::aql::ExecutionNode::NodeType> const removeUnnecessaryCalculationsNodeTypes{
    arangodb::aql::ExecutionNode::CALCULATION, arangodb::aql::ExecutionNode::SUBQUERY};
std::vector<arangodb::aql::ExecutionNode::NodeType> const interchangeAdjacentEnumerationsNodeTypes{
    arangodb::aql::ExecutionNode::ENUMERATE_COLLECTION,
    arangodb::aql::ExecutionNode::ENUMERATE_LIST};
std::vector<arangodb::aql::ExecutionNode::NodeType> const scatterInClusterNodeTypes{
    arangodb::aql::ExecutionNode::ENUMERATE_COLLECTION,
    arangodb::aql::ExecutionNode::INDEX,
    arangodb::aql::ExecutionNode::INSERT,
    arangodb::aql::ExecutionNode::UPDATE,
    arangodb::aql::ExecutionNode::REPLACE,
    arangodb::aql::ExecutionNode::REMOVE,
    arangodb::aql::ExecutionNode::UPSERT};
std::vector<arangodb::aql::ExecutionNode::NodeType> const removeDataModificationOutVariablesNodeTypes{
    arangodb::aql::ExecutionNode::REMOVE, arangodb::aql::ExecutionNode::INSERT,
    arangodb::aql::ExecutionNode::UPDATE, arangodb::aql::ExecutionNode::REPLACE,
    arangodb::aql::ExecutionNode::UPSERT};
std::vector<arangodb::aql::ExecutionNode::NodeType> const patchUpdateStatementsNodeTypes{
    arangodb::aql::ExecutionNode::UPDATE, arangodb::aql::ExecutionNode::REPLACE};
std::vector<arangodb::aql::ExecutionNode::NodeType> const patchUpdateRemoveStatementsNodeTypes{
    arangodb::aql::ExecutionNode::UPDATE, arangodb::aql::ExecutionNode::REPLACE,
    arangodb::aql::ExecutionNode::REMOVE};
std::vector<arangodb::aql::ExecutionNode::NodeType> const moveFilterIntoEnumerateTypes{
    arangodb::aql::ExecutionNode::ENUMERATE_COLLECTION, arangodb::aql::ExecutionNode::INDEX};
std::vector<arangodb::aql::ExecutionNode::NodeType> const undistributeNodeTypes{
    arangodb::aql::ExecutionNode::UPDATE, arangodb::aql::ExecutionNode::REPLACE,
    arangodb::aql::ExecutionNode::REMOVE};

/// @brief find the single shard id for the node to restrict an operation to
/// this will check the conditions of an IndexNode or a data-modification node
/// (excluding UPSERT) and check if all shard keys are used in it. If all
/// shard keys are present and their values are fixed (constants), this
/// function will try to figure out the target shard. If the operation cannot
/// be restricted to a single shard, this function will return an empty string
std::string getSingleShardId(arangodb::aql::ExecutionPlan const* plan,
                             arangodb::aql::ExecutionNode const* node,
                             arangodb::aql::Collection const* collection,
                             arangodb::aql::Variable const* collectionVariable) {
  using EN = arangodb::aql::ExecutionNode;
  using arangodb::aql::ExecutionNode;

  if (collection->isSmart() && collection->getCollection()->type() == TRI_COL_TYPE_EDGE) {
    // no support for smart edge collections
    return std::string();
  }

  TRI_ASSERT(node->getType() == EN::INDEX || node->getType() == EN::FILTER ||
             node->getType() == EN::INSERT || node->getType() == EN::UPDATE ||
             node->getType() == EN::REPLACE || node->getType() == EN::REMOVE);

  arangodb::aql::Variable const* inputVariable = nullptr;
  if (node->getType() == EN::INDEX) {
    inputVariable =
        ExecutionNode::castTo<arangodb::aql::IndexNode const*>(node)->outVariable();
  } else if (node->getType() == EN::FILTER) {
    inputVariable =
        ExecutionNode::castTo<arangodb::aql::FilterNode const*>(node)->inVariable();
  } else if (node->getType() == EN::INSERT) {
    inputVariable =
        ExecutionNode::castTo<arangodb::aql::InsertNode const*>(node)->inVariable();
  } else if (node->getType() == EN::REMOVE) {
    inputVariable =
        ExecutionNode::castTo<arangodb::aql::RemoveNode const*>(node)->inVariable();
  } else if (node->getType() == EN::REPLACE || node->getType() == EN::UPDATE) {
    auto updateReplaceNode =
        ExecutionNode::castTo<arangodb::aql::UpdateReplaceNode const*>(node);
    if (updateReplaceNode->inKeyVariable() != nullptr) {
      inputVariable = updateReplaceNode->inKeyVariable();
    } else {
      inputVariable = updateReplaceNode->inDocVariable();
    }
  } else {
    THROW_ARANGO_EXCEPTION_MESSAGE(TRI_ERROR_INTERNAL, "logic error");
  }

  TRI_ASSERT(inputVariable != nullptr);

  // check if we can easily find out the setter of the input variable
  // (and if we can find it, check if the data is constant so we can look
  // up the shard key attribute values)
  auto setter = plan->getVarSetBy(inputVariable->id);

  if (setter == nullptr) {
    // oops!
    TRI_ASSERT(false);
    return std::string();
  }

  // note for which shard keys we need to look for
  auto shardKeys = collection->shardKeys(true);
  std::unordered_set<std::string> toFind;
  for (auto const& it : shardKeys) {
    if (it.find('.') != std::string::npos) {
      // shard key containing a "." (sub-attribute). this is not yet supported
      return std::string();
    }
    toFind.emplace(it);
  }

  VPackBuilder builder;
  builder.openObject();

  if (setter->getType() == EN::CALCULATION) {
    arangodb::aql::CalculationNode const* c =
        ExecutionNode::castTo<arangodb::aql::CalculationNode const*>(setter);
    auto ex = c->expression();

    if (ex == nullptr) {
      return std::string();
    }

    auto n = ex->node();
    if (n == nullptr) {
      return std::string();
    }

    if (n->isStringValue()) {
      if (!n->isConstant() || toFind.size() != 1 ||
          toFind.find(arangodb::StaticStrings::KeyString) == toFind.end()) {
        return std::string();
      }

      // the lookup value is a string, and the only shard key is _key: so we
      // can use it
      builder.add(VPackValue(arangodb::StaticStrings::KeyString));
      n->toVelocyPackValue(builder);
      toFind.clear();
    } else if (n->isObject()) {
      // go through the input object attribute by attribute
      // and look for our shard keys
      for (size_t i = 0; i < n->numMembers(); ++i) {
        auto sub = n->getMember(i);

        if (sub->type != arangodb::aql::AstNodeType::NODE_TYPE_OBJECT_ELEMENT) {
          continue;
        }

        auto it = toFind.find(sub->getString());

        if (it != toFind.end()) {
          // we found one of the shard keys!
          auto v = sub->getMember(0);
          if (v->isConstant()) {
            // if the attribute value is a constant, we copy it into our
            // builder
            builder.add(VPackValue(sub->getString()));
            v->toVelocyPackValue(builder);
            // remove the attribute from our to-do list
            toFind.erase(it);
          }
        }
      }
    } else {
      if (nullptr != collectionVariable) {
        ::findShardKeysInExpression(n, collectionVariable, toFind, builder);
      } else {
        ::findShardKeysInExpression(n, inputVariable, toFind, builder);
      }
    }
  } else if (setter->getType() == ExecutionNode::INDEX && setter == node) {
    auto const* c = ExecutionNode::castTo<arangodb::aql::IndexNode const*>(setter);

    if (c->getIndexes().size() != 1) {
      // we can only handle a single index here
      return std::string();
    }
    auto const* condition = c->condition();

    if (condition == nullptr) {
      return std::string();
    }

    arangodb::aql::AstNode const* root = condition->root();
    ::findShardKeysInExpression(root, inputVariable, toFind, builder);
  }

  builder.close();

  if (!toFind.empty()) {
    return std::string();
  }

  // all shard keys found!!

  // find the responsible shard for the data
  std::string shardId;

  int res = collection->getCollection()->getResponsibleShard(builder.slice(), true, shardId);

  if (res != TRI_ERROR_NO_ERROR) {
    // some error occurred. better do not use the
    // single shard optimization here
    return std::string();
  }

  // we will only need a single shard!
  return shardId;
}

bool shouldApplyHeapOptimization(arangodb::aql::SortNode& sortNode,
                                 arangodb::aql::LimitNode& limitNode) {
  auto const* loop = sortNode.getLoop();
  if (loop && arangodb::aql::ExecutionNode::ENUMERATE_IRESEARCH_VIEW == loop->getType()) {
    // since currently view node doesn't provide any
    // useful estimation, we apply heap optimization
    // unconditionally
    return true;
  }

  size_t input = sortNode.getCost().estimatedNrItems;
  size_t output = limitNode.limit() + limitNode.offset();

  // first check an easy case
  if (input < 100) {  // TODO fine-tune this cut-off
    // no reason to complicate things for such a small input
    return false;
  }

  // now check something a little more sophisticated, comparing best estimate of
  // cost of heap sort to cost of regular sort (ignoring some variables)
  double N = static_cast<double>(input);
  double M = static_cast<double>(output);
  double lgN = std::log2(N);
  double lgM = std::log2(M);

  // the 0.25 here comes from some experiments, may need to be tweaked;
  // should kick in if output is roughly at most 3/4 of input
  return (0.25 * N * lgM + M * lgM) < (N * lgN);
}

}  // namespace

using namespace arangodb;
using namespace arangodb::aql;
using EN = arangodb::aql::ExecutionNode;

namespace arangodb {
namespace aql {

// TODO cleanup this f-ing aql::Collection(s) mess
Collection* addCollectionToQuery(Query* query, std::string const& cname, bool assert) {
  aql::Collection* coll = nullptr;

  if (!cname.empty()) {
    coll = query->addCollection(cname, AccessMode::Type::READ);

    if (!ServerState::instance()->isCoordinator()) {
      TRI_ASSERT(coll != nullptr);
      auto cptr = query->trx()->vocbase().lookupCollection(cname);

      coll->setCollection(cptr);
      query->trx()->addCollectionAtRuntime(cname, AccessMode::Type::READ);
    }
  }

  if (assert) {
    TRI_ASSERT(coll != nullptr);
  }

  return coll;
}

}  // namespace aql
}  // namespace arangodb

/// @brief adds a SORT operation for IN right-hand side operands
void arangodb::aql::sortInValuesRule(Optimizer* opt, std::unique_ptr<ExecutionPlan> plan,
                                     OptimizerRule const& rule) {
  ::arangodb::containers::SmallVector<ExecutionNode*>::allocator_type::arena_type a;
  ::arangodb::containers::SmallVector<ExecutionNode*> nodes{a};
  plan->findNodesOfType(nodes, EN::FILTER, true);

  bool modified = false;

  for (auto const& n : nodes) {
    // now check who introduced our variable
    auto variable = ExecutionNode::castTo<FilterNode const*>(n)->inVariable();
    auto setter = plan->getVarSetBy(variable->id);

    if (setter == nullptr || setter->getType() != EN::CALCULATION) {
      // filter variable was not introduced by a calculation.
      continue;
    }

    // filter variable was introduced a CalculationNode. now check the
    // expression
    auto s = ExecutionNode::castTo<CalculationNode*>(setter);
    auto filterExpression = s->expression();
    auto* inNode = filterExpression->nodeForModification();

    TRI_ASSERT(inNode != nullptr);

    // check the filter condition
    if ((inNode->type != NODE_TYPE_OPERATOR_BINARY_IN && inNode->type != NODE_TYPE_OPERATOR_BINARY_NIN) ||
        !inNode->isDeterministic()) {
      // we better not tamper with this filter
      continue;
    }

    auto rhs = inNode->getMember(1);

    if (rhs->type != NODE_TYPE_REFERENCE && rhs->type != NODE_TYPE_ARRAY) {
      continue;
    }

    auto loop = n->getLoop();

    if (loop == nullptr) {
      // FILTER is not used inside a loop. so it will be used at most once
      // not need to sort the IN values then
      continue;
    }

    if (rhs->type == NODE_TYPE_ARRAY) {
      if (rhs->numMembers() < AstNode::SortNumberThreshold || rhs->isSorted()) {
        // number of values is below threshold or array is already sorted
        continue;
      }

      auto ast = plan->getAst();
      auto args = ast->createNodeArray();
      args->addMember(rhs);
      auto sorted =
          ast->createNodeFunctionCall(TRI_CHAR_LENGTH_PAIR("SORTED_UNIQUE"), args);
      inNode->changeMember(1, sorted);
      modified = true;
      continue;
    }

    variable = static_cast<Variable const*>(rhs->getData());
    setter = plan->getVarSetBy(variable->id);

    if (setter == nullptr ||
        (setter->getType() != EN::CALCULATION && setter->getType() != EN::SUBQUERY)) {
      // variable itself was not introduced by a calculation.
      continue;
    }

    if (loop == setter->getLoop()) {
      // the FILTER and its value calculation are contained in the same loop
      // this means the FILTER will be executed as many times as its value
      // calculation. sorting the IN values will not provide a benefit here
      continue;
    }

    auto ast = plan->getAst();
    AstNode const* originalArg = nullptr;

    if (setter->getType() == EN::CALCULATION) {
      AstNode const* originalNode =
          ExecutionNode::castTo<CalculationNode*>(setter)->expression()->node();
      TRI_ASSERT(originalNode != nullptr);

      AstNode const* testNode = originalNode;

      if (originalNode->type == NODE_TYPE_FCALL &&
          static_cast<Function const*>(originalNode->getData())->hasFlag(Function::Flags::NoEval)) {
        // bypass NOOPT(...) for testing
        TRI_ASSERT(originalNode->numMembers() == 1);
        auto args = originalNode->getMember(0);

        if (args->numMembers() > 0) {
          testNode = args->getMember(0);
        }
      }

      if (testNode->type == NODE_TYPE_VALUE || testNode->type == NODE_TYPE_OBJECT) {
        // not really usable...
        continue;
      }

      if (testNode->type == NODE_TYPE_ARRAY &&
          testNode->numMembers() < AstNode::SortNumberThreshold) {
        // number of values is below threshold
        continue;
      }

      if (testNode->isSorted()) {
        // already sorted
        continue;
      }

      originalArg = originalNode;
    } else {
      TRI_ASSERT(setter->getType() == EN::SUBQUERY);
      auto sub = ExecutionNode::castTo<SubqueryNode*>(setter);

      // estimate items in subquery
      CostEstimate estimate = sub->getSubquery()->getCost();

      if (estimate.estimatedNrItems < AstNode::SortNumberThreshold) {
        continue;
      }

      originalArg = ast->createNodeReference(sub->outVariable());
    }

    TRI_ASSERT(originalArg != nullptr);

    auto args = ast->createNodeArray();
    args->addMember(originalArg);
    auto sorted =
        ast->createNodeFunctionCall(TRI_CHAR_LENGTH_PAIR("SORTED_UNIQUE"), args);

    auto outVar = ast->variables()->createTemporaryVariable();
    auto expression = std::make_unique<Expression>(plan.get(), ast, sorted);
    ExecutionNode* calculationNode =
        new CalculationNode(plan.get(), plan->nextId(), std::move(expression), outVar);
    plan->registerNode(calculationNode);

    // make the new node a parent of the original calculation node
    TRI_ASSERT(setter != nullptr);
    calculationNode->addDependency(setter);
    auto oldParent = setter->getFirstParent();
    TRI_ASSERT(oldParent != nullptr);
    calculationNode->addParent(oldParent);

    oldParent->removeDependencies();
    oldParent->addDependency(calculationNode);
    setter->setParent(calculationNode);

    AstNode* clone = ast->shallowCopyForModify(inNode);
    TRI_DEFER(FINALIZE_SUBTREE(clone));
    // set sortedness bit for the IN operator
    clone->setBoolValue(true);
    // finally adjust the variable inside the IN calculation
    clone->changeMember(1, ast->createNodeReference(outVar));
    filterExpression->replaceNode(clone);

    modified = true;
  }

  opt->addPlan(std::move(plan), rule, modified);
}

/// @brief remove redundant sorts
/// this rule modifies the plan in place:
/// - sorts that are covered by earlier sorts will be removed
void arangodb::aql::removeRedundantSortsRule(Optimizer* opt,
                                             std::unique_ptr<ExecutionPlan> plan,
                                             OptimizerRule const& rule) {
  ::arangodb::containers::SmallVector<ExecutionNode*>::allocator_type::arena_type a;
  ::arangodb::containers::SmallVector<ExecutionNode*> nodes{a};
  plan->findNodesOfType(nodes, EN::SORT, true);

  if (nodes.empty()) {
    // quick exit
    opt->addPlan(std::move(plan), rule, false);
    return;
  }

  ::arangodb::containers::HashSet<ExecutionNode*> toUnlink;
  arangodb::basics::StringBuffer buffer;

  for (auto const& n : nodes) {
    if (toUnlink.find(n) != toUnlink.end()) {
      // encountered a sort node that we already deleted
      continue;
    }

    auto const sortNode = ExecutionNode::castTo<SortNode*>(n);

    auto sortInfo = sortNode->getSortInformation(plan.get(), &buffer);

    if (sortInfo.isValid && !sortInfo.criteria.empty()) {
      // we found a sort that we can understand
      std::vector<ExecutionNode*> stack;

      sortNode->dependencies(stack);

      int nodesRelyingOnSort = 0;

      while (!stack.empty()) {
        auto current = stack.back();
        stack.pop_back();

        if (current->getType() == EN::SORT) {
          // we found another sort. now check if they are compatible!

          auto other =
              ExecutionNode::castTo<SortNode*>(current)->getSortInformation(plan.get(), &buffer);

          switch (sortInfo.isCoveredBy(other)) {
            case SortInformation::unequal: {
              // different sort criteria
              if (nodesRelyingOnSort == 0) {
                // a sort directly followed by another sort: now remove one of
                // them

                if (!other.isDeterministic) {
                  // if the sort is non-deterministic, we must not remove it
                  break;
                }

                if (sortNode->isStable()) {
                  // we should not optimize predecessors of a stable sort (used
                  // in a COLLECT node)
                  // the stable sort is for a reason, and removing any
                  // predecessors sorts might
                  // change the result
                  break;
                }

                // remove sort that is a direct predecessor of a sort
                toUnlink.emplace(current);
              }
              break;
            }

            case SortInformation::otherLessAccurate: {
              toUnlink.emplace(current);
              break;
            }

            case SortInformation::ourselvesLessAccurate: {
              // the sort at the start of the pipeline makes the sort at the end
              // superfluous, so we'll remove it
              toUnlink.emplace(n);
              break;
            }

            case SortInformation::allEqual: {
              // the sort at the end of the pipeline makes the sort at the start
              // superfluous, so we'll remove it
              toUnlink.emplace(current);
              break;
            }
          }
        } else if (current->getType() == EN::FILTER) {
          // ok: a filter does not depend on sort order
        } else if (current->getType() == EN::CALCULATION) {
          // ok: a calculation does not depend on sort order only if it is
          // deterministic
          if (!current->isDeterministic()) {
            ++nodesRelyingOnSort;
          }
        } else if (current->getType() == EN::ENUMERATE_LIST ||
                   current->getType() == EN::ENUMERATE_COLLECTION ||
                   current->getType() == EN::TRAVERSAL ||
                   current->getType() == EN::K_SHORTEST_PATHS ||
                   current->getType() == EN::SHORTEST_PATH) {
          // ok, but we cannot remove two different sorts if one of these node
          // types is between them
          // example: in the following query, the one sort will be optimized
          // away:
          //   FOR i IN [ { a: 1 }, { a: 2 } , { a: 3 } ] SORT i.a ASC SORT i.a
          //   DESC RETURN i
          // but in the following query, the sorts will stay:
          //   FOR i IN [ { a: 1 }, { a: 2 } , { a: 3 } ] SORT i.a ASC LET a =
          //   i.a SORT i.a DESC RETURN i
          ++nodesRelyingOnSort;
        } else {
          // abort at all other type of nodes. we cannot remove a sort beyond
          // them
          // this includes COLLECT and LIMIT
          break;
        }

        if (!current->hasDependency()) {
          // node either has no or more than one dependency. we don't know what
          // to do and must abort
          // note: this will also handle Singleton nodes
          break;
        }

        current->dependencies(stack);
      }

      if (toUnlink.find(n) == toUnlink.end() && sortNode->simplify(plan.get())) {
        // sort node had only constant expressions. it will make no difference
        // if we execute it or not
        // so we can remove it
        toUnlink.emplace(n);
      }
    }
  }

  if (!toUnlink.empty()) {
    plan->unlinkNodes(toUnlink);
  }

  opt->addPlan(std::move(plan), rule, !toUnlink.empty());
}

/// @brief remove all unnecessary filters
/// this rule modifies the plan in place:
/// - filters that are always true are removed completely
/// - filters that are always false will be replaced by a NoResults node
void arangodb::aql::removeUnnecessaryFiltersRule(Optimizer* opt,
                                                 std::unique_ptr<ExecutionPlan> plan,
                                                 OptimizerRule const& rule) {
  ::arangodb::containers::SmallVector<ExecutionNode*>::allocator_type::arena_type a;
  ::arangodb::containers::SmallVector<ExecutionNode*> nodes{a};
  plan->findNodesOfType(nodes, EN::FILTER, true);

  bool modified = false;
  ::arangodb::containers::HashSet<ExecutionNode*> toUnlink;

  for (auto const& n : nodes) {
    // now check who introduced our variable
    auto variable = ExecutionNode::castTo<FilterNode const*>(n)->inVariable();
    auto setter = plan->getVarSetBy(variable->id);

    if (setter == nullptr || setter->getType() != EN::CALCULATION) {
      // filter variable was not introduced by a calculation.
      continue;
    }

    // filter variable was introduced a CalculationNode. now check the
    // expression
    auto s = ExecutionNode::castTo<CalculationNode*>(setter);
    auto root = s->expression()->node();

    TRI_ASSERT(root != nullptr);

    if (!root->isDeterministic()) {
      // we better not tamper with this filter
      continue;
    }

    // filter expression is constant and thus cannot throw
    // we can now evaluate it safely

    if (root->isTrue()) {
      // filter is always true
      // remove filter node and merge with following node
      toUnlink.emplace(n);
      modified = true;
    }
    // before 3.6, if the filter is always false (i.e. root->isFalse()), at this
    // point a NoResultsNode was inserted.
  }

  if (!toUnlink.empty()) {
    plan->unlinkNodes(toUnlink);
  }

  opt->addPlan(std::move(plan), rule, modified);
}

/// @brief remove INTO of a COLLECT if not used
/// additionally remove all unused aggregate calculations from a COLLECT
void arangodb::aql::removeCollectVariablesRule(Optimizer* opt,
                                               std::unique_ptr<ExecutionPlan> plan,
                                               OptimizerRule const& rule) {
  ::arangodb::containers::SmallVector<ExecutionNode*>::allocator_type::arena_type a;
  ::arangodb::containers::SmallVector<ExecutionNode*> nodes{a};
  plan->findNodesOfType(nodes, EN::COLLECT, true);

  bool modified = false;

  for (auto const& n : nodes) {
    auto collectNode = ExecutionNode::castTo<CollectNode*>(n);
    TRI_ASSERT(collectNode != nullptr);

    auto const& varsUsedLater = n->getVarsUsedLater();
    auto outVariable = collectNode->outVariable();

    if (outVariable != nullptr &&
        varsUsedLater.find(outVariable) == varsUsedLater.end()) {
      // outVariable not used later
      if (!collectNode->count()) {
        collectNode->clearOutVariable();
      }
      modified = true;
    } else if (outVariable != nullptr && !collectNode->count() &&
               !collectNode->hasExpressionVariable() && !collectNode->hasKeepVariables()) {
      // outVariable used later, no count, no INTO expression, no KEEP
      // e.g. COLLECT something INTO g
      // we will now check how many parts of "g" are used later

      std::unordered_set<std::string> keepAttributes;

      ::arangodb::containers::SmallVector<Variable const*>::allocator_type::arena_type a;
      ::arangodb::containers::SmallVector<Variable const*> searchVariables{a};
      searchVariables.push_back(outVariable);

      bool doOptimize = true;
      auto planNode = collectNode->getFirstParent();
      while (planNode != nullptr && doOptimize) {
        if (planNode->getType() == EN::CALCULATION) {
          auto cc = ExecutionNode::castTo<CalculationNode const*>(planNode);
          Expression const* exp = cc->expression();
          if (exp != nullptr && exp->node() != nullptr && !searchVariables.empty()) {
            bool isSafeForOptimization;
            auto usedThere =
                ast::getReferencedAttributesForKeep(exp->node(), searchVariables,
                                                    isSafeForOptimization);
            if (isSafeForOptimization) {
              for (auto const& it : usedThere) {
                keepAttributes.emplace(it);
              }
            } else {
              doOptimize = false;
              break;
            }

          }  // end - expression exists
        } else if (planNode->getType() == EN::COLLECT) {
          auto innerCollectNode = ExecutionNode::castTo<CollectNode const*>(planNode);
          if (innerCollectNode->hasOutVariable()) {
            // We have the following situation:
            //
            // COLLECT v1 = doc._id INTO g1
            // COLLECT v2 = doc._id INTO g2
            //
            searchVariables.push_back(innerCollectNode->outVariable());
          } else {
            // when we find another COLLECT, it will invalidate all
            // previous variables in the scope
            searchVariables.clear();
          }
        } else {
          auto here = planNode->getVariableIdsUsedHere();
          if (here.find(searchVariables.back()->id) != here.end()) {
            // the outVariable of the last collect should not be used by any following node directly
            doOptimize = false;
            break;
          }
        }

        planNode = planNode->getFirstParent();

      }  // end - inspection of nodes below the found collect node - while valid planNode

      if (doOptimize) {
        std::vector<Variable const*> keepVariables;
        // we are allowed to do the optimization
        auto current = n->getFirstDependency();
        while (current != nullptr) {
          for (auto const& var : current->getVariablesSetHere()) {
            for (auto it = keepAttributes.begin(); it != keepAttributes.end();
                 /* no hoisting */) {
              if ((*it) == var->name) {
                keepVariables.emplace_back(var);
                it = keepAttributes.erase(it);
              } else {
                ++it;
              }
            }
          }
          if (keepAttributes.empty()) {
            // done
            break;
          }
          current = current->getFirstDependency();
        }  // while current

        if (keepAttributes.empty() && !keepVariables.empty()) {
          collectNode->setKeepVariables(std::move(keepVariables));
          modified = true;
        }
      }  // end - if doOptimize
    }    // end - if collectNode has outVariable

    collectNode->clearAggregates(
        [&varsUsedLater, &modified](
            std::pair<Variable const*, std::pair<Variable const*, std::string>> const& aggregate) -> bool {
          if (varsUsedLater.find(aggregate.first) == varsUsedLater.end()) {
            // result of aggregate function not used later
            modified = true;
            return true;
          }
          return false;
        });

  }  // for node in nodes
  opt->addPlan(std::move(plan), rule, modified);
}

class PropagateConstantAttributesHelper {
 public:
  explicit PropagateConstantAttributesHelper(ExecutionPlan* plan)
      : _plan(plan), _modified(false) {}

  bool modified() const { return _modified; }

  /// @brief inspects a plan and propagates constant values in expressions
  void propagateConstants() {
    ::arangodb::containers::SmallVector<ExecutionNode*>::allocator_type::arena_type a;
    ::arangodb::containers::SmallVector<ExecutionNode*> nodes{a};
    _plan->findNodesOfType(nodes, EN::FILTER, true);

    for (auto const& node : nodes) {
      auto fn = ExecutionNode::castTo<FilterNode const*>(node);
      auto setter = _plan->getVarSetBy(fn->inVariable()->id);
      if (setter != nullptr && setter->getType() == EN::CALCULATION) {
        auto cn = ExecutionNode::castTo<CalculationNode*>(setter);
        auto expression = cn->expression();

        if (expression != nullptr) {
          collectConstantAttributes(const_cast<AstNode*>(expression->node()));
        }
      }
    }

    if (!_constants.empty()) {
      for (auto const& node : nodes) {
        auto fn = ExecutionNode::castTo<FilterNode const*>(node);
        auto setter = _plan->getVarSetBy(fn->inVariable()->id);
        if (setter != nullptr && setter->getType() == EN::CALCULATION) {
          auto cn = ExecutionNode::castTo<CalculationNode*>(setter);
          auto expression = cn->expression();

          if (expression != nullptr) {
            insertConstantAttributes(const_cast<AstNode*>(expression->node()));
          }
        }
      }
    }
  }

 private:
  AstNode const* getConstant(Variable const* variable, std::string const& attribute) const {
    auto it = _constants.find(variable);

    if (it == _constants.end()) {
      return nullptr;
    }

    auto it2 = (*it).second.find(attribute);

    if (it2 == (*it).second.end()) {
      return nullptr;
    }

    return (*it2).second;
  }

  /// @brief inspects an expression (recursively) and notes constant attribute
  /// values so they can be propagated later
  void collectConstantAttributes(AstNode* node) {
    if (node == nullptr) {
      return;
    }

    if (node->type == NODE_TYPE_OPERATOR_BINARY_AND) {
      auto lhs = node->getMember(0);
      auto rhs = node->getMember(1);

      collectConstantAttributes(lhs);
      collectConstantAttributes(rhs);
    } else if (node->type == NODE_TYPE_OPERATOR_BINARY_EQ) {
      auto lhs = node->getMember(0);
      auto rhs = node->getMember(1);

      if (lhs->isConstant() && rhs->type == NODE_TYPE_ATTRIBUTE_ACCESS) {
        inspectConstantAttribute(rhs, lhs);
      } else if (rhs->isConstant() && lhs->type == NODE_TYPE_ATTRIBUTE_ACCESS) {
        inspectConstantAttribute(lhs, rhs);
      }
    }
  }

  /// @brief traverses an AST part recursively and patches it by inserting
  /// constant values
  void insertConstantAttributes(AstNode* node) {
    if (node == nullptr) {
      return;
    }

    if (node->type == NODE_TYPE_OPERATOR_BINARY_AND) {
      auto lhs = node->getMember(0);
      auto rhs = node->getMember(1);

      insertConstantAttributes(lhs);
      insertConstantAttributes(rhs);
    } else if (node->type == NODE_TYPE_OPERATOR_BINARY_EQ) {
      auto lhs = node->getMember(0);
      auto rhs = node->getMember(1);

      if (!lhs->isConstant() && rhs->type == NODE_TYPE_ATTRIBUTE_ACCESS) {
        insertConstantAttribute(node, 1);
      }
      if (!rhs->isConstant() && lhs->type == NODE_TYPE_ATTRIBUTE_ACCESS) {
        insertConstantAttribute(node, 0);
      }
    }
  }

  /// @brief extract an attribute and its variable from an attribute access
  /// (e.g. `a.b.c` will return variable `a` and attribute name `b.c.`.
  bool getAttribute(AstNode const* attribute, Variable const*& variable, std::string& name) {
    TRI_ASSERT(attribute != nullptr && attribute->type == NODE_TYPE_ATTRIBUTE_ACCESS);
    TRI_ASSERT(name.empty());

    while (attribute->type == NODE_TYPE_ATTRIBUTE_ACCESS) {
      name = std::string(".") + attribute->getString() + name;
      attribute = attribute->getMember(0);
    }

    if (attribute->type != NODE_TYPE_REFERENCE) {
      return false;
    }

    variable = static_cast<Variable const*>(attribute->getData());
    TRI_ASSERT(variable != nullptr);

    return true;
  }

  /// @brief inspect the constant value assigned to an attribute
  /// the attribute value will be stored so it can be inserted for the attribute
  /// later
  void inspectConstantAttribute(AstNode const* attribute, AstNode const* value) {
    Variable const* variable = nullptr;
    std::string name;

    if (!getAttribute(attribute, variable, name)) {
      return;
    }

    auto it = _constants.find(variable);

    if (it == _constants.end()) {
      _constants.try_emplace(variable,
                             std::unordered_map<std::string, AstNode const*>{{name, value}});
      return;
    }

    auto it2 = (*it).second.find(name);

    if (it2 == (*it).second.end()) {
      // first value for the attribute
      (*it).second.try_emplace(name, value);
    } else {
      auto previous = (*it2).second;

      if (previous == nullptr) {
        // we have multiple different values for the attribute. better not use
        // this attribute
        return;
      }

      if (!value->computeValue().binaryEquals(previous->computeValue())) {
        // different value found for an already tracked attribute. better not
        // use this attribute
        (*it2).second = nullptr;
      }
    }
  }

  /// @brief patches an AstNode by inserting a constant value into it
  void insertConstantAttribute(AstNode* parentNode, size_t accessIndex) {
    Variable const* variable = nullptr;
    std::string name;

    AstNode* member = parentNode->getMember(accessIndex);

    if (!getAttribute(member, variable, name)) {
      return;
    }

    auto constantValue = getConstant(variable, name);

    if (constantValue != nullptr) {
      // first check if we would optimize away a join condition that uses a smartJoinAttribute...
      // we must not do that, because that would otherwise disable smart join functionality
      if (arangodb::ServerState::instance()->isCoordinator() &&
          parentNode->type == NODE_TYPE_OPERATOR_BINARY_EQ) {
        AstNode const* current = parentNode->getMember(accessIndex == 0 ? 1 : 0);
        if (current->type == NODE_TYPE_ATTRIBUTE_ACCESS) {
          AstNode const* nameAttribute = current;
          current = current->getMember(0);
          if (current->type == NODE_TYPE_REFERENCE) {
            auto setter = _plan->getVarSetBy(
                static_cast<Variable const*>(current->getData())->id);
            if (setter != nullptr && (setter->getType() == EN::ENUMERATE_COLLECTION ||
                                      setter->getType() == EN::INDEX)) {
              auto collection = ::getCollection(setter);
              if (collection != nullptr) {
                auto logical = collection->getCollection();
                if (logical->hasSmartJoinAttribute() &&
                    logical->smartJoinAttribute() == nameAttribute->getString()) {
                  // don't remove a smart join attribute access!
                  return;
                } else {
                  std::vector<std::string> shardKeys = collection->shardKeys(true);
                  if (std::find(shardKeys.begin(), shardKeys.end(),
                                nameAttribute->getString()) != shardKeys.end()) {
                    // don't remove equality lookups on shard keys, as this may prevent
                    // the restrict-to-single-shard rule from being applied later!
                    return;
                  }
                }
              }
            }
          }
        }
      }

      parentNode->changeMember(accessIndex, const_cast<AstNode*>(constantValue));
      _modified = true;
    }
  }

  ExecutionPlan* _plan;
  std::unordered_map<Variable const*, std::unordered_map<std::string, AstNode const*>> _constants;
  bool _modified;
};

/// @brief propagate constant attributes in FILTERs
void arangodb::aql::propagateConstantAttributesRule(Optimizer* opt,
                                                    std::unique_ptr<ExecutionPlan> plan,
                                                    OptimizerRule const& rule) {
  PropagateConstantAttributesHelper helper(plan.get());
  helper.propagateConstants();

  opt->addPlan(std::move(plan), rule, helper.modified());
}

/// @brief move calculations up in the plan
/// this rule modifies the plan in place
/// it aims to move up calculations as far up in the plan as possible, to
/// avoid redundant calculations in inner loops
void arangodb::aql::moveCalculationsUpRule(Optimizer* opt,
                                           std::unique_ptr<ExecutionPlan> plan,
                                           OptimizerRule const& rule) {
  ::arangodb::containers::SmallVector<ExecutionNode*>::allocator_type::arena_type a;
  ::arangodb::containers::SmallVector<ExecutionNode*> nodes{a};
  plan->findNodesOfType(nodes, EN::CALCULATION, true);

  bool modified = false;
  ::arangodb::containers::HashSet<Variable const*> neededVars;
  ::arangodb::containers::HashSet<Variable const*> vars;

  for (auto const& n : nodes) {
    auto nn = ExecutionNode::castTo<CalculationNode*>(n);

    if (!nn->expression()->isDeterministic()) {
      // we will only move expressions up that cannot throw and that are
      // deterministic
      continue;
    }

    neededVars.clear();
    n->getVariablesUsedHere(neededVars);

    auto current = n->getFirstDependency();

    while (current != nullptr) {
      auto dep = current->getFirstDependency();

      if (dep == nullptr) {
        // node either has no or more than one dependency. we don't know what to
        // do and must abort
        // note: this will also handle Singleton nodes
        break;
      }

      if (current->setsVariable(neededVars)) {
        // shared variable, cannot move up any more
        // done with optimizing this calculation node
        break;
      }

      if (current->getType() == EN::LIMIT) {
        if (!arangodb::ServerState::instance()->isCoordinator()) {
          // do not move calculations beyond a LIMIT on a single server,
          // as this would mean carrying out potentially unnecessary
          // calculations
          break;
        }

        // coordinator case
        // now check if the calculation uses data from any collection. if so,
        // we expect that it is cheaper to execute the calculation close to the
        // origin of data (e.g. IndexNode, EnumerateCollectionNode) on a DB
        // server than on a coordinator. though executing the calculation will
        // have the same costs on DB server and coordinator, the assumption is
        // that we can reduce the amount of data we need to transfer between the
        // two if we can execute the calculation on the DB server and only
        // transfer the calculation result to the coordinator instead of the
        // full documents

        if (!::accessesCollectionVariable(plan.get(), nn, vars)) {
          // not accessing any collection data
          break;
        }
        // accessing collection data.
        // allow the calculation to be moved beyond the LIMIT,
        // in the hope that this reduces the amount of data we have
        // to transfer between the DB server and the coordinator
      }

      // first, unlink the calculation from the plan
      plan->unlinkNode(n);

      // and re-insert into before the current node
      plan->insertDependency(current, n);

      modified = true;
      current = dep;
    }
  }

  opt->addPlan(std::move(plan), rule, modified);
}

/// @brief move calculations down in the plan
/// this rule modifies the plan in place
/// it aims to move calculations as far down in the plan as possible, beyond
/// FILTER and LIMIT operations
void arangodb::aql::moveCalculationsDownRule(Optimizer* opt,
                                             std::unique_ptr<ExecutionPlan> plan,
                                             OptimizerRule const& rule) {
  ::arangodb::containers::SmallVector<ExecutionNode*>::allocator_type::arena_type a;
  ::arangodb::containers::SmallVector<ExecutionNode*> nodes{a};
  plan->findNodesOfType(nodes, {EN::CALCULATION, EN::SUBQUERY}, true);

  std::vector<ExecutionNode*> stack;
  ::arangodb::containers::HashSet<Variable const*> vars;
  ::arangodb::containers::HashSet<Variable const*> usedHere;
  bool modified = false;

  for (auto const& n : nodes) {
    // this is the variable that the calculation will set
    Variable const* variable = nullptr;

    if (n->getType() == EN::CALCULATION) {
      auto nn = ExecutionNode::castTo<CalculationNode*>(n);
      if (!nn->expression()->isDeterministic()) {
        // we will only move expressions down that cannot throw and that are
        // deterministic
        continue;
      }
      variable = nn->outVariable();
    } else if (n->getType() == EN::SUBQUERY) {
      auto nn = ExecutionNode::castTo<SubqueryNode*>(n);
      if (!nn->isDeterministic() || nn->isModificationNode()) {
        // we will only move subqueries down that are deterministic and are not
        // modification subqueries
        continue;
      }
      variable = nn->outVariable();
    }

    stack.clear();
    n->parents(stack);

    ExecutionNode* lastNode = nullptr;

    while (!stack.empty()) {
      auto current = stack.back();
      stack.pop_back();

      bool done = false;

      usedHere.clear();
      current->getVariablesUsedHere(usedHere);
      for (auto const& v : usedHere) {
        if (v == variable) {
          // the node we're looking at needs the variable we're setting.
          // can't push further!
          done = true;
          break;
        }
      }

      if (done) {
        // done with optimizing this calculation node
        break;
      }

      auto const currentType = current->getType();

      if (currentType == EN::FILTER || currentType == EN::SORT ||
          currentType == EN::LIMIT || currentType == EN::SUBQUERY) {
        // we found something interesting that justifies moving our node down
        if (currentType == EN::LIMIT && arangodb::ServerState::instance()->isCoordinator()) {
          // in a cluster, we do not want to move the calculations as far down
          // as possible, because this will mean we may need to transfer a lot
          // more data between DB servers and the coordinator

          // assume first that we want to move the node past the LIMIT

          // however, if our calculation uses any data from a
          // collection/index/view, it probably makes sense to not move it,
          // because the result set may be huge
          if (::accessesCollectionVariable(plan.get(), n, vars)) {
            break;
          }
        }

        lastNode = current;

      } else if (currentType == EN::INDEX || currentType == EN::ENUMERATE_COLLECTION ||
                 currentType == EN::ENUMERATE_IRESEARCH_VIEW ||
                 currentType == EN::ENUMERATE_LIST || currentType == EN::TRAVERSAL ||
                 currentType == EN::SHORTEST_PATH || currentType == EN::K_SHORTEST_PATHS ||
                 currentType == EN::COLLECT || currentType == EN::NORESULTS) {
        // we will not push further down than such nodes
        break;
      }

      if (!current->hasParent()) {
        break;
      }

      current->parents(stack);
    }

    if (lastNode != nullptr && lastNode->getFirstParent() != nullptr) {
      // first, unlink the calculation from the plan
      plan->unlinkNode(n);

      // and re-insert into after the last "good" node
      plan->insertDependency(lastNode->getFirstParent(), n);
      modified = true;
    }
  }

  opt->addPlan(std::move(plan), rule, modified);
}

/// @brief determine the "right" type of CollectNode and
/// add a sort node for each COLLECT (note: the sort may be removed later)
/// this rule cannot be turned off (otherwise, the query result might be wrong!)
void arangodb::aql::specializeCollectRule(Optimizer* opt,
                                          std::unique_ptr<ExecutionPlan> plan,
                                          OptimizerRule const& rule) {
  ::arangodb::containers::SmallVector<ExecutionNode*>::allocator_type::arena_type a;
  ::arangodb::containers::SmallVector<ExecutionNode*> nodes{a};
  plan->findNodesOfType(nodes, EN::COLLECT, true);

  bool modified = false;

  for (auto const& n : nodes) {
    auto collectNode = ExecutionNode::castTo<CollectNode*>(n);

    if (collectNode->isSpecialized()) {
      // already specialized this node
      continue;
    }

    auto const& groupVariables = collectNode->groupVariables();

    // test if we can use an alternative version of COLLECT with a hash table
    bool const canUseHashAggregation =
        (!groupVariables.empty() &&
         (!collectNode->hasOutVariable() || collectNode->count()) &&
         collectNode->getOptions().canUseMethod(CollectOptions::CollectMethod::HASH));

    if (canUseHashAggregation && !opt->runOnlyRequiredRules(1)) {
      if (collectNode->getOptions().shouldUseMethod(CollectOptions::CollectMethod::HASH)) {
        // user has explicitly asked for hash method
        // specialize existing the CollectNode so it will become a
        // HashedCollectBlock later. additionally, add a SortNode BEHIND the
        // CollectNode (to sort the final result)
        collectNode->aggregationMethod(CollectOptions::CollectMethod::HASH);
        collectNode->specialized();

        if (!collectNode->isDistinctCommand()) {
          // add the post-SORT
          SortElementVector sortElements;
          for (auto const& v : collectNode->groupVariables()) {
            sortElements.emplace_back(v.first, true);
          }

          auto sortNode = new SortNode(plan.get(), plan->nextId(), sortElements, false);
          plan->registerNode(sortNode);

          TRI_ASSERT(collectNode->hasParent());
          auto parent = collectNode->getFirstParent();
          TRI_ASSERT(parent != nullptr);

          sortNode->addDependency(collectNode);
          parent->replaceDependency(collectNode, sortNode);
        }

        modified = true;
        continue;
      }

      // create a new plan with the adjusted COLLECT node
      std::unique_ptr<ExecutionPlan> newPlan(plan->clone());

      // use the cloned COLLECT node
      auto newCollectNode =
          ExecutionNode::castTo<CollectNode*>(newPlan->getNodeById(collectNode->id()));
      TRI_ASSERT(newCollectNode != nullptr);

      // specialize the CollectNode so it will become a HashedCollectBlock
      // later
      // additionally, add a SortNode BEHIND the CollectNode (to sort the
      // final result)
      newCollectNode->aggregationMethod(CollectOptions::CollectMethod::HASH);
      newCollectNode->specialized();

      if (!collectNode->isDistinctCommand()) {
        // add the post-SORT
        SortElementVector sortElements;
        for (auto const& v : newCollectNode->groupVariables()) {
          sortElements.emplace_back(v.first, true);
        }

        auto sortNode =
            new SortNode(newPlan.get(), newPlan->nextId(), sortElements, false);
        newPlan->registerNode(sortNode);

        TRI_ASSERT(newCollectNode->hasParent());
        auto parent = newCollectNode->getFirstParent();
        TRI_ASSERT(parent != nullptr);

        sortNode->addDependency(newCollectNode);
        parent->replaceDependency(newCollectNode, sortNode);
      }

      if (nodes.size() > 1) {
        // this will tell the optimizer to optimize the cloned plan with this
        // specific rule again
        opt->addPlanAndRerun(std::move(newPlan), rule, true);
      } else {
        // no need to run this specific rule again on the cloned plan
        opt->addPlan(std::move(newPlan), rule, true);
      }
    } else if (groupVariables.empty() &&
               collectNode->aggregateVariables().empty() && collectNode->count()) {
      collectNode->aggregationMethod(CollectOptions::CollectMethod::COUNT);
      collectNode->specialized();
      modified = true;
      continue;
    }

    // mark node as specialized, so we do not process it again
    collectNode->specialized();

    // finally, adjust the original plan and create a sorted version of COLLECT

    // specialize the CollectNode so it will become a SortedCollectBlock
    // later
    collectNode->aggregationMethod(CollectOptions::CollectMethod::SORTED);

    // insert a SortNode IN FRONT OF the CollectNode
    if (!groupVariables.empty()) {
      SortElementVector sortElements;
      for (auto const& v : groupVariables) {
        sortElements.emplace_back(v.second, true);
      }

      auto sortNode = new SortNode(plan.get(), plan->nextId(), sortElements, true);
      plan->registerNode(sortNode);

      TRI_ASSERT(collectNode->hasDependency());
      auto dep = collectNode->getFirstDependency();
      TRI_ASSERT(dep != nullptr);
      sortNode->addDependency(dep);
      collectNode->replaceDependency(dep, sortNode);

      modified = true;
    }
  }

  opt->addPlan(std::move(plan), rule, modified);
}

/// @brief move filters up in the plan
/// this rule modifies the plan in place
/// filters are moved as far up in the plan as possible to make result sets
/// as small as possible as early as possible
/// filters are not pushed beyond limits
void arangodb::aql::moveFiltersUpRule(Optimizer* opt, std::unique_ptr<ExecutionPlan> plan,
                                      OptimizerRule const& rule) {
  ::arangodb::containers::SmallVector<ExecutionNode*>::allocator_type::arena_type a;
  ::arangodb::containers::SmallVector<ExecutionNode*> nodes{a};
  plan->findNodesOfType(nodes, EN::FILTER, true);

  std::vector<ExecutionNode*> stack;
  bool modified = false;

  for (auto const& n : nodes) {
    auto fn = ExecutionNode::castTo<FilterNode const*>(n);
    auto inVar = fn->inVariable();

    stack.clear();
    n->dependencies(stack);

    while (!stack.empty()) {
      auto current = stack.back();
      stack.pop_back();

      if (current->getType() == EN::LIMIT) {
        // cannot push a filter beyond a LIMIT node
        break;
      }

      if (!current->isDeterministic()) {
        // TODO: validate if this is actually necessary
        // must not move a filter beyond a node that is non-deterministic
        break;
      }

      if (current->isModificationNode()) {
        // must not move a filter beyond a modification node
        break;
      }

      if (current->getType() == EN::CALCULATION) {
        // must not move a filter beyond a node with a non-deterministic result
        auto calculation = ExecutionNode::castTo<CalculationNode const*>(current);
        if (!calculation->expression()->isDeterministic()) {
          break;
        }
      }

      bool found = false;

      for (auto const& v : current->getVariablesSetHere()) {
        if (inVar == v) {
          // shared variable, cannot move up any more
          found = true;
          break;
        }
      }

      if (found) {
        // done with optimizing this calculation node
        break;
      }

      if (!current->hasDependency()) {
        // node either has no or more than one dependency. we don't know what to
        // do and must abort
        // note: this will also handle Singleton nodes
        break;
      }

      current->dependencies(stack);

      // first, unlink the filter from the plan
      plan->unlinkNode(n);
      // and re-insert into plan in front of the current node
      plan->insertDependency(current, n);
      modified = true;
    }
  }

  opt->addPlan(std::move(plan), rule, modified);
}

class arangodb::aql::RedundantCalculationsReplacer final
    : public WalkerWorker<ExecutionNode> {
 public:
  explicit RedundantCalculationsReplacer(
      Ast* ast, std::unordered_map<VariableId, Variable const*> const& replacements)
      : _ast(ast), _replacements(replacements) {}

  template <typename T>
  void replaceStartTargetVariables(ExecutionNode* en) {
    auto node = std::invoke([en](auto) {
      if constexpr (std::is_base_of_v<GraphNode, T>) {
        return dynamic_cast<T*>(en);
      } else {
        return static_cast<T*>(en);
      }
    }, 0);
    if (node->_inStartVariable != nullptr) {
      node->_inStartVariable = Variable::replace(node->_inStartVariable, _replacements);
    }
    if (node->_inTargetVariable != nullptr) {
      node->_inTargetVariable = Variable::replace(node->_inTargetVariable, _replacements);
    }
  }

  template <typename T>
  void replaceInVariable(ExecutionNode* en) {
    auto node = ExecutionNode::castTo<T*>(en);
    node->_inVariable = Variable::replace(node->_inVariable, _replacements);
  }

  void replaceInCalculation(ExecutionNode* en) {
    auto node = ExecutionNode::castTo<CalculationNode*>(en);
    ::arangodb::containers::HashSet<Variable const*> variables;
    node->expression()->variables(variables);

    // check if the calculation uses any of the variables that we want to
    // replace
    for (auto const& it : variables) {
      if (_replacements.find(it->id) != _replacements.end()) {
        // calculation uses a to-be-replaced variable
        node->expression()->replaceVariables(_replacements);
        return;
      }
    }
  }

  void replaceInView(ExecutionNode* en) {
    auto view = ExecutionNode::castTo<arangodb::iresearch::IResearchViewNode*>(en);
    if (view->filterConditionIsEmpty()) {
      // nothing to do
      return;
    }
    AstNode const& search = view->filterCondition();
    ::arangodb::containers::HashSet<Variable const*> variables;
    Ast::getReferencedVariables(&search, variables);

    // check if the search condition uses any of the variables that we want to
    // replace
    AstNode* cloned = nullptr;
    for (auto const& it : variables) {
      if (_replacements.find(it->id) != _replacements.end()) {
        if (cloned == nullptr) {
          // only clone the original search condition once
          cloned = _ast->clone(&search);
        }
        // calculation uses a to-be-replaced variable
        _ast->replaceVariables(cloned, _replacements);
      }
    }

    if (cloned != nullptr) {
      // exchange the filter condition
      view->filterCondition(cloned);
    }
  }

  bool before(ExecutionNode* en) override final {
    switch (en->getType()) {
      case EN::ENUMERATE_LIST: {
        replaceInVariable<EnumerateListNode>(en);
        break;
      }

      case EN::ENUMERATE_IRESEARCH_VIEW: {
        replaceInView(en);
        break;
      }

      case EN::RETURN: {
        replaceInVariable<ReturnNode>(en);
        break;
      }

      case EN::CALCULATION: {
        replaceInCalculation(en);
        break;
      }

      case EN::FILTER: {
        replaceInVariable<FilterNode>(en);
        break;
      }

      case EN::TRAVERSAL: {
        replaceInVariable<TraversalNode>(en);
        break;
      }

      case EN::K_SHORTEST_PATHS: {
        replaceStartTargetVariables<KShortestPathsNode>(en);
        break;
      }

      case EN::SHORTEST_PATH: {
        replaceStartTargetVariables<ShortestPathNode>(en);
        break;
      }

      case EN::COLLECT: {
        auto node = ExecutionNode::castTo<CollectNode*>(en);
        for (auto& variable : node->_groupVariables) {
          variable.second = Variable::replace(variable.second, _replacements);
        }
        for (auto& variable : node->_keepVariables) {
          auto old = variable;
          variable = Variable::replace(old, _replacements);
        }
        for (auto& variable : node->_aggregateVariables) {
          variable.second.first = Variable::replace(variable.second.first, _replacements);
        }
        if (node->_expressionVariable != nullptr) {
          node->_expressionVariable =
              Variable::replace(node->_expressionVariable, _replacements);
        }
        for (auto const& it : _replacements) {
          node->_variableMap.try_emplace(it.second->id, it.second->name);
        }
        // node->_keepVariables does not need to be updated at the moment as the
        // "remove-redundant-calculations" rule will stop when it finds a
        // COLLECT with an INTO, and the "inline-subqueries" rule will abort
        // there as well
        break;
      }

      case EN::SORT: {
        auto node = ExecutionNode::castTo<SortNode*>(en);
        for (auto& variable : node->_elements) {
          variable.var = Variable::replace(variable.var, _replacements);
        }
        break;
      }

      case EN::GATHER: {
        auto node = ExecutionNode::castTo<GatherNode*>(en);
        for (auto& variable : node->_elements) {
          auto v = Variable::replace(variable.var, _replacements);
          if (v != variable.var) {
            variable.var = v;
          }
          variable.attributePath.clear();
        }
        break;
      }

      case EN::DISTRIBUTE: {
        auto node = ExecutionNode::castTo<DistributeNode*>(en);
        node->_variable = Variable::replace(node->_variable, _replacements);
        node->_alternativeVariable =
            Variable::replace(node->_alternativeVariable, _replacements);
        break;
      }

      case EN::REMOVE: {
        replaceInVariable<RemoveNode>(en);
        break;
      }

      case EN::INSERT: {
        replaceInVariable<InsertNode>(en);
        break;
      }

      case EN::UPSERT: {
        auto node = ExecutionNode::castTo<UpsertNode*>(en);

        if (node->_inDocVariable != nullptr) {
          node->_inDocVariable = Variable::replace(node->_inDocVariable, _replacements);
        }
        if (node->_insertVariable != nullptr) {
          node->_insertVariable = Variable::replace(node->_insertVariable, _replacements);
        }
        if (node->_updateVariable != nullptr) {
          node->_updateVariable = Variable::replace(node->_updateVariable, _replacements);
        }
        break;
      }

      case EN::UPDATE: {
        auto node = ExecutionNode::castTo<UpdateNode*>(en);

        if (node->_inDocVariable != nullptr) {
          node->_inDocVariable = Variable::replace(node->_inDocVariable, _replacements);
        }
        if (node->_inKeyVariable != nullptr) {
          node->_inKeyVariable = Variable::replace(node->_inKeyVariable, _replacements);
        }
        break;
      }

      case EN::REPLACE: {
        auto node = ExecutionNode::castTo<ReplaceNode*>(en);

        if (node->_inDocVariable != nullptr) {
          node->_inDocVariable = Variable::replace(node->_inDocVariable, _replacements);
        }
        if (node->_inKeyVariable != nullptr) {
          node->_inKeyVariable = Variable::replace(node->_inKeyVariable, _replacements);
        }
        break;
      }

#if 0
      // TODO: figure out if this does any harm
      case EN::REMOTESINGLE: {
        replaceInVariable<SingleRemoteOperationNode>(en);
        break;
      }
#endif
      default: {
        // ignore all other types of nodes
      }
    }

    // always continue
    return false;
  }

 private:
  Ast* _ast;
  std::unordered_map<VariableId, Variable const*> const& _replacements;
};

/// @brief simplify conditions in CalculationNodes
void arangodb::aql::simplifyConditionsRule(Optimizer* opt,
                                           std::unique_ptr<ExecutionPlan> plan,
                                           OptimizerRule const& rule) {
  ::arangodb::containers::SmallVector<ExecutionNode*>::allocator_type::arena_type a;
  ::arangodb::containers::SmallVector<ExecutionNode*> nodes{a};
  plan->findNodesOfType(nodes, EN::CALCULATION, true);

  if (nodes.empty()) {
    opt->addPlan(std::move(plan), rule, false);
    return;
  }

  bool modifiedNode = false;
  auto p = plan.get();

  auto visitor = [p, &modifiedNode](AstNode* node) {
    AstNode* original = node;

  again:
    if (node->type == NODE_TYPE_ATTRIBUTE_ACCESS) {
      auto const* accessed = node->getMemberUnchecked(0);

      if (accessed->type == NODE_TYPE_REFERENCE) {
        Variable const* v = static_cast<Variable const*>(accessed->getData());
        TRI_ASSERT(v != nullptr);

        auto setter = p->getVarSetBy(v->id);

        if (setter == nullptr || setter->getType() != EN::CALCULATION) {
          return node;
        }

        accessed = ExecutionNode::castTo<CalculationNode*>(setter)->expression()->node();
        if (accessed == nullptr) {
          return node;
        }
      }

      TRI_ASSERT(accessed != nullptr);

      if (accessed->type == NODE_TYPE_OBJECT) {
        arangodb::velocypack::StringRef const attributeName(node->getStringValue(),
                                                            node->getStringLength());
        bool isDynamic = false;
        size_t const n = accessed->numMembers();
        for (size_t i = 0; i < n; ++i) {
          auto member = accessed->getMemberUnchecked(i);

          if (member->type == NODE_TYPE_OBJECT_ELEMENT &&
              arangodb::velocypack::StringRef(member->getStringValue(),
                                              member->getStringLength()) == attributeName) {
            // found the attribute!
            AstNode* next = member->getMember(0);
            if (!next->isDeterministic()) {
              // do not descend into non-deterministic nodes
              return node;
            }
            // descend further
            node = next;
            // now try optimizing the simplified condition
            // time for a goto...!
            goto again;
          } else if (member->type == NODE_TYPE_CALCULATED_OBJECT_ELEMENT) {
            // dynamic attribute name
            isDynamic = true;
          }
        }

        // attribute not found
        if (!isDynamic) {
          modifiedNode = true;
          return Ast::createNodeValueNull();
        }
      }
    } else if (node->type == NODE_TYPE_INDEXED_ACCESS) {
      auto const* accessed = node->getMember(0);

      if (accessed->type == NODE_TYPE_REFERENCE) {
        Variable const* v = static_cast<Variable const*>(accessed->getData());
        TRI_ASSERT(v != nullptr);

        auto setter = p->getVarSetBy(v->id);

        if (setter == nullptr || setter->getType() != EN::CALCULATION) {
          return node;
        }

        accessed = ExecutionNode::castTo<CalculationNode*>(setter)->expression()->node();
        if (accessed == nullptr) {
          return node;
        }
      }

      auto indexValue = node->getMember(1);

      if (!indexValue->isConstant() ||
          !(indexValue->isStringValue() || indexValue->isNumericValue())) {
        // cant handle this type of index statically
        return node;
      }

      if (accessed->type == NODE_TYPE_OBJECT) {
        arangodb::velocypack::StringRef attributeName;
        std::string indexString;

        if (indexValue->isStringValue()) {
          // string index, e.g. ['123']
          attributeName =
              arangodb::velocypack::StringRef(indexValue->getStringValue(),
                                              indexValue->getStringLength());
        } else {
          // numeric index, e.g. [123]
          TRI_ASSERT(indexValue->isNumericValue());
          // convert the numeric index into a string
          indexString = std::to_string(indexValue->getIntValue());
          attributeName = arangodb::velocypack::StringRef(indexString);
        }

        bool isDynamic = false;
        size_t const n = accessed->numMembers();
        for (size_t i = 0; i < n; ++i) {
          auto member = accessed->getMemberUnchecked(i);

          if (member->type == NODE_TYPE_OBJECT_ELEMENT &&
              arangodb::velocypack::StringRef(member->getStringValue(),
                                              member->getStringLength()) == attributeName) {
            // found the attribute!
            AstNode* next = member->getMember(0);
            if (!next->isDeterministic()) {
              // do not descend into non-deterministic nodes
              return node;
            }
            // descend further
            node = next;
            // now try optimizing the simplified condition
            // time for a goto...!
            goto again;
          } else if (member->type == NODE_TYPE_CALCULATED_OBJECT_ELEMENT) {
            // dynamic attribute name
            isDynamic = true;
          }
        }

        // attribute not found
        if (!isDynamic) {
          modifiedNode = true;
          return Ast::createNodeValueNull();
        }
      } else if (accessed->type == NODE_TYPE_ARRAY) {
        int64_t position;
        if (indexValue->isStringValue()) {
          // string index, e.g. ['123'] -> convert to a numeric index
          bool valid;
          position = NumberUtils::atoi<int64_t>(indexValue->getStringValue(),
                                                indexValue->getStringValue() +
                                                    indexValue->getStringLength(),
                                                valid);
          if (!valid) {
            // invalid index
            modifiedNode = true;
            return Ast::createNodeValueNull();
          }
        } else {
          // numeric index, e.g. [123]
          TRI_ASSERT(indexValue->isNumericValue());
          position = indexValue->getIntValue();
        }
        int64_t const n = accessed->numMembers();
        if (position < 0) {
          // a negative position is allowed
          position = n + position;
        }
        if (position >= 0 && position < n) {
          AstNode* next = accessed->getMember(static_cast<size_t>(position));
          if (!next->isDeterministic()) {
            // do not descend into non-deterministic nodes
            return node;
          }
          // descend further
          node = next;
          // now try optimizing the simplified condition
          // time for a goto...!
          goto again;
        }

        // index out of bounds
        modifiedNode = true;
        return Ast::createNodeValueNull();
      }
    }

    if (node != original) {
      // we come out with a different, so we changed something...
      modifiedNode = true;
    }
    return node;
  };

  bool modified = false;

  for (auto const& n : nodes) {
    auto nn = ExecutionNode::castTo<CalculationNode*>(n);

    if (!nn->expression()->isDeterministic()) {
      // If this node is non-deterministic, we must not touch it!
      continue;
    }

    AstNode* root = nn->expression()->nodeForModification();

    if (root != nullptr) {
      // reset for every round. can be modified by the visitor function!
      modifiedNode = false;
      AstNode* simplified = plan->getAst()->traverseAndModify(root, visitor);
      if (simplified != root) {
        nn->expression()->replaceNode(simplified);
      }
      // cppcheck-suppress knownConditionTrueFalse
      if (modifiedNode) {
        nn->expression()->invalidateAfterReplacements();
        modified = true;
      }
    }
  }

  opt->addPlan(std::move(plan), rule, modified);
}

/// @brief fuse filter conditions that follow each other
void arangodb::aql::fuseFiltersRule(Optimizer* opt, std::unique_ptr<ExecutionPlan> plan,
                                    OptimizerRule const& rule) {
  ::arangodb::containers::SmallVector<ExecutionNode*>::allocator_type::arena_type a;
  ::arangodb::containers::SmallVector<ExecutionNode*> nodes{a};
  plan->findNodesOfType(nodes, EN::FILTER, true);

  if (nodes.size() < 2) {
    opt->addPlan(std::move(plan), rule, false);
    return;
  }

  ::arangodb::containers::HashSet<ExecutionNode*> seen;
  // candidates of CalculationNode, FilterNode
  std::vector<std::pair<ExecutionNode*, ExecutionNode*>> candidates;

  bool modified = false;

  for (auto const& n : nodes) {
    if (seen.find(n) != seen.end()) {
      // already processed
      continue;
    }

    Variable const* nextExpectedVariable = nullptr;
    ExecutionNode* lastFilter = nullptr;
    candidates.clear();

    ExecutionNode* current = n;
    while (current != nullptr) {
      if (current->getType() == EN::CALCULATION) {
        auto cn = ExecutionNode::castTo<CalculationNode*>(current);
        if (!cn->isDeterministic() || cn->outVariable() != nextExpectedVariable) {
          break;
        }
        TRI_ASSERT(lastFilter != nullptr);
        candidates.emplace_back(current, lastFilter);
        nextExpectedVariable = nullptr;
      } else if (current->getType() == EN::FILTER) {
        seen.emplace(current);

        if (nextExpectedVariable != nullptr) {
          // an unexpected order of nodes
          break;
        }
        nextExpectedVariable =
            ExecutionNode::castTo<FilterNode const*>(current)->inVariable();
        TRI_ASSERT(nextExpectedVariable != nullptr);
        if (current->isVarUsedLater(nextExpectedVariable)) {
          // filter input variable is also used for other things. we must not
          // remove it or the corresponding calculation
          break;
        }
        lastFilter = current;
      } else {
        // all other types of nodes we cannot optimize
        break;
      }
      current = current->getFirstDependency();
    }

    if (candidates.size() >= 2) {
      modified = true;
      AstNode* root = ExecutionNode::castTo<CalculationNode*>(candidates[0].first)
                          ->expression()
                          ->nodeForModification();
      for (size_t i = 1; i < candidates.size(); ++i) {
        root = plan->getAst()->createNodeBinaryOperator(
            NODE_TYPE_OPERATOR_BINARY_AND,
            ExecutionNode::castTo<CalculationNode const*>(candidates[i].first)
                ->expression()
                ->node(),
            root);

        // throw away all now-unused filters and calculations
        plan->unlinkNode(candidates[i - 1].second);
        plan->unlinkNode(candidates[i - 1].first);
      }

      ExecutionNode* en = candidates.back().first;
      TRI_ASSERT(en->getType() == EN::CALCULATION);
      ExecutionNode::castTo<CalculationNode*>(en)->expression()->replaceNode(root);
    }
  }

  opt->addPlan(std::move(plan), rule, modified);
}

/// @brief remove CalculationNode(s) that are repeatedly used in a query
/// (i.e. common expressions)
void arangodb::aql::removeRedundantCalculationsRule(Optimizer* opt,
                                                    std::unique_ptr<ExecutionPlan> plan,
                                                    OptimizerRule const& rule) {
  ::arangodb::containers::SmallVector<ExecutionNode*>::allocator_type::arena_type a;
  ::arangodb::containers::SmallVector<ExecutionNode*> nodes{a};
  plan->findNodesOfType(nodes, EN::CALCULATION, true);

  if (nodes.size() < 2) {
    // quick exit
    opt->addPlan(std::move(plan), rule, false);
    return;
  }

  arangodb::basics::StringBuffer buffer;
  std::unordered_map<VariableId, Variable const*> replacements;

  for (auto const& n : nodes) {
    auto nn = ExecutionNode::castTo<CalculationNode*>(n);

    if (!nn->expression()->isDeterministic()) {
      // If this node is non-deterministic, we must not touch it!
      continue;
    }

    arangodb::aql::Variable const* outvar = nn->outVariable();

    try {
      nn->expression()->stringifyIfNotTooLong(&buffer);
    } catch (...) {
      // expression could not be stringified (maybe because not all node types
      // are supported). this is not an error, we just skip the optimization
      buffer.reset();
      continue;
    }

    std::string const referenceExpression(buffer.c_str(), buffer.length());
    buffer.reset();

    std::vector<ExecutionNode*> stack;
    n->dependencies(stack);

    while (!stack.empty()) {
      auto current = stack.back();
      stack.pop_back();

      if (current->getType() == EN::CALCULATION) {
        try {
          // ExecutionNode::castTo<CalculationNode*>(current)->expression()->node()->dump(0);
          ExecutionNode::castTo<CalculationNode*>(current)->expression()->stringifyIfNotTooLong(
              &buffer);
        } catch (...) {
          // expression could not be stringified (maybe because not all node
          // types are supported). this is not an error, we just skip the
          // optimization
          buffer.reset();
          continue;
        }

        bool const isEqual =
            (buffer.length() == referenceExpression.size() &&
             memcmp(buffer.c_str(), referenceExpression.c_str(), buffer.length()) == 0);
        buffer.reset();

        if (isEqual) {
          // expressions are identical
          // check if target variable is already registered as a replacement
          // this covers the following case:
          // - replacements is set to B => C
          // - we're now inserting a replacement A => B
          // the goal now is to enter a replacement A => C instead of A => B
          auto target =
              ExecutionNode::castTo<CalculationNode const*>(current)->outVariable();
          while (target != nullptr) {
            auto it = replacements.find(target->id);

            if (it != replacements.end()) {
              target = (*it).second;
            } else {
              break;
            }
          }
          replacements.emplace(outvar->id, target);

          // also check if the insertion enables further shortcuts
          // this covers the following case:
          // - replacements is set to A => B
          // - we have just inserted a replacement B => C
          // the goal now is to change the replacement A => B to A => C
          for (auto it = replacements.begin(); it != replacements.end(); ++it) {
            if ((*it).second == outvar) {
              (*it).second = target;
            }
          }
        }
      }

      if (current->getType() == EN::COLLECT) {
        if (ExecutionNode::castTo<CollectNode*>(current)->hasOutVariable()) {
          // COLLECT ... INTO is evil (tm): it needs to keep all already defined
          // variables
          // we need to abort optimization here
          break;
        }
      }

      if (!current->hasDependency()) {
        // node either has no or more than one dependency. we don't know what to
        // do and must abort
        // note: this will also handle Singleton nodes
        break;
      }

      current->dependencies(stack);
    }
  }

  if (!replacements.empty()) {
    // finally replace the variables
    RedundantCalculationsReplacer finder(plan->getAst(), replacements);
    plan->root()->walk(finder);
  }

  opt->addPlan(std::move(plan), rule, !replacements.empty());
}

/// @brief remove CalculationNodes and SubqueryNodes that are never needed
/// this modifies an existing plan in place
void arangodb::aql::removeUnnecessaryCalculationsRule(Optimizer* opt,
                                                      std::unique_ptr<ExecutionPlan> plan,
                                                      OptimizerRule const& rule) {
  ::arangodb::containers::SmallVector<ExecutionNode*>::allocator_type::arena_type a;
  ::arangodb::containers::SmallVector<ExecutionNode*> nodes{a};
  plan->findNodesOfType(nodes, ::removeUnnecessaryCalculationsNodeTypes, true);

  ::arangodb::containers::HashSet<ExecutionNode*> toUnlink;

  for (auto const& n : nodes) {
    arangodb::aql::Variable const* outVariable = nullptr;

    if (n->getType() == EN::CALCULATION) {
      auto nn = ExecutionNode::castTo<CalculationNode*>(n);

      if (!nn->isDeterministic()) {
        // If this node is non-deterministic, we must not optimize it away!
        continue;
      }

      outVariable = nn->outVariable();
      // will remove calculation when we get here
    } else if (n->getType() == EN::SUBQUERY) {
      auto nn = ExecutionNode::castTo<SubqueryNode*>(n);

      if (!nn->isDeterministic()) {
        // subqueries that are non-deterministic must not be optimized away
        continue;
      }

      if (nn->isModificationSubquery()) {
        // subqueries that modify data must not be optimized away
        continue;
      }
      // will remove subquery when we get here
      outVariable = nn->outVariable();
    } else {
      TRI_ASSERT(false);
      continue;
    }

    TRI_ASSERT(outVariable != nullptr);

    if (!n->isVarUsedLater(outVariable)) {
      // The variable whose value is calculated here is not used at
      // all further down the pipeline! We remove the whole
      // calculation node,
      toUnlink.emplace(n);
    } else if (n->getType() == EN::CALCULATION) {
      // variable is still used later, but...
      // ...if it's used exactly once later by another calculation,
      // it's a temporary variable that we can fuse with the other
      // calculation easily

      if (!ExecutionNode::castTo<CalculationNode*>(n)->expression()->isDeterministic()) {
        continue;
      }

      AstNode const* rootNode =
          ExecutionNode::castTo<CalculationNode*>(n)->expression()->node();

      if (rootNode->type == NODE_TYPE_REFERENCE) {
        // if the LET is a simple reference to another variable, e.g. LET a = b
        // then replace all references to a with references to b
        bool hasCollectWithOutVariable = false;
        auto current = n->getFirstParent();

        // check first if we have a COLLECT with an INTO later in the query
        // in this case we must not perform the replacements
        while (current != nullptr) {
          if (current->getType() == EN::COLLECT) {
            if (ExecutionNode::castTo<CollectNode const*>(current)->hasOutVariableButNoCount()) {
              hasCollectWithOutVariable = true;
              break;
            }
          }
          current = current->getFirstParent();
        }

        if (!hasCollectWithOutVariable) {
          // no COLLECT found, now replace
          std::unordered_map<VariableId, Variable const*> replacements;
          replacements.try_emplace(outVariable->id,
                                   static_cast<Variable const*>(rootNode->getData()));

          RedundantCalculationsReplacer finder(plan->getAst(), replacements);
          plan->root()->walk(finder);
          toUnlink.emplace(n);
          continue;
        }
      }

      ::arangodb::containers::HashSet<Variable const*> vars;

      size_t usageCount = 0;
      CalculationNode* other = nullptr;
      auto current = n->getFirstParent();

      while (current != nullptr) {
        current->getVariablesUsedHere(vars);
        if (vars.find(outVariable) != vars.end()) {
          if (current->getType() == EN::COLLECT) {
            if (ExecutionNode::castTo<CollectNode const*>(current)->hasOutVariableButNoCount()) {
              // COLLECT with an INTO variable will collect all variables from
              // the scope, so we shouldn't try to remove or change the meaning
              // of variables
              usageCount = 0;
              break;
            }
          }
          if (current->getType() != EN::CALCULATION) {
            // don't know how to replace the variable in a non-LET node
            // abort the search
            usageCount = 0;
            break;
          }

          // got a LET. we can replace the variable reference in it by
          // something else
          ++usageCount;
          other = ExecutionNode::castTo<CalculationNode*>(current);
        }

        if (usageCount > 1) {
          break;
        }

        current = current->getFirstParent();
        vars.clear();
      }

      if (usageCount == 1) {
        // our variable is used by exactly one other calculation
        // now we can replace the reference to our variable in the other
        // calculation with the variable's expression directly
        auto otherExpression = other->expression();
        TRI_ASSERT(otherExpression != nullptr);

        if (rootNode->type != NODE_TYPE_ATTRIBUTE_ACCESS &&
            Ast::countReferences(otherExpression->node(), outVariable) > 1) {
          // used more than once... better give up
          continue;
        }

        if (rootNode->isSimple() != otherExpression->node()->isSimple()) {
          // expression types (V8 vs. non-V8) do not match. give up
          continue;
        }

        if (!n->isInInnerLoop() && rootNode->callsFunction() && other->isInInnerLoop()) {
          // original expression calls a function and is not contained in a loop
          // we're about to move this expression into a loop, but we don't want
          // to move (expensive) function calls into loops
          continue;
        }

        TRI_ASSERT(other != nullptr);
        otherExpression->replaceVariableReference(outVariable, rootNode);

        toUnlink.emplace(n);
      }
    }
  }

  if (!toUnlink.empty()) {
    plan->unlinkNodes(toUnlink);
  }

  opt->addPlan(std::move(plan), rule, !toUnlink.empty());
}

/// @brief useIndex, try to use an index for filtering
void arangodb::aql::useIndexesRule(Optimizer* opt, std::unique_ptr<ExecutionPlan> plan,
                                   OptimizerRule const& rule) {
  // These are all the nodes where we start traversing (including all
  // subqueries)
  ::arangodb::containers::SmallVector<ExecutionNode*>::allocator_type::arena_type a;
  ::arangodb::containers::SmallVector<ExecutionNode*> nodes{a};
  plan->findEndNodes(nodes, true);

  std::unordered_map<size_t, ExecutionNode*> changes;

  auto cleanupChanges = [&changes]() -> void {
    for (auto& v : changes) {
      delete v.second;
    }
    changes.clear();
  };

  TRI_DEFER(cleanupChanges());
  bool hasEmptyResult = false;
  for (auto const& n : nodes) {
    ConditionFinder finder(plan.get(), &changes, &hasEmptyResult, false);
    n->walk(finder);
  }

  if (!changes.empty()) {
    for (auto& it : changes) {
      plan->registerNode(it.second);
      plan->replaceNode(plan->getNodeById(it.first), it.second);

      // prevent double deletion by cleanupChanges()
      it.second = nullptr;
    }
    opt->addPlan(std::move(plan), rule, true);
  } else {
    opt->addPlan(std::move(plan), rule, hasEmptyResult);
  }
}

struct SortToIndexNode final : public WalkerWorker<ExecutionNode> {
  ExecutionPlan* _plan;
  SortNode* _sortNode;
  std::vector<std::pair<Variable const*, bool>> _sorts;
  std::unordered_map<VariableId, AstNode const*> _variableDefinitions;
  std::vector<std::vector<RegisterId>> _filters;
  bool _modified;

 public:
  explicit SortToIndexNode(ExecutionPlan* plan)
      : _plan(plan), _sortNode(nullptr), _modified(false) {
    _filters.emplace_back();
  }

  /// @brief gets the attributes from the filter conditions that will have a
  /// constant value (e.g. doc.value == 123) or than can be proven to be != null
  void getSpecialAttributes(
      AstNode const* node, Variable const* variable,
      std::vector<std::vector<arangodb::basics::AttributeName>>& constAttributes,
      ::arangodb::containers::HashSet<std::vector<arangodb::basics::AttributeName>>& nonNullAttributes) const {
    if (node->type == NODE_TYPE_OPERATOR_BINARY_AND) {
      // recurse into both sides
      getSpecialAttributes(node->getMemberUnchecked(0), variable,
                           constAttributes, nonNullAttributes);
      getSpecialAttributes(node->getMemberUnchecked(1), variable,
                           constAttributes, nonNullAttributes);
      return;
    }

    if (!node->isComparisonOperator()) {
      return;
    }

    TRI_ASSERT(node->isComparisonOperator());

    AstNode const* lhs = node->getMemberUnchecked(0);
    AstNode const* rhs = node->getMemberUnchecked(1);
    AstNode const* check = nullptr;

    if (node->type == NODE_TYPE_OPERATOR_BINARY_EQ) {
      if (lhs->isConstant() && rhs->type == NODE_TYPE_ATTRIBUTE_ACCESS) {
        // const value == doc.value
        check = rhs;
      } else if (rhs->isConstant() && lhs->type == NODE_TYPE_ATTRIBUTE_ACCESS) {
        // doc.value == const value
        check = lhs;
      }
    } else if (node->type == NODE_TYPE_OPERATOR_BINARY_NE) {
      if (lhs->isNullValue() && rhs->type == NODE_TYPE_ATTRIBUTE_ACCESS) {
        // null != doc.value
        check = rhs;
      } else if (rhs->isNullValue() && lhs->type == NODE_TYPE_ATTRIBUTE_ACCESS) {
        // doc.value != null
        check = lhs;
      }
    } else if (node->type == NODE_TYPE_OPERATOR_BINARY_LT &&
               lhs->isConstant() && rhs->type == NODE_TYPE_ATTRIBUTE_ACCESS) {
      // const value < doc.value
      check = rhs;
    } else if (node->type == NODE_TYPE_OPERATOR_BINARY_LE && lhs->isConstant() &&
               !lhs->isNullValue() && rhs->type == NODE_TYPE_ATTRIBUTE_ACCESS) {
      // const value <= doc.value
      check = rhs;
    } else if (node->type == NODE_TYPE_OPERATOR_BINARY_GT &&
               rhs->isConstant() && lhs->type == NODE_TYPE_ATTRIBUTE_ACCESS) {
      // doc.value > const value
      check = lhs;
    } else if (node->type == NODE_TYPE_OPERATOR_BINARY_GE && rhs->isConstant() &&
               !rhs->isNullValue() && lhs->type == NODE_TYPE_ATTRIBUTE_ACCESS) {
      // doc.value >= const value
      check = lhs;
    }

    if (check == nullptr) {
      // condition is useless for us
      return;
    }

    std::pair<Variable const*, std::vector<arangodb::basics::AttributeName>> result;

    if (check->isAttributeAccessForVariable(result, false) && result.first == variable) {
      if (node->type == NODE_TYPE_OPERATOR_BINARY_EQ) {
        // found a constant value
        constAttributes.emplace_back(std::move(result.second));
      } else {
        // all other cases handle non-null attributes
        nonNullAttributes.emplace(std::move(result.second));
      }
    }
  }

  void processCollectionAttributes(
      Variable const* variable,
      std::vector<std::vector<arangodb::basics::AttributeName>>& constAttributes,
      ::arangodb::containers::HashSet<std::vector<arangodb::basics::AttributeName>>& nonNullAttributes) const {
    // resolve all FILTER variables into their appropriate filter conditions
    TRI_ASSERT(!_filters.empty());
    for (auto const& filter : _filters.back()) {
      auto it = _variableDefinitions.find(filter);
      if (it != _variableDefinitions.end()) {
        // AND-combine all filter conditions we found, and fill constAttributes
        // and nonNullAttributes as we go along
        getSpecialAttributes((*it).second, variable, constAttributes, nonNullAttributes);
      }
    }
  }

  bool handleEnumerateCollectionNode(EnumerateCollectionNode* enumerateCollectionNode) {
    if (_sortNode == nullptr) {
      return true;
    }

    if (enumerateCollectionNode->isInInnerLoop()) {
      // index node contained in an outer loop. must not optimize away the sort!
      return true;
    }

    // figure out all attributes from the FILTER conditions that have a constant
    // value and/or that cannot be null
    std::vector<std::vector<arangodb::basics::AttributeName>> constAttributes;
    ::arangodb::containers::HashSet<std::vector<arangodb::basics::AttributeName>> nonNullAttributes;
    processCollectionAttributes(enumerateCollectionNode->outVariable(),
                                constAttributes, nonNullAttributes);

    SortCondition sortCondition(_plan, _sorts, constAttributes,
                                nonNullAttributes, _variableDefinitions);

    if (!sortCondition.isEmpty() && sortCondition.isOnlyAttributeAccess() &&
        sortCondition.isUnidirectional()) {
      // we have found a sort condition, which is unidirectional
      // now check if any of the collection's indexes covers it

      Variable const* outVariable = enumerateCollectionNode->outVariable();
      std::vector<transaction::Methods::IndexHandle> usedIndexes;
      auto trx = _plan->getAst()->query()->trx();
      size_t coveredAttributes = 0;
      bool canBeUsed = trx->getIndexForSortCondition(
          enumerateCollectionNode->collection()->name(), &sortCondition,
          outVariable, enumerateCollectionNode->collection()->count(trx),
          enumerateCollectionNode->hint(), usedIndexes, coveredAttributes);
      if (canBeUsed) {
        // If this bit is set, then usedIndexes has length exactly one
        // and contains the best index found.
        auto condition = std::make_unique<Condition>(_plan->getAst());
        condition->normalize(_plan);

        IndexIteratorOptions opts;
        opts.ascending = sortCondition.isAscending();
        auto newNode =
            std::make_unique<IndexNode>(_plan, _plan->nextId(),
                                        enumerateCollectionNode->collection(), outVariable,
                                        usedIndexes, std::move(condition), opts);

        auto n = newNode.release();
        enumerateCollectionNode->CollectionAccessingNode::cloneInto(*n);
        enumerateCollectionNode->DocumentProducingNode::cloneInto(_plan, *n);

        _plan->registerNode(n);
        _plan->replaceNode(enumerateCollectionNode, n);
        _modified = true;

        if (coveredAttributes == sortCondition.numAttributes()) {
          // if the index covers the complete sort condition, we can also remove
          // the sort node
          n->needsGatherNodeSort(true);
          _plan->unlinkNode(_plan->getNodeById(_sortNode->id()));
        }
      }
    }

    return true;  // always abort further searching here
  }

  bool handleIndexNode(IndexNode* indexNode) {
    if (_sortNode == nullptr) {
      return true;
    }

    if (indexNode->isInInnerLoop()) {
      // index node contained in an outer loop. must not optimize away the sort!
      return true;
    }

    auto const& indexes = indexNode->getIndexes();
    auto cond = indexNode->condition();
    TRI_ASSERT(cond != nullptr);

    Variable const* outVariable = indexNode->outVariable();
    TRI_ASSERT(outVariable != nullptr);

    auto index = indexes[0];
    bool isSorted = index->isSorted();
    bool isSparse = index->sparse();
    std::vector<std::vector<arangodb::basics::AttributeName>> fields = index->fields();

    if (indexes.size() != 1) {
      // can only use this index node if it uses exactly one index or multiple
      // indexes on exactly the same attributes

      if (!cond->isSorted()) {
        // index conditions do not guarantee sortedness
        return true;
      }

      if (isSparse) {
        return true;
      }

      for (auto& idx : indexes) {
        if (idx != index) {
          // Can only be sorted iff only one index is used.
          return true;
        }
      }

      // all indexes use the same attributes and index conditions guarantee
      // sorted output
    }

    TRI_ASSERT(indexes.size() == 1 || cond->isSorted());

    // if we get here, we either have one index or multiple indexes on the same
    // attributes
    bool handled = false;

    if (indexes.size() == 1 && isSorted) {
      // if we have just a single index and we can use it for the filtering
      // condition, then we can use the index for sorting, too. regardless of if
      // the index is sparse or not. because the index would only return
      // non-null attributes anyway, so we do not need to care about null values
      // when sorting here
      isSparse = false;
    }

    SortCondition sortCondition(_plan, _sorts,
                                cond->getConstAttributes(outVariable, !isSparse),
                                cond->getNonNullAttributes(outVariable),
                                _variableDefinitions);

    bool const isOnlyAttributeAccess =
        (!sortCondition.isEmpty() && sortCondition.isOnlyAttributeAccess());

    if (isOnlyAttributeAccess && isSorted && !isSparse && sortCondition.isUnidirectional() &&
        sortCondition.isAscending() == indexNode->options().ascending) {
      // we have found a sort condition, which is unidirectional and in the same
      // order as the IndexNode...
      // now check if the sort attributes match the ones of the index
      size_t const numCovered = sortCondition.coveredAttributes(outVariable, fields);

      if (numCovered >= sortCondition.numAttributes()) {
        // sort condition is fully covered by index... now we can remove the
        // sort node from the plan
        _plan->unlinkNode(_plan->getNodeById(_sortNode->id()));
        // we need to have a sorted result later on, so we will need a sorted
        // GatherNode in the cluster
        indexNode->needsGatherNodeSort(true);
        _modified = true;
        handled = true;
      }
    }

    if (!handled && isOnlyAttributeAccess && indexes.size() == 1) {
      // special case... the index cannot be used for sorting, but we only
      // compare with equality lookups.
      // now check if the equality lookup attributes are the same as
      // the index attributes
      auto root = cond->root();

      if (root != nullptr) {
        auto condNode = root->getMember(0);

        if (condNode->isOnlyEqualityMatch()) {
          // now check if the index fields are the same as the sort condition
          // fields e.g. FILTER c.value1 == 1 && c.value2 == 42 SORT c.value1,
          // c.value2
          auto const& i = index;
          // some special handling for the MMFiles edge index here, which to the
          // outside world is an index on attributes _from and _to at the same
          // time, but only one can be queried at a time this special handling
          // is required in order to prevent lookups by one of the index
          // attributes (e.g. _from) and a sort clause on the other index
          // attribte (e.g. _to) to be treated as the same index attribute, e.g.
          //     FOR doc IN edgeCol FILTER doc._from == ... SORT doc._to ...
          // can use the index either for lookup or for sorting, but not for
          // both at the same time. this is because if we do the lookup by
          // _from, the results will be sorted by _from, and not by _to.
          if (i->type() == arangodb::Index::IndexType::TRI_IDX_TYPE_EDGE_INDEX &&
              fields.size() == 2) {
            // looks like MMFiles edge index
            if (condNode->type == NODE_TYPE_OPERATOR_NARY_AND) {
              // check all conditions of the index node, and check if we can
              // find _from or _to
              for (size_t j = 0; j < condNode->numMembers(); ++j) {
                auto sub = condNode->getMemberUnchecked(j);
                if (sub->type != NODE_TYPE_OPERATOR_BINARY_EQ) {
                  continue;
                }
                auto lhs = sub->getMember(0);
                if (lhs->type == NODE_TYPE_ATTRIBUTE_ACCESS &&
                    lhs->getMember(0)->type == NODE_TYPE_REFERENCE &&
                    lhs->getMember(0)->getData() == outVariable) {
                  // check if this is either _from or _to
                  std::string attr = lhs->getString();
                  if (attr == StaticStrings::FromString || attr == StaticStrings::ToString) {
                    // reduce index fields to just the attribute we found in the
                    // index lookup condition
                    fields = {{arangodb::basics::AttributeName(attr, false)}};
                  }
                }

                auto rhs = sub->getMember(1);
                if (rhs->type == NODE_TYPE_ATTRIBUTE_ACCESS &&
                    rhs->getMember(0)->type == NODE_TYPE_REFERENCE &&
                    rhs->getMember(0)->getData() == outVariable) {
                  // check if this is either _from or _to
                  std::string attr = rhs->getString();
                  if (attr == StaticStrings::FromString || attr == StaticStrings::ToString) {
                    // reduce index fields to just the attribute we found in the
                    // index lookup condition
                    fields = {{arangodb::basics::AttributeName(attr, false)}};
                  }
                }
              }
            }
          }

          size_t const numCovered = sortCondition.coveredAttributes(outVariable, fields);

          if (numCovered == sortCondition.numAttributes() &&
              sortCondition.isUnidirectional() &&
              (isSorted || fields.size() >= sortCondition.numAttributes())) {
            // no need to sort
            _plan->unlinkNode(_plan->getNodeById(_sortNode->id()));
            indexNode->setAscending(sortCondition.isAscending());
            // we need to have a sorted result later on, so we will need a
            // sorted GatherNode in the cluster
            indexNode->needsGatherNodeSort(true);
            _modified = true;
          }
        }
      }
    }

    return true;  // always abort after we found an IndexNode
  }

  bool enterSubquery(ExecutionNode*, ExecutionNode*) override final {
    return false;
  }

  bool before(ExecutionNode* en) override final {
    switch (en->getType()) {
      case EN::TRAVERSAL:
      case EN::K_SHORTEST_PATHS:
      case EN::SHORTEST_PATH:
      case EN::ENUMERATE_LIST:
      case EN::ENUMERATE_IRESEARCH_VIEW:
        // found some other FOR loop
        return true;

      case EN::SUBQUERY: {
        _filters.emplace_back();
        return false;  // skip. we don't care.
      }

      case EN::FILTER: {
        auto inVariable =
            ExecutionNode::castTo<FilterNode const*>(en)->inVariable()->id;
        _filters.back().emplace_back(inVariable);
        return false;
      }

      case EN::CALCULATION: {
        _variableDefinitions.try_emplace(
            ExecutionNode::castTo<CalculationNode const*>(en)->outVariable()->id,
            ExecutionNode::castTo<CalculationNode const*>(en)->expression()->node());
        return false;
      }

      case EN::SINGLETON:
      case EN::COLLECT:
      case EN::INSERT:
      case EN::REMOVE:
      case EN::REPLACE:
      case EN::UPDATE:
      case EN::UPSERT:
      case EN::RETURN:
      case EN::NORESULTS:
      case EN::SCATTER:
      case EN::DISTRIBUTE:
      case EN::GATHER:
      case EN::REMOTE:
      case EN::LIMIT:  // LIMIT is criterion to stop
        return true;   // abort.

      case EN::SORT:  // pulling two sorts together is done elsewhere.
        if (!_sorts.empty() || _sortNode != nullptr) {
          return true;  // a different SORT node. abort
        }
        _sortNode = ExecutionNode::castTo<SortNode*>(en);
        for (auto& it : _sortNode->elements()) {
          _sorts.emplace_back(it.var, it.ascending);
        }
        return false;

      case EN::INDEX:
        return handleIndexNode(ExecutionNode::castTo<IndexNode*>(en));

      case EN::ENUMERATE_COLLECTION:
        return handleEnumerateCollectionNode(
            ExecutionNode::castTo<EnumerateCollectionNode*>(en));

      default: {
        // should not reach this point
        TRI_ASSERT(false);
      }
    }
    return true;
  }

  void after(ExecutionNode* en) override final {
    if (en->getType() == EN::SUBQUERY) {
      TRI_ASSERT(!_filters.empty());
      _filters.pop_back();
    }
  }
};

void arangodb::aql::useIndexForSortRule(Optimizer* opt, std::unique_ptr<ExecutionPlan> plan,
                                        OptimizerRule const& rule) {
  ::arangodb::containers::SmallVector<ExecutionNode*>::allocator_type::arena_type a;
  ::arangodb::containers::SmallVector<ExecutionNode*> nodes{a};
  plan->findNodesOfType(nodes, EN::SORT, true);

  bool modified = false;

  for (auto const& n : nodes) {
    auto sortNode = ExecutionNode::castTo<SortNode*>(n);

    SortToIndexNode finder(plan.get());
    sortNode->walk(finder);

    if (finder._modified) {
      modified = true;
    }
  }

  opt->addPlan(std::move(plan), rule, modified);
}

/// @brief try to remove filters which are covered by indexes
void arangodb::aql::removeFiltersCoveredByIndexRule(Optimizer* opt,
                                                    std::unique_ptr<ExecutionPlan> plan,
                                                    OptimizerRule const& rule) {
  ::arangodb::containers::SmallVector<ExecutionNode*>::allocator_type::arena_type a;
  ::arangodb::containers::SmallVector<ExecutionNode*> nodes{a};
  plan->findNodesOfType(nodes, EN::FILTER, true);

  ::arangodb::containers::HashSet<ExecutionNode*> toUnlink;
  bool modified = false;
  // this rule may modify the plan in place, but the new plan
  // may not yet be optimal. so we may pass it into this same
  // rule again. the default is to continue with the next rule
  // however
  bool rerun = false;

  for (auto const& node : nodes) {
    auto fn = ExecutionNode::castTo<FilterNode const*>(node);
    // find the node with the filter expression
    auto setter = plan->getVarSetBy(fn->inVariable()->id);

    if (setter == nullptr || setter->getType() != EN::CALCULATION) {
      continue;
    }

    auto calculationNode = ExecutionNode::castTo<CalculationNode*>(setter);
    auto conditionNode = calculationNode->expression()->node();

    // build the filter condition
    Condition condition(plan->getAst());
    condition.andCombine(conditionNode);
    condition.normalize(plan.get());

    if (condition.root() == nullptr) {
      continue;
    }

    size_t const n = condition.root()->numMembers();

    if (n != 1) {
      // either no condition or multiple ORed conditions...
      continue;
    }

    bool handled = false;
    auto current = node;
    while (current != nullptr) {
      if (current->getType() == EN::INDEX) {
        auto indexNode = ExecutionNode::castTo<IndexNode const*>(current);

        // found an index node, now check if the expression is covered by the
        // index
        auto indexCondition = indexNode->condition();

        if (indexCondition != nullptr && !indexCondition->isEmpty()) {
          auto const& indexesUsed = indexNode->getIndexes();

          if (indexesUsed.size() == 1) {
            // single index. this is something that we can handle
            auto newNode =
                condition.removeIndexCondition(plan.get(), indexNode->outVariable(),
                                               indexCondition->root(),
                                               indexesUsed[0].get());

            if (newNode == nullptr) {
              // no condition left...
              // FILTER node can be completely removed
              toUnlink.emplace(node);
              // note: we must leave the calculation node intact, in case it is
              // still used by other nodes in the plan
              modified = true;
              handled = true;
            } else if (newNode != condition.root()) {
              // some condition is left, but it is a different one than
              // the one from the FILTER node
              auto expr = std::make_unique<Expression>(plan.get(), plan->getAst(), newNode);
              CalculationNode* cn =
                  new CalculationNode(plan.get(), plan->nextId(), std::move(expr),
                                      calculationNode->outVariable());
              plan->registerNode(cn);
              plan->replaceNode(setter, cn);
              modified = true;
              handled = true;
              // pass the new plan into this rule again, to optimize even
              // further
              rerun = true;
            }
          }
        }

        if (handled) {
          break;
        }
      }

      if (handled || current->getType() == EN::LIMIT || !current->hasDependency()) {
        break;
      }

      current = current->getFirstDependency();
    }
  }

  if (!toUnlink.empty()) {
    plan->unlinkNodes(toUnlink);
  }

  if (rerun) {
    TRI_ASSERT(modified);
    opt->addPlanAndRerun(std::move(plan), rule, modified);
  } else {
    opt->addPlan(std::move(plan), rule, modified);
  }
}

/// @brief helper to compute lots of permutation tuples
/// a permutation tuple is represented as a single vector together with
/// another vector describing the boundaries of the tuples.
/// Example:
/// data:   0,1,2, 3,4, 5,6
/// starts: 0,     3,   5,      (indices of starts of sections)
/// means a tuple of 3 permutations of 3, 2 and 2 points respectively
/// This function computes the next permutation tuple among the
/// lexicographically sorted list of all such tuples. It returns true
/// if it has successfully computed this and false if the tuple is already
/// the lexicographically largest one. If false is returned, the permutation
/// tuple is back to the beginning.
static bool NextPermutationTuple(std::vector<size_t>& data, std::vector<size_t>& starts) {
  auto begin = data.begin();  // a random access iterator

  for (size_t i = starts.size(); i-- != 0;) {
    std::vector<size_t>::iterator from = begin + starts[i];
    std::vector<size_t>::iterator to;
    if (i == starts.size() - 1) {
      to = data.end();
    } else {
      to = begin + starts[i + 1];
    }
    if (std::next_permutation(from, to)) {
      return true;
    }
  }

  return false;
}

/// @brief interchange adjacent EnumerateCollectionNodes in all possible ways
void arangodb::aql::interchangeAdjacentEnumerationsRule(Optimizer* opt,
                                                        std::unique_ptr<ExecutionPlan> plan,
                                                        OptimizerRule const& rule) {
  ::arangodb::containers::SmallVector<ExecutionNode*>::allocator_type::arena_type a;
  ::arangodb::containers::SmallVector<ExecutionNode*> nodes{a};

  plan->findNodesOfType(nodes, ::interchangeAdjacentEnumerationsNodeTypes, true);

  ::arangodb::containers::HashSet<ExecutionNode*> nodesSet;
  for (auto const& n : nodes) {
    TRI_ASSERT(nodesSet.find(n) == nodesSet.end());
    nodesSet.emplace(n);
  }

  std::vector<ExecutionNode*> nodesToPermute;
  std::vector<size_t> permTuple;
  std::vector<size_t> starts;
  std::vector<ExecutionNode*> nn;

  // We use that the order of the nodes is such that a node B that is among the
  // recursive dependencies of a node A is later in the vector.
  for (auto const& n : nodes) {
    if (nodesSet.find(n) != nodesSet.end()) {
      nn.clear();
      nn.emplace_back(n);
      nodesSet.erase(n);

      // Now follow the dependencies as long as we see further such nodes:
      auto nwalker = n;

      while (true) {
        if (!nwalker->hasDependency()) {
          break;
        }

        auto dep = nwalker->getFirstDependency();

        if (dep->getType() != EN::ENUMERATE_COLLECTION && dep->getType() != EN::ENUMERATE_LIST) {
          break;
        }

        if (n->getType() == EN::ENUMERATE_LIST && dep->getType() == EN::ENUMERATE_LIST) {
          break;
        }

        nwalker = dep;
        nn.emplace_back(nwalker);
        nodesSet.erase(nwalker);
      }

      if (nn.size() > 1) {
        // Move it into the permutation tuple:
        starts.emplace_back(permTuple.size());

        for (auto const& nnn : nn) {
          nodesToPermute.emplace_back(nnn);
          permTuple.emplace_back(permTuple.size());
        }
      }
    }
  }

  // Now we have collected all the runs of EnumerateCollectionNodes in the
  // plan, we need to compute all possible permutations of all of them,
  // independently. This is why we need to compute all permutation tuples.

  if (!starts.empty()) {
    NextPermutationTuple(permTuple, starts);  // will never return false

    do {
      // check if we already have enough plans (plus the one plan that we will
      // add at the end of this function)
      if (opt->runOnlyRequiredRules(1)) {
        // have enough plans. stop permutations
        break;
      }

      // Clone the plan:
      std::unique_ptr<ExecutionPlan> newPlan(plan->clone());

      // Find the nodes in the new plan corresponding to the ones in the
      // old plan that we want to permute:
      std::vector<ExecutionNode*> newNodes;
      newNodes.reserve(nodesToPermute.size());
      for (size_t j = 0; j < nodesToPermute.size(); j++) {
        newNodes.emplace_back(newPlan->getNodeById(nodesToPermute[j]->id()));
      }

      // Now get going with the permutations:
      for (size_t i = 0; i < starts.size(); i++) {
        size_t lowBound = starts[i];
        size_t highBound = (i < starts.size() - 1) ? starts[i + 1] : permTuple.size();
        // We need to remove the nodes
        // newNodes[lowBound..highBound-1] in newPlan and replace
        // them by the same ones in a different order, given by
        // permTuple[lowBound..highBound-1].
        auto parent = newNodes[lowBound]->getFirstParent();

        TRI_ASSERT(parent != nullptr);

        // Unlink all those nodes:
        for (size_t j = lowBound; j < highBound; j++) {
          newPlan->unlinkNode(newNodes[j]);
        }

        // And insert them in the new order:
        for (size_t j = highBound; j-- != lowBound;) {
          newPlan->insertDependency(parent, newNodes[permTuple[j]]);
        }
      }

      // OK, the new plan is ready, let's report it:
      opt->addPlan(std::move(newPlan), rule, true);
    } while (NextPermutationTuple(permTuple, starts));
  }

  opt->addPlan(std::move(plan), rule, false);
}

void arangodb::aql::createScatterGatherSnippet(
    ExecutionPlan& plan, TRI_vocbase_t* vocbase, ExecutionNode* node,
    bool const isRootNode, std::vector<ExecutionNode*> const& nodeDependencies,
    std::vector<ExecutionNode*> const& nodeParents,
    SortElementVector const& elements, size_t const numberOfShards,
    std::unordered_map<ExecutionNode*, ExecutionNode*> const& subqueries,
    Collection const* collection) {
  // insert a scatter node
  auto* scatterNode =
      new ScatterNode(&plan, plan.nextId(), ScatterNode::ScatterType::SHARD);
  plan.registerNode(scatterNode);
  TRI_ASSERT(node->getDependencies().empty());
  TRI_ASSERT(!nodeDependencies.empty());
  scatterNode->addDependency(nodeDependencies[0]);

  // insert a remote node
  ExecutionNode* remoteNode =
      new RemoteNode(&plan, plan.nextId(), vocbase, "", "", "");
  plan.registerNode(remoteNode);
  TRI_ASSERT(scatterNode);
  remoteNode->addDependency(scatterNode);

  // re-link with the remote node
  node->addDependency(remoteNode);

  // insert another remote node
  remoteNode = new RemoteNode(&plan, plan.nextId(), vocbase, "", "", "");
  plan.registerNode(remoteNode);
  TRI_ASSERT(node);
  remoteNode->addDependency(node);

  // insert a gather node
  auto const sortMode = GatherNode::evaluateSortMode(numberOfShards);
  // single-sharded collections don't require any parallelism. collections with more than
  // one shard are eligible for later parallelization (the Undefined allows this)
  auto const parallelism =
      (((collection->isSmart() && collection->type() == TRI_COL_TYPE_EDGE) ||
        (collection->numberOfShards() <= 1 && !collection->isSatellite()))
           ? GatherNode::Parallelism::Serial
           : GatherNode::Parallelism::Undefined);
  auto* gatherNode = new GatherNode(&plan, plan.nextId(), sortMode, parallelism);
  plan.registerNode(gatherNode);
  TRI_ASSERT(remoteNode);
  gatherNode->addDependency(remoteNode);
  // On SmartEdge collections we have 0 shards and we need the elements
  // to be injected here as well. So do not replace it with > 1
  if (!elements.empty() && numberOfShards != 1) {
    gatherNode->elements(elements);
  }

  // and now link the gather node with the rest of the plan
  if (nodeParents.size() == 1) {
    nodeParents[0]->replaceDependency(nodeDependencies[0], gatherNode);
  }

  // check if the node that we modified was at the end of a subquery
  auto it = subqueries.find(node);

  if (it != subqueries.end()) {
    ExecutionNode::castTo<SubqueryNode*>((*it).second)->setSubquery(gatherNode, true);
  }

  if (isRootNode) {
    // if we replaced the root node, set a new root node
    plan.root(gatherNode);
  }
}

/// @brief scatter operations in cluster
/// this rule inserts scatter, gather and remote nodes so operations on sharded
/// collections actually work
/// it will change plans in place
void arangodb::aql::scatterInClusterRule(Optimizer* opt, std::unique_ptr<ExecutionPlan> plan,
                                         OptimizerRule const& rule) {
  TRI_ASSERT(arangodb::ServerState::instance()->isCoordinator());
  bool wasModified = false;

  // find subqueries
  std::unordered_map<ExecutionNode*, ExecutionNode*> subqueries;

  ::arangodb::containers::SmallVector<ExecutionNode*>::allocator_type::arena_type s;
  ::arangodb::containers::SmallVector<ExecutionNode*> subs{s};
  plan->findNodesOfType(subs, ExecutionNode::SUBQUERY, true);

  for (auto& it : subs) {
    subqueries.emplace(ExecutionNode::castTo<SubqueryNode const*>(it)->getSubquery(), it);
  }

  // we are a coordinator. now look in the plan for nodes of type
  // EnumerateCollectionNode, IndexNode and modification nodes
  ::arangodb::containers::SmallVector<ExecutionNode*>::allocator_type::arena_type a;
  ::arangodb::containers::SmallVector<ExecutionNode*> nodes{a};
  plan->findNodesOfType(nodes, ::scatterInClusterNodeTypes, true);

  TRI_ASSERT(plan->getAst() && plan->getAst()->query() &&
             plan->getAst()->query()->trx());
  auto* resolver = plan->getAst()->query()->trx()->resolver();
  TRI_ASSERT(resolver);

  for (auto& node : nodes) {
    // found a node we need to replace in the plan

    // intentional copy of the parents and dependencies, as we will be modifying
    // them later on
    auto const parents = node->getParents();
    auto const deps = node->getDependencies();
    TRI_ASSERT(deps.size() == 1);

    // don't do this if we are already distributing!
    if (deps[0]->getType() == ExecutionNode::REMOTE &&
        deps[0]->getFirstDependency()->getType() == ExecutionNode::DISTRIBUTE) {
      continue;
    }

    if (plan->shouldExcludeFromScatterGather(node)) {
      continue;
    }

    auto const isRootNode = plan->isRoot(node);
    plan->unlinkNode(node, true);

    auto const nodeType = node->getType();

    // extract database and collection from plan node
    TRI_vocbase_t* vocbase = nullptr;
    Collection const* collection = nullptr;

    SortElementVector elements;

    if (nodeType == ExecutionNode::ENUMERATE_COLLECTION) {
      vocbase = ExecutionNode::castTo<EnumerateCollectionNode const*>(node)->vocbase();
      collection = ExecutionNode::castTo<EnumerateCollectionNode const*>(node)->collection();
    } else if (nodeType == ExecutionNode::INDEX) {
      auto idxNode = ExecutionNode::castTo<IndexNode const*>(node);
      vocbase = idxNode->vocbase();
      collection = idxNode->collection();
      TRI_ASSERT(collection != nullptr);
      Variable const* sortVariable = idxNode->outVariable();
      bool isSortAscending = idxNode->options().ascending;
      auto allIndexes = idxNode->getIndexes();
      TRI_ASSERT(!allIndexes.empty());

      // Using Index for sort only works if all indexes are equal.
      auto const& first = allIndexes[0];
      // also check if we actually need to bother about the sortedness of the
      // result, or if we use the index for filtering only
      if (first->isSorted() && idxNode->needsGatherNodeSort()) {
        for (auto const& path : first->fieldNames()) {
          elements.emplace_back(sortVariable, isSortAscending, path);
        }
        for (auto const& it : allIndexes) {
          if (first != it) {
            elements.clear();
            break;
          }
        }
      }
    } else if (nodeType == ExecutionNode::INSERT || nodeType == ExecutionNode::UPDATE ||
               nodeType == ExecutionNode::REPLACE || nodeType == ExecutionNode::REMOVE ||
               nodeType == ExecutionNode::UPSERT) {
      vocbase = ExecutionNode::castTo<ModificationNode*>(node)->vocbase();
      collection = ExecutionNode::castTo<ModificationNode*>(node)->collection();
      if (nodeType == ExecutionNode::REMOVE || nodeType == ExecutionNode::UPDATE) {
        // Note that in the REPLACE or UPSERT case we are not getting here,
        // since the distributeInClusterRule fires and a DistributionNode is
        // used.
        auto* modNode = ExecutionNode::castTo<ModificationNode*>(node);
        modNode->getOptions().ignoreDocumentNotFound = true;
      }
    } else {
      TRI_ASSERT(false);
    }

    TRI_ASSERT(collection != nullptr);

<<<<<<< HEAD
    // insert a scatter node
    auto* scatterNode =
        new ScatterNode(plan.get(), plan->nextId(), ScatterNode::ScatterType::SHARD);
    plan->registerNode(scatterNode);
    TRI_ASSERT(!deps.empty());
    scatterNode->addDependency(deps[0]);

    // insert a remote node
    ExecutionNode* remoteNode =
        new RemoteNode(plan.get(), plan->nextId(), vocbase, "", "", "");
    plan->registerNode(remoteNode);
    TRI_ASSERT(scatterNode);
    remoteNode->addDependency(scatterNode);

    // re-link with the remote node
    node->addDependency(remoteNode);

    // insert another remote node
    remoteNode = new RemoteNode(plan.get(), plan->nextId(), vocbase, "", "", "");
    plan->registerNode(remoteNode);
    TRI_ASSERT(node);
    remoteNode->addDependency(node);

    // insert a gather node
    auto const sortMode = GatherNode::evaluateSortMode(collection->numberOfShards());
    auto const parallelism =
        (((collection->isSmart() && collection->type() == TRI_COL_TYPE_EDGE) ||
          (collection->numberOfShards() <= 1 && !collection->isSatellite()))
             ? GatherNode::Parallelism::Serial
             : GatherNode::Parallelism::Undefined);
    auto* gatherNode = new GatherNode(plan.get(), plan->nextId(), sortMode, parallelism);
    plan->registerNode(gatherNode);
    TRI_ASSERT(remoteNode);
    gatherNode->addDependency(remoteNode);
    // On SmartEdge collections we have 0 shards and we need the elements
    // to be injected here as well. So do not replace it with > 1
    if (!elements.empty() && collection->numberOfShards() != 1) {
      gatherNode->elements(elements);
    }

    // and now link the gather node with the rest of the plan
    if (parents.size() == 1) {
      parents[0]->replaceDependency(deps[0], gatherNode);
    }

    // check if the node that we modified was at the end of a subquery
    auto it = subqueries.find(node);

    if (it != subqueries.end()) {
      ExecutionNode::castTo<SubqueryNode*>((*it).second)->setSubquery(gatherNode, true);
    }

    if (isRootNode) {
      // if we replaced the root node, set a new root node
      plan->root(gatherNode);
    }
=======
    size_t numberOfShards = collection->numberOfShards();
    createScatterGatherSnippet(*plan, vocbase, node, isRootNode, deps, parents,
                               elements, numberOfShards, subqueries, collection);

>>>>>>> 174b5d0f
    wasModified = true;
  }

  opt->addPlan(std::move(plan), rule, wasModified);
}

/// @brief distribute operations in cluster
///
/// this rule inserts distribute, remote nodes so operations on sharded
/// collections actually work, this differs from scatterInCluster in that every
/// incoming row is only sent to one shard and not all as in scatterInCluster
///
/// it will change plans in place
void arangodb::aql::distributeInClusterRule(Optimizer* opt,
                                            std::unique_ptr<ExecutionPlan> plan,
                                            OptimizerRule const& rule) {
  TRI_ASSERT(arangodb::ServerState::instance()->isCoordinator());
  bool wasModified = false;
  // we are a coordinator, we replace the root if it is a modification node

  // only replace if it is the last node in the plan
  ::arangodb::containers::SmallVector<ExecutionNode*>::allocator_type::arena_type a;
  ::arangodb::containers::SmallVector<ExecutionNode*> subqueryNodes{a};
  // inspect each return node and work upwards to SingletonNode
  subqueryNodes.push_back(plan->root());
  plan->findNodesOfType(subqueryNodes, ExecutionNode::SUBQUERY, true);

  for (ExecutionNode* subqueryNode : subqueryNodes) {
    SubqueryNode* snode = nullptr;
    ExecutionNode* root = nullptr;  // only used for asserts
    bool reachedEnd = false;
    if (subqueryNode == plan->root()) {
      snode = nullptr;
      root = plan->root();
    } else {
      snode = ExecutionNode::castTo<SubqueryNode*>(subqueryNode);
      root = snode->getSubquery();
    }
    ExecutionNode* node = root;
    TRI_ASSERT(node != nullptr);

    while (node != nullptr) {
      auto nodeType = node->getType();

      // loop until we find a modification node or the end of the plan
      while (node != nullptr) {
        // update type
        nodeType = node->getType();

        // check if there is a node type that needs distribution
        if (nodeType == ExecutionNode::INSERT || nodeType == ExecutionNode::REMOVE ||
            nodeType == ExecutionNode::UPDATE || nodeType == ExecutionNode::REPLACE ||
            nodeType == ExecutionNode::UPSERT) {
          // found a node!
          break;
        }

        // there is nothing above us
        if (!node->hasDependency()) {
          // reached the end
          reachedEnd = true;
          break;
        }

        // go further up the tree
        node = node->getFirstDependency();
      }

      if (reachedEnd) {
        // break loop for subqyery
        break;
      }

      TRI_ASSERT(node != nullptr);
      if (node == nullptr) {
        THROW_ARANGO_EXCEPTION_MESSAGE(TRI_ERROR_INTERNAL, "logic error");
      }

      // when we get here, we have found a matching data-modification node!
      TRI_ASSERT(nodeType == ExecutionNode::INSERT || nodeType == ExecutionNode::REMOVE ||
                 nodeType == ExecutionNode::UPDATE || nodeType == ExecutionNode::REPLACE ||
                 nodeType == ExecutionNode::UPSERT);

      ExecutionNode* originalParent = nullptr;
      if (node->hasParent()) {
        auto const& parents = node->getParents();
        originalParent = parents[0];
        TRI_ASSERT(originalParent != nullptr);
        TRI_ASSERT(node != root);
      } else {
        TRI_ASSERT(node == root);
      }

      Collection const* collection =
          ExecutionNode::castTo<ModificationNode*>(node)->collection();

#ifdef USE_ENTERPRISE
      auto& ci = collection->vocbase()->server().getFeature<ClusterFeature>().clusterInfo();
      auto collInfo =
          ci.getCollection(collection->vocbase()->name(), collection->name());
      // Throws if collection is not found!
      if (collInfo->isSmart() && collInfo->type() == TRI_COL_TYPE_EDGE) {
        node = distributeInClusterRuleSmartEdgeCollection(plan.get(), snode, node,
                                                          originalParent, wasModified);
        continue;
      }
#endif
      bool const defaultSharding = collection->usesDefaultSharding();

      if (nodeType == ExecutionNode::REMOVE || nodeType == ExecutionNode::UPDATE) {
        if (!defaultSharding) {
          // We have to use a ScatterNode.
          node = node->getFirstDependency();  // advance node
          continue;
        }
      }

      // In the INSERT and REPLACE cases we use a DistributeNode...

      TRI_ASSERT(node->hasDependency());
      // intentional copy of the dependencies, as we will be modifying
      // dependencies later on
      auto const deps = node->getDependencies();

      bool haveAdjusted = false;
      if (originalParent != nullptr) {
        // nodes below removed node
        originalParent->removeDependency(node);
        plan->unlinkNode(node, true);
        if (snode) {
          if (snode->getSubquery() == node) {
            snode->setSubquery(originalParent, true);
            haveAdjusted = true;
          }
        }
      } else {
        // no nodes below unlinked node
        plan->unlinkNode(node, true);
        if (snode) {
          snode->setSubquery(deps[0], true);
          haveAdjusted = true;
        } else {
          plan->root(deps[0], true);
        }
      }

      // extract database from plan node
      TRI_vocbase_t* vocbase = ExecutionNode::castTo<ModificationNode*>(node)->vocbase();

      // insert a distribute node
      ExecutionNode* distNode = nullptr;
      Variable const* inputVariable;
      if (nodeType == ExecutionNode::INSERT || nodeType == ExecutionNode::REMOVE) {
        // in case of an INSERT, the DistributeNode is responsible for
        // generating keys if none present
        bool const createKeys = (nodeType == ExecutionNode::INSERT);
        if (nodeType == ExecutionNode::INSERT) {
          inputVariable = ExecutionNode::castTo<InsertNode const*>(node)->inVariable();
        } else {
          inputVariable = ExecutionNode::castTo<RemoveNode const*>(node)->inVariable();
        }
        distNode = new DistributeNode(plan.get(), plan->nextId(),
                                      ScatterNode::ScatterType::SHARD, collection,
                                      inputVariable, inputVariable, createKeys, true);
      } else if (nodeType == ExecutionNode::REPLACE || nodeType == ExecutionNode::UPDATE) {
        auto updateReplaceNode = ExecutionNode::castTo<UpdateReplaceNode const*>(node);
        if (defaultSharding && updateReplaceNode->inKeyVariable() != nullptr) {
          // We only look into _inKeyVariable
          // This is the _inKeyVariable! This works, since we use a ScatterNode
          // for non-default-sharding attributes.
          inputVariable = updateReplaceNode->inKeyVariable();
        } else {
          // We only look into _inDocVariable
          // was only UPDATE <doc> IN <collection>
          inputVariable = updateReplaceNode->inDocVariable();
        }
        distNode = new DistributeNode(plan.get(), plan->nextId(),
                                      ScatterNode::ScatterType::SHARD, collection,
                                      inputVariable, inputVariable, false,
                                      updateReplaceNode->inKeyVariable() != nullptr);
      } else if (nodeType == ExecutionNode::UPSERT) {
        // an UPSERT node has two input variables!
        auto upsertNode = ExecutionNode::castTo<UpsertNode const*>(node);
        auto d = new DistributeNode(plan.get(), plan->nextId(),
                                    ScatterNode::ScatterType::SHARD, collection,
                                    upsertNode->inDocVariable(),
                                    upsertNode->insertVariable(), true, true);
        d->setAllowSpecifiedKeys(true);
        distNode = ExecutionNode::castTo<ExecutionNode*>(d);
      } else {
        TRI_ASSERT(false);
        THROW_ARANGO_EXCEPTION_MESSAGE(TRI_ERROR_INTERNAL, "logic error");
      }

      TRI_ASSERT(distNode != nullptr);

      plan->registerNode(distNode);
      distNode->addDependency(deps[0]);

      // insert a remote node
      ExecutionNode* remoteNode =
          new RemoteNode(plan.get(), plan->nextId(), vocbase, "", "", "");
      plan->registerNode(remoteNode);
      remoteNode->addDependency(distNode);

      // re-link with the remote node
      node->addDependency(remoteNode);

      // insert another remote node
      remoteNode =
          new RemoteNode(plan.get(), plan->nextId(), vocbase, "", "", "");
      plan->registerNode(remoteNode);
      remoteNode->addDependency(node);

      // insert a gather node
      auto const sortMode = GatherNode::evaluateSortMode(collection->numberOfShards());
      auto const parallelism = GatherNode::Parallelism::Undefined;
      auto* gatherNode = new GatherNode(plan.get(), plan->nextId(), sortMode, parallelism);
      plan->registerNode(gatherNode);
      gatherNode->addDependency(remoteNode);

      if (originalParent != nullptr) {
        // we did not replace the root node
        TRI_ASSERT(gatherNode);
        originalParent->addDependency(gatherNode);
      } else {
        // we replaced the root node, set a new root node
        if (snode) {
          if (snode->getSubquery() == node || haveAdjusted) {
            snode->setSubquery(gatherNode, true);
          }
        } else {
          plan->root(gatherNode, true);
        }
      }
      wasModified = true;
      node = distNode;  // will be gatherNode or nulltpr
    }                   // for node in subquery
  }                     // for end subquery in plan
  opt->addPlan(std::move(plan), rule, wasModified);
}

void arangodb::aql::collectInClusterRule(Optimizer* opt, std::unique_ptr<ExecutionPlan> plan,
                                         OptimizerRule const& rule) {
  TRI_ASSERT(arangodb::ServerState::instance()->isCoordinator());
  bool wasModified = false;

  ::arangodb::containers::SmallVector<ExecutionNode*>::allocator_type::arena_type a;
  ::arangodb::containers::SmallVector<ExecutionNode*> nodes{a};
  plan->findNodesOfType(nodes, EN::COLLECT, true);

  ::arangodb::containers::HashSet<Variable const*> allUsed;
  ::arangodb::containers::HashSet<Variable const*> used;

  for (auto& node : nodes) {
    allUsed.clear();
    used.clear();
    node->getVariablesUsedHere(used);

    // found a node we need to replace in the plan
    TRI_ASSERT(node->getDependencies().size() == 1);

    auto collectNode = ExecutionNode::castTo<CollectNode*>(node);
    // look for next remote node
    GatherNode* gatherNode = nullptr;
    auto current = node->getFirstDependency();

    while (current != nullptr) {
      if (current->getType() == EN::LIMIT) {
        break;
      }

      // check if any of the nodes we pass use a variable that will not be
      // available after we insert a new COLLECT on top of it (note: COLLECT
      // will eliminate all variables from the scope but its own)
      if (current->getType() != EN::GATHER) {
        // Gather nodes are taken care of separately below
        current->getVariablesUsedHere(allUsed);
      }

      bool eligible = true;
      for (auto const& it : current->getVariablesSetHere()) {
        if (std::find(used.begin(), used.end(), it) != used.end()) {
          eligible = false;
          break;
        }
      }

      if (!eligible) {
        break;
      }

      if (current->getType() == ExecutionNode::GATHER) {
        gatherNode = ExecutionNode::castTo<GatherNode*>(current);
      } else if (current->getType() == ExecutionNode::REMOTE) {
        auto previous = current->getFirstDependency();
        // now we are on a DB server

        {
          // check if we will deal with more than one shard
          // if the remote one has one shard, the optimization will actually
          // be a pessimization and shouldn't be applied
          bool hasFoundMultipleShards = false;
          auto p = previous;
          while (p != nullptr) {
            if (p->getType() == ExecutionNode::REMOTE) {
              hasFoundMultipleShards = true;
            } else if (p->getType() == ExecutionNode::ENUMERATE_COLLECTION ||
                       p->getType() == ExecutionNode::INDEX) {
              auto col = getCollection(p);
              if (col->numberOfShards() > 1) {
                hasFoundMultipleShards = true;
              }
            } else if (p->getType() == ExecutionNode::TRAVERSAL) {
              hasFoundMultipleShards = true;
            }
            if (hasFoundMultipleShards) {
              break;
            }
            p = p->getFirstDependency();
          }
          if (!hasFoundMultipleShards) {
            // only a single shard will be contacted - abort the optimization
            // attempt to not make it a pessimization
            break;
          }
        }

        // we may have moved another CollectNode here already. if so, we need to
        // move the new CollectNode to the front of multiple CollectNodes
        ExecutionNode* target = current;
        while (previous != nullptr && previous->getType() == ExecutionNode::COLLECT) {
          target = previous;
          previous = previous->getFirstDependency();
        }

        TRI_ASSERT(eligible);

        if (previous != nullptr) {
          for (auto const& otherVariable : allUsed) {
            auto const setHere = collectNode->getVariablesSetHere();
            if (std::find(setHere.begin(), setHere.end(), otherVariable) ==
                setHere.end()) {
              eligible = false;
              break;
            }
          }

          if (!eligible) {
            break;
          }

          bool removeGatherNodeSort = false;

          if (collectNode->aggregationMethod() == CollectOptions::CollectMethod::COUNT) {
            // clone a COLLECT WITH COUNT operation from the coordinator to the
            // DB server(s), and leave an aggregate COLLECT node on the
            // coordinator for total aggregation

            // add a new CollectNode on the DB server to do the actual counting
            auto outVariable = plan->getAst()->variables()->createTemporaryVariable();
            auto dbCollectNode =
                new CollectNode(plan.get(), plan->nextId(), collectNode->getOptions(),
                                collectNode->groupVariables(),
                                collectNode->aggregateVariables(), nullptr,
                                outVariable, std::vector<Variable const*>(),
                                collectNode->variableMap(), true, false);

            plan->registerNode(dbCollectNode);

            dbCollectNode->addDependency(previous);
            target->replaceDependency(previous, dbCollectNode);

            dbCollectNode->aggregationMethod(collectNode->aggregationMethod());
            dbCollectNode->specialized();

            // re-use the existing CollectNode on the coordinator to aggregate
            // the counts of the DB servers
            std::vector<std::pair<Variable const*, std::pair<Variable const*, std::string>>> aggregateVariables;
            aggregateVariables.emplace_back(
                std::make_pair(collectNode->outVariable(),
                               std::make_pair(outVariable, "SUM")));

            collectNode->aggregationMethod(CollectOptions::CollectMethod::SORTED);
            collectNode->count(false);
            collectNode->setAggregateVariables(aggregateVariables);
            collectNode->clearOutVariable();

            removeGatherNodeSort = true;
          } else if (collectNode->aggregationMethod() ==
                     CollectOptions::CollectMethod::DISTINCT) {
            // clone a COLLECT DISTINCT operation from the coordinator to the DB
            // server(s), and leave an aggregate COLLECT node on the coordinator
            // for total aggregation

            // create a new result variable
            auto const& groupVars = collectNode->groupVariables();
            TRI_ASSERT(!groupVars.empty());
            auto out = plan->getAst()->variables()->createTemporaryVariable();

            std::vector<std::pair<Variable const*, Variable const*>> const groupVariables{
                std::make_pair(out, groupVars[0].second)};

            auto dbCollectNode =
                new CollectNode(plan.get(), plan->nextId(), collectNode->getOptions(),
                                groupVariables, collectNode->aggregateVariables(),
                                nullptr, nullptr, std::vector<Variable const*>(),
                                collectNode->variableMap(), false, true);

            plan->registerNode(dbCollectNode);

            dbCollectNode->addDependency(previous);
            target->replaceDependency(previous, dbCollectNode);

            dbCollectNode->aggregationMethod(collectNode->aggregationMethod());
            dbCollectNode->specialized();

            // will set the input of the coordinator's collect node to the new
            // variable produced on the DB servers
            auto copy = collectNode->groupVariables();
            TRI_ASSERT(!copy.empty());
            std::unordered_map<Variable const*, Variable const*> replacements;
            replacements.try_emplace(copy[0].second, out);
            copy[0].second = out;
            collectNode->groupVariables(copy);

            replaceGatherNodeVariables(plan.get(), gatherNode, replacements);
          } else if (  //! collectNode->groupVariables().empty() &&
              (!collectNode->hasOutVariable() || collectNode->count())) {
            // clone a COLLECT v1 = expr, v2 = expr ... operation from the
            // coordinator to the DB server(s), and leave an aggregate COLLECT
            // node on the coordinator for total aggregation

            std::vector<std::pair<Variable const*, std::pair<Variable const*, std::string>>> aggregateVariables;
            if (!collectNode->aggregateVariables().empty()) {
              for (auto const& it : collectNode->aggregateVariables()) {
                std::string func = Aggregator::pushToDBServerAs(it.second.second);
                if (func.empty()) {
                  eligible = false;
                  break;
                }
                // eligible!
                auto outVariable = plan->getAst()->variables()->createTemporaryVariable();
                aggregateVariables.emplace_back(
                    std::make_pair(outVariable, std::make_pair(it.second.first, func)));
              }
            }

            if (!eligible) {
              break;
            }

            Variable const* outVariable = nullptr;
            if (collectNode->count()) {
              outVariable = plan->getAst()->variables()->createTemporaryVariable();
            }

            // create new group variables
            auto const& groupVars = collectNode->groupVariables();
            std::vector<std::pair<Variable const*, Variable const*>> outVars;
            outVars.reserve(groupVars.size());
            std::unordered_map<Variable const*, Variable const*> replacements;

            for (auto const& it : groupVars) {
              // create new out variables
              auto out = plan->getAst()->variables()->createTemporaryVariable();
              replacements.try_emplace(it.second, out);
              outVars.emplace_back(out, it.second);
            }

            auto dbCollectNode =
                new CollectNode(plan.get(), plan->nextId(), collectNode->getOptions(),
                                outVars, aggregateVariables, nullptr,
                                outVariable, std::vector<Variable const*>(),
                                collectNode->variableMap(), collectNode->count(), false);

            plan->registerNode(dbCollectNode);

            dbCollectNode->addDependency(previous);
            target->replaceDependency(previous, dbCollectNode);

            dbCollectNode->aggregationMethod(collectNode->aggregationMethod());
            dbCollectNode->specialized();

            std::vector<std::pair<Variable const*, Variable const*>> copy;
            size_t i = 0;
            for (auto const& it : collectNode->groupVariables()) {
              // replace input variables
              copy.emplace_back(std::make_pair(it.first, outVars[i].first));
              ++i;
            }
            collectNode->groupVariables(copy);

            if (collectNode->count()) {
              std::vector<std::pair<Variable const*, std::pair<Variable const*, std::string>>> aggregateVariables;
              aggregateVariables.emplace_back(
                  std::make_pair(collectNode->outVariable(),
                                 std::make_pair(outVariable, "SUM")));

              collectNode->count(false);
              collectNode->setAggregateVariables(aggregateVariables);
              collectNode->clearOutVariable();
            } else {
              size_t i = 0;
              for (auto& it : collectNode->aggregateVariables()) {
                it.second.first = aggregateVariables[i].first;
                it.second.second = Aggregator::runOnCoordinatorAs(it.second.second);
                ++i;
              }
            }

            removeGatherNodeSort = (dbCollectNode->aggregationMethod() !=
                                    CollectOptions::CollectMethod::SORTED);

            // in case we need to keep the sortedness of the GatherNode,
            // we may need to replace some variable references in it due
            // to the changes we made to the COLLECT node
            if (gatherNode != nullptr && !removeGatherNodeSort &&
                !replacements.empty() && !gatherNode->elements().empty()) {
              replaceGatherNodeVariables(plan.get(), gatherNode, replacements);
            }
          } else {
            // all other cases cannot be optimized
            break;
          }

          if (gatherNode != nullptr && removeGatherNodeSort) {
            // remove sort(s) from GatherNode if we can
            gatherNode->elements().clear();
          }

          wasModified = true;
        }
        break;
      }

      current = current->getFirstDependency();
    }
  }

  opt->addPlan(std::move(plan), rule, wasModified);
}

/// @brief move filters up into the cluster distribution part of the plan
/// this rule modifies the plan in place
/// filters are moved as far up in the plan as possible to make result sets
/// as small as possible as early as possible
void arangodb::aql::distributeFilternCalcToClusterRule(Optimizer* opt,
                                                       std::unique_ptr<ExecutionPlan> plan,
                                                       OptimizerRule const& rule) {
  bool modified = false;

  ::arangodb::containers::SmallVector<ExecutionNode*>::allocator_type::arena_type a;
  ::arangodb::containers::SmallVector<ExecutionNode*> nodes{a};
  plan->findNodesOfType(nodes, EN::GATHER, true);

  ::arangodb::containers::HashSet<Variable const*> varsSetHere;

  for (auto& n : nodes) {
    auto const& remoteNodeList = n->getDependencies();
    TRI_ASSERT(remoteNodeList.size() > 0);
    auto rn = remoteNodeList[0];

    if (!n->hasParent()) {
      continue;
    }

    bool allowOnlyFilterAndCalculation = false;

    varsSetHere.clear();
    auto parents = n->getParents();
    TRI_ASSERT(!parents.empty());

    while (true) {
      TRI_ASSERT(!parents.empty());
      bool stopSearching = false;
      auto inspectNode = parents[0];
      TRI_ASSERT(inspectNode != nullptr);

      auto type = inspectNode->getType();
      if (allowOnlyFilterAndCalculation && type != EN::FILTER && type != EN::CALCULATION) {
        stopSearching = true;
        break;
      }

      switch (type) {
        case EN::ENUMERATE_LIST:
        case EN::SINGLETON:
        case EN::INSERT:
        case EN::REMOVE:
        case EN::REPLACE:
        case EN::UPDATE:
        case EN::UPSERT:
        case EN::SORT: {
          for (auto& v : inspectNode->getVariablesSetHere()) {
            varsSetHere.emplace(v);
          }
          parents = inspectNode->getParents();
          if (type == EN::SORT) {
            allowOnlyFilterAndCalculation = true;
          }
          continue;
        }

        case EN::COLLECT:
        case EN::RETURN:
        case EN::NORESULTS:
        case EN::SCATTER:
        case EN::DISTRIBUTE:
        case EN::GATHER:
        case EN::REMOTE:
        case EN::LIMIT:
        case EN::INDEX:
        case EN::ENUMERATE_COLLECTION:
        case EN::TRAVERSAL:
        case EN::K_SHORTEST_PATHS:
        case EN::SHORTEST_PATH:
        case EN::SUBQUERY:
        case EN::ENUMERATE_IRESEARCH_VIEW:
          // do break
          stopSearching = true;
          break;

        case EN::CALCULATION:
        case EN::FILTER: {
          if (inspectNode->getType() == EN::CALCULATION) {
            // check if the expression can be executed on a DB server safely
            if (!ExecutionNode::castTo<CalculationNode const*>(inspectNode)
                     ->expression()
                     ->canRunOnDBServer()) {
              stopSearching = true;
              break;
            }
            // intentionally falls through
          }
#if 0
          // TODO: this is already prepared to push subqueries on the DB servers.
          // However, the ExecutionEngine's instanciator cannot yet handle subqueries
          // on DB servers. Once it can do this, this part can be finished
          else if (inspectNode->getType() == EN::SUBQUERY) {
            // check if the subquery can be executed on a DB server safely
            SubqueryNode* s = ExecutionNode::castTo<SubqueryNode*>(inspectNode);
            if (!s->isDeterministic() || s->mayAccessCollections()) {
              stopSearching = true;
              break;
            }
            // intentionally falls through
          }
#endif
          // no special handling for filters here

          TRI_ASSERT(inspectNode->getType() == EN::SUBQUERY ||
                     inspectNode->getType() == EN::CALCULATION ||
                     inspectNode->getType() == EN::FILTER);

          ::arangodb::containers::HashSet<Variable const*> used;
          inspectNode->getVariablesUsedHere(used);
          for (auto& v : used) {
            if (varsSetHere.find(v) != varsSetHere.end()) {
              // do not move over the definition of variables that we need
              stopSearching = true;
              break;
            }
          }

          if (!stopSearching) {
            // remember our cursor...
            parents = inspectNode->getParents();
            // then unlink the filter/calculator from the plan
            plan->unlinkNode(inspectNode);
            // and re-insert into plan in front of the remoteNode
            plan->insertDependency(rn, inspectNode);

            modified = true;
            // ready to rumble!
          }
          break;
        }

        default: {
          // should not reach this point
          TRI_ASSERT(false);
        }
      }

      if (stopSearching) {
        break;
      }
    }
  }

  opt->addPlan(std::move(plan), rule, modified);
}

/// @brief move sorts up into the cluster distribution part of the plan
/// this rule modifies the plan in place
/// sorts are moved as far up in the plan as possible to make result sets
/// as small as possible as early as possible
///
/// filters are not pushed beyond limits
void arangodb::aql::distributeSortToClusterRule(Optimizer* opt,
                                                std::unique_ptr<ExecutionPlan> plan,
                                                OptimizerRule const& rule) {
  ::arangodb::containers::SmallVector<ExecutionNode*>::allocator_type::arena_type a;
  ::arangodb::containers::SmallVector<ExecutionNode*> nodes{a};
  plan->findNodesOfType(nodes, EN::GATHER, true);

  bool modified = false;

  for (auto& n : nodes) {
    auto const remoteNodeList = n->getDependencies();
    TRI_ASSERT(remoteNodeList.size() > 0);
    auto rn = remoteNodeList[0];

    if (!n->hasParent()) {
      continue;
    }

    auto gatherNode = ExecutionNode::castTo<GatherNode*>(n);

    auto parents = n->getParents();

    while (true) {
      TRI_ASSERT(!parents.empty());
      bool stopSearching = false;
      auto inspectNode = parents[0];
      TRI_ASSERT(inspectNode != nullptr);

      switch (inspectNode->getType()) {
        case EN::SINGLETON:
        case EN::ENUMERATE_COLLECTION:
        case EN::ENUMERATE_LIST:
        case EN::COLLECT:
        case EN::INSERT:
        case EN::REMOVE:
        case EN::REPLACE:
        case EN::UPDATE:
        case EN::UPSERT:
        case EN::CALCULATION:
        case EN::FILTER:
        case EN::SUBQUERY:
        case EN::RETURN:
        case EN::NORESULTS:
        case EN::SCATTER:
        case EN::DISTRIBUTE:
        case EN::GATHER:
        case EN::REMOTE:
        case EN::LIMIT:
        case EN::INDEX:
        case EN::TRAVERSAL:
        case EN::K_SHORTEST_PATHS:
        case EN::SHORTEST_PATH:
        case EN::REMOTESINGLE:
        case EN::ENUMERATE_IRESEARCH_VIEW:

          // For all these, we do not want to pull a SortNode further down
          // out to the DBservers, note that potential FilterNodes and
          // CalculationNodes that can be moved to the DBservers have
          // already been moved over by the distribute-filtercalc-to-cluster
          // rule which is done first.
          stopSearching = true;
          break;

        case EN::SORT: {
          auto thisSortNode = ExecutionNode::castTo<SortNode*>(inspectNode);

          // remember our cursor...
          parents = inspectNode->getParents();
          // then unlink the filter/calculator from the plan
          plan->unlinkNode(inspectNode);
          // and re-insert into plan in front of the remoteNode
          if (thisSortNode->_reinsertInCluster) {
            plan->insertDependency(rn, inspectNode);
          }

          auto const* collection = GatherNode::findCollection(*gatherNode);

          // For views (when 'collection == nullptr') we don't need
          // to check number of shards
          // On SmartEdge collections we have 0 shards and we need the elements
          // to be injected here as well. So do not replace it with > 1
          if (!collection || collection->numberOfShards() != 1) {
            gatherNode->elements(thisSortNode->elements());
          }

          modified = true;
          // ready to rumble!
          break;
        }
        // late-materialization should be set only after sort nodes are
        // distributed in cluster as it accounts this disctribution. So we
        // should not encounter this kind of nodes for now
        case EN::MATERIALIZE:
        case EN::SUBQUERY_START:
        case EN::SUBQUERY_END:
        case EN::DISTRIBUTE_CONSUMER:
        case EN::MAX_NODE_TYPE_VALUE: {
          // should not reach this point
          TRI_ASSERT(false);
          stopSearching = true;
          break;
        }
      }

      if (stopSearching) {
        break;
      }
    }
  }

  opt->addPlan(std::move(plan), rule, modified);
}

/// @brief try to get rid of a RemoteNode->ScatterNode combination which has
/// only a SingletonNode and possibly some CalculationNodes as dependencies
void arangodb::aql::removeUnnecessaryRemoteScatterRule(Optimizer* opt,
                                                       std::unique_ptr<ExecutionPlan> plan,
                                                       OptimizerRule const& rule) {
  ::arangodb::containers::SmallVector<ExecutionNode*>::allocator_type::arena_type a;
  ::arangodb::containers::SmallVector<ExecutionNode*> nodes{a};
  plan->findNodesOfType(nodes, EN::REMOTE, true);

  ::arangodb::containers::HashSet<ExecutionNode*> toUnlink;

  for (auto& n : nodes) {
    // check if the remote node is preceeded by a scatter node and any number of
    // calculation and singleton nodes. if yes, remove remote and scatter
    if (!n->hasDependency()) {
      continue;
    }

    auto const dep = n->getFirstDependency();
    if (dep->getType() != EN::SCATTER) {
      continue;
    }

    bool canOptimize = true;
    auto node = dep;
    while (node != nullptr) {
      auto const& d = node->getDependencies();

      if (d.size() != 1) {
        break;
      }

      node = d[0];
      if (!plan->shouldExcludeFromScatterGather(node)) {
        if (node->getType() != EN::SINGLETON &&
            node->getType() != EN::CALCULATION && node->getType() != EN::FILTER) {
          // found some other node type...
          // this disqualifies the optimization
          canOptimize = false;
          break;
        }

        if (node->getType() == EN::CALCULATION) {
          auto calc = ExecutionNode::castTo<CalculationNode const*>(node);
          // check if the expression can be executed on a DB server safely
          if (!calc->expression()->canRunOnDBServer()) {
            canOptimize = false;
            break;
          }
        }
      }
    }

    if (canOptimize) {
      toUnlink.emplace(n);
      toUnlink.emplace(dep);
    }
  }

  if (!toUnlink.empty()) {
    plan->unlinkNodes(toUnlink);
  }

  opt->addPlan(std::move(plan), rule, !toUnlink.empty());
}

/// @brief try to restrict fragments to a single shard if possible
void arangodb::aql::restrictToSingleShardRule(Optimizer* opt,
                                              std::unique_ptr<ExecutionPlan> plan,
                                              OptimizerRule const& rule) {
  TRI_ASSERT(arangodb::ServerState::instance()->isCoordinator());
  bool wasModified = false;

  CollectionVariableTracker tracker;
  plan->root()->walk(tracker);
  if (!tracker.isSafeForOptimization()) {
    // encountered errors while working on optimization, do not continue
    opt->addPlan(std::move(plan), rule, wasModified);
    return;
  }

  RestrictToSingleShardChecker finder(plan.get(), tracker);
  plan->root()->walk(finder);
  if (!finder.isSafeForOptimization()) {
    // found something in the execution plan that renders the optimization
    // unsafe, so do not optimize
    opt->addPlan(std::move(plan), rule, wasModified);
    return;
  }

  ::arangodb::containers::SmallVector<ExecutionNode*>::allocator_type::arena_type a;
  ::arangodb::containers::SmallVector<ExecutionNode*> nodes{a};
  plan->findNodesOfType(nodes, EN::REMOTE, true);

  ::arangodb::containers::HashSet<ExecutionNode*> toUnlink;
  std::map<Collection const*, std::unordered_set<std::string>> modificationRestrictions;

  // forward a shard key restriction from one collection to the other if the two collections
  // are used in a smart join (and use distributeShardsLike on each other)
  auto forwardRestrictionToPrototype = [&plan](ExecutionNode const* current,
                                               std::string const& shardId) {
    auto collectionNode = dynamic_cast<CollectionAccessingNode const*>(current);
    if (collectionNode == nullptr) {
      return;
    }
    auto prototypeOutVariable = collectionNode->prototypeOutVariable();
    if (prototypeOutVariable == nullptr) {
      return;
    }

    auto setter = plan->getVarSetBy(prototypeOutVariable->id);
    if (setter == nullptr || (setter->getType() != EN::INDEX &&
                              setter->getType() != EN::ENUMERATE_COLLECTION)) {
      return;
    }

    auto s1 = ::getCollection(current)->shardIds();
    auto s2 = ::getCollection(setter)->shardIds();

    if (s1->size() != s2->size()) {
      // different number of shard ids... should not happen if we have a prototype
      return;
    }

    // find matching shard key
    for (size_t i = 0; i < s1->size(); ++i) {
      if ((*s1)[i] == shardId) {
        ::restrictToShard(setter, (*s2)[i]);
        break;
      }
    }
  };

  for (auto& node : nodes) {
    TRI_ASSERT(node->getType() == ExecutionNode::REMOTE);
    ExecutionNode* current = node->getFirstDependency();

    while (current != nullptr) {
      auto const currentType = current->getType();
      if (currentType == ExecutionNode::INSERT || currentType == ExecutionNode::UPDATE ||
          currentType == ExecutionNode::REPLACE || currentType == ExecutionNode::REMOVE) {
        auto collection =
            ExecutionNode::castTo<ModificationNode const*>(current)->collection();
        std::string shardId = ::getSingleShardId(plan.get(), current, collection);

        if (!shardId.empty()) {
          wasModified = true;
          // we are on a single shard. we must not ignore not-found documents
          // now
          auto* modNode = ExecutionNode::castTo<ModificationNode*>(current);
          modNode->getOptions().ignoreDocumentNotFound = false;
          modNode->restrictToShard(shardId);
          modificationRestrictions[collection].emplace(shardId);

          auto const& deps = current->getDependencies();
          if (deps.size() && deps[0]->getType() == ExecutionNode::REMOTE) {
            // if we can apply the single-shard optimization, but still have a
            // REMOTE node in front of us, we can probably move the remote parts
            // of the query to our side. this is only the case if the remote
            // part does not call any remote parts itself
            ::arangodb::containers::HashSet<ExecutionNode*> toRemove;

            auto c = deps[0];
            toRemove.emplace(c);
            while (true) {
              if (c->getType() == EN::SCATTER || c->getType() == EN::DISTRIBUTE) {
                toRemove.emplace(c);
              }
              c = c->getFirstDependency();

              if (c == nullptr) {
                // reached the end
                break;
              }

              if (c->getType() == EN::REMOTE || c->getType() == EN::SUBQUERY) {
                toRemove.clear();
                break;
              }

              if (c->getType() == EN::CALCULATION) {
                auto cn = ExecutionNode::castTo<CalculationNode const*>(c);
                auto expr = cn->expression();
                if (expr != nullptr && !expr->canRunOnDBServer()) {
                  // found something that must not run on a DB server,
                  // but that must run on a coordinator. stop optimization here!
                  toRemove.clear();
                  break;
                }
              }
            }

            for (auto const& it : toRemove) {
              toUnlink.emplace(it);
            }
          }
        }
      } else if (currentType == ExecutionNode::INDEX ||
                 currentType == ExecutionNode::ENUMERATE_COLLECTION) {
        auto collection = ::getCollection(current);
        auto collectionVariable = ::getOutVariable(current);
        std::string shardId = finder.getShard(collectionVariable);

        if (finder.isSafeForOptimization(collectionVariable) && !shardId.empty()) {
          wasModified = true;
          ::restrictToShard(current, shardId);
          forwardRestrictionToPrototype(current, shardId);
        } else if (finder.isSafeForOptimization(collection)) {
          auto& shards = modificationRestrictions[collection];
          if (shards.size() == 1) {
            wasModified = true;
            shardId = *shards.begin();
            ::restrictToShard(current, shardId);
            forwardRestrictionToPrototype(current, shardId);
          }
        }
      } else if (currentType == ExecutionNode::UPSERT || currentType == ExecutionNode::REMOTE ||
                 currentType == ExecutionNode::DISTRIBUTE ||
                 currentType == ExecutionNode::SINGLETON) {
        // we reached a new snippet or the end of the plan - we can abort
        // searching now. additionally, we cannot yet handle UPSERT well
        break;
      }

      current = current->getFirstDependency();
    }
  }

  if (!toUnlink.empty()) {
    plan->unlinkNodes(toUnlink);
  }

  opt->addPlan(std::move(plan), rule, wasModified);
}

/// WalkerWorker for undistributeRemoveAfterEnumColl
class RemoveToEnumCollFinder final : public WalkerWorker<ExecutionNode> {
  ExecutionPlan* _plan;
  ::arangodb::containers::HashSet<ExecutionNode*>& _toUnlink;
  bool _foundModification;
  bool _foundScatter;
  bool _foundGather;
  ExecutionNode* _enumColl;
  ExecutionNode* _setter;
  Variable const* _variable;

 public:
  RemoveToEnumCollFinder(ExecutionPlan* plan,
                         ::arangodb::containers::HashSet<ExecutionNode*>& toUnlink)
      : _plan(plan),
        _toUnlink(toUnlink),
        _foundModification(false),
        _foundScatter(false),
        _foundGather(false),
        _enumColl(nullptr),
        _setter(nullptr),
        _variable(nullptr) {}

  bool before(ExecutionNode* en) override final {
    switch (en->getType()) {
      case EN::UPDATE:
      case EN::REPLACE:
      case EN::REMOVE: {
        if (_foundModification) {
          break;
        }

        // find the variable we are removing . . .
        auto rn = ExecutionNode::castTo<ModificationNode*>(en);
        Variable const* toRemove = nullptr;

        if (en->getType() == EN::REPLACE) {
          toRemove = ExecutionNode::castTo<ReplaceNode const*>(en)->inKeyVariable();
        } else if (en->getType() == EN::UPDATE) {
          toRemove = ExecutionNode::castTo<UpdateNode const*>(en)->inKeyVariable();
        } else if (en->getType() == EN::REMOVE) {
          toRemove = ExecutionNode::castTo<RemoveNode const*>(en)->inVariable();
        } else {
          TRI_ASSERT(false);
        }

        if (toRemove == nullptr) {
          // abort
          break;
        }

        _setter = _plan->getVarSetBy(toRemove->id);
        TRI_ASSERT(_setter != nullptr);
        auto enumColl = _setter;

        if (_setter->getType() == EN::CALCULATION) {
          // this should be an attribute access for _key
          auto cn = ExecutionNode::castTo<CalculationNode*>(_setter);

          auto expr = cn->expression();
          if (expr->isAttributeAccess()) {
            // check the variable is the same as the remove variable
            if (cn->outVariable() != toRemove) {
              break;  // abort . . .
            }
            // check that the modification node's collection is sharded over _key
            std::vector<std::string> shardKeys = rn->collection()->shardKeys(false);
            if (shardKeys.size() != 1 || shardKeys[0] != StaticStrings::KeyString) {
              break;  // abort . . .
            }

            // set the varsToRemove to the variable in the expression of this
            // node and also define enumColl
            ::arangodb::containers::HashSet<Variable const*> varsToRemove;
            cn->getVariablesUsedHere(varsToRemove);
            TRI_ASSERT(varsToRemove.size() == 1);
            toRemove = *(varsToRemove.begin());
            enumColl = _plan->getVarSetBy(toRemove->id);
            TRI_ASSERT(_setter != nullptr);
          } else if (expr->node() && expr->node()->isObject()) {
            auto n = expr->node();

            if (n == nullptr) {
              break;
            }

            // note for which shard keys we need to look for
            auto shardKeys = rn->collection()->shardKeys(false);
            std::unordered_set<std::string> toFind;
            for (auto const& it : shardKeys) {
              toFind.emplace(it);
            }
            // for REMOVE, we must also know the _key value, otherwise
            // REMOVE will not work
            toFind.emplace(StaticStrings::KeyString);

            // go through the input object attribute by attribute
            // and look for our shard keys
            Variable const* lastVariable = nullptr;
            bool doOptimize = true;

            for (size_t i = 0; i < n->numMembers(); ++i) {
              auto sub = n->getMember(i);

              if (sub->type != NODE_TYPE_OBJECT_ELEMENT) {
                continue;
              }

              auto it = toFind.find(sub->getString());

              if (it != toFind.end()) {
                // we found one of the shard keys!
                // remove the attribute from our to-do list
                auto value = sub->getMember(0);

                if (value->type == NODE_TYPE_ATTRIBUTE_ACCESS) {
                  // check if all values for the shard keys are referring to the
                  // same FOR loop variable
                  auto var = value->getMember(0);
                  if (var->type == NODE_TYPE_REFERENCE) {
                    auto accessedVariable = static_cast<Variable const*>(var->getData());

                    if (lastVariable == nullptr) {
                      lastVariable = accessedVariable;
                    } else if (lastVariable != accessedVariable) {
                      doOptimize = false;
                      break;
                    }

                    toFind.erase(it);
                  }
                }
              }
            }

            if (!toFind.empty() || !doOptimize || lastVariable == nullptr) {
              // not all shard keys covered, or different source variables in
              // use
              break;
            }

            TRI_ASSERT(lastVariable != nullptr);
            enumColl = _plan->getVarSetBy(lastVariable->id);
          } else {
            // cannot optimize this type of input
            break;
          }
        }

        if (enumColl->getType() != EN::ENUMERATE_COLLECTION &&
            enumColl->getType() != EN::INDEX) {
          break;  // abort . . .
        }

        auto const& projections =
            dynamic_cast<DocumentProducingNode const*>(enumColl)->projections();
        if (projections.size() > 1 ||
            (!projections.empty() && projections[0] != StaticStrings::KeyString)) {
          // cannot handle projections
          break;
        }

        _enumColl = enumColl;

        if (::getCollection(_enumColl) != rn->collection()) {
          break;  // abort . . .
        }

        _variable = toRemove;  // the variable we'll remove
        _foundModification = true;
        return false;  // continue . . .
      }
      case EN::REMOTE: {
        _toUnlink.emplace(en);
        return false;  // continue . . .
      }
      case EN::DISTRIBUTE:
      case EN::SCATTER: {
        if (_foundScatter) {  // met more than one scatter node
          break;              // abort . . .
        }
        _foundScatter = true;
        _toUnlink.emplace(en);
        return false;  // continue . . .
      }
      case EN::GATHER: {
        if (_foundGather) {  // met more than one gather node
          break;             // abort . . .
        }
        _foundGather = true;
        _toUnlink.emplace(en);
        return false;  // continue . . .
      }
      case EN::FILTER: {
        return false;  // continue . . .
      }
      case EN::CALCULATION: {
        return false;  // continue . . .
      }
      case EN::ENUMERATE_COLLECTION:
      case EN::INDEX: {
        // check that we are enumerating the variable we are to remove
        // and that we have already seen a remove node
        TRI_ASSERT(_enumColl != nullptr);
        if (en->id() != _enumColl->id()) {
          break;
        }
        return true;  // reached the end!
      }
      case EN::SINGLETON:
      case EN::ENUMERATE_LIST:
      case EN::ENUMERATE_IRESEARCH_VIEW:
      case EN::SUBQUERY:
      case EN::COLLECT:
      case EN::INSERT:
      case EN::UPSERT:
      case EN::RETURN:
      case EN::NORESULTS:
      case EN::LIMIT:
      case EN::SORT:
      case EN::TRAVERSAL:
      case EN::K_SHORTEST_PATHS:
      case EN::SHORTEST_PATH: {
        // if we meet any of the above, then we abort . . .
        break;
      }

      default: {
        // should not reach this point
        TRI_ASSERT(false);
      }
    }

    _toUnlink.clear();
    return true;
  }
};

/// @brief recognizes that a RemoveNode can be moved to the shards.
void arangodb::aql::undistributeRemoveAfterEnumCollRule(Optimizer* opt,
                                                        std::unique_ptr<ExecutionPlan> plan,
                                                        OptimizerRule const& rule) {
  ::arangodb::containers::SmallVector<ExecutionNode*>::allocator_type::arena_type a;
  ::arangodb::containers::SmallVector<ExecutionNode*> nodes{a};
  plan->findNodesOfType(nodes, ::undistributeNodeTypes, true);

  ::arangodb::containers::HashSet<ExecutionNode*> toUnlink;

  for (auto& n : nodes) {
    RemoveToEnumCollFinder finder(plan.get(), toUnlink);
    n->walk(finder);
  }

  bool modified = false;
  if (!toUnlink.empty()) {
    plan->unlinkNodes(toUnlink);
    modified = true;
  }

  opt->addPlan(std::move(plan), rule, modified);
}

/// @brief auxilliary struct for finding common nodes in OR conditions
struct CommonNodeFinder {
  std::vector<AstNode const*> possibleNodes;

  bool find(AstNode const* node, AstNodeType condition,
            AstNode const*& commonNode, std::string& commonName) {
    if (node->type == NODE_TYPE_OPERATOR_BINARY_OR) {
      return (find(node->getMember(0), condition, commonNode, commonName) &&
              find(node->getMember(1), condition, commonNode, commonName));
    }

    if (node->type == NODE_TYPE_VALUE) {
      possibleNodes.clear();
      return true;
    }

    if (node->type == condition ||
        (condition != NODE_TYPE_OPERATOR_BINARY_EQ &&
         (node->type == NODE_TYPE_OPERATOR_BINARY_LE || node->type == NODE_TYPE_OPERATOR_BINARY_LT ||
          node->type == NODE_TYPE_OPERATOR_BINARY_GE || node->type == NODE_TYPE_OPERATOR_BINARY_GT ||
          node->type == NODE_TYPE_OPERATOR_BINARY_IN))) {
      auto lhs = node->getMember(0);
      auto rhs = node->getMember(1);

      bool const isIn = (node->type == NODE_TYPE_OPERATOR_BINARY_IN && rhs->isArray());

      if (node->type == NODE_TYPE_OPERATOR_BINARY_IN && rhs->type == NODE_TYPE_EXPANSION) {
        // ooh, cannot optimize this (yet)
        possibleNodes.clear();
        return false;
      }

      if (!isIn && lhs->isConstant()) {
        commonNode = rhs;
        commonName = commonNode->toString();
        possibleNodes.clear();
        return true;
      }

      if (rhs->isConstant()) {
        commonNode = lhs;
        commonName = commonNode->toString();
        possibleNodes.clear();
        return true;
      }

      if (rhs->type == NODE_TYPE_FCALL || rhs->type == NODE_TYPE_FCALL_USER ||
          rhs->type == NODE_TYPE_REFERENCE) {
        commonNode = lhs;
        commonName = commonNode->toString();
        possibleNodes.clear();
        return true;
      }

      if (!isIn && (lhs->type == NODE_TYPE_FCALL || lhs->type == NODE_TYPE_FCALL_USER ||
                    lhs->type == NODE_TYPE_REFERENCE)) {
        commonNode = rhs;
        commonName = commonNode->toString();
        possibleNodes.clear();
        return true;
      }

      if (!isIn && (lhs->type == NODE_TYPE_ATTRIBUTE_ACCESS ||
                    lhs->type == NODE_TYPE_INDEXED_ACCESS)) {
        if (possibleNodes.size() == 2) {
          for (size_t i = 0; i < 2; i++) {
            if (lhs->toString() == possibleNodes[i]->toString()) {
              commonNode = possibleNodes[i];
              commonName = commonNode->toString();
              possibleNodes.clear();
              return true;
            }
          }
          // don't return, must consider the other side of the condition
        } else {
          possibleNodes.emplace_back(lhs);
        }
      }
      if (rhs->type == NODE_TYPE_ATTRIBUTE_ACCESS || rhs->type == NODE_TYPE_INDEXED_ACCESS) {
        if (possibleNodes.size() == 2) {
          for (size_t i = 0; i < 2; i++) {
            if (rhs->toString() == possibleNodes[i]->toString()) {
              commonNode = possibleNodes[i];
              commonName = commonNode->toString();
              possibleNodes.clear();
              return true;
            }
          }
          return false;
        } else {
          possibleNodes.emplace_back(rhs);
          return true;
        }
      }
    }
    possibleNodes.clear();
    return (!commonName.empty());
  }
};

/// @brief auxilliary struct for the OR-to-IN conversion
struct OrSimplifier {
  Ast* ast;
  ExecutionPlan* plan;

  OrSimplifier(Ast* ast, ExecutionPlan* plan) : ast(ast), plan(plan) {}

  std::string stringifyNode(AstNode const* node) const {
    try {
      return node->toString();
    } catch (...) {
    }
    return std::string();
  }

  bool qualifies(AstNode const* node, std::string& attributeName) const {
    if (node->isConstant()) {
      return false;
    }

    if (node->type == NODE_TYPE_ATTRIBUTE_ACCESS ||
        node->type == NODE_TYPE_INDEXED_ACCESS || node->type == NODE_TYPE_REFERENCE) {
      attributeName = stringifyNode(node);
      return true;
    }

    return false;
  }

  bool detect(AstNode const* node, bool preferRight, std::string& attributeName,
              AstNode const*& attr, AstNode const*& value) const {
    attributeName.clear();

    if (node->type == NODE_TYPE_OPERATOR_BINARY_EQ) {
      auto lhs = node->getMember(0);
      auto rhs = node->getMember(1);
      if (!preferRight && qualifies(lhs, attributeName)) {
        if (rhs->isDeterministic()) {
          attr = lhs;
          value = rhs;
          return true;
        }
      }

      if (qualifies(rhs, attributeName)) {
        if (lhs->isDeterministic()) {
          attr = rhs;
          value = lhs;
          return true;
        }
      }
      // intentionally falls through
    } else if (node->type == NODE_TYPE_OPERATOR_BINARY_IN) {
      auto lhs = node->getMember(0);
      auto rhs = node->getMember(1);
      if (rhs->isArray() && qualifies(lhs, attributeName)) {
        if (rhs->isDeterministic()) {
          attr = lhs;
          value = rhs;
          return true;
        }
      }
      // intentionally falls through
    }

    return false;
  }

  AstNode* buildValues(AstNode const* attr, AstNode const* lhs, bool leftIsArray,
                       AstNode const* rhs, bool rightIsArray) const {
    auto values = ast->createNodeArray();
    if (leftIsArray) {
      size_t const n = lhs->numMembers();
      for (size_t i = 0; i < n; ++i) {
        values->addMember(lhs->getMemberUnchecked(i));
      }
    } else {
      values->addMember(lhs);
    }

    if (rightIsArray) {
      size_t const n = rhs->numMembers();
      for (size_t i = 0; i < n; ++i) {
        values->addMember(rhs->getMemberUnchecked(i));
      }
    } else {
      values->addMember(rhs);
    }

    return ast->createNodeBinaryOperator(NODE_TYPE_OPERATOR_BINARY_IN, attr, values);
  }

  AstNode* simplify(AstNode const* node) const {
    if (node == nullptr) {
      return nullptr;
    }

    if (node->type == NODE_TYPE_OPERATOR_BINARY_OR) {
      auto lhs = node->getMember(0);
      auto rhs = node->getMember(1);

      auto lhsNew = simplify(lhs);
      auto rhsNew = simplify(rhs);

      if (lhs != lhsNew || rhs != rhsNew) {
        // create a modified node
        node = ast->createNodeBinaryOperator(node->type, lhsNew, rhsNew);
      }

      if ((lhsNew->type == NODE_TYPE_OPERATOR_BINARY_EQ || lhsNew->type == NODE_TYPE_OPERATOR_BINARY_IN) &&
          (rhsNew->type == NODE_TYPE_OPERATOR_BINARY_EQ ||
           rhsNew->type == NODE_TYPE_OPERATOR_BINARY_IN)) {
        std::string leftName;
        std::string rightName;
        AstNode const* leftAttr = nullptr;
        AstNode const* rightAttr = nullptr;
        AstNode const* leftValue = nullptr;
        AstNode const* rightValue = nullptr;

        for (size_t i = 0; i < 4; ++i) {
          if (detect(lhsNew, i >= 2, leftName, leftAttr, leftValue) &&
              detect(rhsNew, i % 2 == 0, rightName, rightAttr, rightValue) &&
              leftName == rightName) {
            std::pair<Variable const*, std::vector<arangodb::basics::AttributeName>> tmp1;

            if (leftValue->isAttributeAccessForVariable(tmp1)) {
              bool qualifies = false;
              auto setter = plan->getVarSetBy(tmp1.first->id);
              if (setter != nullptr && setter->getType() == EN::ENUMERATE_COLLECTION) {
                qualifies = true;
              }

              std::pair<Variable const*, std::vector<arangodb::basics::AttributeName>> tmp2;

              if (qualifies && rightValue->isAttributeAccessForVariable(tmp2)) {
                auto setter = plan->getVarSetBy(tmp2.first->id);
                if (setter != nullptr && setter->getType() == EN::ENUMERATE_COLLECTION) {
                  if (tmp1.first != tmp2.first || tmp1.second != tmp2.second) {
                    continue;
                  }
                }
              }
            }

            return buildValues(leftAttr, leftValue,
                               lhsNew->type == NODE_TYPE_OPERATOR_BINARY_IN, rightValue,
                               rhsNew->type == NODE_TYPE_OPERATOR_BINARY_IN);
          }
        }
      }

      // return node as is
      return const_cast<AstNode*>(node);
    }

    if (node->type == NODE_TYPE_OPERATOR_BINARY_AND) {
      auto lhs = node->getMember(0);
      auto rhs = node->getMember(1);

      auto lhsNew = simplify(lhs);
      auto rhsNew = simplify(rhs);

      if (lhs != lhsNew || rhs != rhsNew) {
        // return a modified node
        return ast->createNodeBinaryOperator(node->type, lhsNew, rhsNew);
      }

      // intentionally falls through
    }

    return const_cast<AstNode*>(node);
  }
};

/// @brief this rule replaces expressions of the type:
///   x.val == 1 || x.val == 2 || x.val == 3
//  with
//    x.val IN [1,2,3]
//  when the OR conditions are present in the same FILTER node, and refer to the
//  same (single) attribute.
void arangodb::aql::replaceOrWithInRule(Optimizer* opt, std::unique_ptr<ExecutionPlan> plan,
                                        OptimizerRule const& rule) {
  ::arangodb::containers::SmallVector<ExecutionNode*>::allocator_type::arena_type a;
  ::arangodb::containers::SmallVector<ExecutionNode*> nodes{a};
  plan->findNodesOfType(nodes, EN::FILTER, true);

  bool modified = false;
  for (auto const& n : nodes) {
    TRI_ASSERT(n->hasDependency());

    auto const dep = n->getFirstDependency();

    if (dep->getType() != EN::CALCULATION) {
      continue;
    }

    auto fn = ExecutionNode::castTo<FilterNode const*>(n);
    auto cn = ExecutionNode::castTo<CalculationNode*>(dep);
    auto outVar = cn->outVariable();

    if (outVar != fn->inVariable()) {
      continue;
    }

    auto root = cn->expression()->node();

    OrSimplifier simplifier(plan->getAst(), plan.get());
    auto newRoot = simplifier.simplify(root);

    if (newRoot != root) {
      auto expr = std::make_unique<Expression>(plan.get(), plan->getAst(), newRoot);

      TRI_IF_FAILURE("OptimizerRules::replaceOrWithInRuleOom") {
        THROW_ARANGO_EXCEPTION(TRI_ERROR_DEBUG);
      }

      ExecutionNode* newNode =
          new CalculationNode(plan.get(), plan->nextId(), std::move(expr), outVar);

      plan->registerNode(newNode);
      plan->replaceNode(cn, newNode);
      modified = true;
    }
  }

  opt->addPlan(std::move(plan), rule, modified);
}

struct RemoveRedundantOr {
  AstNode const* bestValue = nullptr;
  AstNodeType comparison;
  bool inclusive;
  bool isComparisonSet = false;
  CommonNodeFinder finder;
  AstNode const* commonNode = nullptr;
  std::string commonName;

  bool hasRedundantCondition(AstNode const* node) {
    try {
      if (finder.find(node, NODE_TYPE_OPERATOR_BINARY_LT, commonNode, commonName)) {
        return hasRedundantConditionWalker(node);
      }
    } catch (...) {
      // ignore errors and simply return false
    }
    return false;
  }

  AstNode* createReplacementNode(Ast* ast) {
    TRI_ASSERT(commonNode != nullptr);
    TRI_ASSERT(bestValue != nullptr);
    TRI_ASSERT(isComparisonSet == true);
    return ast->createNodeBinaryOperator(comparison, commonNode->clone(ast), bestValue);
  }

 private:
  bool isInclusiveBound(AstNodeType type) {
    return (type == NODE_TYPE_OPERATOR_BINARY_GE || type == NODE_TYPE_OPERATOR_BINARY_LE);
  }

  int isCompatibleBound(AstNodeType type, AstNode const* value) {
    if ((comparison == NODE_TYPE_OPERATOR_BINARY_LE || comparison == NODE_TYPE_OPERATOR_BINARY_LT) &&
        (type == NODE_TYPE_OPERATOR_BINARY_LE || type == NODE_TYPE_OPERATOR_BINARY_LT)) {
      return -1;  // high bound
    } else if ((comparison == NODE_TYPE_OPERATOR_BINARY_GE || comparison == NODE_TYPE_OPERATOR_BINARY_GT) &&
               (type == NODE_TYPE_OPERATOR_BINARY_GE || type == NODE_TYPE_OPERATOR_BINARY_GT)) {
      return 1;  // low bound
    }
    return 0;  // incompatible bounds
  }

  // returns false if the existing value is better and true if the input value
  // is better
  bool compareBounds(AstNodeType type, AstNode const* value, int lowhigh) {
    int cmp = CompareAstNodes(bestValue, value, true);

    if (cmp == 0 && (isInclusiveBound(comparison) != isInclusiveBound(type))) {
      return (isInclusiveBound(type) ? true : false);
    }
    return (cmp * lowhigh == 1);
  }

  bool hasRedundantConditionWalker(AstNode const* node) {
    AstNodeType type = node->type;

    if (type == NODE_TYPE_OPERATOR_BINARY_OR) {
      return (hasRedundantConditionWalker(node->getMember(0)) &&
              hasRedundantConditionWalker(node->getMember(1)));
    }

    if (type == NODE_TYPE_OPERATOR_BINARY_LE || type == NODE_TYPE_OPERATOR_BINARY_LT ||
        type == NODE_TYPE_OPERATOR_BINARY_GE || type == NODE_TYPE_OPERATOR_BINARY_GT) {
      auto lhs = node->getMember(0);
      auto rhs = node->getMember(1);

      if (hasRedundantConditionWalker(rhs) &&
          !hasRedundantConditionWalker(lhs) && lhs->isConstant()) {
        if (!isComparisonSet) {
          comparison = Ast::ReverseOperator(type);
          bestValue = lhs;
          isComparisonSet = true;
          return true;
        }

        int lowhigh = isCompatibleBound(Ast::ReverseOperator(type), lhs);
        if (lowhigh == 0) {
          return false;
        }

        if (compareBounds(type, lhs, lowhigh)) {
          comparison = Ast::ReverseOperator(type);
          bestValue = lhs;
        }
        return true;
      }
      if (hasRedundantConditionWalker(lhs) &&
          !hasRedundantConditionWalker(rhs) && rhs->isConstant()) {
        if (!isComparisonSet) {
          comparison = type;
          bestValue = rhs;
          isComparisonSet = true;
          return true;
        }

        int lowhigh = isCompatibleBound(type, rhs);
        if (lowhigh == 0) {
          return false;
        }

        if (compareBounds(type, rhs, lowhigh)) {
          comparison = type;
          bestValue = rhs;
        }
        return true;
      }
      // if hasRedundantConditionWalker(lhs) and
      // hasRedundantConditionWalker(rhs), then one of the conditions in the OR
      // statement is of the form x == x intentionally falls through if
    } else if (type == NODE_TYPE_REFERENCE || type == NODE_TYPE_ATTRIBUTE_ACCESS ||
               type == NODE_TYPE_INDEXED_ACCESS) {
      // get a string representation of the node for comparisons
      return (node->toString() == commonName);
    }

    return false;
  }
};

void arangodb::aql::removeRedundantOrRule(Optimizer* opt,
                                          std::unique_ptr<ExecutionPlan> plan,
                                          OptimizerRule const& rule) {
  ::arangodb::containers::SmallVector<ExecutionNode*>::allocator_type::arena_type a;
  ::arangodb::containers::SmallVector<ExecutionNode*> nodes{a};
  plan->findNodesOfType(nodes, EN::FILTER, true);

  bool modified = false;
  for (auto const& n : nodes) {
    TRI_ASSERT(n->hasDependency());

    auto const dep = n->getFirstDependency();

    if (dep->getType() != EN::CALCULATION) {
      continue;
    }

    auto fn = ExecutionNode::castTo<FilterNode const*>(n);
    auto cn = ExecutionNode::castTo<CalculationNode*>(dep);
    auto outVar = cn->outVariable();

    if (outVar != fn->inVariable()) {
      continue;
    }
    if (cn->expression()->node()->type != NODE_TYPE_OPERATOR_BINARY_OR) {
      continue;
    }

    RemoveRedundantOr remover;
    if (remover.hasRedundantCondition(cn->expression()->node())) {
      auto astNode = remover.createReplacementNode(plan->getAst());

      auto expr = std::make_unique<Expression>(plan.get(), plan->getAst(), astNode);
      ExecutionNode* newNode =
          new CalculationNode(plan.get(), plan->nextId(), std::move(expr), outVar);
      plan->registerNode(newNode);
      plan->replaceNode(cn, newNode);
      modified = true;
    }
  }

  opt->addPlan(std::move(plan), rule, modified);
}

/// @brief remove $OLD and $NEW variables from data-modification statements
/// if not required
void arangodb::aql::removeDataModificationOutVariablesRule(Optimizer* opt,
                                                           std::unique_ptr<ExecutionPlan> plan,
                                                           OptimizerRule const& rule) {
  bool modified = false;

  ::arangodb::containers::SmallVector<ExecutionNode*>::allocator_type::arena_type a;
  ::arangodb::containers::SmallVector<ExecutionNode*> nodes{a};
  plan->findNodesOfType(nodes, ::removeDataModificationOutVariablesNodeTypes, true);

  for (auto const& n : nodes) {
    auto node = ExecutionNode::castTo<ModificationNode*>(n);
    TRI_ASSERT(node != nullptr);

    Variable const* old = node->getOutVariableOld();
    if (!n->isVarUsedLater(old)) {
      // "$OLD" is not used later
      node->clearOutVariableOld();
      modified = true;
    } else {
      switch (n->getType()) {
        case EN::UPDATE:
        case EN::REPLACE: {
          Variable const* inVariable =
              ExecutionNode::castTo<UpdateReplaceNode const*>(n)->inKeyVariable();
          if (inVariable != nullptr) {
            auto setter = plan->getVarSetBy(inVariable->id);
            if (setter != nullptr && (setter->getType() == EN::ENUMERATE_COLLECTION ||
                                      setter->getType() == EN::INDEX)) {
              std::unordered_map<VariableId, Variable const*> replacements;
              replacements.try_emplace(old->id, inVariable);
              RedundantCalculationsReplacer finder(plan->getAst(), replacements);
              plan->root()->walk(finder);
              modified = true;
            }
          }
          break;
        }
        case EN::REMOVE: {
          Variable const* inVariable =
              ExecutionNode::castTo<RemoveNode const*>(n)->inVariable();
          TRI_ASSERT(inVariable != nullptr);
          auto setter = plan->getVarSetBy(inVariable->id);
          if (setter != nullptr && (setter->getType() == EN::ENUMERATE_COLLECTION ||
                                    setter->getType() == EN::INDEX)) {
            std::unordered_map<VariableId, Variable const*> replacements;
            replacements.try_emplace(old->id, inVariable);
            RedundantCalculationsReplacer finder(plan->getAst(), replacements);
            plan->root()->walk(finder);
            modified = true;
          }
          break;
        }
        default: {
          // do nothing
        }
      }
    }

    if (!n->isVarUsedLater(node->getOutVariableNew())) {
      // "$NEW" is not used later
      node->clearOutVariableNew();
      modified = true;
    }

    if (!n->hasParent()) {
      node->producesResults(false);
      modified = true;
    }
  }

  opt->addPlan(std::move(plan), rule, modified);
}

/// @brief patch UPDATE statement on single collection that iterates over the
/// entire collection to operate in batches
void arangodb::aql::patchUpdateStatementsRule(Optimizer* opt,
                                              std::unique_ptr<ExecutionPlan> plan,
                                              OptimizerRule const& rule) {
  // no need to dive into subqueries here
  ::arangodb::containers::SmallVector<ExecutionNode*>::allocator_type::arena_type a;
  ::arangodb::containers::SmallVector<ExecutionNode*> nodes{a};

  StorageEngine* engine = EngineSelectorFeature::ENGINE;
  if (engine->typeName() == "mmfiles") {
    // MMFiles: we can update UPDATE/REPLACE but not REMOVE
    // this is because in MMFiles the iteration over a collection may
    // use the primary index, but a REMOVE may at the same time remove
    // the documents from this index. this would not be safe
    plan->findNodesOfType(nodes, ::patchUpdateStatementsNodeTypes, false);
  } else {
    // other engines: we can update UPDATE/REPLACE as well as REMOVE
    plan->findNodesOfType(nodes, ::patchUpdateRemoveStatementsNodeTypes, false);
  }

  bool modified = false;

  for (auto const& n : nodes) {
    auto node = ExecutionNode::castTo<ModificationNode*>(n);
    TRI_ASSERT(node != nullptr);

    auto& options = node->getOptions();
    if (!options.readCompleteInput) {
      // already ok
      continue;
    }

    auto const collection = node->collection();

    auto dep = n->getFirstDependency();

    while (dep != nullptr) {
      auto const type = dep->getType();

      if (type == EN::ENUMERATE_LIST || type == EN::ENUMERATE_IRESEARCH_VIEW ||
          type == EN::SUBQUERY) {
        // not suitable
        modified = false;
        break;
      }

      if (type == EN::ENUMERATE_COLLECTION || type == EN::INDEX) {
        if (::getCollection(dep) == collection) {
          if (modified) {
            // already saw the collection... that means we have seen the same
            // collection two times in two FOR loops
            modified = false;
            // abort
            break;
          }
          TRI_ASSERT(!modified);
          // saw the same collection in FOR as in UPDATE
          if (n->isVarUsedLater(::getOutVariable(dep))) {
            // must abort, because the variable produced by the FOR loop is
            // read after it is updated
            break;
          }
          modified = true;
        }
      } else if (type == EN::TRAVERSAL || type == EN::K_SHORTEST_PATHS ||
                 type == EN::SHORTEST_PATH) {
        // unclear what will be read by the traversal
        modified = false;
        break;
      }

      dep = dep->getFirstDependency();
    }

    if (modified) {
      options.readCompleteInput = false;
    }
  }

  // always re-add the original plan, be it modified or not
  // only a flag in the plan will be modified
  opt->addPlan(std::move(plan), rule, modified);
}

/// @brief optimizes away unused traversal output variables and
/// merges filter nodes into graph traversal nodes
void arangodb::aql::optimizeTraversalsRule(Optimizer* opt,
                                           std::unique_ptr<ExecutionPlan> plan,
                                           OptimizerRule const& rule) {
  ::arangodb::containers::SmallVector<ExecutionNode*>::allocator_type::arena_type a;
  ::arangodb::containers::SmallVector<ExecutionNode*> tNodes{a};
  plan->findNodesOfType(tNodes, EN::TRAVERSAL, true);

  if (tNodes.empty()) {
    // no traversals present
    opt->addPlan(std::move(plan), rule, false);
    return;
  }

  bool modified = false;

  // first make a pass over all traversal nodes and remove unused
  // variables from them
  for (auto const& n : tNodes) {
    TraversalNode* traversal = ExecutionNode::castTo<TraversalNode*>(n);
    auto* options = static_cast<arangodb::traverser::TraverserOptions*>(traversal->options());

    std::vector<Variable const*> pruneVars;
    traversal->getPruneVariables(pruneVars);

    // note that we can NOT optimize away the vertex output variable
    // yet, as many traversal internals depend on the number of vertices
    // found/built
    //
    // however, we can turn off looking up vertices and producing them in the result set.
    // we can do this if the traversal's vertex out variable is never used later and
    // also the traversal's path out variable is not used later (note that the path
    // out variable can contain the "vertices" sub attribute)
    auto outVariable = traversal->vertexOutVariable();

    if (outVariable != nullptr && !n->isVarUsedLater(outVariable) &&
        std::find(pruneVars.begin(), pruneVars.end(), outVariable) == pruneVars.end()) {
      outVariable = traversal->pathOutVariable();
      if (outVariable == nullptr || (!n->isVarUsedLater(outVariable) &&
                                     std::find(pruneVars.begin(), pruneVars.end(),
                                               outVariable) == pruneVars.end())) {
        // both traversal vertex and path outVariables not used later
        options->setProduceVertices(false);
        modified = true;
      }
    }

    outVariable = traversal->edgeOutVariable();
    if (outVariable != nullptr && !n->isVarUsedLater(outVariable) &&
        std::find(pruneVars.begin(), pruneVars.end(), outVariable) == pruneVars.end()) {
      // traversal edge outVariable not used later
      traversal->setEdgeOutput(nullptr);
      modified = true;
    }

    outVariable = traversal->pathOutVariable();
    if (outVariable != nullptr && !n->isVarUsedLater(outVariable) &&
        std::find(pruneVars.begin(), pruneVars.end(), outVariable) == pruneVars.end()) {
      // traversal path outVariable not used later
      traversal->setPathOutput(nullptr);
      modified = true;
    }
  
    // check if we can make use of the optimized neighbors enumerator
    if (!ServerState::instance()->isCoordinator()) {
      if (traversal->vertexOutVariable() != nullptr &&
          traversal->edgeOutVariable() == nullptr &&
          traversal->pathOutVariable() == nullptr &&
          options->useBreadthFirst &&
          options->uniqueVertices == arangodb::traverser::TraverserOptions::GLOBAL &&
          !options->usesPrune() &&
          !options->hasDepthLookupInfo()) {
        // this is possible in case *only* vertices are produced (no edges, no path),
        // the traversal is breadth-first, the vertex uniqueness level is set to "global", 
        // there is no pruning and there are no depth-specific filters
        options->useNeighbors = true;
        modified = true;
      }
    }
  }

  if (!tNodes.empty()) {
    // These are all the end nodes where we start
    ::arangodb::containers::SmallVector<ExecutionNode*>::allocator_type::arena_type a;
    ::arangodb::containers::SmallVector<ExecutionNode*> nodes{a};
    plan->findEndNodes(nodes, true);

    for (auto const& n : nodes) {
      TraversalConditionFinder finder(plan.get(), &modified);
      n->walk(finder);
    }
  }

  opt->addPlan(std::move(plan), rule, modified);
}

// remove filter nodes already covered by a traversal
void arangodb::aql::removeFiltersCoveredByTraversal(Optimizer* opt,
                                                    std::unique_ptr<ExecutionPlan> plan,
                                                    OptimizerRule const& rule) {
  ::arangodb::containers::SmallVector<ExecutionNode*>::allocator_type::arena_type a;
  ::arangodb::containers::SmallVector<ExecutionNode*> fNodes{a};
  plan->findNodesOfType(fNodes, EN::FILTER, true);
  if (fNodes.empty()) {
    // no filters present
    opt->addPlan(std::move(plan), rule, false);
    return;
  }

  bool modified = false;
  ::arangodb::containers::HashSet<ExecutionNode*> toUnlink;

  for (auto const& node : fNodes) {
    auto fn = ExecutionNode::castTo<FilterNode const*>(node);
    // find the node with the filter expression
    auto setter = plan->getVarSetBy(fn->inVariable()->id);
    if (setter == nullptr || setter->getType() != EN::CALCULATION) {
      continue;
    }

    auto calculationNode = ExecutionNode::castTo<CalculationNode*>(setter);
    auto conditionNode = calculationNode->expression()->node();

    // build the filter condition
    Condition condition(plan->getAst());
    condition.andCombine(conditionNode);
    condition.normalize(plan.get());

    if (condition.root() == nullptr) {
      continue;
    }

    size_t const n = condition.root()->numMembers();

    if (n != 1) {
      // either no condition or multiple ORed conditions...
      continue;
    }

    bool handled = false;
    auto current = node;
    while (current != nullptr) {
      if (current->getType() == EN::TRAVERSAL) {
        auto traversalNode = ExecutionNode::castTo<TraversalNode const*>(current);

        // found a traversal node, now check if the expression
        // is covered by the traversal
        auto traversalCondition = traversalNode->condition();

        if (traversalCondition != nullptr && !traversalCondition->isEmpty()) {
          /*auto const& indexesUsed = traversalNode->get
          //indexNode->getIndexes();

          if (indexesUsed.size() == 1) {*/
          // single index. this is something that we can handle
          Variable const* outVariable = traversalNode->pathOutVariable();
          ::arangodb::containers::HashSet<Variable const*> varsUsedByCondition;
          Ast::getReferencedVariables(condition.root(), varsUsedByCondition);
          if (outVariable != nullptr &&
              varsUsedByCondition.find(outVariable) != varsUsedByCondition.end()) {
            auto newNode =
                condition.removeTraversalCondition(plan.get(), outVariable,
                                                   traversalCondition->root());
            if (newNode == nullptr) {
              // no condition left...
              // FILTER node can be completely removed
              toUnlink.emplace(node);
              // note: we must leave the calculation node intact, in case it is
              // still used by other nodes in the plan
              modified = true;
              handled = true;
            } else if (newNode != condition.root()) {
              // some condition is left, but it is a different one than
              // the one from the FILTER node
              auto expr = std::make_unique<Expression>(plan.get(), plan->getAst(), newNode);
              CalculationNode* cn =
                  new CalculationNode(plan.get(), plan->nextId(), std::move(expr),
                                      calculationNode->outVariable());
              plan->registerNode(cn);
              plan->replaceNode(setter, cn);
              modified = true;
              handled = true;
            }
          }
        }

        if (handled) {
          break;
        }
      }

      if (handled || current->getType() == EN::LIMIT || !current->hasDependency()) {
        break;
      }
      current = current->getFirstDependency();
    }
  }

  if (!toUnlink.empty()) {
    plan->unlinkNodes(toUnlink);
  }

  opt->addPlan(std::move(plan), rule, modified);
}

/// @brief removes redundant path variables, after applying
/// `removeFiltersCoveredByTraversal`. Should significantly reduce overhead
void arangodb::aql::removeTraversalPathVariable(Optimizer* opt,
                                                std::unique_ptr<ExecutionPlan> plan,
                                                OptimizerRule const& rule) {
  ::arangodb::containers::SmallVector<ExecutionNode*>::allocator_type::arena_type a;
  ::arangodb::containers::SmallVector<ExecutionNode*> tNodes{a};
  plan->findNodesOfType(tNodes, EN::TRAVERSAL, true);

  bool modified = false;
  // first make a pass over all traversal nodes and remove unused
  // variables from them
  for (auto const& n : tNodes) {
    TraversalNode* traversal = ExecutionNode::castTo<TraversalNode*>(n);

    std::vector<Variable const*> pruneVars;
    traversal->getPruneVariables(pruneVars);
    auto outVariable = traversal->pathOutVariable();
    if (outVariable != nullptr && !n->isVarUsedLater(outVariable) &&
        std::find(pruneVars.begin(), pruneVars.end(), outVariable) == pruneVars.end()) {
      // traversal path outVariable not used later
      traversal->setPathOutput(nullptr);
      modified = true;
    }
  }
  opt->addPlan(std::move(plan), rule, modified);
}

/// @brief pulls out simple subqueries and merges them with the level above
///
/// For example, if we have the input query
///
/// FOR x IN (
///     FOR y IN collection FILTER y.value >= 5 RETURN y.test
///   )
///   RETURN x.a
///
/// then this rule will transform it into:
///
/// FOR tmp IN collection
///   FILTER tmp.value >= 5
///   LET x = tmp.test
///   RETURN x.a
void arangodb::aql::inlineSubqueriesRule(Optimizer* opt, std::unique_ptr<ExecutionPlan> plan,
                                         OptimizerRule const& rule) {
  ::arangodb::containers::SmallVector<ExecutionNode*>::allocator_type::arena_type a;
  ::arangodb::containers::SmallVector<ExecutionNode*> nodes{a};
  plan->findNodesOfType(nodes, EN::SUBQUERY, true);

  if (nodes.empty()) {
    opt->addPlan(std::move(plan), rule, false);
    return;
  }

  bool modified = false;
  std::vector<ExecutionNode*> subNodes;

  for (auto const& n : nodes) {
    auto subqueryNode = ExecutionNode::castTo<SubqueryNode*>(n);

    if (subqueryNode->isModificationSubquery()) {
      // can't modify modifying subqueries
      continue;
    }

    if (!subqueryNode->isDeterministic()) {
      // can't inline non-deterministic subqueries
      continue;
    }

    // check if subquery contains a COLLECT node with an INTO variable
    bool eligible = true;
    bool containsLimitOrSort = false;
    auto current = subqueryNode->getSubquery();
    TRI_ASSERT(current != nullptr);

    while (current != nullptr) {
      if (current->getType() == EN::COLLECT) {
        if (ExecutionNode::castTo<CollectNode const*>(current)->hasOutVariable()) {
          eligible = false;
          break;
        }
      } else if (current->getType() == EN::LIMIT || current->getType() == EN::SORT) {
        containsLimitOrSort = true;
      }
      current = current->getFirstDependency();
    }

    if (!eligible) {
      continue;
    }

    Variable const* out = subqueryNode->outVariable();
    TRI_ASSERT(out != nullptr);
    // the subquery outvariable and all its aliases
    ::arangodb::containers::HashSet<Variable const*> subqueryVars;
    subqueryVars.emplace(out);

    // the potential calculation nodes that produce the aliases
    std::vector<ExecutionNode*> aliasNodesToRemoveLater;

    ::arangodb::containers::HashSet<Variable const*> varsUsed;

    current = n->getFirstParent();
    // now check where the subquery is used
    while (current->hasParent()) {
      if (current->getType() == EN::ENUMERATE_LIST) {
        if (current->isInInnerLoop() && containsLimitOrSort) {
          // exit the loop
          current = nullptr;
          break;
        }

        // we're only interested in FOR loops...
        auto listNode = ExecutionNode::castTo<EnumerateListNode*>(current);

        // ...that use our subquery as its input
        if (subqueryVars.find(listNode->inVariable()) != subqueryVars.end()) {
          // bingo!

          // check if the subquery result variable or any of the aliases are
          // used after the FOR loop
          bool mustAbort = false;
          for (auto const& itSub : subqueryVars) {
            if (listNode->isVarUsedLater(itSub)) {
              // exit the loop
              current = nullptr;
              mustAbort = true;
              break;
            }
          }
          if (mustAbort) {
            break;
          }

          for (auto const& toRemove : aliasNodesToRemoveLater) {
            plan->unlinkNode(toRemove, false);
          }

          subNodes.clear();
          subNodes.reserve(4);
          subqueryNode->getSubquery()->getDependencyChain(subNodes, true);
          TRI_ASSERT(!subNodes.empty());
          auto returnNode = ExecutionNode::castTo<ReturnNode*>(subNodes[0]);
          TRI_ASSERT(returnNode->getType() == EN::RETURN);

          modified = true;
          auto queryVariables = plan->getAst()->variables();
          auto previous = n->getFirstDependency();
          auto insert = n->getFirstParent();
          TRI_ASSERT(insert != nullptr);

          // unlink the original SubqueryNode
          plan->unlinkNode(n, false);

          for (auto& it : subNodes) {
            // first unlink them all
            plan->unlinkNode(it, true);

            if (it->getType() == EN::SINGLETON) {
              // reached the singleton node already. that means we can stop
              break;
            }

            // and now insert them one level up
            if (it != returnNode) {
              // we skip over the subquery's return node. we don't need it
              // anymore
              insert->removeDependencies();
              TRI_ASSERT(it != nullptr);
              insert->addDependency(it);
              insert = it;

              // additionally rename the variables from the subquery so they
              // cannot conflict with the ones from the top query
              for (auto const& variable : it->getVariablesSetHere()) {
                queryVariables->renameVariable(variable->id);
              }
            }
          }

          // link the top node in the subquery with the original plan
          if (previous != nullptr) {
            insert->addDependency(previous);
          }

          // remove the list node from the plan
          plan->unlinkNode(listNode, false);

          queryVariables->renameVariable(returnNode->inVariable()->id,
                                         listNode->outVariable()->name);

          // finally replace the variables
          std::unordered_map<VariableId, Variable const*> replacements;
          replacements.try_emplace(listNode->outVariable()->id, returnNode->inVariable());
          RedundantCalculationsReplacer finder(plan->getAst(), replacements);
          plan->root()->walk(finder);

          plan->clearVarUsageComputed();
          plan->findVarUsage();

          // abort optimization
          current = nullptr;
        }
      } else if (current->getType() == EN::CALCULATION) {
        auto rootNode =
            ExecutionNode::castTo<CalculationNode*>(current)->expression()->node();
        if (rootNode->type == NODE_TYPE_REFERENCE) {
          if (subqueryVars.find(static_cast<Variable const*>(rootNode->getData())) !=
              subqueryVars.end()) {
            // found an alias for the subquery variable
            subqueryVars.emplace(
                ExecutionNode::castTo<CalculationNode*>(current)->outVariable());
            aliasNodesToRemoveLater.emplace_back(current);
            current = current->getFirstParent();

            continue;
          }
        }
      }

      if (current == nullptr) {
        break;
      }

      varsUsed.clear();
      current->getVariablesUsedHere(varsUsed);

      bool mustAbort = false;
      for (auto const& itSub : subqueryVars) {
        if (varsUsed.find(itSub) != varsUsed.end()) {
          // we found another node that uses the subquery variable
          // we need to stop the optimization attempts here
          mustAbort = true;
          break;
        }
      }
      if (mustAbort) {
        break;
      }

      current = current->getFirstParent();
    }
  }

  opt->addPlan(std::move(plan), rule, modified);
}

static bool isValueOrReference(AstNode const* node) {
  return node->type == NODE_TYPE_VALUE || node->type == NODE_TYPE_REFERENCE;
}

/// Essentially mirrors the geo::QueryParams struct, but with
/// abstracts AstNode value objects
struct GeoIndexInfo {
  operator bool() const {
    return collectionNodeToReplace != nullptr && collectionNodeOutVar &&
           collection && index && valid;
  }
  void invalidate() { valid = false; }

  /// node that will be replaced by (geo) IndexNode
  ExecutionNode* collectionNodeToReplace = nullptr;
  Variable const* collectionNodeOutVar = nullptr;

  /// accessed collection
  aql::Collection const* collection = nullptr;
  /// selected index
  std::shared_ptr<Index> index;

  /// Filter calculations to modify
  std::map<ExecutionNode*, Expression*> exesToModify;
  std::set<AstNode const*> nodesToRemove;

  // ============ Distance ============
  AstNode const* distCenterExpr = nullptr;
  AstNode const* distCenterLatExpr = nullptr;
  AstNode const* distCenterLngExpr = nullptr;
  // Expression representing minimum distance
  AstNode const* minDistanceExpr = nullptr;
  // Was operator < or <= used
  bool minInclusive = true;
  // Expression representing maximum distance
  AstNode const* maxDistanceExpr = nullptr;
  // Was operator > or >= used
  bool maxInclusive = true;

  // ============ Near Info ============
  bool sorted = false;
  /// Default order is from closest to farthest
  bool ascending = true;

  // ============ Filter Info ===========
  geo::FilterType filterMode = geo::FilterType::NONE;
  /// variable using the filter mask
  AstNode const* filterExpr = nullptr;

  // ============ Accessed Fields ============
  AstNode const* locationVar = nullptr;   // access to location field
  AstNode const* latitudeVar = nullptr;   // access path to latitude
  AstNode const* longitudeVar = nullptr;  // access path to longitude

  /// contains this node a valid condition
  bool valid = true;
};

// checks 2 parameters of distance function if they represent a valid access to
// latitude and longitude attribute of the geo index.
// distance(a,b,c,d) - possible pairs are (a,b) and (c,d)
static bool distanceFuncArgCheck(ExecutionPlan* plan, AstNode const* latArg,
                                 AstNode const* lngArg, bool supportLegacy,
                                 GeoIndexInfo& info) {
  // note: this only modifies "info" if the function returns true
  std::pair<Variable const*, std::vector<arangodb::basics::AttributeName>> attributeAccess1;
  std::pair<Variable const*, std::vector<arangodb::basics::AttributeName>> attributeAccess2;
  // first and second should be based on the same document - need to provide the
  // document in order to see which collection is bound to it and if that
  // collections supports geo-index
  if (!latArg->isAttributeAccessForVariable(attributeAccess1, true) ||
      !lngArg->isAttributeAccessForVariable(attributeAccess2, true)) {
    return false;
  }
  TRI_ASSERT(attributeAccess1.first != nullptr);
  TRI_ASSERT(attributeAccess2.first != nullptr);

  ExecutionNode* setter1 = plan->getVarSetBy(attributeAccess1.first->id);
  ExecutionNode* setter2 = plan->getVarSetBy(attributeAccess2.first->id);
  if (setter1 == nullptr || setter1 != setter2 || setter1->getType() != EN::ENUMERATE_COLLECTION) {
    return false;  // expect access of doc.lat, doc.lng or doc.loc[0],
                   // doc.loc[1]
  }

  // get logical collection
  auto collNode = ExecutionNode::castTo<EnumerateCollectionNode*>(setter1);
  if (info.collectionNodeToReplace != nullptr && info.collectionNodeToReplace != collNode) {
    return false;  // should probably never happen
  }

  // we should not access the LogicalCollection directly
  Query* query = plan->getAst()->query();
  auto indexes = query->trx()->indexesForCollection(collNode->collection()->name());
  // check for suitiable indexes
  for (std::shared_ptr<Index> idx : indexes) {
    // check if current index is a geo-index
    std::size_t fieldNum = idx->fields().size();
    bool isGeo1 = idx->type() == Index::IndexType::TRI_IDX_TYPE_GEO1_INDEX && supportLegacy;
    bool isGeo2 = idx->type() == Index::IndexType::TRI_IDX_TYPE_GEO2_INDEX && supportLegacy;
    bool isGeo = idx->type() == Index::IndexType::TRI_IDX_TYPE_GEO_INDEX;

    if ((isGeo2 || isGeo) && fieldNum == 2) {  // individual fields
      // check access paths of attributes in ast and those in index match
      if (idx->fields()[0] == attributeAccess1.second &&
          idx->fields()[1] == attributeAccess2.second) {
        if (info.index != nullptr && info.index != idx) {
          return false;
        }
        info.index = idx;
        info.latitudeVar = latArg;
        info.longitudeVar = lngArg;
        info.collectionNodeToReplace = collNode;
        info.collectionNodeOutVar = collNode->outVariable();
        info.collection = collNode->collection();
        return true;
      }
    } else if ((isGeo1 || isGeo) && fieldNum == 1) {
      std::vector<basics::AttributeName> fields1 = idx->fields()[0];
      std::vector<basics::AttributeName> fields2 = idx->fields()[0];

      VPackBuilder builder;
      idx->toVelocyPack(builder, Index::makeFlags(Index::Serialize::Basics));
      bool geoJson =
          basics::VelocyPackHelper::getBooleanValue(builder.slice(), "geoJson", false);

      fields1.back().name += geoJson ? "[1]" : "[0]";
      fields2.back().name += geoJson ? "[0]" : "[1]";
      if (fields1 == attributeAccess1.second && fields2 == attributeAccess2.second) {
        if (info.index != nullptr && info.index != idx) {
          return false;
        }
        info.index = idx;
        info.latitudeVar = latArg;
        info.longitudeVar = lngArg;
        info.collectionNodeToReplace = collNode;
        info.collectionNodeOutVar = collNode->outVariable();
        info.collection = collNode->collection();
        return true;
      }
    }  // if isGeo 1 or 2
  }    // for index in collection
  return false;
}

// checks parameter of GEO_* function
static bool geoFuncArgCheck(ExecutionPlan* plan, AstNode const* args,
                            bool supportLegacy, GeoIndexInfo& info) {
  // note: this only modifies "info" if the function returns true
  std::pair<Variable const*, std::vector<arangodb::basics::AttributeName>> attributeAccess;
  // "arg" is either `[doc.lat, doc.lng]` or `doc.geometry`
  if (args->isArray() && args->numMembers() == 2) {
    return distanceFuncArgCheck(plan, /*lat*/ args->getMemberUnchecked(1),
                                /*lng*/ args->getMemberUnchecked(0), supportLegacy, info);
  } else if (!args->isAttributeAccessForVariable(attributeAccess, true)) {
    return false;  // no attribute access, no index check
  }
  TRI_ASSERT(attributeAccess.first != nullptr);
  ExecutionNode* setter = plan->getVarSetBy(attributeAccess.first->id);
  if (setter == nullptr || setter->getType() != EN::ENUMERATE_COLLECTION) {
    return false;  // expected access of the for doc.attribute
  }

  // get logical collection
  auto collNode = ExecutionNode::castTo<EnumerateCollectionNode*>(setter);
  if (info.collectionNodeToReplace != nullptr && info.collectionNodeToReplace != collNode) {
    return false;  // should probably never happen
  }

  // we should not access the LogicalCollection directly
  Query* query = plan->getAst()->query();
  auto indexes = query->trx()->indexesForCollection(collNode->collection()->name());
  // check for suitiable indexes
  for (std::shared_ptr<arangodb::Index> idx : indexes) {
    // check if current index is a geo-index
    bool isGeo = idx->type() == arangodb::Index::IndexType::TRI_IDX_TYPE_GEO_INDEX;
    if (isGeo && idx->fields().size() == 1) {  // individual fields
      // check access paths of attributes in ast and those in index match
      if (idx->fields()[0] == attributeAccess.second) {
        if (info.index != nullptr && info.index != idx) {
          return false;  // different index
        }
        info.index = idx;
        info.locationVar = args;
        info.collectionNodeToReplace = collNode;
        info.collectionNodeOutVar = collNode->outVariable();
        info.collection = collNode->collection();
        return true;
      }
    }
  }  // for index in collection
  return false;
}

/// returns true if left side is same as right or lhs is null
static bool isValidGeoArg(AstNode const* lhs, AstNode const* rhs) {
  if (lhs == nullptr) {  // lhs is from the GeoIndexInfo struct
    return true;         // if geoindex field is null everything is valid
  } else if (lhs->type != rhs->type) {
    return false;
  } else if (lhs->isArray()) {  // expect `[doc.lng, doc.lat]`
    if (lhs->numMembers() >= 2 && rhs->numMembers() >= 2) {
      return isValidGeoArg(lhs->getMemberUnchecked(0), rhs->getMemberUnchecked(0)) &&
             isValidGeoArg(lhs->getMemberUnchecked(1), rhs->getMemberUnchecked(1));
    }
    return false;
  } else if (lhs->type == NODE_TYPE_REFERENCE) {
    return static_cast<Variable const*>(lhs->getData())->id ==
           static_cast<Variable const*>(rhs->getData())->id;
  }
  // CompareAstNodes does not handle non const attribute access
  std::pair<Variable const*, std::vector<arangodb::basics::AttributeName>> res1, res2;
  bool acc1 = lhs->isAttributeAccessForVariable(res1, true);
  bool acc2 = rhs->isAttributeAccessForVariable(res2, true);
  if (acc1 || acc2) {
    return acc1 && acc2 && res1 == res2;  // same variable same path
  }
  return aql::CompareAstNodes(lhs, rhs, false) == 0;
}

static bool checkDistanceFunc(ExecutionPlan* plan, AstNode const* funcNode,
                              bool legacy, GeoIndexInfo& info) {
  // note: this only modifies "info" if the function returns true
  if (funcNode->type == NODE_TYPE_REFERENCE) {
    // FOR x IN cc LET d = DISTANCE(...) FILTER d > 10 RETURN x
    Variable const* var = static_cast<Variable const*>(funcNode->getData());
    TRI_ASSERT(var != nullptr);
    ExecutionNode* setter = plan->getVarSetBy(var->id);
    if (setter == nullptr || setter->getType() != EN::CALCULATION) {
      return false;
    }
    funcNode = ExecutionNode::castTo<CalculationNode*>(setter)->expression()->node();
  }
  // get the ast node of the expression
  if (!funcNode || funcNode->type != NODE_TYPE_FCALL || funcNode->numMembers() != 1) {
    return false;
  }
  AstNode* fargs = funcNode->getMemberUnchecked(0);
  auto func = static_cast<Function const*>(funcNode->getData());
  if (fargs->numMembers() >= 4 && func->name == "DISTANCE") {  // allow DISTANCE(a,b,c,d)
    if (info.distCenterExpr != nullptr) {
      return false;  // do not allow mixing of DISTANCE and GEO_DISTANCE
    }
    if (isValidGeoArg(info.distCenterLatExpr, fargs->getMemberUnchecked(2)) &&
        isValidGeoArg(info.distCenterLngExpr, fargs->getMemberUnchecked(3)) &&
        distanceFuncArgCheck(plan, fargs->getMemberUnchecked(0),
                             fargs->getMemberUnchecked(1), legacy, info)) {
      info.distCenterLatExpr = fargs->getMemberUnchecked(2);
      info.distCenterLngExpr = fargs->getMemberUnchecked(3);
      return true;
    } else if (isValidGeoArg(info.distCenterLatExpr, fargs->getMemberUnchecked(0)) &&
               isValidGeoArg(info.distCenterLngExpr, fargs->getMemberUnchecked(1)) &&
               distanceFuncArgCheck(plan, fargs->getMemberUnchecked(2),
                                    fargs->getMemberUnchecked(3), legacy, info)) {
      info.distCenterLatExpr = fargs->getMemberUnchecked(0);
      info.distCenterLngExpr = fargs->getMemberUnchecked(1);
      return true;
    }
  } else if (fargs->numMembers() == 2 && func->name == "GEO_DISTANCE") {
    if (info.distCenterLatExpr || info.distCenterLngExpr) {
      return false;  // do not allow mixing of DISTANCE and GEO_DISTANCE
    }
    if (isValidGeoArg(info.distCenterExpr, fargs->getMemberUnchecked(1)) &&
        geoFuncArgCheck(plan, fargs->getMemberUnchecked(0), legacy, info)) {
      info.distCenterExpr = fargs->getMemberUnchecked(1);
      return true;
    } else if (isValidGeoArg(info.distCenterExpr, fargs->getMemberUnchecked(0)) &&
               geoFuncArgCheck(plan, fargs->getMemberUnchecked(1), legacy, info)) {
      info.distCenterExpr = fargs->getMemberUnchecked(0);
      return true;
    }
  }
  return false;
}

// contains the AstNode* a supported function?
static bool checkGeoFilterFunction(ExecutionPlan* plan, AstNode const* funcNode,
                                   GeoIndexInfo& info) {
  // note: this only modifies "info" if the function returns true
  // the expression must exist and it must be a function call
  if (funcNode->type != NODE_TYPE_FCALL || funcNode->numMembers() != 1 ||
      info.filterMode != geo::FilterType::NONE) {  // can't handle more than one
    return false;
  }

  auto func = static_cast<Function const*>(funcNode->getData());
  AstNode* fargs = funcNode->getMemberUnchecked(0);
  bool contains = func->name == "GEO_CONTAINS";
  bool intersect = func->name == "GEO_INTERSECTS";
  if ((!contains && !intersect) || fargs->numMembers() != 2) {
    return false;
  }

  AstNode* arg = fargs->getMemberUnchecked(1);
  if (geoFuncArgCheck(plan, arg, /*legacy*/ true, info)) {
    TRI_ASSERT(contains || intersect);
    info.filterMode = contains ? geo::FilterType::CONTAINS : geo::FilterType::INTERSECTS;
    info.filterExpr = fargs->getMemberUnchecked(0);
    TRI_ASSERT(info.index);
    return true;
  }
  return false;
}

// checks if a node contanis a geo index function a valid operator
// to use within a filter condition
bool checkGeoFilterExpression(ExecutionPlan* plan, AstNode const* node, GeoIndexInfo& info) {
  // checks @first `smaller` @second
  // note: this only modifies "info" if the function returns true
  auto eval = [&](AstNode const* first, AstNode const* second, bool lessequal) -> bool {
    if (isValueOrReference(second) &&       // no attribute access
        info.maxDistanceExpr == nullptr &&  // max distance is not yet set
        checkDistanceFunc(plan, first, /*legacy*/ true, info)) {
      TRI_ASSERT(info.index);
      info.maxDistanceExpr = second;
      info.maxInclusive = info.maxInclusive && lessequal;
      info.nodesToRemove.insert(node);
      return true;
    } else if (isValueOrReference(first) &&        // no attribute access
               info.minDistanceExpr == nullptr &&  // min distance is not yet set
               checkDistanceFunc(plan, second, /*legacy*/ true, info)) {
      info.minDistanceExpr = first;
      info.minInclusive = info.minInclusive && lessequal;
      info.nodesToRemove.insert(node);
      return true;
    }
    return false;
  };

  switch (node->type) {
    case NODE_TYPE_FCALL:
      if (checkGeoFilterFunction(plan, node, info)) {
        info.nodesToRemove.insert(node);
        return true;
      }
      return false;
      break;
    // only DISTANCE is allowed with <=, <, >=, >
    case NODE_TYPE_OPERATOR_BINARY_LE:
      TRI_ASSERT(node->numMembers() == 2);
      return eval(node->getMember(0), node->getMember(1), true);
      break;
    case NODE_TYPE_OPERATOR_BINARY_LT:
      TRI_ASSERT(node->numMembers() == 2);
      return eval(node->getMember(0), node->getMember(1), false);
      break;
    case NODE_TYPE_OPERATOR_BINARY_GE:
      TRI_ASSERT(node->numMembers() == 2);
      return eval(node->getMember(1), node->getMember(0), true);
    case NODE_TYPE_OPERATOR_BINARY_GT:
      TRI_ASSERT(node->numMembers() == 2);
      return eval(node->getMember(1), node->getMember(0), false);
      break;
    default:
      return false;
  }
}

static bool optimizeSortNode(ExecutionPlan* plan, SortNode* sort, GeoIndexInfo& info) {
  // note: info will only be modified if the function returns true
  TRI_ASSERT(sort->getType() == EN::SORT);
  // we're looking for "SORT DISTANCE(x,y,a,b)"
  SortElementVector const& elements = sort->elements();
  if (elements.size() != 1) {  // can't do it
    return false;
  }
  TRI_ASSERT(elements[0].var != nullptr);

  // find the expression that is bound to the variable
  // get the expression node that holds the calculation
  ExecutionNode* setter = plan->getVarSetBy(elements[0].var->id);
  if (setter == nullptr || setter->getType() != EN::CALCULATION) {
    return false;  // setter could be enumerate list node e.g.
  }
  CalculationNode* calc = ExecutionNode::castTo<CalculationNode*>(setter);
  Expression* expr = calc->expression();
  if (expr == nullptr || expr->node() == nullptr) {
    return false;  // the expression must exist and must have an astNode
  }

  // info will only be modified if the function returns true
  bool legacy = elements[0].ascending;  // DESC is only supported on S2 index
  if (!info.sorted && checkDistanceFunc(plan, expr->node(), legacy, info)) {
    info.sorted = true;  // do not parse another SORT
    info.ascending = elements[0].ascending;
    if (!ServerState::instance()->isCoordinator()) {
      // we must not remove a sort in the cluster... the results from each
      // shard will be sorted by using the index, however we still need to
      // establish a cross-shard sortedness by distance.
      info.exesToModify.emplace(sort, expr);
      info.nodesToRemove.emplace(expr->node());
    }
    return true;
  }
  return false;
}

// checks a single sort or filter node
static void optimizeFilterNode(ExecutionPlan* plan, FilterNode* fn, GeoIndexInfo& info) {
  TRI_ASSERT(fn->getType() == EN::FILTER);

  // filter nodes always have one input variable
  auto variable = ExecutionNode::castTo<FilterNode const*>(fn)->inVariable();
  // now check who introduced our variable
  ExecutionNode* setter = plan->getVarSetBy(variable->id);
  if (setter == nullptr || setter->getType() != EN::CALCULATION) {
    return;
  }
  CalculationNode* calc = ExecutionNode::castTo<CalculationNode*>(setter);
  Expression* expr = calc->expression();
  if (expr == nullptr || expr->node() == nullptr) {
    return;  // the expression must exist and must have an AstNode
  }

  Ast::traverseReadOnly(
      expr->node(),
      [&](AstNode const* node) {  // pre
        if (node->isSimpleComparisonOperator() || node->type == arangodb::aql::NODE_TYPE_FCALL ||
            node->type == arangodb::aql::NODE_TYPE_OPERATOR_BINARY_AND ||
            node->type == arangodb::aql::NODE_TYPE_OPERATOR_NARY_AND) {
          return true;
        }
        return false;
      },
      [&](AstNode const* node) {  // post
        if (!node->isSimpleComparisonOperator() && node->type != arangodb::aql::NODE_TYPE_FCALL) {
          return;
        }
        if (checkGeoFilterExpression(plan, node, info)) {
          info.exesToModify.try_emplace(fn, expr);
        }
      });
}

// modify plan

// builds a condition that can be used with the index interface and
// contains all parameters required by the MMFilesGeoIndex
static std::unique_ptr<Condition> buildGeoCondition(ExecutionPlan* plan,
                                                    GeoIndexInfo const& info) {
  Ast* ast = plan->getAst();
  // shared code to add symbolic `doc.geometry` or `[doc.lng, doc.lat]`
  auto addLocationArg = [ast, &info](AstNode* args) {
    if (info.locationVar) {
      args->addMember(info.locationVar);
    } else if (info.latitudeVar && info.longitudeVar) {
      AstNode* array = ast->createNodeArray(2);
      array->addMember(info.longitudeVar);  // GeoJSON ordering
      array->addMember(info.latitudeVar);
      args->addMember(array);
    } else {
      TRI_ASSERT(false);
      THROW_ARANGO_EXCEPTION_MESSAGE(TRI_ERROR_INTERNAL,
                                     "unsupported geo type");
    }
  };

  TRI_ASSERT(info.index);
  auto cond = std::make_unique<Condition>(ast);
  bool hasCenter = info.distCenterLatExpr || info.distCenterExpr;
  bool hasDistLimit = info.maxDistanceExpr || info.minDistanceExpr;
  TRI_ASSERT(!hasCenter || hasDistLimit || info.sorted);
  if (hasCenter && (hasDistLimit || info.sorted)) {
    // create GEO_DISTANCE(...) [<|<=|>=|>] Var
    AstNode* args = ast->createNodeArray(2);
    if (info.distCenterLatExpr && info.distCenterLngExpr) {  // legacy
      TRI_ASSERT(!info.distCenterExpr);
      // info.sorted && info.ascending &&
      AstNode* array = ast->createNodeArray(2);
      array->addMember(info.distCenterLngExpr);  // GeoJSON ordering
      array->addMember(info.distCenterLatExpr);
      args->addMember(array);
    } else {
      TRI_ASSERT(info.distCenterExpr);
      TRI_ASSERT(!info.distCenterLatExpr && !info.distCenterLngExpr);
      args->addMember(info.distCenterExpr);  // center location
    }

    addLocationArg(args);
    AstNode* func =
        ast->createNodeFunctionCall(TRI_CHAR_LENGTH_PAIR("GEO_DISTANCE"), args);

    TRI_ASSERT(info.maxDistanceExpr || info.minDistanceExpr || info.sorted);
    if (info.minDistanceExpr != nullptr) {
      AstNodeType t = info.minInclusive ? NODE_TYPE_OPERATOR_BINARY_GE
                                        : NODE_TYPE_OPERATOR_BINARY_GT;
      cond->andCombine(ast->createNodeBinaryOperator(t, func, info.minDistanceExpr));
    }
    if (info.maxDistanceExpr != nullptr) {
      AstNodeType t = info.maxInclusive ? NODE_TYPE_OPERATOR_BINARY_LE
                                        : NODE_TYPE_OPERATOR_BINARY_LT;
      cond->andCombine(ast->createNodeBinaryOperator(t, func, info.maxDistanceExpr));
    }
    if (info.minDistanceExpr == nullptr && info.maxDistanceExpr == nullptr && info.sorted) {
      // hack to pass on the sort-to-point info
      AstNodeType t = NODE_TYPE_OPERATOR_BINARY_LT;
      std::string const& u = StaticStrings::Unlimited;
      AstNode* cc = ast->createNodeValueString(u.c_str(), u.length());
      cond->andCombine(ast->createNodeBinaryOperator(t, func, cc));
    }
  }
  if (info.filterMode != geo::FilterType::NONE) {
    // create GEO_CONTAINS / GEO_INTERSECTS
    TRI_ASSERT(info.filterExpr);
    TRI_ASSERT(info.locationVar || (info.longitudeVar && info.latitudeVar));

    AstNode* args = ast->createNodeArray(2);
    args->addMember(info.filterExpr);
    addLocationArg(args);
    if (info.filterMode == geo::FilterType::CONTAINS) {
      cond->andCombine(ast->createNodeFunctionCall("GEO_CONTAINS", args));
    } else if (info.filterMode == geo::FilterType::INTERSECTS) {
      cond->andCombine(ast->createNodeFunctionCall("GEO_INTERSECTS", args));
    } else {
      TRI_ASSERT(false);
    }
  }

  cond->normalize(plan);
  return cond;
}

// applys the optimization for a candidate
static bool applyGeoOptimization(ExecutionPlan* plan, LimitNode* ln,
                                 GeoIndexInfo const& info) {
  TRI_ASSERT(info.collection != nullptr);
  TRI_ASSERT(info.collectionNodeToReplace != nullptr);
  TRI_ASSERT(info.index);

  // verify that all vars used in the index condition are valid
  auto const& valid = info.collectionNodeToReplace->getVarsValid();
  auto checkVars = [&valid](AstNode const* expr) {
    if (expr != nullptr) {
      ::arangodb::containers::HashSet<Variable const*> varsUsed;
      Ast::getReferencedVariables(expr, varsUsed);
      for (Variable const* v : varsUsed) {
        if (valid.find(v) == valid.end()) {
          return false;  // invalid variable foud
        }
      }
    }
    return true;
  };
  if (!checkVars(info.distCenterExpr) || !checkVars(info.distCenterLatExpr) ||
      !checkVars(info.distCenterLngExpr) || !checkVars(info.filterExpr)) {
    return false;
  }

  size_t limit = 0;
  if (ln != nullptr) {
    limit = ln->offset() + ln->limit();
    TRI_ASSERT(limit != SIZE_MAX);
  }

  IndexIteratorOptions opts;
  opts.sorted = info.sorted;
  opts.ascending = info.ascending;
  opts.limit = limit;
  opts.evaluateFCalls = false;  // workaround to avoid evaluating "doc.geo"
  std::unique_ptr<Condition> condition(buildGeoCondition(plan, info));
  auto inode = new IndexNode(plan, plan->nextId(), info.collection, info.collectionNodeOutVar,
                             std::vector<transaction::Methods::IndexHandle>{
                                 transaction::Methods::IndexHandle{info.index}},
                             std::move(condition), opts);
  plan->registerNode(inode);
  plan->replaceNode(info.collectionNodeToReplace, inode);

  // remove expressions covered by our index
  Ast* ast = plan->getAst();
  for (std::pair<ExecutionNode*, Expression*> pair : info.exesToModify) {
    AstNode* root = pair.second->nodeForModification();
    auto pre = [&](AstNode const* node) -> bool {
      return node == root || Ast::IsAndOperatorType(node->type);
    };
    auto visitor = [&](AstNode* node) -> AstNode* {
      if (Ast::IsAndOperatorType(node->type)) {
        std::vector<AstNode*> keep;  // always shallow copy node
        for (std::size_t i = 0; i < node->numMembers(); i++) {
          AstNode* child = node->getMemberUnchecked(i);
          if (info.nodesToRemove.find(child) == info.nodesToRemove.end()) {
            keep.push_back(child);
          }
        }

        if (keep.size() > 2) {
          AstNode* n = ast->createNodeNaryOperator(NODE_TYPE_OPERATOR_NARY_AND);
          for (size_t i = 0; i < keep.size(); i++) {
            n->addMember(keep[i]);
          }
          return n;
        } else if (keep.size() == 2) {
          return ast->createNodeBinaryOperator(NODE_TYPE_OPERATOR_BINARY_AND,
                                               keep[0], keep[1]);
        } else if (keep.size() == 1) {
          return keep[0];
        }
        return node == root ? nullptr : ast->createNodeValueBool(true);
      } else if (info.nodesToRemove.find(node) != info.nodesToRemove.end()) {
        return node == root ? nullptr : ast->createNodeValueBool(true);
      }
      return node;
    };
    auto post = [](AstNode const*) {};
    AstNode* newNode = Ast::traverseAndModify(root, pre, visitor, post);
    if (newNode == nullptr) {  // if root was removed, unlink FILTER or SORT
      plan->unlinkNode(pair.first);
    } else if (newNode != root) {
      pair.second->replaceNode(newNode);
    }
  }

  // signal that plan has been changed
  return true;
}

void arangodb::aql::geoIndexRule(Optimizer* opt, std::unique_ptr<ExecutionPlan> plan,
                                 OptimizerRule const& rule) {
  ::arangodb::containers::SmallVector<ExecutionNode*>::allocator_type::arena_type a;
  ::arangodb::containers::SmallVector<ExecutionNode*> nodes{a};
  bool mod = false;

  plan->findNodesOfType(nodes, EN::ENUMERATE_COLLECTION, true);
  for (ExecutionNode* node : nodes) {
    GeoIndexInfo info;
    info.collectionNodeToReplace = node;

    ExecutionNode* current = node->getFirstParent();
    LimitNode* limit = nullptr;
    bool canUseSortLimit = true;

    while (current) {
      if (current->getType() == EN::FILTER) {
        // picking up filter conditions is always allowed
        optimizeFilterNode(plan.get(), ExecutionNode::castTo<FilterNode*>(current), info);
      } else if (current->getType() == EN::SORT && canUseSortLimit) {
        // only pick up a sort clause if we haven't seen another loop yet
        if (!optimizeSortNode(plan.get(), ExecutionNode::castTo<SortNode*>(current), info)) {
          // 1. EnumerateCollectionNode x
          // 2. SortNode x.abc ASC
          // 3. LimitNode n,m  <-- cannot reuse LIMIT node here
          // limit = nullptr;
          break;  // stop parsing on non-optimizable SORT
        }
      } else if (current->getType() == EN::LIMIT && canUseSortLimit) {
        // only pick up a limit clause if we haven't seen another loop yet
        limit = ExecutionNode::castTo<LimitNode*>(current);
        break;  // stop parsing after first LIMIT
      } else if (current->getType() == EN::RETURN || current->getType() == EN::COLLECT) {
        break;  // stop parsing on return or collect
      } else if (current->getType() == EN::INDEX || current->getType() == EN::ENUMERATE_COLLECTION ||
                 current->getType() == EN::ENUMERATE_LIST ||
                 current->getType() == EN::ENUMERATE_IRESEARCH_VIEW ||
                 current->getType() == EN::TRAVERSAL || current->getType() == EN::K_SHORTEST_PATHS ||
                 current->getType() == EN::SHORTEST_PATH) {
        // invalidate limit and sort. filters can still be used
        limit = nullptr;
        info.sorted = false;
        // don't allow picking up either sort or limit from here on
        canUseSortLimit = false;
      }
      current = current->getFirstParent();  // inspect next node
    }

    // if info is valid we try to optimize ENUMERATE_COLLECTION
    if (info && info.collectionNodeToReplace == node) {
      if (applyGeoOptimization(plan.get(), limit, info)) {
        mod = true;
      }
    }
  }

  opt->addPlan(std::move(plan), rule, mod);
}

static bool isAllowedIntermediateSortLimitNode(ExecutionNode* node) {
  switch (node->getType()) {
    case ExecutionNode::CALCULATION:
    case ExecutionNode::SUBQUERY:
    case ExecutionNode::REMOTE:
      return true;
    case ExecutionNode::GATHER:
      // sorting gather is allowed
      return ExecutionNode::castTo<GatherNode*>(node)->isSortingGather();
    case ExecutionNode::SINGLETON:
    case ExecutionNode::ENUMERATE_COLLECTION:
    case ExecutionNode::ENUMERATE_LIST:
    case ExecutionNode::FILTER:
    case ExecutionNode::LIMIT:
    case ExecutionNode::SORT:
    case ExecutionNode::COLLECT:
    case ExecutionNode::INSERT:
    case ExecutionNode::REMOVE:
    case ExecutionNode::REPLACE:
    case ExecutionNode::UPDATE:
    case ExecutionNode::NORESULTS:
    case ExecutionNode::UPSERT:
    case ExecutionNode::TRAVERSAL:
    case ExecutionNode::INDEX:
    case ExecutionNode::SHORTEST_PATH:
    case ExecutionNode::K_SHORTEST_PATHS:
    case ExecutionNode::ENUMERATE_IRESEARCH_VIEW:
    case ExecutionNode::RETURN:
    case ExecutionNode::DISTRIBUTE:
    case ExecutionNode::SCATTER:
    case ExecutionNode::REMOTESINGLE:
    case ExecutionNode::DISTRIBUTE_CONSUMER:
    case ExecutionNode::SUBQUERY_START:
    case ExecutionNode::SUBQUERY_END:
    // TODO: As soon as materialize does no longer have to filter out
    //  non-existent documents, move MATERIALIZE to the allowed nodes!
    case ExecutionNode::MATERIALIZE:
      return false;
    case ExecutionNode::MAX_NODE_TYPE_VALUE:
      break;
  }
  THROW_ARANGO_EXCEPTION_FORMAT(
      TRI_ERROR_INTERNAL_AQL,
      "Unhandled node type '%s' in sort-limit optimizer rule. Please report "
      "this error. Try turning off the sort-limit rule to get your query "
      "working.",
      node->getTypeString().c_str());
}

void arangodb::aql::sortLimitRule(Optimizer* opt, std::unique_ptr<ExecutionPlan> plan,
                                  OptimizerRule const& rule) {
  bool mod = false;
  // If there isn't a limit node, and at least one sort or gather node, there's
  // nothing to do.
  if (!plan->contains(EN::LIMIT) ||
      (!plan->contains(EN::SORT) && !plan->contains(EN::GATHER))) {
    opt->addPlan(std::move(plan), rule, mod);
    return;
  }

  ::arangodb::containers::SmallVector<ExecutionNode*>::allocator_type::arena_type a;
  ::arangodb::containers::SmallVector<ExecutionNode*> limitNodes{a};

  plan->findNodesOfType(limitNodes, EN::LIMIT, true);
  for (ExecutionNode* node : limitNodes) {
    auto limitNode = ExecutionNode::castTo<LimitNode*>(node);
    for (ExecutionNode* current = limitNode->getFirstDependency();
         current != nullptr; current = current->getFirstDependency()) {
      if (current->getType() == EN::SORT) {
        // Apply sort-limit optimization to sort node, if it seems reasonable
        auto sortNode = ExecutionNode::castTo<SortNode*>(current);
        if (shouldApplyHeapOptimization(*sortNode, *limitNode)) {
          sortNode->setLimit(limitNode->offset() + limitNode->limit());
          mod = true;
        }
      } else if (current->getType() == EN::GATHER) {
        // Make sorting gather nodes aware of the limit, so they may skip after
        // it
        auto gatherNode = ExecutionNode::castTo<GatherNode*>(current);
        if (gatherNode->isSortingGather()) {
          gatherNode->setConstrainedSortLimit(limitNode->offset() + limitNode->limit());
          mod = true;
        }
      }

      // Stop on nodes that may not be between sort & limit (or between sorting
      // gather & limit) for the limit to be applied to the sort (or sorting
      // gather) node safely.
      if (!isAllowedIntermediateSortLimitNode(current)) {
        break;
      }
    }
  }

  opt->addPlan(std::move(plan), rule, mod);
}

void arangodb::aql::optimizeSubqueriesRule(Optimizer* opt,
                                           std::unique_ptr<ExecutionPlan> plan,
                                           OptimizerRule const& rule) {
  bool modified = false;

  ::arangodb::containers::SmallVector<ExecutionNode*>::allocator_type::arena_type a;
  ::arangodb::containers::SmallVector<ExecutionNode*> nodes{a};
  plan->findNodesOfType(nodes, EN::CALCULATION, true);

  std::unordered_map<ExecutionNode*, std::tuple<int64_t, std::unordered_set<ExecutionNode const*>, bool>> subqueryAttributes;

  for (auto const& n : nodes) {
    auto cn = ExecutionNode::castTo<CalculationNode*>(n);
    auto expr = cn->expression();
    if (expr == nullptr) {
      continue;
    }

    AstNode const* root = expr->node();
    if (root == nullptr) {
      continue;
    }

    auto visitor = [&subqueryAttributes, &plan, n](AstNode const* node) -> bool {
      std::pair<ExecutionNode*, int64_t> found{nullptr, 0};
      bool usedForCount = false;

      if (node->type == NODE_TYPE_REFERENCE) {
        Variable const* v = static_cast<Variable const*>(node->getData());
        auto setter = plan->getVarSetBy(v->id);
        if (setter != nullptr && setter->getType() == EN::SUBQUERY) {
          // we found a subquery result being used somehow in some
          // way that will make the optimization produce wrong results
          found.first = setter;
          found.second = -1;  // negative values will disable the optimization
        }
      } else if (node->type == NODE_TYPE_INDEXED_ACCESS) {
        auto sub = node->getMemberUnchecked(0);
        if (sub->type == NODE_TYPE_REFERENCE) {
          Variable const* v = static_cast<Variable const*>(sub->getData());
          auto setter = plan->getVarSetBy(v->id);
          auto index = node->getMemberUnchecked(1);
          if (index->type == NODE_TYPE_VALUE && index->isNumericValue() &&
              setter != nullptr && setter->getType() == EN::SUBQUERY) {
            found.first = setter;
            found.second = index->getIntValue() + 1;  // x[0] => LIMIT 1
            if (found.second <= 0) {
              // turn optimization off
              found.second = -1;
            }
          }
        }
      } else if (node->type == NODE_TYPE_FCALL && node->numMembers() > 0) {
        auto func = static_cast<Function const*>(node->getData());
        auto args = node->getMember(0);
        if (func->name == "FIRST" || func->name == "LENGTH" ||
            func->name == "COUNT") {
          if (args->numMembers() > 0 && args->getMember(0)->type == NODE_TYPE_REFERENCE) {
            Variable const* v =
                static_cast<Variable const*>(args->getMember(0)->getData());
            auto setter = plan->getVarSetBy(v->id);
            if (setter != nullptr && setter->getType() == EN::SUBQUERY) {
              found.first = setter;
              if (func->name == "FIRST") {
                found.second = 1;  // FIRST(x) => LIMIT 1
              } else {
                found.second = -1;
                usedForCount = true;
              }
            }
          }
        }
      }

      if (found.first != nullptr) {
        auto it = subqueryAttributes.find(found.first);
        if (it == subqueryAttributes.end()) {
          subqueryAttributes.try_emplace(
              found.first, std::make_tuple(found.second,
                                           std::unordered_set<ExecutionNode const*>{n},
                                           usedForCount));
        } else {
          auto& sq = (*it).second;
          if (usedForCount) {
            // COUNT + LIMIT together will turn off the optimization
            std::get<2>(sq) = (std::get<0>(sq) <= 0);
            std::get<0>(sq) = -1;
            std::get<1>(sq).clear();
          } else {
            if (found.second <= 0 || std::get<0>(sq) < 0) {
              // negative value will turn off the optimization
              std::get<0>(sq) = -1;
              std::get<1>(sq).clear();
            } else {
              // otherwise, use the maximum of the limits needed, and insert
              // current node into our "safe" list
              std::get<0>(sq) = std::max(std::get<0>(sq), found.second);
              std::get<1>(sq).emplace(n);
            }
            std::get<2>(sq) = false;
          }
        }
        // don't descend further
        return false;
      }

      // descend further
      return true;
    };

    Ast::traverseReadOnly(root, visitor, [](AstNode const*) {});
  }

  for (auto const& it : subqueryAttributes) {
    ExecutionNode* node = it.first;
    TRI_ASSERT(node->getType() == EN::SUBQUERY);
    auto sn = ExecutionNode::castTo<SubqueryNode const*>(node);

    if (sn->isModificationSubquery()) {
      // cannot push a LIMIT into data-modification subqueries
      continue;
    }

    auto const& sq = it.second;
    int64_t limitValue = std::get<0>(sq);
    bool usedForCount = std::get<2>(sq);
    if (limitValue <= 0 && !usedForCount) {
      // optimization turned off
      continue;
    }

    // scan from the subquery node to the bottom of the ExecutionPlan to check
    // if any of the following nodes also use the subquery result
    auto out = sn->outVariable();
    ::arangodb::containers::HashSet<Variable const*> used;
    bool invalid = false;

    auto current = node->getFirstParent();
    while (current != nullptr) {
      auto const& referencedBy = std::get<1>(sq);
      if (referencedBy.find(current) == referencedBy.end()) {
        // node not found in "safe" list
        // now check if it uses the subquery's out variable
        used.clear();
        current->getVariablesUsedHere(used);
        if (used.find(out) != used.end()) {
          invalid = true;
          break;
        }
      }
      // continue iteration
      current = current->getFirstParent();
    }

    if (invalid) {
      continue;
    }

    auto root = sn->getSubquery();
    if (root != nullptr && root->getType() == EN::RETURN) {
      // now inject a limit
      auto f = root->getFirstDependency();
      TRI_ASSERT(f != nullptr);

      if (std::get<2>(sq)) {
        // used for count, e.g. COUNT(FOR doc IN collection RETURN ...)
        // this will be turned into
        // COUNT(FOR doc IN collection RETURN 1)
        Ast* ast = plan->getAst();
        // generate a calculation node that only produces "true"
        auto expr = std::make_unique<Expression>(plan.get(), ast,
                                                 Ast::createNodeValueBool(true));
        Variable* outVariable = ast->variables()->createTemporaryVariable();
        auto calcNode = new CalculationNode(plan.get(), plan->nextId(),
                                            std::move(expr), outVariable);
        plan->registerNode(calcNode);
        plan->insertAfter(f, calcNode);
        // change the result value of the existing Return node
        TRI_ASSERT(root->getType() == EN::RETURN);
        ExecutionNode::castTo<ReturnNode*>(root)->inVariable(outVariable);
        modified = true;
        continue;
      }

      if (f->getType() == EN::LIMIT) {
        // subquery already has a LIMIT node at its end
        // no need to do anything
        continue;
      }

      auto limitNode = new LimitNode(plan.get(), plan->nextId(), 0, limitValue);
      plan->registerNode(limitNode);
      plan->insertAfter(f, limitNode);
      modified = true;
    }
  }

  opt->addPlan(std::move(plan), rule, modified);
}

/// @brief move filters into EnumerateCollection nodes
void arangodb::aql::moveFiltersIntoEnumerateRule(Optimizer* opt,
                                                 std::unique_ptr<ExecutionPlan> plan,
                                                 OptimizerRule const& rule) {
  bool modified = false;

  ::arangodb::containers::SmallVector<ExecutionNode*>::allocator_type::arena_type a;
  ::arangodb::containers::SmallVector<ExecutionNode*> nodes{a};
  plan->findNodesOfType(nodes, ::moveFilterIntoEnumerateTypes, true);

  ::arangodb::containers::HashSet<Variable const*> found;

  for (auto const& n : nodes) {
    auto en = dynamic_cast<DocumentProducingNode*>(n);
    if (en == nullptr) {
      THROW_ARANGO_EXCEPTION_MESSAGE(
          TRI_ERROR_INTERNAL, "unable to cast node to DocumentProducingNode");
    }

    if (n->getType() == EN::INDEX &&
        ExecutionNode::castTo<IndexNode const*>(n)->getIndexes().size() != 1) {
      // we can only handle exactly one index right now. otherwise some
      // IndexExecutor code may assert and fail
      continue;
    }

    Variable const* outVariable = en->outVariable();

    if (!n->isVarUsedLater(outVariable)) {
      // e.g. FOR doc IN collection RETURN 1
      continue;
    }

    ExecutionNode* current = n->getFirstParent();

    std::unordered_map<Variable const*, CalculationNode*> calculations;

    while (current != nullptr) {
      if (current->getType() != EN::FILTER && current->getType() != EN::CALCULATION) {
        break;
      }

      if (current->getType() == EN::FILTER) {
        if (calculations.empty()) {
          break;
        }

        auto filterNode = ExecutionNode::castTo<FilterNode*>(current);
        Variable const* inVariable = filterNode->inVariable();

        auto it = calculations.find(inVariable);
        if (it == calculations.end()) {
          break;
        }

        CalculationNode* cn = (*it).second;
        Expression* expr = cn->expression();
        Expression* existingFilter = en->filter();
        if (existingFilter != nullptr && existingFilter->node() != nullptr) {
          // node already has a filter, now AND-merge it with what we found!
          AstNode* merged =
              plan->getAst()->createNodeBinaryOperator(NODE_TYPE_OPERATOR_BINARY_AND,
                                                       existingFilter->node(),
                                                       expr->node());

          en->setFilter(std::make_unique<Expression>(plan.get(), plan->getAst(), merged));
        } else {
          // node did not yet have a filter
          en->setFilter(expr->clone(plan.get(), plan->getAst()));
        }

        // remove the filter
        ExecutionNode* filterParent = current->getFirstParent();
        TRI_ASSERT(filterParent != nullptr);
        plan->unlinkNode(current);

        if (!current->isVarUsedLater(cn->outVariable())) {
          // also remove the calculation node
          plan->unlinkNode(cn);
        }

        current = filterParent;
        modified = true;
      } else if (current->getType() == EN::CALCULATION) {
        // store all calculations we found
        auto calculationNode = ExecutionNode::castTo<CalculationNode*>(current);
        auto expr = calculationNode->expression();
        if (!expr->isDeterministic() || !expr->canRunOnDBServer()) {
          break;
        }

        if (expr->node() == nullptr) {
          break;
        }

        TRI_ASSERT(!expr->willUseV8());
        found.clear();
        Ast::getReferencedVariables(expr->node(), found);
        if (found.size() == 1 && found.find(outVariable) != found.end()) {
          calculations.emplace(calculationNode->outVariable(), calculationNode);
        }
      }

      current = current->getFirstParent();
    }
  }

  opt->addPlan(std::move(plan), rule, modified);
}

/// @brief parallelize coordinator GatherNodes
void arangodb::aql::parallelizeGatherRule(Optimizer* opt,
                                          std::unique_ptr<ExecutionPlan> plan,
                                          OptimizerRule const& rule) {
  TRI_ASSERT(ServerState::instance()->isCoordinator());

  bool modified = false;

  // find all GatherNodes in the main query, starting from the query's root node
  // (the node most south when looking at the query execution plan).
  //
  // for now, we effectively stop right after the first GatherNode we found, regardless
  // of whether we can make that node use parallelism or not.
  // the reason we have to stop here is that if we have multiple query snippets on a
  // server they will use the same underlying transaction object. however,
  // transactions are not thread-safe right now, so we must avoid any parallelism when
  // there can be another snippet with the same transaction on the same server.
  //
  // for example consider the following query, joining the shards of two collections
  // on 2 database servers:
  //
  //   (4)      DBS1                            DBS2               database
  //        users, shard 1                 users, shard 2          servers
  //       --------------------------------------------------------
  //   (3)                      Gather                             coordinator
  //       --------------------------------------------------------
  //   (2)      DBS1            Scatter         DBS2               database
  //       orders, shard 1                orders, shard 2          servers
  //       --------------------------------------------------------
  //   (1)                      Gather                             coordinator
  //
  // the query starts with a GatherNode (1). if we make that parallel, then it will
  // ask the shards of `orders` on the database servers in parallel (2). So there
  // can be 2 threads in (2), on different servers. all is fine until here.
  // however, if the thread for DBS1 fetches upstream data from the coordinator (3),
  // then the coordinator may reach out to DBS2 to get more data from the `users`
  // collection (4). so one thread will be on DBS2 and using the transaction. at
  // the very same time we already have another thread working on the same server on
  // (2). they are using the same transaction object, which currently is not
  // thread-safe.
  // we need to avoid any such situation, and thus we cannot make any of the GatherNodes
  // thread-safe here. the only case in which we currently can employ parallelization
  // is when there is only a single GatherNode. all other restrictions for
  // parallelization (e.g. no DistributeNodes around) still apply.
  ::arangodb::containers::SmallVector<ExecutionNode*>::allocator_type::arena_type a;
  ::arangodb::containers::SmallVector<ExecutionNode*> nodes{a};
  plan->findNodesOfType(nodes, EN::GATHER, true);

  if (nodes.size() == 1 && !plan->contains(EN::TRAVERSAL) &&
      !plan->contains(EN::SHORTEST_PATH) && !plan->contains(EN::K_SHORTEST_PATHS) &&
      !plan->contains(EN::DISTRIBUTE) && !plan->contains(EN::SCATTER)) {
    GatherNode* gn = ExecutionNode::castTo<GatherNode*>(nodes[0]);

    if (!gn->isInSubquery() && gn->isParallelizable()) {
      gn->setParallelism(GatherNode::Parallelism::Parallel);
      modified = true;
    }
  }

  opt->addPlan(std::move(plan), rule, modified);
}

namespace {

bool nodeMakesThisQueryLevelUnsuitableForSubquerySplicing(ExecutionNode const* node) {
  switch (node->getType()) {
    case ExecutionNode::CALCULATION:
    case ExecutionNode::SUBQUERY:
    case ExecutionNode::SINGLETON:
    case ExecutionNode::ENUMERATE_COLLECTION:
    case ExecutionNode::ENUMERATE_LIST:
    case ExecutionNode::FILTER:
    case ExecutionNode::SORT:
    case ExecutionNode::TRAVERSAL:
    case ExecutionNode::INDEX:
    case ExecutionNode::SHORTEST_PATH:
    case ExecutionNode::K_SHORTEST_PATHS:
    case ExecutionNode::ENUMERATE_IRESEARCH_VIEW:
    case ExecutionNode::RETURN:
    case ExecutionNode::DISTRIBUTE:
    case ExecutionNode::SCATTER:
    case ExecutionNode::GATHER:
    case ExecutionNode::REMOTE:
    case ExecutionNode::REMOTESINGLE:
    case ExecutionNode::INSERT:
    case ExecutionNode::REMOVE:
    case ExecutionNode::REPLACE:
    case ExecutionNode::UPDATE:
    case ExecutionNode::UPSERT:
    case ExecutionNode::MATERIALIZE:
    case ExecutionNode::DISTRIBUTE_CONSUMER:
    case ExecutionNode::SUBQUERY_START:
    case ExecutionNode::SUBQUERY_END:
    case ExecutionNode::NORESULTS:
    case ExecutionNode::LIMIT:
    case ExecutionNode::COLLECT:
      // These nodes are fine
      return false;
    case ExecutionNode::MAX_NODE_TYPE_VALUE:
      break;
  }
  THROW_ARANGO_EXCEPTION_FORMAT(
      TRI_ERROR_INTERNAL_AQL,
      "Unhandled node type '%s' in splice-subqueries optimizer rule. Please "
      "report this error. Try turning off the splice-subqueries rule to get "
      "your query working.",
      node->getTypeString().c_str());
}  // namespace

void findSubqueriesSuitableForSplicing(ExecutionPlan const& plan,
                                       containers::SmallVector<SubqueryNode*>& result) {
  TRI_ASSERT(result.empty());
  using ResultVector = decltype(result);
  using BoolVec = std::vector<bool, short_alloc<bool, 64, alignof(size_t)>>;

  using SuitableNodeSet =
      std::set<SubqueryNode*, std::less<>, short_alloc<SubqueryNode*, 128, alignof(SubqueryNode*)>>;

  // This finder adds all subquery nodes in pre-order to its `result` parameter,
  // and all nodes that are suitable for splicing to `suitableNodes`. Suitable
  // means that neither the containing subquery contains unsuitable nodes - at
  // least not in an ancestor of the subquery - nor the subquery contains
  // unsuitable nodes (directly, not recursively). See
  // nodeMakesThisQueryLevelUnsuitableForSubquerySplicing() for which nodes are
  // unsuitable.
  //
  // It will be used in a fashion where the recursive walk on subqueries is done
  // *before* the recursive walk on dependencies.
  // It maintains a stack of bools for every subquery level. The topmost bool
  // holds whether we've encountered a skipping block so far.
  // When leaving a subquery, we decide whether it is suitable for splicing by
  // inspecting the two topmost bools in the stack - the one belonging to the
  // insides of the subquery, which we're going to pop right now, and the one
  // belonging to the containing subquery.
  //
  // *All* subquery nodes will be added to &result in pre-order, and all
  // *suitable* subquery nodes will be added to &suitableNodes. The latter can
  // be omitted later, as soon as support for spliced subqueries / shadow rows
  // is complete.

  class Finder final : public WalkerWorker<ExecutionNode> {
   public:
    explicit Finder(ResultVector& result, SuitableNodeSet& suitableNodes)
        : _result{result}, _suitableNodes{suitableNodes}, _isSuitableArena{}, _isSuitableLevel{BoolVec{_isSuitableArena}} {
      // push the top-level query
      _isSuitableLevel.emplace(true);
    }

    bool before(ExecutionNode* node) final {
      if (nodeMakesThisQueryLevelUnsuitableForSubquerySplicing(node)) {
        _isSuitableLevel.top() = false;
      }

      if (node->getType() == ExecutionNode::SUBQUERY) {
        _result.emplace_back(ExecutionNode::castTo<SubqueryNode*>(node));
      }

      // We could set
      //   _isSuitable.top() = true;
      // here when we encounter nodes that never pass skipping through, like
      // SORT, enabling a few more possibilities where to enable this rule.

      constexpr bool abort = false;
      return abort;
    }

    bool enterSubquery(ExecutionNode* subq, ExecutionNode* root) final {
      _isSuitableLevel.emplace(true);

      constexpr bool enterSubqueries = true;
      return enterSubqueries;
    }

    void leaveSubquery(ExecutionNode* subqueryNode, ExecutionNode*) final {
      TRI_ASSERT(!_isSuitableLevel.empty());

      const bool subqueryDoesNotSkipInside = _isSuitableLevel.top();
      _isSuitableLevel.pop();
      const bool containingSubqueryDoesNotSkip = _isSuitableLevel.top();

      if (subqueryDoesNotSkipInside && containingSubqueryDoesNotSkip) {
        _suitableNodes.emplace(ExecutionNode::castTo<SubqueryNode*>(subqueryNode));
      }
    }

   private:
    // all subquery nodes will be added to _result in pre-order
    ResultVector& _result;
    // only suitable subquery nodes will be added to this set
    SuitableNodeSet& _suitableNodes;

    using BoolArena = BoolVec::allocator_type::arena_type;
    using BoolStack = std::stack<bool, BoolVec>;

    BoolArena _isSuitableArena;
    // _isSuitable.top() says whether there is a node that skips in the current
    // (sub)query level.
    BoolStack _isSuitableLevel;
  };

  using SuitableNodeArena = SuitableNodeSet::allocator_type::arena_type;
  SuitableNodeArena suitableNodeArena{};
  SuitableNodeSet suitableNodes{suitableNodeArena};

  auto finder = Finder{result, suitableNodes};
  plan.root()->walkSubqueriesFirst(finder);

  {  // remove unsuitable nodes from result
    auto i = size_t{0};
    auto j = size_t{0};
    for (; j < result.size(); ++j) {
      TRI_ASSERT(i <= j);
      if (suitableNodes.count(result[j]) > 0) {
        if (i != j) {
          TRI_ASSERT(suitableNodes.count(result[i]) == 0);
          result[i] = result[j];
#ifdef ARANGODB_ENABLE_MAINTAINER_MODE
          // To allow for the assert above
          result[j] = nullptr;
#endif
        }
        ++i;
      }
    }
    TRI_ASSERT(i <= result.size());
    result.resize(i);
  }
}
}  // namespace

// Splices in subqueries by replacing subquery nodes by
// a SubqueryStartNode and a SubqueryEndNode with the subquery's nodes
// in between.
void arangodb::aql::spliceSubqueriesRule(Optimizer* opt, std::unique_ptr<ExecutionPlan> plan,
                                         OptimizerRule const& rule) {
  bool modified = false;

  containers::SmallVector<SubqueryNode*>::allocator_type::arena_type a;
  containers::SmallVector<SubqueryNode*> subqueryNodes{a};
  findSubqueriesSuitableForSplicing(*plan, subqueryNodes);

  // Note that we rely on the order `subqueryNodes` in the sense that, for
  // nested subqueries, the outer subquery must come before the inner, so we
  // don't iterate over spliced queries here.
  auto forAllDeps = [](ExecutionNode* node, auto cb) {
    for (; node != nullptr; node = node->getFirstDependency()) {
      TRI_ASSERT(node->getType() != ExecutionNode::SUBQUERY_START);
      TRI_ASSERT(node->getType() != ExecutionNode::SUBQUERY_END);
      cb(node);
    }
  };

  for (auto const& sq : subqueryNodes) {
    modified = true;
    auto evenNumberOfRemotes = true;

    forAllDeps(sq->getSubquery(), [&](auto node) {
      node->setIsInSplicedSubquery(true);
      if (node->getType() == ExecutionNode::REMOTE) {
        evenNumberOfRemotes = !evenNumberOfRemotes;
      }
    });

    auto const addClusterNodes = !evenNumberOfRemotes;

    {  // insert SubqueryStartNode

      // Create new start node
      auto start = plan->createNode<SubqueryStartNode>(plan.get(), plan->nextId(),
                                                       sq->outVariable());

      // start and end inherit this property from the subquery node
      start->setIsInSplicedSubquery(sq->isInSplicedSubquery());

      // insert a SubqueryStartNode before the SubqueryNode
      plan->insertBefore(sq, start);
      // remove parent/dependency relation between sq and start
      TRI_ASSERT(start->getParents().size() == 1);
      sq->removeDependency(start);
      TRI_ASSERT(start->getParents().size() == 0);
      TRI_ASSERT(start->getDependencies().size() == 1);
      TRI_ASSERT(sq->getDependencies().size() == 0);
      TRI_ASSERT(sq->getParents().size() == 1);

      {  // remove singleton
        ExecutionNode* const singleton = sq->getSubquery()->getSingleton();
        std::vector<ExecutionNode*> const parents = singleton->getParents();
        TRI_ASSERT(parents.size() == 1);
        auto oldSingletonParent = parents[0];
        TRI_ASSERT(oldSingletonParent->getDependencies().size() == 1);
        // All parents of the Singleton of the subquery become parents of the
        // SubqueryStartNode. The singleton will be deleted after.
        for (auto* x : parents) {
          TRI_ASSERT(x != nullptr);
          x->replaceDependency(singleton, start);
        }
        TRI_ASSERT(oldSingletonParent->getDependencies().size() == 1);
        TRI_ASSERT(start->getParents().size() == 1);

        if (addClusterNodes) {
          auto const scatterNode =
              plan->createNode<ScatterNode>(plan.get(), plan->nextId(), ScatterNode::SHARD);
          auto const remoteNode =
              plan->createNode<RemoteNode>(plan.get(), plan->nextId(),
                                           &plan->getAst()->query()->vocbase(),
                                           "", "", "");
          scatterNode->setIsInSplicedSubquery(true);
          remoteNode->setIsInSplicedSubquery(true);
          plan->insertAfter(start, scatterNode);
          plan->insertAfter(scatterNode, remoteNode);

          TRI_ASSERT(remoteNode->getDependencies().size() == 1);
          TRI_ASSERT(scatterNode->getDependencies().size() == 1);
          TRI_ASSERT(remoteNode->getParents().size() == 1);
          TRI_ASSERT(scatterNode->getParents().size() == 1);
          TRI_ASSERT(oldSingletonParent->getFirstDependency() == remoteNode);
          TRI_ASSERT(remoteNode->getFirstDependency() == scatterNode);
          TRI_ASSERT(scatterNode->getFirstDependency() == start);
          TRI_ASSERT(start->getFirstParent() == scatterNode);
          TRI_ASSERT(scatterNode->getFirstParent() == remoteNode);
          TRI_ASSERT(remoteNode->getFirstParent() == oldSingletonParent);
        } else {
          TRI_ASSERT(oldSingletonParent->getFirstDependency() == start);
          TRI_ASSERT(start->getFirstParent() == oldSingletonParent);
        }
      }
    }

    {  // insert SubqueryEndNode

      ExecutionNode* subqueryRoot = sq->getSubquery();
      Variable const* inVariable = nullptr;

      if (subqueryRoot->getType() == ExecutionNode::RETURN) {
        // The SubqueryEndExecutor can read the input from the return Node.
        auto subqueryReturn = ExecutionNode::castTo<ReturnNode*>(subqueryRoot);
        inVariable = subqueryReturn->inVariable();
        // Every return can only have a single dependency
        TRI_ASSERT(subqueryReturn->getDependencies().size() == 1);
        subqueryRoot = subqueryReturn->getFirstDependency();
        TRI_ASSERT(!plan->isRoot(subqueryReturn));
        plan->unlinkNode(subqueryReturn, true);
      }

      // Create new end node
      auto end = plan->createNode<SubqueryEndNode>(plan.get(), plan->nextId(),
                                                   inVariable, sq->outVariable(),
                                                   sq->isModificationSubquery());
      // start and end inherit this property from the subquery node
      end->setIsInSplicedSubquery(sq->isInSplicedSubquery());
      // insert a SubqueryEndNode after the SubqueryNode sq
      plan->insertAfter(sq, end);

      end->replaceDependency(sq, subqueryRoot);

      TRI_ASSERT(end->getDependencies().size() == 1);
      TRI_ASSERT(end->getParents().size() == 1);
    }
    TRI_ASSERT(sq->getDependencies().empty());
    TRI_ASSERT(sq->getParents().empty());
  }

  opt->addPlan(std::move(plan), rule, modified);
}<|MERGE_RESOLUTION|>--- conflicted
+++ resolved
@@ -2034,13 +2034,15 @@
 
   template <typename T>
   void replaceStartTargetVariables(ExecutionNode* en) {
-    auto node = std::invoke([en](auto) {
-      if constexpr (std::is_base_of_v<GraphNode, T>) {
-        return dynamic_cast<T*>(en);
-      } else {
-        return static_cast<T*>(en);
-      }
-    }, 0);
+    auto node = std::invoke(
+        [en](auto) {
+          if constexpr (std::is_base_of_v<GraphNode, T>) {
+            return dynamic_cast<T*>(en);
+          } else {
+            return static_cast<T*>(en);
+          }
+        },
+        0);
     if (node->_inStartVariable != nullptr) {
       node->_inStartVariable = Variable::replace(node->_inStartVariable, _replacements);
     }
@@ -3814,69 +3816,10 @@
 
     TRI_ASSERT(collection != nullptr);
 
-<<<<<<< HEAD
-    // insert a scatter node
-    auto* scatterNode =
-        new ScatterNode(plan.get(), plan->nextId(), ScatterNode::ScatterType::SHARD);
-    plan->registerNode(scatterNode);
-    TRI_ASSERT(!deps.empty());
-    scatterNode->addDependency(deps[0]);
-
-    // insert a remote node
-    ExecutionNode* remoteNode =
-        new RemoteNode(plan.get(), plan->nextId(), vocbase, "", "", "");
-    plan->registerNode(remoteNode);
-    TRI_ASSERT(scatterNode);
-    remoteNode->addDependency(scatterNode);
-
-    // re-link with the remote node
-    node->addDependency(remoteNode);
-
-    // insert another remote node
-    remoteNode = new RemoteNode(plan.get(), plan->nextId(), vocbase, "", "", "");
-    plan->registerNode(remoteNode);
-    TRI_ASSERT(node);
-    remoteNode->addDependency(node);
-
-    // insert a gather node
-    auto const sortMode = GatherNode::evaluateSortMode(collection->numberOfShards());
-    auto const parallelism =
-        (((collection->isSmart() && collection->type() == TRI_COL_TYPE_EDGE) ||
-          (collection->numberOfShards() <= 1 && !collection->isSatellite()))
-             ? GatherNode::Parallelism::Serial
-             : GatherNode::Parallelism::Undefined);
-    auto* gatherNode = new GatherNode(plan.get(), plan->nextId(), sortMode, parallelism);
-    plan->registerNode(gatherNode);
-    TRI_ASSERT(remoteNode);
-    gatherNode->addDependency(remoteNode);
-    // On SmartEdge collections we have 0 shards and we need the elements
-    // to be injected here as well. So do not replace it with > 1
-    if (!elements.empty() && collection->numberOfShards() != 1) {
-      gatherNode->elements(elements);
-    }
-
-    // and now link the gather node with the rest of the plan
-    if (parents.size() == 1) {
-      parents[0]->replaceDependency(deps[0], gatherNode);
-    }
-
-    // check if the node that we modified was at the end of a subquery
-    auto it = subqueries.find(node);
-
-    if (it != subqueries.end()) {
-      ExecutionNode::castTo<SubqueryNode*>((*it).second)->setSubquery(gatherNode, true);
-    }
-
-    if (isRootNode) {
-      // if we replaced the root node, set a new root node
-      plan->root(gatherNode);
-    }
-=======
     size_t numberOfShards = collection->numberOfShards();
     createScatterGatherSnippet(*plan, vocbase, node, isRootNode, deps, parents,
                                elements, numberOfShards, subqueries, collection);
 
->>>>>>> 174b5d0f
     wasModified = true;
   }
 
@@ -5860,7 +5803,8 @@
   // variables from them
   for (auto const& n : tNodes) {
     TraversalNode* traversal = ExecutionNode::castTo<TraversalNode*>(n);
-    auto* options = static_cast<arangodb::traverser::TraverserOptions*>(traversal->options());
+    auto* options =
+        static_cast<arangodb::traverser::TraverserOptions*>(traversal->options());
 
     std::vector<Variable const*> pruneVars;
     traversal->getPruneVariables(pruneVars);
@@ -5902,18 +5846,15 @@
       traversal->setPathOutput(nullptr);
       modified = true;
     }
-  
+
     // check if we can make use of the optimized neighbors enumerator
     if (!ServerState::instance()->isCoordinator()) {
-      if (traversal->vertexOutVariable() != nullptr &&
-          traversal->edgeOutVariable() == nullptr &&
-          traversal->pathOutVariable() == nullptr &&
-          options->useBreadthFirst &&
+      if (traversal->vertexOutVariable() != nullptr && traversal->edgeOutVariable() == nullptr &&
+          traversal->pathOutVariable() == nullptr && options->useBreadthFirst &&
           options->uniqueVertices == arangodb::traverser::TraverserOptions::GLOBAL &&
-          !options->usesPrune() &&
-          !options->hasDepthLookupInfo()) {
+          !options->usesPrune() && !options->hasDepthLookupInfo()) {
         // this is possible in case *only* vertices are produced (no edges, no path),
-        // the traversal is breadth-first, the vertex uniqueness level is set to "global", 
+        // the traversal is breadth-first, the vertex uniqueness level is set to "global",
         // there is no pruning and there are no depth-specific filters
         options->useNeighbors = true;
         modified = true;
