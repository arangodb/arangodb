--- conflicted
+++ resolved
@@ -4713,13 +4713,8 @@
   ::arangodb::containers::HashSet<ExecutionNode*> toUnlink;
 
   for (auto& n : nodes) {
-<<<<<<< HEAD
     // check if the remote node is preceded by a scatter node and any number of
     // calculation and singleton nodes. if yes, remove remote and scatter
-=======
-    // check if the remote node is preceeded by a scatter node and any number
-    // of calculation and singleton nodes. if yes, remove remote and scatter
->>>>>>> f44b6f71
     if (!n->hasDependency()) {
       continue;
     }
