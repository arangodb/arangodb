--- conflicted
+++ resolved
@@ -4022,12 +4022,8 @@
   auto distNode =
       plan.createNode<DistributeNode>(&plan, plan.nextId(), ScatterNode::ScatterType::SHARD,
                                       collection, inputVariable, alternativeVariable,
-<<<<<<< HEAD
-                                      createKeys, allowSpecifiedKeys, fixupGraphInput);
-=======
-                                      createKeys, allowKeyConversionToObject);
+                                      createKeys, allowKeyConversionToObject, fixupGraphInput);
   distNode->setAllowSpecifiedKeys(allowSpecifiedKeys);
->>>>>>> ae8fb768
   TRI_ASSERT(distNode != nullptr);
   return distNode;
 }
