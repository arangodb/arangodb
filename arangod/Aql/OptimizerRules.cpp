////////////////////////////////////////////////////////////////////////////////
/// DISCLAIMER
///
/// Copyright 2014-2016 ArangoDB GmbH, Cologne, Germany
/// Copyright 2004-2014 triAGENS GmbH, Cologne, Germany
///
/// Licensed under the Apache License, Version 2.0 (the "License");
/// you may not use this file except in compliance with the License.
/// You may obtain a copy of the License at
///
///     http://www.apache.org/licenses/LICENSE-2.0
///
/// Unless required by applicable law or agreed to in writing, software
/// distributed under the License is distributed on an "AS IS" BASIS,
/// WITHOUT WARRANTIES OR CONDITIONS OF ANY KIND, either express or implied.
/// See the License for the specific language governing permissions and
/// limitations under the License.
///
/// Copyright holder is ArangoDB GmbH, Cologne, Germany
///
/// @author Max Neunhoeffer
/// @author Jan Steemann
////////////////////////////////////////////////////////////////////////////////

#include "OptimizerRules.h"
#include "Aql/AqlItemBlock.h"
#include "Aql/AstHelper.h"
#include "Aql/ClusterNodes.h"
#include "Aql/CollectNode.h"
#include "Aql/CollectOptions.h"
#include "Aql/Collection.h"
#include "Aql/ConditionFinder.h"
#include "Aql/DocumentProducingNode.h"
#include "Aql/ExecutionEngine.h"
#include "Aql/ExecutionNode.h"
#include "Aql/ExecutionPlan.h"
#include "Aql/Function.h"
#include "Aql/IResearchViewNode.h"
#include "Aql/IndexNode.h"
#include "Aql/KShortestPathsNode.h"
#include "Aql/ModificationNodes.h"
#include "Aql/Optimizer.h"
#include "Aql/Query.h"
#include "Aql/ShortestPathNode.h"
#include "Aql/SortCondition.h"
#include "Aql/SortNode.h"
#include "Aql/TraversalConditionFinder.h"
#include "Aql/TraversalNode.h"
#include "Aql/Variable.h"
#include "Aql/types.h"
#include "Basics/AttributeNameParser.h"
#include "Basics/HashSet.h"
#include "Basics/NumberUtils.h"
#include "Basics/SmallVector.h"
#include "Basics/StaticStrings.h"
#include "Basics/StringBuffer.h"
#include "Cluster/ClusterInfo.h"
#include "Geo/GeoParams.h"
#include "GeoIndex/Index.h"
#include "Graph/TraverserOptions.h"
#include "Indexes/Index.h"
#include "StorageEngine/EngineSelectorFeature.h"
#include "StorageEngine/StorageEngine.h"
#include "Transaction/Methods.h"
#include "Utils/CollectionNameResolver.h"
#include "VocBase/Methods/Collections.h"


#include <boost/optional.hpp>
#include <tuple>

namespace {

bool accessesCollectionVariable(arangodb::aql::ExecutionPlan const* plan,
                                arangodb::aql::CalculationNode const* node,
                                arangodb::HashSet<arangodb::aql::Variable const*>& vars) {
  using EN = arangodb::aql::ExecutionNode;

  vars.clear();
  arangodb::aql::Ast::getReferencedVariables(node->expression()->node(), vars);
  for (auto const& it : vars) {
    auto setter = plan->getVarSetBy(it->id);
    if (setter == nullptr) {
      continue;
    }
    if (setter->getType() == EN::INDEX || setter->getType() == EN::ENUMERATE_COLLECTION ||
        setter->getType() == EN::ENUMERATE_IRESEARCH_VIEW ||
        setter->getType() == EN::SUBQUERY ||
        setter->getType() == EN::TRAVERSAL ||
        setter->getType() == EN::K_SHORTEST_PATHS ||
        setter->getType() == EN::SHORTEST_PATH) {
      return true;
    }
  }

  return false;
}

std::string getSingleShardId(arangodb::aql::ExecutionPlan const* plan,
                             arangodb::aql::ExecutionNode const* node,
                             arangodb::aql::Collection const* collection,
                             arangodb::aql::Variable const* collectionVariable = nullptr);

arangodb::aql::Collection const* getCollection(arangodb::aql::ExecutionNode const* node) {
  using EN = arangodb::aql::ExecutionNode;
  using arangodb::aql::ExecutionNode;

  switch (node->getType()) {
    case EN::ENUMERATE_COLLECTION:
      return ExecutionNode::castTo<arangodb::aql::EnumerateCollectionNode const*>(node)
          ->collection();
    case EN::INDEX:
      return ExecutionNode::castTo<arangodb::aql::IndexNode const*>(node)->collection();
    case EN::TRAVERSAL:
    case EN::K_SHORTEST_PATHS:
    case EN::SHORTEST_PATH:
      return ExecutionNode::castTo<arangodb::aql::GraphNode const*>(node)->collection();

    default:
      // note: modification nodes are not covered here yet
      THROW_ARANGO_EXCEPTION_MESSAGE(TRI_ERROR_INTERNAL,
                                     "node type does not have a collection");
  }
}

arangodb::aql::Variable const* getOutVariable(arangodb::aql::ExecutionNode const* node) {
  using EN = arangodb::aql::ExecutionNode;
  using arangodb::aql::ExecutionNode;

  switch (node->getType()) {
    case EN::CALCULATION:
      return ExecutionNode::castTo<arangodb::aql::CalculationNode const*>(node)->outVariable();
    default: {
      auto const* n = dynamic_cast<arangodb::aql::DocumentProducingNode const*>(node);
      if (n != nullptr) {
        return n->outVariable();
      }
      // note: modification nodes are not covered here yet
      THROW_ARANGO_EXCEPTION_MESSAGE(TRI_ERROR_INTERNAL,
                                     "node type does not have an out variable");
    }
  }
}

void replaceGatherNodeVariables(arangodb::aql::ExecutionPlan* plan,
                                arangodb::aql::GatherNode* gatherNode,
                                std::unordered_map<arangodb::aql::Variable const*, arangodb::aql::Variable const*> const& replacements) {
  using EN = arangodb::aql::ExecutionNode;

  std::string cmp;
  arangodb::basics::StringBuffer buffer(128, false);

  // look for all sort elements in the GatherNode and replace them
  // if they match what we have changed
  arangodb::aql::SortElementVector& elements = gatherNode->elements();
  for (auto& it : elements) {
    // replace variables
    auto it2 = replacements.find(it.var);

    if (it2 != replacements.end()) {
      // match with our replacement table
      it.var = (*it2).second;
      it.attributePath.clear();
    } else {
      // no match. now check all our replacements and compare how
      // their sources are actually calculated (e.g. #2 may mean
      // "foo.bar")
      cmp = it.toString();
      for (auto const& it3 : replacements) {
        auto setter = plan->getVarSetBy(it3.first->id);
        if (setter == nullptr || setter->getType() != EN::CALCULATION) {
          continue;
        }
        auto* expr =
            arangodb::aql::ExecutionNode::castTo<arangodb::aql::CalculationNode const*>(setter)->expression();
        if (expr == nullptr) {
          continue;
        }
        try {
          // stringifying an expression may fail with "too long" error
          buffer.clear();
          expr->stringify(&buffer);
          if (cmp.size() == buffer.size() &&
              cmp.compare(0, cmp.size(), buffer.c_str(), buffer.size()) == 0) {
            // finally a match!
            it.var = it3.second;
            it.attributePath.clear();
            break;
          }
        } catch (...) {
        }
      }
    }
  }
}

void restrictToShard(arangodb::aql::ExecutionNode* node, std::string shardId) {
  auto* n = dynamic_cast<arangodb::aql::CollectionAccessingNode*>(node);
  if (n != nullptr) {
    return n->restrictToShard(shardId);
  }
  // note: modification nodes are not covered here yet
  THROW_ARANGO_EXCEPTION_MESSAGE(
      TRI_ERROR_INTERNAL, "node type cannot be restricted to a single shard");
}

struct PairHash {
  template <class T1, class T2>
  size_t operator()(std::pair<T1, T2> const& pair) const noexcept {
    size_t first = std::hash<T1>()(pair.first);
    size_t second = std::hash<T2>()(pair.second);

    return first ^ second;
  }
};

/// WalkerWorker to track collection variable dependencies
class CollectionVariableTracker final
    : public arangodb::aql::WalkerWorker<arangodb::aql::ExecutionNode> {
  using DependencyPair =
      std::pair<arangodb::aql::Variable const*, arangodb::aql::Collection const*>;
  using DependencySet = std::unordered_set<DependencyPair, ::PairHash>;
  using VariableSet = arangodb::HashSet<arangodb::aql::Variable const*>;
  bool _stop;
  std::unordered_map<arangodb::aql::Variable const*, DependencySet> _dependencies;
  std::unordered_map<arangodb::aql::Collection const*, VariableSet> _collectionVariables;

 private:
  template <class NodeType>
  void processSetter(arangodb::aql::ExecutionNode const* en,
                     arangodb::aql::Variable const* outVariable) {
    auto node = arangodb::aql::ExecutionNode::castTo<NodeType const*>(en);
    try {
      arangodb::HashSet<arangodb::aql::Variable const*> inputVariables;
      node->getVariablesUsedHere(inputVariables);
      for (auto var : inputVariables) {
        for (auto dep : _dependencies[var]) {
          _dependencies[outVariable].emplace(dep);
        }
      }
    } catch (...) {
      _stop = true;  // won't be able to recover correctly
    }
  }

  template <class NodeType>
  void processModificationNode(arangodb::aql::ExecutionNode const* en) {
    auto node = arangodb::aql::ExecutionNode::castTo<NodeType const*>(en);
    auto collection = node->collection();
    std::vector<arangodb::aql::Variable const*> outVariables{node->getOutVariableOld(),
                                                             node->getOutVariableNew()};
    for (auto outVariable : outVariables) {
      if (nullptr != outVariable) {
        processSetter<NodeType>(node, outVariable);
        _collectionVariables[collection].emplace(outVariable);
      }
    }
  }

 public:
  explicit CollectionVariableTracker() : _stop{false} {}

  bool isSafeForOptimization() const { return !_stop; }

  DependencySet const& getDependencies(arangodb::aql::Variable const* var) {
    return _dependencies[var];
  }

  VariableSet const& getCollectionVariables(arangodb::aql::Collection const* collection) {
    return _collectionVariables[collection];
  }

  void after(arangodb::aql::ExecutionNode* en) override final {
    using EN = arangodb::aql::ExecutionNode;
    using arangodb::aql::ExecutionNode;

    switch (en->getType()) {
      case EN::CALCULATION: {
        auto outVariable = ::getOutVariable(en);
        processSetter<arangodb::aql::CalculationNode>(en, outVariable);
        break;
      }

      case EN::INDEX:
      case EN::ENUMERATE_COLLECTION: {
        auto collection = ::getCollection(en);
        auto variable = ::getOutVariable(en);

        // originates the collection variable, direct dependence
        try {
          _dependencies[variable].emplace(variable, collection);
          _collectionVariables[collection].emplace(variable);
        } catch (...) {
          _stop = true;  // we won't be able to figure it out
        }
        break;
      }

      case EN::UPDATE: {
        processModificationNode<arangodb::aql::UpdateNode>(en);
        break;
      }

      case EN::UPSERT: {
        processModificationNode<arangodb::aql::UpsertNode>(en);
        break;
      }

      case EN::INSERT: {
        processModificationNode<arangodb::aql::InsertNode>(en);
        break;
      }

      case EN::REMOVE: {
        processModificationNode<arangodb::aql::RemoveNode>(en);
        break;
      }

      case EN::REPLACE: {
        processModificationNode<arangodb::aql::ReplaceNode>(en);
        break;
      }

      default: {
        // we don't support other node types yet
        break;
      }
    }
  }
};

/// WalkerWorker for restrictToSingleShard
class RestrictToSingleShardChecker final
    : public arangodb::aql::WalkerWorker<arangodb::aql::ExecutionNode> {
  arangodb::aql::ExecutionPlan* _plan;
  CollectionVariableTracker& _tracker;
  std::unordered_map<arangodb::aql::Variable const*, std::unordered_set<std::string>> _shardsUsed;
  std::unordered_map<arangodb::aql::Variable const*, std::unordered_set<std::string>> _shardsCleared;
  bool _stop;
  std::map<arangodb::aql::Collection const*, bool> _unsafe;

 public:
  explicit RestrictToSingleShardChecker(arangodb::aql::ExecutionPlan* plan,
                                        CollectionVariableTracker& tracker)
      : _plan{plan}, _tracker{tracker}, _stop{false} {}

  bool isSafeForOptimization() const {
    // we have found something in the execution plan that will
    // render the optimization unsafe
    return (!_stop && !_plan->getAst()->functionsMayAccessDocuments());
  }

  std::string getShard(arangodb::aql::Variable const* variable) const {
    auto const& it = _shardsCleared.find(variable);
    if (it == _shardsCleared.end()) {
      return "";
    }

    auto set = it->second;
    if (set.size() != 1 || *set.begin() == "all") {
      return "";
    }

    return *set.begin();
  }

  bool isSafeForOptimization(arangodb::aql::Collection const* collection) const {
    auto it = _unsafe.find(collection);
    if (it == _unsafe.end()) {
      return true;
    }
    return !it->second;
  }

  bool isSafeForOptimization(arangodb::aql::Variable const* variable) const {
    auto it = _shardsCleared.find(variable);
    if (it == _shardsCleared.end()) {
      return false;
    }

    if ((*it).second.size() != 1) {
      // more than one shard
      return false;
    }

    // check for "all" marker
    auto it2 = (*it).second.find("all");
    if (it2 != (*it).second.end()) {
      // "all" included
      return false;
    }

    // all good -> safe to optimize
    return true;
  }

  bool enterSubquery(arangodb::aql::ExecutionNode*, arangodb::aql::ExecutionNode*) override final {
    return true;
  }

  bool before(arangodb::aql::ExecutionNode* en) override final {
    using EN = arangodb::aql::ExecutionNode;
    using arangodb::aql::ExecutionNode;

    switch (en->getType()) {
      case EN::TRAVERSAL:
      case EN::K_SHORTEST_PATHS:
      case EN::SHORTEST_PATH: {
        _stop = true;
        return true;  // abort enumerating, we are done already!
      }

      case EN::FILTER: {
        auto node = ExecutionNode::castTo<arangodb::aql::FilterNode const*>(en);
        arangodb::aql::Variable const* inputVariable = node->inVariable();
        handleInputVariable(en, inputVariable);
        break;
      }

      case EN::ENUMERATE_COLLECTION: {
        handleSourceNode(en);
        break;
      }

      case EN::INDEX: {
        handleIndexNode(en);
        handleSourceNode(en);
        break;
      }

      case EN::INSERT:
      case EN::REPLACE:
      case EN::UPDATE:
      case EN::REMOVE: {
        auto node = ExecutionNode::castTo<arangodb::aql::ModificationNode const*>(en);
        // make sure we don't restrict this collection via a lower filter
        _shardsUsed.clear();
        std::string shardId = ::getSingleShardId(_plan, en, node->collection());
        if (shardId.empty()) {
          // mark the collection unsafe to restrict
          _unsafe[node->collection()] = true;
        }
        // no need to track the shardId, we'll find it again later
        break;
      }

      default: {
        // we don't care about other execution node types here
        break;
      }
    }

    return false;  // go on
  }

 private:
  void handleInputVariable(arangodb::aql::ExecutionNode const* en,
                           arangodb::aql::Variable const* inputVariable) {
    auto dependencies = _tracker.getDependencies(inputVariable);
    for (auto dep : dependencies) {
      auto variable = dep.first;
      auto collection = dep.second;
      auto shardId = ::getSingleShardId(_plan, en, collection, variable);
      if (shardId.empty()) {
        if (_shardsUsed[variable].empty()) {
          _shardsUsed[variable].emplace("all");
        }
      } else {
        if (1 == _shardsUsed[variable].size() && "all" == *_shardsUsed[variable].begin()) {
          _shardsUsed[variable].clear();
        }
        _shardsUsed[variable].emplace(shardId);
      }
    }
  }

  void handleIndexNode(arangodb::aql::ExecutionNode const* en) {
    auto collection = ::getCollection(en);
    auto variable = ::getOutVariable(en);
    auto shardId = ::getSingleShardId(_plan, en, collection, variable);
    if (shardId.empty()) {
      if (_shardsUsed[variable].empty()) {
        _shardsUsed[variable].emplace("all");
      }
    } else {
      if (1 == _shardsUsed[variable].size() && "all" == *_shardsUsed[variable].begin()) {
        _shardsUsed[variable].clear();
      }
      _shardsUsed[variable].emplace(shardId);
    }
  }

  void handleSourceNode(arangodb::aql::ExecutionNode const* en) {
    auto variable = ::getOutVariable(en);
    // now move all shards for this variable to the cleared list
    _shardsCleared[variable] = std::move(_shardsUsed[variable]);
  }
};

void findShardKeyInComparison(arangodb::aql::AstNode const* root,
                              arangodb::aql::Variable const* inputVariable,
                              std::unordered_set<std::string>& toFind,
                              arangodb::velocypack::Builder& builder) {
  using arangodb::aql::AstNode;
  using arangodb::aql::Variable;
  TRI_ASSERT(root->type == arangodb::aql::AstNodeType::NODE_TYPE_OPERATOR_BINARY_EQ);

  AstNode const* value = nullptr;
  std::pair<Variable const*, std::vector<arangodb::basics::AttributeName>> pair;

  auto lhs = root->getMember(0);
  auto rhs = root->getMember(1);
  std::string result;

  if (lhs->isAttributeAccessForVariable(pair, false) &&
      pair.first == inputVariable && rhs->isConstant()) {
    TRI_AttributeNamesToString(pair.second, result, true);
    value = rhs;
  } else if (rhs->isAttributeAccessForVariable(pair, false) &&
             pair.first == inputVariable && lhs->isConstant()) {
    TRI_AttributeNamesToString(pair.second, result, true);
    value = lhs;
  }

  if (value != nullptr) {
    TRI_ASSERT(!result.empty());
    auto it = toFind.find(result);

    if (it != toFind.end()) {
      builder.add(VPackValue(result));
      value->toVelocyPackValue(builder);

      toFind.erase(it);
    }
  }
}

void findShardKeysInExpression(arangodb::aql::AstNode const* root,
                               arangodb::aql::Variable const* inputVariable,
                               std::unordered_set<std::string>& toFind,
                               arangodb::velocypack::Builder& builder) {
  if (root == nullptr) {
    return;
  }

  switch (root->type) {
    case arangodb::aql::AstNodeType::NODE_TYPE_OPERATOR_NARY_OR: {
      if (root->numMembers() != 1) {
        return;
      }
      root = root->getMember(0);
      if (root == nullptr || root->type != arangodb::aql::AstNodeType::NODE_TYPE_OPERATOR_NARY_AND) {
        return;
      }
    }  // falls through
    case arangodb::aql::AstNodeType::NODE_TYPE_OPERATOR_BINARY_AND:
    case arangodb::aql::AstNodeType::NODE_TYPE_OPERATOR_NARY_AND: {
      for (size_t i = 0; i < root->numMembers(); ++i) {
        if (root->getMember(i) != nullptr &&
            root->getMember(i)->type == arangodb::aql::AstNodeType::NODE_TYPE_OPERATOR_BINARY_EQ) {
          findShardKeyInComparison(root->getMember(i), inputVariable, toFind, builder);
        }
      }
      break;
    }
    case arangodb::aql::AstNodeType::NODE_TYPE_OPERATOR_BINARY_EQ: {
      findShardKeyInComparison(root, inputVariable, toFind, builder);
      break;
    }
    default:
      break;
  }
}

// static node types used by some optimizer rules
// having them statically available avoids having to build the vectors over
// and over for each AQL query
std::vector<arangodb::aql::ExecutionNode::NodeType> const removeUnnecessaryCalculationsNodeTypes{
    arangodb::aql::ExecutionNode::CALCULATION, arangodb::aql::ExecutionNode::SUBQUERY};
std::vector<arangodb::aql::ExecutionNode::NodeType> const interchangeAdjacentEnumerationsNodeTypes{
    arangodb::aql::ExecutionNode::ENUMERATE_COLLECTION,
    arangodb::aql::ExecutionNode::ENUMERATE_LIST};
std::vector<arangodb::aql::ExecutionNode::NodeType> const scatterInClusterNodeTypes{
    arangodb::aql::ExecutionNode::ENUMERATE_COLLECTION,
    arangodb::aql::ExecutionNode::INDEX,
    arangodb::aql::ExecutionNode::INSERT,
    arangodb::aql::ExecutionNode::UPDATE,
    arangodb::aql::ExecutionNode::REPLACE,
    arangodb::aql::ExecutionNode::REMOVE,
    arangodb::aql::ExecutionNode::UPSERT};
std::vector<arangodb::aql::ExecutionNode::NodeType> const removeDataModificationOutVariablesNodeTypes{
    arangodb::aql::ExecutionNode::REMOVE, arangodb::aql::ExecutionNode::INSERT,
    arangodb::aql::ExecutionNode::UPDATE, arangodb::aql::ExecutionNode::REPLACE,
    arangodb::aql::ExecutionNode::UPSERT};
std::vector<arangodb::aql::ExecutionNode::NodeType> const patchUpdateStatementsNodeTypes{
    arangodb::aql::ExecutionNode::UPDATE, arangodb::aql::ExecutionNode::REPLACE};
std::vector<arangodb::aql::ExecutionNode::NodeType> const patchUpdateRemoveStatementsNodeTypes{
    arangodb::aql::ExecutionNode::UPDATE, arangodb::aql::ExecutionNode::REPLACE,
    arangodb::aql::ExecutionNode::REMOVE};

/// @brief find the single shard id for the node to restrict an operation to
/// this will check the conditions of an IndexNode or a data-modification node
/// (excluding UPSERT) and check if all shard keys are used in it. If all
/// shard keys are present and their values are fixed (constants), this
/// function will try to figure out the target shard. If the operation cannot
/// be restricted to a single shard, this function will return an empty string
std::string getSingleShardId(arangodb::aql::ExecutionPlan const* plan,
                             arangodb::aql::ExecutionNode const* node,
                             arangodb::aql::Collection const* collection,
                             arangodb::aql::Variable const* collectionVariable) {
  using EN = arangodb::aql::ExecutionNode;
  using arangodb::aql::ExecutionNode;

  if (collection->isSmart() && collection->getCollection()->type() == TRI_COL_TYPE_EDGE) {
    // no support for smart edge collections
    return std::string();
  }

  TRI_ASSERT(node->getType() == EN::INDEX || node->getType() == EN::FILTER ||
             node->getType() == EN::INSERT || node->getType() == EN::UPDATE ||
             node->getType() == EN::REPLACE || node->getType() == EN::REMOVE);

  arangodb::aql::Variable const* inputVariable = nullptr;
  if (node->getType() == EN::INDEX) {
    inputVariable =
        ExecutionNode::castTo<arangodb::aql::IndexNode const*>(node)->outVariable();
  } else if (node->getType() == EN::FILTER) {
    inputVariable =
        ExecutionNode::castTo<arangodb::aql::FilterNode const*>(node)->inVariable();
  } else if (node->getType() == EN::INSERT) {
    inputVariable =
        ExecutionNode::castTo<arangodb::aql::InsertNode const*>(node)->inVariable();
  } else if (node->getType() == EN::REMOVE) {
    inputVariable =
        ExecutionNode::castTo<arangodb::aql::RemoveNode const*>(node)->inVariable();
  } else if (node->getType() == EN::REPLACE || node->getType() == EN::UPDATE) {
    auto updateReplaceNode =
        ExecutionNode::castTo<arangodb::aql::UpdateReplaceNode const*>(node);
    if (updateReplaceNode->inKeyVariable() != nullptr) {
      inputVariable = updateReplaceNode->inKeyVariable();
    } else {
      inputVariable = updateReplaceNode->inDocVariable();
    }
  } else {
    THROW_ARANGO_EXCEPTION_MESSAGE(TRI_ERROR_INTERNAL, "logic error");
  }

  TRI_ASSERT(inputVariable != nullptr);

  // check if we can easily find out the setter of the input variable
  // (and if we can find it, check if the data is constant so we can look
  // up the shard key attribute values)
  auto setter = plan->getVarSetBy(inputVariable->id);

  if (setter == nullptr) {
    // oops!
    TRI_ASSERT(false);
    return std::string();
  }

  // note for which shard keys we need to look for
  auto shardKeys = collection->shardKeys(true);
  std::unordered_set<std::string> toFind;
  for (auto const& it : shardKeys) {
    if (it.find('.') != std::string::npos) {
      // shard key containing a "." (sub-attribute). this is not yet supported
      return std::string();
    }
    toFind.emplace(it);
  }

  VPackBuilder builder;
  builder.openObject();

  if (setter->getType() == EN::CALCULATION) {
    arangodb::aql::CalculationNode const* c =
        ExecutionNode::castTo<arangodb::aql::CalculationNode const*>(setter);
    auto ex = c->expression();

    if (ex == nullptr) {
      return std::string();
    }

    auto n = ex->node();
    if (n == nullptr) {
      return std::string();
    }

    if (n->isStringValue()) {
      if (!n->isConstant() || toFind.size() != 1 ||
          toFind.find(arangodb::StaticStrings::KeyString) == toFind.end()) {
        return std::string();
      }

      // the lookup value is a string, and the only shard key is _key: so we
      // can use it
      builder.add(VPackValue(arangodb::StaticStrings::KeyString));
      n->toVelocyPackValue(builder);
      toFind.clear();
    } else if (n->isObject()) {
      // go through the input object attribute by attribute
      // and look for our shard keys
      for (size_t i = 0; i < n->numMembers(); ++i) {
        auto sub = n->getMember(i);

        if (sub->type != arangodb::aql::AstNodeType::NODE_TYPE_OBJECT_ELEMENT) {
          continue;
        }

        auto it = toFind.find(sub->getString());

        if (it != toFind.end()) {
          // we found one of the shard keys!
          auto v = sub->getMember(0);
          if (v->isConstant()) {
            // if the attribute value is a constant, we copy it into our
            // builder
            builder.add(VPackValue(sub->getString()));
            v->toVelocyPackValue(builder);
            // remove the attribute from our to-do list
            toFind.erase(it);
          }
        }
      }
    } else {
      if (nullptr != collectionVariable) {
        ::findShardKeysInExpression(n, collectionVariable, toFind, builder);
      } else {
        ::findShardKeysInExpression(n, inputVariable, toFind, builder);
      }
    }
  } else if (setter->getType() == ExecutionNode::INDEX && setter == node) {
    auto const* c = ExecutionNode::castTo<arangodb::aql::IndexNode const*>(setter);

    if (c->getIndexes().size() != 1) {
      // we can only handle a single index here
      return std::string();
    }
    auto const* condition = c->condition();

    if (condition == nullptr) {
      return std::string();
    }

    arangodb::aql::AstNode const* root = condition->root();
    ::findShardKeysInExpression(root, inputVariable, toFind, builder);
  }

  builder.close();

  if (!toFind.empty()) {
    return std::string();
  }

  // all shard keys found!!

  // find the responsible shard for the data
  std::string shardId;

  int res = collection->getCollection()->getResponsibleShard(builder.slice(), true, shardId);

  if (res != TRI_ERROR_NO_ERROR) {
    // some error occurred. better do not use the
    // single shard optimization here
    return std::string();
  }

  // we will only need a single shard!
  return shardId;
}

bool shouldApplyHeapOptimization(arangodb::aql::ExecutionNode* node,
                                 arangodb::aql::LimitNode* limit) {
  TRI_ASSERT(node != nullptr);
  TRI_ASSERT(limit != nullptr);

  auto const* loop = node->getLoop();
  if (loop && arangodb::aql::ExecutionNode::ENUMERATE_IRESEARCH_VIEW == loop->getType()) {
    // since currently view node doesn't provide any
    // useful estimation, we apply heap optimization
    // unconditionally
    return true;
  }

  size_t input = node->getCost().estimatedNrItems;
  size_t output = limit->limit() + limit->offset();

  // first check an easy case
  if (input < 100) {  // TODO fine-tune this cut-off
    // no reason to complicate things for such a small input
    return false;
  }

  // now check something a little more sophisticated, comparing best estimate of
  // cost of heap sort to cost of regular sort (ignoring some variables)
  double N = static_cast<double>(input);
  double M = static_cast<double>(output);
  double lgN = std::log2(N);
  double lgM = std::log2(M);

  // the 0.25 here comes from some experiments, may need to be tweaked;
  // should kick in if output is roughly at most 3/4 of input
  return (0.25 * N * lgM + M * lgM) < (N * lgN);
}

}  // namespace

using namespace arangodb;
using namespace arangodb::aql;
using EN = arangodb::aql::ExecutionNode;

namespace arangodb {
namespace aql {

// TODO cleanup this f-ing aql::Collection(s) mess
Collection* addCollectionToQuery(Query* query, std::string const& cname, bool assert) {
  aql::Collection* coll = nullptr;

  if (!cname.empty()) {
    coll = query->addCollection(cname, AccessMode::Type::READ);

    if (!ServerState::instance()->isCoordinator()) {
      TRI_ASSERT(coll != nullptr);
      auto cptr = query->trx()->vocbase().lookupCollection(cname);

      coll->setCollection(cptr);
      query->trx()->addCollectionAtRuntime(cname, AccessMode::Type::READ);
    }
  }

  if (assert) {
    TRI_ASSERT(coll != nullptr);
  }

  return coll;
}

}  // namespace aql
}  // namespace arangodb

/// @brief adds a SORT operation for IN right-hand side operands
void arangodb::aql::sortInValuesRule(Optimizer* opt, std::unique_ptr<ExecutionPlan> plan,
                                     OptimizerRule const& rule) {
  SmallVector<ExecutionNode*>::allocator_type::arena_type a;
  SmallVector<ExecutionNode*> nodes{a};
  plan->findNodesOfType(nodes, EN::FILTER, true);

  bool modified = false;

  for (auto const& n : nodes) {
    // now check who introduced our variable
    auto variable = ExecutionNode::castTo<FilterNode const*>(n)->inVariable();
    auto setter = plan->getVarSetBy(variable->id);

    if (setter == nullptr || setter->getType() != EN::CALCULATION) {
      // filter variable was not introduced by a calculation.
      continue;
    }

    // filter variable was introduced a CalculationNode. now check the
    // expression
    auto s = ExecutionNode::castTo<CalculationNode*>(setter);
    auto filterExpression = s->expression();
    auto* inNode = filterExpression->nodeForModification();

    TRI_ASSERT(inNode != nullptr);

    // check the filter condition
    if ((inNode->type != NODE_TYPE_OPERATOR_BINARY_IN && inNode->type != NODE_TYPE_OPERATOR_BINARY_NIN) ||
        !inNode->isDeterministic()) {
      // we better not tamper with this filter
      continue;
    }

    auto rhs = inNode->getMember(1);

    if (rhs->type != NODE_TYPE_REFERENCE && rhs->type != NODE_TYPE_ARRAY) {
      continue;
    }

    auto loop = n->getLoop();

    if (loop == nullptr) {
      // FILTER is not used inside a loop. so it will be used at most once
      // not need to sort the IN values then
      continue;
    }

    if (rhs->type == NODE_TYPE_ARRAY) {
      if (rhs->numMembers() < AstNode::SortNumberThreshold || rhs->isSorted()) {
        // number of values is below threshold or array is already sorted
        continue;
      }

      auto ast = plan->getAst();
      auto args = ast->createNodeArray();
      args->addMember(rhs);
      auto sorted =
          ast->createNodeFunctionCall(TRI_CHAR_LENGTH_PAIR("SORTED_UNIQUE"), args);
      inNode->changeMember(1, sorted);
      modified = true;
      continue;
    }

    variable = static_cast<Variable const*>(rhs->getData());
    setter = plan->getVarSetBy(variable->id);

    if (setter == nullptr ||
        (setter->getType() != EN::CALCULATION && setter->getType() != EN::SUBQUERY)) {
      // variable itself was not introduced by a calculation.
      continue;
    }

    if (loop == setter->getLoop()) {
      // the FILTER and its value calculation are contained in the same loop
      // this means the FILTER will be executed as many times as its value
      // calculation. sorting the IN values will not provide a benefit here
      continue;
    }

    auto ast = plan->getAst();
    AstNode const* originalArg = nullptr;

    if (setter->getType() == EN::CALCULATION) {
      AstNode const* originalNode =
          ExecutionNode::castTo<CalculationNode*>(setter)->expression()->node();
      TRI_ASSERT(originalNode != nullptr);

      AstNode const* testNode = originalNode;

      if (originalNode->type == NODE_TYPE_FCALL &&
          static_cast<Function const*>(originalNode->getData())->hasFlag(Function::Flags::NoEval)) {
        // bypass NOOPT(...) for testing
        TRI_ASSERT(originalNode->numMembers() == 1);
        auto args = originalNode->getMember(0);

        if (args->numMembers() > 0) {
          testNode = args->getMember(0);
        }
      }

      if (testNode->type == NODE_TYPE_VALUE || testNode->type == NODE_TYPE_OBJECT) {
        // not really usable...
        continue;
      }

      if (testNode->type == NODE_TYPE_ARRAY &&
          testNode->numMembers() < AstNode::SortNumberThreshold) {
        // number of values is below threshold
        continue;
      }

      if (testNode->isSorted()) {
        // already sorted
        continue;
      }

      originalArg = originalNode;
    } else {
      TRI_ASSERT(setter->getType() == EN::SUBQUERY);
      auto sub = ExecutionNode::castTo<SubqueryNode*>(setter);

      // estimate items in subquery
      CostEstimate estimate = sub->getSubquery()->getCost();

      if (estimate.estimatedNrItems < AstNode::SortNumberThreshold) {
        continue;
      }

      originalArg = ast->createNodeReference(sub->outVariable());
    }

    TRI_ASSERT(originalArg != nullptr);

    auto args = ast->createNodeArray();
    args->addMember(originalArg);
    auto sorted =
        ast->createNodeFunctionCall(TRI_CHAR_LENGTH_PAIR("SORTED_UNIQUE"), args);

    auto outVar = ast->variables()->createTemporaryVariable();
    ExecutionNode* calculationNode = nullptr;
    auto expression = new Expression(plan.get(), ast, sorted);
    try {
      calculationNode =
          new CalculationNode(plan.get(), plan->nextId(), expression, outVar);
    } catch (...) {
      delete expression;
      throw;
    }
    plan->registerNode(calculationNode);

    // make the new node a parent of the original calculation node
    TRI_ASSERT(setter != nullptr);
    calculationNode->addDependency(setter);
    auto oldParent = setter->getFirstParent();
    TRI_ASSERT(oldParent != nullptr);
    calculationNode->addParent(oldParent);

    oldParent->removeDependencies();
    oldParent->addDependency(calculationNode);
    setter->setParent(calculationNode);

    AstNode* clone = ast->clone(inNode);
    // set sortedness bit for the IN operator
    clone->setBoolValue(true);
    // finally adjust the variable inside the IN calculation
    clone->changeMember(1, ast->createNodeReference(outVar));
    filterExpression->replaceNode(clone);

    modified = true;
  }

  opt->addPlan(std::move(plan), rule, modified);
}

/// @brief remove redundant sorts
/// this rule modifies the plan in place:
/// - sorts that are covered by earlier sorts will be removed
void arangodb::aql::removeRedundantSortsRule(Optimizer* opt,
                                             std::unique_ptr<ExecutionPlan> plan,
                                             OptimizerRule const& rule) {
  SmallVector<ExecutionNode*>::allocator_type::arena_type a;
  SmallVector<ExecutionNode*> nodes{a};
  plan->findNodesOfType(nodes, EN::SORT, true);

  if (nodes.empty()) {
    // quick exit
    opt->addPlan(std::move(plan), rule, false);
    return;
  }

  arangodb::HashSet<ExecutionNode*> toUnlink;
  arangodb::basics::StringBuffer buffer;

  for (auto const& n : nodes) {
    if (toUnlink.find(n) != toUnlink.end()) {
      // encountered a sort node that we already deleted
      continue;
    }

    auto const sortNode = ExecutionNode::castTo<SortNode*>(n);

    auto sortInfo = sortNode->getSortInformation(plan.get(), &buffer);

    if (sortInfo.isValid && !sortInfo.criteria.empty()) {
      // we found a sort that we can understand
      std::vector<ExecutionNode*> stack;

      sortNode->dependencies(stack);

      int nodesRelyingOnSort = 0;

      while (!stack.empty()) {
        auto current = stack.back();
        stack.pop_back();

        if (current->getType() == EN::SORT) {
          // we found another sort. now check if they are compatible!

          auto other =
              ExecutionNode::castTo<SortNode*>(current)->getSortInformation(plan.get(), &buffer);

          switch (sortInfo.isCoveredBy(other)) {
            case SortInformation::unequal: {
              // different sort criteria
              if (nodesRelyingOnSort == 0) {
                // a sort directly followed by another sort: now remove one of
                // them

                if (!other.isDeterministic) {
                  // if the sort is non-deterministic, we must not remove it
                  break;
                }

                if (sortNode->isStable()) {
                  // we should not optimize predecessors of a stable sort (used
                  // in a COLLECT node)
                  // the stable sort is for a reason, and removing any
                  // predecessors sorts might
                  // change the result
                  break;
                }

                // remove sort that is a direct predecessor of a sort
                toUnlink.emplace(current);
              }
              break;
            }

            case SortInformation::otherLessAccurate: {
              toUnlink.emplace(current);
              break;
            }

            case SortInformation::ourselvesLessAccurate: {
              // the sort at the start of the pipeline makes the sort at the end
              // superfluous, so we'll remove it
              toUnlink.emplace(n);
              break;
            }

            case SortInformation::allEqual: {
              // the sort at the end of the pipeline makes the sort at the start
              // superfluous, so we'll remove it
              toUnlink.emplace(current);
              break;
            }
          }
        } else if (current->getType() == EN::FILTER) {
          // ok: a filter does not depend on sort order
        } else if (current->getType() == EN::CALCULATION) {
          // ok: a calculation does not depend on sort order only if it is
          // deterministic
          if (!current->isDeterministic()) {
            ++nodesRelyingOnSort;
          }
        } else if (current->getType() == EN::ENUMERATE_LIST ||
                   current->getType() == EN::ENUMERATE_COLLECTION ||
                   current->getType() == EN::TRAVERSAL ||
                   current->getType() == EN::K_SHORTEST_PATHS ||
                   current->getType() == EN::SHORTEST_PATH) {
          // ok, but we cannot remove two different sorts if one of these node
          // types is between them
          // example: in the following query, the one sort will be optimized
          // away:
          //   FOR i IN [ { a: 1 }, { a: 2 } , { a: 3 } ] SORT i.a ASC SORT i.a
          //   DESC RETURN i
          // but in the following query, the sorts will stay:
          //   FOR i IN [ { a: 1 }, { a: 2 } , { a: 3 } ] SORT i.a ASC LET a =
          //   i.a SORT i.a DESC RETURN i
          ++nodesRelyingOnSort;
        } else {
          // abort at all other type of nodes. we cannot remove a sort beyond
          // them
          // this includes COLLECT and LIMIT
          break;
        }

        if (!current->hasDependency()) {
          // node either has no or more than one dependency. we don't know what
          // to do and must abort
          // note: this will also handle Singleton nodes
          break;
        }

        current->dependencies(stack);
      }

      if (toUnlink.find(n) == toUnlink.end() && sortNode->simplify(plan.get())) {
        // sort node had only constant expressions. it will make no difference
        // if we execute it or not
        // so we can remove it
        toUnlink.emplace(n);
      }
    }
  }

  if (!toUnlink.empty()) {
    plan->unlinkNodes(toUnlink);
  }

  opt->addPlan(std::move(plan), rule, !toUnlink.empty());
}

/// @brief remove all unnecessary filters
/// this rule modifies the plan in place:
/// - filters that are always true are removed completely
/// - filters that are always false will be replaced by a NoResults node
void arangodb::aql::removeUnnecessaryFiltersRule(Optimizer* opt,
                                                 std::unique_ptr<ExecutionPlan> plan,
                                                 OptimizerRule const& rule) {
  SmallVector<ExecutionNode*>::allocator_type::arena_type a;
  SmallVector<ExecutionNode*> nodes{a};
  plan->findNodesOfType(nodes, EN::FILTER, true);

  bool modified = false;
  arangodb::HashSet<ExecutionNode*> toUnlink;

  for (auto const& n : nodes) {
    // now check who introduced our variable
    auto variable = ExecutionNode::castTo<FilterNode const*>(n)->inVariable();
    auto setter = plan->getVarSetBy(variable->id);

    if (setter == nullptr || setter->getType() != EN::CALCULATION) {
      // filter variable was not introduced by a calculation.
      continue;
    }

    // filter variable was introduced a CalculationNode. now check the
    // expression
    auto s = ExecutionNode::castTo<CalculationNode*>(setter);
    auto root = s->expression()->node();

    TRI_ASSERT(root != nullptr);

    if (!root->isDeterministic()) {
      // we better not tamper with this filter
      continue;
    }

    // filter expression is constant and thus cannot throw
    // we can now evaluate it safely

    if (root->isTrue()) {
      // filter is always true
      // remove filter node and merge with following node
      toUnlink.emplace(n);
      modified = true;
    } else if (root->isFalse()) {
      // filter is always false
      // now insert a NoResults node below it
      auto noResults = new NoResultsNode(plan.get(), plan->nextId());
      plan->registerNode(noResults);
      plan->replaceNode(n, noResults);
      modified = true;
    }
  }

  if (!toUnlink.empty()) {
    plan->unlinkNodes(toUnlink);
  }

  opt->addPlan(std::move(plan), rule, modified);
}

/// @brief remove INTO of a COLLECT if not used
/// additionally remove all unused aggregate calculations from a COLLECT
void arangodb::aql::removeCollectVariablesRule(Optimizer* opt,
                                               std::unique_ptr<ExecutionPlan> plan,
                                               OptimizerRule const& rule) {

  SmallVector<ExecutionNode*>::allocator_type::arena_type a;
  SmallVector<ExecutionNode*> nodes{a};
  plan->findNodesOfType(nodes, EN::COLLECT, true);

  bool modified = false;

  for (auto const& n : nodes) {
    auto collectNode = ExecutionNode::castTo<CollectNode*>(n);
    TRI_ASSERT(collectNode != nullptr);

    auto const& varsUsedLater = n->getVarsUsedLater();
    auto outVariable = collectNode->outVariable();

    if (outVariable != nullptr &&
        varsUsedLater.find(outVariable) == varsUsedLater.end()) {
      // outVariable not used later
      if (!collectNode->count()) {
        collectNode->clearOutVariable();
      }
      modified = true;
    } else if (outVariable != nullptr && !collectNode->count() &&
               !collectNode->hasExpressionVariable() && !collectNode->hasKeepVariables()) {

      // outVariable used later, no count, no INTO expression, no KEEP
      // e.g. COLLECT something INTO g
      // we will now check how many parts of "g" are used later

      std::unordered_set<std::string> keepAttributes;

      SmallVector<Variable const*>::allocator_type::arena_type a;
      SmallVector<Variable const*> searchVariables{a};
      searchVariables.push_back(outVariable);

      bool doOptimize = true;
      auto planNode = collectNode->getFirstParent();
      while (planNode != nullptr && doOptimize) {
        if (planNode->getType() == EN::CALCULATION) {
          auto cc = ExecutionNode::castTo<CalculationNode const*>(planNode);
          Expression const* exp = cc->expression();
          if (exp != nullptr && exp->node() != nullptr && !searchVariables.empty()) {
            bool isSafeForOptimization;
            auto usedThere =
                ast::getReferencedAttributesForKeep(exp->node(), searchVariables,
                                                    isSafeForOptimization);
            if (isSafeForOptimization) {
              for (auto const& it : usedThere) {
                keepAttributes.emplace(it);
              }
            } else {
              doOptimize = false;
              break;
            }

          } // end - expression exists
        } else if (planNode->getType() == EN::COLLECT) {
          auto innerCollectNode = ExecutionNode::castTo<CollectNode const*>(planNode);
          if (innerCollectNode->hasOutVariable()) {
            // We have the following situation:
            //
            // COLLECT v1 = doc._id INTO g1
            // COLLECT v2 = doc._id INTO g2
            //
            searchVariables.push_back(innerCollectNode->outVariable());
          } else {
            // when we find another COLLECT, it will invalidate all
            // previous variables in the scope
            searchVariables.clear();
          }
        } else {
          auto here = planNode->getVariableIdsUsedHere();
          if(here.find(searchVariables.back()->id) != here.end()){
            // the outVariable of the last collect should not be used by any following node directly
            doOptimize = false;
            break;
          }
        }

        planNode = planNode->getFirstParent();

      } // end - inspection of nodes below the found collect node - while valid planNode

      if (doOptimize) {
        std::vector<Variable const*> keepVariables;
        // we are allowed to do the optimization
        auto current = n->getFirstDependency();
        while (current != nullptr) {
          for (auto const& var : current->getVariablesSetHere()) {
            for (auto it = keepAttributes.begin(); it != keepAttributes.end();
                 /* no hoisting */) {
              if ((*it) == var->name) {
                keepVariables.emplace_back(var);
                it = keepAttributes.erase(it);
              } else {
                ++it;
              }
            }
          }
          if (keepAttributes.empty()) {
            // done
            break;
          }
          current = current->getFirstDependency();
        } // while current

        if (keepAttributes.empty() && !keepVariables.empty()) {
          collectNode->setKeepVariables(std::move(keepVariables));
          modified = true;
        }
      } // end - if doOptimize
    } // end - if collectNode has outVariable

    collectNode->clearAggregates(
        [&varsUsedLater, &modified](
            std::pair<Variable const*, std::pair<Variable const*, std::string>> const& aggregate) -> bool {
          if (varsUsedLater.find(aggregate.first) == varsUsedLater.end()) {
            // result of aggregate function not used later
            modified = true;
            return true;
          }
          return false;
        });

  } // for node in nodes
  opt->addPlan(std::move(plan), rule, modified);
}

class PropagateConstantAttributesHelper {
 public:
  explicit PropagateConstantAttributesHelper(ExecutionPlan* plan)
      : _plan(plan), _modified(false) {}

  bool modified() const { return _modified; }

  /// @brief inspects a plan and propagates constant values in expressions
  void propagateConstants() {
    SmallVector<ExecutionNode*>::allocator_type::arena_type a;
    SmallVector<ExecutionNode*> nodes{a};
    _plan->findNodesOfType(nodes, EN::FILTER, true);

    for (auto const& node : nodes) {
      auto fn = ExecutionNode::castTo<FilterNode const*>(node);
      auto setter = _plan->getVarSetBy(fn->inVariable()->id);
      if (setter != nullptr && setter->getType() == EN::CALCULATION) {
        auto cn = ExecutionNode::castTo<CalculationNode*>(setter);
        auto expression = cn->expression();

        if (expression != nullptr) {
          collectConstantAttributes(const_cast<AstNode*>(expression->node()));
        }
      }
    }

    if (!_constants.empty()) {
      for (auto const& node : nodes) {
        auto fn = ExecutionNode::castTo<FilterNode const*>(node);
        auto setter = _plan->getVarSetBy(fn->inVariable()->id);
        if (setter != nullptr && setter->getType() == EN::CALCULATION) {
          auto cn = ExecutionNode::castTo<CalculationNode*>(setter);
          auto expression = cn->expression();

          if (expression != nullptr) {
            insertConstantAttributes(const_cast<AstNode*>(expression->node()));
          }
        }
      }
    }
  }

 private:
  AstNode const* getConstant(Variable const* variable, std::string const& attribute) const {
    auto it = _constants.find(variable);

    if (it == _constants.end()) {
      return nullptr;
    }

    auto it2 = (*it).second.find(attribute);

    if (it2 == (*it).second.end()) {
      return nullptr;
    }

    return (*it2).second;
  }

  /// @brief inspects an expression (recursively) and notes constant attribute
  /// values so they can be propagated later
  void collectConstantAttributes(AstNode* node) {
    if (node == nullptr) {
      return;
    }

    if (node->type == NODE_TYPE_OPERATOR_BINARY_AND) {
      auto lhs = node->getMember(0);
      auto rhs = node->getMember(1);

      collectConstantAttributes(lhs);
      collectConstantAttributes(rhs);
    } else if (node->type == NODE_TYPE_OPERATOR_BINARY_EQ) {
      auto lhs = node->getMember(0);
      auto rhs = node->getMember(1);

      if (lhs->isConstant() && rhs->type == NODE_TYPE_ATTRIBUTE_ACCESS) {
        inspectConstantAttribute(rhs, lhs);
      } else if (rhs->isConstant() && lhs->type == NODE_TYPE_ATTRIBUTE_ACCESS) {
        inspectConstantAttribute(lhs, rhs);
      }
    }
  }

  /// @brief traverses an AST part recursively and patches it by inserting
  /// constant values
  void insertConstantAttributes(AstNode* node) {
    if (node == nullptr) {
      return;
    }

    if (node->type == NODE_TYPE_OPERATOR_BINARY_AND) {
      auto lhs = node->getMember(0);
      auto rhs = node->getMember(1);

      insertConstantAttributes(lhs);
      insertConstantAttributes(rhs);
    } else if (node->type == NODE_TYPE_OPERATOR_BINARY_EQ) {
      auto lhs = node->getMember(0);
      auto rhs = node->getMember(1);

      if (!lhs->isConstant() && rhs->type == NODE_TYPE_ATTRIBUTE_ACCESS) {
        insertConstantAttribute(node, 1);
      }
      if (!rhs->isConstant() && lhs->type == NODE_TYPE_ATTRIBUTE_ACCESS) {
        insertConstantAttribute(node, 0);
      }
    }
  }

  /// @brief extract an attribute and its variable from an attribute access
  /// (e.g. `a.b.c` will return variable `a` and attribute name `b.c.`.
  bool getAttribute(AstNode const* attribute, Variable const*& variable, std::string& name) {
    TRI_ASSERT(attribute != nullptr && attribute->type == NODE_TYPE_ATTRIBUTE_ACCESS);
    TRI_ASSERT(name.empty());

    while (attribute->type == NODE_TYPE_ATTRIBUTE_ACCESS) {
      name = std::string(".") + attribute->getString() + name;
      attribute = attribute->getMember(0);
    }

    if (attribute->type != NODE_TYPE_REFERENCE) {
      return false;
    }

    variable = static_cast<Variable const*>(attribute->getData());
    TRI_ASSERT(variable != nullptr);

    return true;
  }

  /// @brief inspect the constant value assigned to an attribute
  /// the attribute value will be stored so it can be inserted for the attribute
  /// later
  void inspectConstantAttribute(AstNode const* attribute, AstNode const* value) {
    Variable const* variable = nullptr;
    std::string name;

    if (!getAttribute(attribute, variable, name)) {
      return;
    }

    auto it = _constants.find(variable);

    if (it == _constants.end()) {
      _constants.emplace(variable,
                         std::unordered_map<std::string, AstNode const*>{{name, value}});
      return;
    }

    auto it2 = (*it).second.find(name);

    if (it2 == (*it).second.end()) {
      // first value for the attribute
      (*it).second.emplace(name, value);
    } else {
      auto previous = (*it2).second;

      if (previous == nullptr) {
        // we have multiple different values for the attribute. better not use
        // this attribute
        return;
      }

      if (!value->computeValue().binaryEquals(previous->computeValue())) {
        // different value found for an already tracked attribute. better not
        // use this attribute
        (*it2).second = nullptr;
      }
    }
  }

  /// @brief patches an AstNode by inserting a constant value into it
  void insertConstantAttribute(AstNode* parentNode, size_t accessIndex) {
    Variable const* variable = nullptr;
    std::string name;

    AstNode* member = parentNode->getMember(accessIndex);

    if (!getAttribute(member, variable, name)) {
      return;
    }

    auto constantValue = getConstant(variable, name);

    if (constantValue != nullptr) {
      // first check if we would optimize away a join condition that uses a smartJoinAttribute...
      // we must not do that, because that would otherwise disable smart join functionality
      if (arangodb::ServerState::instance()->isCoordinator() &&
          parentNode->type == NODE_TYPE_OPERATOR_BINARY_EQ) {
        AstNode const* current = parentNode->getMember(accessIndex == 0 ? 1 : 0);
        if (current->type == NODE_TYPE_ATTRIBUTE_ACCESS) {
          AstNode const* nameAttribute = current;
          current = current->getMember(0);
          if (current->type == NODE_TYPE_REFERENCE) {
            auto setter = _plan->getVarSetBy(static_cast<Variable const*>(current->getData())->id);
            if (setter != nullptr &&
                (setter->getType() == EN::ENUMERATE_COLLECTION || setter->getType() == EN::INDEX)) {
              auto collection = ::getCollection(setter);
              if (collection != nullptr) {
                auto logical = collection->getCollection();
                if (logical->hasSmartJoinAttribute() &&
                    logical->smartJoinAttribute() == nameAttribute->getString()) {
                  // don't remove a smart join attribute access!
                  return;
                } else {
                  std::vector<std::string> shardKeys = collection->shardKeys(true);
                  if (std::find(shardKeys.begin(), shardKeys.end(), nameAttribute->getString()) != shardKeys.end()) {
                    // don't remove equality lookups on shard keys, as this may prevent
                    // the restrict-to-single-shard rule from being applied later!
                    return;
                  }
                }
              }
            }
          }
        }
      }

      parentNode->changeMember(accessIndex, const_cast<AstNode*>(constantValue));
      _modified = true;
    }
  }

  ExecutionPlan* _plan;
  std::unordered_map<Variable const*, std::unordered_map<std::string, AstNode const*>> _constants;
  bool _modified;
};

/// @brief propagate constant attributes in FILTERs
void arangodb::aql::propagateConstantAttributesRule(Optimizer* opt,
                                                    std::unique_ptr<ExecutionPlan> plan,
                                                    OptimizerRule const& rule) {
  PropagateConstantAttributesHelper helper(plan.get());
  helper.propagateConstants();

  opt->addPlan(std::move(plan), rule, helper.modified());
}

/// @brief move calculations up in the plan
/// this rule modifies the plan in place
/// it aims to move up calculations as far up in the plan as possible, to
/// avoid redundant calculations in inner loops
void arangodb::aql::moveCalculationsUpRule(Optimizer* opt,
                                           std::unique_ptr<ExecutionPlan> plan,
                                           OptimizerRule const& rule) {
  SmallVector<ExecutionNode*>::allocator_type::arena_type a;
  SmallVector<ExecutionNode*> nodes{a};
  plan->findNodesOfType(nodes, EN::CALCULATION, true);

  bool modified = false;
  arangodb::HashSet<Variable const*> neededVars;
  arangodb::HashSet<Variable const*> vars;

  for (auto const& n : nodes) {
    auto nn = ExecutionNode::castTo<CalculationNode*>(n);

    if (!nn->expression()->isDeterministic()) {
      // we will only move expressions up that cannot throw and that are
      // deterministic
      continue;
    }

    neededVars.clear();
    n->getVariablesUsedHere(neededVars);

    auto current = n->getFirstDependency();

    while (current != nullptr) {
      auto dep = current->getFirstDependency();

      if (dep == nullptr) {
        // node either has no or more than one dependency. we don't know what to
        // do and must abort
        // note: this will also handle Singleton nodes
        break;
      }

      if (current->setsVariable(neededVars)) {
        // shared variable, cannot move up any more
        // done with optimizing this calculation node
        break;
      }

      if (current->getType() == EN::LIMIT) {
        if (!arangodb::ServerState::instance()->isCoordinator()) {
          // do not move calculations beyond a LIMIT on a single server,
          // as this would mean carrying out potentially unnecessary
          // calculations
          break;
        }

        // coordinator case
        // now check if the calculation uses data from any collection. if so,
        // we expect that it is cheaper to execute the calculation close to the
        // origin of data (e.g. IndexNode, EnumerateCollectionNode) on a DB
        // server than on a coordinator. though executing the calculation will
        // have the same costs on DB server and coordinator, the assumption is
        // that we can reduce the amount of data we need to transfer between the
        // two if we can execute the calculation on the DB server and only
        // transfer the calculation result to the coordinator instead of the
        // full documents

        if (!::accessesCollectionVariable(plan.get(), nn, vars)) {
          // not accessing any collection data
          break;
        }
        // accessing collection data.
        // allow the calculation to be moved beyond the LIMIT,
        // in the hope that this reduces the amount of data we have
        // to transfer between the DB server and the coordinator
      }

      // first, unlink the calculation from the plan
      plan->unlinkNode(n);

      // and re-insert into before the current node
      plan->insertDependency(current, n);

      modified = true;
      current = dep;
    }
  }

  opt->addPlan(std::move(plan), rule, modified);
}

/// @brief move calculations down in the plan
/// this rule modifies the plan in place
/// it aims to move calculations as far down in the plan as possible, beyond
/// FILTER and LIMIT operations
void arangodb::aql::moveCalculationsDownRule(Optimizer* opt,
                                             std::unique_ptr<ExecutionPlan> plan,
                                             OptimizerRule const& rule) {
  SmallVector<ExecutionNode*>::allocator_type::arena_type a;
  SmallVector<ExecutionNode*> nodes{a};
  plan->findNodesOfType(nodes, EN::CALCULATION, true);

  std::vector<ExecutionNode*> stack;
  arangodb::HashSet<Variable const*> vars;
  arangodb::HashSet<Variable const*> usedHere;
  bool modified = false;

  for (auto const& n : nodes) {
    auto nn = ExecutionNode::castTo<CalculationNode*>(n);
    if (!nn->expression()->isDeterministic()) {
      // we will only move expressions down that cannot throw and that are
      // deterministic
      continue;
    }

    // this is the variable that the calculation will set
    auto variable = nn->outVariable();

    stack.clear();
    n->parents(stack);

    ExecutionNode* lastNode = nullptr;

    while (!stack.empty()) {
      auto current = stack.back();
      stack.pop_back();

      bool done = false;

      usedHere.clear();
      current->getVariablesUsedHere(usedHere);
      for (auto const& v : usedHere) {
        if (v == variable) {
          // the node we're looking at needs the variable we're setting.
          // can't push further!
          done = true;
          break;
        }
      }

      if (done) {
        // done with optimizing this calculation node
        break;
      }

      auto const currentType = current->getType();

      if (currentType == EN::FILTER || currentType == EN::SORT ||
          currentType == EN::LIMIT || currentType == EN::SUBQUERY) {
        // we found something interesting that justifies moving our node down
        if (currentType == EN::LIMIT && arangodb::ServerState::instance()->isCoordinator()) {
          // in a cluster, we do not want to move the calculations as far down
          // as possible, because this will mean we may need to transfer a lot
          // more data between DB servers and the coordinator

          // assume first that we want to move the node past the LIMIT

          // however, if our calculation uses any data from a
          // collection/index/view, it probably makes sense to not move it,
          // because the result set may be huge
          if (::accessesCollectionVariable(plan.get(), nn, vars)) {
            done = true;
            break;
          }
        }

        if (!done) {
          lastNode = current;
        }
      } else if (currentType == EN::INDEX || currentType == EN::ENUMERATE_COLLECTION ||
                 currentType == EN::ENUMERATE_IRESEARCH_VIEW ||
                 currentType == EN::ENUMERATE_LIST ||
                 currentType == EN::TRAVERSAL ||
                 currentType == EN::SHORTEST_PATH ||
                 currentType == EN::K_SHORTEST_PATHS ||
                 currentType == EN::COLLECT || currentType == EN::NORESULTS) {
        // we will not push further down than such nodes
        done = true;
        break;
      }

      if (done || !current->hasParent()) {
        break;
      }

      current->parents(stack);
    }

    if (lastNode != nullptr && lastNode->getFirstParent() != nullptr) {
      // first, unlink the calculation from the plan
      plan->unlinkNode(n);

      // and re-insert into after the last "good" node
      plan->insertDependency(lastNode->getFirstParent(), n);
      modified = true;
    }
  }

  opt->addPlan(std::move(plan), rule, modified);
}

/// @brief determine the "right" type of CollectNode and
/// add a sort node for each COLLECT (note: the sort may be removed later)
/// this rule cannot be turned off (otherwise, the query result might be wrong!)
void arangodb::aql::specializeCollectRule(Optimizer* opt,
                                          std::unique_ptr<ExecutionPlan> plan,
                                          OptimizerRule const& rule) {
  SmallVector<ExecutionNode*>::allocator_type::arena_type a;
  SmallVector<ExecutionNode*> nodes{a};
  plan->findNodesOfType(nodes, EN::COLLECT, true);

  bool modified = false;

  for (auto const& n : nodes) {
    auto collectNode = ExecutionNode::castTo<CollectNode*>(n);

    if (collectNode->isSpecialized()) {
      // already specialized this node
      continue;
    }

    auto const& groupVariables = collectNode->groupVariables();

    // test if we can use an alternative version of COLLECT with a hash table
    bool const canUseHashAggregation =
        (!groupVariables.empty() &&
         (!collectNode->hasOutVariable() || collectNode->count()) &&
         collectNode->getOptions().canUseMethod(CollectOptions::CollectMethod::HASH));

    if (canUseHashAggregation && !opt->runOnlyRequiredRules(1)) {
      if (collectNode->getOptions().shouldUseMethod(CollectOptions::CollectMethod::HASH)) {
        // user has explicitly asked for hash method
        // specialize existing the CollectNode so it will become a
        // HashedCollectBlock later. additionally, add a SortNode BEHIND the
        // CollectNode (to sort the final result)
        collectNode->aggregationMethod(CollectOptions::CollectMethod::HASH);
        collectNode->specialized();

        if (!collectNode->isDistinctCommand()) {
          // add the post-SORT
          SortElementVector sortElements;
          for (auto const& v : collectNode->groupVariables()) {
            sortElements.emplace_back(v.first, true);
          }

          auto sortNode = new SortNode(plan.get(), plan->nextId(), sortElements, false);
          plan->registerNode(sortNode);

          TRI_ASSERT(collectNode->hasParent());
          auto parent = collectNode->getFirstParent();
          TRI_ASSERT(parent != nullptr);

          sortNode->addDependency(collectNode);
          parent->replaceDependency(collectNode, sortNode);
        }

        modified = true;
        continue;
      }

      // create a new plan with the adjusted COLLECT node
      std::unique_ptr<ExecutionPlan> newPlan(plan->clone());

      // use the cloned COLLECT node
      auto newCollectNode =
          ExecutionNode::castTo<CollectNode*>(newPlan->getNodeById(collectNode->id()));
      TRI_ASSERT(newCollectNode != nullptr);

      // specialize the CollectNode so it will become a HashedCollectBlock
      // later
      // additionally, add a SortNode BEHIND the CollectNode (to sort the
      // final result)
      newCollectNode->aggregationMethod(CollectOptions::CollectMethod::HASH);
      newCollectNode->specialized();

      if (!collectNode->isDistinctCommand()) {
        // add the post-SORT
        SortElementVector sortElements;
        for (auto const& v : newCollectNode->groupVariables()) {
          sortElements.emplace_back(v.first, true);
        }

        auto sortNode =
            new SortNode(newPlan.get(), newPlan->nextId(), sortElements, false);
        newPlan->registerNode(sortNode);

        TRI_ASSERT(newCollectNode->hasParent());
        auto parent = newCollectNode->getFirstParent();
        TRI_ASSERT(parent != nullptr);

        sortNode->addDependency(newCollectNode);
        parent->replaceDependency(newCollectNode, sortNode);
      }

      if (nodes.size() > 1) {
        // this will tell the optimizer to optimize the cloned plan with this
        // specific rule again
        opt->addPlan(std::move(newPlan), rule, true, static_cast<int>(rule.level - 1));
      } else {
        // no need to run this specific rule again on the cloned plan
        opt->addPlan(std::move(newPlan), rule, true);
      }
    } else if (groupVariables.empty() &&
               collectNode->aggregateVariables().empty() && collectNode->count()) {
      collectNode->aggregationMethod(CollectOptions::CollectMethod::COUNT);
      collectNode->specialized();
      modified = true;
      continue;
    }

    // mark node as specialized, so we do not process it again
    collectNode->specialized();

    // finally, adjust the original plan and create a sorted version of COLLECT

    // specialize the CollectNode so it will become a SortedCollectBlock
    // later
    collectNode->aggregationMethod(CollectOptions::CollectMethod::SORTED);

    // insert a SortNode IN FRONT OF the CollectNode
    if (!groupVariables.empty()) {
      SortElementVector sortElements;
      for (auto const& v : groupVariables) {
        sortElements.emplace_back(v.second, true);
      }

      auto sortNode = new SortNode(plan.get(), plan->nextId(), sortElements, true);
      plan->registerNode(sortNode);

      TRI_ASSERT(collectNode->hasDependency());
      auto dep = collectNode->getFirstDependency();
      TRI_ASSERT(dep != nullptr);
      sortNode->addDependency(dep);
      collectNode->replaceDependency(dep, sortNode);

      modified = true;
    }
  }

  opt->addPlan(std::move(plan), rule, modified);
}

/// @brief move filters up in the plan
/// this rule modifies the plan in place
/// filters are moved as far up in the plan as possible to make result sets
/// as small as possible as early as possible
/// filters are not pushed beyond limits
void arangodb::aql::moveFiltersUpRule(Optimizer* opt, std::unique_ptr<ExecutionPlan> plan,
                                      OptimizerRule const& rule) {
  SmallVector<ExecutionNode*>::allocator_type::arena_type a;
  SmallVector<ExecutionNode*> nodes{a};
  plan->findNodesOfType(nodes, EN::FILTER, true);

  std::vector<ExecutionNode*> stack;
  bool modified = false;

  for (auto const& n : nodes) {
    auto fn = ExecutionNode::castTo<FilterNode const*>(n);
    auto inVar = fn->inVariable();

    stack.clear();
    n->dependencies(stack);

    while (!stack.empty()) {
      auto current = stack.back();
      stack.pop_back();

      if (current->getType() == EN::LIMIT) {
        // cannot push a filter beyond a LIMIT node
        break;
      }

      if (!current->isDeterministic()) {
        // TODO: validate if this is actually necessary
        // must not move a filter beyond a node that is non-deterministic
        break;
      }

      if (current->isModificationNode()) {
        // must not move a filter beyond a modification node
        break;
      }

      if (current->getType() == EN::CALCULATION) {
        // must not move a filter beyond a node with a non-deterministic result
        auto calculation = ExecutionNode::castTo<CalculationNode const*>(current);
        if (!calculation->expression()->isDeterministic()) {
          break;
        }
      }

      bool found = false;

      for (auto const& v : current->getVariablesSetHere()) {
        if (inVar == v) {
          // shared variable, cannot move up any more
          found = true;
          break;
        }
      }

      if (found) {
        // done with optimizing this calculation node
        break;
      }

      if (!current->hasDependency()) {
        // node either has no or more than one dependency. we don't know what to
        // do and must abort
        // note: this will also handle Singleton nodes
        break;
      }

      current->dependencies(stack);

      // first, unlink the filter from the plan
      plan->unlinkNode(n);
      // and re-insert into plan in front of the current node
      plan->insertDependency(current, n);
      modified = true;
    }
  }

  opt->addPlan(std::move(plan), rule, modified);
}

class arangodb::aql::RedundantCalculationsReplacer final
    : public WalkerWorker<ExecutionNode> {
 public:
  explicit RedundantCalculationsReplacer(
      Ast* ast, std::unordered_map<VariableId, Variable const*> const& replacements)
      : _ast(ast), _replacements(replacements) {}

  template <typename T>
  void replaceStartTargetVariables(ExecutionNode* en) {
    auto node = static_cast<T*>(en);
    if (node->_inStartVariable != nullptr) {
      node->_inStartVariable = Variable::replace(node->_inStartVariable, _replacements);
    }
    if (node->_inTargetVariable != nullptr) {
      node->_inTargetVariable = Variable::replace(node->_inTargetVariable, _replacements);
    }
  }

  template <typename T>
  void replaceInVariable(ExecutionNode* en) {
    auto node = ExecutionNode::castTo<T*>(en);
    node->_inVariable = Variable::replace(node->_inVariable, _replacements);
  }

  void replaceInCalculation(ExecutionNode* en) {
    auto node = ExecutionNode::castTo<CalculationNode*>(en);
    arangodb::HashSet<Variable const*> variables;
    node->expression()->variables(variables);

    // check if the calculation uses any of the variables that we want to
    // replace
    for (auto const& it : variables) {
      if (_replacements.find(it->id) != _replacements.end()) {
        // calculation uses a to-be-replaced variable
        node->expression()->replaceVariables(_replacements);
        return;
      }
    }
  }

  void replaceInView(ExecutionNode* en) {
    auto view = ExecutionNode::castTo<arangodb::iresearch::IResearchViewNode*>(en);
    if (view->filterConditionIsEmpty()) {
      // nothing to do
      return;
    }
    AstNode const& search = view->filterCondition();
    arangodb::HashSet<Variable const*> variables;
    Ast::getReferencedVariables(&search, variables);

    // check if the search condition uses any of the variables that we want to
    // replace
    AstNode* cloned = nullptr;
    for (auto const& it : variables) {
      if (_replacements.find(it->id) != _replacements.end()) {
        if (cloned == nullptr) {
          // only clone the original search condition once
          cloned = _ast->clone(&search);
        }
        // calculation uses a to-be-replaced variable
        _ast->replaceVariables(cloned, _replacements);
      }
    }

    if (cloned != nullptr) {
      // exchange the filter condition
      view->filterCondition(cloned);
    }
  }

  bool before(ExecutionNode* en) override final {
    switch (en->getType()) {
      case EN::ENUMERATE_LIST: {
        replaceInVariable<EnumerateListNode>(en);
        break;
      }

      case EN::ENUMERATE_IRESEARCH_VIEW: {
        replaceInView(en);
        break;
      }

      case EN::RETURN: {
        replaceInVariable<ReturnNode>(en);
        break;
      }

      case EN::CALCULATION: {
        replaceInCalculation(en);
        break;
      }

      case EN::FILTER: {
        replaceInVariable<FilterNode>(en);
        break;
      }

      case EN::TRAVERSAL: {
        replaceInVariable<TraversalNode>(en);
        break;
      }

      case EN::K_SHORTEST_PATHS: {
        replaceStartTargetVariables<KShortestPathsNode>(en);
        break;
      }

      case EN::SHORTEST_PATH: {
        replaceStartTargetVariables<ShortestPathNode>(en);
        break;
      }

      case EN::COLLECT: {
        auto node = ExecutionNode::castTo<CollectNode*>(en);
        for (auto& variable : node->_groupVariables) {
          variable.second = Variable::replace(variable.second, _replacements);
        }
        for (auto& variable : node->_keepVariables) {
          auto old = variable;
          variable = Variable::replace(old, _replacements);
        }
        for (auto& variable : node->_aggregateVariables) {
          variable.second.first = Variable::replace(variable.second.first, _replacements);
        }
        if (node->_expressionVariable != nullptr) {
          node->_expressionVariable =
              Variable::replace(node->_expressionVariable, _replacements);
        }
        for (auto const& it : _replacements) {
          node->_variableMap.emplace(it.second->id, it.second->name);
        }
        // node->_keepVariables does not need to be updated at the moment as the
        // "remove-redundant-calculations" rule will stop when it finds a
        // COLLECT with an INTO, and the "inline-subqueries" rule will abort
        // there as well
        break;
      }

      case EN::SORT: {
        auto node = ExecutionNode::castTo<SortNode*>(en);
        for (auto& variable : node->_elements) {
          variable.var = Variable::replace(variable.var, _replacements);
        }
        break;
      }

      case EN::GATHER: {
        auto node = ExecutionNode::castTo<GatherNode*>(en);
        for (auto& variable : node->_elements) {
          auto v = Variable::replace(variable.var, _replacements);
          if (v != variable.var) {
            variable.var = v;
          }
          variable.attributePath.clear();
        }
        break;
      }

      case EN::DISTRIBUTE: {
        auto node = ExecutionNode::castTo<DistributeNode*>(en);
        node->_variable = Variable::replace(node->_variable, _replacements);
        node->_alternativeVariable =
            Variable::replace(node->_alternativeVariable, _replacements);
        break;
      }

      case EN::REMOVE: {
        replaceInVariable<RemoveNode>(en);
        break;
      }

      case EN::INSERT: {
        replaceInVariable<InsertNode>(en);
        break;
      }

      case EN::UPSERT: {
        auto node = ExecutionNode::castTo<UpsertNode*>(en);

        if (node->_inDocVariable != nullptr) {
          node->_inDocVariable = Variable::replace(node->_inDocVariable, _replacements);
        }
        if (node->_insertVariable != nullptr) {
          node->_insertVariable = Variable::replace(node->_insertVariable, _replacements);
        }
        if (node->_updateVariable != nullptr) {
          node->_updateVariable = Variable::replace(node->_updateVariable, _replacements);
        }
        break;
      }

      case EN::UPDATE: {
        auto node = ExecutionNode::castTo<UpdateNode*>(en);

        if (node->_inDocVariable != nullptr) {
          node->_inDocVariable = Variable::replace(node->_inDocVariable, _replacements);
        }
        if (node->_inKeyVariable != nullptr) {
          node->_inKeyVariable = Variable::replace(node->_inKeyVariable, _replacements);
        }
        break;
      }

      case EN::REPLACE: {
        auto node = ExecutionNode::castTo<ReplaceNode*>(en);

        if (node->_inDocVariable != nullptr) {
          node->_inDocVariable = Variable::replace(node->_inDocVariable, _replacements);
        }
        if (node->_inKeyVariable != nullptr) {
          node->_inKeyVariable = Variable::replace(node->_inKeyVariable, _replacements);
        }
        break;
      }

#if 0
      // TODO: figure out if this does any harm
      case EN::REMOTESINGLE: {
        replaceInVariable<SingleRemoteOperationNode>(en);
        break;
      }
#endif
      default: {
        // ignore all other types of nodes
      }
    }

    // always continue
    return false;
  }

 private:
  Ast* _ast;
  std::unordered_map<VariableId, Variable const*> const& _replacements;
};

/// @brief simplify conditions in CalculationNodes
void arangodb::aql::simplifyConditionsRule(Optimizer* opt,
                                           std::unique_ptr<ExecutionPlan> plan,
                                           OptimizerRule const& rule) {
  SmallVector<ExecutionNode*>::allocator_type::arena_type a;
  SmallVector<ExecutionNode*> nodes{a};
  plan->findNodesOfType(nodes, EN::CALCULATION, true);

  if (nodes.empty()) {
    opt->addPlan(std::move(plan), rule, false);
    return;
  }

  bool modifiedNode = false;
  auto p = plan.get();

  auto visitor = [p, &modifiedNode](AstNode* node) {
    AstNode* original = node;

  again:
    if (node->type == NODE_TYPE_ATTRIBUTE_ACCESS) {
      auto const* accessed = node->getMemberUnchecked(0);

      if (accessed->type == NODE_TYPE_REFERENCE) {
        Variable const* v = static_cast<Variable const*>(accessed->getData());
        TRI_ASSERT(v != nullptr);

        auto setter = p->getVarSetBy(v->id);

        if (setter == nullptr || setter->getType() != EN::CALCULATION) {
          return node;
        }

        accessed = ExecutionNode::castTo<CalculationNode*>(setter)->expression()->node();
        if (accessed == nullptr) {
          return node;
        }
      }

      TRI_ASSERT(accessed != nullptr);

      if (accessed->type == NODE_TYPE_OBJECT) {
        arangodb::velocypack::StringRef const attributeName(node->getStringValue(), node->getStringLength());
        bool isDynamic = false;
        size_t const n = accessed->numMembers();
        for (size_t i = 0; i < n; ++i) {
          auto member = accessed->getMemberUnchecked(i);

          if (member->type == NODE_TYPE_OBJECT_ELEMENT &&
              arangodb::velocypack::StringRef(member->getStringValue(), member->getStringLength()) == attributeName) {
            // found the attribute!
            AstNode* next = member->getMember(0);
            if (!next->isDeterministic()) {
              // do not descend into non-deterministic nodes
              return node;
            }
            // descend further
            node = next;
            // now try optimizing the simplified condition
            // time for a goto...!
            goto again;
          } else if (member->type == NODE_TYPE_CALCULATED_OBJECT_ELEMENT) {
            // dynamic attribute name
            isDynamic = true;
          }
        }

        // attribute not found
        if (!isDynamic) {
          modifiedNode = true;
          return Ast::createNodeValueNull();
        }
      }
    } else if (node->type == NODE_TYPE_INDEXED_ACCESS) {
      auto const* accessed = node->getMember(0);

      if (accessed->type == NODE_TYPE_REFERENCE) {
        Variable const* v = static_cast<Variable const*>(accessed->getData());
        TRI_ASSERT(v != nullptr);

        auto setter = p->getVarSetBy(v->id);

        if (setter == nullptr || setter->getType() != EN::CALCULATION) {
          return node;
        }

        accessed = ExecutionNode::castTo<CalculationNode*>(setter)->expression()->node();
        if (accessed == nullptr) {
          return node;
        }
      }

      auto indexValue = node->getMember(1);

      if (!indexValue->isConstant() ||
          !(indexValue->isStringValue() || indexValue->isNumericValue())) {
        // cant handle this type of index statically
        return node;
      }

      if (accessed->type == NODE_TYPE_OBJECT) {
        arangodb::velocypack::StringRef attributeName;
        std::string indexString;

        if (indexValue->isStringValue()) {
          // string index, e.g. ['123']
          attributeName =
              arangodb::velocypack::StringRef(indexValue->getStringValue(), indexValue->getStringLength());
        } else {
          // numeric index, e.g. [123]
          TRI_ASSERT(indexValue->isNumericValue());
          // convert the numeric index into a string
          indexString = std::to_string(indexValue->getIntValue());
          attributeName = arangodb::velocypack::StringRef(indexString);
        }

        bool isDynamic = false;
        size_t const n = accessed->numMembers();
        for (size_t i = 0; i < n; ++i) {
          auto member = accessed->getMemberUnchecked(i);

          if (member->type == NODE_TYPE_OBJECT_ELEMENT &&
              arangodb::velocypack::StringRef(member->getStringValue(), member->getStringLength()) == attributeName) {
            // found the attribute!
            AstNode* next = member->getMember(0);
            if (!next->isDeterministic()) {
              // do not descend into non-deterministic nodes
              return node;
            }
            // descend further
            node = next;
            // now try optimizing the simplified condition
            // time for a goto...!
            goto again;
          } else if (member->type == NODE_TYPE_CALCULATED_OBJECT_ELEMENT) {
            // dynamic attribute name
            isDynamic = true;
          }
        }

        // attribute not found
        if (!isDynamic) {
          modifiedNode = true;
          return Ast::createNodeValueNull();
        }
      } else if (accessed->type == NODE_TYPE_ARRAY) {
        int64_t position;
        if (indexValue->isStringValue()) {
          // string index, e.g. ['123'] -> convert to a numeric index
          bool valid;
          position = NumberUtils::atoi<int64_t>(indexValue->getStringValue(),
                                                indexValue->getStringValue() +
                                                    indexValue->getStringLength(),
                                                valid);
          if (!valid) {
            // invalid index
            modifiedNode = true;
            return Ast::createNodeValueNull();
          }
        } else {
          // numeric index, e.g. [123]
          TRI_ASSERT(indexValue->isNumericValue());
          position = indexValue->getIntValue();
        }
        int64_t const n = accessed->numMembers();
        if (position < 0) {
          // a negative position is allowed
          position = n + position;
        }
        if (position >= 0 && position < n) {
          AstNode* next = accessed->getMember(static_cast<size_t>(position));
          if (!next->isDeterministic()) {
            // do not descend into non-deterministic nodes
            return node;
          }
          // descend further
          node = next;
          // now try optimizing the simplified condition
          // time for a goto...!
          goto again;
        }

        // index out of bounds
        modifiedNode = true;
        return Ast::createNodeValueNull();
      }
    }

    if (node != original) {
      // we come out with a different, so we changed something...
      modifiedNode = true;
    }
    return node;
  };

  bool modified = false;

  for (auto const& n : nodes) {
    auto nn = ExecutionNode::castTo<CalculationNode*>(n);

    if (!nn->expression()->isDeterministic()) {
      // If this node is non-deterministic, we must not touch it!
      continue;
    }

    AstNode* root = nn->expression()->nodeForModification();

    if (root != nullptr) {
      // reset for every round. can be modified by the visitor function!
      modifiedNode = false;
      AstNode* simplified = plan->getAst()->traverseAndModify(root, visitor);
      if (simplified != root) {
        nn->expression()->replaceNode(simplified);
      }
      // cppcheck-suppress knownConditionTrueFalse
      if (modifiedNode) {
        nn->expression()->invalidateAfterReplacements();
        modified = true;
      }
    }
  }

  opt->addPlan(std::move(plan), rule, modified);
}

/// @brief fuse filter conditions that follow each other
void arangodb::aql::fuseFiltersRule(Optimizer* opt, std::unique_ptr<ExecutionPlan> plan,
                                    OptimizerRule const& rule) {
  SmallVector<ExecutionNode*>::allocator_type::arena_type a;
  SmallVector<ExecutionNode*> nodes{a};
  plan->findNodesOfType(nodes, EN::FILTER, true);

  if (nodes.size() < 2) {
    opt->addPlan(std::move(plan), rule, false);
    return;
  }

  arangodb::HashSet<ExecutionNode*> seen;
  // candidates of CalculationNode, FilterNode
  std::vector<std::pair<ExecutionNode*, ExecutionNode*>> candidates;

  bool modified = false;

  for (auto const& n : nodes) {
    if (seen.find(n) != seen.end()) {
      // already processed
      continue;
    }

    Variable const* nextExpectedVariable = nullptr;
    ExecutionNode* lastFilter = nullptr;
    candidates.clear();

    ExecutionNode* current = n;
    while (current != nullptr) {
      if (current->getType() == EN::CALCULATION) {
        auto cn = ExecutionNode::castTo<CalculationNode*>(current);
        if (!cn->isDeterministic() || cn->outVariable() != nextExpectedVariable) {
          break;
        }
        TRI_ASSERT(lastFilter != nullptr);
        candidates.emplace_back(current, lastFilter);
        nextExpectedVariable = nullptr;
      } else if (current->getType() == EN::FILTER) {
        seen.emplace(current);

        if (nextExpectedVariable != nullptr) {
          // an unexpected order of nodes
          break;
        }
        nextExpectedVariable =
            ExecutionNode::castTo<FilterNode const*>(current)->inVariable();
        TRI_ASSERT(nextExpectedVariable != nullptr);
        if (current->isVarUsedLater(nextExpectedVariable)) {
          // filter input variable is also used for other things. we must not
          // remove it or the corresponding calculation
          break;
        }
        lastFilter = current;
      } else {
        // all other types of nodes we cannot optimize
        break;
      }
      current = current->getFirstDependency();
    }

    if (candidates.size() >= 2) {
      modified = true;
      AstNode* root = ExecutionNode::castTo<CalculationNode*>(candidates[0].first)
                          ->expression()
                          ->nodeForModification();
      for (size_t i = 1; i < candidates.size(); ++i) {
        root = plan->getAst()->createNodeBinaryOperator(
            NODE_TYPE_OPERATOR_BINARY_AND,
            ExecutionNode::castTo<CalculationNode const*>(candidates[i].first)
                ->expression()
                ->node(),
            root);

        // throw away all now-unused filters and calculations
        plan->unlinkNode(candidates[i - 1].second);
        plan->unlinkNode(candidates[i - 1].first);
      }

      ExecutionNode* en = candidates.back().first;
      TRI_ASSERT(en->getType() == EN::CALCULATION);
      ExecutionNode::castTo<CalculationNode*>(en)->expression()->replaceNode(root);
    }
  }

  opt->addPlan(std::move(plan), rule, modified);
}

/// @brief remove CalculationNode(s) that are repeatedly used in a query
/// (i.e. common expressions)
void arangodb::aql::removeRedundantCalculationsRule(Optimizer* opt,
                                                    std::unique_ptr<ExecutionPlan> plan,
                                                    OptimizerRule const& rule) {
  SmallVector<ExecutionNode*>::allocator_type::arena_type a;
  SmallVector<ExecutionNode*> nodes{a};
  plan->findNodesOfType(nodes, EN::CALCULATION, true);

  if (nodes.size() < 2) {
    // quick exit
    opt->addPlan(std::move(plan), rule, false);
    return;
  }

  arangodb::basics::StringBuffer buffer;
  std::unordered_map<VariableId, Variable const*> replacements;

  for (auto const& n : nodes) {
    auto nn = ExecutionNode::castTo<CalculationNode*>(n);

    if (!nn->expression()->isDeterministic()) {
      // If this node is non-deterministic, we must not touch it!
      continue;
    }

    arangodb::aql::Variable const* outvar = nn->outVariable();

    try {
      nn->expression()->stringifyIfNotTooLong(&buffer);
    } catch (...) {
      // expression could not be stringified (maybe because not all node types
      // are supported). this is not an error, we just skip the optimization
      buffer.reset();
      continue;
    }

    std::string const referenceExpression(buffer.c_str(), buffer.length());
    buffer.reset();

    std::vector<ExecutionNode*> stack;
    n->dependencies(stack);

    while (!stack.empty()) {
      auto current = stack.back();
      stack.pop_back();

      if (current->getType() == EN::CALCULATION) {
        try {
          // ExecutionNode::castTo<CalculationNode*>(current)->expression()->node()->dump(0);
          ExecutionNode::castTo<CalculationNode*>(current)->expression()->stringifyIfNotTooLong(
              &buffer);
        } catch (...) {
          // expression could not be stringified (maybe because not all node
          // types are supported). this is not an error, we just skip the
          // optimization
          buffer.reset();
          continue;
        }

        bool const isEqual =
            (buffer.length() == referenceExpression.size() &&
             memcmp(buffer.c_str(), referenceExpression.c_str(), buffer.length()) == 0);
        buffer.reset();

        if (isEqual) {
          // expressions are identical
          // check if target variable is already registered as a replacement
          // this covers the following case:
          // - replacements is set to B => C
          // - we're now inserting a replacement A => B
          // the goal now is to enter a replacement A => C instead of A => B
          auto target = ExecutionNode::castTo<CalculationNode const*>(current)->outVariable();
          while (target != nullptr) {
            auto it = replacements.find(target->id);

            if (it != replacements.end()) {
              target = (*it).second;
            } else {
              break;
            }
          }
          replacements.emplace(outvar->id, target);

          // also check if the insertion enables further shortcuts
          // this covers the following case:
          // - replacements is set to A => B
          // - we have just inserted a replacement B => C
          // the goal now is to change the replacement A => B to A => C
          for (auto it = replacements.begin(); it != replacements.end(); ++it) {
            if ((*it).second == outvar) {
              (*it).second = target;
            }
          }
        }
      }

      if (current->getType() == EN::COLLECT) {
        if (ExecutionNode::castTo<CollectNode*>(current)->hasOutVariable()) {
          // COLLECT ... INTO is evil (tm): it needs to keep all already defined
          // variables
          // we need to abort optimization here
          break;
        }
      }

      if (!current->hasDependency()) {
        // node either has no or more than one dependency. we don't know what to
        // do and must abort
        // note: this will also handle Singleton nodes
        break;
      }

      current->dependencies(stack);
    }
  }

  if (!replacements.empty()) {
    // finally replace the variables
    RedundantCalculationsReplacer finder(plan->getAst(), replacements);
    plan->root()->walk(finder);
  }

  opt->addPlan(std::move(plan), rule, !replacements.empty());
}

/// @brief remove CalculationNodes and SubqueryNodes that are never needed
/// this modifies an existing plan in place
void arangodb::aql::removeUnnecessaryCalculationsRule(Optimizer* opt,
                                                      std::unique_ptr<ExecutionPlan> plan,
                                                      OptimizerRule const& rule) {
  SmallVector<ExecutionNode*>::allocator_type::arena_type a;
  SmallVector<ExecutionNode*> nodes{a};
  plan->findNodesOfType(nodes, ::removeUnnecessaryCalculationsNodeTypes, true);

  arangodb::HashSet<ExecutionNode*> toUnlink;

  for (auto const& n : nodes) {
    arangodb::aql::Variable const* outVariable = nullptr;

    if (n->getType() == EN::CALCULATION) {
      auto nn = ExecutionNode::castTo<CalculationNode*>(n);

      if (!nn->isDeterministic()) {
        // If this node is non-deterministic, we must not optimize it away!
        continue;
      }

      outVariable = nn->outVariable();
      // will remove calculation when we get here
    } else if (n->getType() == EN::SUBQUERY) {
      auto nn = ExecutionNode::castTo<SubqueryNode*>(n);

      if (!nn->isDeterministic()) {
        // subqueries that are non-deterministic must not be optimized away
        continue;
      }

      if (nn->isModificationSubquery()) {
        // subqueries that modify data must not be optimized away
        continue;
      }
      // will remove subquery when we get here
      outVariable = nn->outVariable();
    } else {
      TRI_ASSERT(false);
      continue;
    }

    TRI_ASSERT(outVariable != nullptr);

    if (!n->isVarUsedLater(outVariable)) {
      // The variable whose value is calculated here is not used at
      // all further down the pipeline! We remove the whole
      // calculation node,
      toUnlink.emplace(n);
    } else if (n->getType() == EN::CALCULATION) {
      // variable is still used later, but...
      // ...if it's used exactly once later by another calculation,
      // it's a temporary variable that we can fuse with the other
      // calculation easily

      if (!ExecutionNode::castTo<CalculationNode*>(n)->expression()->isDeterministic()) {
        continue;
      }

      AstNode const* rootNode =
          ExecutionNode::castTo<CalculationNode*>(n)->expression()->node();

      if (rootNode->type == NODE_TYPE_REFERENCE) {
        // if the LET is a simple reference to another variable, e.g. LET a = b
        // then replace all references to a with references to b
        bool hasCollectWithOutVariable = false;
        auto current = n->getFirstParent();

        // check first if we have a COLLECT with an INTO later in the query
        // in this case we must not perform the replacements
        while (current != nullptr) {
          if (current->getType() == EN::COLLECT) {
            if (ExecutionNode::castTo<CollectNode const*>(current)->hasOutVariableButNoCount()) {
              hasCollectWithOutVariable = true;
              break;
            }
          }
          current = current->getFirstParent();
        }

        if (!hasCollectWithOutVariable) {
          // no COLLECT found, now replace
          std::unordered_map<VariableId, Variable const*> replacements;
          replacements.emplace(outVariable->id,
                               static_cast<Variable const*>(rootNode->getData()));

          RedundantCalculationsReplacer finder(plan->getAst(), replacements);
          plan->root()->walk(finder);
          toUnlink.emplace(n);
          continue;
        }
      }

      arangodb::HashSet<Variable const*> vars;

      size_t usageCount = 0;
      CalculationNode* other = nullptr;
      auto current = n->getFirstParent();

      while (current != nullptr) {
        current->getVariablesUsedHere(vars);
        if (vars.find(outVariable) != vars.end()) {
          if (current->getType() == EN::COLLECT) {
            if (ExecutionNode::castTo<CollectNode const*>(current)->hasOutVariableButNoCount()) {
              // COLLECT with an INTO variable will collect all variables from
              // the scope, so we shouldn't try to remove or change the meaning
              // of variables
              usageCount = 0;
              break;
            }
          }
          if (current->getType() != EN::CALCULATION) {
            // don't know how to replace the variable in a non-LET node
            // abort the search
            usageCount = 0;
            break;
          }

          // got a LET. we can replace the variable reference in it by
          // something else
          ++usageCount;
          other = ExecutionNode::castTo<CalculationNode*>(current);
        }

        if (usageCount > 1) {
          break;
        }

        current = current->getFirstParent();
        vars.clear();
      }

      if (usageCount == 1) {
        // our variable is used by exactly one other calculation
        // now we can replace the reference to our variable in the other
        // calculation with the variable's expression directly
        auto otherExpression = other->expression();
        TRI_ASSERT(otherExpression != nullptr);

        if (rootNode->type != NODE_TYPE_ATTRIBUTE_ACCESS &&
            Ast::countReferences(otherExpression->node(), outVariable) > 1) {
          // used more than once... better give up
          continue;
        }

        if (rootNode->isSimple() != otherExpression->node()->isSimple()) {
          // expression types (V8 vs. non-V8) do not match. give up
          continue;
        }

        if (!n->isInInnerLoop() && rootNode->callsFunction() && other->isInInnerLoop()) {
          // original expression calls a function and is not contained in a loop
          // we're about to move this expression into a loop, but we don't want
          // to move (expensive) function calls into loops
          continue;
        }

        TRI_ASSERT(other != nullptr);
        otherExpression->replaceVariableReference(outVariable, rootNode);

        toUnlink.emplace(n);
      }
    }
  }

  if (!toUnlink.empty()) {
    plan->unlinkNodes(toUnlink);
  }

  opt->addPlan(std::move(plan), rule, !toUnlink.empty());
}

/// @brief useIndex, try to use an index for filtering
void arangodb::aql::useIndexesRule(Optimizer* opt, std::unique_ptr<ExecutionPlan> plan,
                                   OptimizerRule const& rule) {
  // These are all the nodes where we start traversing (including all
  // subqueries)
  SmallVector<ExecutionNode*>::allocator_type::arena_type a;
  SmallVector<ExecutionNode*> nodes{a};
  plan->findEndNodes(nodes, true);

  std::unordered_map<size_t, ExecutionNode*> changes;

  auto cleanupChanges = [&changes]() -> void {
    for (auto& v : changes) {
      delete v.second;
    }
    changes.clear();
  };

  TRI_DEFER(cleanupChanges());
  bool hasEmptyResult = false;
  for (auto const& n : nodes) {
    ConditionFinder finder(plan.get(), &changes, &hasEmptyResult, false);
    n->walk(finder);
  }

  if (!changes.empty()) {
    for (auto& it : changes) {
      plan->registerNode(it.second);
      plan->replaceNode(plan->getNodeById(it.first), it.second);

      // prevent double deletion by cleanupChanges()
      it.second = nullptr;
    }
    opt->addPlan(std::move(plan), rule, true);
  } else {
    opt->addPlan(std::move(plan), rule, hasEmptyResult);
  }
}

struct SortToIndexNode final : public WalkerWorker<ExecutionNode> {
  ExecutionPlan* _plan;
  SortNode* _sortNode;
  std::vector<std::pair<Variable const*, bool>> _sorts;
  std::unordered_map<VariableId, AstNode const*> _variableDefinitions;
  std::vector<std::vector<RegisterId>> _filters;
  bool _modified;

 public:
  explicit SortToIndexNode(ExecutionPlan* plan)
      : _plan(plan), _sortNode(nullptr), _modified(false) {
    _filters.emplace_back();
  }

  /// @brief gets the attributes from the filter conditions that will have a
  /// constant value (e.g. doc.value == 123) or than can be proven to be != null
  void getSpecialAttributes(AstNode const* node,
                            Variable const* variable,
                            std::vector<std::vector<arangodb::basics::AttributeName>>& constAttributes,
                            arangodb::HashSet<std::vector<arangodb::basics::AttributeName>>& nonNullAttributes) const {
    if (node->type == NODE_TYPE_OPERATOR_BINARY_AND) {
      // recurse into both sides
      getSpecialAttributes(node->getMemberUnchecked(0), variable, constAttributes, nonNullAttributes);
      getSpecialAttributes(node->getMemberUnchecked(1), variable, constAttributes, nonNullAttributes);
      return;
    }

    if (!node->isComparisonOperator()) {
      return;
    }

    TRI_ASSERT(node->isComparisonOperator());

    AstNode const* lhs = node->getMemberUnchecked(0);
    AstNode const* rhs = node->getMemberUnchecked(1);
    AstNode const* check = nullptr;

    if (node->type == NODE_TYPE_OPERATOR_BINARY_EQ) {
      if (lhs->isConstant() && rhs->type == NODE_TYPE_ATTRIBUTE_ACCESS) {
        // const value == doc.value
        check = rhs;
      } else if (rhs->isConstant() && lhs->type == NODE_TYPE_ATTRIBUTE_ACCESS) {
        // doc.value == const value
        check = lhs;
      }
    } else if (node->type == NODE_TYPE_OPERATOR_BINARY_NE) {
      if (lhs->isNullValue() && rhs->type == NODE_TYPE_ATTRIBUTE_ACCESS) {
        // null != doc.value
        check = rhs;
      } else if (rhs->isNullValue() && lhs->type == NODE_TYPE_ATTRIBUTE_ACCESS) {
        // doc.value != null
        check = lhs;
      }
    } else if (node->type == NODE_TYPE_OPERATOR_BINARY_LT &&
               lhs->isConstant() && rhs->type == NODE_TYPE_ATTRIBUTE_ACCESS) {
      // const value < doc.value
      check = rhs;
    } else if (node->type == NODE_TYPE_OPERATOR_BINARY_LE &&
               lhs->isConstant() && !lhs->isNullValue() && rhs->type == NODE_TYPE_ATTRIBUTE_ACCESS) {
      // const value <= doc.value
      check = rhs;
    } else if (node->type == NODE_TYPE_OPERATOR_BINARY_GT &&
               rhs->isConstant() && lhs->type == NODE_TYPE_ATTRIBUTE_ACCESS) {
      // doc.value > const value
      check = lhs;
    } else if (node->type == NODE_TYPE_OPERATOR_BINARY_GE &&
               rhs->isConstant() && !rhs->isNullValue() && lhs->type == NODE_TYPE_ATTRIBUTE_ACCESS) {
      // doc.value >= const value
      check = lhs;
    }

    if (check == nullptr) {
      // condition is useless for us
      return;
    }

    std::pair<Variable const*, std::vector<arangodb::basics::AttributeName>> result;

    if (check->isAttributeAccessForVariable(result, false) &&
        result.first == variable) {
      if (node->type == NODE_TYPE_OPERATOR_BINARY_EQ) {
        // found a constant value
        constAttributes.emplace_back(std::move(result.second));
      } else {
        // all other cases handle non-null attributes
        nonNullAttributes.emplace(std::move(result.second));
      }
    }
  }

  void processCollectionAttributes(Variable const* variable,
                                   std::vector<std::vector<arangodb::basics::AttributeName>>& constAttributes,
                                   arangodb::HashSet<std::vector<arangodb::basics::AttributeName>>& nonNullAttributes) const {
    // resolve all FILTER variables into their appropriate filter conditions
    TRI_ASSERT(!_filters.empty());
    for (auto const& filter : _filters.back()) {
      auto it = _variableDefinitions.find(filter);
      if (it != _variableDefinitions.end()) {
        // AND-combine all filter conditions we found, and fill constAttributes
        // and nonNullAttributes as we go along
        getSpecialAttributes((*it).second, variable, constAttributes, nonNullAttributes);
      }
    }
  }

  bool handleEnumerateCollectionNode(EnumerateCollectionNode* enumerateCollectionNode) {
    if (_sortNode == nullptr) {
      return true;
    }

    if (enumerateCollectionNode->isInInnerLoop()) {
      // index node contained in an outer loop. must not optimize away the sort!
      return true;
    }

    // figure out all attributes from the FILTER conditions that have a constant value
    // and/or that cannot be null
    std::vector<std::vector<arangodb::basics::AttributeName>> constAttributes;
    arangodb::HashSet<std::vector<arangodb::basics::AttributeName>> nonNullAttributes;
    processCollectionAttributes(enumerateCollectionNode->outVariable(), constAttributes, nonNullAttributes);

    SortCondition sortCondition(_plan, _sorts, constAttributes, nonNullAttributes, _variableDefinitions);

    if (!sortCondition.isEmpty() &&
        sortCondition.isOnlyAttributeAccess() &&
        sortCondition.isUnidirectional()) {
      // we have found a sort condition, which is unidirectional
      // now check if any of the collection's indexes covers it

      Variable const* outVariable = enumerateCollectionNode->outVariable();
      std::vector<transaction::Methods::IndexHandle> usedIndexes;
      auto trx = _plan->getAst()->query()->trx();
      size_t coveredAttributes = 0;
      bool canBeUsed = trx->getIndexForSortCondition(
          enumerateCollectionNode->collection()->name(), &sortCondition,
          outVariable, enumerateCollectionNode->collection()->count(trx),
          enumerateCollectionNode->hint(), usedIndexes, coveredAttributes);
      if (canBeUsed) {
        // If this bit is set, then usedIndexes has length exactly one
        // and contains the best index found.
        auto condition = std::make_unique<Condition>(_plan->getAst());
        condition->normalize(_plan);

        IndexIteratorOptions opts;
        opts.ascending = sortCondition.isAscending();
        auto newNode =
            std::make_unique<IndexNode>(_plan, _plan->nextId(),
                                        enumerateCollectionNode->collection(), outVariable,
                                        usedIndexes, std::move(condition), opts);

        auto n = newNode.release();

        _plan->registerNode(n);
        _plan->replaceNode(enumerateCollectionNode, n);
        _modified = true;

        if (coveredAttributes == sortCondition.numAttributes()) {
          // if the index covers the complete sort condition, we can also remove
          // the sort node
          n->needsGatherNodeSort(true);
          _plan->unlinkNode(_plan->getNodeById(_sortNode->id()));
        }
      }
    }

    return true;  // always abort further searching here
  }

  bool handleIndexNode(IndexNode* indexNode) {
    if (_sortNode == nullptr) {
      return true;
    }

    if (indexNode->isInInnerLoop()) {
      // index node contained in an outer loop. must not optimize away the sort!
      return true;
    }

    auto const& indexes = indexNode->getIndexes();
    auto cond = indexNode->condition();
    TRI_ASSERT(cond != nullptr);

    Variable const* outVariable = indexNode->outVariable();
    TRI_ASSERT(outVariable != nullptr);

    auto index = indexes[0];
    transaction::Methods* trx = _plan->getAst()->query()->trx();
    bool isSorted = false;
    bool isSparse = false;
    std::vector<std::vector<arangodb::basics::AttributeName>> fields =
        trx->getIndexFeatures(index, isSorted, isSparse);
    if (indexes.size() != 1) {
      // can only use this index node if it uses exactly one index or multiple
      // indexes on exactly the same attributes

      if (!cond->isSorted()) {
        // index conditions do not guarantee sortedness
        return true;
      }

      if (isSparse) {
        return true;
      }

      for (auto& idx : indexes) {
        if (idx != index) {
          // Can only be sorted iff only one index is used.
          return true;
        }
      }

      // all indexes use the same attributes and index conditions guarantee
      // sorted output
    }

    TRI_ASSERT(indexes.size() == 1 || cond->isSorted());

    // if we get here, we either have one index or multiple indexes on the same
    // attributes
    bool handled = false;

    if (indexes.size() == 1 && isSorted) {
      // if we have just a single index and we can use it for the filtering
      // condition, then we can use the index for sorting, too. regardless of if
      // the index is sparse or not. because the index would only return
      // non-null attributes anyway, so we do not need to care about null values
      // when sorting here
      isSparse = false;
    }

    SortCondition sortCondition(_plan, _sorts,
                                cond->getConstAttributes(outVariable, !isSparse),
                                cond->getNonNullAttributes(outVariable),
                                _variableDefinitions);

    bool const isOnlyAttributeAccess =
        (!sortCondition.isEmpty() && sortCondition.isOnlyAttributeAccess());

    if (isOnlyAttributeAccess && isSorted && !isSparse && sortCondition.isUnidirectional() &&
        sortCondition.isAscending() == indexNode->options().ascending) {
      // we have found a sort condition, which is unidirectional and in the same
      // order as the IndexNode...
      // now check if the sort attributes match the ones of the index
      size_t const numCovered = sortCondition.coveredAttributes(outVariable, fields);

      if (numCovered >= sortCondition.numAttributes()) {
        // sort condition is fully covered by index... now we can remove the
        // sort node from the plan
        _plan->unlinkNode(_plan->getNodeById(_sortNode->id()));
        // we need to have a sorted result later on, so we will need a sorted
        // GatherNode in the cluster
        indexNode->needsGatherNodeSort(true);
        _modified = true;
        handled = true;
      }
    }

    if (!handled && isOnlyAttributeAccess && indexes.size() == 1) {
      // special case... the index cannot be used for sorting, but we only
      // compare with equality lookups.
      // now check if the equality lookup attributes are the same as
      // the index attributes
      auto root = cond->root();

      if (root != nullptr) {
        auto condNode = root->getMember(0);

        if (condNode->isOnlyEqualityMatch()) {
          // now check if the index fields are the same as the sort condition
          // fields e.g. FILTER c.value1 == 1 && c.value2 == 42 SORT c.value1,
          // c.value2
          auto i = index.getIndex();
          // some special handling for the MMFiles edge index here, which to the
          // outside world is an index on attributes _from and _to at the same
          // time, but only one can be queried at a time this special handling
          // is required in order to prevent lookups by one of the index
          // attributes (e.g. _from) and a sort clause on the other index
          // attribte (e.g. _to) to be treated as the same index attribute, e.g.
          //     FOR doc IN edgeCol FILTER doc._from == ... SORT doc._to ...
          // can use the index either for lookup or for sorting, but not for
          // both at the same time. this is because if we do the lookup by
          // _from, the results will be sorted by _from, and not by _to.
          if (i->type() == arangodb::Index::IndexType::TRI_IDX_TYPE_EDGE_INDEX &&
              fields.size() == 2) {
            // looks like MMFiles edge index
            if (condNode->type == NODE_TYPE_OPERATOR_NARY_AND) {
              // check all conditions of the index node, and check if we can
              // find _from or _to
              for (size_t j = 0; j < condNode->numMembers(); ++j) {
                auto sub = condNode->getMemberUnchecked(j);
                if (sub->type != NODE_TYPE_OPERATOR_BINARY_EQ) {
                  continue;
                }
                auto lhs = sub->getMember(0);
                if (lhs->type == NODE_TYPE_ATTRIBUTE_ACCESS &&
                    lhs->getMember(0)->type == NODE_TYPE_REFERENCE &&
                    lhs->getMember(0)->getData() == outVariable) {
                  // check if this is either _from or _to
                  std::string attr = lhs->getString();
                  if (attr == StaticStrings::FromString || attr == StaticStrings::ToString) {
                    // reduce index fields to just the attribute we found in the
                    // index lookup condition
                    fields = {{arangodb::basics::AttributeName(attr, false)}};
                  }
                }

                auto rhs = sub->getMember(1);
                if (rhs->type == NODE_TYPE_ATTRIBUTE_ACCESS &&
                    rhs->getMember(0)->type == NODE_TYPE_REFERENCE &&
                    rhs->getMember(0)->getData() == outVariable) {
                  // check if this is either _from or _to
                  std::string attr = rhs->getString();
                  if (attr == StaticStrings::FromString || attr == StaticStrings::ToString) {
                    // reduce index fields to just the attribute we found in the
                    // index lookup condition
                    fields = {{arangodb::basics::AttributeName(attr, false)}};
                  }
                }
              }
            }
          }

          size_t const numCovered = sortCondition.coveredAttributes(outVariable, fields);

          if (numCovered == sortCondition.numAttributes() &&
              sortCondition.isUnidirectional() &&
              (isSorted || fields.size() >= sortCondition.numAttributes())) {
            // no need to sort
            _plan->unlinkNode(_plan->getNodeById(_sortNode->id()));
            indexNode->setAscending(sortCondition.isAscending());
            // we need to have a sorted result later on, so we will need a
            // sorted GatherNode in the cluster
            indexNode->needsGatherNodeSort(true);
            _modified = true;
          } else if (numCovered > 0 && sortCondition.isUnidirectional()) {
            // remove the first few attributes if they are constant
            SortNode* sortNode =
                ExecutionNode::castTo<SortNode*>(_plan->getNodeById(_sortNode->id()));
            sortNode->removeConditions(numCovered);
            _modified = true;
          }
        }
      }
    }

    return true;  // always abort after we found an IndexNode
  }

  bool enterSubquery(ExecutionNode*, ExecutionNode*) override final {
    return false;
  }

  bool before(ExecutionNode* en) override final {
    switch (en->getType()) {
      case EN::TRAVERSAL:
      case EN::K_SHORTEST_PATHS:
      case EN::SHORTEST_PATH:
      case EN::ENUMERATE_LIST:
      case EN::ENUMERATE_IRESEARCH_VIEW:
        // found some other FOR loop
        return true;

      case EN::SUBQUERY: {
        _filters.emplace_back();
        return false;  // skip. we don't care.
      }

      case EN::FILTER: {
        auto inVariable = ExecutionNode::castTo<FilterNode const*>(en)->inVariable()->id;
        _filters.back().emplace_back(inVariable);
        return false;
      }

      case EN::CALCULATION: {
        _variableDefinitions.emplace(
            ExecutionNode::castTo<CalculationNode const*>(en)->outVariable()->id,
            ExecutionNode::castTo<CalculationNode const*>(en)->expression()->node());
        return false;
      }

      case EN::SINGLETON:
      case EN::COLLECT:
      case EN::INSERT:
      case EN::REMOVE:
      case EN::REPLACE:
      case EN::UPDATE:
      case EN::UPSERT:
      case EN::RETURN:
      case EN::NORESULTS:
      case EN::SCATTER:
      case EN::DISTRIBUTE:
      case EN::GATHER:
      case EN::REMOTE:
      case EN::LIMIT:  // LIMIT is criterion to stop
        return true;   // abort.

      case EN::SORT:  // pulling two sorts together is done elsewhere.
        if (!_sorts.empty() || _sortNode != nullptr) {
          return true;  // a different SORT node. abort
        }
        _sortNode = ExecutionNode::castTo<SortNode*>(en);
        for (auto& it : _sortNode->elements()) {
          _sorts.emplace_back(it.var, it.ascending);
        }
        return false;

      case EN::INDEX:
        return handleIndexNode(ExecutionNode::castTo<IndexNode*>(en));

      case EN::ENUMERATE_COLLECTION:
        return handleEnumerateCollectionNode(
            ExecutionNode::castTo<EnumerateCollectionNode*>(en));

      default: {
        // should not reach this point
        TRI_ASSERT(false);
      }
    }
    return true;
  }

  void after(ExecutionNode* en) override final {
    if (en->getType() == EN::SUBQUERY) {
      TRI_ASSERT(!_filters.empty());
      _filters.pop_back();
    }
  }
};

void arangodb::aql::useIndexForSortRule(Optimizer* opt, std::unique_ptr<ExecutionPlan> plan,
                                        OptimizerRule const& rule) {
  SmallVector<ExecutionNode*>::allocator_type::arena_type a;
  SmallVector<ExecutionNode*> nodes{a};
  plan->findNodesOfType(nodes, EN::SORT, true);

  bool modified = false;

  for (auto const& n : nodes) {
    auto sortNode = ExecutionNode::castTo<SortNode*>(n);

    SortToIndexNode finder(plan.get());
    sortNode->walk(finder);

    if (finder._modified) {
      modified = true;
    }
  }

  opt->addPlan(std::move(plan), rule, modified);
}

/// @brief try to remove filters which are covered by indexes
void arangodb::aql::removeFiltersCoveredByIndexRule(Optimizer* opt,
                                                    std::unique_ptr<ExecutionPlan> plan,
                                                    OptimizerRule const& rule) {
  SmallVector<ExecutionNode*>::allocator_type::arena_type a;
  SmallVector<ExecutionNode*> nodes{a};
  plan->findNodesOfType(nodes, EN::FILTER, true);

  arangodb::HashSet<ExecutionNode*> toUnlink;
  bool modified = false;
  // this rule may modify the plan in place, but the new plan
  // may not yet be optimal. so we may pass it into this same
  // rule again. the default is to continue with the next rule
  // however
  int newLevel = 0;

  for (auto const& node : nodes) {
    auto fn = ExecutionNode::castTo<FilterNode const*>(node);
    // find the node with the filter expression
    auto setter = plan->getVarSetBy(fn->inVariable()->id);

    if (setter == nullptr || setter->getType() != EN::CALCULATION) {
      continue;
    }

    auto calculationNode = ExecutionNode::castTo<CalculationNode*>(setter);
    auto conditionNode = calculationNode->expression()->node();

    // build the filter condition
    Condition condition(plan->getAst());
    condition.andCombine(conditionNode);
    condition.normalize(plan.get());

    if (condition.root() == nullptr) {
      continue;
    }

    size_t const n = condition.root()->numMembers();

    if (n != 1) {
      // either no condition or multiple ORed conditions...
      continue;
    }

    bool handled = false;
    auto current = node;
    while (current != nullptr) {
      if (current->getType() == EN::INDEX) {
        auto indexNode = ExecutionNode::castTo<IndexNode const*>(current);

        // found an index node, now check if the expression is covered by the
        // index
        auto indexCondition = indexNode->condition();

        if (indexCondition != nullptr && !indexCondition->isEmpty()) {
          auto const& indexesUsed = indexNode->getIndexes();

          if (indexesUsed.size() == 1) {
            // single index. this is something that we can handle
            auto newNode =
                condition.removeIndexCondition(plan.get(), indexNode->outVariable(),
                                               indexCondition->root(),
                                               indexesUsed[0].getIndex().get());

            if (newNode == nullptr) {
              // no condition left...
              // FILTER node can be completely removed
              toUnlink.emplace(node);
              // note: we must leave the calculation node intact, in case it is
              // still used by other nodes in the plan
              modified = true;
              handled = true;
            } else if (newNode != condition.root()) {
              // some condition is left, but it is a different one than
              // the one from the FILTER node
              auto expr = std::make_unique<Expression>(plan.get(), plan->getAst(), newNode);
              CalculationNode* cn =
                  new CalculationNode(plan.get(), plan->nextId(), expr.get(),
                                      calculationNode->outVariable());
              expr.release();
              plan->registerNode(cn);
              plan->replaceNode(setter, cn);
              modified = true;
              handled = true;
              // pass the new plan into this rule again, to optimize even
              // further
              newLevel = static_cast<int>(rule.level - 1);
            }
          }
        }

        if (handled) {
          break;
        }
      }

      if (handled || current->getType() == EN::LIMIT || !current->hasDependency()) {
        break;
      }

      current = current->getFirstDependency();
    }
  }

  if (!toUnlink.empty()) {
    plan->unlinkNodes(toUnlink);
  }

  opt->addPlan(std::move(plan), rule, modified, newLevel);
}

/// @brief helper to compute lots of permutation tuples
/// a permutation tuple is represented as a single vector together with
/// another vector describing the boundaries of the tuples.
/// Example:
/// data:   0,1,2, 3,4, 5,6
/// starts: 0,     3,   5,      (indices of starts of sections)
/// means a tuple of 3 permutations of 3, 2 and 2 points respectively
/// This function computes the next permutation tuple among the
/// lexicographically sorted list of all such tuples. It returns true
/// if it has successfully computed this and false if the tuple is already
/// the lexicographically largest one. If false is returned, the permutation
/// tuple is back to the beginning.
static bool NextPermutationTuple(std::vector<size_t>& data, std::vector<size_t>& starts) {
  auto begin = data.begin();  // a random access iterator

  for (size_t i = starts.size(); i-- != 0;) {
    std::vector<size_t>::iterator from = begin + starts[i];
    std::vector<size_t>::iterator to;
    if (i == starts.size() - 1) {
      to = data.end();
    } else {
      to = begin + starts[i + 1];
    }
    if (std::next_permutation(from, to)) {
      return true;
    }
  }

  return false;
}

/// @brief interchange adjacent EnumerateCollectionNodes in all possible ways
void arangodb::aql::interchangeAdjacentEnumerationsRule(Optimizer* opt,
                                                        std::unique_ptr<ExecutionPlan> plan,
                                                        OptimizerRule const& rule) {
  SmallVector<ExecutionNode*>::allocator_type::arena_type a;
  SmallVector<ExecutionNode*> nodes{a};

  plan->findNodesOfType(nodes, ::interchangeAdjacentEnumerationsNodeTypes, true);

  arangodb::HashSet<ExecutionNode*> nodesSet;
  for (auto const& n : nodes) {
    TRI_ASSERT(nodesSet.find(n) == nodesSet.end());
    nodesSet.emplace(n);
  }

  std::vector<ExecutionNode*> nodesToPermute;
  std::vector<size_t> permTuple;
  std::vector<size_t> starts;
  std::vector<ExecutionNode*> nn;

  // We use that the order of the nodes is such that a node B that is among the
  // recursive dependencies of a node A is later in the vector.
  for (auto const& n : nodes) {
    if (nodesSet.find(n) != nodesSet.end()) {
      nn.clear();
      nn.emplace_back(n);
      nodesSet.erase(n);

      // Now follow the dependencies as long as we see further such nodes:
      auto nwalker = n;

      while (true) {
        if (!nwalker->hasDependency()) {
          break;
        }

        auto dep = nwalker->getFirstDependency();

        if (dep->getType() != EN::ENUMERATE_COLLECTION && dep->getType() != EN::ENUMERATE_LIST) {
          break;
        }

        if (n->getType() == EN::ENUMERATE_LIST && dep->getType() == EN::ENUMERATE_LIST) {
          break;
        }

        nwalker = dep;
        nn.emplace_back(nwalker);
        nodesSet.erase(nwalker);
      }

      if (nn.size() > 1) {
        // Move it into the permutation tuple:
        starts.emplace_back(permTuple.size());

        for (auto const& nnn : nn) {
          nodesToPermute.emplace_back(nnn);
          permTuple.emplace_back(permTuple.size());
        }
      }
    }
  }

  // Now we have collected all the runs of EnumerateCollectionNodes in the
  // plan, we need to compute all possible permutations of all of them,
  // independently. This is why we need to compute all permutation tuples.

  if (!starts.empty()) {
    NextPermutationTuple(permTuple, starts);  // will never return false

    do {
      // check if we already have enough plans (plus the one plan that we will
      // add at the end of this function)
      if (opt->runOnlyRequiredRules(1)) {
        // have enough plans. stop permutations
        break;
      }

      // Clone the plan:
      std::unique_ptr<ExecutionPlan> newPlan(plan->clone());

      // Find the nodes in the new plan corresponding to the ones in the
      // old plan that we want to permute:
      std::vector<ExecutionNode*> newNodes;
      newNodes.reserve(nodesToPermute.size());
      for (size_t j = 0; j < nodesToPermute.size(); j++) {
        newNodes.emplace_back(newPlan->getNodeById(nodesToPermute[j]->id()));
      }

      // Now get going with the permutations:
      for (size_t i = 0; i < starts.size(); i++) {
        size_t lowBound = starts[i];
        size_t highBound = (i < starts.size() - 1) ? starts[i + 1] : permTuple.size();
        // We need to remove the nodes
        // newNodes[lowBound..highBound-1] in newPlan and replace
        // them by the same ones in a different order, given by
        // permTuple[lowBound..highBound-1].
        auto parent = newNodes[lowBound]->getFirstParent();

        TRI_ASSERT(parent != nullptr);

        // Unlink all those nodes:
        for (size_t j = lowBound; j < highBound; j++) {
          newPlan->unlinkNode(newNodes[j]);
        }

        // And insert them in the new order:
        for (size_t j = highBound; j-- != lowBound;) {
          newPlan->insertDependency(parent, newNodes[permTuple[j]]);
        }
      }

      // OK, the new plan is ready, let's report it:
      opt->addPlan(std::move(newPlan), rule, true);
    } while (NextPermutationTuple(permTuple, starts));
  }

  opt->addPlan(std::move(plan), rule, false);
}

/// @brief scatter operations in cluster
/// this rule inserts scatter, gather and remote nodes so operations on sharded
/// collections actually work
/// it will change plans in place
void arangodb::aql::scatterInClusterRule(Optimizer* opt, std::unique_ptr<ExecutionPlan> plan,
                                         OptimizerRule const& rule) {
  TRI_ASSERT(arangodb::ServerState::instance()->isCoordinator());
  bool wasModified = false;

  // find subqueries
  std::unordered_map<ExecutionNode*, ExecutionNode*> subqueries;

  SmallVector<ExecutionNode*>::allocator_type::arena_type s;
  SmallVector<ExecutionNode*> subs{s};
  plan->findNodesOfType(subs, ExecutionNode::SUBQUERY, true);

  for (auto& it : subs) {
    subqueries.emplace(ExecutionNode::castTo<SubqueryNode const*>(it)->getSubquery(), it);
  }

  // we are a coordinator. now look in the plan for nodes of type
  // EnumerateCollectionNode, IndexNode and modification nodes
  SmallVector<ExecutionNode*>::allocator_type::arena_type a;
  SmallVector<ExecutionNode*> nodes{a};
  plan->findNodesOfType(nodes, ::scatterInClusterNodeTypes, true);

  TRI_ASSERT(plan->getAst() && plan->getAst()->query() &&
             plan->getAst()->query()->trx());
  auto* resolver = plan->getAst()->query()->trx()->resolver();
  TRI_ASSERT(resolver);

  for (auto& node : nodes) {
    // found a node we need to replace in the plan

    auto const& parents = node->getParents();
    // intentional copy of the dependencies, as we will be modifying
    // dependencies later on
    auto const deps = node->getDependencies();
    TRI_ASSERT(deps.size() == 1);

    // don't do this if we are already distributing!
    if (deps[0]->getType() == ExecutionNode::REMOTE &&
        deps[0]->getFirstDependency()->getType() == ExecutionNode::DISTRIBUTE) {
      continue;
    }

    if (plan->shouldExcludeFromScatterGather(node)) {
      continue;
    }

    bool const isRootNode = plan->isRoot(node);
    plan->unlinkNode(node, true);

    auto const nodeType = node->getType();

    // extract database and collection from plan node
    TRI_vocbase_t* vocbase = nullptr;
    Collection const* collection = nullptr;

    SortElementVector elements;

    if (nodeType == ExecutionNode::ENUMERATE_COLLECTION) {
      vocbase = ExecutionNode::castTo<EnumerateCollectionNode const*>(node)->vocbase();
      collection = ExecutionNode::castTo<EnumerateCollectionNode const*>(node)->collection();
    } else if (nodeType == ExecutionNode::INDEX) {
      auto idxNode = ExecutionNode::castTo<IndexNode const*>(node);
      vocbase = idxNode->vocbase();
      collection = idxNode->collection();
      TRI_ASSERT(collection != nullptr);
      Variable const* sortVariable = idxNode->outVariable();
      bool isSortAscending = idxNode->options().ascending;
      auto allIndexes = idxNode->getIndexes();
      TRI_ASSERT(!allIndexes.empty());

      // Using Index for sort only works if all indexes are equal.
      auto first = allIndexes[0].getIndex();
      // also check if we actually need to bother about the sortedness of the
      // result, or if we use the index for filtering only
      if (first->isSorted() && idxNode->needsGatherNodeSort()) {
        for (auto const& path : first->fieldNames()) {
          elements.emplace_back(sortVariable, isSortAscending, path);
        }
        for (auto const& it : allIndexes) {
          if (first != it.getIndex()) {
            elements.clear();
            break;
          }
        }
      }
    } else if (nodeType == ExecutionNode::INSERT || nodeType == ExecutionNode::UPDATE ||
               nodeType == ExecutionNode::REPLACE || nodeType == ExecutionNode::REMOVE ||
               nodeType == ExecutionNode::UPSERT) {
      vocbase = ExecutionNode::castTo<ModificationNode*>(node)->vocbase();
      collection = ExecutionNode::castTo<ModificationNode*>(node)->collection();
      if (nodeType == ExecutionNode::REMOVE || nodeType == ExecutionNode::UPDATE) {
        // Note that in the REPLACE or UPSERT case we are not getting here,
        // since the distributeInClusterRule fires and a DistributionNode is
        // used.
        auto* modNode = ExecutionNode::castTo<ModificationNode*>(node);
        modNode->getOptions().ignoreDocumentNotFound = true;
      }
    } else {
      TRI_ASSERT(false);
    }

    // insert a scatter node
    auto* scatterNode = new ScatterNode(plan.get(), plan->nextId());
    plan->registerNode(scatterNode);
    TRI_ASSERT(!deps.empty());
    scatterNode->addDependency(deps[0]);

    // insert a remote node
    ExecutionNode* remoteNode =
        new RemoteNode(plan.get(), plan->nextId(), vocbase, "", "", "");
    plan->registerNode(remoteNode);
    TRI_ASSERT(scatterNode);
    remoteNode->addDependency(scatterNode);

    // re-link with the remote node
    node->addDependency(remoteNode);

    // insert another remote node
    remoteNode = new RemoteNode(plan.get(), plan->nextId(), vocbase, "", "", "");
    plan->registerNode(remoteNode);
    TRI_ASSERT(node);
    remoteNode->addDependency(node);

    // insert a gather node
    auto const sortMode = GatherNode::evaluateSortMode(collection->numberOfShards());
    auto* gatherNode = new GatherNode(plan.get(), plan->nextId(), sortMode);
    plan->registerNode(gatherNode);
    TRI_ASSERT(remoteNode);
    gatherNode->addDependency(remoteNode);
    // On SmartEdge collections we have 0 shards and we need the elements
    // to be injected here as well. So do not replace it with > 1
    if (!elements.empty() && collection->numberOfShards() != 1) {
      gatherNode->elements(elements);
    }

    // and now link the gather node with the rest of the plan
    if (parents.size() == 1) {
      parents[0]->replaceDependency(deps[0], gatherNode);
    }

    // check if the node that we modified was at the end of a subquery
    auto it = subqueries.find(node);

    if (it != subqueries.end()) {
      ExecutionNode::castTo<SubqueryNode*>((*it).second)->setSubquery(gatherNode, true);
    }

    if (isRootNode) {
      // if we replaced the root node, set a new root node
      plan->root(gatherNode);
    }
    wasModified = true;
  }

  opt->addPlan(std::move(plan), rule, wasModified);
}

/// @brief distribute operations in cluster
///
/// this rule inserts distribute, remote nodes so operations on sharded
/// collections actually work, this differs from scatterInCluster in that every
/// incoming row is only sent to one shard and not all as in scatterInCluster
///
/// it will change plans in place
void arangodb::aql::distributeInClusterRule(Optimizer* opt,
                                            std::unique_ptr<ExecutionPlan> plan,
                                            OptimizerRule const& rule) {
  TRI_ASSERT(arangodb::ServerState::instance()->isCoordinator());
  bool wasModified = false;
  // we are a coordinator, we replace the root if it is a modification node

  // only replace if it is the last node in the plan
  SmallVector<ExecutionNode*>::allocator_type::arena_type a;
  SmallVector<ExecutionNode*> subqueryNodes{a};
  // inspect each return node and work upwards to SingletonNode
  subqueryNodes.push_back(plan->root());
  plan->findNodesOfType(subqueryNodes, ExecutionNode::SUBQUERY, true);

  for (ExecutionNode* subqueryNode : subqueryNodes) {
    SubqueryNode* snode = nullptr;
    ExecutionNode* root = nullptr;  // only used for asserts
    bool reachedEnd = false;
    if (subqueryNode == plan->root()) {
      snode = nullptr;
      root = plan->root();
    } else {
      snode = ExecutionNode::castTo<SubqueryNode*>(subqueryNode);
      root = snode->getSubquery();
    }
    ExecutionNode* node = root;
    TRI_ASSERT(node != nullptr);

    while (node != nullptr) {
      auto nodeType = node->getType();

      // loop until we find a modification node or the end of the plan
      while (node != nullptr) {
        // update type
        nodeType = node->getType();

        // check if there is a node type that needs distribution
        if (nodeType == ExecutionNode::INSERT || nodeType == ExecutionNode::REMOVE ||
            nodeType == ExecutionNode::UPDATE || nodeType == ExecutionNode::REPLACE ||
            nodeType == ExecutionNode::UPSERT) {
          // found a node!
          break;
        }

        // there is nothing above us
        if (!node->hasDependency()) {
          // reached the end
          reachedEnd = true;
          break;
        }

        // go further up the tree
        node = node->getFirstDependency();
      }

      if (reachedEnd) {
        // break loop for subqyery
        break;
      }

      TRI_ASSERT(node != nullptr);
      if (node == nullptr) {
        THROW_ARANGO_EXCEPTION_MESSAGE(TRI_ERROR_INTERNAL, "logic error");
      }

      // when we get here, we have found a matching data-modification node!
      TRI_ASSERT(nodeType == ExecutionNode::INSERT || nodeType == ExecutionNode::REMOVE ||
                 nodeType == ExecutionNode::UPDATE || nodeType == ExecutionNode::REPLACE ||
                 nodeType == ExecutionNode::UPSERT);

      ExecutionNode* originalParent = nullptr;
      if (node->hasParent()) {
        auto const& parents = node->getParents();
        originalParent = parents[0];
        TRI_ASSERT(originalParent != nullptr);
        TRI_ASSERT(node != root);
      } else {
        TRI_ASSERT(node == root);
      }

      Collection const* collection =
          ExecutionNode::castTo<ModificationNode*>(node)->collection();

#ifdef USE_ENTERPRISE
      auto ci = ClusterInfo::instance();
      auto collInfo =
          ci->getCollection(collection->vocbase()->name(), collection->name());
      // Throws if collection is not found!
      if (collInfo->isSmart() && collInfo->type() == TRI_COL_TYPE_EDGE) {
        node = distributeInClusterRuleSmartEdgeCollection(plan.get(), snode, node,
                                                          originalParent, wasModified);
        continue;
      }
#endif
      bool const defaultSharding = collection->usesDefaultSharding();

      if (nodeType == ExecutionNode::REMOVE || nodeType == ExecutionNode::UPDATE) {
        if (!defaultSharding) {
          // We have to use a ScatterNode.
          node = node->getFirstDependency();  // advance node
          continue;
        }
      }

      // In the INSERT and REPLACE cases we use a DistributeNode...

      TRI_ASSERT(node->hasDependency());
      // intentional copy of the dependencies, as we will be modifying
      // dependencies later on
      auto const deps = node->getDependencies();

      bool haveAdjusted = false;
      if (originalParent != nullptr) {
        // nodes below removed node
        originalParent->removeDependency(node);
        plan->unlinkNode(node, true);
        if (snode) {
          if (snode->getSubquery() == node) {
            snode->setSubquery(originalParent, true);
            haveAdjusted = true;
          }
        }
      } else {
        // no nodes below unlinked node
        plan->unlinkNode(node, true);
        if (snode) {
          snode->setSubquery(deps[0], true);
          haveAdjusted = true;
        } else {
          plan->root(deps[0], true);
        }
      }

      // extract database from plan node
      TRI_vocbase_t* vocbase = ExecutionNode::castTo<ModificationNode*>(node)->vocbase();

      // insert a distribute node
      ExecutionNode* distNode = nullptr;
      Variable const* inputVariable;
      if (nodeType == ExecutionNode::INSERT || nodeType == ExecutionNode::REMOVE) {
        // in case of an INSERT, the DistributeNode is responsible for
        // generating keys if none present
        bool const createKeys = (nodeType == ExecutionNode::INSERT);
        if (nodeType == ExecutionNode::INSERT) {
          inputVariable = ExecutionNode::castTo<InsertNode const*>(node)->inVariable();
        } else {
          inputVariable = ExecutionNode::castTo<RemoveNode const*>(node)->inVariable();
        }
        distNode = new DistributeNode(plan.get(), plan->nextId(), collection,
                                      inputVariable, inputVariable, createKeys, true);
      } else if (nodeType == ExecutionNode::REPLACE || nodeType == ExecutionNode::UPDATE) {
        auto updateReplaceNode = ExecutionNode::castTo<UpdateReplaceNode const*>(node);
        if (defaultSharding && updateReplaceNode->inKeyVariable() != nullptr) {
          // We only look into _inKeyVariable
          // This is the _inKeyVariable! This works, since we use a ScatterNode
          // for non-default-sharding attributes.
          inputVariable = updateReplaceNode->inKeyVariable();
        } else {
          // We only look into _inDocVariable
          // was only UPDATE <doc> IN <collection>
          inputVariable = updateReplaceNode->inDocVariable();
        }
        distNode = new DistributeNode(plan.get(), plan->nextId(), collection,
                                      inputVariable, inputVariable, false,
                                      updateReplaceNode->inKeyVariable() != nullptr);
      } else if (nodeType == ExecutionNode::UPSERT) {
        // an UPSERT node has two input variables!
        auto upsertNode = ExecutionNode::castTo<UpsertNode const*>(node);
        auto d = new DistributeNode(plan.get(), plan->nextId(), collection,
                                    upsertNode->inDocVariable(),
                                    upsertNode->insertVariable(), true, true);
        d->setAllowSpecifiedKeys(true);
        distNode = ExecutionNode::castTo<ExecutionNode*>(d);
      } else {
        TRI_ASSERT(false);
        THROW_ARANGO_EXCEPTION_MESSAGE(TRI_ERROR_INTERNAL, "logic error");
      }

      TRI_ASSERT(distNode != nullptr);

      plan->registerNode(distNode);
      distNode->addDependency(deps[0]);

      // insert a remote node
      ExecutionNode* remoteNode =
          new RemoteNode(plan.get(), plan->nextId(), vocbase, "", "", "");
      plan->registerNode(remoteNode);
      remoteNode->addDependency(distNode);

      // re-link with the remote node
      node->addDependency(remoteNode);

      // insert another remote node
      remoteNode =
          new RemoteNode(plan.get(), plan->nextId(), vocbase, "", "", "");
      plan->registerNode(remoteNode);
      remoteNode->addDependency(node);

      // insert a gather node
      auto const sortMode = GatherNode::evaluateSortMode(collection->numberOfShards());
      auto* gatherNode = new GatherNode(plan.get(), plan->nextId(), sortMode);
      plan->registerNode(gatherNode);
      gatherNode->addDependency(remoteNode);

      if (originalParent != nullptr) {
        // we did not replace the root node
        TRI_ASSERT(gatherNode);
        originalParent->addDependency(gatherNode);
      } else {
        // we replaced the root node, set a new root node
        if (snode) {
          if (snode->getSubquery() == node || haveAdjusted) {
            snode->setSubquery(gatherNode, true);
          }
        } else {
          plan->root(gatherNode, true);
        }
      }
      wasModified = true;
      node = distNode;  // will be gatherNode or nulltpr
    }                   // for node in subquery
  }                     // for end subquery in plan
  opt->addPlan(std::move(plan), rule, wasModified);
}

void arangodb::aql::collectInClusterRule(Optimizer* opt, std::unique_ptr<ExecutionPlan> plan,
                                         OptimizerRule const& rule) {
  TRI_ASSERT(arangodb::ServerState::instance()->isCoordinator());
  bool wasModified = false;

  SmallVector<ExecutionNode*>::allocator_type::arena_type a;
  SmallVector<ExecutionNode*> nodes{a};
  plan->findNodesOfType(nodes, EN::COLLECT, true);

  arangodb::HashSet<Variable const*> allUsed;
  arangodb::HashSet<Variable const*> used;

  for (auto& node : nodes) {
    allUsed.clear();
    used.clear();
    node->getVariablesUsedHere(used);

    // found a node we need to replace in the plan
    TRI_ASSERT(node->getDependencies().size() == 1);

    auto collectNode = ExecutionNode::castTo<CollectNode*>(node);
    // look for next remote node
    GatherNode* gatherNode = nullptr;
    auto current = node->getFirstDependency();

    while (current != nullptr) {
      bool eligible = true;

      // check if any of the nodes we pass use a variable that will not be
      // available after we insert a new COLLECT on top of it (note: COLLECT
      // will eliminate all variables from the scope but its own)
      if (current->getType() != EN::GATHER) {
        // Gather nodes are taken care of separately below
        current->getVariablesUsedHere(allUsed);
      }

      for (auto const& it : current->getVariablesSetHere()) {
        if (std::find(used.begin(), used.end(), it) != used.end()) {
          eligible = false;
          break;
        }
      }

      if (!eligible) {
        break;
      }

      if (current->getType() == ExecutionNode::GATHER) {
        gatherNode = ExecutionNode::castTo<GatherNode*>(current);
      } else if (current->getType() == ExecutionNode::REMOTE) {
        auto previous = current->getFirstDependency();
        // now we are on a DB server

        {
          // check if we will deal with more than one shard
          // if the remote one has one shard, the optimization will actually
          // be a pessimization and shouldn't be applied
          bool hasFoundMultipleShards = false;
          auto p = previous;
          while (p != nullptr) {
            if (p->getType() == ExecutionNode::REMOTE) {
              hasFoundMultipleShards = true;
            } else if (p->getType() == ExecutionNode::ENUMERATE_COLLECTION || p->getType() == ExecutionNode::INDEX) {
              auto col = getCollection(p);
              if (col->numberOfShards() > 1) {
                hasFoundMultipleShards = true;
              }
            } else if (p->getType() == ExecutionNode::TRAVERSAL) {
              hasFoundMultipleShards = true;
            }
            if (hasFoundMultipleShards) {
              break;
            }
            p = p->getFirstDependency();
          }
          if (!hasFoundMultipleShards) {
            // only a single shard will be contacted - abort the optimization attempt
            // to not make it a pessimization
            break;
          }
        }

        // we may have moved another CollectNode here already. if so, we need to
        // move the new CollectNode to the front of multiple CollectNodes
        ExecutionNode* target = current;
        while (previous != nullptr && previous->getType() == ExecutionNode::COLLECT) {
          target = previous;
          previous = previous->getFirstDependency();
        }

        TRI_ASSERT(eligible);

        if (previous != nullptr) {
          for (auto const& otherVariable : allUsed) {
            auto const setHere = collectNode->getVariablesSetHere();
            if (std::find(setHere.begin(), setHere.end(), otherVariable) ==
                setHere.end()) {
              eligible = false;
              break;
            }
          }

          if (!eligible) {
            break;
          }

          bool removeGatherNodeSort = false;

          if (collectNode->aggregationMethod() == CollectOptions::CollectMethod::COUNT) {
            // clone a COLLECT WITH COUNT operation from the coordinator to the
            // DB server(s), and leave an aggregate COLLECT node on the
            // coordinator for total aggregation

            // add a new CollectNode on the DB server to do the actual counting
            auto outVariable = plan->getAst()->variables()->createTemporaryVariable();
            auto dbCollectNode =
                new CollectNode(plan.get(), plan->nextId(), collectNode->getOptions(),
                                collectNode->groupVariables(),
                                collectNode->aggregateVariables(), nullptr,
                                outVariable, std::vector<Variable const*>(),
                                collectNode->variableMap(), true, false);

            plan->registerNode(dbCollectNode);

            dbCollectNode->addDependency(previous);
            target->replaceDependency(previous, dbCollectNode);

            dbCollectNode->aggregationMethod(collectNode->aggregationMethod());
            dbCollectNode->specialized();

            // re-use the existing CollectNode on the coordinator to aggregate
            // the counts of the DB servers
            std::vector<std::pair<Variable const*, std::pair<Variable const*, std::string>>> aggregateVariables;
            aggregateVariables.emplace_back(
                std::make_pair(collectNode->outVariable(),
                               std::make_pair(outVariable, "SUM")));

            collectNode->aggregationMethod(CollectOptions::CollectMethod::SORTED);
            collectNode->count(false);
            collectNode->setAggregateVariables(aggregateVariables);
            collectNode->clearOutVariable();

            removeGatherNodeSort = true;
          } else if (collectNode->aggregationMethod() ==
                     CollectOptions::CollectMethod::DISTINCT) {
            // clone a COLLECT DISTINCT operation from the coordinator to the DB
            // server(s), and leave an aggregate COLLECT node on the coordinator
            // for total aggregation

            // create a new result variable
            auto const& groupVars = collectNode->groupVariables();
            TRI_ASSERT(!groupVars.empty());
            auto out = plan->getAst()->variables()->createTemporaryVariable();

            std::vector<std::pair<Variable const*, Variable const*>> const groupVariables{
                std::make_pair(out, groupVars[0].second)};

            auto dbCollectNode =
                new CollectNode(plan.get(), plan->nextId(), collectNode->getOptions(),
                                groupVariables, collectNode->aggregateVariables(),
                                nullptr, nullptr, std::vector<Variable const*>(),
                                collectNode->variableMap(), false, true);

            plan->registerNode(dbCollectNode);

            dbCollectNode->addDependency(previous);
            target->replaceDependency(previous, dbCollectNode);

            dbCollectNode->aggregationMethod(collectNode->aggregationMethod());
            dbCollectNode->specialized();

            // will set the input of the coordinator's collect node to the new
            // variable produced on the DB servers
            auto copy = collectNode->groupVariables();
            TRI_ASSERT(!copy.empty());
            std::unordered_map<Variable const*, Variable const*> replacements;
            replacements.emplace(copy[0].second, out);
            copy[0].second = out;
            collectNode->groupVariables(copy);

            replaceGatherNodeVariables(plan.get(), gatherNode, replacements);
          } else if (  //! collectNode->groupVariables().empty() &&
              (!collectNode->hasOutVariable() || collectNode->count())) {
            // clone a COLLECT v1 = expr, v2 = expr ... operation from the
            // coordinator to the DB server(s), and leave an aggregate COLLECT
            // node on the coordinator for total aggregation

            std::vector<std::pair<Variable const*, std::pair<Variable const*, std::string>>> aggregateVariables;
            if (!collectNode->aggregateVariables().empty()) {
              for (auto const& it : collectNode->aggregateVariables()) {
                std::string func = Aggregator::pushToDBServerAs(it.second.second);
                if (func.empty()) {
                  eligible = false;
                  break;
                }
                // eligible!
                auto outVariable = plan->getAst()->variables()->createTemporaryVariable();
                aggregateVariables.emplace_back(
                    std::make_pair(outVariable, std::make_pair(it.second.first, func)));
              }
            }

            if (!eligible) {
              break;
            }

            Variable const* outVariable = nullptr;
            if (collectNode->count()) {
              outVariable = plan->getAst()->variables()->createTemporaryVariable();
            }

            // create new group variables
            auto const& groupVars = collectNode->groupVariables();
            std::vector<std::pair<Variable const*, Variable const*>> outVars;
            outVars.reserve(groupVars.size());
            std::unordered_map<Variable const*, Variable const*> replacements;

            for (auto const& it : groupVars) {
              // create new out variables
              auto out = plan->getAst()->variables()->createTemporaryVariable();
              replacements.emplace(it.second, out);
              outVars.emplace_back(out, it.second);
            }

            auto dbCollectNode =
                new CollectNode(plan.get(), plan->nextId(), collectNode->getOptions(),
                                outVars, aggregateVariables, nullptr,
                                outVariable, std::vector<Variable const*>(),
                                collectNode->variableMap(), collectNode->count(), false);

            plan->registerNode(dbCollectNode);

            dbCollectNode->addDependency(previous);
            target->replaceDependency(previous, dbCollectNode);

            dbCollectNode->aggregationMethod(collectNode->aggregationMethod());
            dbCollectNode->specialized();

            std::vector<std::pair<Variable const*, Variable const*>> copy;
            size_t i = 0;
            for (auto const& it : collectNode->groupVariables()) {
              // replace input variables
              copy.emplace_back(std::make_pair(it.first, outVars[i].first));
              ++i;
            }
            collectNode->groupVariables(copy);

            if (collectNode->count()) {
              std::vector<std::pair<Variable const*, std::pair<Variable const*, std::string>>> aggregateVariables;
              aggregateVariables.emplace_back(
                  std::make_pair(collectNode->outVariable(),
                                 std::make_pair(outVariable, "SUM")));

              collectNode->count(false);
              collectNode->setAggregateVariables(aggregateVariables);
              collectNode->clearOutVariable();
            } else {
              size_t i = 0;
              for (auto& it : collectNode->aggregateVariables()) {
                it.second.first = aggregateVariables[i].first;
                it.second.second = Aggregator::runOnCoordinatorAs(it.second.second);
                ++i;
              }
            }

            removeGatherNodeSort = (dbCollectNode->aggregationMethod() !=
                                    CollectOptions::CollectMethod::SORTED);

            // in case we need to keep the sortedness of the GatherNode,
            // we may need to replace some variable references in it due
            // to the changes we made to the COLLECT node
            if (gatherNode != nullptr &&
                !removeGatherNodeSort &&
                !replacements.empty() &&
                !gatherNode->elements().empty()) {
              replaceGatherNodeVariables(plan.get(), gatherNode, replacements);
            }
          } else {
            // all other cases cannot be optimized
            break;
          }

          if (gatherNode != nullptr && removeGatherNodeSort) {
            // remove sort(s) from GatherNode if we can
            gatherNode->elements().clear();
          }

          wasModified = true;
        }
        break;
      }

      current = current->getFirstDependency();
    }
  }

  opt->addPlan(std::move(plan), rule, wasModified);
}

/// @brief move filters up into the cluster distribution part of the plan
/// this rule modifies the plan in place
/// filters are moved as far up in the plan as possible to make result sets
/// as small as possible as early as possible
void arangodb::aql::distributeFilternCalcToClusterRule(Optimizer* opt,
                                                       std::unique_ptr<ExecutionPlan> plan,
                                                       OptimizerRule const& rule) {
  bool modified = false;

  SmallVector<ExecutionNode*>::allocator_type::arena_type a;
  SmallVector<ExecutionNode*> nodes{a};
  plan->findNodesOfType(nodes, EN::GATHER, true);

  arangodb::HashSet<Variable const*> varsSetHere;

  for (auto& n : nodes) {
    auto const& remoteNodeList = n->getDependencies();
    TRI_ASSERT(remoteNodeList.size() > 0);
    auto rn = remoteNodeList[0];

    if (!n->hasParent()) {
      continue;
    }

    bool allowOnlyFilterAndCalculation = false;

    varsSetHere.clear();
    auto parents = n->getParents();
    TRI_ASSERT(!parents.empty());

    while (true) {
      TRI_ASSERT(!parents.empty());
      bool stopSearching = false;
      auto inspectNode = parents[0];
      TRI_ASSERT(inspectNode != nullptr);

      auto type = inspectNode->getType();
      if (allowOnlyFilterAndCalculation && type != EN::FILTER && type != EN::CALCULATION) {
        stopSearching = true;
        break;
      }

      switch (type) {
        case EN::ENUMERATE_LIST:
        case EN::SINGLETON:
        case EN::INSERT:
        case EN::REMOVE:
        case EN::REPLACE:
        case EN::UPDATE:
        case EN::UPSERT:
        case EN::SORT: {
          for (auto& v : inspectNode->getVariablesSetHere()) {
            varsSetHere.emplace(v);
          }
          parents = inspectNode->getParents();
          if (type == EN::SORT) {
            allowOnlyFilterAndCalculation = true;
          }
          continue;
        }

        case EN::COLLECT:
        case EN::RETURN:
        case EN::NORESULTS:
        case EN::SCATTER:
        case EN::DISTRIBUTE:
        case EN::GATHER:
        case EN::REMOTE:
        case EN::LIMIT:
        case EN::INDEX:
        case EN::ENUMERATE_COLLECTION:
        case EN::TRAVERSAL:
        case EN::K_SHORTEST_PATHS:
        case EN::SHORTEST_PATH:
        case EN::SUBQUERY:
        case EN::ENUMERATE_IRESEARCH_VIEW:
          // do break
          stopSearching = true;
          break;

        case EN::CALCULATION:
        case EN::FILTER: {
          if (inspectNode->getType() == EN::CALCULATION) {
            // check if the expression can be executed on a DB server safely
            if (!ExecutionNode::castTo<CalculationNode const*>(inspectNode)
                     ->expression()
                     ->canRunOnDBServer()) {
              stopSearching = true;
              break;
            }
            // intentionally falls through
          }
#if 0
          // TODO: this is already prepared to push subqueries on the DB servers.
          // However, the ExecutionEngine's instanciator cannot yet handle subqueries
          // on DB servers. Once it can do this, this part can be finished
          else if (inspectNode->getType() == EN::SUBQUERY) {
            // check if the subquery can be executed on a DB server safely
            SubqueryNode* s = ExecutionNode::castTo<SubqueryNode*>(inspectNode);
            if (!s->isDeterministic() || s->mayAccessCollections()) {
              stopSearching = true;
              break;
            }
            // intentionally falls through
          }
#endif
          // no special handling for filters here

          TRI_ASSERT(inspectNode->getType() == EN::SUBQUERY ||
                     inspectNode->getType() == EN::CALCULATION ||
                     inspectNode->getType() == EN::FILTER);

          arangodb::HashSet<Variable const*> used;
          inspectNode->getVariablesUsedHere(used);
          for (auto& v : used) {
            if (varsSetHere.find(v) != varsSetHere.end()) {
              // do not move over the definition of variables that we need
              stopSearching = true;
              break;
            }
          }

          if (!stopSearching) {
            // remember our cursor...
            parents = inspectNode->getParents();
            // then unlink the filter/calculator from the plan
            plan->unlinkNode(inspectNode);
            // and re-insert into plan in front of the remoteNode
            plan->insertDependency(rn, inspectNode);

            modified = true;
            // ready to rumble!
          }
          break;
        }

        default: {
          // should not reach this point
          TRI_ASSERT(false);
        }
      }

      if (stopSearching) {
        break;
      }
    }
  }

  opt->addPlan(std::move(plan), rule, modified);
}

/// @brief move sorts up into the cluster distribution part of the plan
/// this rule modifies the plan in place
/// sorts are moved as far up in the plan as possible to make result sets
/// as small as possible as early as possible
///
/// filters are not pushed beyond limits
void arangodb::aql::distributeSortToClusterRule(Optimizer* opt,
                                                std::unique_ptr<ExecutionPlan> plan,
                                                OptimizerRule const& rule) {
  SmallVector<ExecutionNode*>::allocator_type::arena_type a;
  SmallVector<ExecutionNode*> nodes{a};
  plan->findNodesOfType(nodes, EN::GATHER, true);

  bool modified = false;

  for (auto& n : nodes) {
    auto const remoteNodeList = n->getDependencies();
    TRI_ASSERT(remoteNodeList.size() > 0);
    auto rn = remoteNodeList[0];

    if (!n->hasParent()) {
      continue;
    }

    auto gatherNode = ExecutionNode::castTo<GatherNode*>(n);

    auto parents = n->getParents();

    while (true) {
      TRI_ASSERT(!parents.empty());
      bool stopSearching = false;
      auto inspectNode = parents[0];
      TRI_ASSERT(inspectNode != nullptr);

      switch (inspectNode->getType()) {
        case EN::SINGLETON:
        case EN::ENUMERATE_COLLECTION:
        case EN::ENUMERATE_LIST:
        case EN::COLLECT:
        case EN::INSERT:
        case EN::REMOVE:
        case EN::REPLACE:
        case EN::UPDATE:
        case EN::UPSERT:
        case EN::CALCULATION:
        case EN::FILTER:
        case EN::SUBQUERY:
        case EN::RETURN:
        case EN::NORESULTS:
        case EN::SCATTER:
        case EN::DISTRIBUTE:
        case EN::GATHER:
        case EN::REMOTE:
        case EN::LIMIT:
        case EN::INDEX:
        case EN::TRAVERSAL:
        case EN::K_SHORTEST_PATHS:
        case EN::SHORTEST_PATH:
        case EN::REMOTESINGLE:
        case EN::ENUMERATE_IRESEARCH_VIEW:

          // For all these, we do not want to pull a SortNode further down
          // out to the DBservers, note that potential FilterNodes and
          // CalculationNodes that can be moved to the DBservers have
          // already been moved over by the distribute-filtercalc-to-cluster
          // rule which is done first.
          stopSearching = true;
          break;

        case EN::SORT: {
          auto thisSortNode = ExecutionNode::castTo<SortNode*>(inspectNode);

          // remember our cursor...
          parents = inspectNode->getParents();
          // then unlink the filter/calculator from the plan
          plan->unlinkNode(inspectNode);
          // and re-insert into plan in front of the remoteNode
          if (thisSortNode->_reinsertInCluster) {
            plan->insertDependency(rn, inspectNode);
          }

          auto const* collection = GatherNode::findCollection(*gatherNode);

          // For views (when 'collection == nullptr') we don't need
          // to check number of shards
          // On SmartEdge collections we have 0 shards and we need the elements
          // to be injected here as well. So do not replace it with > 1
          if (!collection || collection->numberOfShards() != 1) {
            gatherNode->elements(thisSortNode->elements());
          }

          modified = true;
          // ready to rumble!
          break;
        }

        case EN::MAX_NODE_TYPE_VALUE: {
          // should not reach this point
          TRI_ASSERT(false);
          stopSearching = true;
          break;
        }
      }

      if (stopSearching) {
        break;
      }
    }
  }

  opt->addPlan(std::move(plan), rule, modified);
}

/// @brief try to get rid of a RemoteNode->ScatterNode combination which has
/// only a SingletonNode and possibly some CalculationNodes as dependencies
void arangodb::aql::removeUnnecessaryRemoteScatterRule(Optimizer* opt,
                                                       std::unique_ptr<ExecutionPlan> plan,
                                                       OptimizerRule const& rule) {
  SmallVector<ExecutionNode*>::allocator_type::arena_type a;
  SmallVector<ExecutionNode*> nodes{a};
  plan->findNodesOfType(nodes, EN::REMOTE, true);

  arangodb::HashSet<ExecutionNode*> toUnlink;

  for (auto& n : nodes) {
    // check if the remote node is preceeded by a scatter node and any number of
    // calculation and singleton nodes. if yes, remove remote and scatter
    if (!n->hasDependency()) {
      continue;
    }

    auto const dep = n->getFirstDependency();
    if (dep->getType() != EN::SCATTER) {
      continue;
    }

    bool canOptimize = true;
    auto node = dep;
    while (node != nullptr) {
      auto const& d = node->getDependencies();

      if (d.size() != 1) {
        break;
      }

      node = d[0];
      if (!plan->shouldExcludeFromScatterGather(node)) {
        if (node->getType() != EN::SINGLETON &&
            node->getType() != EN::CALCULATION && node->getType() != EN::FILTER) {
          // found some other node type...
          // this disqualifies the optimization
          canOptimize = false;
          break;
        }

        if (node->getType() == EN::CALCULATION) {
          auto calc = ExecutionNode::castTo<CalculationNode const*>(node);
          // check if the expression can be executed on a DB server safely
          if (!calc->expression()->canRunOnDBServer()) {
            canOptimize = false;
            break;
          }
        }
      }
    }

    if (canOptimize) {
      toUnlink.emplace(n);
      toUnlink.emplace(dep);
    }
  }

  if (!toUnlink.empty()) {
    plan->unlinkNodes(toUnlink);
  }

  opt->addPlan(std::move(plan), rule, !toUnlink.empty());
}

/// @brief try to restrict fragments to a single shard if possible
void arangodb::aql::restrictToSingleShardRule(Optimizer* opt,
                                              std::unique_ptr<ExecutionPlan> plan,
                                              OptimizerRule const& rule) {
  TRI_ASSERT(arangodb::ServerState::instance()->isCoordinator());
  bool wasModified = false;

  CollectionVariableTracker tracker;
  plan->root()->walk(tracker);
  if (!tracker.isSafeForOptimization()) {
    // encountered errors while working on optimization, do not continue
    opt->addPlan(std::move(plan), rule, wasModified);
    return;
  }

  RestrictToSingleShardChecker finder(plan.get(), tracker);
  plan->root()->walk(finder);
  if (!finder.isSafeForOptimization()) {
    // found something in the execution plan that renders the optimization
    // unsafe, so do not optimize
    opt->addPlan(std::move(plan), rule, wasModified);
    return;
  }

  SmallVector<ExecutionNode*>::allocator_type::arena_type a;
  SmallVector<ExecutionNode*> nodes{a};
  plan->findNodesOfType(nodes, EN::REMOTE, true);

  arangodb::HashSet<ExecutionNode*> toUnlink;
  std::map<Collection const*, std::unordered_set<std::string>> modificationRestrictions;

  // forward a shard key restriction from one collection to the other if the two collections
  // are used in a smart join (and use distributeShardsLike on each other)
  auto forwardRestrictionToPrototype = [&plan](ExecutionNode const* current, std::string const& shardId) {
    auto collectionNode = dynamic_cast<CollectionAccessingNode const*>(current);
    if (collectionNode == nullptr) {
      return;
    }
    auto prototypeOutVariable = collectionNode->prototypeOutVariable();
    if (prototypeOutVariable == nullptr) {
      return;
    }

    auto setter = plan->getVarSetBy(prototypeOutVariable->id);
    if (setter == nullptr ||
        (setter->getType() != EN::INDEX && setter->getType() != EN::ENUMERATE_COLLECTION)) {
      return;
    }

    auto s1 = ::getCollection(current)->shardIds();
    auto s2 = ::getCollection(setter)->shardIds();

    if (s1->size() != s2->size()) {
      // different number of shard ids... should not happen if we have a prototype
      return;
    }

    // find matching shard key
    for (size_t i = 0; i < s1->size(); ++i) {
      if ((*s1)[i] == shardId) {
        ::restrictToShard(setter, (*s2)[i]);
        break;
      }
    }
  };

  for (auto& node : nodes) {
    TRI_ASSERT(node->getType() == ExecutionNode::REMOTE);
    ExecutionNode* current = node->getFirstDependency();

    while (current != nullptr) {
      auto const currentType = current->getType();
      if (currentType == ExecutionNode::INSERT || currentType == ExecutionNode::UPDATE ||
          currentType == ExecutionNode::REPLACE || currentType == ExecutionNode::REMOVE) {
        auto collection =
            ExecutionNode::castTo<ModificationNode const*>(current)->collection();
        std::string shardId = ::getSingleShardId(plan.get(), current, collection);

        if (!shardId.empty()) {
          wasModified = true;
          // we are on a single shard. we must not ignore not-found documents
          // now
          auto* modNode = ExecutionNode::castTo<ModificationNode*>(current);
          modNode->getOptions().ignoreDocumentNotFound = false;
          modNode->restrictToShard(shardId);
          modificationRestrictions[collection].emplace(shardId);

          auto const& deps = current->getDependencies();
          if (deps.size() && deps[0]->getType() == ExecutionNode::REMOTE) {
            // if we can apply the single-shard optimization, but still have a
            // REMOTE node in front of us, we can probably move the remote parts
            // of the query to our side. this is only the case if the remote
            // part does not call any remote parts itself
            arangodb::HashSet<ExecutionNode*> toRemove;

            auto c = deps[0];
            toRemove.emplace(c);
            while (true) {
              if (c->getType() == EN::SCATTER || c->getType() == EN::DISTRIBUTE) {
                toRemove.emplace(c);
              }
              c = c->getFirstDependency();

              if (c == nullptr) {
                // reached the end
                break;
              }

              if (c->getType() == EN::REMOTE || c->getType() == EN::SUBQUERY) {
                toRemove.clear();
                break;
              }

              if (c->getType() == EN::CALCULATION) {
                auto cn = ExecutionNode::castTo<CalculationNode const*>(c);
                auto expr = cn->expression();
                if (expr != nullptr && !expr->canRunOnDBServer()) {
                  // found something that must not run on a DB server,
                  // but that must run on a coordinator. stop optimization here!
                  toRemove.clear();
                  break;
                }
              }
            }

            for (auto const& it : toRemove) {
              toUnlink.emplace(it);
            }
          }
        }
      } else if (currentType == ExecutionNode::INDEX ||
                 currentType == ExecutionNode::ENUMERATE_COLLECTION) {
        auto collection = ::getCollection(current);
        auto collectionVariable = ::getOutVariable(current);
        std::string shardId = finder.getShard(collectionVariable);

        if (finder.isSafeForOptimization(collectionVariable) && !shardId.empty()) {
          wasModified = true;
          ::restrictToShard(current, shardId);
          forwardRestrictionToPrototype(current, shardId);
        } else if (finder.isSafeForOptimization(collection)) {
          auto& shards = modificationRestrictions[collection];
          if (shards.size() == 1) {
            wasModified = true;
            shardId = *shards.begin();
            ::restrictToShard(current, shardId);
            forwardRestrictionToPrototype(current, shardId);
          }
        }
      } else if (currentType == ExecutionNode::UPSERT || currentType == ExecutionNode::REMOTE ||
                 currentType == ExecutionNode::DISTRIBUTE ||
                 currentType == ExecutionNode::SINGLETON) {
        // we reached a new snippet or the end of the plan - we can abort
        // searching now. additionally, we cannot yet handle UPSERT well
        break;
      }

      current = current->getFirstDependency();
    }
  }

  if (!toUnlink.empty()) {
    plan->unlinkNodes(toUnlink);
  }

  opt->addPlan(std::move(plan), rule, wasModified);
}

/// WalkerWorker for undistributeRemoveAfterEnumColl
class RemoveToEnumCollFinder final : public WalkerWorker<ExecutionNode> {
  ExecutionPlan* _plan;
  arangodb::HashSet<ExecutionNode*>& _toUnlink;
  bool _remove;
  bool _scatter;
  bool _gather;
  ExecutionNode* _enumColl;
  ExecutionNode* _setter;
  const Variable* _variable;
  ExecutionNode* _lastNode;

 public:
  RemoveToEnumCollFinder(ExecutionPlan* plan, arangodb::HashSet<ExecutionNode*>& toUnlink)
      : _plan(plan),
        _toUnlink(toUnlink),
        _remove(false),
        _scatter(false),
        _gather(false),
        _enumColl(nullptr),
        _setter(nullptr),
        _variable(nullptr),
        _lastNode(nullptr) {}

  ~RemoveToEnumCollFinder() {}

  bool before(ExecutionNode* en) override final {
    switch (en->getType()) {
      case EN::REMOVE: {
        if (_remove) {
          break;
        }

        // find the variable we are removing . . .
        auto rn = ExecutionNode::castTo<RemoveNode*>(en);
        Variable const* toRemove = rn->inVariable();

        _setter = _plan->getVarSetBy(rn->inVariable()->id);
        TRI_ASSERT(_setter != nullptr);
        auto enumColl = _setter;

        if (_setter->getType() == EN::CALCULATION) {
          // this should be an attribute access for _key
          auto cn = ExecutionNode::castTo<CalculationNode*>(_setter);

          auto expr = cn->expression();
          if (expr->isAttributeAccess()) {
            // check the variable is the same as the remove variable
            if (cn->outVariable() != rn->inVariable()) {
              break;  // abort . . .
            }
            // check the remove node's collection is sharded over _key
            std::vector<std::string> shardKeys = rn->collection()->shardKeys(false);
            if (shardKeys.size() != 1 || shardKeys[0] != StaticStrings::KeyString) {
              break;  // abort . . .
            }

            // set the varsToRemove to the variable in the expression of this
            // node and also define enumColl
            arangodb::HashSet<Variable const*> varsToRemove;
            cn->getVariablesUsedHere(varsToRemove);
            TRI_ASSERT(varsToRemove.size() == 1);
            toRemove = *(varsToRemove.begin());
            enumColl = _plan->getVarSetBy(toRemove->id);
            TRI_ASSERT(_setter != nullptr);
          } else if (expr->node() && expr->node()->isObject()) {
            auto n = expr->node();

            if (n == nullptr) {
              break;
            }

            // note for which shard keys we need to look for
            auto shardKeys = rn->collection()->shardKeys(false);
            std::unordered_set<std::string> toFind;
            for (auto const& it : shardKeys) {
              toFind.emplace(it);
            }
            // for REMOVE, we must also know the _key value, otherwise
            // REMOVE will not work
            toFind.emplace(StaticStrings::KeyString);

            // go through the input object attribute by attribute
            // and look for our shard keys
            Variable const* lastVariable = nullptr;
            bool doOptimize = true;

            for (size_t i = 0; i < n->numMembers(); ++i) {
              auto sub = n->getMember(i);

              if (sub->type != NODE_TYPE_OBJECT_ELEMENT) {
                continue;
              }

              auto it = toFind.find(sub->getString());

              if (it != toFind.end()) {
                // we found one of the shard keys!
                // remove the attribute from our to-do list
                auto value = sub->getMember(0);

                if (value->type == NODE_TYPE_ATTRIBUTE_ACCESS) {
                  // check if all values for the shard keys are referring to the
                  // same FOR loop variable
                  auto var = value->getMember(0);
                  if (var->type == NODE_TYPE_REFERENCE) {
                    auto accessedVariable = static_cast<Variable const*>(var->getData());

                    if (lastVariable == nullptr) {
                      lastVariable = accessedVariable;
                    } else if (lastVariable != accessedVariable) {
                      doOptimize = false;
                      break;
                    }

                    toFind.erase(it);
                  }
                }
              }
            }

            if (!toFind.empty() || !doOptimize || lastVariable == nullptr) {
              // not all shard keys covered, or different source variables in
              // use
              break;
            }

            TRI_ASSERT(lastVariable != nullptr);
            enumColl = _plan->getVarSetBy(lastVariable->id);
          } else {
            // cannot optimize this type of input
            break;
          }
        }

        if (enumColl->getType() != EN::ENUMERATE_COLLECTION &&
            enumColl->getType() != EN::INDEX) {
          break;  // abort . . .
        }

        if (enumColl->getType() == EN::ENUMERATE_COLLECTION &&
            !dynamic_cast<DocumentProducingNode const*>(enumColl)->projections().empty()) {
          // cannot handle projections yet
          break;
        }

        _enumColl = enumColl;

        if (::getCollection(_enumColl) != rn->collection()) {
          break;  // abort . . .
        }

        _variable = toRemove;  // the variable we'll remove
        _remove = true;
        _lastNode = en;
        return false;  // continue . . .
      }
      case EN::REMOTE: {
        _toUnlink.emplace(en);
        _lastNode = en;
        return false;  // continue . . .
      }
      case EN::DISTRIBUTE:
      case EN::SCATTER: {
        if (_scatter) {  // met more than one scatter node
          break;         // abort . . .
        }
        _scatter = true;
        _toUnlink.emplace(en);
        _lastNode = en;
        return false;  // continue . . .
      }
      case EN::GATHER: {
        if (_gather) {  // met more than one gather node
          break;        // abort . . .
        }
        _gather = true;
        _toUnlink.emplace(en);
        _lastNode = en;
        return false;  // continue . . .
      }
      case EN::FILTER: {
        _lastNode = en;
        return false;  // continue . . .
      }
      case EN::CALCULATION: {
        TRI_ASSERT(_setter != nullptr);
        if (_setter->getType() == EN::CALCULATION && _setter->id() == en->id()) {
          _lastNode = en;
          return false;  // continue . . .
        }
        if (_lastNode == nullptr || _lastNode->getType() != EN::FILTER) {
          // doesn't match the last filter node
          break;  // abort . . .
        }
        auto cn = ExecutionNode::castTo<CalculationNode const*>(en);
        auto fn = ExecutionNode::castTo<FilterNode const*>(_lastNode);

        // check these are a Calc-Filter pair
        if (cn->outVariable() != fn->inVariable()) {
          break;  // abort . . .
        }

        // check that we are filtering/calculating something with the variable
        // we are to remove
        arangodb::HashSet<Variable const*> varsUsedHere;
        cn->getVariablesUsedHere(varsUsedHere);

        if (varsUsedHere.size() != 1 ||
            varsUsedHere.find(_variable) == varsUsedHere.end()) {
          break;  // abort . . .
        }
        _lastNode = en;
        return false;  // continue . . .
      }
      case EN::ENUMERATE_COLLECTION:
      case EN::INDEX: {
        // check that we are enumerating the variable we are to remove
        // and that we have already seen a remove node
        TRI_ASSERT(_enumColl != nullptr);
        if (en->id() != _enumColl->id()) {
          break;
        }
        return true;  // reached the end!
      }
      case EN::SINGLETON:
      case EN::ENUMERATE_LIST:
      case EN::ENUMERATE_IRESEARCH_VIEW:
      case EN::SUBQUERY:
      case EN::COLLECT:
      case EN::INSERT:
      case EN::REPLACE:
      case EN::UPDATE:
      case EN::UPSERT:
      case EN::RETURN:
      case EN::NORESULTS:
      case EN::LIMIT:
      case EN::SORT:
      case EN::TRAVERSAL:
      case EN::K_SHORTEST_PATHS:
      case EN::SHORTEST_PATH: {
        // if we meet any of the above, then we abort . . .
        break;
      }

      default: {
        // should not reach this point
        TRI_ASSERT(false);
      }
    }
    _toUnlink.clear();
    return true;
  }
};

/// @brief recognizes that a RemoveNode can be moved to the shards.
void arangodb::aql::undistributeRemoveAfterEnumCollRule(Optimizer* opt,
                                                        std::unique_ptr<ExecutionPlan> plan,
                                                        OptimizerRule const& rule) {
  SmallVector<ExecutionNode*>::allocator_type::arena_type a;
  SmallVector<ExecutionNode*> nodes{a};
  plan->findNodesOfType(nodes, EN::REMOVE, true);

  arangodb::HashSet<ExecutionNode*> toUnlink;

  for (auto& n : nodes) {
    RemoveToEnumCollFinder finder(plan.get(), toUnlink);
    n->walk(finder);
  }

  bool modified = false;
  if (!toUnlink.empty()) {
    plan->unlinkNodes(toUnlink);
    modified = true;
  }

  opt->addPlan(std::move(plan), rule, modified);
}

/// @brief auxilliary struct for finding common nodes in OR conditions
struct CommonNodeFinder {
  std::vector<AstNode const*> possibleNodes;

  bool find(AstNode const* node, AstNodeType condition,
            AstNode const*& commonNode, std::string& commonName) {
    if (node->type == NODE_TYPE_OPERATOR_BINARY_OR) {
      return (find(node->getMember(0), condition, commonNode, commonName) &&
              find(node->getMember(1), condition, commonNode, commonName));
    }

    if (node->type == NODE_TYPE_VALUE) {
      possibleNodes.clear();
      return true;
    }

    if (node->type == condition ||
        (condition != NODE_TYPE_OPERATOR_BINARY_EQ &&
         (node->type == NODE_TYPE_OPERATOR_BINARY_LE || node->type == NODE_TYPE_OPERATOR_BINARY_LT ||
          node->type == NODE_TYPE_OPERATOR_BINARY_GE || node->type == NODE_TYPE_OPERATOR_BINARY_GT ||
          node->type == NODE_TYPE_OPERATOR_BINARY_IN))) {
      auto lhs = node->getMember(0);
      auto rhs = node->getMember(1);

      bool const isIn = (node->type == NODE_TYPE_OPERATOR_BINARY_IN && rhs->isArray());

      if (node->type == NODE_TYPE_OPERATOR_BINARY_IN && rhs->type == NODE_TYPE_EXPANSION) {
        // ooh, cannot optimize this (yet)
        possibleNodes.clear();
        return false;
      }

      if (!isIn && lhs->isConstant()) {
        commonNode = rhs;
        commonName = commonNode->toString();
        possibleNodes.clear();
        return true;
      }

      if (rhs->isConstant()) {
        commonNode = lhs;
        commonName = commonNode->toString();
        possibleNodes.clear();
        return true;
      }

      if (rhs->type == NODE_TYPE_FCALL || rhs->type == NODE_TYPE_FCALL_USER ||
          rhs->type == NODE_TYPE_REFERENCE) {
        commonNode = lhs;
        commonName = commonNode->toString();
        possibleNodes.clear();
        return true;
      }

      if (!isIn && (lhs->type == NODE_TYPE_FCALL || lhs->type == NODE_TYPE_FCALL_USER ||
                    lhs->type == NODE_TYPE_REFERENCE)) {
        commonNode = rhs;
        commonName = commonNode->toString();
        possibleNodes.clear();
        return true;
      }

      if (!isIn && (lhs->type == NODE_TYPE_ATTRIBUTE_ACCESS ||
                    lhs->type == NODE_TYPE_INDEXED_ACCESS)) {
        if (possibleNodes.size() == 2) {
          for (size_t i = 0; i < 2; i++) {
            if (lhs->toString() == possibleNodes[i]->toString()) {
              commonNode = possibleNodes[i];
              commonName = commonNode->toString();
              possibleNodes.clear();
              return true;
            }
          }
          // don't return, must consider the other side of the condition
        } else {
          possibleNodes.emplace_back(lhs);
        }
      }
      if (rhs->type == NODE_TYPE_ATTRIBUTE_ACCESS || rhs->type == NODE_TYPE_INDEXED_ACCESS) {
        if (possibleNodes.size() == 2) {
          for (size_t i = 0; i < 2; i++) {
            if (rhs->toString() == possibleNodes[i]->toString()) {
              commonNode = possibleNodes[i];
              commonName = commonNode->toString();
              possibleNodes.clear();
              return true;
            }
          }
          return false;
        } else {
          possibleNodes.emplace_back(rhs);
          return true;
        }
      }
    }
    possibleNodes.clear();
    return (!commonName.empty());
  }
};

/// @brief auxilliary struct for the OR-to-IN conversion
struct OrSimplifier {
  Ast* ast;
  ExecutionPlan* plan;

  OrSimplifier(Ast* ast, ExecutionPlan* plan) : ast(ast), plan(plan) {}

  std::string stringifyNode(AstNode const* node) const {
    try {
      return node->toString();
    } catch (...) {
    }
    return std::string();
  }

  bool qualifies(AstNode const* node, std::string& attributeName) const {
    if (node->isConstant()) {
      return false;
    }

    if (node->type == NODE_TYPE_ATTRIBUTE_ACCESS ||
        node->type == NODE_TYPE_INDEXED_ACCESS || node->type == NODE_TYPE_REFERENCE) {
      attributeName = stringifyNode(node);
      return true;
    }

    return false;
  }

  bool detect(AstNode const* node, bool preferRight, std::string& attributeName,
              AstNode const*& attr, AstNode const*& value) const {
    attributeName.clear();

    if (node->type == NODE_TYPE_OPERATOR_BINARY_EQ) {
      auto lhs = node->getMember(0);
      auto rhs = node->getMember(1);
      if (!preferRight && qualifies(lhs, attributeName)) {
        if (rhs->isDeterministic()) {
          attr = lhs;
          value = rhs;
          return true;
        }
      }

      if (qualifies(rhs, attributeName)) {
        if (lhs->isDeterministic()) {
          attr = rhs;
          value = lhs;
          return true;
        }
      }
      // intentionally falls through
    } else if (node->type == NODE_TYPE_OPERATOR_BINARY_IN) {
      auto lhs = node->getMember(0);
      auto rhs = node->getMember(1);
      if (rhs->isArray() && qualifies(lhs, attributeName)) {
        if (rhs->isDeterministic()) {
          attr = lhs;
          value = rhs;
          return true;
        }
      }
      // intentionally falls through
    }

    return false;
  }

  AstNode* buildValues(AstNode const* attr, AstNode const* lhs, bool leftIsArray,
                       AstNode const* rhs, bool rightIsArray) const {
    auto values = ast->createNodeArray();
    if (leftIsArray) {
      size_t const n = lhs->numMembers();
      for (size_t i = 0; i < n; ++i) {
        values->addMember(lhs->getMemberUnchecked(i));
      }
    } else {
      values->addMember(lhs);
    }

    if (rightIsArray) {
      size_t const n = rhs->numMembers();
      for (size_t i = 0; i < n; ++i) {
        values->addMember(rhs->getMemberUnchecked(i));
      }
    } else {
      values->addMember(rhs);
    }

    return ast->createNodeBinaryOperator(NODE_TYPE_OPERATOR_BINARY_IN, attr, values);
  }

  AstNode* simplify(AstNode const* node) const {
    if (node == nullptr) {
      return nullptr;
    }

    if (node->type == NODE_TYPE_OPERATOR_BINARY_OR) {
      auto lhs = node->getMember(0);
      auto rhs = node->getMember(1);

      auto lhsNew = simplify(lhs);
      auto rhsNew = simplify(rhs);

      if (lhs != lhsNew || rhs != rhsNew) {
        // create a modified node
        node = ast->createNodeBinaryOperator(node->type, lhsNew, rhsNew);
      }

      if ((lhsNew->type == NODE_TYPE_OPERATOR_BINARY_EQ || lhsNew->type == NODE_TYPE_OPERATOR_BINARY_IN) &&
          (rhsNew->type == NODE_TYPE_OPERATOR_BINARY_EQ ||
           rhsNew->type == NODE_TYPE_OPERATOR_BINARY_IN)) {
        std::string leftName;
        std::string rightName;
        AstNode const* leftAttr = nullptr;
        AstNode const* rightAttr = nullptr;
        AstNode const* leftValue = nullptr;
        AstNode const* rightValue = nullptr;

        for (size_t i = 0; i < 4; ++i) {
          if (detect(lhsNew, i >= 2, leftName, leftAttr, leftValue) &&
              detect(rhsNew, i % 2 == 0, rightName, rightAttr, rightValue) &&
              leftName == rightName) {
            std::pair<Variable const*, std::vector<arangodb::basics::AttributeName>> tmp1;

            if (leftValue->isAttributeAccessForVariable(tmp1)) {
              bool qualifies = false;
              auto setter = plan->getVarSetBy(tmp1.first->id);
              if (setter != nullptr && setter->getType() == EN::ENUMERATE_COLLECTION) {
                qualifies = true;
              }

              std::pair<Variable const*, std::vector<arangodb::basics::AttributeName>> tmp2;

              if (qualifies && rightValue->isAttributeAccessForVariable(tmp2)) {
                auto setter = plan->getVarSetBy(tmp2.first->id);
                if (setter != nullptr && setter->getType() == EN::ENUMERATE_COLLECTION) {
                  if (tmp1.first != tmp2.first || tmp1.second != tmp2.second) {
                    continue;
                  }
                }
              }
            }

            return buildValues(leftAttr, leftValue,
                               lhsNew->type == NODE_TYPE_OPERATOR_BINARY_IN, rightValue,
                               rhsNew->type == NODE_TYPE_OPERATOR_BINARY_IN);
          }
        }
      }

      // return node as is
      return const_cast<AstNode*>(node);
    }

    if (node->type == NODE_TYPE_OPERATOR_BINARY_AND) {
      auto lhs = node->getMember(0);
      auto rhs = node->getMember(1);

      auto lhsNew = simplify(lhs);
      auto rhsNew = simplify(rhs);

      if (lhs != lhsNew || rhs != rhsNew) {
        // return a modified node
        return ast->createNodeBinaryOperator(node->type, lhsNew, rhsNew);
      }

      // intentionally falls through
    }

    return const_cast<AstNode*>(node);
  }
};

/// @brief this rule replaces expressions of the type:
///   x.val == 1 || x.val == 2 || x.val == 3
//  with
//    x.val IN [1,2,3]
//  when the OR conditions are present in the same FILTER node, and refer to the
//  same (single) attribute.
void arangodb::aql::replaceOrWithInRule(Optimizer* opt, std::unique_ptr<ExecutionPlan> plan,
                                        OptimizerRule const& rule) {
  SmallVector<ExecutionNode*>::allocator_type::arena_type a;
  SmallVector<ExecutionNode*> nodes{a};
  plan->findNodesOfType(nodes, EN::FILTER, true);

  bool modified = false;
  for (auto const& n : nodes) {
    TRI_ASSERT(n->hasDependency());

    auto const dep = n->getFirstDependency();

    if (dep->getType() != EN::CALCULATION) {
      continue;
    }

    auto fn = ExecutionNode::castTo<FilterNode const*>(n);
    auto cn = ExecutionNode::castTo<CalculationNode*>(dep);
    auto outVar = cn->outVariable();

    if (outVar != fn->inVariable()) {
      continue;
    }

    auto root = cn->expression()->node();

    OrSimplifier simplifier(plan->getAst(), plan.get());
    auto newRoot = simplifier.simplify(root);

    if (newRoot != root) {
      ExecutionNode* newNode = nullptr;
      Expression* expr = new Expression(plan.get(), plan->getAst(), newRoot);

      try {
        TRI_IF_FAILURE("OptimizerRules::replaceOrWithInRuleOom") {
          THROW_ARANGO_EXCEPTION(TRI_ERROR_DEBUG);
        }

        newNode = new CalculationNode(plan.get(), plan->nextId(), expr, outVar);
      } catch (...) {
        delete expr;
        throw;
      }

      plan->registerNode(newNode);
      plan->replaceNode(cn, newNode);
      modified = true;
    }
  }

  opt->addPlan(std::move(plan), rule, modified);
}

struct RemoveRedundantOr {
  AstNode const* bestValue = nullptr;
  AstNodeType comparison;
  bool inclusive;
  bool isComparisonSet = false;
  CommonNodeFinder finder;
  AstNode const* commonNode = nullptr;
  std::string commonName;

  bool hasRedundantCondition(AstNode const* node) {
    try {
      if (finder.find(node, NODE_TYPE_OPERATOR_BINARY_LT, commonNode, commonName)) {
        return hasRedundantConditionWalker(node);
      }
    } catch (...) {
      // ignore errors and simply return false
    }
    return false;
  }

  AstNode* createReplacementNode(Ast* ast) {
    TRI_ASSERT(commonNode != nullptr);
    TRI_ASSERT(bestValue != nullptr);
    TRI_ASSERT(isComparisonSet == true);
    return ast->createNodeBinaryOperator(comparison, commonNode->clone(ast), bestValue);
  }

 private:
  bool isInclusiveBound(AstNodeType type) {
    return (type == NODE_TYPE_OPERATOR_BINARY_GE || type == NODE_TYPE_OPERATOR_BINARY_LE);
  }

  int isCompatibleBound(AstNodeType type, AstNode const* value) {
    if ((comparison == NODE_TYPE_OPERATOR_BINARY_LE || comparison == NODE_TYPE_OPERATOR_BINARY_LT) &&
        (type == NODE_TYPE_OPERATOR_BINARY_LE || type == NODE_TYPE_OPERATOR_BINARY_LT)) {
      return -1;  // high bound
    } else if ((comparison == NODE_TYPE_OPERATOR_BINARY_GE || comparison == NODE_TYPE_OPERATOR_BINARY_GT) &&
               (type == NODE_TYPE_OPERATOR_BINARY_GE || type == NODE_TYPE_OPERATOR_BINARY_GT)) {
      return 1;  // low bound
    }
    return 0;  // incompatible bounds
  }

  // returns false if the existing value is better and true if the input value
  // is better
  bool compareBounds(AstNodeType type, AstNode const* value, int lowhigh) {
    int cmp = CompareAstNodes(bestValue, value, true);

    if (cmp == 0 && (isInclusiveBound(comparison) != isInclusiveBound(type))) {
      return (isInclusiveBound(type) ? true : false);
    }
    return (cmp * lowhigh == 1);
  }

  bool hasRedundantConditionWalker(AstNode const* node) {
    AstNodeType type = node->type;

    if (type == NODE_TYPE_OPERATOR_BINARY_OR) {
      return (hasRedundantConditionWalker(node->getMember(0)) &&
              hasRedundantConditionWalker(node->getMember(1)));
    }

    if (type == NODE_TYPE_OPERATOR_BINARY_LE || type == NODE_TYPE_OPERATOR_BINARY_LT ||
        type == NODE_TYPE_OPERATOR_BINARY_GE || type == NODE_TYPE_OPERATOR_BINARY_GT) {
      auto lhs = node->getMember(0);
      auto rhs = node->getMember(1);

      if (hasRedundantConditionWalker(rhs) &&
          !hasRedundantConditionWalker(lhs) && lhs->isConstant()) {
        if (!isComparisonSet) {
          comparison = Ast::ReverseOperator(type);
          bestValue = lhs;
          isComparisonSet = true;
          return true;
        }

        int lowhigh = isCompatibleBound(Ast::ReverseOperator(type), lhs);
        if (lowhigh == 0) {
          return false;
        }

        if (compareBounds(type, lhs, lowhigh)) {
          comparison = Ast::ReverseOperator(type);
          bestValue = lhs;
        }
        return true;
      }
      if (hasRedundantConditionWalker(lhs) &&
          !hasRedundantConditionWalker(rhs) && rhs->isConstant()) {
        if (!isComparisonSet) {
          comparison = type;
          bestValue = rhs;
          isComparisonSet = true;
          return true;
        }

        int lowhigh = isCompatibleBound(type, rhs);
        if (lowhigh == 0) {
          return false;
        }

        if (compareBounds(type, rhs, lowhigh)) {
          comparison = type;
          bestValue = rhs;
        }
        return true;
      }
      // if hasRedundantConditionWalker(lhs) and
      // hasRedundantConditionWalker(rhs), then one of the conditions in the OR
      // statement is of the form x == x intentionally falls through
    } else if (type == NODE_TYPE_REFERENCE || type == NODE_TYPE_ATTRIBUTE_ACCESS ||
               type == NODE_TYPE_INDEXED_ACCESS) {
      // get a string representation of the node for comparisons
      return (node->toString() == commonName);
    }

    return false;
  }
};

void arangodb::aql::removeRedundantOrRule(Optimizer* opt,
                                          std::unique_ptr<ExecutionPlan> plan,
                                          OptimizerRule const& rule) {
  SmallVector<ExecutionNode*>::allocator_type::arena_type a;
  SmallVector<ExecutionNode*> nodes{a};
  plan->findNodesOfType(nodes, EN::FILTER, true);

  bool modified = false;
  for (auto const& n : nodes) {
    TRI_ASSERT(n->hasDependency());

    auto const dep = n->getFirstDependency();

    if (dep->getType() != EN::CALCULATION) {
      continue;
    }

    auto fn = ExecutionNode::castTo<FilterNode const*>(n);
    auto cn = ExecutionNode::castTo<CalculationNode*>(dep);
    auto outVar = cn->outVariable();

    if (outVar != fn->inVariable()) {
      continue;
    }
    if (cn->expression()->node()->type != NODE_TYPE_OPERATOR_BINARY_OR) {
      continue;
    }

    RemoveRedundantOr remover;
    if (remover.hasRedundantCondition(cn->expression()->node())) {
      ExecutionNode* newNode = nullptr;
      auto astNode = remover.createReplacementNode(plan->getAst());

      Expression* expr = new Expression(plan.get(), plan->getAst(), astNode);

      try {
        newNode = new CalculationNode(plan.get(), plan->nextId(), expr, outVar);
      } catch (...) {
        delete expr;
        throw;
      }

      plan->registerNode(newNode);
      plan->replaceNode(cn, newNode);
      modified = true;
    }
  }

  opt->addPlan(std::move(plan), rule, modified);
}

/// @brief remove $OLD and $NEW variables from data-modification statements
/// if not required
void arangodb::aql::removeDataModificationOutVariablesRule(Optimizer* opt,
                                                           std::unique_ptr<ExecutionPlan> plan,
                                                           OptimizerRule const& rule) {
  bool modified = false;

  SmallVector<ExecutionNode*>::allocator_type::arena_type a;
  SmallVector<ExecutionNode*> nodes{a};
  plan->findNodesOfType(nodes, ::removeDataModificationOutVariablesNodeTypes, true);

  for (auto const& n : nodes) {
    auto node = ExecutionNode::castTo<ModificationNode*>(n);
    TRI_ASSERT(node != nullptr);

    Variable const* old = node->getOutVariableOld();
    if (!n->isVarUsedLater(old)) {
      // "$OLD" is not used later
      node->clearOutVariableOld();
      modified = true;
    } else {
      switch (n->getType()) {
        case EN::UPDATE:
        case EN::REPLACE: {
          Variable const* inVariable =
              ExecutionNode::castTo<UpdateReplaceNode const*>(n)->inKeyVariable();
          if (inVariable != nullptr) {
            auto setter = plan->getVarSetBy(inVariable->id);
            if (setter != nullptr && (setter->getType() == EN::ENUMERATE_COLLECTION ||
                                      setter->getType() == EN::INDEX)) {
              std::unordered_map<VariableId, Variable const*> replacements;
              replacements.emplace(old->id, inVariable);
              RedundantCalculationsReplacer finder(plan->getAst(), replacements);
              plan->root()->walk(finder);
              modified = true;
            }
          }
          break;
        }
        case EN::REMOVE: {
          Variable const* inVariable =
              ExecutionNode::castTo<RemoveNode const*>(n)->inVariable();
          TRI_ASSERT(inVariable != nullptr);
          auto setter = plan->getVarSetBy(inVariable->id);
          if (setter != nullptr && (setter->getType() == EN::ENUMERATE_COLLECTION ||
                                    setter->getType() == EN::INDEX)) {
            std::unordered_map<VariableId, Variable const*> replacements;
            replacements.emplace(old->id, inVariable);
            RedundantCalculationsReplacer finder(plan->getAst(), replacements);
            plan->root()->walk(finder);
            modified = true;
          }
          break;
        }
        default: {
          // do nothing
        }
      }
    }

    if (!n->isVarUsedLater(node->getOutVariableNew())) {
      // "$NEW" is not used later
      node->clearOutVariableNew();
      modified = true;
    }

    if (!n->hasParent()) {
      node->producesResults(false);
      modified = true;
    }
  }

  opt->addPlan(std::move(plan), rule, modified);
}

/// @brief patch UPDATE statement on single collection that iterates over the
/// entire collection to operate in batches
void arangodb::aql::patchUpdateStatementsRule(Optimizer* opt,
                                              std::unique_ptr<ExecutionPlan> plan,
                                              OptimizerRule const& rule) {
  // no need to dive into subqueries here
  SmallVector<ExecutionNode*>::allocator_type::arena_type a;
  SmallVector<ExecutionNode*> nodes{a};

  StorageEngine* engine = EngineSelectorFeature::ENGINE;
  if (engine->typeName() == "mmfiles") {
    // MMFiles: we can update UPDATE/REPLACE but not REMOVE
    // this is because in MMFiles the iteration over a collection may
    // use the primary index, but a REMOVE may at the same time remove
    // the documents from this index. this would not be safe
    plan->findNodesOfType(nodes, ::patchUpdateStatementsNodeTypes, false);
  } else {
    // other engines: we can update UPDATE/REPLACE as well as REMOVE
    plan->findNodesOfType(nodes, ::patchUpdateRemoveStatementsNodeTypes, false);
  }

  bool modified = false;

  for (auto const& n : nodes) {
    auto node = ExecutionNode::castTo<ModificationNode*>(n);
    TRI_ASSERT(node != nullptr);

    auto& options = node->getOptions();
    if (!options.readCompleteInput) {
      // already ok
      continue;
    }

    auto const collection = node->collection();

    auto dep = n->getFirstDependency();

    while (dep != nullptr) {
      auto const type = dep->getType();

      if (type == EN::ENUMERATE_LIST ||
          type == EN::ENUMERATE_IRESEARCH_VIEW ||
          type == EN::SUBQUERY) {
        // not suitable
        modified = false;
        break;
      }

      if (type == EN::ENUMERATE_COLLECTION || type == EN::INDEX) {
        if (::getCollection(dep) == collection) {
          if (modified) {
            // already saw the collection... that means we have seen the same
            // collection two times in two FOR loops
            modified = false;
            // abort
            break;
          }
          TRI_ASSERT(!modified);
          // saw the same collection in FOR as in UPDATE
          if (n->isVarUsedLater(::getOutVariable(dep))) {
            // must abort, because the variable produced by the FOR loop is
            // read after it is updated
            break;
          }
          modified = true;
        }
      } else if (type == EN::TRAVERSAL || type == EN::K_SHORTEST_PATHS || type == EN::SHORTEST_PATH) {
        // unclear what will be read by the traversal
        modified = false;
        break;
      }

      dep = dep->getFirstDependency();
    }

    if (modified) {
      options.readCompleteInput = false;
    }
  }

  // always re-add the original plan, be it modified or not
  // only a flag in the plan will be modified
  opt->addPlan(std::move(plan), rule, modified);
}

/// @brief optimizes away unused traversal output variables and
/// merges filter nodes into graph traversal nodes
void arangodb::aql::optimizeTraversalsRule(Optimizer* opt,
                                           std::unique_ptr<ExecutionPlan> plan,
                                           OptimizerRule const& rule) {
  SmallVector<ExecutionNode*>::allocator_type::arena_type a;
  SmallVector<ExecutionNode*> tNodes{a};
  plan->findNodesOfType(tNodes, EN::TRAVERSAL, true);

  if (tNodes.empty()) {
    // no traversals present
    opt->addPlan(std::move(plan), rule, false);
    return;
  }

  bool modified = false;

  // first make a pass over all traversal nodes and remove unused
  // variables from them
  for (auto const& n : tNodes) {
    TraversalNode* traversal = ExecutionNode::castTo<TraversalNode*>(n);

    // note that we can NOT optimize away the vertex output variable
    // yet, as many traversal internals depend on the number of vertices
    // found/built
    auto outVariable = traversal->edgeOutVariable();
    std::vector<Variable const*> pruneVars;
    traversal->getPruneVariables(pruneVars);

    if (outVariable != nullptr && !n->isVarUsedLater(outVariable) &&
        std::find(pruneVars.begin(), pruneVars.end(), outVariable) == pruneVars.end()) {
      // traversal edge outVariable not used later
      traversal->setEdgeOutput(nullptr);
      modified = true;
    }

    outVariable = traversal->pathOutVariable();
    if (outVariable != nullptr && !n->isVarUsedLater(outVariable) &&
        std::find(pruneVars.begin(), pruneVars.end(), outVariable) == pruneVars.end()) {
      // traversal path outVariable not used later
      traversal->setPathOutput(nullptr);
      modified = true;
    }
  }

  if (!tNodes.empty()) {
    // These are all the end nodes where we start
    SmallVector<ExecutionNode*>::allocator_type::arena_type a;
    SmallVector<ExecutionNode*> nodes{a};
    plan->findEndNodes(nodes, true);

    for (auto const& n : nodes) {
      TraversalConditionFinder finder(plan.get(), &modified);
      n->walk(finder);
    }
  }

  opt->addPlan(std::move(plan), rule, modified);
}

// remove filter nodes already covered by a traversal
void arangodb::aql::removeFiltersCoveredByTraversal(Optimizer* opt,
                                                    std::unique_ptr<ExecutionPlan> plan,
                                                    OptimizerRule const& rule) {
  SmallVector<ExecutionNode*>::allocator_type::arena_type a;
  SmallVector<ExecutionNode*> fNodes{a};
  plan->findNodesOfType(fNodes, EN::FILTER, true);
  if (fNodes.empty()) {
    // no filters present
    opt->addPlan(std::move(plan), rule, false);
    return;
  }

  bool modified = false;
  arangodb::HashSet<ExecutionNode*> toUnlink;

  for (auto const& node : fNodes) {
    auto fn = ExecutionNode::castTo<FilterNode const*>(node);
    // find the node with the filter expression
    auto setter = plan->getVarSetBy(fn->inVariable()->id);
    if (setter == nullptr || setter->getType() != EN::CALCULATION) {
      continue;
    }

    auto calculationNode = ExecutionNode::castTo<CalculationNode*>(setter);
    auto conditionNode = calculationNode->expression()->node();

    // build the filter condition
    Condition condition(plan->getAst());
    condition.andCombine(conditionNode);
    condition.normalize(plan.get());

    if (condition.root() == nullptr) {
      continue;
    }

    size_t const n = condition.root()->numMembers();

    if (n != 1) {
      // either no condition or multiple ORed conditions...
      continue;
    }

    bool handled = false;
    auto current = node;
    while (current != nullptr) {
      if (current->getType() == EN::TRAVERSAL) {
        auto traversalNode = ExecutionNode::castTo<TraversalNode const*>(current);

        // found a traversal node, now check if the expression
        // is covered by the traversal
        auto traversalCondition = traversalNode->condition();

        if (traversalCondition != nullptr && !traversalCondition->isEmpty()) {
          /*auto const& indexesUsed = traversalNode->get
          //indexNode->getIndexes();

          if (indexesUsed.size() == 1) {*/
          // single index. this is something that we can handle
          Variable const* outVariable = traversalNode->pathOutVariable();
          arangodb::HashSet<Variable const*> varsUsedByCondition;
          Ast::getReferencedVariables(condition.root(), varsUsedByCondition);
          if (outVariable != nullptr &&
              varsUsedByCondition.find(outVariable) != varsUsedByCondition.end()) {
            auto newNode =
                condition.removeTraversalCondition(plan.get(), outVariable,
                                                   traversalCondition->root());
            if (newNode == nullptr) {
              // no condition left...
              // FILTER node can be completely removed
              toUnlink.emplace(node);
              // note: we must leave the calculation node intact, in case it is
              // still used by other nodes in the plan
              modified = true;
              handled = true;
            } else if (newNode != condition.root()) {
              // some condition is left, but it is a different one than
              // the one from the FILTER node
              auto expr = std::make_unique<Expression>(plan.get(), plan->getAst(), newNode);
              CalculationNode* cn =
                  new CalculationNode(plan.get(), plan->nextId(), expr.get(),
                                      calculationNode->outVariable());
              expr.release();
              plan->registerNode(cn);
              plan->replaceNode(setter, cn);
              modified = true;
              handled = true;
            }
          }
        }

        if (handled) {
          break;
        }
      }

      if (handled || current->getType() == EN::LIMIT || !current->hasDependency()) {
        break;
      }
      current = current->getFirstDependency();
    }
  }

  if (!toUnlink.empty()) {
    plan->unlinkNodes(toUnlink);
  }

  opt->addPlan(std::move(plan), rule, modified);
}

/// @brief removes redundant path variables, after applying
/// `removeFiltersCoveredByTraversal`. Should significantly reduce overhead
void arangodb::aql::removeTraversalPathVariable(Optimizer* opt,
                                                std::unique_ptr<ExecutionPlan> plan,
                                                OptimizerRule const& rule) {
  SmallVector<ExecutionNode*>::allocator_type::arena_type a;
  SmallVector<ExecutionNode*> tNodes{a};
  plan->findNodesOfType(tNodes, EN::TRAVERSAL, true);

  bool modified = false;
  // first make a pass over all traversal nodes and remove unused
  // variables from them
  for (auto const& n : tNodes) {
    TraversalNode* traversal = ExecutionNode::castTo<TraversalNode*>(n);

    std::vector<Variable const*> pruneVars;
    traversal->getPruneVariables(pruneVars);
    auto outVariable = traversal->pathOutVariable();
    if (outVariable != nullptr && !n->isVarUsedLater(outVariable) &&
        std::find(pruneVars.begin(), pruneVars.end(), outVariable) == pruneVars.end()) {
      // traversal path outVariable not used later
      traversal->setPathOutput(nullptr);
      modified = true;
    }
  }
  opt->addPlan(std::move(plan), rule, modified);
}

/// @brief prepares traversals for execution (hidden rule)
void arangodb::aql::prepareTraversalsRule(Optimizer* opt,
                                          std::unique_ptr<ExecutionPlan> plan,
                                          OptimizerRule const& rule) {
  SmallVector<ExecutionNode*>::allocator_type::arena_type a;
  SmallVector<ExecutionNode*> tNodes{a};
  plan->findNodesOfType(tNodes, EN::TRAVERSAL, true);
  plan->findNodesOfType(tNodes, EN::K_SHORTEST_PATHS, true);
  plan->findNodesOfType(tNodes, EN::SHORTEST_PATH, true);

  if (tNodes.empty()) {
    // no traversals present
    opt->addPlan(std::move(plan), rule, false);
    return;
  }

  // first make a pass over all traversal nodes and remove unused
  // variables from them
  for (auto const& n : tNodes) {
    if (n->getType() == EN::TRAVERSAL) {
      TraversalNode* traversal = ExecutionNode::castTo<TraversalNode*>(n);
      traversal->prepareOptions();
    } else if(n->getType() == EN::K_SHORTEST_PATHS) {
      TRI_ASSERT(n->getType() == EN::K_SHORTEST_PATHS);
      KShortestPathsNode* spn = ExecutionNode::castTo<KShortestPathsNode*>(n);
      spn->prepareOptions();
    } else {
      TRI_ASSERT(n->getType() == EN::SHORTEST_PATH);
      ShortestPathNode* spn = ExecutionNode::castTo<ShortestPathNode*>(n);
      spn->prepareOptions();
    }
  }

  opt->addPlan(std::move(plan), rule, true);
}

/// @brief pulls out simple subqueries and merges them with the level above
///
/// For example, if we have the input query
///
/// FOR x IN (
///     FOR y IN collection FILTER y.value >= 5 RETURN y.test
///   )
///   RETURN x.a
///
/// then this rule will transform it into:
///
/// FOR tmp IN collection
///   FILTER tmp.value >= 5
///   LET x = tmp.test
///   RETURN x.a
void arangodb::aql::inlineSubqueriesRule(Optimizer* opt, std::unique_ptr<ExecutionPlan> plan,
                                         OptimizerRule const& rule) {
  SmallVector<ExecutionNode*>::allocator_type::arena_type a;
  SmallVector<ExecutionNode*> nodes{a};
  plan->findNodesOfType(nodes, EN::SUBQUERY, true);

  if (nodes.empty()) {
    opt->addPlan(std::move(plan), rule, false);
    return;
  }

  bool modified = false;
  std::vector<ExecutionNode*> subNodes;

  for (auto const& n : nodes) {
    auto subqueryNode = ExecutionNode::castTo<SubqueryNode*>(n);

    if (subqueryNode->isModificationSubquery()) {
      // can't modify modifying subqueries
      continue;
    }

    if (!subqueryNode->isDeterministic()) {
      // can't inline non-deterministic subqueries
      continue;
    }

    // check if subquery contains a COLLECT node with an INTO variable
    bool eligible = true;
    bool containsLimitOrSort = false;
    auto current = subqueryNode->getSubquery();
    TRI_ASSERT(current != nullptr);

    while (current != nullptr) {
      if (current->getType() == EN::COLLECT) {
        if (ExecutionNode::castTo<CollectNode const*>(current)->hasOutVariable()) {
          eligible = false;
          break;
        }
      } else if (current->getType() == EN::LIMIT || current->getType() == EN::SORT) {
        containsLimitOrSort = true;
      }
      current = current->getFirstDependency();
    }

    if (!eligible) {
      continue;
    }

    Variable const* out = subqueryNode->outVariable();
    TRI_ASSERT(out != nullptr);
    // the subquery outvariable and all its aliases
    arangodb::HashSet<Variable const*> subqueryVars;
    subqueryVars.emplace(out);

    // the potential calculation nodes that produce the aliases
    std::vector<ExecutionNode*> aliasNodesToRemoveLater;

    arangodb::HashSet<Variable const*> varsUsed;

    current = n->getFirstParent();
    // now check where the subquery is used
    while (current->hasParent()) {
      if (current->getType() == EN::ENUMERATE_LIST) {
        if (current->isInInnerLoop() && containsLimitOrSort) {
          // exit the loop
          current = nullptr;
          break;
        }

        // we're only interested in FOR loops...
        auto listNode = ExecutionNode::castTo<EnumerateListNode*>(current);

        // ...that use our subquery as its input
        if (subqueryVars.find(listNode->inVariable()) != subqueryVars.end()) {
          // bingo!

          // check if the subquery result variable or any of the aliases are
          // used after the FOR loop
          bool mustAbort = false;
          for (auto const& itSub : subqueryVars) {
            if (listNode->isVarUsedLater(itSub)) {
              // exit the loop
              current = nullptr;
              mustAbort = true;
              break;
            }
          }
          if (mustAbort) {
            break;
          }

          for (auto const& toRemove : aliasNodesToRemoveLater) {
            plan->unlinkNode(toRemove, false);
          }

          subNodes.clear();
          subNodes.reserve(4);
          subqueryNode->getSubquery()->getDependencyChain(subNodes, true);
          TRI_ASSERT(!subNodes.empty());
          auto returnNode = ExecutionNode::castTo<ReturnNode*>(subNodes[0]);
          TRI_ASSERT(returnNode->getType() == EN::RETURN);

          modified = true;
          auto queryVariables = plan->getAst()->variables();
          auto previous = n->getFirstDependency();
          auto insert = n->getFirstParent();
          TRI_ASSERT(insert != nullptr);

          // unlink the original SubqueryNode
          plan->unlinkNode(n, false);

          for (auto& it : subNodes) {
            // first unlink them all
            plan->unlinkNode(it, true);

            if (it->getType() == EN::SINGLETON) {
              // reached the singleton node already. that means we can stop
              break;
            }

            // and now insert them one level up
            if (it != returnNode) {
              // we skip over the subquery's return node. we don't need it
              // anymore
              insert->removeDependencies();
              TRI_ASSERT(it != nullptr);
              insert->addDependency(it);
              insert = it;

              // additionally rename the variables from the subquery so they
              // cannot conflict with the ones from the top query
              for (auto const& variable : it->getVariablesSetHere()) {
                queryVariables->renameVariable(variable->id);
              }
            }
          }

          // link the top node in the subquery with the original plan
          if (previous != nullptr) {
            insert->addDependency(previous);
          }

          // remove the list node from the plan
          plan->unlinkNode(listNode, false);

          queryVariables->renameVariable(returnNode->inVariable()->id,
                                         listNode->outVariable()->name);

          // finally replace the variables
          std::unordered_map<VariableId, Variable const*> replacements;
          replacements.emplace(listNode->outVariable()->id, returnNode->inVariable());
          RedundantCalculationsReplacer finder(plan->getAst(), replacements);
          plan->root()->walk(finder);

          plan->clearVarUsageComputed();
          plan->findVarUsage();

          // abort optimization
          current = nullptr;
        }
      } else if (current->getType() == EN::CALCULATION) {
        auto rootNode =
            ExecutionNode::castTo<CalculationNode*>(current)->expression()->node();
        if (rootNode->type == NODE_TYPE_REFERENCE) {
          if (subqueryVars.find(static_cast<Variable const*>(rootNode->getData())) !=
              subqueryVars.end()) {
            // found an alias for the subquery variable
            subqueryVars.emplace(
                ExecutionNode::castTo<CalculationNode*>(current)->outVariable());
            aliasNodesToRemoveLater.emplace_back(current);
            current = current->getFirstParent();

            continue;
          }
        }
      }

      if (current == nullptr) {
        break;
      }

      varsUsed.clear();
      current->getVariablesUsedHere(varsUsed);

      bool mustAbort = false;
      for (auto const& itSub : subqueryVars) {
        if (varsUsed.find(itSub) != varsUsed.end()) {
          // we found another node that uses the subquery variable
          // we need to stop the optimization attempts here
          mustAbort = true;
          break;
        }
      }
      if (mustAbort) {
        break;
      }

      current = current->getFirstParent();
    }
  }

  opt->addPlan(std::move(plan), rule, modified);
}

static bool isValueOrReference(AstNode const* node) {
  return node->type == NODE_TYPE_VALUE || node->type == NODE_TYPE_REFERENCE;
}

/// Essentially mirrors the geo::QueryParams struct, but with
/// abstracts AstNode value objects
struct GeoIndexInfo {
  operator bool() const {
    return collectionNodeToReplace != nullptr && collectionNodeOutVar &&
           collection && index && valid;
  }
  void invalidate() { valid = false; }

  /// node that will be replaced by (geo) IndexNode
  ExecutionNode* collectionNodeToReplace = nullptr;
  Variable const* collectionNodeOutVar = nullptr;

  /// accessed collection
  aql::Collection const* collection = nullptr;
  /// selected index
  std::shared_ptr<Index> index;

  /// Filter calculations to modify
  std::map<ExecutionNode*, Expression*> exesToModify;
  std::set<AstNode const*> nodesToRemove;

  // ============ Distance ============
  AstNode const* distCenterExpr = nullptr;
  AstNode const* distCenterLatExpr = nullptr;
  AstNode const* distCenterLngExpr = nullptr;
  // Expression representing minimum distance
  AstNode const* minDistanceExpr = nullptr;
  // Was operator < or <= used
  bool minInclusive = true;
  // Expression representing maximum distance
  AstNode const* maxDistanceExpr = nullptr;
  // Was operator > or >= used
  bool maxInclusive = true;

  // ============ Near Info ============
  bool sorted = false;
  /// Default order is from closest to farthest
  bool ascending = true;

  // ============ Filter Info ===========
  geo::FilterType filterMode = geo::FilterType::NONE;
  /// variable using the filter mask
  AstNode const* filterExpr = nullptr;

  // ============ Accessed Fields ============
  AstNode const* locationVar = nullptr;   // access to location field
  AstNode const* latitudeVar = nullptr;   // access path to latitude
  AstNode const* longitudeVar = nullptr;  // access path to longitude

  /// contains this node a valid condition
  bool valid = true;
};

// checks 2 parameters of distance function if they represent a valid access to
// latitude and longitude attribute of the geo index.
// distance(a,b,c,d) - possible pairs are (a,b) and (c,d)
static bool distanceFuncArgCheck(ExecutionPlan* plan, AstNode const* latArg,
                                 AstNode const* lngArg, bool supportLegacy,
                                 GeoIndexInfo& info) {
  // note: this only modifies "info" if the function returns true
  std::pair<Variable const*, std::vector<arangodb::basics::AttributeName>> attributeAccess1;
  std::pair<Variable const*, std::vector<arangodb::basics::AttributeName>> attributeAccess2;
  // first and second should be based on the same document - need to provide the
  // document in order to see which collection is bound to it and if that
  // collections supports geo-index
  if (!latArg->isAttributeAccessForVariable(attributeAccess1, true) ||
      !lngArg->isAttributeAccessForVariable(attributeAccess2, true)) {
    return false;
  }
  TRI_ASSERT(attributeAccess1.first != nullptr);
  TRI_ASSERT(attributeAccess2.first != nullptr);

  ExecutionNode* setter1 = plan->getVarSetBy(attributeAccess1.first->id);
  ExecutionNode* setter2 = plan->getVarSetBy(attributeAccess2.first->id);
  if (setter1 == nullptr || setter1 != setter2 || setter1->getType() != EN::ENUMERATE_COLLECTION) {
    return false;  // expect access of doc.lat, doc.lng or doc.loc[0],
                   // doc.loc[1]
  }

  // get logical collection
  auto collNode = ExecutionNode::castTo<EnumerateCollectionNode*>(setter1);
  if (info.collectionNodeToReplace != nullptr && info.collectionNodeToReplace != collNode) {
    return false;  // should probably never happen
  }

  // we should not access the LogicalCollection directly
  Query* query = plan->getAst()->query();
  auto indexes = query->trx()->indexesForCollection(collNode->collection()->name());
  // check for suitiable indexes
  for (std::shared_ptr<Index> idx : indexes) {
    // check if current index is a geo-index
    std::size_t fieldNum = idx->fields().size();
    bool isGeo1 = idx->type() == Index::IndexType::TRI_IDX_TYPE_GEO1_INDEX && supportLegacy;
    bool isGeo2 = idx->type() == Index::IndexType::TRI_IDX_TYPE_GEO2_INDEX && supportLegacy;
    bool isGeo = idx->type() == Index::IndexType::TRI_IDX_TYPE_GEO_INDEX;

    if ((isGeo2 || isGeo) && fieldNum == 2) {  // individual fields
      // check access paths of attributes in ast and those in index match
      if (idx->fields()[0] == attributeAccess1.second &&
          idx->fields()[1] == attributeAccess2.second) {
        if (info.index != nullptr && info.index != idx) {
          return false;
        }
        info.index = idx;
        info.latitudeVar = latArg;
        info.longitudeVar = lngArg;
        info.collectionNodeToReplace = collNode;
        info.collectionNodeOutVar = collNode->outVariable();
        info.collection = collNode->collection();
        return true;
      }
    } else if ((isGeo1 || isGeo) && fieldNum == 1) {
      std::vector<basics::AttributeName> fields1 = idx->fields()[0];
      std::vector<basics::AttributeName> fields2 = idx->fields()[0];

      VPackBuilder builder;
      idx->toVelocyPack(builder, Index::makeFlags(Index::Serialize::Basics));
      bool geoJson =
          basics::VelocyPackHelper::getBooleanValue(builder.slice(), "geoJson", false);

      fields1.back().name += geoJson ? "[1]" : "[0]";
      fields2.back().name += geoJson ? "[0]" : "[1]";
      if (fields1 == attributeAccess1.second && fields2 == attributeAccess2.second) {
        if (info.index != nullptr && info.index != idx) {
          return false;
        }
        info.index = idx;
        info.latitudeVar = latArg;
        info.longitudeVar = lngArg;
        info.collectionNodeToReplace = collNode;
        info.collectionNodeOutVar = collNode->outVariable();
        info.collection = collNode->collection();
        return true;
      }
    }  // if isGeo 1 or 2
  }    // for index in collection
  return false;
}

// checks parameter of GEO_* function
static bool geoFuncArgCheck(ExecutionPlan* plan, AstNode const* args,
                            bool supportLegacy, GeoIndexInfo& info) {
  // note: this only modifies "info" if the function returns true
  std::pair<Variable const*, std::vector<arangodb::basics::AttributeName>> attributeAccess;
  // "arg" is either `[doc.lat, doc.lng]` or `doc.geometry`
  if (args->isArray() && args->numMembers() == 2) {
    return distanceFuncArgCheck(plan, /*lat*/ args->getMemberUnchecked(1),
                                /*lng*/ args->getMemberUnchecked(0), supportLegacy, info);
  } else if (!args->isAttributeAccessForVariable(attributeAccess, true)) {
    return false;  // no attribute access, no index check
  }
  TRI_ASSERT(attributeAccess.first != nullptr);
  ExecutionNode* setter = plan->getVarSetBy(attributeAccess.first->id);
  if (setter == nullptr || setter->getType() != EN::ENUMERATE_COLLECTION) {
    return false;  // expected access of the for doc.attribute
  }

  // get logical collection
  auto collNode = ExecutionNode::castTo<EnumerateCollectionNode*>(setter);
  if (info.collectionNodeToReplace != nullptr && info.collectionNodeToReplace != collNode) {
    return false;  // should probably never happen
  }

  // we should not access the LogicalCollection directly
  Query* query = plan->getAst()->query();
  auto indexes = query->trx()->indexesForCollection(collNode->collection()->name());
  // check for suitiable indexes
  for (std::shared_ptr<arangodb::Index> idx : indexes) {
    // check if current index is a geo-index
    bool isGeo = idx->type() == arangodb::Index::IndexType::TRI_IDX_TYPE_GEO_INDEX;
    if (isGeo && idx->fields().size() == 1) {  // individual fields
      // check access paths of attributes in ast and those in index match
      if (idx->fields()[0] == attributeAccess.second) {
        if (info.index != nullptr && info.index != idx) {
          return false;  // different index
        }
        info.index = idx;
        info.locationVar = args;
        info.collectionNodeToReplace = collNode;
        info.collectionNodeOutVar = collNode->outVariable();
        info.collection = collNode->collection();
        return true;
      }
    }
  }  // for index in collection
  return false;
}

/// returns true if left side is same as right or lhs is null
static bool isValidGeoArg(AstNode const* lhs, AstNode const* rhs) {
  if (lhs == nullptr) {  // lhs is from the GeoIndexInfo struct
    return true;         // if geoindex field is null everything is valid
  } else if (lhs->type != rhs->type) {
    return false;
  } else if (lhs->isArray()) {  // expect `[doc.lng, doc.lat]`
    if (lhs->numMembers() >= 2 && rhs->numMembers() >= 2) {
      return isValidGeoArg(lhs->getMemberUnchecked(0), rhs->getMemberUnchecked(0)) &&
             isValidGeoArg(lhs->getMemberUnchecked(1), rhs->getMemberUnchecked(1));
    }
    return false;
  } else if (lhs->type == NODE_TYPE_REFERENCE) {
    return static_cast<Variable const*>(lhs->getData())->id ==
           static_cast<Variable const*>(rhs->getData())->id;
  }
  // CompareAstNodes does not handle non const attribute access
  std::pair<Variable const*, std::vector<arangodb::basics::AttributeName>> res1, res2;
  bool acc1 = lhs->isAttributeAccessForVariable(res1, true);
  bool acc2 = rhs->isAttributeAccessForVariable(res2, true);
  if (acc1 || acc2) {
    return acc1 && acc2 && res1 == res2;  // same variable same path
  }
  return aql::CompareAstNodes(lhs, rhs, false) == 0;
}

static bool checkDistanceFunc(ExecutionPlan* plan, AstNode const* funcNode,
                              bool legacy, GeoIndexInfo& info) {
  // note: this only modifies "info" if the function returns true
  if (funcNode->type == NODE_TYPE_REFERENCE) {
    // FOR x IN cc LET d = DISTANCE(...) FILTER d > 10 RETURN x
    Variable const* var = static_cast<Variable const*>(funcNode->getData());
    TRI_ASSERT(var != nullptr);
    ExecutionNode* setter = plan->getVarSetBy(var->id);
    if (setter == nullptr || setter->getType() != EN::CALCULATION) {
      return false;
    }
    funcNode = ExecutionNode::castTo<CalculationNode*>(setter)->expression()->node();
  }
  // get the ast node of the expression
  if (!funcNode || funcNode->type != NODE_TYPE_FCALL || funcNode->numMembers() != 1) {
    return false;
  }
  AstNode* fargs = funcNode->getMemberUnchecked(0);
  auto func = static_cast<Function const*>(funcNode->getData());
  if (fargs->numMembers() >= 4 && func->name == "DISTANCE") {  // allow DISTANCE(a,b,c,d)
    if (info.distCenterExpr != nullptr) {
      return false;  // do not allow mixing of DISTANCE and GEO_DISTANCE
    }
    if (isValidGeoArg(info.distCenterLatExpr, fargs->getMemberUnchecked(2)) &&
        isValidGeoArg(info.distCenterLngExpr, fargs->getMemberUnchecked(3)) &&
        distanceFuncArgCheck(plan, fargs->getMemberUnchecked(0),
                             fargs->getMemberUnchecked(1), legacy, info)) {
      info.distCenterLatExpr = fargs->getMemberUnchecked(2);
      info.distCenterLngExpr = fargs->getMemberUnchecked(3);
      return true;
    } else if (isValidGeoArg(info.distCenterLatExpr, fargs->getMemberUnchecked(0)) &&
               isValidGeoArg(info.distCenterLngExpr, fargs->getMemberUnchecked(1)) &&
               distanceFuncArgCheck(plan, fargs->getMemberUnchecked(2),
                                    fargs->getMemberUnchecked(3), legacy, info)) {
      info.distCenterLatExpr = fargs->getMemberUnchecked(0);
      info.distCenterLngExpr = fargs->getMemberUnchecked(1);
      return true;
    }
  } else if (fargs->numMembers() == 2 && func->name == "GEO_DISTANCE") {
    if (info.distCenterLatExpr || info.distCenterLngExpr) {
      return false;  // do not allow mixing of DISTANCE and GEO_DISTANCE
    }
    if (isValidGeoArg(info.distCenterExpr, fargs->getMemberUnchecked(1)) &&
        geoFuncArgCheck(plan, fargs->getMemberUnchecked(0), legacy, info)) {
      info.distCenterExpr = fargs->getMemberUnchecked(1);
      return true;
    } else if (isValidGeoArg(info.distCenterExpr, fargs->getMemberUnchecked(0)) &&
               geoFuncArgCheck(plan, fargs->getMemberUnchecked(1), legacy, info)) {
      info.distCenterExpr = fargs->getMemberUnchecked(0);
      return true;
    }
  }
  return false;
}

// contains the AstNode* a supported function?
static bool checkGeoFilterFunction(ExecutionPlan* plan, AstNode const* funcNode,
                                   GeoIndexInfo& info) {
  // note: this only modifies "info" if the function returns true
  // the expression must exist and it must be a function call
  if (funcNode->type != NODE_TYPE_FCALL || funcNode->numMembers() != 1 ||
      info.filterMode != geo::FilterType::NONE) {  // can't handle more than one
    return false;
  }

  auto func = static_cast<Function const*>(funcNode->getData());
  AstNode* fargs = funcNode->getMemberUnchecked(0);
  bool contains = func->name == "GEO_CONTAINS";
  bool intersect = func->name == "GEO_INTERSECTS";
  if ((!contains && !intersect) || fargs->numMembers() != 2) {
    return false;
  }

  AstNode* arg = fargs->getMemberUnchecked(1);
  if (geoFuncArgCheck(plan, arg, /*legacy*/ true, info)) {
    TRI_ASSERT(contains || intersect);
    info.filterMode = contains ? geo::FilterType::CONTAINS : geo::FilterType::INTERSECTS;
    info.filterExpr = fargs->getMemberUnchecked(0);
    TRI_ASSERT(info.index);
    return true;
  }
  return false;
}

// checks if a node contanis a geo index function a valid operator
// to use within a filter condition
bool checkGeoFilterExpression(ExecutionPlan* plan, AstNode const* node, GeoIndexInfo& info) {
  // checks @first `smaller` @second
  // note: this only modifies "info" if the function returns true
  auto eval = [&](AstNode const* first, AstNode const* second, bool lessequal) -> bool {
    if (isValueOrReference(second) &&       // no attribute access
        info.maxDistanceExpr == nullptr &&  // max distance is not yet set
        checkDistanceFunc(plan, first, /*legacy*/ true, info)) {
      TRI_ASSERT(info.index);
      info.maxDistanceExpr = second;
      info.maxInclusive = info.maxInclusive && lessequal;
      info.nodesToRemove.insert(node);
      return true;
    } else if (isValueOrReference(first) &&        // no attribute access
               info.minDistanceExpr == nullptr &&  // min distance is not yet set
               checkDistanceFunc(plan, second, /*legacy*/ true, info)) {
      info.minDistanceExpr = first;
      info.minInclusive = info.minInclusive && lessequal;
      info.nodesToRemove.insert(node);
      return true;
    }
    return false;
  };

  switch (node->type) {
    case NODE_TYPE_FCALL:
      if (checkGeoFilterFunction(plan, node, info)) {
        info.nodesToRemove.insert(node);
        return true;
      }
      return false;
      break;
    // only DISTANCE is allowed with <=, <, >=, >
    case NODE_TYPE_OPERATOR_BINARY_LE:
      TRI_ASSERT(node->numMembers() == 2);
      return eval(node->getMember(0), node->getMember(1), true);
      break;
    case NODE_TYPE_OPERATOR_BINARY_LT:
      TRI_ASSERT(node->numMembers() == 2);
      return eval(node->getMember(0), node->getMember(1), false);
      break;
    case NODE_TYPE_OPERATOR_BINARY_GE:
      TRI_ASSERT(node->numMembers() == 2);
      return eval(node->getMember(1), node->getMember(0), true);
    case NODE_TYPE_OPERATOR_BINARY_GT:
      TRI_ASSERT(node->numMembers() == 2);
      return eval(node->getMember(1), node->getMember(0), false);
      break;
    default:
      return false;
  }
}

static bool optimizeSortNode(ExecutionPlan* plan, SortNode* sort, GeoIndexInfo& info) {
  // note: info will only be modified if the function returns true
  TRI_ASSERT(sort->getType() == EN::SORT);
  // we're looking for "SORT DISTANCE(x,y,a,b)"
  SortElementVector const& elements = sort->elements();
  if (elements.size() != 1) {  // can't do it
    return false;
  }
  TRI_ASSERT(elements[0].var != nullptr);

  // find the expression that is bound to the variable
  // get the expression node that holds the calculation
  ExecutionNode* setter = plan->getVarSetBy(elements[0].var->id);
  if (setter == nullptr || setter->getType() != EN::CALCULATION) {
    return false;  // setter could be enumerate list node e.g.
  }
  CalculationNode* calc = ExecutionNode::castTo<CalculationNode*>(setter);
  Expression* expr = calc->expression();
  if (expr == nullptr || expr->node() == nullptr) {
    return false;  // the expression must exist and must have an astNode
  }

  // info will only be modified if the function returns true
  bool legacy = elements[0].ascending;  // DESC is only supported on S2 index
  if (!info.sorted && checkDistanceFunc(plan, expr->node(), legacy, info)) {
    info.sorted = true;  // do not parse another SORT
    info.ascending = elements[0].ascending;
    if (!ServerState::instance()->isCoordinator()) {
      // we must not remove a sort in the cluster... the results from each
      // shard will be sorted by using the index, however we still need to
      // establish a cross-shard sortedness by distance.
      info.exesToModify.emplace(sort, expr);
      info.nodesToRemove.emplace(expr->node());
    }
    return true;
  }
  return false;
}

// checks a single sort or filter node
static void optimizeFilterNode(ExecutionPlan* plan, FilterNode* fn, GeoIndexInfo& info) {
  TRI_ASSERT(fn->getType() == EN::FILTER);

  // filter nodes always have one input variable
  auto variable = ExecutionNode::castTo<FilterNode const*>(fn)->inVariable();
  // now check who introduced our variable
  ExecutionNode* setter = plan->getVarSetBy(variable->id);
  if (setter == nullptr || setter->getType() != EN::CALCULATION) {
    return;
  }
  CalculationNode* calc = ExecutionNode::castTo<CalculationNode*>(setter);
  Expression* expr = calc->expression();
  if (expr == nullptr || expr->node() == nullptr) {
    return;  // the expression must exist and must have an AstNode
  }

  Ast::traverseReadOnly(expr->node(),
                        [&](AstNode const* node) {  // pre
                          if (node->isSimpleComparisonOperator() ||
                              node->type == arangodb::aql::NODE_TYPE_FCALL ||
                              node->type == arangodb::aql::NODE_TYPE_OPERATOR_BINARY_AND ||
                              node->type == arangodb::aql::NODE_TYPE_OPERATOR_NARY_AND) {
                            return true;
                          }
                          return false;
                        },
                        [&](AstNode const* node) {  // post
                          if (!node->isSimpleComparisonOperator() &&
                              node->type != arangodb::aql::NODE_TYPE_FCALL) {
                            return;
                          }
                          if (checkGeoFilterExpression(plan, node, info)) {
                            info.exesToModify.emplace(fn, expr);
                          }
                        });
}

// modify plan

// builds a condition that can be used with the index interface and
// contains all parameters required by the MMFilesGeoIndex
static std::unique_ptr<Condition> buildGeoCondition(ExecutionPlan* plan,
                                                    GeoIndexInfo const& info) {
  Ast* ast = plan->getAst();
  // shared code to add symbolic `doc.geometry` or `[doc.lng, doc.lat]`
  auto addLocationArg = [ast, &info](AstNode* args) {
    if (info.locationVar) {
      args->addMember(info.locationVar);
    } else if (info.latitudeVar && info.longitudeVar) {
      AstNode* array = ast->createNodeArray(2);
      array->addMember(info.longitudeVar);  // GeoJSON ordering
      array->addMember(info.latitudeVar);
      args->addMember(array);
    } else {
      TRI_ASSERT(false);
      THROW_ARANGO_EXCEPTION_MESSAGE(TRI_ERROR_INTERNAL, "unsupported geo type");
    }
  };

  TRI_ASSERT(info.index);
  auto cond = std::make_unique<Condition>(ast);
  bool hasCenter = info.distCenterLatExpr || info.distCenterExpr;
  bool hasDistLimit = info.maxDistanceExpr || info.minDistanceExpr;
  TRI_ASSERT(!hasCenter || hasDistLimit || info.sorted);
  if (hasCenter && (hasDistLimit || info.sorted)) {
    // create GEO_DISTANCE(...) [<|<=|>=|>] Var
    AstNode* args = ast->createNodeArray(2);
    if (info.distCenterLatExpr && info.distCenterLngExpr) {  // legacy
      TRI_ASSERT(!info.distCenterExpr);
      // info.sorted && info.ascending &&
      AstNode* array = ast->createNodeArray(2);
      array->addMember(info.distCenterLngExpr);  // GeoJSON ordering
      array->addMember(info.distCenterLatExpr);
      args->addMember(array);
    } else {
      TRI_ASSERT(info.distCenterExpr);
      TRI_ASSERT(!info.distCenterLatExpr && !info.distCenterLngExpr);
      args->addMember(info.distCenterExpr);  // center location
    }

    addLocationArg(args);
    AstNode* func =
        ast->createNodeFunctionCall(TRI_CHAR_LENGTH_PAIR("GEO_DISTANCE"), args);

    TRI_ASSERT(info.maxDistanceExpr || info.minDistanceExpr || info.sorted);
    if (info.minDistanceExpr != nullptr) {
      AstNodeType t = info.minInclusive ? NODE_TYPE_OPERATOR_BINARY_GE
                                        : NODE_TYPE_OPERATOR_BINARY_GT;
      cond->andCombine(ast->createNodeBinaryOperator(t, func, info.minDistanceExpr));
    }
    if (info.maxDistanceExpr != nullptr) {
      AstNodeType t = info.maxInclusive ? NODE_TYPE_OPERATOR_BINARY_LE
                                        : NODE_TYPE_OPERATOR_BINARY_LT;
      cond->andCombine(ast->createNodeBinaryOperator(t, func, info.maxDistanceExpr));
    }
    if (info.minDistanceExpr == nullptr && info.maxDistanceExpr == nullptr && info.sorted) {
      // hack to pass on the sort-to-point info
      AstNodeType t = NODE_TYPE_OPERATOR_BINARY_LT;
      std::string const& u = StaticStrings::Unlimited;
      AstNode* cc = ast->createNodeValueString(u.c_str(), u.length());
      cond->andCombine(ast->createNodeBinaryOperator(t, func, cc));
    }
  }
  if (info.filterMode != geo::FilterType::NONE) {
    // create GEO_CONTAINS / GEO_INTERSECTS
    TRI_ASSERT(info.filterExpr);
    TRI_ASSERT(info.locationVar || (info.longitudeVar && info.latitudeVar));

    AstNode* args = ast->createNodeArray(2);
    args->addMember(info.filterExpr);
    addLocationArg(args);
    if (info.filterMode == geo::FilterType::CONTAINS) {
      cond->andCombine(ast->createNodeFunctionCall("GEO_CONTAINS", args));
    } else if (info.filterMode == geo::FilterType::INTERSECTS) {
      cond->andCombine(ast->createNodeFunctionCall("GEO_INTERSECTS", args));
    } else {
      TRI_ASSERT(false);
    }
  }

  cond->normalize(plan);
  return cond;
}

// applys the optimization for a candidate
static bool applyGeoOptimization(ExecutionPlan* plan, LimitNode* ln,
                                 GeoIndexInfo const& info) {
  TRI_ASSERT(info.collection != nullptr);
  TRI_ASSERT(info.collectionNodeToReplace != nullptr);
  TRI_ASSERT(info.index);

  // verify that all vars used in the index condition are valid
  auto const& valid = info.collectionNodeToReplace->getVarsValid();
  auto checkVars = [&valid](AstNode const* expr) {
    if (expr != nullptr) {
      arangodb::HashSet<Variable const*> varsUsed;
      Ast::getReferencedVariables(expr, varsUsed);
      for (Variable const* v : varsUsed) {
        if (valid.find(v) == valid.end()) {
          return false;  // invalid variable foud
        }
      }
    }
    return true;
  };
  if (!checkVars(info.distCenterExpr) || !checkVars(info.distCenterLatExpr) ||
      !checkVars(info.distCenterLngExpr) || !checkVars(info.filterExpr)) {
    return false;
  }

  size_t limit = 0;
  if (ln != nullptr) {
    limit = ln->offset() + ln->limit();
    TRI_ASSERT(limit != SIZE_MAX);
  }

  IndexIteratorOptions opts;
  opts.sorted = info.sorted;
  opts.ascending = info.ascending;
  opts.limit = limit;
  opts.evaluateFCalls = false;  // workaround to avoid evaluating "doc.geo"
  std::unique_ptr<Condition> condition(buildGeoCondition(plan, info));
  auto inode = new IndexNode(plan, plan->nextId(), info.collection, info.collectionNodeOutVar,
                             std::vector<transaction::Methods::IndexHandle>{
                                 transaction::Methods::IndexHandle{info.index}},
                             std::move(condition), opts);
  plan->registerNode(inode);
  plan->replaceNode(info.collectionNodeToReplace, inode);

  // remove expressions covered by our index
  Ast* ast = plan->getAst();
  for (std::pair<ExecutionNode*, Expression*> pair : info.exesToModify) {
    AstNode* root = pair.second->nodeForModification();
    auto pre = [&](AstNode const* node) -> bool {
      return node == root || Ast::IsAndOperatorType(node->type);
    };
    auto visitor = [&](AstNode* node) -> AstNode* {
      if (Ast::IsAndOperatorType(node->type)) {
        std::vector<AstNode*> keep;  // always shallow copy node
        for (std::size_t i = 0; i < node->numMembers(); i++) {
          AstNode* child = node->getMemberUnchecked(i);
          if (info.nodesToRemove.find(child) == info.nodesToRemove.end()) {
            keep.push_back(child);
          }
        }

        if (keep.size() > 2) {
          AstNode* n = ast->createNodeNaryOperator(NODE_TYPE_OPERATOR_NARY_AND);
          for (size_t i = 0; i < keep.size(); i++) {
            n->addMember(keep[i]);
          }
          return n;
        } else if (keep.size() == 2) {
          return ast->createNodeBinaryOperator(NODE_TYPE_OPERATOR_BINARY_AND,
                                               keep[0], keep[1]);
        } else if (keep.size() == 1) {
          return keep[0];
        }
        return node == root ? nullptr : ast->createNodeValueBool(true);
      } else if (info.nodesToRemove.find(node) != info.nodesToRemove.end()) {
        return node == root ? nullptr : ast->createNodeValueBool(true);
      }
      return node;
    };
    auto post = [](AstNode const*) {};
    AstNode* newNode = Ast::traverseAndModify(root, pre, visitor, post);
    if (newNode == nullptr) {  // if root was removed, unlink FILTER or SORT
      plan->unlinkNode(pair.first);
    } else if (newNode != root) {
      pair.second->replaceNode(newNode);
    }
  }

  // signal that plan has been changed
  return true;
}

void arangodb::aql::geoIndexRule(Optimizer* opt, std::unique_ptr<ExecutionPlan> plan,
                                 OptimizerRule const& rule) {
  SmallVector<ExecutionNode*>::allocator_type::arena_type a;
  SmallVector<ExecutionNode*> nodes{a};
  bool mod = false;

  plan->findNodesOfType(nodes, EN::ENUMERATE_COLLECTION, true);
  for (ExecutionNode* node : nodes) {
    GeoIndexInfo info;
    info.collectionNodeToReplace = node;

    ExecutionNode* current = node->getFirstParent();
    LimitNode* limit = nullptr;
    bool canUseSortLimit = true;

    while (current) {
      if (current->getType() == EN::FILTER) {
        // picking up filter conditions is always allowed
        optimizeFilterNode(plan.get(), ExecutionNode::castTo<FilterNode*>(current), info);
      } else if (current->getType() == EN::SORT && canUseSortLimit) {
        // only pick up a sort clause if we haven't seen another loop yet
        if (!optimizeSortNode(plan.get(), ExecutionNode::castTo<SortNode*>(current), info)) {
          // 1. EnumerateCollectionNode x
          // 2. SortNode x.abc ASC
          // 3. LimitNode n,m  <-- cannot reuse LIMIT node here
          // limit = nullptr;
          break;  // stop parsing on non-optimizable SORT
        }
      } else if (current->getType() == EN::LIMIT && canUseSortLimit) {
        // only pick up a limit clause if we haven't seen another loop yet
        limit = ExecutionNode::castTo<LimitNode*>(current);
        break;  // stop parsing after first LIMIT
      } else if (current->getType() == EN::RETURN || current->getType() == EN::COLLECT) {
        break;  // stop parsing on return or collect
      } else if (current->getType() == EN::INDEX ||
                 current->getType() == EN::ENUMERATE_COLLECTION ||
                 current->getType() == EN::ENUMERATE_LIST ||
                 current->getType() == EN::ENUMERATE_IRESEARCH_VIEW ||
                 current->getType() == EN::TRAVERSAL ||
                 current->getType() == EN::K_SHORTEST_PATHS ||
                 current->getType() == EN::SHORTEST_PATH) {
        // invalidate limit and sort. filters can still be used
        limit = nullptr;
        info.sorted = false;
        // don't allow picking up either sort or limit from here on
        canUseSortLimit = false;
      }
      current = current->getFirstParent();  // inspect next node
    }

    // if info is valid we try to optimize ENUMERATE_COLLECTION
    if (info && info.collectionNodeToReplace == node) {
      if (applyGeoOptimization(plan.get(), limit, info)) {
        mod = true;
      }
    }
  }

  opt->addPlan(std::move(plan), rule, mod);
}

static bool isInnerPassthroughNode(ExecutionNode* node) {
  switch (node->getType()) {
    case ExecutionNode::CALCULATION:
    case ExecutionNode::SUBQUERY:
      return true;
    case ExecutionNode::SINGLETON:
    case ExecutionNode::ENUMERATE_COLLECTION:
    case ExecutionNode::ENUMERATE_LIST:
    case ExecutionNode::FILTER:
    case ExecutionNode::LIMIT:
    case ExecutionNode::SORT:
    case ExecutionNode::COLLECT:
    case ExecutionNode::INSERT:
    case ExecutionNode::REMOVE:
    case ExecutionNode::REPLACE:
    case ExecutionNode::UPDATE:
    case ExecutionNode::NORESULTS:
    case ExecutionNode::UPSERT:
    case ExecutionNode::TRAVERSAL:
    case ExecutionNode::INDEX:
    case ExecutionNode::SHORTEST_PATH:
    case ExecutionNode::K_SHORTEST_PATHS:
    case ExecutionNode::ENUMERATE_IRESEARCH_VIEW:
    case ExecutionNode::RETURN:
      return false;
    case ExecutionNode::REMOTE:
    case ExecutionNode::DISTRIBUTE:
    case ExecutionNode::SCATTER:
    case ExecutionNode::GATHER:
    case ExecutionNode::REMOTESINGLE:
      THROW_ARANGO_EXCEPTION_MESSAGE(
          TRI_ERROR_INTERNAL_AQL,
          "Invalid node type in sort-limit optimizer rule. Please report this "
          "error. Try turning off the sort-limit rule to get your query "
          "working.");
    default:;
  }
  THROW_ARANGO_EXCEPTION_MESSAGE(
      TRI_ERROR_INTERNAL_AQL,
      "Unhandled node type in sort-limit optimizer rule. Please report this "
      "error. Try turning off the sort-limit rule to get your query working.");
}

void arangodb::aql::sortLimitRule(Optimizer* opt, std::unique_ptr<ExecutionPlan> plan,
                                  OptimizerRule const& rule) {
<<<<<<< HEAD
  // TODO re-enable this. This TODO note should introduce a merge conflict as soon as #10047 is merged.
=======
  if (ServerState::instance()->isCoordinator() && plan->fullCount()) {
    // Disable optimizer rule temporarily. SortingGather must be made aware of
    // constrained sort for this to work.
    opt->addPlan(std::move(plan), rule, false);
    return;
  }

>>>>>>> fbcb4b71
  SmallVector<ExecutionNode*>::allocator_type::arena_type a;
  SmallVector<ExecutionNode*> nodes{a};
  bool mod = false;

  plan->findNodesOfType(nodes, EN::SORT, true);
  for (ExecutionNode* node : nodes) {
    ExecutionNode* current = node->getFirstParent();
    LimitNode* limit = nullptr;

    while (current) {
      if (isInnerPassthroughNode(current)) {
        current = current->getFirstParent();  // inspect next node
      } else if (current->getType() == EN::LIMIT) {
        limit = ExecutionNode::castTo<LimitNode*>(current);
        break;  // stop parsing after first LIMIT
      }  else {
        break;  // stop parsing on any other node
      }
    }

    // if we found a limit and we meet the heuristic, make the sort node
    // aware of the limit
    if (limit != nullptr && shouldApplyHeapOptimization(node, limit)) {
      auto sn = static_cast<SortNode*>(node);
      sn->setLimit(limit->limit() + limit->offset());
      mod = true;
    }
  }

  opt->addPlan(std::move(plan), rule, mod);
}

void arangodb::aql::optimizeSubqueriesRule(Optimizer* opt,
                                           std::unique_ptr<ExecutionPlan> plan,
                                           OptimizerRule const& rule) {
  bool modified = false;

  SmallVector<ExecutionNode*>::allocator_type::arena_type a;
  SmallVector<ExecutionNode*> nodes{a};
  plan->findNodesOfType(nodes, EN::CALCULATION, true);

  std::unordered_map<ExecutionNode*, std::tuple<int64_t, std::unordered_set<ExecutionNode const*>, bool>> subqueryAttributes;

  for (auto const& n : nodes) {
    auto cn = ExecutionNode::castTo<CalculationNode*>(n);
    auto expr = cn->expression();
    if (expr == nullptr) {
      continue;
    }

    AstNode const* root = expr->node();
    if (root == nullptr) {
      continue;
    }

    auto visitor = [&subqueryAttributes, &plan, n](AstNode const* node) -> bool {
      std::pair<ExecutionNode*, int64_t> found{nullptr, 0};
      bool usedForCount = false;

      if (node->type == NODE_TYPE_REFERENCE) {
        Variable const* v = static_cast<Variable const*>(node->getData());
        auto setter = plan->getVarSetBy(v->id);
        if (setter != nullptr && setter->getType() == EN::SUBQUERY) {
          // we found a subquery result being used somehow in some
          // way that will make the optimization produce wrong results
          found.first = setter;
          found.second = -1;  // negative values will disable the optimization
        }
      } else if (node->type == NODE_TYPE_INDEXED_ACCESS) {
        auto sub = node->getMemberUnchecked(0);
        if (sub->type == NODE_TYPE_REFERENCE) {
          Variable const* v = static_cast<Variable const*>(sub->getData());
          auto setter = plan->getVarSetBy(v->id);
          auto index = node->getMemberUnchecked(1);
          if (index->type == NODE_TYPE_VALUE && index->isNumericValue() &&
              setter != nullptr && setter->getType() == EN::SUBQUERY) {
            found.first = setter;
            found.second = index->getIntValue() + 1;  // x[0] => LIMIT 1
            if (found.second <= 0) {
              // turn optimization off
              found.second = -1;
            }
          }
        }
      } else if (node->type == NODE_TYPE_FCALL && node->numMembers() > 0) {
        auto func = static_cast<Function const*>(node->getData());
        auto args = node->getMember(0);
        if (func->name == "FIRST" || func->name == "LENGTH" ||
            func->name == "COUNT") {
          if (args->numMembers() > 0 && args->getMember(0)->type == NODE_TYPE_REFERENCE) {
            Variable const* v =
                static_cast<Variable const*>(args->getMember(0)->getData());
            auto setter = plan->getVarSetBy(v->id);
            if (setter != nullptr && setter->getType() == EN::SUBQUERY) {
              found.first = setter;
              if (func->name == "FIRST") {
                found.second = 1;  // FIRST(x) => LIMIT 1
              } else {
                found.second = -1;
                usedForCount = true;
              }
            }
          }
        }
      }

      if (found.first != nullptr) {
        auto it = subqueryAttributes.find(found.first);
        if (it == subqueryAttributes.end()) {
          subqueryAttributes.emplace(found.first,
                                     std::make_tuple(found.second,
                                                     std::unordered_set<ExecutionNode const*>{n},
                                                     usedForCount));
        } else {
          auto& sq = (*it).second;
          if (usedForCount) {
            // COUNT + LIMIT together will turn off the optimization
            std::get<2>(sq) = (std::get<0>(sq) <= 0);
            std::get<0>(sq) = -1;
            std::get<1>(sq).clear();
          } else {
            if (found.second <= 0 || std::get<0>(sq) < 0) {
              // negative value will turn off the optimization
              std::get<0>(sq) = -1;
              std::get<1>(sq).clear();
            } else {
              // otherwise, use the maximum of the limits needed, and insert
              // current node into our "safe" list
              std::get<0>(sq) = std::max(std::get<0>(sq), found.second);
              std::get<1>(sq).emplace(n);
            }
            std::get<2>(sq) = false;
          }
        }
        // don't descend further
        return false;
      }

      // descend further
      return true;
    };

    Ast::traverseReadOnly(root, visitor, [](AstNode const*) {});
  }

  for (auto const& it : subqueryAttributes) {
    ExecutionNode* node = it.first;
    TRI_ASSERT(node->getType() == EN::SUBQUERY);
    auto sn = ExecutionNode::castTo<SubqueryNode const*>(node);

    if (sn->isModificationSubquery()) {
      // cannot push a LIMIT into data-modification subqueries
      continue;
    }

    auto const& sq = it.second;
    int64_t limitValue = std::get<0>(sq);
    bool usedForCount = std::get<2>(sq);
    if (limitValue <= 0 && !usedForCount) {
      // optimization turned off
      continue;
    }

    // scan from the subquery node to the bottom of the ExecutionPlan to check
    // if any of the following nodes also use the subquery result
    auto out = sn->outVariable();
    arangodb::HashSet<Variable const*> used;
    bool invalid = false;

    auto current = node->getFirstParent();
    while (current != nullptr) {
      auto const& referencedBy = std::get<1>(sq);
      if (referencedBy.find(current) == referencedBy.end()) {
        // node not found in "safe" list
        // now check if it uses the subquery's out variable
        used.clear();
        current->getVariablesUsedHere(used);
        if (used.find(out) != used.end()) {
          invalid = true;
          break;
        }
      }
      // continue iteration
      current = current->getFirstParent();
    }

    if (invalid) {
      continue;
    }

    auto root = sn->getSubquery();
    if (root != nullptr && root->getType() == EN::RETURN) {
      // now inject a limit
      auto f = root->getFirstDependency();
      TRI_ASSERT(f != nullptr);

      if (std::get<2>(sq)) {
        // used for count, e.g. COUNT(FOR doc IN collection RETURN ...)
        // this will be turned into
        // COUNT(FOR doc IN collection RETURN 1)
        Ast* ast = plan->getAst();
        // generate a calculation node that only produces "true"
        auto expr = std::make_unique<Expression>(plan.get(), ast,
                                                 Ast::createNodeValueBool(true));
        Variable* outVariable = ast->variables()->createTemporaryVariable();
        auto calcNode = new CalculationNode(plan.get(), plan->nextId(),
                                            expr.get(), nullptr, outVariable);
        plan->registerNode(calcNode);
        expr.release();
        plan->insertAfter(f, calcNode);
        // change the result value of the existing Return node
        TRI_ASSERT(root->getType() == EN::RETURN);
        ExecutionNode::castTo<ReturnNode*>(root)->inVariable(outVariable);
        modified = true;
        continue;
      }

      if (f->getType() == EN::LIMIT) {
        // subquery already has a LIMIT node at its end
        // no need to do anything
        continue;
      }

      auto limitNode = new LimitNode(plan.get(), plan->nextId(), 0, limitValue);
      plan->registerNode(limitNode);
      plan->insertAfter(f, limitNode);
      modified = true;
    }
  }

  opt->addPlan(std::move(plan), rule, modified);
}<|MERGE_RESOLUTION|>--- conflicted
+++ resolved
@@ -6924,17 +6924,6 @@
 
 void arangodb::aql::sortLimitRule(Optimizer* opt, std::unique_ptr<ExecutionPlan> plan,
                                   OptimizerRule const& rule) {
-<<<<<<< HEAD
-  // TODO re-enable this. This TODO note should introduce a merge conflict as soon as #10047 is merged.
-=======
-  if (ServerState::instance()->isCoordinator() && plan->fullCount()) {
-    // Disable optimizer rule temporarily. SortingGather must be made aware of
-    // constrained sort for this to work.
-    opt->addPlan(std::move(plan), rule, false);
-    return;
-  }
-
->>>>>>> fbcb4b71
   SmallVector<ExecutionNode*>::allocator_type::arena_type a;
   SmallVector<ExecutionNode*> nodes{a};
   bool mod = false;
