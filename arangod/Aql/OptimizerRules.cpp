--- conflicted
+++ resolved
@@ -6055,15 +6055,8 @@
 
     // check if we can make use of the optimized neighbors enumerator
     if (!ServerState::instance()->isCoordinator()) {
-<<<<<<< HEAD
-      if (traversal->vertexOutVariable() != nullptr &&
-          traversal->edgeOutVariable() == nullptr &&
-          traversal->pathOutVariable() == nullptr &&
-          options->isUseBreadthFirst() &&
-=======
       if (traversal->vertexOutVariable() != nullptr && traversal->edgeOutVariable() == nullptr &&
-          traversal->pathOutVariable() == nullptr && options->useBreadthFirst &&
->>>>>>> a43613d7
+          traversal->pathOutVariable() == nullptr && options->isUseBreadthFirst() &&
           options->uniqueVertices == arangodb::traverser::TraverserOptions::GLOBAL &&
           !options->usesPrune() && !options->hasDepthLookupInfo()) {
         // this is possible in case *only* vertices are produced (no edges, no path),
