--- conflicted
+++ resolved
@@ -1918,13 +1918,7 @@
       // it's a temporary variable that we can fuse with the other
       // calculation easily
 
-<<<<<<< HEAD
-      if (n->canThrow() || !ExecutionNode::castTo<CalculationNode*>(n)
-                                ->expression()
-                                ->isDeterministic()) {
-=======
       if (!ExecutionNode::castTo<CalculationNode*>(n)->expression()->isDeterministic()) {
->>>>>>> 039305d4
         continue;
       }
 
@@ -6190,33 +6184,6 @@
 
   std::vector<AstNodeType> parents;  // parents and current node
   size_t orsInBranch = 0;
-<<<<<<< HEAD
-  Ast::traverseReadOnly(
-      expr->node(),
-      [&](AstNode const* node) {  // pre
-        parents.push_back(node->type);
-        if (Ast::IsOrOperatorType(node->type)) {
-          orsInBranch++;
-          return false;
-        }
-        return true;
-      },
-      [&](AstNode const* node) {  // post
-        size_t pl = parents.size();
-        if (orsInBranch == 0 &&
-            (pl == 1 || Ast::IsAndOperatorType(parents[pl - 2]))) {
-          // do not visit below OR or into <=, <, >, >= expressions
-          if (checkGeoFilterExpression(plan, node, info)) {
-            info.exesToModify.emplace(fn, expr);
-            calc->canRemoveIfThrows(true);
-          }
-        }
-        parents.pop_back();
-        if (Ast::IsOrOperatorType(node->type)) {
-          orsInBranch--;
-        }
-      });
-=======
   Ast::traverseReadOnly(expr->node(),
                         [&](AstNode const* node) { // pre
                           parents.push_back(node->type);
@@ -6238,7 +6205,6 @@
                             orsInBranch--;
                           }
                         });
->>>>>>> 039305d4
 }
 
 // modify plan
