--- conflicted
+++ resolved
@@ -3065,7 +3065,7 @@
     plan->registerNode(remoteNode);
     TRI_ASSERT(node);
     remoteNode->addDependency(node);
-    
+
     // insert a gather node
     auto const sortMode = GatherNode::evaluateSortMode(
       collection->numberOfShards()
@@ -3840,10 +3840,6 @@
         case EN::SHORTEST_PATH:
 #ifdef USE_IRESEARCH
         case EN::ENUMERATE_IRESEARCH_VIEW:
-<<<<<<< HEAD
-        case EN::SCATTER_IRESEARCH_VIEW:
-=======
->>>>>>> 352fedd2
 #endif
 
           // For all these, we do not want to pull a SortNode further down
@@ -6288,7 +6284,7 @@
   opts.evaluateFCalls = false; // workaround to avoid evaluating "doc.geo"
   std::unique_ptr<Condition> condition(buildGeoCondition(plan, info));
   auto inode = new IndexNode(
-      plan, plan->nextId(), 
+      plan, plan->nextId(),
       info.collection, info.collectionNodeOutVar,
       std::vector<transaction::Methods::IndexHandle>{
           transaction::Methods::IndexHandle{info.index}},
