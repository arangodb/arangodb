--- conflicted
+++ resolved
@@ -472,11 +472,7 @@
 /// @brief get the attributes for a sub-condition that are const
 /// (i.e. compared with equality)
 std::vector<std::vector<arangodb::basics::AttributeName>> Condition::getConstAttributes(
-<<<<<<< HEAD
-    Variable const* reference, bool includeNull) {
-=======
     Variable const* reference, bool includeNull) const {
->>>>>>> a14f6dd5
   std::vector<std::vector<arangodb::basics::AttributeName>> result;
 
   if (_root == nullptr) {
@@ -563,18 +559,12 @@
 }
 
 void Condition::collectOverlappingMembers(ExecutionPlan const* plan, Variable const* variable,
-<<<<<<< HEAD
-                                          AstNode* andNode, AstNode* otherAndNode,
-                                          std::unordered_set<size_t>& toRemove,
-                                          bool isSparse, bool isFromTraverser) {
-=======
                                           AstNode const* andNode, AstNode const* otherAndNode,
                                           std::unordered_set<size_t>& toRemove,
                                           Index const* index, /* may be nullptr */
                                           bool isFromTraverser) {
   bool const isSparse = (index != nullptr && index->sparse());
 
->>>>>>> a14f6dd5
   std::pair<Variable const*, std::vector<arangodb::basics::AttributeName>> result;
 
   size_t const n = andNode->numMembers();
@@ -648,15 +638,10 @@
 
 /// @brief removes condition parts from another
 AstNode* Condition::removeIndexCondition(ExecutionPlan const* plan, Variable const* variable,
-<<<<<<< HEAD
-                                         AstNode const* other, bool isSparse) {
-  if (_root == nullptr || other == nullptr) {
-=======
                                          AstNode const* condition, Index const* index) {
   TRI_ASSERT(index != nullptr);
 
   if (_root == nullptr || condition == nullptr) {
->>>>>>> a14f6dd5
     return _root;
   }
 
@@ -1161,11 +1146,7 @@
 #endif
 
 /// @brief checks if the current condition is covered by the other
-<<<<<<< HEAD
-bool Condition::CanRemove(ExecutionPlan const* plan, ConditionPart const& me,
-=======
 bool Condition::canRemove(ExecutionPlan const* plan, ConditionPart const& me,
->>>>>>> a14f6dd5
                           arangodb::aql::AstNode const* andNode, bool isFromTraverser) {
   TRI_ASSERT(andNode != nullptr);
   TRI_ASSERT(andNode->type == NODE_TYPE_OPERATOR_NARY_AND);
