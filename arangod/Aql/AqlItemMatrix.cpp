--- conflicted
+++ resolved
@@ -39,25 +39,17 @@
 
 std::pair<SharedAqlItemBlockPtr, size_t> AqlItemMatrix::getBlock(size_t index) const noexcept {
   TRI_ASSERT(index < numberOfBlocks());
-  if (index == 0) {
-    // The first block could contain a shadowRow
-    // and the first unused data row, could be after the
-    // shadowRow.
-    return  {_blocks[index], _startIndexInFirstBlock};
-  }
+  // The first block could contain a shadowRow
+  // and the first unused data row, could be after the
+  // shadowRow.
   // All other blocks start with the first row as data row
-  return {_blocks[index], 0};
+  return  {_blocks[index], index == 0 ? _startIndexInFirstBlock : 0};
 }
 
 InputAqlItemRow AqlItemMatrix::getRow(AqlItemMatrix::RowIndex index) const noexcept {
-<<<<<<< HEAD
-  TRI_ASSERT(index.first < numberOfBlocks());
-  return InputAqlItemRow{_blocks[index.first], index.second};
-=======
   auto const& [block, unused] = getBlock(index.first);
   TRI_ASSERT(index.second >= unused);
   return InputAqlItemRow{block, index.second};
->>>>>>> a9aa9986
 }
 
 std::vector<AqlItemMatrix::RowIndex> AqlItemMatrix::produceRowIndexes() const {
