--- conflicted
+++ resolved
@@ -53,22 +53,8 @@
     std::shared_ptr<InputAqlItemBlockShell> blockShell = *it;
     TRI_ASSERT(blockShell != nullptr);
 
-<<<<<<< HEAD
     if (index < blockShell->block().size()) {
-      if(_prevRow) {
-        *_prevRow = InputAqlItemRow{blockShell, index};
-      } else {
-        _prevRow = std::make_unique<InputAqlItemRow>(blockShell, index);
-      }
-
-      std::swap(_prevRow,_lastRow);
-      return _lastRow.get();
-=======
-    InputAqlItemRow::AqlItemBlockId blockId = it - _blocks.begin();
-
-    if (index < block_ptr->size()) {
-        return std::make_unique<InputAqlItemRow>(block_ptr, index, blockId);
->>>>>>> 58a44c85
+        return std::make_unique<InputAqlItemRow>(blockShell, index);
     }
 
     // Jump over this block
