////////////////////////////////////////////////////////////////////////////////
/// DISCLAIMER
///
/// Copyright 2019 ArangoDB GmbH, Cologne, Germany
///
/// Licensed under the Apache License, Version 2.0 (the "License");
/// you may not use this file except in compliance with the License.
/// You may obtain a copy of the License at
///
///     http://www.apache.org/licenses/LICENSE-2.0
///
/// Unless required by applicable law or agreed to in writing, software
/// distributed under the License is distributed on an "AS IS" BASIS,
/// WITHOUT WARRANTIES OR CONDITIONS OF ANY KIND, either express or implied.
/// See the License for the specific language governing permissions and
/// limitations under the License.
///
/// Copyright holder is ArangoDB GmbH, Cologne, Germany
///
/// @author Michael Hackstein
////////////////////////////////////////////////////////////////////////////////

#include "AqlCallStack.h"

<<<<<<< HEAD
#include <velocypack/Builder.h>
#include <velocypack/Iterator.h>
#include <velocypack/Slice.h>
=======
#include <velocypack/Slice.h>
#include <velocypack/Iterator.h>
>>>>>>> 28b9c044
#include <velocypack/velocypack-aliases.h>

// TODO: This class is not yet memory efficient or optimized in any way.
// it might be reimplement soon to have the above features, Focus now is on
// the API we want to use.

using namespace arangodb;
using namespace arangodb::aql;

AqlCallStack::AqlCallStack(AqlCall call, bool compatibilityMode3_6)
    : _operations{{std::move(call)}},
      _compatibilityMode3_6(compatibilityMode3_6) {}

AqlCallStack::AqlCallStack(AqlCallStack const& other, AqlCall call)
    : _operations{other._operations} {
  // We can only use this constructor on relevant levels
  // Alothers need to use passThrough constructor
  TRI_ASSERT(other._depth == 0);
  _operations.push(std::move(call));
  _compatibilityMode3_6 = other._compatibilityMode3_6;
}

AqlCallStack::AqlCallStack(AqlCallStack const& other)
    : _operations{other._operations},
      _depth(other._depth),
      _compatibilityMode3_6(other._compatibilityMode3_6) {}

AqlCallStack::AqlCallStack(std::stack<AqlCall>&& operations)
    : _operations(std::move(operations)) {}

bool AqlCallStack::isRelevant() const { return _depth == 0; }

AqlCall AqlCallStack::popCall() {
  TRI_ASSERT(isRelevant());
  TRI_ASSERT(_compatibilityMode3_6 || !_operations.empty());
  if (_compatibilityMode3_6 && _operations.empty()) {
    // This is only for compatibility with 3.6
    // there we do not have the stack beeing passed-through
    // in AQL, we only have a single call.
    // We can only get into this state in the abscence of
    // LIMIT => we always do an unlimted softLimit call
    // to the upwards subquery.
    // => Simply put another fetchAll Call on the stack.
    // This code is to be removed in the next version after 3.7
    _operations.push(AqlCall{});
  }
  auto call = _operations.top();
  _operations.pop();
  return call;
}

AqlCall const& AqlCallStack::peek() const {
  TRI_ASSERT(isRelevant());
  TRI_ASSERT(!_operations.empty());
  return _operations.top();
}

void AqlCallStack::pushCall(AqlCall&& call) {
  // TODO is this correct on subqueries?
  TRI_ASSERT(isRelevant());
  _operations.push(call);
}

void AqlCallStack::stackUpMissingCalls() {
  while (!isRelevant()) {
    // For every depth, we add an additional default call.
    // The default is to produce unlimited many results,
    // using DefaultBatchSize each.
    _operations.emplace(AqlCall{});
    _depth--;
  }
  TRI_ASSERT(isRelevant());
}

void AqlCallStack::pop() {
  if (isRelevant()) {
    // We have one element to pop
    std::ignore = popCall();
  } else {
    _depth--;
  }
}

auto AqlCallStack::increaseSubqueryDepth() -> void {
  // Avoid overflow. If you actually have a subquery nesting of size_t many subqueries
  // there is a rather high chance that your query will not perform well.
  TRI_ASSERT(_depth < std::numeric_limits<size_t>::max() - 2);
  _depth++;
  TRI_ASSERT(!isRelevant());
}

auto AqlCallStack::fromVelocyPack(velocypack::Slice const slice) -> ResultT<AqlCallStack> {
  if (ADB_UNLIKELY(!slice.isArray())) {
    using namespace std::string_literals;
    return Result(TRI_ERROR_TYPE_ERROR,
                  "When deserializing AqlCallStack: expected array, got "s +
                      slice.typeName());
  }
  if (ADB_UNLIKELY(slice.isEmptyArray())) {
    return Result(TRI_ERROR_TYPE_ERROR,
                  "When deserializing AqlCallStack: stack is empty");
  }

  auto stack = std::stack<AqlCall>{};
  auto i = std::size_t{0};
  for (auto const entry : VPackArrayIterator(slice)) {
    auto maybeAqlCall = AqlCall::fromVelocyPack(entry);

    if (ADB_UNLIKELY(maybeAqlCall.fail())) {
      auto message = std::string{"When deserializing AqlCallStack: entry "};
      message += std::to_string(i);
      message += ": ";
      message += std::move(maybeAqlCall).errorMessage();
      return Result(TRI_ERROR_TYPE_ERROR, std::move(message));
    }

    stack.emplace(maybeAqlCall.get());

    ++i;
  }

  TRI_ASSERT(i > 0);

  return AqlCallStack{std::move(stack)};
<<<<<<< HEAD
}

void AqlCallStack::toVelocyPack(velocypack::Builder& builder) const {
  auto reverseStack = std::vector<AqlCall>{};
  reverseStack.reserve(_operations.size());
  {
    auto ops = _operations;
    while(!ops.empty()) {
      reverseStack.emplace_back(ops.top());
      ops.pop();
    }
  }

  builder.openArray();
  for (auto it = reverseStack.rbegin(); it != reverseStack.rend(); ++it) {
    auto const& call = *it;
    call.toVelocyPack(builder);
  }
  builder.close();
}

auto AqlCallStack::toString() const -> std::string {
  auto result = std::string{};
  result += "[";
  auto ops = _operations;
  if (!ops.empty()) {
    auto op = ops.top();
    ops.pop();
    result += " ";
    result += op.toString();
    while (!ops.empty()) {
      op = ops.top();
      ops.pop();
      result += ", ";
      result += op.toString();
    }
  }
  result += " ]";
  return result;
=======
>>>>>>> 28b9c044
}<|MERGE_RESOLUTION|>--- conflicted
+++ resolved
@@ -22,14 +22,9 @@
 
 #include "AqlCallStack.h"
 
-<<<<<<< HEAD
 #include <velocypack/Builder.h>
 #include <velocypack/Iterator.h>
 #include <velocypack/Slice.h>
-=======
-#include <velocypack/Slice.h>
-#include <velocypack/Iterator.h>
->>>>>>> 28b9c044
 #include <velocypack/velocypack-aliases.h>
 
 // TODO: This class is not yet memory efficient or optimized in any way.
@@ -40,8 +35,7 @@
 using namespace arangodb::aql;
 
 AqlCallStack::AqlCallStack(AqlCall call, bool compatibilityMode3_6)
-    : _operations{{std::move(call)}},
-      _compatibilityMode3_6(compatibilityMode3_6) {}
+    : _operations{{std::move(call)}}, _compatibilityMode3_6(compatibilityMode3_6) {}
 
 AqlCallStack::AqlCallStack(AqlCallStack const& other, AqlCall call)
     : _operations{other._operations} {
@@ -154,7 +148,6 @@
   TRI_ASSERT(i > 0);
 
   return AqlCallStack{std::move(stack)};
-<<<<<<< HEAD
 }
 
 void AqlCallStack::toVelocyPack(velocypack::Builder& builder) const {
@@ -162,7 +155,7 @@
   reverseStack.reserve(_operations.size());
   {
     auto ops = _operations;
-    while(!ops.empty()) {
+    while (!ops.empty()) {
       reverseStack.emplace_back(ops.top());
       ops.pop();
     }
@@ -194,6 +187,4 @@
   }
   result += " ]";
   return result;
-=======
->>>>>>> 28b9c044
 }