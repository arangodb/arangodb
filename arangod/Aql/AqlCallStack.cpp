--- conflicted
+++ resolved
@@ -33,14 +33,9 @@
 using namespace arangodb;
 using namespace arangodb::aql;
 
-<<<<<<< HEAD
-AqlCallStack::AqlCallStack(AqlCall call) : _operations{{std::move(call)}} {}
-=======
 AqlCallStack::AqlCallStack(AqlCall call, bool compatibilityMode3_6)
     : _operations{{std::move(call)}},
-      _depth(0),
       _compatibilityMode3_6(compatibilityMode3_6) {}
->>>>>>> 4dadc223
 
 AqlCallStack::AqlCallStack(AqlCallStack const& other, AqlCall call)
     : _operations{other._operations} {
