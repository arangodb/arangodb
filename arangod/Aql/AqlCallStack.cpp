--- conflicted
+++ resolved
@@ -39,30 +39,16 @@
     : _operations{{std::move(call)}}, _compatibilityMode3_6(compatibilityMode3_6) {}
 
 AqlCallStack::AqlCallStack(AqlCallStack const& other, AqlCallList call)
-    : _operations{other._operations},
-      _compatibilityMode3_6{other._compatibilityMode3_6} {
+    : _operations{other._operations}, _compatibilityMode3_6{other._compatibilityMode3_6} {
   // We can only use this constructor on relevant levels
   // All others need to use passThrough constructor
   _operations.emplace_back(std::move(call));
-<<<<<<< HEAD
   _compatibilityMode3_6 = other._compatibilityMode3_6;
 #ifdef ARANGODB_ENABLE_MAINTAINER_MODE
   validateNoCallHasSkippedRows();
 #endif
 }
 
-AqlCallStack::AqlCallStack(AqlCallStack const& other)
-    : _operations{other._operations},
-      _compatibilityMode3_6(other._compatibilityMode3_6) {
-#ifdef ARANGODB_ENABLE_MAINTAINER_MODE
-  validateNoCallHasSkippedRows();
-#endif
-}
-
-=======
-}
-
->>>>>>> 9b2ed4cd
 AqlCallStack::AqlCallStack(std::vector<AqlCallList>&& operations)
     : _operations(std::move(operations)) {
 #ifdef ARANGODB_ENABLE_MAINTAINER_MODE
