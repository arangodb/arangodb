--- conflicted
+++ resolved
@@ -45,6 +45,7 @@
 std::string const FieldContainer("indexHint");
 std::string const FieldForced("forced");
 std::string const FieldHint("hint");
+std::string const FieldLookahead("lookahead");
 std::string const FieldType("type");
 
 arangodb::aql::IndexHint::HintType fromTypeName(std::string const& typeName) {
@@ -84,11 +85,21 @@
 
           if (value->isStringValue()) {
             // indexHint: string
+            if (_type == HintType::Disabled) {
+              // disableIndex vs. indexHint is contradicting...
+              ExecutionPlan::invalidOptionAttribute(
+                  query, "contradicting", "FOR", name.data(), name.size());
+            }
             _type = HintType::Simple;
             _hint.simple.emplace_back(value->getStringValue(),
                                       value->getStringLength());
           } else if (value->type == AstNodeType::NODE_TYPE_ARRAY) {
             // indexHint: string: array
+            if (_type == HintType::Disabled) {
+              // disableIndex vs. indexHint is contradicting...
+              ExecutionPlan::invalidOptionAttribute(
+                  query, "contradicting", "FOR", name.data(), name.size());
+            }
             _type = HintType::Simple;
             for (size_t j = 0; j < value->numMembers(); j++) {
               AstNode const* member = value->getMember(j);
@@ -105,21 +116,20 @@
 
           if (value->isBoolValue()) {
             // forceIndexHint: bool
-            _forced = value->value.value._bool;
+            _forced = value->getBoolValue();
             handled = true;
           }
-<<<<<<< HEAD
         } else if (name == arangodb::StaticStrings::IndexHintDisableIndex) {
           // disableIndex
           AstNode const* value = child->getMember(0);
 
           if (value->isBoolValue()) {
             // disableIndex: bool
-            if (value->value.value._bool) {
-              // disableIndex: true
+            if (value->getBoolValue()) {
+              // disableIndex: true. this will disable all index hints
               _type = HintType::Disabled;
               if (!_hint.simple.empty()) {
-                // a particular index was already requested
+                // disableIndex vs. indexHint is contradicting...
                 ExecutionPlan::invalidOptionAttribute(
                     query, "contradicting", "FOR", name.data(), name.size());
                 _hint.simple.clear();
@@ -131,17 +141,17 @@
         } else if (name == arangodb::StaticStrings::IndexHintMaxProjections) {
           // maxProjections is a valid attribute, but handled elsewhere
           handled = true;
-=======
-        } else if (name == "lookahead") {
+        } else if (name == ::FieldLookahead) {
           TRI_ASSERT(child->numMembers() > 0);
           AstNode const* value = child->getMember(0);
 
-          if (value->type == AstNodeType::NODE_TYPE_VALUE &&
-              value->value.type == AstNodeValueType::VALUE_TYPE_INT) {
-            _lookahead = value->value.value._int;
-            handled = true;
-          }
->>>>>>> 26a3cd05
+          if (value->isIntValue()) {
+            _lookahead = value->getIntValue();
+          } else {
+            ExecutionPlan::invalidOptionAttribute(query, "invalid", "FOR",
+                                                  name.data(), name.size());
+          }
+          handled = true;
         }
 
         if (!handled) {
@@ -159,10 +169,12 @@
   // are not available, so we need to be careful when reading them
   VPackSlice s = slice.get(::FieldContainer);
   if (s.isObject()) {
+    _forced =
+        basics::VelocyPackHelper::getBooleanValue(s, ::FieldForced, false);
+    _lookahead = basics::VelocyPackHelper::getNumericValue(s, ::FieldLookahead,
+                                                           _lookahead);
     _type = ::fromTypeName(
         basics::VelocyPackHelper::getStringValue(s, ::FieldType, ""));
-    _forced =
-        basics::VelocyPackHelper::getBooleanValue(s, ::FieldForced, false);
   }
 
   if (_type != HintType::Illegal && _type != HintType::None) {
@@ -207,6 +219,7 @@
   TRI_ASSERT(builder.isOpenObject());
   VPackObjectBuilder guard(&builder, ::FieldContainer);
   builder.add(::FieldForced, VPackValue(_forced));
+  builder.add(::FieldLookahead, VPackValue(_lookahead));
   builder.add(::FieldType, VPackValue(typeName()));
   if (_type == HintType::Simple) {
     VPackArrayBuilder hintGuard(&builder, ::FieldHint);
