--- conflicted
+++ resolved
@@ -162,11 +162,7 @@
         if (!handled) {
           VPackBuilder builder;
           child->getMember(0)->toVelocyPackValue(builder);
-<<<<<<< HEAD
-          std::string msg = "invalid value " + builder.toString() + " in ";
-=======
           std::string msg = "invalid value " + builder.toJson() + " in ";
->>>>>>> 250a907f
           ExecutionPlan::invalidOptionAttribute(query, msg.data(), "FOR",
                                                 name.data(), name.size());
         }
