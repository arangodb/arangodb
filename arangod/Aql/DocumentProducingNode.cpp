--- conflicted
+++ resolved
@@ -172,8 +172,7 @@
 }
 
 bool DocumentProducingNode::doCount() const noexcept {
-<<<<<<< HEAD
-  return _count && (_filter == nullptr);
+  return _count && !hasFilter();
 }
 
 AsyncPrefetchEligibility DocumentProducingNode::canUseAsyncPrefetching()
@@ -182,7 +181,4 @@
                  (_filter->isDeterministic() && !_filter->willUseV8())
              ? AsyncPrefetchEligibility::kEnableForNode
              : AsyncPrefetchEligibility::kDisableForNode;
-=======
-  return _count && !hasFilter();
->>>>>>> fed24712
 }