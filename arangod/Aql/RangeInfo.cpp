--- conflicted
+++ resolved
@@ -164,17 +164,10 @@
 /// @brief toJson for a RangeInfo
 ////////////////////////////////////////////////////////////////////////////////
 
-<<<<<<< HEAD
-Json RangeInfo::toJson () const {
-  Json item(basics::Json::Array);
-  item("variable", Json(_var))
-      ("attr", Json(_attr))
-=======
-triagens::basics::Json RangeInfo::toJson() {
+triagens::basics::Json RangeInfo::toJson() const {
   triagens::basics::Json item(basics::Json::Array);
   item("variable", triagens::basics::Json(_var))
-    ("attr", triagens::basics::Json(_attr))
->>>>>>> 215e9bf1
+      ("attr", triagens::basics::Json(_attr))
       ("lowConst", _lowConst.toJson())
       ("highConst", _highConst.toJson());
   triagens::basics::Json lowList(triagens::basics::Json::List, _lows.size());
