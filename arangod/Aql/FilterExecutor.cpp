////////////////////////////////////////////////////////////////////////////////
/// DISCLAIMER
///
/// Copyright 2018 ArangoDB GmbH, Cologne, Germany
///
/// Licensed under the Apache License, Version 2.0 (the "License");
/// you may not use this file except in compliance with the License.
/// You may obtain a copy of the License at
///
///     http://www.apache.org/licenses/LICENSE-2.0
///
/// Unless required by applicable law or agreed to in writing, software
/// distributed under the License is distributed on an "AS IS" BASIS,
/// WITHOUT WARRANTIES OR CONDITIONS OF ANY KIND, either express or implied.
/// See the License for the specific language governing permissions and
/// limitations under the License.
///
/// Copyright holder is ArangoDB GmbH, Cologne, Germany
///
/// @author Tobias Goedderz
/// @author Michael Hackstein
/// @author Heiko Kernbach
/// @author Jan Christoph Uhde
////////////////////////////////////////////////////////////////////////////////

#include "FilterExecutor.h"

#include "Aql/AqlCall.h"
#include "Aql/AqlCallStack.h"
#include "Aql/AqlItemBlockInputRange.h"
#include "Aql/AqlValue.h"
#include "Aql/ExecutorInfos.h"
#include "Aql/InputAqlItemRow.h"
#include "Aql/OutputAqlItemRow.h"
#include "Aql/SingleRowFetcher.h"
#include "Aql/Stats.h"

#include <utility>

using namespace arangodb;
using namespace arangodb::aql;

FilterExecutorInfos::FilterExecutorInfos(RegisterId inputRegister, RegisterId nrInputRegisters,
                                         RegisterId nrOutputRegisters,
                                         // cppcheck-suppress passedByValue
                                         std::unordered_set<RegisterId> registersToClear,
                                         // cppcheck-suppress passedByValue
                                         std::unordered_set<RegisterId> registersToKeep)
    : ExecutorInfos(std::make_shared<std::unordered_set<RegisterId>>(inputRegister),
                    nullptr, nrInputRegisters, nrOutputRegisters,
                    std::move(registersToClear), std::move(registersToKeep)),
      _inputRegister(inputRegister) {}

RegisterId FilterExecutorInfos::getInputRegister() const noexcept {
  return _inputRegister;
}

FilterExecutor::FilterExecutor(Fetcher& fetcher, Infos& infos)
    : _infos(infos), _fetcher(fetcher) {}

FilterExecutor::~FilterExecutor() = default;

std::pair<ExecutionState, FilterStats> FilterExecutor::produceRows(OutputAqlItemRow& output) {
  TRI_IF_FAILURE("FilterExecutor::produceRows") {
    THROW_ARANGO_EXCEPTION(TRI_ERROR_DEBUG);
  }
  ExecutionState state;
  FilterStats stats{};
  InputAqlItemRow input{CreateInvalidInputRowHint{}};

  while (true) {
    std::tie(state, input) = _fetcher.fetchRow();

    if (state == ExecutionState::WAITING) {
      return {state, stats};
    }

    if (!input) {
      TRI_ASSERT(state == ExecutionState::DONE);
      return {state, stats};
    }
    TRI_ASSERT(input.isInitialized());

    if (input.getValue(_infos.getInputRegister()).toBoolean()) {
      output.copyRow(input);
      return {state, stats};
    } else {
      stats.incrFiltered();
    }

    if (state == ExecutionState::DONE) {
      return {state, stats};
    }
    TRI_ASSERT(state == ExecutionState::HASMORE);
  }
}

std::pair<ExecutionState, size_t> FilterExecutor::expectedNumberOfRows(size_t atMost) const {
  // This block cannot know how many elements will be returned exactly.
  // but it is upper bounded by the input.
  return _fetcher.preFetchNumberOfRows(atMost);
}

// TODO Remove me, we are using the getSome skip variant here.
std::tuple<ExecutorState, size_t, AqlCall> FilterExecutor::skipRowsRange(
    AqlItemBlockInputRange& inputRange, AqlCall& call) {
<<<<<<< HEAD
  ExecutorState state = ExecutorState::HASMORE;
  InputAqlItemRow input{CreateInvalidInputRowHint{}};
  size_t skipped = 0;
  while (inputRange.hasDataRow() && skipped < call.getOffset()) {
    std::tie(state, input) = inputRange.nextDataRow();
=======
  size_t skipped = 0;
  while (inputRange.hasDataRow() && skipped < call.getOffset()) {
    auto const [unused, input] = inputRange.nextDataRow();
>>>>>>> d4d3cd3f
    if (!input) {
      TRI_ASSERT(!inputRange.hasDataRow());
      break;
    }
    if (input.getValue(_infos.getInputRegister()).toBoolean()) {
      skipped++;
    }
  }
  call.didSkip(skipped);

  AqlCall upstreamCall{};
  upstreamCall.softLimit = call.getOffset();
<<<<<<< HEAD
  return {state, skipped, upstreamCall};
=======
  return {inputRange.upstreamState(), skipped, upstreamCall};
>>>>>>> d4d3cd3f
}

std::tuple<ExecutorState, FilterStats, AqlCall> FilterExecutor::produceRows(
    AqlItemBlockInputRange& inputRange, OutputAqlItemRow& output) {
  TRI_IF_FAILURE("FilterExecutor::produceRows") {
    THROW_ARANGO_EXCEPTION(TRI_ERROR_DEBUG);
  }
  FilterStats stats{};

  while (inputRange.hasDataRow() && !output.isFull()) {
    auto const& [state, input] = inputRange.nextDataRow();
    TRI_ASSERT(input.isInitialized());
    if (input.getValue(_infos.getInputRegister()).toBoolean()) {
      output.copyRow(input);
      output.advanceRow();
    } else {
      stats.incrFiltered();
    }
  }

  AqlCall upstreamCall{};
  auto const& clientCall = output.getClientCall();
  // This is a optimistic fetch. We do not do any overfetching here, only if we
  // pass through all rows this fetch is correct, otherwise we have too few rows.
  upstreamCall.softLimit = clientCall.getOffset() +
                           (std::min)(clientCall.softLimit, clientCall.hardLimit);
  return {inputRange.upstreamState(), stats, upstreamCall};
}<|MERGE_RESOLUTION|>--- conflicted
+++ resolved
@@ -104,17 +104,9 @@
 // TODO Remove me, we are using the getSome skip variant here.
 std::tuple<ExecutorState, size_t, AqlCall> FilterExecutor::skipRowsRange(
     AqlItemBlockInputRange& inputRange, AqlCall& call) {
-<<<<<<< HEAD
-  ExecutorState state = ExecutorState::HASMORE;
-  InputAqlItemRow input{CreateInvalidInputRowHint{}};
-  size_t skipped = 0;
-  while (inputRange.hasDataRow() && skipped < call.getOffset()) {
-    std::tie(state, input) = inputRange.nextDataRow();
-=======
   size_t skipped = 0;
   while (inputRange.hasDataRow() && skipped < call.getOffset()) {
     auto const [unused, input] = inputRange.nextDataRow();
->>>>>>> d4d3cd3f
     if (!input) {
       TRI_ASSERT(!inputRange.hasDataRow());
       break;
@@ -127,11 +119,7 @@
 
   AqlCall upstreamCall{};
   upstreamCall.softLimit = call.getOffset();
-<<<<<<< HEAD
-  return {state, skipped, upstreamCall};
-=======
   return {inputRange.upstreamState(), skipped, upstreamCall};
->>>>>>> d4d3cd3f
 }
 
 std::tuple<ExecutorState, FilterStats, AqlCall> FilterExecutor::produceRows(
