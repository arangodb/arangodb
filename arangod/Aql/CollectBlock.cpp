////////////////////////////////////////////////////////////////////////////////
/// DISCLAIMER
///
/// Copyright 2014-2016 ArangoDB GmbH, Cologne, Germany
/// Copyright 2004-2014 triAGENS GmbH, Cologne, Germany
///
/// Licensed under the Apache License, Version 2.0 (the "License");
/// you may not use this file except in compliance with the License.
/// You may obtain a copy of the License at
///
///     http://www.apache.org/licenses/LICENSE-2.0
///
/// Unless required by applicable law or agreed to in writing, software
/// distributed under the License is distributed on an "AS IS" BASIS,
/// WITHOUT WARRANTIES OR CONDITIONS OF ANY KIND, either express or implied.
/// See the License for the specific language governing permissions and
/// limitations under the License.
///
/// Copyright holder is ArangoDB GmbH, Cologne, Germany
///
/// @author Max Neunhoeffer
/// @author Jan Steemann
////////////////////////////////////////////////////////////////////////////////

#include "CollectBlock.h"
#include "Aql/Aggregator.h"
#include "Aql/AqlItemBlock.h"
#include "Aql/AqlValue.h"
#include "Aql/ExecutionEngine.h"
#include "Basics/Exceptions.h"
#include "Basics/VelocyPackHelper.h"
#include "VocBase/vocbase.h"

using namespace arangodb;
using namespace arangodb::aql;

namespace {
static AqlValue EmptyValue;

/// @brief get the value from an input register
/// for a reduce function that does not require input, this will return a
/// reference to a static empty AqlValue
static inline AqlValue const& getValueForRegister(AqlItemBlock const* src,
                                                  size_t row, RegisterId reg) {
  if (reg == ExecutionNode::MaxRegisterId) {
    return EmptyValue;
  }
  return src->getValueReference(row, reg);
}
}  // namespace

SortedCollectBlock::CollectGroup::CollectGroup(bool count)
    : firstRow(0), lastRow(0), groupLength(0), rowsAreValid(false), count(count), hasRows(false) {}

SortedCollectBlock::CollectGroup::~CollectGroup() {
  for (auto& it : groupValues) {
    it.destroy();
  }
  for (auto& it : groupBlocks) {
    delete it;
  }
}

void SortedCollectBlock::CollectGroup::initialize(size_t capacity) {
  groupValues.clear();

  if (capacity > 0) {
    groupValues.reserve(capacity);

    for (size_t i = 0; i < capacity; ++i) {
      groupValues.emplace_back();
    }
  }

  groupLength = 0;

  // reset aggregators
  for (auto& it : aggregators) {
    it->reset();
  }

  rowsAreValid = false;
}

void SortedCollectBlock::CollectGroup::reset() {
  for (auto& it : groupBlocks) {
    delete it;
  }
  groupBlocks.clear();

  if (!groupValues.empty()) {
    for (auto& it : groupValues) {
      it.destroy();
    }
    groupValues[0].erase();  // only need to erase [0], because we have
                             // only copies of references anyway
  }

  groupLength = 0;

  // reset all aggregators
  for (auto& it : aggregators) {
    it->reset();
  }

  rowsAreValid = false;
  hasRows = false;
}

void SortedCollectBlock::CollectGroup::addValues(AqlItemBlock const* src,
                                                 RegisterId groupRegister) {
  if (groupRegister == ExecutionNode::MaxRegisterId) {
    // nothing to do, but still make sure we won't add the same rows again
    firstRow = lastRow = 0;
    rowsAreValid = false;
    return;
  }

  if (rowsAreValid) {
    // copy group values
    TRI_ASSERT(firstRow <= lastRow);

    if (count) {
      groupLength += lastRow + 1 - firstRow;
    } else {
      TRI_ASSERT(src != nullptr);
      auto block = src->slice(firstRow, lastRow + 1);
      try {
        TRI_IF_FAILURE("CollectGroup::addValues") {
          THROW_ARANGO_EXCEPTION(TRI_ERROR_DEBUG);
        }
        groupBlocks.emplace_back(block);
      } catch (...) {
        delete block;
        throw;
      }
    }
  }

  firstRow = lastRow = 0;
  // the next statement ensures we don't add the same value (row) twice
  rowsAreValid = false;
}

SortedCollectBlock::SortedCollectBlock(ExecutionEngine* engine, CollectNode const* en)
    : ExecutionBlock(engine, en),
      _currentGroup(en->_count),
      _lastBlock(nullptr),
      _expressionRegister(ExecutionNode::MaxRegisterId),
      _collectRegister(ExecutionNode::MaxRegisterId),
      _variableNames(),
      _registersInherited(false) {
  for (auto const& p : en->_groupVariables) {
    // We know that planRegisters() has been run, so
    // getPlanNode()->_registerPlan is set up
    auto itOut = en->getRegisterPlan()->varInfo.find(p.first->id);
    TRI_ASSERT(itOut != en->getRegisterPlan()->varInfo.end());

    auto itIn = en->getRegisterPlan()->varInfo.find(p.second->id);
    TRI_ASSERT(itIn != en->getRegisterPlan()->varInfo.end());
    TRI_ASSERT((*itIn).second.registerId < ExecutionNode::MaxRegisterId);
    TRI_ASSERT((*itOut).second.registerId < ExecutionNode::MaxRegisterId);
    _groupRegisters.emplace_back(
        std::make_pair((*itOut).second.registerId, (*itIn).second.registerId));
  }

  for (auto const& p : en->_aggregateVariables) {
    // We know that planRegisters() has been run, so
    // getPlanNode()->_registerPlan is set up
    auto itOut = en->getRegisterPlan()->varInfo.find(p.first->id);
    TRI_ASSERT(itOut != en->getRegisterPlan()->varInfo.end());
    TRI_ASSERT((*itOut).second.registerId < ExecutionNode::MaxRegisterId);

    RegisterId reg;
    if (Aggregator::requiresInput(p.second.second)) {
      auto itIn = en->getRegisterPlan()->varInfo.find(p.second.first->id);
      TRI_ASSERT(itIn != en->getRegisterPlan()->varInfo.end());
      TRI_ASSERT((*itIn).second.registerId < ExecutionNode::MaxRegisterId);
      reg = (*itIn).second.registerId;
    } else {
      // no input variable required
      reg = ExecutionNode::MaxRegisterId;
    }
    _aggregateRegisters.emplace_back(std::make_pair((*itOut).second.registerId, reg));
    _currentGroup.aggregators.emplace_back(
        Aggregator::fromTypeString(_trx, p.second.second));
  }
  TRI_ASSERT(_aggregateRegisters.size() == en->_aggregateVariables.size());
  TRI_ASSERT(_aggregateRegisters.size() == _currentGroup.aggregators.size());

  if (en->_outVariable != nullptr) {
    auto const& registerPlan = en->getRegisterPlan()->varInfo;
    auto it = registerPlan.find(en->_outVariable->id);
    TRI_ASSERT(it != registerPlan.end());
    _collectRegister = (*it).second.registerId;
    TRI_ASSERT(_collectRegister > 0 && _collectRegister < ExecutionNode::MaxRegisterId);

    if (en->_expressionVariable != nullptr) {
      auto it = registerPlan.find(en->_expressionVariable->id);
      TRI_ASSERT(it != registerPlan.end());
      _expressionRegister = (*it).second.registerId;
    }

    // construct a mapping of all register ids to variable names
    // we need this mapping to generate the grouped output

    for (size_t i = 0; i < registerPlan.size(); ++i) {
      _variableNames.emplace_back("");  // initialize with default value
    }

    // iterate over all our variables
    if (en->_keepVariables.empty()) {
      auto usedVariableIds(en->getVariableIdsUsedHere());

      for (auto const& vi : registerPlan) {
        if (vi.second.depth > 0 || en->getDepth() == 1) {
          // Do not keep variables from depth 0, unless we are depth 1 ourselves
          // (which means no FOR in which we are contained)

          if (usedVariableIds.find(vi.first) == usedVariableIds.end()) {
            // variable is not visible to the CollectBlock
            continue;
          }

          // find variable in the global variable map
          auto itVar = en->_variableMap.find(vi.first);

          if (itVar != en->_variableMap.end()) {
            _variableNames[vi.second.registerId] = (*itVar).second;
          }
        }
      }
    } else {
      for (auto const& x : en->_keepVariables) {
        auto it = registerPlan.find(x->id);

        if (it != registerPlan.end()) {
          _variableNames[(*it).second.registerId] = x->name;
        }
      }
    }
  }

  // reserve space for the current row
  _currentGroup.initialize(_groupRegisters.size());
  _pos = 0;
}

std::pair<ExecutionState, arangodb::Result> SortedCollectBlock::initializeCursor(
    AqlItemBlock* items, size_t pos) {
  auto res = ExecutionBlock::initializeCursor(items, pos);

  if (res.first == ExecutionState::WAITING || !res.second.ok()) {
    // If we need to wait or get an error we return as is.
    return res;
  }

  _currentGroup.reset();
  _pos = 0;
  _lastBlock = nullptr;
  if (_result != nullptr) {
    auto r = _result.release();
    returnBlock(r);
  }

  return res;
}

std::pair<ExecutionState, Result> SortedCollectBlock::getOrSkipSome(
    size_t atMost, bool skipping, AqlItemBlock*& result, size_t& skipped) {
  TRI_ASSERT(result == nullptr && skipped == 0);

  if (_done) {
    return {ExecutionState::DONE, TRI_ERROR_NO_ERROR};
  }

  if (atMost == 0) {
    return {ExecutionState::DONE, TRI_ERROR_NO_ERROR};
  }

  RegisterId const nrInRegs = getNrInputRegisters();
  RegisterId const nrOutRegs = getNrOutputRegisters();

  auto updateCurrentGroup = [this, skipping](AqlItemBlock const* cur,
                                             size_t const pos, AqlItemBlock* res) {
    bool newGroup = false;
    if (!_currentGroup.hasRows) {
      // we never had any previous group
      newGroup = true;
    } else {
      // we already had a group, check if the group has changed
      size_t i = 0;

      for (auto& it : _groupRegisters) {
        int cmp = AqlValue::Compare(_trx, _currentGroup.groupValues[i],
                                    cur->getValueReference(pos, it.second), false);

        if (cmp != 0) {
          // group change
          newGroup = true;
          break;
        }
        ++i;
      }
    }

    bool emittedGroup = false;

    if (newGroup) {
      if (_currentGroup.hasRows) {
        if (!skipping) {
          // need to emit the current group first
          TRI_ASSERT(cur != nullptr);
          emitGroup(cur, res, _skipped, skipping);
        } else {
          skipGroup();
        }

        emittedGroup = true;
      }

      // still space left in the output to create a new group

      // construct the new group
      size_t i = 0;
      TRI_ASSERT(cur != nullptr);
      for (auto& it : _groupRegisters) {
        _currentGroup.groupValues[i] = cur->getValueReference(pos, it.second).clone();
        ++i;
      }
      _currentGroup.setFirstRow(pos);
    }

    _currentGroup.setLastRow(pos);

    return emittedGroup;
  };

  auto aggregateAndAddValues = [this](AqlItemBlock* block) {
    if (_currentGroup.rowsAreValid) {
      size_t j = 0;
      for (auto& it : _currentGroup.aggregators) {
        RegisterId const reg = _aggregateRegisters[j].second;
        for (size_t r = _currentGroup.firstRow; r < _currentGroup.lastRow + 1; ++r) {
          it->reduce(getValueForRegister(block, r, reg));
        }
        ++j;
      }
    }

    // also resets firstRow, lastRow and especially rowsAreValid
    _currentGroup.addValues(block, _collectRegister);
  };

  if (!skipping && _result == nullptr) {
    // initialize _result with a block

    // If we don't have any values to group by, the result will contain a single
    // group.
    size_t maxBlockSize = _groupRegisters.empty() ? 1 : atMost;
    _result.reset(requestBlock(maxBlockSize, nrOutRegs));
    // We got a new block, we need to inherit registers for it
    _registersInherited = false;

    TRI_ASSERT(nrInRegs <= _result->getNrRegs());
  }

  while (_skipped < atMost) {
    TRI_IF_FAILURE("SortedCollectBlock::getOrSkipSomeOuter") {
      THROW_ARANGO_EXCEPTION(TRI_ERROR_DEBUG);
    }

    if (!_buffer.empty()) {
      TRI_IF_FAILURE("SortedCollectBlock::hasMore") {
        THROW_ARANGO_EXCEPTION(TRI_ERROR_DEBUG);
      }
    }

    BufferState bufferState = getBlockIfNeeded(DefaultBatchSize());
    if (bufferState == BufferState::WAITING) {
      TRI_ASSERT(skipped == 0);
      TRI_ASSERT(result == nullptr);
      return {ExecutionState::WAITING, TRI_ERROR_NO_ERROR};
    }
    if (bufferState == BufferState::NO_MORE_BLOCKS) {
      break;
    }

    TRI_ASSERT(bufferState == BufferState::HAS_BLOCKS ||
               bufferState == BufferState::HAS_NEW_BLOCK);
    TRI_ASSERT(!_buffer.empty());

    AqlItemBlock* cur = _buffer.front();
    TRI_ASSERT(cur != nullptr);

<<<<<<< HEAD
=======
    if (!skipping && !_registersInherited) {
      inheritRegisters(cur, _result.get(), 0);
      _registersInherited = true;
    }

>>>>>>> d65ff5f7
    // if the current block changed, move the last block's infos into the
    // current group; then delete it.
    if (_lastBlock != nullptr && _lastBlock != cur) {
      aggregateAndAddValues(_lastBlock);

      returnBlock(_lastBlock);
    }

    _lastBlock = cur;

    // if necessary, open a new group and emit the last one to res;
    // then, add the current row to the current group.
    // returns true iff a group was emitted (so false when called on the first
    // empty current group, while still initializing it)
    bool emittedGroup = updateCurrentGroup(cur, _pos, _result.get());

    if (!skipping && emittedGroup && _skipped == 0) {
      // clone registers from input block when the first row of every block is
      // written. Note that the input variables that are still available after
      // the block can only be constant over all input rows.
      inheritRegisters(cur, _result.get(), 0);
    }

    AqlItemBlock* removedBlock = advanceCursor(1, emittedGroup ? 1 : 0);
    TRI_ASSERT(removedBlock == nullptr || removedBlock == _lastBlock);
  }

  bool done = _skipped < atMost;

  if (done) {
    try {
      // emit last buffered group
      if (!skipping) {
        TRI_IF_FAILURE("SortedCollectBlock::getOrSkipSome") {
          THROW_ARANGO_EXCEPTION(TRI_ERROR_DEBUG);
        }

        throwIfKilled();

        // _lastBlock can be null (iff there wasn't a single input row).
        // we still need to emit a group (of nulls)
        if (_currentGroup.hasRows || !_aggregateRegisters.empty()) {
          // we must produce a result
          emitGroup(_lastBlock, _result.get(), _skipped, skipping);
          ++_skipped;
          _result->shrink(_skipped);
        } else {
          // we don't have anything to return
          // don't increase _skipped here
          if (_skipped == 0) {
            // 0 results
            if (_result != nullptr) {
              // if the result set is entirely empty, we must free the result,
              // as shrinking
              auto r = _result.release();
              returnBlock(r);
            }
          }
        }
      } else {
        ++_skipped;
      }

      if (_lastBlock != nullptr) {
        returnBlock(_lastBlock);
      }
    } catch (...) {
      if (_lastBlock != nullptr) {
        returnBlock(_lastBlock);
      }
      throw;
    }
  }

  skipped = _skipped;
  result = _result.release();
  _done = done;
  _skipped = 0;

  if (done) {
    return {ExecutionState::DONE, TRI_ERROR_NO_ERROR};
  } else {
    return {ExecutionState::HASMORE, TRI_ERROR_NO_ERROR};
  }
}

/// @brief writes the current group data into the result
void SortedCollectBlock::emitGroup(AqlItemBlock const* cur, AqlItemBlock* res,
                                   size_t row, bool skipping) {
  TRI_ASSERT(res != nullptr);

  // Copy input registers from the first row. Note that the input variables that
  // are still available after the block can only be constant over all input
  // rows.
  if (row > 0 && !skipping) {
    // re-use already copied AqlValues
    TRI_ASSERT(cur != nullptr);
    for (RegisterId i = 0; i < cur->getNrRegs(); i++) {
      res->setValue(row, i, res->getValueReference(0, i));
      // Note: if this throws, then all values will be deleted
      // properly since the first one is.
    }
  }

  size_t i = 0;
  for (auto& it : _groupRegisters) {
    if (!skipping) {
      res->setValue(row, it.first, _currentGroup.groupValues[i]);
    } else {
      _currentGroup.groupValues[i].destroy();
    }
    // ownership of value is transferred into res
    _currentGroup.groupValues[i].erase();
    ++i;
  }

  // handle aggregators
  if (!skipping) {
    size_t j = 0;
    for (auto& it : _currentGroup.aggregators) {
      if (_currentGroup.rowsAreValid) {
        TRI_ASSERT(cur != nullptr);
        RegisterId const reg = _aggregateRegisters[j].second;
        for (size_t r = _currentGroup.firstRow; r < _currentGroup.lastRow + 1; ++r) {
          it->reduce(getValueForRegister(cur, r, reg));
        }
      }
      res->setValue(row, _aggregateRegisters[j].first, it->stealValue());
      ++j;
    }

    // set the group values
    if (_collectRegister != ExecutionNode::MaxRegisterId) {
      _currentGroup.addValues(cur, _collectRegister);

      if (ExecutionNode::castTo<CollectNode const*>(_exeNode)->_count) {
        // only set group count in result register
        res->emplaceValue(row, _collectRegister,
                          AqlValueHintUInt(static_cast<uint64_t>(_currentGroup.groupLength)));
      } else if (ExecutionNode::castTo<CollectNode const*>(_exeNode)->_expressionVariable != nullptr) {
        // copy expression result into result register
        res->setValue(row, _collectRegister,
                      AqlValue::CreateFromBlocks(_trx, _currentGroup.groupBlocks,
                                                 _expressionRegister));
      } else {
        // copy variables / keep variables into result register
        res->setValue(row, _collectRegister,
                      AqlValue::CreateFromBlocks(_trx, _currentGroup.groupBlocks, _variableNames));
      }
    }
  }

  // reset the group so a new one can start
  _currentGroup.reset();
}

/// @brief skips the current group
void SortedCollectBlock::skipGroup() {
  // reset the group so a new one can start
  _currentGroup.reset();
}

HashedCollectBlock::HashedCollectBlock(ExecutionEngine* engine, CollectNode const* en)
    : ExecutionBlock(engine, en),
      _groupRegisters(),
      _aggregateRegisters(),
      _collectRegister(ExecutionNode::MaxRegisterId),
      _lastBlock(nullptr),
      _allGroups(1024, AqlValueGroupHash(_trx, en->_groupVariables.size()),
                 AqlValueGroupEqual(_trx)) {
  for (auto const& p : en->_groupVariables) {
    // We know that planRegisters() has been run, so
    // getPlanNode()->_registerPlan is set up
    auto itOut = en->getRegisterPlan()->varInfo.find(p.first->id);
    TRI_ASSERT(itOut != en->getRegisterPlan()->varInfo.end());

    auto itIn = en->getRegisterPlan()->varInfo.find(p.second->id);
    TRI_ASSERT(itIn != en->getRegisterPlan()->varInfo.end());
    TRI_ASSERT((*itIn).second.registerId < ExecutionNode::MaxRegisterId);
    TRI_ASSERT((*itOut).second.registerId < ExecutionNode::MaxRegisterId);
    _groupRegisters.emplace_back(
        std::make_pair((*itOut).second.registerId, (*itIn).second.registerId));
  }

  for (auto const& p : en->_aggregateVariables) {
    // We know that planRegisters() has been run, so
    // getPlanNode()->_registerPlan is set up
    auto itOut = en->getRegisterPlan()->varInfo.find(p.first->id);
    TRI_ASSERT(itOut != en->getRegisterPlan()->varInfo.end());
    TRI_ASSERT((*itOut).second.registerId < ExecutionNode::MaxRegisterId);

    RegisterId reg;
    if (Aggregator::requiresInput(p.second.second)) {
      auto itIn = en->getRegisterPlan()->varInfo.find(p.second.first->id);
      TRI_ASSERT(itIn != en->getRegisterPlan()->varInfo.end());
      TRI_ASSERT((*itIn).second.registerId < ExecutionNode::MaxRegisterId);
      reg = (*itIn).second.registerId;
    } else {
      // no input variable required
      reg = ExecutionNode::MaxRegisterId;
    }
    _aggregateRegisters.emplace_back(std::make_pair((*itOut).second.registerId, reg));
  }
  TRI_ASSERT(_aggregateRegisters.size() == en->_aggregateVariables.size());

  if (en->_outVariable != nullptr) {
    TRI_ASSERT(ExecutionNode::castTo<CollectNode const*>(_exeNode)->_count);

    auto const& registerPlan = en->getRegisterPlan()->varInfo;
    auto it = registerPlan.find(en->_outVariable->id);
    TRI_ASSERT(it != registerPlan.end());
    _collectRegister = (*it).second.registerId;
    TRI_ASSERT(_collectRegister > 0 && _collectRegister < ExecutionNode::MaxRegisterId);
  } else {
    TRI_ASSERT(!ExecutionNode::castTo<CollectNode const*>(_exeNode)->_count);
  }

  TRI_ASSERT(!_groupRegisters.empty());
}

std::pair<ExecutionState, Result> HashedCollectBlock::getOrSkipSome(
    size_t const atMost, bool const skipping, AqlItemBlock*& result, size_t& skipped_) {
  TRI_ASSERT(result == nullptr && skipped_ == 0);

  if (atMost == 0) {
    return {ExecutionState::DONE, TRI_ERROR_NO_ERROR};
  }

  if (_done) {
    return {ExecutionState::DONE, TRI_ERROR_NO_ERROR};
  }

  enum class GetNextRowState { NONE, SUCCESS, WAITING };

  RegisterId const nrInRegs = getNrInputRegisters();
  RegisterId const nrOutRegs = getNrOutputRegisters();

  // get the next row from the current block. fetches a new block if necessary.
  auto getNextRow = [this, nrInRegs]() -> std::tuple<GetNextRowState, AqlItemBlock*, size_t> {
    // try to ensure a nonempty buffer
    if (_buffer.empty() && _upstreamState != ExecutionState::DONE) {
      ExecutionState state;
      bool blockAppended;
      std::tie(state, blockAppended) = ExecutionBlock::getBlock(DefaultBatchSize());
      if (state == ExecutionState::WAITING) {
        TRI_ASSERT(!blockAppended);
        return std::make_tuple(GetNextRowState::WAITING, nullptr, 0);
      }
    }

    // check if we're done
    if (_buffer.empty()) {
      return std::make_tuple(GetNextRowState::NONE, nullptr, 0);
    }

    // save current position (to return)
    AqlItemBlock* cur = _buffer.front();
    size_t pos = _pos;

    TRI_ASSERT(nrInRegs == cur->getNrRegs());

    // calculate next position
    ++_pos;
    if (_pos >= cur->size()) {
      _pos = 0;
      _buffer.pop_front();
    }

    return std::make_tuple(GetNextRowState::SUCCESS, cur, pos);
  };

  auto* en = ExecutionNode::castTo<CollectNode const*>(_exeNode);

  std::vector<std::function<std::unique_ptr<Aggregator>(transaction::Methods*)> const*> aggregatorFactories;
  if (en->_aggregateVariables.empty()) {
    // no aggregate registers. this means we'll only count the number of items
    if (en->_count) {
      aggregatorFactories.emplace_back(
          Aggregator::factoryFromTypeString("LENGTH"));
    }
  } else {
    // we do have aggregate registers. create them as empty AqlValues
    aggregatorFactories.reserve(_aggregateRegisters.size());

    // initialize aggregators
    for (auto const& r : en->_aggregateVariables) {
      aggregatorFactories.emplace_back(
          Aggregator::factoryFromTypeString(r.second.second));
    }
  }

  // if no group exists for the current row yet, this builds a new group.
  auto buildNewGroup = [this, &aggregatorFactories](const AqlItemBlock* cur,
                                                    size_t const pos, const size_t n)
      -> std::pair<std::unique_ptr<AggregateValuesType>, std::vector<AqlValue>> {
    std::vector<AqlValue> group;
    group.reserve(n);

    // copy the group values before they get invalidated
    for (size_t i = 0; i < n; ++i) {
      group.emplace_back(cur->getValueReference(pos, _groupRegisters[i].second).clone());
    }

    auto aggregateValues = std::make_unique<AggregateValuesType>();
    aggregateValues->reserve(aggregatorFactories.size());

    for (auto const& it : aggregatorFactories) {
      aggregateValues->emplace_back((*it)(_trx));
    }
    return std::make_pair(std::move(aggregateValues), group);
  };

  // finds the group matching the current row, or emplaces it. in either case,
  // it returns an iterator to the group matching the current row in _allGroups.
  // additionally, .second is true iff a new group was emplaced.
  auto findOrEmplaceGroup = [this, &buildNewGroup](AqlItemBlock const* cur, size_t const pos)
      -> std::pair<decltype(_allGroups)::iterator, bool> {
    std::vector<AqlValue> groupValues;
    size_t const n = _groupRegisters.size();
    groupValues.reserve(n);

    // for hashing simply re-use the aggregate registers, without cloning
    // their contents
    for (size_t i = 0; i < n; ++i) {
      groupValues.emplace_back(cur->getValueReference(pos, _groupRegisters[i].second));
    }

    auto it = _allGroups.find(groupValues);

    if (it != _allGroups.end()) {
      // group already exists
      return {it, false};
    }

    // must create new group
    std::unique_ptr<AggregateValuesType> aggregateValues;
    std::vector<AqlValue> group;
    std::tie(aggregateValues, group) = buildNewGroup(cur, pos, n);

    // note: aggregateValues may be a nullptr!
    auto emplaceResult = _allGroups.emplace(group, std::move(aggregateValues));
    // emplace must not fail
    TRI_ASSERT(emplaceResult.second);

    return {emplaceResult.first, true};
  };

  auto buildResult = [this, en, nrInRegs, nrOutRegs](AqlItemBlock const* src) -> AqlItemBlock* {
    std::unique_ptr<AqlItemBlock> result(requestBlock(_allGroups.size(), nrOutRegs));

    if (src != nullptr) {
      inheritRegisters(src, result.get(), 0);
    }

    TRI_ASSERT(!en->_count || _collectRegister != ExecutionNode::MaxRegisterId);

    size_t row = 0;
    for (auto& it : _allGroups) {
      auto& keys = it.first;
      TRI_ASSERT(it.second != nullptr);

      TRI_ASSERT(keys.size() == _groupRegisters.size());
      size_t i = 0;
      for (auto& key : keys) {
        result->setValue(row, _groupRegisters[i++].first, key);
        const_cast<AqlValue*>(&key)->erase();  // to prevent double-freeing later
      }

      if (!en->_count) {
        TRI_ASSERT(it.second->size() == _aggregateRegisters.size());
        size_t j = 0;
        for (auto const& r : *(it.second)) {
          result->setValue(row, _aggregateRegisters[j++].first, r->stealValue());
        }
      } else {
        // set group count in result register
        TRI_ASSERT(!it.second->empty());
        result->setValue(row, _collectRegister, it.second->back()->stealValue());
      }

      if (row > 0) {
        // re-use already copied AQLValues for remaining registers
        result->copyValuesFromFirstRow(row, nrInRegs);
      }

      ++row;
    }

    return result.release();
  };

  // "adds" the current row to its group's aggregates.
  auto reduceAggregates = [this, en](decltype(_allGroups)::iterator groupIt,
                                     AqlItemBlock const* cur, size_t const pos) {
    AggregateValuesType* aggregateValues = groupIt->second.get();

    if (en->_aggregateVariables.empty()) {
      // no aggregate registers. simply increase the counter
      if (en->_count) {
        // TODO get rid of this special case if possible
        TRI_ASSERT(!aggregateValues->empty());
        aggregateValues->back()->reduce(AqlValue());
      }
    } else {
      // apply the aggregators for the group
      TRI_ASSERT(aggregateValues->size() == _aggregateRegisters.size());
      size_t j = 0;
      for (auto const& r : _aggregateRegisters) {
        (*aggregateValues)[j]->reduce(getValueForRegister(cur, pos, r.second));
        ++j;
      }
    }
  };

  while (true) {
    TRI_IF_FAILURE("HashedCollectBlock::getOrSkipSomeOuter") {
      THROW_ARANGO_EXCEPTION(TRI_ERROR_DEBUG);
    }
    GetNextRowState state;
    AqlItemBlock* cur = nullptr;
    size_t pos = 0;
    std::tie(state, cur, pos) = getNextRow();
    if (state == GetNextRowState::NONE) {
      // no more rows
      break;
    } else if (state == GetNextRowState::WAITING) {
      // continue later
      return {ExecutionState::WAITING, TRI_ERROR_NO_ERROR};
    }
    TRI_ASSERT(state == GetNextRowState::SUCCESS);

    TRI_IF_FAILURE("HashedCollectBlock::getOrSkipSome") {
      THROW_ARANGO_EXCEPTION(TRI_ERROR_DEBUG);
    }

    if (_lastBlock != nullptr && _lastBlock != cur) {
      // return lastBlock just before forgetting it
      returnBlock(_lastBlock);
    }

    _lastBlock = cur;

    // NOLINTNEXTLINE(hicpp-use-auto,modernize-use-auto)
    decltype(_allGroups)::iterator currentGroupIt;
    bool newGroup;
    std::tie(currentGroupIt, newGroup) = findOrEmplaceGroup(cur, pos);

    if (newGroup) {
      ++_skipped;
    }

    reduceAggregates(currentGroupIt, cur, pos);
  }

  // _lastBlock is null iff the input didn't contain a single row
  if (_lastBlock != nullptr) {
    try {
      result = buildResult(_lastBlock);
      skipped_ = _skipped;
      returnBlock(_lastBlock);
    } catch (...) {
      returnBlock(_lastBlock);
      throw;
    }
  }

  _done = true;

  return {ExecutionState::DONE, TRI_ERROR_NO_ERROR};
}

HashedCollectBlock::~HashedCollectBlock() {
  // Generally, _allGroups should be empty when the block is destroyed - except
  // when an exception is thrown during getOrSkipSome, in which case the
  // AqlValue ownership hasn't been transferred.
  _destroyAllGroupsAqlValues();
}

void HashedCollectBlock::_destroyAllGroupsAqlValues() {
  for (auto& it : _allGroups) {
    for (auto& it2 : it.first) {
      const_cast<AqlValue*>(&it2)->destroy();
    }
  }
}

std::pair<ExecutionState, Result> HashedCollectBlock::initializeCursor(AqlItemBlock* items,
                                                                       size_t pos) {
  ExecutionState state;
  Result result;
  std::tie(state, result) = ExecutionBlock::initializeCursor(items, pos);

  if (state == ExecutionState::WAITING || result.fail()) {
    // If we need to wait or get an error we return as is.
    return {state, result};
  }

  _lastBlock = nullptr;
  _destroyAllGroupsAqlValues();
  _allGroups.clear();

  return {state, result};
}

DistinctCollectBlock::DistinctCollectBlock(ExecutionEngine* engine, CollectNode const* en)
    : ExecutionBlock(engine, en), _groupRegisters(), _res(nullptr) {
  for (auto const& p : en->_groupVariables) {
    // We know that planRegisters() has been run, so
    // getPlanNode()->_registerPlan is set up
    auto itOut = en->getRegisterPlan()->varInfo.find(p.first->id);
    TRI_ASSERT(itOut != en->getRegisterPlan()->varInfo.end());

    auto itIn = en->getRegisterPlan()->varInfo.find(p.second->id);
    TRI_ASSERT(itIn != en->getRegisterPlan()->varInfo.end());
    TRI_ASSERT((*itIn).second.registerId < ExecutionNode::MaxRegisterId);
    TRI_ASSERT((*itOut).second.registerId < ExecutionNode::MaxRegisterId);
    _groupRegisters.emplace_back(
        std::make_pair((*itOut).second.registerId, (*itIn).second.registerId));
  }

  TRI_ASSERT(!_groupRegisters.empty());

  _seen = std::make_unique<std::unordered_set<std::vector<AqlValue>, AqlValueGroupHash, AqlValueGroupEqual>>(
      1024, AqlValueGroupHash(transaction(), _groupRegisters.size()),
      AqlValueGroupEqual(transaction()));
}

DistinctCollectBlock::~DistinctCollectBlock() { clearValues(); }

std::pair<ExecutionState, arangodb::Result> DistinctCollectBlock::initializeCursor(
    AqlItemBlock* items, size_t pos) {
  auto res = ExecutionBlock::initializeCursor(items, pos);

  if (res.first == ExecutionState::WAITING || !res.second.ok()) {
    // If we need to wait or get an error we return as is.
    return res;
  }

  _pos = 0;
  _res = nullptr;
  clearValues();

  return res;
}

void DistinctCollectBlock::clearValues() {
  if (_seen) {
    for (auto& it : *_seen) {
      for (auto& it2 : it) {
        const_cast<AqlValue*>(&it2)->destroy();
      }
    }
    _seen->clear();
  }
}

std::pair<ExecutionState, Result> DistinctCollectBlock::getOrSkipSome(
    size_t const atMost, bool const skipping, AqlItemBlock*& result, size_t& skipped_) {
  TRI_ASSERT(result == nullptr && skipped_ == 0);

  auto const assignReturnValues = [this, skipping, &result, &skipped_]() {
    // set &skipped_ and &result; reset _skipped and _res.

    if (!skipping) {
      // shrink the result block, or delete it if there are 0 results.
      if (_skipped > 0) {
        TRI_ASSERT(_res != nullptr);
        _res->shrink(_skipped);
      } else if (_res != nullptr) {
        // _skipped == 0, result empty
        AqlItemBlock* res = _res.get();
        returnBlock(res);
        _res.release();
      }
    }

    result = _res.release();
    skipped_ = _skipped;
    _skipped = 0;
  };

  if (_done) {
    return {ExecutionState::DONE, TRI_ERROR_NO_ERROR};
  }

  std::vector<AqlValue> groupValues;
  groupValues.reserve(_groupRegisters.size());

  {
    // We need a valid cur ptr for inheritRegisters.
    BufferState bufferState = getBlockIfNeeded(atMost);

    if (bufferState == BufferState::WAITING) {
      return {ExecutionState::WAITING, TRI_ERROR_NO_ERROR};
    }
    if (bufferState == BufferState::NO_MORE_BLOCKS) {
      assignReturnValues();
      return {getHasMoreState(), TRI_ERROR_NO_ERROR};
    }

    TRI_ASSERT(bufferState == BufferState::HAS_BLOCKS ||
               bufferState == BufferState::HAS_NEW_BLOCK);
    TRI_ASSERT(!_buffer.empty());

    AqlItemBlock* cur = _buffer.front();
    TRI_ASSERT(cur != nullptr);

    // On the very first call, get a result block and inherit registers.
    if (!skipping && _res == nullptr) {
      TRI_ASSERT(_skipped == 0);
      _res.reset(requestBlock(atMost, getNrOutputRegisters()));

      TRI_ASSERT(cur->getNrRegs() <= _res->getNrRegs());
      inheritRegisters(cur, _res.get(), _pos);
    }
  }

  while (!_done && _skipped < atMost) {
    BufferState bufferState = getBlockIfNeeded(atMost);

    if (bufferState == BufferState::WAITING) {
      return {ExecutionState::WAITING, TRI_ERROR_NO_ERROR};
    }
    if (bufferState == BufferState::NO_MORE_BLOCKS) {
      break;
    }

    AqlItemBlock* cur = _buffer.front();
    TRI_ASSERT(cur != nullptr);

    // read the next input row
    TRI_IF_FAILURE("DistinctCollectBlock::getOrSkipSomeOuter") {
      THROW_ARANGO_EXCEPTION(TRI_ERROR_DEBUG);
    }

    throwIfKilled();  // check if we were aborted

    groupValues.clear();
    // for hashing simply re-use the aggregate registers, without cloning
    // their contents
    for (auto& it : _groupRegisters) {
      groupValues.emplace_back(cur->getValueReference(_pos, it.second));
    }

    // now check if we already know this group
    auto foundIt = _seen->find(groupValues);

    bool newGroup = foundIt == _seen->end();

    if (newGroup) {
      if (!skipping) {
        size_t i = 0;
        for (auto& it : _groupRegisters) {
          if (_skipped > 0) {
            _res->copyValuesFromFirstRow(_skipped, cur->getNrRegs());
          }
          _res->setValue(_skipped, it.first, groupValues[i].clone());
          ++i;
        }
      }
      // transfer ownership
      std::vector<AqlValue> copy;
      copy.reserve(groupValues.size());
      for (auto const& it : groupValues) {
        copy.emplace_back(it.clone());
      }
      _seen->emplace(std::move(copy));
    }

    AqlItemBlock* removedBlock = advanceCursor(1, newGroup ? 1 : 0);
    returnBlockUnlessNull(removedBlock);
  }

  assignReturnValues();
  return {getHasMoreState(), TRI_ERROR_NO_ERROR};
}

CountCollectBlock::CountCollectBlock(ExecutionEngine* engine, CollectNode const* en)
    : ExecutionBlock(engine, en),
      _collectRegister(ExecutionNode::MaxRegisterId),
      _count(0) {
  TRI_ASSERT(en->_groupVariables.empty());
  TRI_ASSERT(en->_count);
  TRI_ASSERT(en->_outVariable != nullptr);

  auto const& registerPlan = en->getRegisterPlan()->varInfo;
  auto it = registerPlan.find(en->_outVariable->id);
  TRI_ASSERT(it != registerPlan.end());
  _collectRegister = (*it).second.registerId;
  TRI_ASSERT(_collectRegister > 0 && _collectRegister < ExecutionNode::MaxRegisterId);
}

std::pair<ExecutionState, arangodb::Result> CountCollectBlock::initializeCursor(
    AqlItemBlock* items, size_t pos) {
  auto res = ExecutionBlock::initializeCursor(items, pos);

  if (res.first == ExecutionState::WAITING || !res.second.ok()) {
    // If we need to wait or get an error we return as is.
    return res;
  }

  _count = 0;
  return res;
}

std::pair<ExecutionState, Result> CountCollectBlock::getOrSkipSome(
    size_t atMost, bool skipping, AqlItemBlock*& result, size_t& skipped) {
  TRI_ASSERT(result == nullptr && skipped == 0);

  if (_done) {
    return {ExecutionState::DONE, TRI_ERROR_NO_ERROR};
  }

  TRI_ASSERT(_dependencies.size() == 1);

  while (!_done) {
    // consume all the buffers we still have queued
    while (!_buffer.empty()) {
      AqlItemBlock* cur = _buffer.front();
      TRI_ASSERT(cur != nullptr);
      _count += cur->size();

      // we are only aggregating data here, so we can immediately get rid of
      // everything that we see
      _buffer.pop_front();
      _pos = 0;
      returnBlock(cur);
    }

    auto upstreamRes = _dependencies[0]->skipSome(DefaultBatchSize());
    if (upstreamRes.first == ExecutionState::WAITING) {
      return {ExecutionState::WAITING, TRI_ERROR_NO_ERROR};
    }
    if (upstreamRes.first == ExecutionState::DONE || upstreamRes.second == 0) {
      _done = true;
    }
    if (upstreamRes.second > 0) {
      _count += upstreamRes.second;
    }

    throwIfKilled();  // check if we were aborted
  }

  TRI_ASSERT(_done);

  std::unique_ptr<AqlItemBlock> res;

  if (skipping) {
    skipped = 1;
  } else {
    res.reset(requestBlock(1, getNrOutputRegisters()));
    res->emplaceValue(0, _collectRegister, AqlValueHintUInt(static_cast<uint64_t>(_count)));
  }

  result = res.release();

  return {ExecutionState::DONE, TRI_ERROR_NO_ERROR};
}<|MERGE_RESOLUTION|>--- conflicted
+++ resolved
@@ -393,14 +393,11 @@
     AqlItemBlock* cur = _buffer.front();
     TRI_ASSERT(cur != nullptr);
 
-<<<<<<< HEAD
-=======
     if (!skipping && !_registersInherited) {
       inheritRegisters(cur, _result.get(), 0);
       _registersInherited = true;
     }
 
->>>>>>> d65ff5f7
     // if the current block changed, move the last block's infos into the
     // current group; then delete it.
     if (_lastBlock != nullptr && _lastBlock != cur) {
@@ -416,13 +413,6 @@
     // returns true iff a group was emitted (so false when called on the first
     // empty current group, while still initializing it)
     bool emittedGroup = updateCurrentGroup(cur, _pos, _result.get());
-
-    if (!skipping && emittedGroup && _skipped == 0) {
-      // clone registers from input block when the first row of every block is
-      // written. Note that the input variables that are still available after
-      // the block can only be constant over all input rows.
-      inheritRegisters(cur, _result.get(), 0);
-    }
 
     AqlItemBlock* removedBlock = advanceCursor(1, emittedGroup ? 1 : 0);
     TRI_ASSERT(removedBlock == nullptr || removedBlock == _lastBlock);
@@ -499,7 +489,7 @@
     // re-use already copied AqlValues
     TRI_ASSERT(cur != nullptr);
     for (RegisterId i = 0; i < cur->getNrRegs(); i++) {
-      res->setValue(row, i, res->getValueReference(0, i));
+      res->emplaceValue(row, i, res->getValueReference(0, i));
       // Note: if this throws, then all values will be deleted
       // properly since the first one is.
     }
