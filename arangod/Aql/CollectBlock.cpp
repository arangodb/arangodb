////////////////////////////////////////////////////////////////////////////////
/// DISCLAIMER
///
/// Copyright 2014-2016 ArangoDB GmbH, Cologne, Germany
/// Copyright 2004-2014 triAGENS GmbH, Cologne, Germany
///
/// Licensed under the Apache License, Version 2.0 (the "License");
/// you may not use this file except in compliance with the License.
/// You may obtain a copy of the License at
///
///     http://www.apache.org/licenses/LICENSE-2.0
///
/// Unless required by applicable law or agreed to in writing, software
/// distributed under the License is distributed on an "AS IS" BASIS,
/// WITHOUT WARRANTIES OR CONDITIONS OF ANY KIND, either express or implied.
/// See the License for the specific language governing permissions and
/// limitations under the License.
///
/// Copyright holder is ArangoDB GmbH, Cologne, Germany
///
/// @author Max Neunhoeffer
/// @author Jan Steemann
////////////////////////////////////////////////////////////////////////////////

#include "CollectBlock.h"
#include "Aql/Aggregator.h"
#include "Aql/AqlItemBlock.h"
#include "Aql/AqlValue.h"
#include "Aql/ExecutionEngine.h"
#include "Basics/Exceptions.h"
#include "Basics/VelocyPackHelper.h"
#include "VocBase/vocbase.h"

using namespace arangodb;
using namespace arangodb::aql;

namespace {
static AqlValue EmptyValue;

/// @brief get the value from an input register
/// for a reduce function that does not require input, this will return a
/// reference to a static empty AqlValue
static inline AqlValue const& getValueForRegister(AqlItemBlock const* src,
                                                  size_t row, RegisterId reg) {
  if (reg == ExecutionNode::MaxRegisterId) {
    return EmptyValue;
  }
  return src->getValueReference(row, reg);
}
}  // namespace

SortedCollectBlock::CollectGroup::CollectGroup(bool count)
    : firstRow(0), lastRow(0), groupLength(0), rowsAreValid(false), count(count), hasRows(false) {}

SortedCollectBlock::CollectGroup::~CollectGroup() {
  for (auto& it : groupValues) {
    it.destroy();
  }
  for (auto& it : groupBlocks) {
    delete it;
  }
}

void SortedCollectBlock::CollectGroup::initialize(size_t capacity) {
  groupValues.clear();

  if (capacity > 0) {
    groupValues.reserve(capacity);

    for (size_t i = 0; i < capacity; ++i) {
      groupValues.emplace_back();
    }
  }

  groupLength = 0;

  // reset aggregators
  for (auto& it : aggregators) {
    it->reset();
  }

  rowsAreValid = false;
}

void SortedCollectBlock::CollectGroup::reset() {
  for (auto& it : groupBlocks) {
    delete it;
  }
  groupBlocks.clear();

  if (!groupValues.empty()) {
    for (auto& it : groupValues) {
      it.destroy();
    }
    groupValues[0].erase();  // only need to erase [0], because we have
                             // only copies of references anyway
  }

  groupLength = 0;

  // reset all aggregators
  for (auto& it : aggregators) {
    it->reset();
  }

  rowsAreValid = false;
  hasRows = false;
}

void SortedCollectBlock::CollectGroup::addValues(AqlItemBlock const* src,
                                                 RegisterId groupRegister) {
  if (groupRegister == ExecutionNode::MaxRegisterId) {
    // nothing to do, but still make sure we won't add the same rows again
    firstRow = lastRow = 0;
    rowsAreValid = false;
    return;
  }

  if (rowsAreValid) {
    // copy group values
    TRI_ASSERT(firstRow <= lastRow);

    if (count) {
      groupLength += lastRow + 1 - firstRow;
    } else {
      TRI_ASSERT(src != nullptr);
      auto block = src->slice(firstRow, lastRow + 1);
      try {
        TRI_IF_FAILURE("CollectGroup::addValues") {
          THROW_ARANGO_EXCEPTION(TRI_ERROR_DEBUG);
        }
        groupBlocks.emplace_back(block);
      } catch (...) {
        delete block;
        throw;
      }
    }
  }

  firstRow = lastRow = 0;
  // the next statement ensures we don't add the same value (row) twice
  rowsAreValid = false;
}

SortedCollectBlock::SortedCollectBlock(ExecutionEngine* engine, CollectNode const* en)
    : ExecutionBlock(engine, en),
      _currentGroup(en->_count),
      _lastBlock(nullptr),
      _expressionRegister(ExecutionNode::MaxRegisterId),
      _collectRegister(ExecutionNode::MaxRegisterId),
      _variableNames(),
      _registersInherited(false) {
  for (auto const& p : en->_groupVariables) {
    // We know that planRegisters() has been run, so
    // getPlanNode()->_registerPlan is set up
    auto itOut = en->getRegisterPlan()->varInfo.find(p.first->id);
    TRI_ASSERT(itOut != en->getRegisterPlan()->varInfo.end());

    auto itIn = en->getRegisterPlan()->varInfo.find(p.second->id);
    TRI_ASSERT(itIn != en->getRegisterPlan()->varInfo.end());
    TRI_ASSERT((*itIn).second.registerId < ExecutionNode::MaxRegisterId);
    TRI_ASSERT((*itOut).second.registerId < ExecutionNode::MaxRegisterId);
    _groupRegisters.emplace_back(
        std::make_pair((*itOut).second.registerId, (*itIn).second.registerId));
  }

  for (auto const& p : en->_aggregateVariables) {
    // We know that planRegisters() has been run, so
    // getPlanNode()->_registerPlan is set up
    auto itOut = en->getRegisterPlan()->varInfo.find(p.first->id);
    TRI_ASSERT(itOut != en->getRegisterPlan()->varInfo.end());
    TRI_ASSERT((*itOut).second.registerId < ExecutionNode::MaxRegisterId);

    RegisterId reg;
    if (Aggregator::requiresInput(p.second.second)) {
      auto itIn = en->getRegisterPlan()->varInfo.find(p.second.first->id);
      TRI_ASSERT(itIn != en->getRegisterPlan()->varInfo.end());
      TRI_ASSERT((*itIn).second.registerId < ExecutionNode::MaxRegisterId);
      reg = (*itIn).second.registerId;
    } else {
      // no input variable required
      reg = ExecutionNode::MaxRegisterId;
    }
    _aggregateRegisters.emplace_back(std::make_pair((*itOut).second.registerId, reg));
    _currentGroup.aggregators.emplace_back(
        Aggregator::fromTypeString(_trx, p.second.second));
  }
  TRI_ASSERT(_aggregateRegisters.size() == en->_aggregateVariables.size());
  TRI_ASSERT(_aggregateRegisters.size() == _currentGroup.aggregators.size());

  if (en->_outVariable != nullptr) {
    auto const& registerPlan = en->getRegisterPlan()->varInfo;
    auto it = registerPlan.find(en->_outVariable->id);
    TRI_ASSERT(it != registerPlan.end());
    _collectRegister = (*it).second.registerId;
    TRI_ASSERT(_collectRegister > 0 && _collectRegister < ExecutionNode::MaxRegisterId);

    if (en->_expressionVariable != nullptr) {
      auto it = registerPlan.find(en->_expressionVariable->id);
      TRI_ASSERT(it != registerPlan.end());
      _expressionRegister = (*it).second.registerId;
    }

    // construct a mapping of all register ids to variable names
    // we need this mapping to generate the grouped output

    for (size_t i = 0; i < registerPlan.size(); ++i) {
      _variableNames.emplace_back("");  // initialize with default value
    }

    // iterate over all our variables
    if (en->_keepVariables.empty()) {
      auto usedVariableIds(en->getVariableIdsUsedHere());

      for (auto const& vi : registerPlan) {
        if (vi.second.depth > 0 || en->getDepth() == 1) {
          // Do not keep variables from depth 0, unless we are depth 1 ourselves
          // (which means no FOR in which we are contained)

          if (usedVariableIds.find(vi.first) == usedVariableIds.end()) {
            // variable is not visible to the CollectBlock
            continue;
          }

          // find variable in the global variable map
          auto itVar = en->_variableMap.find(vi.first);

          if (itVar != en->_variableMap.end()) {
            _variableNames[vi.second.registerId] = (*itVar).second;
          }
        }
      }
    } else {
      for (auto const& x : en->_keepVariables) {
        auto it = registerPlan.find(x->id);

        if (it != registerPlan.end()) {
          _variableNames[(*it).second.registerId] = x->name;
        }
      }
    }
  }

  // reserve space for the current row
  _currentGroup.initialize(_groupRegisters.size());
  _pos = 0;
}

std::pair<ExecutionState, arangodb::Result> SortedCollectBlock::initializeCursor(
    AqlItemBlock* items, size_t pos) {
  auto res = ExecutionBlock::initializeCursor(items, pos);

  if (res.first == ExecutionState::WAITING || !res.second.ok()) {
    // If we need to wait or get an error we return as is.
    return res;
  }

  _currentGroup.reset();
  _pos = 0;
  _lastBlock = nullptr;
  if (_result != nullptr) {
    auto r = _result.release();
    returnBlock(r);
  }

  return res;
}

std::pair<ExecutionState, Result> SortedCollectBlock::getOrSkipSome(
    size_t atMost, bool skipping, AqlItemBlock*& result, size_t& skipped) {
  TRI_ASSERT(result == nullptr && skipped == 0);

  if (_done) {
    return {ExecutionState::DONE, TRI_ERROR_NO_ERROR};
  }

  if (atMost == 0) {
    return {ExecutionState::DONE, TRI_ERROR_NO_ERROR};
  }

  RegisterId const nrInRegs = getNrInputRegisters();
  RegisterId const nrOutRegs = getNrOutputRegisters();

  auto updateCurrentGroup = [this, skipping](AqlItemBlock const* cur,
                                             size_t const pos, AqlItemBlock* res) {
    bool newGroup = false;
    if (!_currentGroup.hasRows) {
      // we never had any previous group
      newGroup = true;
    } else {
      // we already had a group, check if the group has changed
      size_t i = 0;

      for (auto& it : _groupRegisters) {
        int cmp = AqlValue::Compare(_trx, _currentGroup.groupValues[i],
                                    cur->getValueReference(pos, it.second), false);

        if (cmp != 0) {
          // group change
          newGroup = true;
          break;
        }
        ++i;
      }
    }

    bool emittedGroup = false;

    if (newGroup) {
      if (_currentGroup.hasRows) {
        if (!skipping) {
          // need to emit the current group first
          TRI_ASSERT(cur != nullptr);
          emitGroup(cur, res, _skipped, skipping);
        } else {
          skipGroup();
        }

        emittedGroup = true;
      }

      // still space left in the output to create a new group

      // construct the new group
      size_t i = 0;
      TRI_ASSERT(cur != nullptr);
      for (auto& it : _groupRegisters) {
        _currentGroup.groupValues[i] = cur->getValueReference(pos, it.second).clone();
        ++i;
      }
      _currentGroup.setFirstRow(pos);
    }

    _currentGroup.setLastRow(pos);

    return emittedGroup;
  };

  auto aggregateAndAddValues = [this](AqlItemBlock* block) {
    if (_currentGroup.rowsAreValid) {
      size_t j = 0;
      for (auto& it : _currentGroup.aggregators) {
        RegisterId const reg = _aggregateRegisters[j].second;
        for (size_t r = _currentGroup.firstRow; r < _currentGroup.lastRow + 1; ++r) {
          it->reduce(getValueForRegister(block, r, reg));
        }
        ++j;
      }
    }

    // also resets firstRow, lastRow and especially rowsAreValid
    _currentGroup.addValues(block, _collectRegister);
  };

  if (!skipping && _result == nullptr) {
    // initialize _result with a block

    // If we don't have any values to group by, the result will contain a single
    // group.
    size_t maxBlockSize = _groupRegisters.empty() ? 1 : atMost;
    _result.reset(requestBlock(maxBlockSize, nrOutRegs));
    // We got a new block, we need to inherit registers for it
    _registersInherited = false;

    TRI_ASSERT(nrInRegs <= _result->getNrRegs());
  }

  while (_skipped < atMost) {
    TRI_IF_FAILURE("SortedCollectBlock::getOrSkipSomeOuter") {
      THROW_ARANGO_EXCEPTION(TRI_ERROR_DEBUG);
    }

    if (!_buffer.empty()) {
      TRI_IF_FAILURE("SortedCollectBlock::hasMore") {
        THROW_ARANGO_EXCEPTION(TRI_ERROR_DEBUG);
      }
    }

    BufferState bufferState = getBlockIfNeeded(DefaultBatchSize());
    if (bufferState == BufferState::WAITING) {
      TRI_ASSERT(skipped == 0);
      TRI_ASSERT(result == nullptr);
      return {ExecutionState::WAITING, TRI_ERROR_NO_ERROR};
    }
    if (bufferState == BufferState::NO_MORE_BLOCKS) {
      break;
    }

    TRI_ASSERT(bufferState == BufferState::HAS_BLOCKS ||
               bufferState == BufferState::HAS_NEW_BLOCK);
    TRI_ASSERT(!_buffer.empty());

    AqlItemBlock* cur = _buffer.front();
    TRI_ASSERT(cur != nullptr);

    if (!skipping && !_registersInherited) {
      inheritRegisters(cur, _result.get(), 0);
      _registersInherited = true;
    }

    // if the current block changed, move the last block's infos into the
    // current group; then delete it.
    if (_lastBlock != nullptr && _lastBlock != cur) {
      aggregateAndAddValues(_lastBlock);

      returnBlock(_lastBlock);
    }

    _lastBlock = cur;

    // if necessary, open a new group and emit the last one to res;
    // then, add the current row to the current group.
    // returns true iff a group was emitted (so false when called on the first
    // empty current group, while still initializing it)
    bool emittedGroup = updateCurrentGroup(cur, _pos, _result.get());

    AqlItemBlock* removedBlock = advanceCursor(1, emittedGroup ? 1 : 0);
    TRI_ASSERT(removedBlock == nullptr || removedBlock == _lastBlock);
  }

  bool done = _skipped < atMost;

  if (done) {
    try {
      // emit last buffered group
      if (!skipping) {
        TRI_IF_FAILURE("SortedCollectBlock::getOrSkipSome") {
          THROW_ARANGO_EXCEPTION(TRI_ERROR_DEBUG);
        }

        throwIfKilled();

        // _lastBlock can be null (iff there wasn't a single input row).
        // we still need to emit a group (of nulls)
        if (_currentGroup.hasRows || !_aggregateRegisters.empty()) {
          // we must produce a result
          emitGroup(_lastBlock, _result.get(), _skipped, skipping);
          ++_skipped;
          _result->shrink(_skipped);
        } else {
          // we don't have anything to return
          // don't increase _skipped here
          if (_skipped == 0) {
            // 0 results
            if (_result != nullptr) {
              // if the result set is entirely empty, we must free the result,
              // as shrinking
              auto r = _result.release();
              returnBlock(r);
            }
          }
        }
      } else {
        ++_skipped;
      }

      if (_lastBlock != nullptr) {
        returnBlock(_lastBlock);
      }
    } catch (...) {
      if (_lastBlock != nullptr) {
        returnBlock(_lastBlock);
      }
      throw;
    }
  }

  skipped = _skipped;
  result = _result.release();
  _done = done;
  _skipped = 0;

  if (done) {
    return {ExecutionState::DONE, TRI_ERROR_NO_ERROR};
  } else {
    return {ExecutionState::HASMORE, TRI_ERROR_NO_ERROR};
  }
}

/// @brief writes the current group data into the result
void SortedCollectBlock::emitGroup(AqlItemBlock const* cur, AqlItemBlock* res,
                                   size_t row, bool skipping) {
  TRI_ASSERT(res != nullptr);

  // Copy input registers from the first row. Note that the input variables that
  // are still available after the block can only be constant over all input
  // rows.
  if (row > 0 && !skipping) {
    // re-use already copied AqlValues
    TRI_ASSERT(cur != nullptr);
    for (RegisterId i = 0; i < cur->getNrRegs(); i++) {
      res->emplaceValue(row, i, res->getValueReference(0, i));
      // Note: if this throws, then all values will be deleted
      // properly since the first one is.
    }
  }

  size_t i = 0;
  for (auto& it : _groupRegisters) {
    if (!skipping) {
      res->setValue(row, it.first, _currentGroup.groupValues[i]);
    } else {
      _currentGroup.groupValues[i].destroy();
    }
    // ownership of value is transferred into res
    _currentGroup.groupValues[i].erase();
    ++i;
  }

  // handle aggregators
  if (!skipping) {
    size_t j = 0;
    for (auto& it : _currentGroup.aggregators) {
      if (_currentGroup.rowsAreValid) {
        TRI_ASSERT(cur != nullptr);
        RegisterId const reg = _aggregateRegisters[j].second;
        for (size_t r = _currentGroup.firstRow; r < _currentGroup.lastRow + 1; ++r) {
          it->reduce(getValueForRegister(cur, r, reg));
        }
      }
      res->setValue(row, _aggregateRegisters[j].first, it->stealValue());
      ++j;
    }

    // set the group values
    if (_collectRegister != ExecutionNode::MaxRegisterId) {
      _currentGroup.addValues(cur, _collectRegister);

      if (ExecutionNode::castTo<CollectNode const*>(_exeNode)->_count) {
        // only set group count in result register
        res->emplaceValue(row, _collectRegister,
                          AqlValueHintUInt(static_cast<uint64_t>(_currentGroup.groupLength)));
      } else if (ExecutionNode::castTo<CollectNode const*>(_exeNode)->_expressionVariable != nullptr) {
        // copy expression result into result register
        res->setValue(row, _collectRegister,
                      AqlValue::CreateFromBlocks(_trx, _currentGroup.groupBlocks,
                                                 _expressionRegister));
      } else {
        // copy variables / keep variables into result register
        res->setValue(row, _collectRegister,
                      AqlValue::CreateFromBlocks(_trx, _currentGroup.groupBlocks, _variableNames));
      }
    }
  }

  // reset the group so a new one can start
  _currentGroup.reset();
}

/// @brief skips the current group
void SortedCollectBlock::skipGroup() {
  // reset the group so a new one can start
  _currentGroup.reset();
}

HashedCollectBlock::HashedCollectBlock(ExecutionEngine* engine, CollectNode const* en)
    : ExecutionBlock(engine, en),
      _groupRegisters(),
      _aggregateRegisters(),
      _collectRegister(ExecutionNode::MaxRegisterId),
      _lastBlock(nullptr),
      _allGroups(1024, AqlValueGroupHash(_trx, en->_groupVariables.size()),
                 AqlValueGroupEqual(_trx)) {
  for (auto const& p : en->_groupVariables) {
    // We know that planRegisters() has been run, so
    // getPlanNode()->_registerPlan is set up
    auto itOut = en->getRegisterPlan()->varInfo.find(p.first->id);
    TRI_ASSERT(itOut != en->getRegisterPlan()->varInfo.end());

    auto itIn = en->getRegisterPlan()->varInfo.find(p.second->id);
    TRI_ASSERT(itIn != en->getRegisterPlan()->varInfo.end());
    TRI_ASSERT((*itIn).second.registerId < ExecutionNode::MaxRegisterId);
    TRI_ASSERT((*itOut).second.registerId < ExecutionNode::MaxRegisterId);
    _groupRegisters.emplace_back(
        std::make_pair((*itOut).second.registerId, (*itIn).second.registerId));
  }

  for (auto const& p : en->_aggregateVariables) {
    // We know that planRegisters() has been run, so
    // getPlanNode()->_registerPlan is set up
    auto itOut = en->getRegisterPlan()->varInfo.find(p.first->id);
    TRI_ASSERT(itOut != en->getRegisterPlan()->varInfo.end());
    TRI_ASSERT((*itOut).second.registerId < ExecutionNode::MaxRegisterId);

    RegisterId reg;
    if (Aggregator::requiresInput(p.second.second)) {
      auto itIn = en->getRegisterPlan()->varInfo.find(p.second.first->id);
      TRI_ASSERT(itIn != en->getRegisterPlan()->varInfo.end());
      TRI_ASSERT((*itIn).second.registerId < ExecutionNode::MaxRegisterId);
      reg = (*itIn).second.registerId;
    } else {
      // no input variable required
      reg = ExecutionNode::MaxRegisterId;
    }
    _aggregateRegisters.emplace_back(std::make_pair((*itOut).second.registerId, reg));
  }
  TRI_ASSERT(_aggregateRegisters.size() == en->_aggregateVariables.size());

  if (en->_outVariable != nullptr) {
    TRI_ASSERT(ExecutionNode::castTo<CollectNode const*>(_exeNode)->_count);

    auto const& registerPlan = en->getRegisterPlan()->varInfo;
    auto it = registerPlan.find(en->_outVariable->id);
    TRI_ASSERT(it != registerPlan.end());
    _collectRegister = (*it).second.registerId;
    TRI_ASSERT(_collectRegister > 0 && _collectRegister < ExecutionNode::MaxRegisterId);
  } else {
    TRI_ASSERT(!ExecutionNode::castTo<CollectNode const*>(_exeNode)->_count);
  }

  TRI_ASSERT(!_groupRegisters.empty());
}

std::pair<ExecutionState, Result> HashedCollectBlock::getOrSkipSome(
    size_t const atMost, bool const skipping, AqlItemBlock*& result, size_t& skipped_) {
  TRI_ASSERT(result == nullptr && skipped_ == 0);

  if (atMost == 0) {
    return {ExecutionState::DONE, TRI_ERROR_NO_ERROR};
  }

  if (_done) {
    return {ExecutionState::DONE, TRI_ERROR_NO_ERROR};
  }

  enum class GetNextRowState { NONE, SUCCESS, WAITING };

  RegisterId const nrInRegs = getNrInputRegisters();
  RegisterId const nrOutRegs = getNrOutputRegisters();

  // get the next row from the current block. fetches a new block if necessary.
  auto getNextRow = [this, nrInRegs]() -> std::tuple<GetNextRowState, AqlItemBlock*, size_t> {
    // try to ensure a nonempty buffer
    if (_buffer.empty() && _upstreamState != ExecutionState::DONE) {
      ExecutionState state;
      bool blockAppended;
      std::tie(state, blockAppended) = ExecutionBlock::getBlock(DefaultBatchSize());
      if (state == ExecutionState::WAITING) {
        TRI_ASSERT(!blockAppended);
        return std::make_tuple(GetNextRowState::WAITING, nullptr, 0);
      }
    }

    // check if we're done
    if (_buffer.empty()) {
      return std::make_tuple(GetNextRowState::NONE, nullptr, 0);
    }

    // save current position (to return)
    AqlItemBlock* cur = _buffer.front();
    size_t pos = _pos;

    TRI_ASSERT(nrInRegs == cur->getNrRegs());

    // calculate next position
    ++_pos;
    if (_pos >= cur->size()) {
      _pos = 0;
      _buffer.pop_front();
    }

    return std::make_tuple(GetNextRowState::SUCCESS, cur, pos);
  };

  auto* en = ExecutionNode::castTo<CollectNode const*>(_exeNode);

  std::vector<std::function<std::unique_ptr<Aggregator>(transaction::Methods*)> const*> aggregatorFactories;
  if (en->_aggregateVariables.empty()) {
    // no aggregate registers. this means we'll only count the number of items
    if (en->_count) {
      aggregatorFactories.emplace_back(
          Aggregator::factoryFromTypeString("LENGTH"));
    }
  } else {
    // we do have aggregate registers. create them as empty AqlValues
    aggregatorFactories.reserve(_aggregateRegisters.size());

    // initialize aggregators
    for (auto const& r : en->_aggregateVariables) {
      aggregatorFactories.emplace_back(
          Aggregator::factoryFromTypeString(r.second.second));
    }
  }

  // if no group exists for the current row yet, this builds a new group.
  auto buildNewGroup = [this, &aggregatorFactories](const AqlItemBlock* cur,
                                                    size_t const pos, const size_t n)
      -> std::pair<std::unique_ptr<AggregateValuesType>, std::vector<AqlValue>> {
    std::vector<AqlValue> group;
    group.reserve(n);

    // copy the group values before they get invalidated
    for (size_t i = 0; i < n; ++i) {
      group.emplace_back(cur->getValueReference(pos, _groupRegisters[i].second).clone());
    }

    auto aggregateValues = std::make_unique<AggregateValuesType>();
    aggregateValues->reserve(aggregatorFactories.size());

    for (auto const& it : aggregatorFactories) {
      aggregateValues->emplace_back((*it)(_trx));
    }
    return std::make_pair(std::move(aggregateValues), group);
  };

  // finds the group matching the current row, or emplaces it. in either case,
  // it returns an iterator to the group matching the current row in _allGroups.
  // additionally, .second is true iff a new group was emplaced.
  auto findOrEmplaceGroup = [this, &buildNewGroup](AqlItemBlock const* cur, size_t const pos)
      -> std::pair<decltype(_allGroups)::iterator, bool> {
    std::vector<AqlValue> groupValues;
    size_t const n = _groupRegisters.size();
    groupValues.reserve(n);

    // for hashing simply re-use the aggregate registers, without cloning
    // their contents
    for (size_t i = 0; i < n; ++i) {
      groupValues.emplace_back(cur->getValueReference(pos, _groupRegisters[i].second));
    }

    auto it = _allGroups.find(groupValues);

    if (it != _allGroups.end()) {
      // group already exists
      return {it, false};
    }

    // must create new group
    std::unique_ptr<AggregateValuesType> aggregateValues;
    std::vector<AqlValue> group;
    std::tie(aggregateValues, group) = buildNewGroup(cur, pos, n);

    // note: aggregateValues may be a nullptr!
    auto emplaceResult = _allGroups.emplace(group, std::move(aggregateValues));
    // emplace must not fail
    TRI_ASSERT(emplaceResult.second);

    return {emplaceResult.first, true};
  };

  auto buildResult = [this, en, nrInRegs, nrOutRegs](AqlItemBlock const* src) -> AqlItemBlock* {
    std::unique_ptr<AqlItemBlock> result(requestBlock(_allGroups.size(), nrOutRegs));

    if (src != nullptr) {
      inheritRegisters(src, result.get(), 0);
    }

    TRI_ASSERT(!en->_count || _collectRegister != ExecutionNode::MaxRegisterId);

    size_t row = 0;
    for (auto& it : _allGroups) {
      auto& keys = it.first;
      TRI_ASSERT(it.second != nullptr);

      TRI_ASSERT(keys.size() == _groupRegisters.size());
      size_t i = 0;
      for (auto& key : keys) {
        result->setValue(row, _groupRegisters[i++].first, key);
        const_cast<AqlValue*>(&key)->erase();  // to prevent double-freeing later
      }

      if (!en->_count) {
        TRI_ASSERT(it.second->size() == _aggregateRegisters.size());
        size_t j = 0;
        for (auto const& r : *(it.second)) {
          result->setValue(row, _aggregateRegisters[j++].first, r->stealValue());
        }
      } else {
        // set group count in result register
        TRI_ASSERT(!it.second->empty());
        result->setValue(row, _collectRegister, it.second->back()->stealValue());
      }

      if (row > 0) {
        // re-use already copied AQLValues for remaining registers
        result->copyValuesFromFirstRow(row, nrInRegs);
      }

      ++row;
    }

    return result.release();
  };

  // "adds" the current row to its group's aggregates.
  auto reduceAggregates = [this, en](decltype(_allGroups)::iterator groupIt,
                                     AqlItemBlock const* cur, size_t const pos) {
    AggregateValuesType* aggregateValues = groupIt->second.get();

    if (en->_aggregateVariables.empty()) {
      // no aggregate registers. simply increase the counter
      if (en->_count) {
        // TODO get rid of this special case if possible
        TRI_ASSERT(!aggregateValues->empty());
        aggregateValues->back()->reduce(AqlValue());
      }
    } else {
      // apply the aggregators for the group
      TRI_ASSERT(aggregateValues->size() == _aggregateRegisters.size());
      size_t j = 0;
      for (auto const& r : _aggregateRegisters) {
        (*aggregateValues)[j]->reduce(getValueForRegister(cur, pos, r.second));
        ++j;
      }
    }
  };

  while (true) {
    TRI_IF_FAILURE("HashedCollectBlock::getOrSkipSomeOuter") {
      THROW_ARANGO_EXCEPTION(TRI_ERROR_DEBUG);
    }
    GetNextRowState state;
    AqlItemBlock* cur = nullptr;
    size_t pos = 0;
    std::tie(state, cur, pos) = getNextRow();
    if (state == GetNextRowState::NONE) {
      // no more rows
      break;
    } else if (state == GetNextRowState::WAITING) {
      // continue later
      return {ExecutionState::WAITING, TRI_ERROR_NO_ERROR};
    }
    TRI_ASSERT(state == GetNextRowState::SUCCESS);

    TRI_IF_FAILURE("HashedCollectBlock::getOrSkipSome") {
      THROW_ARANGO_EXCEPTION(TRI_ERROR_DEBUG);
    }

    if (_lastBlock != nullptr && _lastBlock != cur) {
      // return lastBlock just before forgetting it
      returnBlock(_lastBlock);
    }

    _lastBlock = cur;

    // NOLINTNEXTLINE(hicpp-use-auto,modernize-use-auto)
    decltype(_allGroups)::iterator currentGroupIt;
    bool newGroup;
    std::tie(currentGroupIt, newGroup) = findOrEmplaceGroup(cur, pos);

    if (newGroup) {
      ++_skipped;
    }

    reduceAggregates(currentGroupIt, cur, pos);
  }

  // _lastBlock is null iff the input didn't contain a single row
  if (_lastBlock != nullptr) {
    try {
      result = buildResult(_lastBlock);
      skipped_ = _skipped;
      returnBlock(_lastBlock);
    } catch (...) {
      returnBlock(_lastBlock);
      throw;
    }
  }

  _done = true;

  return {ExecutionState::DONE, TRI_ERROR_NO_ERROR};
}

HashedCollectBlock::~HashedCollectBlock() {
  // Generally, _allGroups should be empty when the block is destroyed - except
  // when an exception is thrown during getOrSkipSome, in which case the
  // AqlValue ownership hasn't been transferred.
  _destroyAllGroupsAqlValues();
}

void HashedCollectBlock::_destroyAllGroupsAqlValues() {
  for (auto& it : _allGroups) {
    for (auto& it2 : it.first) {
      const_cast<AqlValue*>(&it2)->destroy();
    }
  }
}

std::pair<ExecutionState, Result> HashedCollectBlock::initializeCursor(AqlItemBlock* items,
                                                                       size_t pos) {
  ExecutionState state;
  Result result;
  std::tie(state, result) = ExecutionBlock::initializeCursor(items, pos);

  if (state == ExecutionState::WAITING || result.fail()) {
    // If we need to wait or get an error we return as is.
    return {state, result};
  }

  _lastBlock = nullptr;
  _destroyAllGroupsAqlValues();
  _allGroups.clear();

  return {state, result};
}

<<<<<<< HEAD
DistinctCollectBlock::DistinctCollectBlock(ExecutionEngine* engine, CollectNode const* en)
    : ExecutionBlock(engine, en), _groupRegisters(), _res(nullptr) {
  for (auto const& p : en->_groupVariables) {
    // We know that planRegisters() has been run, so
    // getPlanNode()->_registerPlan is set up
    auto itOut = en->getRegisterPlan()->varInfo.find(p.first->id);
    TRI_ASSERT(itOut != en->getRegisterPlan()->varInfo.end());

    auto itIn = en->getRegisterPlan()->varInfo.find(p.second->id);
    TRI_ASSERT(itIn != en->getRegisterPlan()->varInfo.end());
    TRI_ASSERT((*itIn).second.registerId < ExecutionNode::MaxRegisterId);
    TRI_ASSERT((*itOut).second.registerId < ExecutionNode::MaxRegisterId);
    _groupRegisters.emplace_back(
        std::make_pair((*itOut).second.registerId, (*itIn).second.registerId));
  }

  TRI_ASSERT(!_groupRegisters.empty());

  _seen = std::make_unique<std::unordered_set<std::vector<AqlValue>, AqlValueGroupHash, AqlValueGroupEqual>>(
      1024, AqlValueGroupHash(transaction(), _groupRegisters.size()),
      AqlValueGroupEqual(transaction()));
}

DistinctCollectBlock::~DistinctCollectBlock() { clearValues(); }

std::pair<ExecutionState, arangodb::Result> DistinctCollectBlock::initializeCursor(
=======
CountCollectBlock::CountCollectBlock(ExecutionEngine* engine, CollectNode const* en)
    : ExecutionBlock(engine, en),
      _collectRegister(ExecutionNode::MaxRegisterId),
      _count(0) {
  TRI_ASSERT(en->_groupVariables.empty());
  TRI_ASSERT(en->_count);
  TRI_ASSERT(en->_outVariable != nullptr);

  auto const& registerPlan = en->getRegisterPlan()->varInfo;
  auto it = registerPlan.find(en->_outVariable->id);
  TRI_ASSERT(it != registerPlan.end());
  _collectRegister = (*it).second.registerId;
  TRI_ASSERT(_collectRegister > 0 && _collectRegister < ExecutionNode::MaxRegisterId);
}

std::pair<ExecutionState, arangodb::Result> CountCollectBlock::initializeCursor(
>>>>>>> 924115a5
    AqlItemBlock* items, size_t pos) {
  auto res = ExecutionBlock::initializeCursor(items, pos);

  if (res.first == ExecutionState::WAITING || !res.second.ok()) {
    // If we need to wait or get an error we return as is.
    return res;
  }

<<<<<<< HEAD
  _pos = 0;
  _res = nullptr;
  clearValues();

  return res;
}

void DistinctCollectBlock::clearValues() {
  if (_seen) {
    for (auto& it : *_seen) {
      for (auto& it2 : it) {
        const_cast<AqlValue*>(&it2)->destroy();
      }
    }
    _seen->clear();
  }
}

std::pair<ExecutionState, Result> DistinctCollectBlock::getOrSkipSome(
    size_t const atMost, bool const skipping, AqlItemBlock*& result, size_t& skipped_) {
  TRI_ASSERT(result == nullptr && skipped_ == 0);

  auto const assignReturnValues = [this, skipping, &result, &skipped_]() {
    // set &skipped_ and &result; reset _skipped and _res.

    if (!skipping) {
      // shrink the result block, or delete it if there are 0 results.
      if (_skipped > 0) {
        TRI_ASSERT(_res != nullptr);
        _res->shrink(_skipped);
      } else if (_res != nullptr) {
        // _skipped == 0, result empty
        AqlItemBlock* res = _res.get();
        returnBlock(res);
        _res.release();
      }
    }

    result = _res.release();
    skipped_ = _skipped;
    _skipped = 0;
  };
=======
  _count = 0;
  return res;
}

std::pair<ExecutionState, Result> CountCollectBlock::getOrSkipSome(
    size_t atMost, bool skipping, AqlItemBlock*& result, size_t& skipped) {
  TRI_ASSERT(result == nullptr && skipped == 0);
>>>>>>> 924115a5

  if (_done) {
    return {ExecutionState::DONE, TRI_ERROR_NO_ERROR};
  }

<<<<<<< HEAD
  std::vector<AqlValue> groupValues;
  groupValues.reserve(_groupRegisters.size());

  {
    // We need a valid cur ptr for inheritRegisters.
    BufferState bufferState = getBlockIfNeeded(atMost);

    if (bufferState == BufferState::WAITING) {
      return {ExecutionState::WAITING, TRI_ERROR_NO_ERROR};
    }
    if (bufferState == BufferState::NO_MORE_BLOCKS) {
      assignReturnValues();
      return {getHasMoreState(), TRI_ERROR_NO_ERROR};
    }

    TRI_ASSERT(bufferState == BufferState::HAS_BLOCKS ||
               bufferState == BufferState::HAS_NEW_BLOCK);
    TRI_ASSERT(!_buffer.empty());

    AqlItemBlock* cur = _buffer.front();
    TRI_ASSERT(cur != nullptr);

    // On the very first call, get a result block and inherit registers.
    if (!skipping && _res == nullptr) {
      TRI_ASSERT(_skipped == 0);
      _res.reset(requestBlock(atMost, getNrOutputRegisters()));

      TRI_ASSERT(cur->getNrRegs() <= _res->getNrRegs());
      inheritRegisters(cur, _res.get(), _pos);
    }
  }

  while (!_done && _skipped < atMost) {
    BufferState bufferState = getBlockIfNeeded(atMost);

    if (bufferState == BufferState::WAITING) {
      return {ExecutionState::WAITING, TRI_ERROR_NO_ERROR};
    }
    if (bufferState == BufferState::NO_MORE_BLOCKS) {
      break;
    }

    AqlItemBlock* cur = _buffer.front();
    TRI_ASSERT(cur != nullptr);

    // read the next input row
    TRI_IF_FAILURE("DistinctCollectBlock::getOrSkipSomeOuter") {
      THROW_ARANGO_EXCEPTION(TRI_ERROR_DEBUG);
    }

    throwIfKilled();  // check if we were aborted

    groupValues.clear();
    // for hashing simply re-use the aggregate registers, without cloning
    // their contents
    for (auto& it : _groupRegisters) {
      groupValues.emplace_back(cur->getValueReference(_pos, it.second));
    }

    // now check if we already know this group
    auto foundIt = _seen->find(groupValues);

    bool newGroup = foundIt == _seen->end();

    if (newGroup) {
      if (!skipping) {
        size_t i = 0;
        for (auto& it : _groupRegisters) {
          if (_skipped > 0) {
            _res->copyValuesFromFirstRow(_skipped, cur->getNrRegs());
          }
          _res->setValue(_skipped, it.first, groupValues[i].clone());
          ++i;
        }
      }
      // transfer ownership
      std::vector<AqlValue> copy;
      copy.reserve(groupValues.size());
      for (auto const& it : groupValues) {
        copy.emplace_back(it.clone());
      }
      _seen->emplace(std::move(copy));
    }

    AqlItemBlock* removedBlock = advanceCursor(1, newGroup ? 1 : 0);
    returnBlockUnlessNull(removedBlock);
  }

  assignReturnValues();
  return {getHasMoreState(), TRI_ERROR_NO_ERROR};
=======
  TRI_ASSERT(_dependencies.size() == 1);

  while (!_done) {
    // consume all the buffers we still have queued
    while (!_buffer.empty()) {
      AqlItemBlock* cur = _buffer.front();
      TRI_ASSERT(cur != nullptr);
      _count += cur->size();

      // we are only aggregating data here, so we can immediately get rid of
      // everything that we see
      _buffer.pop_front();
      _pos = 0;
      returnBlock(cur);
    }

    auto upstreamRes = _dependencies[0]->skipSome(DefaultBatchSize());
    if (upstreamRes.first == ExecutionState::WAITING) {
      return {ExecutionState::WAITING, TRI_ERROR_NO_ERROR};
    }
    if (upstreamRes.first == ExecutionState::DONE || upstreamRes.second == 0) {
      _done = true;
    }
    if (upstreamRes.second > 0) {
      _count += upstreamRes.second;
    }

    throwIfKilled();  // check if we were aborted
  }

  TRI_ASSERT(_done);

  std::unique_ptr<AqlItemBlock> res;

  if (skipping) {
    skipped = 1;
  } else {
    res.reset(requestBlock(1, getNrOutputRegisters()));
    res->emplaceValue(0, _collectRegister, AqlValueHintUInt(static_cast<uint64_t>(_count)));
  }

  result = res.release();

  return {ExecutionState::DONE, TRI_ERROR_NO_ERROR};
>>>>>>> 924115a5
}<|MERGE_RESOLUTION|>--- conflicted
+++ resolved
@@ -893,253 +893,4 @@
   _allGroups.clear();
 
   return {state, result};
-}
-
-<<<<<<< HEAD
-DistinctCollectBlock::DistinctCollectBlock(ExecutionEngine* engine, CollectNode const* en)
-    : ExecutionBlock(engine, en), _groupRegisters(), _res(nullptr) {
-  for (auto const& p : en->_groupVariables) {
-    // We know that planRegisters() has been run, so
-    // getPlanNode()->_registerPlan is set up
-    auto itOut = en->getRegisterPlan()->varInfo.find(p.first->id);
-    TRI_ASSERT(itOut != en->getRegisterPlan()->varInfo.end());
-
-    auto itIn = en->getRegisterPlan()->varInfo.find(p.second->id);
-    TRI_ASSERT(itIn != en->getRegisterPlan()->varInfo.end());
-    TRI_ASSERT((*itIn).second.registerId < ExecutionNode::MaxRegisterId);
-    TRI_ASSERT((*itOut).second.registerId < ExecutionNode::MaxRegisterId);
-    _groupRegisters.emplace_back(
-        std::make_pair((*itOut).second.registerId, (*itIn).second.registerId));
-  }
-
-  TRI_ASSERT(!_groupRegisters.empty());
-
-  _seen = std::make_unique<std::unordered_set<std::vector<AqlValue>, AqlValueGroupHash, AqlValueGroupEqual>>(
-      1024, AqlValueGroupHash(transaction(), _groupRegisters.size()),
-      AqlValueGroupEqual(transaction()));
-}
-
-DistinctCollectBlock::~DistinctCollectBlock() { clearValues(); }
-
-std::pair<ExecutionState, arangodb::Result> DistinctCollectBlock::initializeCursor(
-=======
-CountCollectBlock::CountCollectBlock(ExecutionEngine* engine, CollectNode const* en)
-    : ExecutionBlock(engine, en),
-      _collectRegister(ExecutionNode::MaxRegisterId),
-      _count(0) {
-  TRI_ASSERT(en->_groupVariables.empty());
-  TRI_ASSERT(en->_count);
-  TRI_ASSERT(en->_outVariable != nullptr);
-
-  auto const& registerPlan = en->getRegisterPlan()->varInfo;
-  auto it = registerPlan.find(en->_outVariable->id);
-  TRI_ASSERT(it != registerPlan.end());
-  _collectRegister = (*it).second.registerId;
-  TRI_ASSERT(_collectRegister > 0 && _collectRegister < ExecutionNode::MaxRegisterId);
-}
-
-std::pair<ExecutionState, arangodb::Result> CountCollectBlock::initializeCursor(
->>>>>>> 924115a5
-    AqlItemBlock* items, size_t pos) {
-  auto res = ExecutionBlock::initializeCursor(items, pos);
-
-  if (res.first == ExecutionState::WAITING || !res.second.ok()) {
-    // If we need to wait or get an error we return as is.
-    return res;
-  }
-
-<<<<<<< HEAD
-  _pos = 0;
-  _res = nullptr;
-  clearValues();
-
-  return res;
-}
-
-void DistinctCollectBlock::clearValues() {
-  if (_seen) {
-    for (auto& it : *_seen) {
-      for (auto& it2 : it) {
-        const_cast<AqlValue*>(&it2)->destroy();
-      }
-    }
-    _seen->clear();
-  }
-}
-
-std::pair<ExecutionState, Result> DistinctCollectBlock::getOrSkipSome(
-    size_t const atMost, bool const skipping, AqlItemBlock*& result, size_t& skipped_) {
-  TRI_ASSERT(result == nullptr && skipped_ == 0);
-
-  auto const assignReturnValues = [this, skipping, &result, &skipped_]() {
-    // set &skipped_ and &result; reset _skipped and _res.
-
-    if (!skipping) {
-      // shrink the result block, or delete it if there are 0 results.
-      if (_skipped > 0) {
-        TRI_ASSERT(_res != nullptr);
-        _res->shrink(_skipped);
-      } else if (_res != nullptr) {
-        // _skipped == 0, result empty
-        AqlItemBlock* res = _res.get();
-        returnBlock(res);
-        _res.release();
-      }
-    }
-
-    result = _res.release();
-    skipped_ = _skipped;
-    _skipped = 0;
-  };
-=======
-  _count = 0;
-  return res;
-}
-
-std::pair<ExecutionState, Result> CountCollectBlock::getOrSkipSome(
-    size_t atMost, bool skipping, AqlItemBlock*& result, size_t& skipped) {
-  TRI_ASSERT(result == nullptr && skipped == 0);
->>>>>>> 924115a5
-
-  if (_done) {
-    return {ExecutionState::DONE, TRI_ERROR_NO_ERROR};
-  }
-
-<<<<<<< HEAD
-  std::vector<AqlValue> groupValues;
-  groupValues.reserve(_groupRegisters.size());
-
-  {
-    // We need a valid cur ptr for inheritRegisters.
-    BufferState bufferState = getBlockIfNeeded(atMost);
-
-    if (bufferState == BufferState::WAITING) {
-      return {ExecutionState::WAITING, TRI_ERROR_NO_ERROR};
-    }
-    if (bufferState == BufferState::NO_MORE_BLOCKS) {
-      assignReturnValues();
-      return {getHasMoreState(), TRI_ERROR_NO_ERROR};
-    }
-
-    TRI_ASSERT(bufferState == BufferState::HAS_BLOCKS ||
-               bufferState == BufferState::HAS_NEW_BLOCK);
-    TRI_ASSERT(!_buffer.empty());
-
-    AqlItemBlock* cur = _buffer.front();
-    TRI_ASSERT(cur != nullptr);
-
-    // On the very first call, get a result block and inherit registers.
-    if (!skipping && _res == nullptr) {
-      TRI_ASSERT(_skipped == 0);
-      _res.reset(requestBlock(atMost, getNrOutputRegisters()));
-
-      TRI_ASSERT(cur->getNrRegs() <= _res->getNrRegs());
-      inheritRegisters(cur, _res.get(), _pos);
-    }
-  }
-
-  while (!_done && _skipped < atMost) {
-    BufferState bufferState = getBlockIfNeeded(atMost);
-
-    if (bufferState == BufferState::WAITING) {
-      return {ExecutionState::WAITING, TRI_ERROR_NO_ERROR};
-    }
-    if (bufferState == BufferState::NO_MORE_BLOCKS) {
-      break;
-    }
-
-    AqlItemBlock* cur = _buffer.front();
-    TRI_ASSERT(cur != nullptr);
-
-    // read the next input row
-    TRI_IF_FAILURE("DistinctCollectBlock::getOrSkipSomeOuter") {
-      THROW_ARANGO_EXCEPTION(TRI_ERROR_DEBUG);
-    }
-
-    throwIfKilled();  // check if we were aborted
-
-    groupValues.clear();
-    // for hashing simply re-use the aggregate registers, without cloning
-    // their contents
-    for (auto& it : _groupRegisters) {
-      groupValues.emplace_back(cur->getValueReference(_pos, it.second));
-    }
-
-    // now check if we already know this group
-    auto foundIt = _seen->find(groupValues);
-
-    bool newGroup = foundIt == _seen->end();
-
-    if (newGroup) {
-      if (!skipping) {
-        size_t i = 0;
-        for (auto& it : _groupRegisters) {
-          if (_skipped > 0) {
-            _res->copyValuesFromFirstRow(_skipped, cur->getNrRegs());
-          }
-          _res->setValue(_skipped, it.first, groupValues[i].clone());
-          ++i;
-        }
-      }
-      // transfer ownership
-      std::vector<AqlValue> copy;
-      copy.reserve(groupValues.size());
-      for (auto const& it : groupValues) {
-        copy.emplace_back(it.clone());
-      }
-      _seen->emplace(std::move(copy));
-    }
-
-    AqlItemBlock* removedBlock = advanceCursor(1, newGroup ? 1 : 0);
-    returnBlockUnlessNull(removedBlock);
-  }
-
-  assignReturnValues();
-  return {getHasMoreState(), TRI_ERROR_NO_ERROR};
-=======
-  TRI_ASSERT(_dependencies.size() == 1);
-
-  while (!_done) {
-    // consume all the buffers we still have queued
-    while (!_buffer.empty()) {
-      AqlItemBlock* cur = _buffer.front();
-      TRI_ASSERT(cur != nullptr);
-      _count += cur->size();
-
-      // we are only aggregating data here, so we can immediately get rid of
-      // everything that we see
-      _buffer.pop_front();
-      _pos = 0;
-      returnBlock(cur);
-    }
-
-    auto upstreamRes = _dependencies[0]->skipSome(DefaultBatchSize());
-    if (upstreamRes.first == ExecutionState::WAITING) {
-      return {ExecutionState::WAITING, TRI_ERROR_NO_ERROR};
-    }
-    if (upstreamRes.first == ExecutionState::DONE || upstreamRes.second == 0) {
-      _done = true;
-    }
-    if (upstreamRes.second > 0) {
-      _count += upstreamRes.second;
-    }
-
-    throwIfKilled();  // check if we were aborted
-  }
-
-  TRI_ASSERT(_done);
-
-  std::unique_ptr<AqlItemBlock> res;
-
-  if (skipping) {
-    skipped = 1;
-  } else {
-    res.reset(requestBlock(1, getNrOutputRegisters()));
-    res->emplaceValue(0, _collectRegister, AqlValueHintUInt(static_cast<uint64_t>(_count)));
-  }
-
-  result = res.release();
-
-  return {ExecutionState::DONE, TRI_ERROR_NO_ERROR};
->>>>>>> 924115a5
 }