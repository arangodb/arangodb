--- conflicted
+++ resolved
@@ -128,7 +128,6 @@
    * @return std::tuple<ExecutorState, Stats, AqlCall, size_t>
    *   ExecutorState: DONE or HASMORE (only within a subquery)
    *   Stats: Stats gerenated here
-<<<<<<< HEAD
    *   AqlCallSet: Request to specific upstream dependency
    */
   [[nodiscard]] auto produceRows(MultiAqlItemBlockInputRange& input, OutputAqlItemRow& output)
@@ -148,31 +147,6 @@
   [[nodiscard]] auto skipRowsRange(MultiAqlItemBlockInputRange& input, AqlCall& call)
       -> std::tuple<ExecutorState, Stats, size_t, AqlCallSet>;
 
-  std::pair<ExecutionState, size_t> expectedNumberOfRows(size_t atMost) const;
-
-=======
-   *   AqlCall: Request to upstream
-   *   size:t: Dependency to request
-   */
-  [[nodiscard]] auto produceRows(MultiAqlItemBlockInputRange& input, OutputAqlItemRow& output)
-      -> std::tuple<ExecutorState, Stats, AqlCallSet>;
-
-  /**
-   * @brief Skip rows
-   *
-   * @param input DataRange delivered by the fetcher
-   * @param call skip request form consumer
-   * @return std::tuple<ExecutorState, Stats, AqlCall, size_t>
-   *   ExecutorState: DONE or HASMORE (only within a subquery)
-   *   Stats: Stats gerenated here
-   *   size_t: Number of rows skipped
-   *   AqlCall: Request to upstream
-   *   size:t: Dependency to request
-   */
-  [[nodiscard]] auto skipRowsRange(MultiAqlItemBlockInputRange& input, AqlCall& call)
-      -> std::tuple<ExecutorState, Stats, size_t, AqlCallSet>;
-
->>>>>>> 174b5d0f
  private:
   [[nodiscard]] auto constrainedSort() const noexcept -> bool;
 
@@ -195,7 +169,6 @@
    */
   [[nodiscard]] auto requiresMoreInput(MultiAqlItemBlockInputRange const& inputRange,
                                        AqlCall const& clientCall) -> AqlCallSet;
-<<<<<<< HEAD
 
   /**
    * @brief Get the next row matching the sorting strategy
@@ -216,28 +189,6 @@
 
   [[nodiscard]] auto limitReached() const noexcept -> bool;
 
-=======
-
-  /**
-   * @brief Get the next row matching the sorting strategy
-   *
-   * @return InputAqlItemRow best fit row. Might be invalid if all input is done.
-   */
-  [[nodiscard]] auto nextRow(MultiAqlItemBlockInputRange& input) -> InputAqlItemRow;
-
-  /**
-   * @brief Initialize the Sorting strategy with the given input.
-   *        This is known to be empty, but all prepared at this point.
-   * @param inputRange The input, no data included yet.
-   */
-  [[nodiscard]] auto initialize(MultiAqlItemBlockInputRange const& inputRange,
-                                AqlCall const& clientCall) -> AqlCallSet;
-
-  [[nodiscard]] auto rowsLeftToWrite() const noexcept -> size_t;
-
-  [[nodiscard]] auto limitReached() const noexcept -> bool;
-
->>>>>>> 174b5d0f
   [[nodiscard]] auto calculateUpstreamCall(AqlCall const& clientCall) const
       noexcept -> AqlCall;
 
