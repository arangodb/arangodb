////////////////////////////////////////////////////////////////////////////////
/// DISCLAIMER
///
/// Copyright 2018 ArangoDB GmbH, Cologne, Germany
///
/// Licensed under the Apache License, Version 2.0 (the "License");
/// you may not use this file except in compliance with the License.
/// You may obtain a copy of the License at
///
///     http://www.apache.org/licenses/LICENSE-2.0
///
/// Unless required by applicable law or agreed to in writing, software
/// distributed under the License is distributed on an "AS IS" BASIS,
/// WITHOUT WARRANTIES OR CONDITIONS OF ANY KIND, either express or implied.
/// See the License for the specific language governing permissions and
/// limitations under the License.
///
/// Copyright holder is ArangoDB GmbH, Cologne, Germany
///
/// @author Tobias Gödderz
////////////////////////////////////////////////////////////////////////////////

#ifndef ARANGOD_AQL_BLOCK_FETCHER_H
#define ARANGOD_AQL_BLOCK_FETCHER_H

#include "Aql/AqlItemBlock.h"
#include "Aql/AqlItemBlockShell.h"
#include "Aql/ExecutionBlock.h"
#include "Aql/ExecutionEngine.h"
#include "Aql/ExecutionState.h"
#include "Basics/Exceptions.h"

#include <memory>
#include <queue>
#include <utility>

namespace arangodb {
namespace aql {

/**
 * @brief Thin interface to access the methods of ExecutionBlock that are
 * necessary for the row Fetchers. Makes it easier to test the Fetchers.
 */
template <bool allowBlockPassthrough>
class BlockFetcher {
 public:
  /**
   * @brief Interface to fetch AqlItemBlocks from upstream with getSome that
   *        wraps them into InputAqlItemBlockShells.
   * @param dependencies Dependencies of the current ExecutionBlock. Must
   *                     contain EXACTLY ONE element. Otherwise, BlockFetcher
   *                     may be instantiated, but never used. It is allowed to
   *                     pass a reference to an empty vector, but as soon as
   *                     the BlockFetcher is used, the condition must be
   *                     satisfied.
   * @param itemBlockManager All blocks fetched via dependencies[0]->getSome()
   *                         will later be returned to this AqlItemBlockManager.
   * @param inputRegisters Set of registers the current ExecutionBlock is
   *                       allowed to read.
   * @param nrInputRegisters Total number of registers of the AqlItemBlocks
   *                         here. Called nrInputRegisters to discern between
   *                         the widths of input and output blocks.
   *
   * The constructor MAY NOT access the dependencies, nor the itemBlockManager.
   * This is because the dependencies will be added to the ExecutionBlock only
   * after construction, and to allow derived subclasses for testing (read
   * BlockFetcherMock) to create them *after* the parent class was constructed.
   */
  BlockFetcher(std::vector<ExecutionBlock*> const& dependencies,
               AqlItemBlockManager& itemBlockManager,
               std::shared_ptr<const std::unordered_set<RegisterId>> inputRegisters,
               RegisterId nrInputRegisters)
      : _dependencies(dependencies),
        _itemBlockManager(itemBlockManager),
        _inputRegisters(std::move(inputRegisters)),
        _nrInputRegisters(nrInputRegisters),
        _blockShellQueue(),
        _blockShellPassThroughQueue() {}

  TEST_VIRTUAL ~BlockFetcher() = default;

<<<<<<< HEAD
  TEST_VIRTUAL
  std::pair<ExecutionState, std::shared_ptr<AqlItemBlockShell>> fetchBlock();
=======
  // This is only TEST_VIRTUAL, so we ignore this lint warning:
  // NOLINTNEXTLINE google-default-arguments
  TEST_VIRTUAL std::pair<ExecutionState, std::shared_ptr<AqlItemBlockShell>> fetchBlock(
      size_t atMost = ExecutionBlock::DefaultBatchSize());
>>>>>>> f08c4f62

  // TODO enable_if<allowBlockPassthrough>
  std::pair<ExecutionState, std::shared_ptr<AqlItemBlockShell>> fetchBlockForPassthrough(size_t atMost);

  TEST_VIRTUAL inline RegisterId getNrInputRegisters() const {
    return _nrInputRegisters;
  }

  // Tries to fetch a block from upstream and push it, wrapped, onto
  // _blockShellQueue. If it succeeds, it returns HASMORE (the returned state
  // regards the _blockShellQueue). If it doesn't it's either because
  //  - upstream returned WAITING - then so does prefetchBlock().
  //  - or upstream returned a nullptr with DONE - then so does prefetchBlock().
  ExecutionState prefetchBlock(size_t atMost = ExecutionBlock::DefaultBatchSize());

 protected:
  AqlItemBlockManager& itemBlockManager() { return _itemBlockManager; }
  AqlItemBlockManager const& itemBlockManager() const {
    return _itemBlockManager;
  }

  ExecutionBlock& upstreamBlock() {
    TRI_ASSERT(_dependencies.size() == 1);
    return *_dependencies[0];
  }

 private:
  std::vector<ExecutionBlock*> const& _dependencies;
  AqlItemBlockManager& _itemBlockManager;
  std::shared_ptr<const std::unordered_set<RegisterId>> const _inputRegisters;
  RegisterId const _nrInputRegisters;
  std::queue<std::pair<ExecutionState, std::shared_ptr<AqlItemBlockShell>>> _blockShellQueue;
  // only used in case of allowBlockPassthrough:
  std::queue<std::pair<ExecutionState, std::shared_ptr<AqlItemBlockShell>>> _blockShellPassThroughQueue;
};

}  // namespace aql
}  // namespace arangodb

#endif  // ARANGOD_AQL_BLOCK_FETCHER_H<|MERGE_RESOLUTION|>--- conflicted
+++ resolved
@@ -79,15 +79,10 @@
 
   TEST_VIRTUAL ~BlockFetcher() = default;
 
-<<<<<<< HEAD
-  TEST_VIRTUAL
-  std::pair<ExecutionState, std::shared_ptr<AqlItemBlockShell>> fetchBlock();
-=======
   // This is only TEST_VIRTUAL, so we ignore this lint warning:
   // NOLINTNEXTLINE google-default-arguments
   TEST_VIRTUAL std::pair<ExecutionState, std::shared_ptr<AqlItemBlockShell>> fetchBlock(
       size_t atMost = ExecutionBlock::DefaultBatchSize());
->>>>>>> f08c4f62
 
   // TODO enable_if<allowBlockPassthrough>
   std::pair<ExecutionState, std::shared_ptr<AqlItemBlockShell>> fetchBlockForPassthrough(size_t atMost);
