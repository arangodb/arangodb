--- conflicted
+++ resolved
@@ -652,73 +652,7 @@
     }
   }
 
-<<<<<<< HEAD
-  VPackBuilder answerBuilder;
-  auto transactionContext = query->trx()->transactionContext();
-  try {
-    {
-      VPackObjectBuilder guard(&answerBuilder);
-      if (operation == "lock") {
-        int res = query->trx()->lockCollections();
-        // let exceptions propagate from here
-
-        answerBuilder.add(StaticStrings::Error, VPackValue(res != TRI_ERROR_NO_ERROR));
-        answerBuilder.add(StaticStrings::Code, VPackValue(res));
-      } else if (operation == "getSome") {
-        auto atMost =
-            VelocyPackHelper::getNumericValue<size_t>(querySlice, "atMost",
-                                                      ExecutionBlock::DefaultBatchSize());
-        SharedAqlItemBlockPtr items;
-        ExecutionState state;
-        if (shardId.empty()) {
-          std::tie(state, items) = query->engine()->getSome(atMost);
-          if (state == ExecutionState::WAITING) {
-            return RestStatus::WAITING;
-          }
-        } else {
-          auto block = dynamic_cast<BlocksWithClients*>(query->engine()->root());
-          if (block == nullptr) {
-            THROW_ARANGO_EXCEPTION_MESSAGE(TRI_ERROR_INTERNAL,
-                                           "unexpected node type");
-          }
-          TRI_ASSERT(block->getPlanNode()->getType() == ExecutionNode::SCATTER ||
-                     block->getPlanNode()->getType() == ExecutionNode::DISTRIBUTE);
-          std::tie(state, items) = block->getSomeForShard(atMost, shardId);
-          if (state == ExecutionState::WAITING) {
-            return RestStatus::WAITING;
-          }
-        }
-        // Used in 3.4.0 onwards.
-        answerBuilder.add("done", VPackValue(state == ExecutionState::DONE));
-        if (items.get() == nullptr) {
-          // Backwards Compatibility
-          answerBuilder.add(StaticStrings::Error, VPackValue(false));
-        } else {
-          items->toVelocyPack(query->trx()->transactionContextPtr()->getVPackOptions(),
-                              answerBuilder);
-        }
-      } else if (operation == "skipSome") {
-        auto atMost =
-            VelocyPackHelper::getNumericValue<size_t>(querySlice, "atMost",
-                                                      ExecutionBlock::DefaultBatchSize());
-        size_t skipped;
-        if (shardId.empty()) {
-          auto tmpRes = query->engine()->skipSome(atMost);
-          if (tmpRes.first == ExecutionState::WAITING) {
-            return RestStatus::WAITING;
-          }
-          skipped = tmpRes.second;
-        } else {
-          auto block = dynamic_cast<BlocksWithClients*>(query->engine()->root());
-          if (block == nullptr) {
-            THROW_ARANGO_EXCEPTION_MESSAGE(TRI_ERROR_INTERNAL,
-                                           "unexpected node type");
-          }
-          TRI_ASSERT(block->getPlanNode()->getType() == ExecutionNode::SCATTER ||
-                     block->getPlanNode()->getType() == ExecutionNode::DISTRIBUTE);
-=======
   auto transactionContext = _query->trx()->transactionContext();
->>>>>>> 298fe7f2
 
   VPackBuffer<uint8_t> answerBuffer;
   VPackBuilder answerBuilder(answerBuffer);
