////////////////////////////////////////////////////////////////////////////////
/// DISCLAIMER
///
/// Copyright 2014-2016 ArangoDB GmbH, Cologne, Germany
/// Copyright 2004-2014 triAGENS GmbH, Cologne, Germany
///
/// Licensed under the Apache License, Version 2.0 (the "License");
/// you may not use this file except in compliance with the License.
/// You may obtain a copy of the License at
///
///     http://www.apache.org/licenses/LICENSE-2.0
///
/// Unless required by applicable law or agreed to in writing, software
/// distributed under the License is distributed on an "AS IS" BASIS,
/// WITHOUT WARRANTIES OR CONDITIONS OF ANY KIND, either express or implied.
/// See the License for the specific language governing permissions and
/// limitations under the License.
///
/// Copyright holder is ArangoDB GmbH, Cologne, Germany
///
/// @author Max Neunhoeffer
////////////////////////////////////////////////////////////////////////////////

#include "RestAqlHandler.h"

#include <velocypack/Dumper.h>
#include <velocypack/Iterator.h>
#include <velocypack/velocypack-aliases.h>

#include "Aql/AqlItemBlock.h"
#include "Aql/ClusterBlocks.h"
#include "Aql/ExecutionBlock.h"
#include "Aql/ExecutionEngine.h"
#include "Aql/Query.h"
#include "Aql/QueryRegistry.h"
#include "Basics/Exceptions.h"
#include "Basics/StaticStrings.h"
#include "Basics/StringUtils.h"
#include "Basics/VPackStringBufferAdapter.h"
#include "Basics/VelocyPackHelper.h"
#include "Basics/tri-strings.h"
#include "Cluster/ServerState.h"
#include "Cluster/TraverserEngine.h"
#include "Cluster/TraverserEngineRegistry.h"
#include "Logger/Logger.h"
#include "Rest/HttpRequest.h"
#include "Rest/HttpResponse.h"
#include "Scheduler/JobGuard.h"
#include "Scheduler/Scheduler.h"
#include "Scheduler/SchedulerFeature.h"
#include "Transaction/SmartContext.h"
#include "Transaction/Methods.h"
#include "VocBase/ticks.h"

using namespace arangodb;
using namespace arangodb::rest;
using namespace arangodb::aql;

using VelocyPackHelper = arangodb::basics::VelocyPackHelper;

RestAqlHandler::RestAqlHandler(GeneralRequest* request,
                               GeneralResponse* response,
                               std::pair<QueryRegistry*, traverser::TraverserEngineRegistry*>* registries)
    : RestVocbaseBaseHandler(request, response),
      _queryRegistry(registries->first),
      _traverserRegistry(registries->second),
      _qId(0) {
  TRI_ASSERT(_queryRegistry != nullptr);
  TRI_ASSERT(_traverserRegistry != nullptr);
}

// POST method for /_api/aql/setup (internal)
// Only available on DBServers in the Cluster.
// This route sets-up all the query engines required
// for a complete query on this server.
// Furthermore it directly locks all shards for this query.
// So after this route the query is ready to go.
// NOTE: As this Route LOCKS the collections, the caller
// is responsible to destroy those engines in a timely
// manner, if the engines are not called for a period
// of time, they will be garbage-collected and unlocked.
// The body is a VelocyPack with the following layout:
//  {
//    lockInfo: {
//      NONE: [<collections to not-lock],
//      READ: [<collections to read-lock],
//      WRITE: [<collections to write-lock],
//      EXCLUSIVE: [<collections with exclusive-lock]
//    },
//    options: { < query options > },
//    snippets: {
//      <queryId: {nodes: [ <nodes>]}>
//    },
//    traverserEngines: [ <infos for traverser engines> ],
//    variables: [ <variables> ]
//  }

void RestAqlHandler::setupClusterQuery() {
  // We should not intentionally call this method
  // on the wrong server. So fail during maintanence.
  // On user setup reply gracefully.
  TRI_ASSERT(ServerState::instance()->isDBServer());
  if (!ServerState::instance()->isDBServer()) {
    generateError(rest::ResponseCode::METHOD_NOT_ALLOWED,
                  TRI_ERROR_CLUSTER_ONLY_ON_DBSERVER);
    return;
  }

  // ---------------------------------------------------
  // SECTION:                            body validation
  // ---------------------------------------------------
  bool success = false;
  VPackSlice querySlice = this->parseVPackBody(success);
  if (!success) {
    // if no success here, generateError will have been called already
    LOG_TOPIC(ERR, arangodb::Logger::AQL) << "Failed to setup query. Could not "
                                             "parse the transmitted plan. "
                                             "Aborting query.";
    return;
  }

  VPackSlice lockInfoSlice = querySlice.get("lockInfo");

  if (!lockInfoSlice.isObject()) {
    LOG_TOPIC(ERR, arangodb::Logger::AQL)
        << "Invalid VelocyPack: \"lockInfo\" is required but not an object.";
    generateError(rest::ResponseCode::BAD, TRI_ERROR_INTERNAL,
                  "body must be an object with attribute \"lockInfo\"");
    return;
  }

  VPackSlice optionsSlice = querySlice.get("options");
  if (!optionsSlice.isObject()) {
    LOG_TOPIC(ERR, arangodb::Logger::AQL)
        << "Invalid VelocyPack: \"options\" attribute missing.";
    generateError(rest::ResponseCode::BAD, TRI_ERROR_INTERNAL,
                  "body must be an object with attribute \"options\"");
    return;
  }

  VPackSlice snippetsSlice = querySlice.get("snippets");
  if (!snippetsSlice.isObject()) {
    LOG_TOPIC(ERR, arangodb::Logger::AQL)
        << "Invalid VelocyPack: \"snippets\" attribute missing.";
    generateError(rest::ResponseCode::BAD, TRI_ERROR_INTERNAL,
                  "body must be an object with attribute \"snippets\"");
    return;
  }

  VPackSlice traverserSlice = querySlice.get("traverserEngines");
  if (!traverserSlice.isNone() && !traverserSlice.isArray()) {
    LOG_TOPIC(ERR, arangodb::Logger::AQL)
        << "Invalid VelocyPack: \"traverserEngines\" attribute is not an array.";
    generateError(rest::ResponseCode::BAD, TRI_ERROR_INTERNAL,
                  "if \"traverserEngines\" is set in the body, it has to be an array");
    return;
  }

  VPackSlice variablesSlice = querySlice.get("variables");
  if (!variablesSlice.isArray()) {
    LOG_TOPIC(ERR, arangodb::Logger::AQL)
        << "Invalid VelocyPack: \"variables\" attribute missing.";
    generateError(rest::ResponseCode::BAD, TRI_ERROR_INTERNAL,
                  "body must be an object with attribute \"variables\"");
    return;
  }


  // Now we need to create shared_ptr<VPackBuilder>
  // That contains the old-style cluster snippet in order
  // to prepare create a Query object.
  // This old snippet is created as follows:
  //
  // {
  //   collections: [ { name: "xyz", type: "READ" }, {name: "abc", type: "WRITE"} ],
  //   initialize: false,
  //   nodes: <one of snippets[*].value>,
  //   variables: <variables slice>
  // }


  auto options = std::make_shared<VPackBuilder>(
      VPackBuilder::clone(optionsSlice));


  // Build the collection information
  VPackBuilder collectionBuilder;
  collectionBuilder.openArray();
  for (auto const& lockInf : VPackObjectIterator(lockInfoSlice)) {
    if (!lockInf.value.isArray()) {
      LOG_TOPIC(ERR, arangodb::Logger::AQL)
          << "Invalid VelocyPack: \"lockInfo." << lockInf.key.copyString()
          << "\" is required but not an array.";
      generateError(rest::ResponseCode::BAD, TRI_ERROR_INTERNAL,
          "body must be an object with attribute: \"lockInfo." + lockInf.key.copyString() + "\" is required but not an array.");
      return;
    }
    for (auto const& col : VPackArrayIterator(lockInf.value)) {
      if (!col.isString()) {
        LOG_TOPIC(ERR, arangodb::Logger::AQL)
            << "Invalid VelocyPack: \"lockInfo." << lockInf.key.copyString()
            << "\" is required but not an array.";
        generateError(rest::ResponseCode::BAD, TRI_ERROR_INTERNAL,
            "body must be an object with attribute: \"lockInfo." + lockInf.key.copyString() + "\" is required but not an array.");
        return;
      }
      collectionBuilder.openObject();
      collectionBuilder.add("name", col);
      collectionBuilder.add("type", lockInf.key);
      collectionBuilder.close();
    }
  }
  collectionBuilder.close();

  // Now the query is ready to go, store it in the registry and return:
  double ttl = _request->parsedValue<double>("ttl", _queryRegistry->defaultTTL());
  if (ttl <= 0) {
    ttl = _queryRegistry->defaultTTL();
  }
  
  // creates a StandaloneContext or a leasing context
  auto ctx = transaction::SmartContext::Create(_vocbase);

  VPackBuilder answerBuilder;
  answerBuilder.openObject();
  bool needToLock = true;
  bool res = registerSnippets(snippetsSlice, collectionBuilder.slice(), variablesSlice,
                              options, ctx, ttl, needToLock, answerBuilder);
  if (!res) {
    // TODO we need to trigger cleanup here??
    // Registering the snippets failed.
    return;
  }

  if (!traverserSlice.isNone()) {
    res = registerTraverserEngines(traverserSlice, ctx, ttl, needToLock, answerBuilder);

    if (!res) {
      // TODO we need to trigger cleanup here??
      // Registering the traverser engines failed.
      return;
    }
  }

  answerBuilder.close();

  generateOk(rest::ResponseCode::OK, answerBuilder.slice());
}

bool RestAqlHandler::registerSnippets(
    VPackSlice const snippetsSlice,
    VPackSlice const collectionSlice,
    VPackSlice const variablesSlice,
    std::shared_ptr<VPackBuilder> options,
    std::shared_ptr<transaction::Context> const& ctx,
    double const ttl,
    bool& needToLock,
    VPackBuilder& answerBuilder
    ) {
  TRI_ASSERT(answerBuilder.isOpenObject());
  answerBuilder.add(VPackValue("snippets"));
  answerBuilder.openObject();
  // NOTE: We need to clean up all engines if we bail out during the following
  // loop
  for (auto const& it : VPackObjectIterator(snippetsSlice)) {
    auto planBuilder = std::make_shared<VPackBuilder>();
    planBuilder->openObject();
    planBuilder->add(VPackValue("collections"));
    planBuilder->add(collectionSlice);

      // hard-code initialize: false
    planBuilder->add("initialize", VPackValue(false));

    planBuilder->add(VPackValue("nodes"));
    planBuilder->add(it.value.get("nodes"));

    planBuilder->add(VPackValue("variables"));
    planBuilder->add(variablesSlice);
    planBuilder->close(); // base-object

    // All snippets know all collections.
    // The first snippet will provide proper locking
    auto query = std::make_unique<Query>(
      false,
      _vocbase,
      planBuilder,
      options,
      (needToLock ? PART_MAIN : PART_DEPENDENT)
    );
    
    // enables the query to get the correct transaction
    query->setTransactionContext(ctx);

    bool prepared = false;
    try {
      query->prepare(_queryRegistry, 0);
      prepared = true;
    } catch (std::exception const& ex) {
      LOG_TOPIC(ERR, arangodb::Logger::AQL)
          << "failed to instantiate the query: " << ex.what();
      generateError(rest::ResponseCode::BAD, TRI_ERROR_QUERY_BAD_JSON_PLAN,
                    ex.what());
      return false;
    } catch (...) {
      LOG_TOPIC(ERR, arangodb::Logger::AQL)
          << "failed to instantiate the query";
      generateError(rest::ResponseCode::BAD, TRI_ERROR_QUERY_BAD_JSON_PLAN);
      return false;
    }

    try {
      QueryId qId = TRI_NewTickServer();

      if (needToLock) {
        // Directly try to lock only the first snippet is required to be locked.
        // For all others locking is pointless
        needToLock = false;

        try {
          int res = query->trx()->lockCollections();
          if (res != TRI_ERROR_NO_ERROR) {
            generateError(rest::ResponseCode::SERVER_ERROR,
                          res, TRI_errno_string(res));
            return false;
          }
        } catch (basics::Exception  const& e) {
          generateError(rest::ResponseCode::SERVER_ERROR,
                        e.code(), e.message());
          return false;
        } catch (...) {
          generateError(rest::ResponseCode::SERVER_ERROR,
                        TRI_ERROR_HTTP_SERVER_ERROR,
                        "Unable to lock all collections.");
          return false;
        }
        // If we get here we successfully locked the collections.
        // If we bail out up to this point nothing is kept alive.
        // No need to cleanup...
      }

      _queryRegistry->insert(qId, query.get(), ttl, prepared);
      query.release();
      answerBuilder.add(it.key);
      answerBuilder.add(VPackValue(arangodb::basics::StringUtils::itoa(qId)));
    } catch (...) {
      LOG_TOPIC(ERR, arangodb::Logger::AQL)
          << "could not keep query in registry";
      generateError(rest::ResponseCode::BAD, TRI_ERROR_INTERNAL,
                    "could not keep query in registry");
      return false;
    }
  }
  answerBuilder.close(); // Snippets

  return true;
}

bool RestAqlHandler::registerTraverserEngines(VPackSlice const traverserEngines,
                                              std::shared_ptr<transaction::Context> const& ctx,
                                              double ttl, bool& needToLock, VPackBuilder& answerBuilder) {
  TRI_ASSERT(traverserEngines.isArray());

  TRI_ASSERT(answerBuilder.isOpenObject());
  answerBuilder.add(VPackValue("traverserEngines"));
  answerBuilder.openArray();

  for (auto const& te : VPackArrayIterator(traverserEngines)) {
    try {
      auto id = _traverserRegistry->createNew(_vocbase, ctx, te, ttl, needToLock);

      needToLock = false;
      TRI_ASSERT(id != 0);
      answerBuilder.add(VPackValue(id));
    } catch (basics::Exception const& e) {
      LOG_TOPIC(ERR, arangodb::Logger::AQL)
          << "Failed to instanciate traverser engines. Reason: " << e.message();
      generateError(rest::ResponseCode::SERVER_ERROR, e.code(), e.message());
      return false;
    } catch (...) {
      LOG_TOPIC(ERR, arangodb::Logger::AQL)
          << "Failed to instanciate traverser engines.";
      generateError(rest::ResponseCode::SERVER_ERROR,
                    TRI_ERROR_HTTP_SERVER_ERROR,
                    "Unable to instanciate traverser engines");
      return false;
    }
  }
  answerBuilder.close(); // traverserEngines
  // Everything went well
  return true;
}

// POST method for /_api/aql/instantiate (internal)
// The body is a VelocyPack with attributes "plan" for the execution plan and
// "options" for the options, all exactly as in AQL_EXECUTEJSON.
void RestAqlHandler::createQueryFromVelocyPack() {
  bool success = false;
  VPackSlice querySlice = this->parseVPackBody(success);
  if (!success) {
    LOG_TOPIC(ERR, arangodb::Logger::FIXME)
        << "invalid VelocyPack plan in query";
    return;
  }

  TRI_ASSERT(querySlice.isObject());

  VPackSlice plan = querySlice.get("plan");
  if (plan.isNone()) {
    LOG_TOPIC(ERR, arangodb::Logger::FIXME)
        << "Invalid VelocyPack: \"plan\" attribute missing.";
    generateError(rest::ResponseCode::BAD, TRI_ERROR_INTERNAL,
                  "body must be an object with attribute \"plan\"");
    return;
  }

  auto options = std::make_shared<VPackBuilder>(
      VPackBuilder::clone(querySlice.get("options")));

  std::string const part =
      VelocyPackHelper::getStringValue(querySlice, "part", "");

  auto planBuilder = std::make_shared<VPackBuilder>(VPackBuilder::clone(plan));
  auto query = std::make_unique<Query>(
    false,
    _vocbase,
    planBuilder,
    options,
    (part == "main" ? PART_MAIN : PART_DEPENDENT)
  );

  try {
    query->prepare(_queryRegistry, 0);
  } catch (std::exception const& ex) {
    LOG_TOPIC(ERR, arangodb::Logger::FIXME)
        << "failed to instantiate the query: " << ex.what();
    generateError(rest::ResponseCode::BAD, TRI_ERROR_QUERY_BAD_JSON_PLAN,
                  ex.what());
    return;
  } catch (...) {
    LOG_TOPIC(ERR, arangodb::Logger::FIXME) << "failed to instantiate the query";
    generateError(rest::ResponseCode::BAD, TRI_ERROR_QUERY_BAD_JSON_PLAN, "failed to instantiate the query");
    return;
  }

  // Now the query is ready to go, store it in the registry and return:
  double ttl = _request->parsedValue<double>("ttl", _queryRegistry->defaultTTL());

  _qId = TRI_NewTickServer();
  try {
    _queryRegistry->insert(_qId, query.get(), ttl, false);
    query.release();
  } catch (...) {
    LOG_TOPIC(ERR, arangodb::Logger::FIXME)
        << "could not keep query in registry";
    generateError(rest::ResponseCode::BAD, TRI_ERROR_INTERNAL, "could not insert query into registry");
    return;
  }

  VPackBuilder answerBody;
  try {
    VPackObjectBuilder guard(&answerBody);
    answerBody.add("queryId",
                   VPackValue(arangodb::basics::StringUtils::itoa(_qId)));
    answerBody.add("ttl", VPackValue(ttl));
  } catch (arangodb::basics::Exception const& ex) {
    generateError(rest::ResponseCode::BAD, ex.code(), ex.what());
    return;
  } catch (std::exception const& ex) {
    generateError(rest::ResponseCode::BAD, TRI_ERROR_FAILED, ex.what());
    return;
  } catch (...) {
    generateError(rest::ResponseCode::SERVER_ERROR, TRI_ERROR_OUT_OF_MEMORY);
    return;
  }

  sendResponse(rest::ResponseCode::ACCEPTED, answerBody.slice());
}

// PUT method for /_api/aql/<operation>/<queryId>, (internal)
// this is using the part of the cursor API with side effects.
// <operation>: can be "lock" or "getSome" or "skip" or "initializeCursor" or
// "shutdown".
// The body must be a Json with the following attributes:
// For the "getSome" operation one has to give:
//   "atMost": must be a positive integer, the cursor returns never
//             more than "atMost" items. The result is the JSON representation
//             of an AqlItemBlock.
//             If "atMost" is not given it defaults to ExecutionBlock::DefaultBatchSize.
// For the "skipSome" operation one has to give:
//   "atMost": must be a positive integer, the cursor skips never
//             more than "atMost" items. The result is a JSON object with a
//             single attribute "skipped" containing the number of
//             skipped items.
//             If "atMost" is not given it defaults to ExecutionBlock::DefaultBatchSize.
// For the "skip" operation one should give:
//   "number": must be a positive integer, the cursor skips as many items,
//             possibly exhausting the cursor.
//             The result is a JSON with the attributes "error" (boolean),
//             "errorMessage" (if applicable) and "exhausted" (boolean)
//             to indicate whether or not the cursor is exhausted.
//             If "number" is not given it defaults to 1.
// For the "initializeCursor" operation, one has to bind the following
// attributes:
//   "items": This is a serialized AqlItemBlock with usually only one row
//            and the correct number of columns.
//   "pos":   The number of the row in "items" to take, usually 0.
// For the "shutdown" and "lock" operations no additional arguments are
// required and an empty JSON object in the body is OK.
// All operations allow to set the HTTP header "Shard-ID:". If this is
// set, then the root block of the stored query must be a ScatterBlock
// and the shard ID is given as an additional argument to the ScatterBlock's
// special API.
RestStatus RestAqlHandler::useQuery(std::string const& operation,
                                    std::string const& idString) {
  // the PUT verb
  Query* query = nullptr;
  if (findQuery(idString, query)) {
    return RestStatus::DONE;
  }

  TRI_ASSERT(_qId > 0);
  TRI_ASSERT(query->engine() != nullptr);
  TRI_DEFER(try { _queryRegistry->close(&_vocbase, _qId); } catch (...) { /* ignore errors */ });

  bool success = false;
  VPackSlice querySlice = this->parseVPackBody(success);
  if (!success) {
    return RestStatus::DONE;
  }

  try {
    return handleUseQuery(operation, query, querySlice);
  } catch (arangodb::basics::Exception const& ex) {
    generateError(rest::ResponseCode::SERVER_ERROR, ex.code(), ex.what());
  } catch (std::exception const& ex) {
    LOG_TOPIC(ERR, arangodb::Logger::FIXME) << "failed during use of Query: "
                                            << ex.what();

    generateError(rest::ResponseCode::SERVER_ERROR, TRI_ERROR_HTTP_SERVER_ERROR,
                  ex.what());
  } catch (...) {
    LOG_TOPIC(ERR, arangodb::Logger::FIXME)
        << "failed during use of Query: Unknown exception occurred";

    generateError(rest::ResponseCode::SERVER_ERROR, TRI_ERROR_HTTP_SERVER_ERROR,
                  "an unknown exception occurred");
  }
  return RestStatus::DONE;
}

// executes the handler
RestStatus RestAqlHandler::execute() {
  // std::cout << "GOT INCOMING REQUEST: " <<
  // GeneralRequest::translateMethod(_request->requestType()) << ",
  // " << arangodb::ServerState::instance()->getId() << ": " <<
  // _request->fullUrl() << ": " << _request->body() << "\n\n";
  std::vector<std::string> const& suffixes = _request->suffixes();

  // extract the sub-request type
  rest::RequestType type = _request->requestType();

  // execute one of the CRUD methods
  switch (type) {
    case rest::RequestType::POST: {
      if (suffixes.size() != 1) {
        generateError(rest::ResponseCode::NOT_FOUND, TRI_ERROR_HTTP_NOT_FOUND);
      } else if (suffixes[0] == "instantiate") {
        createQueryFromVelocyPack();
      } else if (suffixes[0] == "setup") {
        setupClusterQuery();
      } else {
        LOG_TOPIC(ERR, arangodb::Logger::FIXME) << "Unknown API";
        generateError(rest::ResponseCode::NOT_FOUND, TRI_ERROR_HTTP_NOT_FOUND, "Unknown API");
      }
      break;
    }
    case rest::RequestType::PUT: {
      if (suffixes.size() != 2) {
        LOG_TOPIC(ERR, arangodb::Logger::FIXME) << "unknown PUT API";
        generateError(rest::ResponseCode::NOT_FOUND, TRI_ERROR_HTTP_NOT_FOUND, "unknown PUT API");
      } else {
        auto status = useQuery(suffixes[0], suffixes[1]);
        if (status == RestStatus::WAITING) {
          return status;
        }
      }
      break;
    }
    case rest::RequestType::GET: {
      // Previously, the only GET API was /_api/aql/hasMore. Now, there is none.
      LOG_TOPIC(ERR, arangodb::Logger::FIXME) << "Unknown GET API";
      generateError(rest::ResponseCode::NOT_FOUND, TRI_ERROR_HTTP_NOT_FOUND, "Unknown GET API");
      break;
    }
    case rest::RequestType::DELETE_REQ:
    case rest::RequestType::HEAD:
    case rest::RequestType::PATCH:
    case rest::RequestType::OPTIONS:
    case rest::RequestType::VSTREAM_CRED:
    case rest::RequestType::VSTREAM_REGISTER:
    case rest::RequestType::VSTREAM_STATUS:
    case rest::RequestType::ILLEGAL: {
      generateError(rest::ResponseCode::METHOD_NOT_ALLOWED,
                    TRI_ERROR_NOT_IMPLEMENTED, "illegal method for /_api/aql");
      break;
    }
  }

  // std::cout << "REQUEST HANDLING DONE: " <<
  // arangodb::ServerState::instance()->getId() << ": " <<
  // _request->fullUrl() << ": " << _response->responseCode() << ",
  // CONTENT-LENGTH: " << _response->contentLength() << "\n";

  return RestStatus::DONE;
}

RestStatus RestAqlHandler::continueExecute() {
  std::vector<std::string> const& suffixes = _request->suffixes();

  // extract the sub-request type
  rest::RequestType type = _request->requestType();

  if (type == rest::RequestType::PUT) {
    // This cannot be changed!
    TRI_ASSERT(suffixes.size() == 2);
    return useQuery(suffixes[0], suffixes[1]);
  }
  generateError(rest::ResponseCode::SERVER_ERROR,
                TRI_ERROR_INTERNAL, "continued non-continuable method for /_api/aql");

  return RestStatus::DONE;
}

// dig out the query from ID, handle errors
bool RestAqlHandler::findQuery(std::string const& idString, Query*& query) {
  _qId = arangodb::basics::StringUtils::uint64(idString);
  query = nullptr;

  // sleep for 10ms each time, wait for at most 30 seconds...
  static int64_t const SingleWaitPeriod = 10 * 1000;
  static int64_t const MaxIterations =
      static_cast<int64_t>(30.0 * 1000000.0 / (double)SingleWaitPeriod);

  int64_t iterations = 0;

  // probably need to cycle here until we can get hold of the query
  while (++iterations < MaxIterations) {
    try {
      query = _queryRegistry->open(&_vocbase, _qId);
      // we got the query (or it was not found - at least no one else
      // can now have access to the same query)
      break;
    } catch (...) {
      // we can only get here if the query is currently used by someone
      // else. in this case we sleep for a while and re-try
      std::this_thread::sleep_for(std::chrono::microseconds(SingleWaitPeriod));
    }
  }

  if (query == nullptr) {
    LOG_TOPIC_IF(ERR, Logger::AQL, iterations == MaxIterations) << "Timeout waiting for query " << _qId;
    _qId = 0;
    generateError(rest::ResponseCode::NOT_FOUND, TRI_ERROR_QUERY_NOT_FOUND);
    return true;
  }

  TRI_ASSERT(_qId > 0);

  return false;
}

// handle for useQuery
RestStatus RestAqlHandler::handleUseQuery(std::string const& operation, Query* query,
                                          VPackSlice const querySlice) {
  auto self = shared_from_this();
  query->setContinueHandler([this, self]() {
    continueHandlerExecution();
  });
  bool found;
  std::string const& shardId = _request->header("shard-id", found);

  // upon first usage, the "initializeCursor" method must be called
  // note: if the operation is "initializeCursor" itself, we do not initialize
  // the cursor here but let the case for "initializeCursor" process it.
  // this is because the request may contain additional data
  if ((operation == "getSome" || operation == "skipSome") &&
      !query->engine()->initializeCursorCalled()) {
    auto res = query->engine()->initializeCursor(nullptr, 0);
    if (res.first == ExecutionState::WAITING) {
      return RestStatus::WAITING;
    }
    if (!res.second.ok()) {
      generateError(GeneralResponse::responseCode(res.second.errorNumber()),
                    res.second.errorNumber(), "cannot initialize cursor for AQL query");
      return RestStatus::DONE;
    }
  }

  VPackBuilder answerBuilder;
  auto transactionContext = query->trx()->transactionContext();
  try {
    {
      VPackObjectBuilder guard(&answerBuilder);
      if (operation == "lock") {
        // Mark current thread as potentially blocking:
<<<<<<< HEAD
        int res = TRI_ERROR_INTERNAL;

        // let exceptions propagate from here
        res = query->trx()->lockCollections();
=======
        int res = query->trx()->lockCollections();
        // let exceptions propagate from here
>>>>>>> 1ed2ac27

        answerBuilder.add(StaticStrings::Error, VPackValue(res != TRI_ERROR_NO_ERROR));
        answerBuilder.add(StaticStrings::Code, VPackValue(res));
      } else if (operation == "getSome") {
        auto atMost = VelocyPackHelper::getNumericValue<size_t>(
            querySlice, "atMost", ExecutionBlock::DefaultBatchSize());
        std::unique_ptr<AqlItemBlock> items;
        ExecutionState state;
        if (shardId.empty()) {
          std::tie(state, items) = query->engine()->getSome(atMost);
          if (state == ExecutionState::WAITING) {
            return RestStatus::WAITING;
          }
        } else {
          auto block = dynamic_cast<BlockWithClients*>(query->engine()->root());
          if (block->getPlanNode()->getType() != ExecutionNode::SCATTER &&
              block->getPlanNode()->getType() != ExecutionNode::DISTRIBUTE) {
            THROW_ARANGO_EXCEPTION_MESSAGE(TRI_ERROR_INTERNAL,
                                           "unexpected node type");
          }
          std::tie(state, items) = block->getSomeForShard(atMost, shardId);
          if (state == ExecutionState::WAITING) {
            return RestStatus::WAITING;
          }
        }
        // Used in 3.4.0 onwards.
        answerBuilder.add("done", VPackValue(state == ExecutionState::DONE));
        if (items.get() == nullptr) {
          // Backwards Compatibility
          answerBuilder.add("exhausted", VPackValue(true));
          answerBuilder.add(StaticStrings::Error, VPackValue(false));
        } else {
          items->toVelocyPack(query->trx(), answerBuilder);
        }
      } else if (operation == "skipSome") {
        auto atMost = VelocyPackHelper::getNumericValue<size_t>(
            querySlice, "atMost", ExecutionBlock::DefaultBatchSize());
        size_t skipped;
        if (shardId.empty()) {
          auto tmpRes = query->engine()->skipSome(atMost);
          if (tmpRes.first == ExecutionState::WAITING) {
            return RestStatus::WAITING;
          }
          skipped = tmpRes.second;
        } else {
          auto block = dynamic_cast<BlockWithClients*>(query->engine()->root());
          if (block->getPlanNode()->getType() != ExecutionNode::SCATTER &&
              block->getPlanNode()->getType() != ExecutionNode::DISTRIBUTE) {
            THROW_ARANGO_EXCEPTION_MESSAGE(TRI_ERROR_INTERNAL,
                                            "unexpected node type");
          }

          auto tmpRes = block->skipSomeForShard(atMost, shardId);
          if (tmpRes.first == ExecutionState::WAITING) {
            return RestStatus::WAITING;
          }
          skipped = tmpRes.second;
        }
        answerBuilder.add("skipped", VPackValue(skipped));
        answerBuilder.add(StaticStrings::Error, VPackValue(false));
      } else if (operation == "initialize") {
        // this is a no-op now
        answerBuilder.add(StaticStrings::Error, VPackValue(false));
        answerBuilder.add(StaticStrings::Code, VPackValue(TRI_ERROR_NO_ERROR));
      } else if (operation == "initializeCursor") {
        auto pos =
            VelocyPackHelper::getNumericValue<size_t>(querySlice, "pos", 0);
        std::unique_ptr<AqlItemBlock> items;
        Result res;
        if (VelocyPackHelper::getBooleanValue(querySlice, "exhausted", true)) {
          auto tmpRes = query->engine()->initializeCursor(nullptr, 0);
          if (tmpRes.first == ExecutionState::WAITING) {
            return RestStatus::WAITING;
          }
          res = tmpRes.second;
        } else {
          items.reset(new AqlItemBlock(query->resourceMonitor(),
                                       querySlice.get("items")));
          auto tmpRes = query->engine()->initializeCursor(items.get(), pos);
          if (tmpRes.first == ExecutionState::WAITING) {
            return RestStatus::WAITING;
          }
          res = tmpRes.second;
        }
        answerBuilder.add(StaticStrings::Error, VPackValue(res.fail()));
        answerBuilder.add(StaticStrings::Code, VPackValue(res.errorNumber()));
      } else if (operation == "shutdown") {
        int errorCode = VelocyPackHelper::getNumericValue<int>(
            querySlice, "code", TRI_ERROR_INTERNAL);
        
        ExecutionState state;
        Result res;
        std::tie(state, res) = query->engine()->shutdown(errorCode);  // pass errorCode to shutdown
        if (state == ExecutionState::WAITING) {
          return RestStatus::WAITING;
        }

        // return statistics
        answerBuilder.add(VPackValue("stats"));
        query->getStats(answerBuilder);

        // return warnings if present
        query->addWarningsToVelocyPack(answerBuilder);

        // return the query to the registry
        _queryRegistry->close(&_vocbase, _qId);

        // delete the query from the registry
        _queryRegistry->destroy(&_vocbase, _qId, errorCode);
        _qId = 0;
        answerBuilder.add(StaticStrings::Error, VPackValue(res.fail()));
        answerBuilder.add(StaticStrings::Code, VPackValue(res.errorNumber()));
      } else {
        generateError(rest::ResponseCode::NOT_FOUND, TRI_ERROR_HTTP_NOT_FOUND);
        return RestStatus::DONE;
      }
    } // here, answerBuilder is closed

    sendResponse(rest::ResponseCode::OK, answerBuilder.slice(), transactionContext.get());
  } catch (arangodb::basics::Exception const& ex) {
    generateError(GeneralResponse::responseCode(ex.code()), ex.code(), ex.message());
  } catch (std::exception const& ex) {
    generateError(rest::ResponseCode::SERVER_ERROR, TRI_ERROR_INTERNAL, ex.what());
  } catch (...) {
    generateError(rest::ResponseCode::SERVER_ERROR, TRI_ERROR_INTERNAL, "unknown exception caught in handleUseQuery");
  }
  return RestStatus::DONE;
}

// extract the VelocyPack from the request
std::shared_ptr<VPackBuilder> RestAqlHandler::parseVelocyPackBody() {
  try {
    std::shared_ptr<VPackBuilder> body = _request->toVelocyPackBuilderPtr();
    if (body == nullptr) {
      generateError(rest::ResponseCode::BAD,
                    TRI_ERROR_HTTP_CORRUPTED_JSON, "cannot parse json object");
      return nullptr;
    }
    VPackSlice tmp = body->slice();
    if (!tmp.isObject()) {
      // Validate the input has correct format.
      LOG_TOPIC(ERR, arangodb::Logger::FIXME)
          << "body of request must be a VelocyPack object";
      generateError(rest::ResponseCode::BAD, TRI_ERROR_HTTP_BAD_PARAMETER,
                    "body of request must be a VelcoyPack object");
      return nullptr;
    }
    return body;
  } catch (...) {
    generateError(rest::ResponseCode::BAD, TRI_ERROR_HTTP_CORRUPTED_JSON,
                  "cannot parse json object");
  }
  return nullptr;
}

// Send slice as result with the given response type.
void RestAqlHandler::sendResponse(rest::ResponseCode code,
                                  VPackSlice const slice,
                                  transaction::Context* transactionContext) {
  resetResponse(code);
  writeResult(slice, *(transactionContext->getVPackOptionsForDump()));
}
// Send slice as result with the given response type.
void RestAqlHandler::sendResponse(
    rest::ResponseCode code, VPackSlice const slice) {
  resetResponse(code);
  VPackOptions options = VPackOptions::Defaults;
  options.escapeUnicode = true;
  writeResult(slice, options);
}<|MERGE_RESOLUTION|>--- conflicted
+++ resolved
@@ -702,16 +702,8 @@
     {
       VPackObjectBuilder guard(&answerBuilder);
       if (operation == "lock") {
-        // Mark current thread as potentially blocking:
-<<<<<<< HEAD
-        int res = TRI_ERROR_INTERNAL;
-
-        // let exceptions propagate from here
-        res = query->trx()->lockCollections();
-=======
         int res = query->trx()->lockCollections();
         // let exceptions propagate from here
->>>>>>> 1ed2ac27
 
         answerBuilder.add(StaticStrings::Error, VPackValue(res != TRI_ERROR_NO_ERROR));
         answerBuilder.add(StaticStrings::Code, VPackValue(res));
