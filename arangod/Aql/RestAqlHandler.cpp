--- conflicted
+++ resolved
@@ -67,11 +67,6 @@
   TRI_ASSERT(_queryRegistry != nullptr);
 }
 
-<<<<<<< HEAD
-RestAqlHandler::~RestAqlHandler() {}
-
-=======
->>>>>>> 85d970e9
 // POST method for /_api/aql/setup (internal)
 // Only available on DBServers in the Cluster.
 // This route sets-up all the query engines required
@@ -152,17 +147,10 @@
     TRI_ASSERT(clusterQueryId > 0);
   }
 
-<<<<<<< HEAD
-  TRI_ASSERT(_logContextQueryIdValue == nullptr);
-  _logContextQueryIdValue = LogContext::makeValue()
-                                .with<structuredParams::QueryId>(clusterQueryId)
-                                .share();
-=======
   auto queryIdValue = LogContext::makeValue()
                           .with<structuredParams::QueryId>(clusterQueryId)
                           .share();
   auto const logContextScopeGuard = ScopedValue{std::move(queryIdValue)};
->>>>>>> 85d970e9
 
   VPackSlice lockInfoSlice = querySlice.get("lockInfo");
 
@@ -415,17 +403,9 @@
     co_return;
   }
 
-<<<<<<< HEAD
-  if (_logContextQueryIdValue == nullptr) {
-    _logContextQueryIdValue = LogContext::makeValue()
-                                  .with<structuredParams::QueryId>(idString)
-                                  .share();
-  }
-=======
   auto queryIdValue =
       LogContext::makeValue().with<structuredParams::QueryId>(idString).share();
   auto const logContextScopeGuard = ScopedValue{std::move(queryIdValue)};
->>>>>>> 85d970e9
 
   if (!_engine) {  // the PUT verb
     TRI_ASSERT(this->state() == RestHandler::HandlerState::EXECUTE ||
@@ -471,20 +451,6 @@
     generateError(rest::ResponseCode::SERVER_ERROR, TRI_ERROR_HTTP_SERVER_ERROR,
                   "an unknown exception occurred");
   }
-<<<<<<< HEAD
-
-  return RestStatus::DONE;
-}
-
-auto RestAqlHandler::prepareExecute(bool isContinue)
-    -> std::vector<std::shared_ptr<LogContext::Values>> {
-  auto vector = RestVocbaseBaseHandler::prepareExecute(isContinue);
-  if (_logContextQueryIdValue != nullptr) {
-    vector.emplace_back(_logContextQueryIdValue);
-  }
-  return vector;
-=======
->>>>>>> 85d970e9
 }
 
 // executes the handler
