--- conflicted
+++ resolved
@@ -306,11 +306,8 @@
     // coordinators
     answerBuilder.add("queryId", VPackValue(q->id()));
   }
-<<<<<<< HEAD
   // send back our own reboot id
   answerBuilder.add(StaticStrings::RebootId, VPackValue(ServerState::instance()->getRebootId().value()));
-=======
->>>>>>> b8773218
 
   QueryAnalyzerRevisions analyzersRevision;
   auto revisionRes = analyzersRevision.fromVelocyPack(querySlice);
