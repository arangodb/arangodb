////////////////////////////////////////////////////////////////////////////////
/// DISCLAIMER
///
/// Copyright 2014-2016 ArangoDB GmbH, Cologne, Germany
/// Copyright 2004-2014 triAGENS GmbH, Cologne, Germany
///
/// Licensed under the Apache License, Version 2.0 (the "License");
/// you may not use this file except in compliance with the License.
/// You may obtain a copy of the License at
///
///     http://www.apache.org/licenses/LICENSE-2.0
///
/// Unless required by applicable law or agreed to in writing, software
/// distributed under the License is distributed on an "AS IS" BASIS,
/// WITHOUT WARRANTIES OR CONDITIONS OF ANY KIND, either express or implied.
/// See the License for the specific language governing permissions and
/// limitations under the License.
///
/// Copyright holder is ArangoDB GmbH, Cologne, Germany
///
/// @author Max Neunhoeffer
////////////////////////////////////////////////////////////////////////////////

#include "RestAqlHandler.h"

#include <velocypack/Dumper.h>
#include <velocypack/Iterator.h>
#include <velocypack/velocypack-aliases.h>

#include "Aql/AqlItemBlock.h"
#include "Aql/ClusterBlocks.h"
#include "Aql/ExecutionBlock.h"
#include "Aql/ExecutionEngine.h"
#include "Aql/Query.h"
#include "Aql/QueryRegistry.h"
#include "Basics/Exceptions.h"
#include "Basics/StaticStrings.h"
#include "Basics/StringUtils.h"
#include "Basics/VPackStringBufferAdapter.h"
#include "Basics/VelocyPackHelper.h"
#include "Basics/tri-strings.h"
#include "Cluster/ServerState.h"
#include "Cluster/TraverserEngine.h"
#include "Cluster/TraverserEngineRegistry.h"
#include "Logger/Logger.h"
#include "Rest/HttpRequest.h"
#include "Rest/HttpResponse.h"
#include "Scheduler/Scheduler.h"
#include "Scheduler/SchedulerFeature.h"
#include "Transaction/Methods.h"
#include "Transaction/SmartContext.h"
#include "VocBase/ticks.h"

using namespace arangodb;
using namespace arangodb::rest;
using namespace arangodb::aql;

using VelocyPackHelper = arangodb::basics::VelocyPackHelper;

RestAqlHandler::RestAqlHandler(GeneralRequest* request, GeneralResponse* response,
                               std::pair<QueryRegistry*, traverser::TraverserEngineRegistry*>* registries)
    : RestVocbaseBaseHandler(request, response),
      _queryRegistry(registries->first),
      _traverserRegistry(registries->second),
      _qId(0) {
  TRI_ASSERT(_queryRegistry != nullptr);
  TRI_ASSERT(_traverserRegistry != nullptr);
}

// POST method for /_api/aql/setup (internal)
// Only available on DBServers in the Cluster.
// This route sets-up all the query engines required
// for a complete query on this server.
// Furthermore it directly locks all shards for this query.
// So after this route the query is ready to go.
// NOTE: As this Route LOCKS the collections, the caller
// is responsible to destroy those engines in a timely
// manner, if the engines are not called for a period
// of time, they will be garbage-collected and unlocked.
// The body is a VelocyPack with the following layout:
//  {
//    lockInfo: {
//      NONE: [<collections to not-lock],
//      READ: [<collections to read-lock],
//      WRITE: [<collections to write-lock],
//      EXCLUSIVE: [<collections with exclusive-lock]
//    },
//    options: { < query options > },
//    snippets: {
//      <queryId: {nodes: [ <nodes>]}>
//    },
//    traverserEngines: [ <infos for traverser engines> ],
//    variables: [ <variables> ]
//  }

void RestAqlHandler::setupClusterQuery() {
  // We should not intentionally call this method
  // on the wrong server. So fail during maintanence.
  // On user setup reply gracefully.
  TRI_ASSERT(ServerState::instance()->isDBServer());
  if (!ServerState::instance()->isDBServer()) {
    generateError(rest::ResponseCode::METHOD_NOT_ALLOWED, TRI_ERROR_CLUSTER_ONLY_ON_DBSERVER);
    return;
  }

  // ---------------------------------------------------
  // SECTION:                            body validation
  // ---------------------------------------------------
  bool success = false;
  VPackSlice querySlice = this->parseVPackBody(success);
  if (!success) {
    // if no success here, generateError will have been called already
    LOG_TOPIC(ERR, arangodb::Logger::AQL) << "Failed to setup query. Could not "
                                             "parse the transmitted plan. "
                                             "Aborting query.";
    return;
  }

  VPackSlice lockInfoSlice = querySlice.get("lockInfo");

  if (!lockInfoSlice.isObject()) {
    LOG_TOPIC(ERR, arangodb::Logger::AQL)
        << "Invalid VelocyPack: \"lockInfo\" is required but not an object.";
    generateError(rest::ResponseCode::BAD, TRI_ERROR_INTERNAL,
                  "body must be an object with attribute \"lockInfo\"");
    return;
  }

  VPackSlice optionsSlice = querySlice.get("options");
  if (!optionsSlice.isObject()) {
    LOG_TOPIC(ERR, arangodb::Logger::AQL)
        << "Invalid VelocyPack: \"options\" attribute missing.";
    generateError(rest::ResponseCode::BAD, TRI_ERROR_INTERNAL,
                  "body must be an object with attribute \"options\"");
    return;
  }

  VPackSlice snippetsSlice = querySlice.get("snippets");
  if (!snippetsSlice.isObject()) {
    LOG_TOPIC(ERR, arangodb::Logger::AQL)
        << "Invalid VelocyPack: \"snippets\" attribute missing.";
    generateError(rest::ResponseCode::BAD, TRI_ERROR_INTERNAL,
                  "body must be an object with attribute \"snippets\"");
    return;
  }

  VPackSlice traverserSlice = querySlice.get("traverserEngines");
  if (!traverserSlice.isNone() && !traverserSlice.isArray()) {
    LOG_TOPIC(ERR, arangodb::Logger::AQL)
        << "Invalid VelocyPack: \"traverserEngines\" attribute is not an "
           "array.";
    generateError(
        rest::ResponseCode::BAD, TRI_ERROR_INTERNAL,
        "if \"traverserEngines\" is set in the body, it has to be an array");
    return;
  }

  VPackSlice variablesSlice = querySlice.get("variables");
  if (!variablesSlice.isArray()) {
    LOG_TOPIC(ERR, arangodb::Logger::AQL)
        << "Invalid VelocyPack: \"variables\" attribute missing.";
    generateError(rest::ResponseCode::BAD, TRI_ERROR_INTERNAL,
                  "body must be an object with attribute \"variables\"");
    return;
  }

  // Now we need to create shared_ptr<VPackBuilder>
  // That contains the old-style cluster snippet in order
  // to prepare create a Query object.
  // This old snippet is created as follows:
  //
  // {
  //   collections: [ { name: "xyz", type: "READ" }, {name: "abc", type:
  //   "WRITE"} ], initialize: false, nodes: <one of snippets[*].value>,
  //   variables: <variables slice>
  // }

  auto options = std::make_shared<VPackBuilder>(VPackBuilder::clone(optionsSlice));

  // Build the collection information
  VPackBuilder collectionBuilder;
  collectionBuilder.openArray();
  for (auto const& lockInf : VPackObjectIterator(lockInfoSlice)) {
    if (!lockInf.value.isArray()) {
      LOG_TOPIC(ERR, arangodb::Logger::AQL)
          << "Invalid VelocyPack: \"lockInfo." << lockInf.key.copyString()
          << "\" is required but not an array.";
      generateError(rest::ResponseCode::BAD, TRI_ERROR_INTERNAL,
                    "body must be an object with attribute: \"lockInfo." +
                        lockInf.key.copyString() +
                        "\" is required but not an array.");
      return;
    }
    for (auto const& col : VPackArrayIterator(lockInf.value)) {
      if (!col.isString()) {
        LOG_TOPIC(ERR, arangodb::Logger::AQL)
            << "Invalid VelocyPack: \"lockInfo." << lockInf.key.copyString()
            << "\" is required but not an array.";
        generateError(rest::ResponseCode::BAD, TRI_ERROR_INTERNAL,
                      "body must be an object with attribute: \"lockInfo." +
                          lockInf.key.copyString() +
                          "\" is required but not an array.");
        return;
      }
      collectionBuilder.openObject();
      collectionBuilder.add("name", col);
      collectionBuilder.add("type", lockInf.key);
      collectionBuilder.close();
    }
  }
  collectionBuilder.close();

  // Now the query is ready to go, store it in the registry and return:
  double ttl = _request->parsedValue<double>("ttl", _queryRegistry->defaultTTL());
  if (ttl <= 0) {
    ttl = _queryRegistry->defaultTTL();
  }

  // creates a StandaloneContext or a leasing context
  auto ctx = transaction::SmartContext::Create(_vocbase);

  VPackBuilder answerBuilder;
  answerBuilder.openObject();
  bool needToLock = true;
  bool res = registerSnippets(snippetsSlice, collectionBuilder.slice(), variablesSlice,
                              options, ctx, ttl, needToLock, answerBuilder);
  if (!res) {
    // TODO we need to trigger cleanup here??
    // Registering the snippets failed.
    return;
  }

  if (!traverserSlice.isNone()) {
    res = registerTraverserEngines(traverserSlice, ctx, ttl, needToLock, answerBuilder);

    if (!res) {
      // TODO we need to trigger cleanup here??
      // Registering the traverser engines failed.
      return;
    }
  }

  answerBuilder.close();

  generateOk(rest::ResponseCode::OK, answerBuilder.slice());
}

bool RestAqlHandler::registerSnippets(VPackSlice const snippetsSlice,
                                      VPackSlice const collectionSlice,
                                      VPackSlice const variablesSlice,
                                      std::shared_ptr<VPackBuilder> options,
                                      std::shared_ptr<transaction::Context> const& ctx,
                                      double const ttl, bool& needToLock,
                                      VPackBuilder& answerBuilder) {
  TRI_ASSERT(answerBuilder.isOpenObject());
  answerBuilder.add(VPackValue("snippets"));
  answerBuilder.openObject();
  // NOTE: We need to clean up all engines if we bail out during the following
  // loop
  for (auto const& it : VPackObjectIterator(snippetsSlice)) {
    auto planBuilder = std::make_shared<VPackBuilder>();
    planBuilder->openObject();
    planBuilder->add(VPackValue("collections"));
    planBuilder->add(collectionSlice);

    // hard-code initialize: false
    planBuilder->add("initialize", VPackValue(false));

    planBuilder->add(VPackValue("nodes"));
    planBuilder->add(it.value.get("nodes"));

    planBuilder->add(VPackValue("variables"));
    planBuilder->add(variablesSlice);
    planBuilder->close();  // base-object

    // All snippets know all collections.
    // The first snippet will provide proper locking
<<<<<<< HEAD
    auto query = std::make_unique<Query>(
      false,
      _vocbase,
      planBuilder,
      options,
      (needToLock ? PART_MAIN : PART_DEPENDENT)
    );
=======
    auto query = std::make_unique<Query>(false, _vocbase, planBuilder, options,
                                         (needToLock ? PART_MAIN : PART_DEPENDENT));
>>>>>>> fbb1de5b

    // enables the query to get the correct transaction
    query->setTransactionContext(ctx);

    try {
      query->prepare(_queryRegistry);
    } catch (std::exception const& ex) {
      LOG_TOPIC(ERR, arangodb::Logger::AQL)
          << "failed to instantiate the query: " << ex.what();
      generateError(rest::ResponseCode::BAD, TRI_ERROR_QUERY_BAD_JSON_PLAN, ex.what());
      return false;
    } catch (...) {
      LOG_TOPIC(ERR, arangodb::Logger::AQL)
          << "failed to instantiate the query";
      generateError(rest::ResponseCode::BAD, TRI_ERROR_QUERY_BAD_JSON_PLAN);
      return false;
    }

    try {
      QueryId qId = TRI_NewTickServer();

      if (needToLock) {
        // Directly try to lock only the first snippet is required to be locked.
        // For all others locking is pointless
        needToLock = false;

        try {
          int res = query->trx()->lockCollections();
          if (res != TRI_ERROR_NO_ERROR) {
            generateError(rest::ResponseCode::SERVER_ERROR, res, TRI_errno_string(res));
            return false;
          }
        } catch (basics::Exception const& e) {
          generateError(rest::ResponseCode::SERVER_ERROR, e.code(), e.message());
          return false;
        } catch (...) {
          generateError(rest::ResponseCode::SERVER_ERROR, TRI_ERROR_HTTP_SERVER_ERROR,
                        "Unable to lock all collections.");
          return false;
        }
        // If we get here we successfully locked the collections.
        // If we bail out up to this point nothing is kept alive.
        // No need to cleanup...
      }

      _queryRegistry->insert(qId, query.get(), ttl, true, false);
      query.release();
      answerBuilder.add(it.key);
      answerBuilder.add(VPackValue(arangodb::basics::StringUtils::itoa(qId)));
    } catch (...) {
      LOG_TOPIC(ERR, arangodb::Logger::AQL)
          << "could not keep query in registry";
      generateError(rest::ResponseCode::BAD, TRI_ERROR_INTERNAL,
                    "could not keep query in registry");
      return false;
    }
  }
  answerBuilder.close();  // Snippets

  return true;
}

bool RestAqlHandler::registerTraverserEngines(VPackSlice const traverserEngines,
                                              std::shared_ptr<transaction::Context> const& ctx,
                                              double ttl, bool& needToLock,
                                              VPackBuilder& answerBuilder) {
  TRI_ASSERT(traverserEngines.isArray());

  TRI_ASSERT(answerBuilder.isOpenObject());
  answerBuilder.add(VPackValue("traverserEngines"));
  answerBuilder.openArray();

  for (auto const& te : VPackArrayIterator(traverserEngines)) {
    try {
      auto id = _traverserRegistry->createNew(_vocbase, ctx, te, ttl, needToLock);

      needToLock = false;
      TRI_ASSERT(id != 0);
      answerBuilder.add(VPackValue(id));
    } catch (basics::Exception const& e) {
      LOG_TOPIC(ERR, arangodb::Logger::AQL)
          << "Failed to instanciate traverser engines. Reason: " << e.message();
      generateError(rest::ResponseCode::SERVER_ERROR, e.code(), e.message());
      return false;
    } catch (...) {
      LOG_TOPIC(ERR, arangodb::Logger::AQL)
          << "Failed to instanciate traverser engines.";
      generateError(rest::ResponseCode::SERVER_ERROR, TRI_ERROR_HTTP_SERVER_ERROR,
                    "Unable to instanciate traverser engines");
      return false;
    }
  }
  answerBuilder.close();  // traverserEngines
  // Everything went well
  return true;
}

// POST method for /_api/aql/instantiate (internal, deprecated)
// The body is a VelocyPack with attributes "plan" for the execution plan and
// "options" for the options, all exactly as in AQL_EXECUTEJSON.
void RestAqlHandler::createQueryFromVelocyPack() {
  bool success = false;
  VPackSlice querySlice = this->parseVPackBody(success);
  if (!success) {
    LOG_TOPIC(ERR, arangodb::Logger::AQL) << "invalid VelocyPack plan in query";
    return;
  }

  TRI_ASSERT(querySlice.isObject());

  VPackSlice plan = querySlice.get("plan");
  if (plan.isNone()) {
    LOG_TOPIC(ERR, arangodb::Logger::AQL)
        << "Invalid VelocyPack: \"plan\" attribute missing.";
    generateError(rest::ResponseCode::BAD, TRI_ERROR_INTERNAL,
                  "body must be an object with attribute \"plan\"");
    return;
  }

  auto options = std::make_shared<VPackBuilder>(
      VPackBuilder::clone(querySlice.get("options")));

  std::string const part =
      VelocyPackHelper::getStringValue(querySlice, "part", "");

  auto planBuilder = std::make_shared<VPackBuilder>(VPackBuilder::clone(plan));
  auto query = std::make_unique<Query>(false, _vocbase, planBuilder, options,
                                       (part == "main" ? PART_MAIN : PART_DEPENDENT));

  try {
    query->prepare(_queryRegistry);
  } catch (std::exception const& ex) {
    LOG_TOPIC(ERR, arangodb::Logger::AQL)
        << "failed to instantiate the query: " << ex.what();
    generateError(rest::ResponseCode::BAD, TRI_ERROR_QUERY_BAD_JSON_PLAN, ex.what());
    return;
  } catch (...) {
    LOG_TOPIC(ERR, arangodb::Logger::AQL) << "failed to instantiate the query";
    generateError(rest::ResponseCode::BAD, TRI_ERROR_QUERY_BAD_JSON_PLAN,
                  "failed to instantiate the query");
    return;
  }

  // Now the query is ready to go, store it in the registry and return:
  double ttl = _request->parsedValue<double>("ttl", _queryRegistry->defaultTTL());

  _qId = TRI_NewTickServer();
  try {
    _queryRegistry->insert(_qId, query.get(), ttl, true, false);
    query.release();
  } catch (...) {
    LOG_TOPIC(ERR, arangodb::Logger::AQL) << "could not keep query in registry";
    generateError(rest::ResponseCode::BAD, TRI_ERROR_INTERNAL,
                  "could not insert query into registry");
    return;
  }

  VPackBuilder answerBody;
  try {
    VPackObjectBuilder guard(&answerBody);
    answerBody.add("queryId", VPackValue(arangodb::basics::StringUtils::itoa(_qId)));
    answerBody.add("ttl", VPackValue(ttl));
  } catch (arangodb::basics::Exception const& ex) {
    generateError(rest::ResponseCode::BAD, ex.code(), ex.what());
    return;
  } catch (std::exception const& ex) {
    generateError(rest::ResponseCode::BAD, TRI_ERROR_FAILED, ex.what());
    return;
  } catch (...) {
    generateError(rest::ResponseCode::SERVER_ERROR, TRI_ERROR_OUT_OF_MEMORY);
    return;
  }

  sendResponse(rest::ResponseCode::ACCEPTED, answerBody.slice());
}

// PUT method for /_api/aql/<operation>/<queryId>, (internal)
// this is using the part of the cursor API with side effects.
// <operation>: can be "lock" or "getSome" or "skip" or "initializeCursor" or
// "shutdown".
// The body must be a Json with the following attributes:
// For the "getSome" operation one has to give:
//   "atMost": must be a positive integer, the cursor returns never
//             more than "atMost" items. The result is the JSON representation
//             of an AqlItemBlock.
//             If "atMost" is not given it defaults to
//             ExecutionBlock::DefaultBatchSize.
// For the "skipSome" operation one has to give:
//   "atMost": must be a positive integer, the cursor skips never
//             more than "atMost" items. The result is a JSON object with a
//             single attribute "skipped" containing the number of
//             skipped items.
//             If "atMost" is not given it defaults to
//             ExecutionBlock::DefaultBatchSize.
// For the "skip" operation one should give:
//   "number": must be a positive integer, the cursor skips as many items,
//             possibly exhausting the cursor.
//             The result is a JSON with the attributes "error" (boolean),
//             "errorMessage" (if applicable) and "exhausted" (boolean)
//             to indicate whether or not the cursor is exhausted.
//             If "number" is not given it defaults to 1.
// For the "initializeCursor" operation, one has to bind the following
// attributes:
//   "items": This is a serialized AqlItemBlock with usually only one row
//            and the correct number of columns.
//   "pos":   The number of the row in "items" to take, usually 0.
// For the "shutdown" and "lock" operations no additional arguments are
// required and an empty JSON object in the body is OK.
// All operations allow to set the HTTP header "Shard-ID:". If this is
// set, then the root block of the stored query must be a ScatterBlock
// and the shard ID is given as an additional argument to the ScatterBlock's
// special API.
RestStatus RestAqlHandler::useQuery(std::string const& operation, std::string const& idString) {
  bool success = false;
  VPackSlice querySlice = this->parseVPackBody(success);
  if (!success) {
    return RestStatus::DONE;
  }

  // the PUT verb
  Query* query = nullptr;
  if (findQuery(idString, query)) {
    return RestStatus::DONE;
  }

  TRI_ASSERT(_qId > 0);
  TRI_ASSERT(query != nullptr);
  TRI_ASSERT(query->engine() != nullptr);

  try {
    return handleUseQuery(operation, query, querySlice);
  } catch (arangodb::basics::Exception const& ex) {
    generateError(rest::ResponseCode::SERVER_ERROR, ex.code(), ex.what());
  } catch (std::exception const& ex) {
    LOG_TOPIC(ERR, arangodb::Logger::AQL) << "failed during use of Query: " << ex.what();

    generateError(rest::ResponseCode::SERVER_ERROR, TRI_ERROR_HTTP_SERVER_ERROR,
                  ex.what());
  } catch (...) {
    LOG_TOPIC(ERR, arangodb::Logger::AQL)
        << "failed during use of Query: Unknown exception occurred";

    generateError(rest::ResponseCode::SERVER_ERROR, TRI_ERROR_HTTP_SERVER_ERROR,
                  "an unknown exception occurred");
  }
  return RestStatus::DONE;
}

// executes the handler
RestStatus RestAqlHandler::execute() {
  std::vector<std::string> const& suffixes = _request->suffixes();

  // extract the sub-request type
  rest::RequestType type = _request->requestType();

  // execute one of the CRUD methods
  switch (type) {
    case rest::RequestType::POST: {
      if (suffixes.size() != 1) {
        generateError(rest::ResponseCode::NOT_FOUND, TRI_ERROR_HTTP_NOT_FOUND);
      } else if (suffixes[0] == "instantiate") {
        createQueryFromVelocyPack();  // deprecated in 3.4
      } else if (suffixes[0] == "setup") {
        setupClusterQuery();
      } else {
        std::string msg("Unknown POST API: ");
        msg += arangodb::basics::StringUtils::join(suffixes, '/');
        LOG_TOPIC(ERR, arangodb::Logger::AQL) << msg;
        generateError(rest::ResponseCode::NOT_FOUND, TRI_ERROR_HTTP_NOT_FOUND,
                      std::move(msg));
      }
      break;
    }
    case rest::RequestType::PUT: {
      if (suffixes.size() != 2) {
        std::string msg("Unknown PUT API: ");
        msg += arangodb::basics::StringUtils::join(suffixes, '/');
        LOG_TOPIC(ERR, arangodb::Logger::AQL) << msg;
        generateError(rest::ResponseCode::NOT_FOUND, TRI_ERROR_HTTP_NOT_FOUND,
                      std::move(msg));
      } else {
        auto status = useQuery(suffixes[0], suffixes[1]);
        if (status == RestStatus::WAITING) {
          return status;
        }
      }
      break;
    }
    case rest::RequestType::GET: {
      // in 3.3, the only GET API was /_api/aql/hasMore. Now, there is none
      // in 3.4. we need to keep the old route for compatibility with 3.3
      // however.
      if (suffixes.size() != 2 || suffixes[0] != "hasMore") {
        std::string msg("Unknown GET API: ");
        msg += arangodb::basics::StringUtils::join(suffixes, '/');
        LOG_TOPIC(ERR, arangodb::Logger::AQL) << msg;
        generateError(rest::ResponseCode::NOT_FOUND, TRI_ERROR_HTTP_NOT_FOUND,
                      std::move(msg));
      } else {
        // for /_api/aql/hasMore, now always return with a hard-coded response
        // that contains  "hasMore" : true. This seems good enough to ensure
        // compatibility with 3.3.
        VPackBuilder answerBody;
        {
          VPackObjectBuilder guard(&answerBody);
          answerBody.add("hasMore", VPackValue(true));
          answerBody.add("error", VPackValue(false));
        }
        sendResponse(rest::ResponseCode::OK, answerBody.slice());
      }
      break;
    }
    case rest::RequestType::DELETE_REQ:
    case rest::RequestType::HEAD:
    case rest::RequestType::PATCH:
    case rest::RequestType::OPTIONS:
    case rest::RequestType::VSTREAM_CRED:
    case rest::RequestType::VSTREAM_REGISTER:
    case rest::RequestType::VSTREAM_STATUS:
    case rest::RequestType::ILLEGAL: {
      generateError(rest::ResponseCode::METHOD_NOT_ALLOWED,
                    TRI_ERROR_NOT_IMPLEMENTED, "illegal method for /_api/aql");
      break;
    }
  }

  return RestStatus::DONE;
}

RestStatus RestAqlHandler::continueExecute() {
  std::vector<std::string> const& suffixes = _request->suffixes();

  // extract the sub-request type
  rest::RequestType type = _request->requestType();

  if (type == rest::RequestType::PUT) {
    // This cannot be changed!
    TRI_ASSERT(suffixes.size() == 2);
    return useQuery(suffixes[0], suffixes[1]);
  }
  generateError(rest::ResponseCode::SERVER_ERROR, TRI_ERROR_INTERNAL,
                "continued non-continuable method for /_api/aql");

  return RestStatus::DONE;
}

// dig out the query from ID, handle errors
bool RestAqlHandler::findQuery(std::string const& idString, Query*& query) {
  _qId = arangodb::basics::StringUtils::uint64(idString);
  query = nullptr;

  // sleep for 10ms each time, wait for at most 30 seconds...
  static int64_t const SingleWaitPeriod = 10 * 1000;
  static int64_t const MaxIterations =
      static_cast<int64_t>(30.0 * 1000000.0 / (double)SingleWaitPeriod);

  int64_t iterations = 0;

  // probably need to cycle here until we can get hold of the query
  while (++iterations < MaxIterations) {
    try {
      query = _queryRegistry->open(&_vocbase, _qId);
      // we got the query (or it was not found - at least no one else
      // can now have access to the same query)
      break;
    } catch (...) {
      // we can only get here if the query is currently used by someone
      // else. in this case we sleep for a while and re-try
      std::this_thread::sleep_for(std::chrono::microseconds(SingleWaitPeriod));
    }
  }

  if (query == nullptr) {
    LOG_TOPIC_IF(ERR, Logger::AQL, iterations == MaxIterations)
        << "Timeout waiting for query " << _qId;
    _qId = 0;
    generateError(rest::ResponseCode::NOT_FOUND, TRI_ERROR_QUERY_NOT_FOUND);
    return true;
  }

  TRI_ASSERT(_qId > 0);

  return false;
}

// handle for useQuery
RestStatus RestAqlHandler::handleUseQuery(std::string const& operation, Query* query,
                                          VPackSlice const querySlice) {
  auto closeGuard = scopeGuard([this] { _queryRegistry->close(&_vocbase, _qId); });

  auto self = shared_from_this();
  std::shared_ptr<SharedQueryState> ss = query->sharedState();
  ss->setContinueHandler(
      [this, self = std::move(self), ss]() { continueHandlerExecution(); });

  bool found;
  std::string const& shardId = _request->header("shard-id", found);

  // upon first usage, the "initializeCursor" method must be called
  // note: if the operation is "initializeCursor" itself, we do not initialize
  // the cursor here but let the case for "initializeCursor" process it.
  // this is because the request may contain additional data
  if ((operation == "getSome" || operation == "skipSome") &&
      !query->engine()->initializeCursorCalled()) {
    auto res = query->engine()->initializeCursor(nullptr, 0);
    if (res.first == ExecutionState::WAITING) {
      return RestStatus::WAITING;
    }
    if (!res.second.ok()) {
      generateError(GeneralResponse::responseCode(res.second.errorNumber()),
                    res.second.errorNumber(),
                    "cannot initialize cursor for AQL query");
      return RestStatus::DONE;
    }
  }

  VPackBuilder answerBuilder;
  auto transactionContext = query->trx()->transactionContext();
  try {
    {
      VPackObjectBuilder guard(&answerBuilder);
      if (operation == "lock") {
        int res = query->trx()->lockCollections();
        // let exceptions propagate from here

        answerBuilder.add(StaticStrings::Error, VPackValue(res != TRI_ERROR_NO_ERROR));
        answerBuilder.add(StaticStrings::Code, VPackValue(res));
      } else if (operation == "getSome") {
        auto atMost =
            VelocyPackHelper::getNumericValue<size_t>(querySlice, "atMost",
                                                      ExecutionBlock::DefaultBatchSize());
        std::unique_ptr<AqlItemBlock> items;
        ExecutionState state;
        if (shardId.empty()) {
          std::tie(state, items) = query->engine()->getSome(atMost);
          if (state == ExecutionState::WAITING) {
            return RestStatus::WAITING;
          }
        } else {
          auto block = dynamic_cast<BlockWithClients*>(query->engine()->root());
          if (block == nullptr) {
            THROW_ARANGO_EXCEPTION_MESSAGE(TRI_ERROR_INTERNAL,
                                           "unexpected node type");
          }
          TRI_ASSERT(block->getPlanNode()->getType() == ExecutionNode::SCATTER ||
                     block->getPlanNode()->getType() == ExecutionNode::DISTRIBUTE);
          std::tie(state, items) = block->getSomeForShard(atMost, shardId);
          if (state == ExecutionState::WAITING) {
            return RestStatus::WAITING;
          }
        }
        // Used in 3.4.0 onwards.
        answerBuilder.add("done", VPackValue(state == ExecutionState::DONE));
        if (items.get() == nullptr) {
          // Backwards Compatibility
          answerBuilder.add("exhausted", VPackValue(true));
          answerBuilder.add(StaticStrings::Error, VPackValue(false));
        } else {
          items->toVelocyPack(query->trx(), answerBuilder);
        }
      } else if (operation == "skipSome") {
        auto atMost =
            VelocyPackHelper::getNumericValue<size_t>(querySlice, "atMost",
                                                      ExecutionBlock::DefaultBatchSize());
        size_t skipped;
        if (shardId.empty()) {
          auto tmpRes = query->engine()->skipSome(atMost);
          if (tmpRes.first == ExecutionState::WAITING) {
            return RestStatus::WAITING;
          }
          skipped = tmpRes.second;
        } else {
          auto block = dynamic_cast<BlockWithClients*>(query->engine()->root());
          if (block == nullptr) {
            THROW_ARANGO_EXCEPTION_MESSAGE(TRI_ERROR_INTERNAL,
                                           "unexpected node type");
          }
          TRI_ASSERT(block->getPlanNode()->getType() == ExecutionNode::SCATTER ||
                     block->getPlanNode()->getType() == ExecutionNode::DISTRIBUTE);

          auto tmpRes = block->skipSomeForShard(atMost, shardId);
          if (tmpRes.first == ExecutionState::WAITING) {
            return RestStatus::WAITING;
          }
          skipped = tmpRes.second;
        }
        answerBuilder.add("skipped", VPackValue(skipped));
        answerBuilder.add(StaticStrings::Error, VPackValue(false));
      } else if (operation == "initialize") {
        // this is a no-op now
        answerBuilder.add(StaticStrings::Error, VPackValue(false));
        answerBuilder.add(StaticStrings::Code, VPackValue(TRI_ERROR_NO_ERROR));
      } else if (operation == "initializeCursor") {
        auto pos = VelocyPackHelper::getNumericValue<size_t>(querySlice, "pos", 0);
        Result res;
        if (VelocyPackHelper::getBooleanValue(querySlice, "exhausted", true)) {
          auto tmpRes = query->engine()->initializeCursor(nullptr, 0);
          if (tmpRes.first == ExecutionState::WAITING) {
            return RestStatus::WAITING;
          }
          res = tmpRes.second;
        } else {
          auto items = std::make_unique<AqlItemBlock>(query->resourceMonitor(),
                                                      querySlice.get("items"));
          auto tmpRes = query->engine()->initializeCursor(items.get(), pos);
          if (tmpRes.first == ExecutionState::WAITING) {
            return RestStatus::WAITING;
          }
          res = tmpRes.second;
        }
        answerBuilder.add(StaticStrings::Error, VPackValue(res.fail()));
        answerBuilder.add(StaticStrings::Code, VPackValue(res.errorNumber()));
      } else if (operation == "shutdown") {
<<<<<<< HEAD
        int errorCode = VelocyPackHelper::getNumericValue<int>(
            querySlice, "code", TRI_ERROR_INTERNAL);
=======
        int errorCode =
            VelocyPackHelper::getNumericValue<int>(querySlice, "code", TRI_ERROR_INTERNAL);
>>>>>>> fbb1de5b

        ExecutionState state;
        Result res;
        std::tie(state, res) =
            query->engine()->shutdown(errorCode);  // pass errorCode to shutdown
        if (state == ExecutionState::WAITING) {
          return RestStatus::WAITING;
        }

        // return statistics
        answerBuilder.add(VPackValue("stats"));
        query->getStats(answerBuilder);

        // return warnings if present
        query->addWarningsToVelocyPack(answerBuilder);

        // return the query to the registry
        _queryRegistry->close(&_vocbase, _qId);
        closeGuard.cancel();

        // delete the query from the registry
        _queryRegistry->destroy(&_vocbase, _qId, errorCode);
        _qId = 0;
        answerBuilder.add(StaticStrings::Error, VPackValue(res.fail()));
        answerBuilder.add(StaticStrings::Code, VPackValue(res.errorNumber()));
      } else {
        generateError(rest::ResponseCode::NOT_FOUND, TRI_ERROR_HTTP_NOT_FOUND);
        return RestStatus::DONE;
      }
    }  // here, answerBuilder is closed

    sendResponse(rest::ResponseCode::OK, answerBuilder.slice(),
                 transactionContext.get());
  } catch (arangodb::basics::Exception const& ex) {
    generateError(GeneralResponse::responseCode(ex.code()), ex.code(), ex.message());
  } catch (std::exception const& ex) {
    generateError(rest::ResponseCode::SERVER_ERROR, TRI_ERROR_INTERNAL, ex.what());
  } catch (...) {
    generateError(rest::ResponseCode::SERVER_ERROR, TRI_ERROR_INTERNAL,
                  "unknown exception caught in handleUseQuery");
  }
  return RestStatus::DONE;
}

// extract the VelocyPack from the request
std::shared_ptr<VPackBuilder> RestAqlHandler::parseVelocyPackBody() {
  try {
    std::shared_ptr<VPackBuilder> body = _request->toVelocyPackBuilderPtr();
    if (body == nullptr) {
      generateError(rest::ResponseCode::BAD, TRI_ERROR_HTTP_CORRUPTED_JSON,
                    "cannot parse json object");
      return nullptr;
    }
    VPackSlice tmp = body->slice();
    if (!tmp.isObject()) {
      // Validate the input has correct format.
      LOG_TOPIC(ERR, arangodb::Logger::AQL)
          << "body of request must be a VelocyPack object";
      generateError(rest::ResponseCode::BAD, TRI_ERROR_HTTP_BAD_PARAMETER,
                    "body of request must be a VelcoyPack object");
      return nullptr;
    }
    return body;
  } catch (...) {
    generateError(rest::ResponseCode::BAD, TRI_ERROR_HTTP_CORRUPTED_JSON,
                  "cannot parse json object");
  }
  return nullptr;
}

// Send slice as result with the given response type.
void RestAqlHandler::sendResponse(rest::ResponseCode code, VPackSlice const slice,
                                  transaction::Context* transactionContext) {
  resetResponse(code);
  writeResult(slice, *(transactionContext->getVPackOptionsForDump()));
}
// Send slice as result with the given response type.
void RestAqlHandler::sendResponse(rest::ResponseCode code, VPackSlice const slice) {
  resetResponse(code);
  VPackOptions options = VPackOptions::Defaults;
  options.escapeUnicode = true;
  writeResult(slice, options);
}<|MERGE_RESOLUTION|>--- conflicted
+++ resolved
@@ -275,18 +275,8 @@
 
     // All snippets know all collections.
     // The first snippet will provide proper locking
-<<<<<<< HEAD
-    auto query = std::make_unique<Query>(
-      false,
-      _vocbase,
-      planBuilder,
-      options,
-      (needToLock ? PART_MAIN : PART_DEPENDENT)
-    );
-=======
     auto query = std::make_unique<Query>(false, _vocbase, planBuilder, options,
                                          (needToLock ? PART_MAIN : PART_DEPENDENT));
->>>>>>> fbb1de5b
 
     // enables the query to get the correct transaction
     query->setTransactionContext(ctx);
@@ -800,13 +790,8 @@
         answerBuilder.add(StaticStrings::Error, VPackValue(res.fail()));
         answerBuilder.add(StaticStrings::Code, VPackValue(res.errorNumber()));
       } else if (operation == "shutdown") {
-<<<<<<< HEAD
-        int errorCode = VelocyPackHelper::getNumericValue<int>(
-            querySlice, "code", TRI_ERROR_INTERNAL);
-=======
         int errorCode =
             VelocyPackHelper::getNumericValue<int>(querySlice, "code", TRI_ERROR_INTERNAL);
->>>>>>> fbb1de5b
 
         ExecutionState state;
         Result res;
