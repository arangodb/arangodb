////////////////////////////////////////////////////////////////////////////////
/// DISCLAIMER
///
/// Copyright 2014-2023 ArangoDB GmbH, Cologne, Germany
/// Copyright 2004-2014 triAGENS GmbH, Cologne, Germany
///
/// Licensed under the Apache License, Version 2.0 (the "License");
/// you may not use this file except in compliance with the License.
/// You may obtain a copy of the License at
///
///     http://www.apache.org/licenses/LICENSE-2.0
///
/// Unless required by applicable law or agreed to in writing, software
/// distributed under the License is distributed on an "AS IS" BASIS,
/// WITHOUT WARRANTIES OR CONDITIONS OF ANY KIND, either express or implied.
/// See the License for the specific language governing permissions and
/// limitations under the License.
///
/// Copyright holder is ArangoDB GmbH, Cologne, Germany
///
/// @author Max Neunhoeffer
////////////////////////////////////////////////////////////////////////////////

#include "RestAqlHandler.h"

#include "ApplicationFeatures/ApplicationServer.h"
#include "Aql/AqlCallStack.h"
#include "Aql/AqlExecuteResult.h"
#include "Aql/BlocksWithClients.h"
#include "Aql/ClusterQuery.h"
#include "Aql/ExecutionBlock.h"
#include "Aql/ExecutionEngine.h"
#include "Aql/ExecutionNode.h"
#include "Aql/ProfileLevel.h"
#include "Aql/QueryRegistry.h"
#include "Aql/SharedQueryState.h"
#include "Basics/Exceptions.h"
#include "Basics/StaticStrings.h"
#include "Basics/StringUtils.h"
#include "Basics/VelocyPackHelper.h"
#include "Cluster/CallbackGuard.h"
#include "Cluster/ClusterFeature.h"
#include "Cluster/ClusterInfo.h"
#include "Cluster/RebootTracker.h"
#include "Cluster/ServerState.h"
#include "Cluster/TraverserEngine.h"
#include "GeneralServer/RestHandler.h"
#include "Logger/LogMacros.h"
#include "Logger/Logger.h"
#include "Random/RandomGenerator.h"
#include "Transaction/Context.h"

#include <absl/strings/str_cat.h>

#include <velocypack/Iterator.h>

using namespace arangodb;
using namespace arangodb::rest;
using namespace arangodb::aql;

RestAqlHandler::RestAqlHandler(ArangodServer& server, GeneralRequest* request,
                               GeneralResponse* response, QueryRegistry* qr)
    : RestVocbaseBaseHandler(server, request, response),
      _queryRegistry(qr),
      _engine(nullptr) {
  TRI_ASSERT(_queryRegistry != nullptr);
}

// POST method for /_api/aql/setup (internal)
// Only available on DBServers in the Cluster.
// This route sets-up all the query engines required
// for a complete query on this server.
// Furthermore it directly locks all shards for this query.
// So after this route the query is ready to go.
// NOTE: As this Route LOCKS the collections, the caller
// is responsible to destroy those engines in a timely
// manner, if the engines are not called for a period
// of time, they will be garbage-collected and unlocked.
// The body is a VelocyPack with the following layout:
//  {
//    lockInfo: {
//      NONE: [<collections to not-lock],
//      READ: [<collections to read-lock],
//      WRITE: [<collections to write-lock],
//      EXCLUSIVE: [<collections with exclusive-lock]
//    },
//    options: { < query options > },
//    snippets: {
//      <queryId: {nodes: [ <nodes>]}>
//    },
//    traverserEngines: [ <infos for traverser engines> ],
//    variables: [ <variables> ]
//  }
void RestAqlHandler::setupClusterQuery() {
  // We should not intentionally call this method
  // on the wrong server. So fail during maintanence.
  // On user setup reply gracefully.
  TRI_ASSERT(ServerState::instance()->isDBServer());
  if (ADB_UNLIKELY(!ServerState::instance()->isDBServer())) {
    generateError(rest::ResponseCode::METHOD_NOT_ALLOWED,
                  TRI_ERROR_CLUSTER_ONLY_ON_DBSERVER);
    return;
  }

  TRI_IF_FAILURE("Query::setupTimeout") {
    // intentionally delay the request
    std::this_thread::sleep_for(
        std::chrono::milliseconds(RandomGenerator::interval(uint32_t(2000))));
  }

  TRI_IF_FAILURE("Query::setupTimeoutFailSequence") {
    // simulate lock timeout during query setup
    uint32_t r = 100;
    TRI_IF_FAILURE("Query::setupTimeoutFailSequenceRandom") {
      r = RandomGenerator::interval(uint32_t(100));
    }
    if (r >= 96) {
      std::this_thread::sleep_for(std::chrono::milliseconds(3000));
    }
  }

  bool success = false;
  VPackSlice querySlice = this->parseVPackBody(success);
  if (!success) {
    // if no success here, generateError will have been called already
    LOG_TOPIC("ef4ca", ERR, arangodb::Logger::AQL)
        << "Failed to setup query. Could not "
           "parse the transmitted plan. "
           "Aborting query.";
    return;
  }

  QueryId clusterQueryId = 0;
  // this is an optional attribute that 3.8 coordinators will send, but
  // older versions won't send.
  // if set, it is the query id that will be used for this particular query
  VPackSlice queryIdSlice = querySlice.get("clusterQueryId");
  if (queryIdSlice.isNumber()) {
    clusterQueryId = queryIdSlice.getNumber<QueryId>();
    TRI_ASSERT(clusterQueryId > 0);
  }

  VPackSlice lockInfoSlice = querySlice.get("lockInfo");

  if (!lockInfoSlice.isObject()) {
    LOG_TOPIC("19e7e", ERR, arangodb::Logger::AQL)
        << "Invalid VelocyPack: \"lockInfo\" is required but not an object.";
    generateError(rest::ResponseCode::BAD, TRI_ERROR_INTERNAL,
                  "body must be an object with attribute \"lockInfo\"");
    return;
  }

  VPackSlice optionsSlice = querySlice.get("options");
  if (!optionsSlice.isObject()) {
    LOG_TOPIC("1a8a1", ERR, arangodb::Logger::AQL)
        << "Invalid VelocyPack: \"options\" attribute missing.";
    generateError(rest::ResponseCode::BAD, TRI_ERROR_INTERNAL,
                  "body must be an object with attribute \"options\"");
    return;
  }

  VPackSlice snippetsSlice = querySlice.get("snippets");
  if (!snippetsSlice.isObject()) {
    LOG_TOPIC("5bd07", ERR, arangodb::Logger::AQL)
        << "Invalid VelocyPack: \"snippets\" attribute missing.";
    generateError(rest::ResponseCode::BAD, TRI_ERROR_INTERNAL,
                  "body must be an object with attribute \"snippets\"");
    return;
  }

  VPackSlice traverserSlice = querySlice.get("traverserEngines");
  if (!traverserSlice.isNone() && !traverserSlice.isArray()) {
    LOG_TOPIC("69f64", ERR, arangodb::Logger::AQL)
        << "Invalid VelocyPack: \"traverserEngines\" attribute is not an "
           "array.";
    generateError(
        rest::ResponseCode::BAD, TRI_ERROR_INTERNAL,
        "if \"traverserEngines\" is set in the body, it has to be an array");
    return;
  }

  VPackSlice variablesSlice = querySlice.get("variables");
  if (!variablesSlice.isArray()) {
    LOG_TOPIC("6f9dc", ERR, arangodb::Logger::AQL)
        << "Invalid VelocyPack: \"variables\" attribute missing.";
    generateError(rest::ResponseCode::BAD, TRI_ERROR_INTERNAL,
                  "body must be an object with attribute \"variables\"");
    return;
  }

  LOG_TOPIC("f9e30", DEBUG, arangodb::Logger::AQL)
      << "Setting up cluster AQL with " << querySlice.toJson();

  VPackSlice coordinatorRebootIdSlice =
      querySlice.get(StaticStrings::AttrCoordinatorRebootId);
  VPackSlice coordinatorIdSlice =
      querySlice.get(StaticStrings::AttrCoordinatorId);
  RebootId rebootId(0);
  std::string coordinatorId;
  if (!coordinatorRebootIdSlice.isNone() || !coordinatorIdSlice.isNone()) {
    bool good = false;
    if (coordinatorRebootIdSlice.isInteger() && coordinatorIdSlice.isString()) {
      coordinatorId = coordinatorIdSlice.copyString();
      try {
        // The following will throw for negative numbers, which should not
        // happen:
        rebootId = RebootId(coordinatorRebootIdSlice.getUInt());
        good = true;
      } catch (...) {
      }
    }
    if (!good) {
      LOG_TOPIC("4251a", ERR, arangodb::Logger::AQL)
          << "Invalid VelocyPack: \"" << StaticStrings::AttrCoordinatorRebootId
          << "\" needs to be a positive number and \""
          << StaticStrings::AttrCoordinatorId
          << "\" needs to be a non-empty string";
      generateError(
          rest::ResponseCode::BAD, TRI_ERROR_INTERNAL,
          absl::StrCat("body must be an object with attribute \"",
                       StaticStrings::AttrCoordinatorRebootId, "\" and \"",
                       StaticStrings::AttrCoordinatorId, "\""));
      return;
    }
  }
  // Valid to not exist for upgrade scenarios!

  // Now we need to create shared_ptr<VPackBuilder>
  // That contains the old-style cluster snippet in order
  // to prepare create a Query object.
  // This old snippet is created as follows:
  //
  // {
  //   collections: [ { name: "xyz", type: "READ" }, {name: "abc", type:
  //   "WRITE"} ], initialize: false, nodes: <one of snippets[*].value>,
  //   variables: <variables slice>
  // }

  QueryOptions options(optionsSlice);
  if (options.ttl <= 0) {  // patch TTL value
    options.ttl = _queryRegistry->defaultTTL();
  }

  AccessMode::Type access = AccessMode::Type::READ;

  // TODO: technically we could change the code in prepareClusterQuery to parse
  //       the collection info directly
  // Build the collection information
  VPackBuilder collectionBuilder;
  collectionBuilder.openArray();
  for (auto lockInf : VPackObjectIterator(lockInfoSlice)) {
    if (!lockInf.value.isArray()) {
      LOG_TOPIC("1dc00", WARN, arangodb::Logger::AQL)
          << "Invalid VelocyPack: \"lockInfo." << lockInf.key.copyString()
          << "\" is required but not an array.";
      generateError(
          rest::ResponseCode::BAD, TRI_ERROR_INTERNAL,
          absl::StrCat("body must be an object with attribute: \"lockInfo.",
                       lockInf.key.stringView(),
                       "\" is required but not an array."));
      return;
    }
    for (VPackSlice col : VPackArrayIterator(lockInf.value)) {
      if (!col.isString()) {
        LOG_TOPIC("9e29f", WARN, arangodb::Logger::AQL)
            << "Invalid VelocyPack: \"lockInfo." << lockInf.key.copyString()
            << "\" is required but not an array.";
        generateError(
            rest::ResponseCode::BAD, TRI_ERROR_INTERNAL,
            absl::StrCat("body must be an object with attribute: \"lockInfo.",
                         lockInf.key.stringView(),
                         "\" is required but not an array."));
        return;
      }
      collectionBuilder.openObject();
      collectionBuilder.add("name", col);
      collectionBuilder.add("type", lockInf.key);
      collectionBuilder.close();

      constexpr std::string_view writeKey("write");
      constexpr std::string_view exclusiveKey("exclusive");

      if (!AccessMode::isWriteOrExclusive(access) &&
          lockInf.key.isEqualString(writeKey)) {
        access = AccessMode::Type::WRITE;
      } else if (!AccessMode::isExclusive(access) &&
                 lockInf.key.isEqualString(exclusiveKey)) {
        access = AccessMode::Type::EXCLUSIVE;
      }
    }
  }
  collectionBuilder.close();

  auto origin = transaction::OperationOriginAQL{"running AQL query"};

  double const ttl = options.ttl;
  // creates a StandaloneContext or a leased context
  auto q = ClusterQuery::create(clusterQueryId,
                                createTransactionContext(access, origin),
                                std::move(options));
  TRI_ASSERT(clusterQueryId == 0 || clusterQueryId == q->id());

  VPackBufferUInt8 buffer;
  VPackBuilder answerBuilder(buffer);
  answerBuilder.openObject();
  answerBuilder.add(StaticStrings::Error, VPackValue(false));
  answerBuilder.add(StaticStrings::Code,
                    VPackValue(static_cast<int>(rest::ResponseCode::OK)));

  answerBuilder.add(StaticStrings::AqlRemoteResult,
                    VPackValue(VPackValueType::Object));
  if (clusterQueryId == 0) {
    // only return this attribute if we didn't get a query ID as input from
    // the coordinator. this will be the case for setup requests from 3.7
    // coordinators
    answerBuilder.add("queryId", VPackValue(q->id()));
  }
  // send back our own reboot id
  answerBuilder.add(StaticStrings::RebootId,
                    VPackValue(ServerState::instance()->getRebootId().value()));

  QueryAnalyzerRevisions analyzersRevision;
  auto revisionRes = analyzersRevision.fromVelocyPack(querySlice);
  if (ADB_UNLIKELY(revisionRes.fail())) {
    LOG_TOPIC("b2a37", ERR, arangodb::Logger::AQL)
        << "Failed to read ArangoSearch analyzers revision "
        << revisionRes.errorMessage();
    generateError(revisionRes);
    return;
  }
  q->prepareClusterQuery(querySlice, collectionBuilder.slice(), variablesSlice,
                         snippetsSlice, traverserSlice, answerBuilder,
                         analyzersRevision);

  answerBuilder.close();  // result
  answerBuilder.close();

  cluster::CallbackGuard rGuard;

  // Now set an alarm for the case that the coordinator is restarted which
  // initiated this query. In that case, we want to drop our piece here:
  if (rebootId.initialized()) {
    LOG_TOPIC("42512", TRACE, Logger::AQL)
        << "Setting RebootTracker on coordinator " << coordinatorId
        << " for query with id " << q->id();
    auto& clusterFeature = _server.getFeature<ClusterFeature>();
    auto& clusterInfo = clusterFeature.clusterInfo();
    rGuard = clusterInfo.rebootTracker().callMeOnChange(
        {coordinatorId, rebootId},
        [queryRegistry = _queryRegistry, vocbaseName = _vocbase.name(),
         queryId = q->id()]() {
          queryRegistry->destroyQuery(queryId, TRI_ERROR_TRANSACTION_ABORTED);
          LOG_TOPIC("42511", DEBUG, Logger::AQL)
              << "Query snippet destroyed as consequence of "
                 "RebootTracker for coordinator, db="
              << vocbaseName << " queryId=" << queryId;
        },
        "Query aborted since coordinator rebooted or failed.");
  }

  _queryRegistry->insertQuery(std::move(q), ttl, std::move(rGuard));

  generateResult(rest::ResponseCode::OK, std::move(buffer));
}

// PUT method for /_api/aql/<operation>/<queryId>, (internal)
// see comment in header for details
RestStatus RestAqlHandler::useQuery(std::string const& operation,
                                    std::string const& idString) {
  bool success = false;
  VPackSlice querySlice = this->parseVPackBody(success);
  if (!success) {
    return RestStatus::DONE;
  }

  if (!_engine) {  // the PUT verb
    TRI_ASSERT(this->state() == RestHandler::HandlerState::EXECUTE ||
               this->state() == RestHandler::HandlerState::CONTINUED);

    auto res = findEngine(idString);
    if (res.fail()) {
      if (res.is(TRI_ERROR_LOCKED)) {
        // engine is still in use, but we have enqueued a callback to be woken
        // up once it is free again
        return RestStatus::WAITING;
      }
      TRI_ASSERT(res.is(TRI_ERROR_QUERY_NOT_FOUND));
      generateError(rest::ResponseCode::NOT_FOUND, TRI_ERROR_QUERY_NOT_FOUND,
                    "query ID " + idString + " not found");
      return RestStatus::DONE;
    }
    std::shared_ptr<SharedQueryState> ss = _engine->sharedState();
    ss->setWakeupHandler(withLogContext(
        [self = shared_from_this()] { return self->wakeupHandler(); }));
  }

  TRI_ASSERT(_engine != nullptr);
  TRI_ASSERT(std::to_string(_engine->engineId()) == idString);
  auto guard = _engine->getQuery().acquireLockGuard();

  if (_engine->getQuery().queryOptions().profile >= ProfileLevel::TraceOne) {
    LOG_TOPIC("1bf67", INFO, Logger::QUERIES)
        << "[query#" << _engine->getQuery().id()
        << "] remote request received: " << operation
        << " registryId=" << idString;
  }

  try {
    RestStatus state;
    do {
      state = handleUseQuery(operation, querySlice);
    } while (state == RestStatus::WAITING &&
             _engine->sharedState()->consumeWakeup());
    return state;
  } catch (arangodb::basics::Exception const& ex) {
    generateError(rest::ResponseCode::SERVER_ERROR, ex.code(), ex.what());
  } catch (std::exception const& ex) {
    LOG_TOPIC("d1266", ERR, arangodb::Logger::AQL)
        << "failed during use of Query: " << ex.what();

    generateError(rest::ResponseCode::SERVER_ERROR, TRI_ERROR_HTTP_SERVER_ERROR,
                  ex.what());
  } catch (...) {
    LOG_TOPIC("5a2e8", ERR, arangodb::Logger::AQL)
        << "failed during use of Query: Unknown exception occurred";

    generateError(rest::ResponseCode::SERVER_ERROR, TRI_ERROR_HTTP_SERVER_ERROR,
                  "an unknown exception occurred");
  }

  return RestStatus::DONE;
}

// executes the handler
RestStatus RestAqlHandler::execute() {
  if (ServerState::instance()->isSingleServer()) {
    generateError(rest::ResponseCode::NOT_IMPLEMENTED,
                  TRI_ERROR_HTTP_NOT_IMPLEMENTED,
                  "this endpoint is only available in clusters");
    return RestStatus::DONE;
  }

  std::vector<std::string> const& suffixes = _request->suffixes();

  // extract the sub-request type
  rest::RequestType type = _request->requestType();

  // execute one of the CRUD methods
  switch (type) {
    case rest::RequestType::POST: {
      if (suffixes.size() != 1) {
        generateError(rest::ResponseCode::NOT_FOUND, TRI_ERROR_HTTP_NOT_FOUND);
      } else if (suffixes[0] == "setup") {
        setupClusterQuery();
      } else {
        auto msg = absl::StrCat("Unknown POST API: ",
                                basics::StringUtils::join(suffixes, '/'));
        LOG_TOPIC("b7507", ERR, arangodb::Logger::AQL) << msg;
        generateError(rest::ResponseCode::NOT_FOUND, TRI_ERROR_HTTP_NOT_FOUND,
                      std::move(msg));
      }
      break;
    }
    case rest::RequestType::PUT: {
      if (suffixes.size() != 2) {
        auto msg = absl::StrCat("Unknown PUT API: ",
                                basics::StringUtils::join(suffixes, '/'));
        LOG_TOPIC("9880a", ERR, arangodb::Logger::AQL) << msg;
        generateError(rest::ResponseCode::NOT_FOUND, TRI_ERROR_HTTP_NOT_FOUND,
                      std::move(msg));
      } else {
        auto status = useQuery(suffixes[0], suffixes[1]);
        if (status == RestStatus::WAITING) {
          return status;
        }
      }
      break;
    }
    case rest::RequestType::DELETE_REQ: {
      if (suffixes.size() != 2) {
        auto msg = absl::StrCat("Unknown DELETE API: ",
                                basics::StringUtils::join(suffixes, '/'));
        LOG_TOPIC("f1993", ERR, arangodb::Logger::AQL) << msg;
        generateError(rest::ResponseCode::NOT_FOUND, TRI_ERROR_HTTP_NOT_FOUND,
                      std::move(msg));
        return RestStatus::DONE;
      }
      if (suffixes[0] == "finish") {
        return handleFinishQuery(suffixes[1]);
      }

      generateError(rest::ResponseCode::NOT_FOUND, TRI_ERROR_QUERY_NOT_FOUND,
                    absl::StrCat("query with id ", suffixes[1], " not found"));
      break;
    }

    default: {
      generateError(rest::ResponseCode::METHOD_NOT_ALLOWED,
                    TRI_ERROR_NOT_IMPLEMENTED, "illegal method for /_api/aql");
      break;
    }
  }

  return RestStatus::DONE;
}

RestStatus RestAqlHandler::continueExecute() {
  std::vector<std::string> const& suffixes = _request->suffixes();

  // extract the sub-request type
  rest::RequestType type = _request->requestType();

  if (type == rest::RequestType::PUT) {
    // This cannot be changed!
    TRI_ASSERT(suffixes.size() == 2);
<<<<<<< HEAD
    auto res = useQuery(suffixes[0], suffixes[1]);
    return res;
=======
    return useQuery(suffixes[0], suffixes[1]);
>>>>>>> 1b492bad
  }
  if (type == rest::RequestType::DELETE_REQ && suffixes[0] == "finish") {
    return RestStatus::DONE;  // uses futures
  }

  generateError(rest::ResponseCode::SERVER_ERROR, TRI_ERROR_INTERNAL,
                "continued non-continuable method for /_api/aql");

  return RestStatus::DONE;
}

void RestAqlHandler::shutdownExecute(bool isFinalized) noexcept {
  try {
    if (isFinalized && _engine != nullptr) {
      auto qId = _engine->engineId();
      _engine->sharedState()->resetWakeupHandler();
      _engine = nullptr;

      _queryRegistry->closeEngine(qId);
    }
  } catch (arangodb::basics::Exception const& ex) {
    LOG_TOPIC("f73b8", INFO, Logger::FIXME)
        << "Ignoring exception during rest handler shutdown: "
        << "[" << ex.code() << "] " << ex.message();
  } catch (std::exception const& ex) {
    LOG_TOPIC("b7335", INFO, Logger::FIXME)
        << "Ignoring exception during rest handler shutdown: " << ex.what();
  } catch (...) {
    LOG_TOPIC("c4db4", INFO, Logger::FIXME)
        << "Ignoring unknown exception during rest handler shutdown.";
  }
  RestVocbaseBaseHandler::shutdownExecute(isFinalized);
}

// dig out the query from ID, handle errors
Result RestAqlHandler::findEngine(std::string const& idString) {
  TRI_ASSERT(_engine == nullptr);
  uint64_t qId = arangodb::basics::StringUtils::uint64(idString);

  TRI_IF_FAILURE("RestAqlHandler::killBeforeOpen") {
    auto res = _queryRegistry->openExecutionEngine(qId, {});
    // engine may not be available if the query was killed before we got here.
    // This can happen if another db server has already processed this
    // failure point, killed the query and reported back to the coordinator,
    // which then sent the finish request. If this finish request is
    // processed before the query is opened here, the query is already gone.
    if (res.ok()) {
      auto engine = res.get();
      auto queryId = engine->getQuery().id();
      _queryRegistry->destroyQuery(queryId, TRI_ERROR_QUERY_KILLED);
      _queryRegistry->closeEngine(qId);
      // Here Engine must be gone because we killed it and when closeEngine
      // drops the last reference it will be destroyed
      TRI_ASSERT(_queryRegistry->openExecutionEngine(qId, {}).is(
          TRI_ERROR_QUERY_NOT_FOUND));
    }
  }
  TRI_IF_FAILURE("RestAqlHandler::completeFinishBeforeOpen") {
    auto errorCode = TRI_ERROR_QUERY_KILLED;
    auto res = _queryRegistry->openExecutionEngine(qId, {});
    // engine may not be available due to the race described above
    if (res.ok()) {
      auto engine = res.get();
      auto queryId = engine->getQuery().id();
      // Unuse the engine, so we can abort properly
      _queryRegistry->closeEngine(qId);

      auto fut = _queryRegistry->finishQuery(queryId, errorCode);
      TRI_ASSERT(fut.isReady());
      auto query = fut.get();
      if (query != nullptr) {
        auto f = query->finalizeClusterQuery(errorCode);
        // Wait for query to be fully finalized, as a finish call would do.
        f.wait();
        // Here Engine must be gone because we finalized it and since there
        // should not be any other references this should also destroy it.
        TRI_ASSERT(_queryRegistry->openExecutionEngine(qId, {}).is(
            TRI_ERROR_QUERY_NOT_FOUND));
      }
    }
  }
  TRI_IF_FAILURE("RestAqlHandler::prematureCommitBeforeOpen") {
    auto res = _queryRegistry->openExecutionEngine(qId, {});
    if (res.ok()) {
      auto engine = res.get();
      auto queryId = engine->getQuery().id();
      _queryRegistry->destroyQuery(queryId, TRI_ERROR_NO_ERROR);
      _queryRegistry->closeEngine(qId);
      // Here Engine could be gone
    }
  }
  auto res = _queryRegistry->openExecutionEngine(
      qId, [self = shared_from_this()]() { self->wakeupHandler(); });
  if (res.fail()) {
    return std::move(res).result();
  }

  _engine = res.get();
  TRI_ASSERT(_engine != nullptr || _engine->engineId() == qId);

  return Result{};
}

class AqlExecuteCall {
 public:
  // Deserializing factory
  static auto fromVelocyPack(VPackSlice slice) -> ResultT<AqlExecuteCall>;

  auto callStack() const noexcept -> AqlCallStack const& { return _callStack; }

 private:
  AqlExecuteCall(AqlCallStack&& callStack) : _callStack(std::move(callStack)) {}

  AqlCallStack _callStack;
};

// TODO Use the deserializer when available
auto AqlExecuteCall::fromVelocyPack(VPackSlice const slice)
    -> ResultT<AqlExecuteCall> {
  if (ADB_UNLIKELY(!slice.isObject())) {
    using namespace std::string_literals;
    return Result(
        TRI_ERROR_CLUSTER_AQL_COMMUNICATION,
        "When deserializating AqlExecuteCall: Expected object, got "s +
            slice.typeName());
  }

  auto expectedPropertiesFound =
      std::array<std::pair<std::string_view, bool>, 1>{
          {{StaticStrings::AqlRemoteCallStack, false}}};

  std::optional<AqlCallStack> callStack;

  for (auto it : VPackObjectIterator(slice, /*useSequentialIteration*/ true)) {
    auto key = it.key.stringView();

    if (auto propIt = std::find_if(
            expectedPropertiesFound.begin(), expectedPropertiesFound.end(),
            [&key](auto const& epf) { return epf.first == key; });
        ADB_LIKELY(propIt != expectedPropertiesFound.end())) {
      TRI_ASSERT(!propIt->second);
      propIt->second = true;
    }

    if (key == StaticStrings::AqlRemoteCallStack) {
      auto maybeCallStack = AqlCallStack::fromVelocyPack(it.value);
      if (ADB_UNLIKELY(maybeCallStack.fail())) {
        return Result(
            TRI_ERROR_CLUSTER_AQL_COMMUNICATION,
            absl::StrCat(
                "When deserializating AqlExecuteCall: failed to deserialize ",
                StaticStrings::AqlRemoteCallStack, ": ",
                maybeCallStack.errorMessage()));
      }

      callStack = maybeCallStack.get();
    } else {
      LOG_TOPIC("0dd42", WARN, Logger::AQL)
          << "When deserializating AqlExecuteCall: Encountered unexpected key "
          << key;
      // If you run into this assertion during rolling upgrades after adding a
      // new attribute, remove it in the older version.
      TRI_ASSERT(false);
    }
  }

  for (auto const& it : expectedPropertiesFound) {
    if (ADB_UNLIKELY(!it.second)) {
      return Result(
          TRI_ERROR_CLUSTER_AQL_COMMUNICATION,
          absl::StrCat("When deserializating AqlExecuteCall: missing key ",
                       it.first));
    }
  }

  TRI_ASSERT(callStack.has_value());

  return {AqlExecuteCall{std::move(callStack).value()}};
}

// handle for useQuery
RestStatus RestAqlHandler::handleUseQuery(std::string const& operation,
                                          VPackSlice querySlice) {
  VPackOptions const* opts = &VPackOptions::Defaults;
  if (_engine) {  // might be destroyed on shutdown
    opts = &_engine->getQuery().vpackOptions();
  }

  VPackBuffer<uint8_t> answerBuffer;
  VPackBuilder answerBuilder(answerBuffer);
  answerBuilder.openObject(/*unindexed*/ true);

  if (operation == StaticStrings::AqlRemoteExecute) {
    auto maybeExecuteCall = AqlExecuteCall::fromVelocyPack(querySlice);
    if (maybeExecuteCall.fail()) {
      generateError(std::move(maybeExecuteCall).result());
      return RestStatus::DONE;
    }
    TRI_IF_FAILURE("RestAqlHandler::getSome") {
      THROW_ARANGO_EXCEPTION(TRI_ERROR_DEBUG);
    }
    auto& executeCall = maybeExecuteCall.get();

    auto items = SharedAqlItemBlockPtr{};
    auto skipped = SkipResult{};
    auto state = ExecutionState::HASMORE;

    std::string const& shardId =
        _request->header(StaticStrings::AqlShardIdHeader);

    auto const rootNodeType = _engine->root()->getPlanNode()->getType();

    // shardId is set IFF the root node is scatter or distribute
    TRI_ASSERT(shardId.empty() != (rootNodeType == ExecutionNode::SCATTER ||
                                   rootNodeType == ExecutionNode::DISTRIBUTE));
    if (shardId.empty()) {
      std::tie(state, skipped, items) =
          _engine->execute(executeCall.callStack());
    } else {
      std::tie(state, skipped, items) =
          _engine->executeForClient(executeCall.callStack(), shardId);
    }

    if (state == ExecutionState::WAITING) {
      TRI_IF_FAILURE("RestAqlHandler::killWhileWaiting") {
        _queryRegistry->destroyQuery(_engine->engineId(),
                                     TRI_ERROR_QUERY_KILLED);
      }
      return RestStatus::WAITING;
    }
    TRI_IF_FAILURE("RestAqlHandler::killWhileWritingResult") {
      _queryRegistry->destroyQuery(_engine->engineId(), TRI_ERROR_QUERY_KILLED);
    }

    auto result = AqlExecuteResult{state, skipped, std::move(items)};
    answerBuilder.add(VPackValue(StaticStrings::AqlRemoteResult));
    result.toVelocyPack(answerBuilder, opts);
    answerBuilder.add(StaticStrings::Code, VPackValue(TRI_ERROR_NO_ERROR));
  } else if (operation == "initializeCursor") {
    auto items = _engine->itemBlockManager().requestAndInitBlock(
        querySlice.get("items"));
    auto tmpRes = _engine->initializeCursor(std::move(items), /*pos*/ 0);
    if (tmpRes.first == ExecutionState::WAITING) {
      return RestStatus::WAITING;
    }
    answerBuilder.add(StaticStrings::Error, VPackValue(tmpRes.second.fail()));
    answerBuilder.add(StaticStrings::Code,
                      VPackValue(tmpRes.second.errorNumber()));
  } else {
    generateError(rest::ResponseCode::NOT_FOUND, TRI_ERROR_HTTP_NOT_FOUND);
    return RestStatus::DONE;
  }

  answerBuilder.close();

  generateResult(rest::ResponseCode::OK, std::move(answerBuffer), opts);

  return RestStatus::DONE;
}

// handle query finalization for all engines
RestStatus RestAqlHandler::handleFinishQuery(std::string const& idString) {
  auto qid = arangodb::basics::StringUtils::uint64(idString);
  bool success = false;
  VPackSlice querySlice = this->parseVPackBody(success);
  if (!success) {
    return RestStatus::DONE;
  }

  auto errorCode = basics::VelocyPackHelper::getNumericValue<ErrorCode>(
      querySlice, StaticStrings::Code, TRI_ERROR_INTERNAL);

  auto f =
      _queryRegistry->finishQuery(qid, errorCode)
          .thenValue([self = shared_from_this(), this,
                      errorCode](std::shared_ptr<ClusterQuery> query) mutable
                     -> futures::Future<futures::Unit> {
            if (query == nullptr) {
              // this may be a race between query garbage collection and
              // the client  shutting down the query. it is debatable
              // whether this is an actual error if we only want to abort
              // the query...
              generateError(rest::ResponseCode::NOT_FOUND,
                            TRI_ERROR_HTTP_NOT_FOUND);
              return futures::Unit{};
            }
            return query->finalizeClusterQuery(errorCode).thenValue(
                [self = std::move(self), this,
                 q = std::move(query)](Result res) {
                  VPackBufferUInt8 buffer;
                  VPackBuilder answerBuilder(buffer);
                  answerBuilder.openObject(/*unindexed*/ true);
                  answerBuilder.add(VPackValue("stats"));
                  q->executionStats().toVelocyPack(answerBuilder,
                                                   q->queryOptions().fullCount);
                  q->warnings().toVelocyPack(answerBuilder);
                  answerBuilder.add(StaticStrings::Error,
                                    VPackValue(res.fail()));
                  answerBuilder.add(StaticStrings::Code,
                                    VPackValue(res.errorNumber()));
                  answerBuilder.close();

                  generateResult(rest::ResponseCode::OK, std::move(buffer));
                });
          });

  return waitForFuture(std::move(f));
}

RequestLane RestAqlHandler::lane() const {
  if (ServerState::instance()->isCoordinator()) {
    // continuation requests on coordinators will get medium priority,
    // so that they don't block query parts elsewhere
    static_assert(
        PriorityRequestLane(RequestLane::CLUSTER_AQL_INTERNAL_COORDINATOR) ==
            RequestPriority::MED,
        "invalid request lane priority");
    return RequestLane::CLUSTER_AQL_INTERNAL_COORDINATOR;
  }

  if (ServerState::instance()->isDBServer()) {
    std::vector<std::string> const& suffixes = _request->suffixes();

    if (suffixes.size() == 2 && suffixes[0] == "finish") {
      // AQL shutdown requests should have medium priority, so it can release
      // locks etc. and unblock other pending requests
      static_assert(PriorityRequestLane(RequestLane::CLUSTER_AQL_SHUTDOWN) ==
                        RequestPriority::MED,
                    "invalid request lane priority");
      return RequestLane::CLUSTER_AQL_SHUTDOWN;
    }
  }

  // everything else will run with low priority
  static_assert(
      PriorityRequestLane(RequestLane::CLUSTER_AQL) == RequestPriority::LOW,
      "invalid request lane priority");
  return RequestLane::CLUSTER_AQL;
}<|MERGE_RESOLUTION|>--- conflicted
+++ resolved
@@ -513,12 +513,7 @@
   if (type == rest::RequestType::PUT) {
     // This cannot be changed!
     TRI_ASSERT(suffixes.size() == 2);
-<<<<<<< HEAD
-    auto res = useQuery(suffixes[0], suffixes[1]);
-    return res;
-=======
     return useQuery(suffixes[0], suffixes[1]);
->>>>>>> 1b492bad
   }
   if (type == rest::RequestType::DELETE_REQ && suffixes[0] == "finish") {
     return RestStatus::DONE;  // uses futures
