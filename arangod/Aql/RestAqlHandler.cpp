////////////////////////////////////////////////////////////////////////////////
/// DISCLAIMER
///
/// Copyright 2014-2023 ArangoDB GmbH, Cologne, Germany
/// Copyright 2004-2014 triAGENS GmbH, Cologne, Germany
///
/// Licensed under the Apache License, Version 2.0 (the "License");
/// you may not use this file except in compliance with the License.
/// You may obtain a copy of the License at
///
///     http://www.apache.org/licenses/LICENSE-2.0
///
/// Unless required by applicable law or agreed to in writing, software
/// distributed under the License is distributed on an "AS IS" BASIS,
/// WITHOUT WARRANTIES OR CONDITIONS OF ANY KIND, either express or implied.
/// See the License for the specific language governing permissions and
/// limitations under the License.
///
/// Copyright holder is ArangoDB GmbH, Cologne, Germany
///
/// @author Max Neunhoeffer
////////////////////////////////////////////////////////////////////////////////

#include "RestAqlHandler.h"

#include "ApplicationFeatures/ApplicationServer.h"
#include "Aql/AqlCallStack.h"
#include "Aql/AqlExecuteResult.h"
#include "Aql/BlocksWithClients.h"
#include "Aql/ClusterQuery.h"
#include "Aql/ExecutionBlock.h"
#include "Aql/ExecutionEngine.h"
#include "Aql/ExecutionNode.h"
#include "Aql/ProfileLevel.h"
#include "Aql/QueryRegistry.h"
#include "Aql/SharedQueryState.h"
#include "Basics/Exceptions.h"
#include "Basics/StaticStrings.h"
#include "Basics/StringUtils.h"
#include "Basics/VelocyPackHelper.h"
#include "Cluster/CallbackGuard.h"
#include "Cluster/ClusterFeature.h"
#include "Cluster/ClusterInfo.h"
#include "Cluster/RebootTracker.h"
#include "Cluster/ServerState.h"
#include "Cluster/TraverserEngine.h"
#include "GeneralServer/RestHandler.h"
#include "Logger/LogMacros.h"
#include "Logger/Logger.h"
#include "Random/RandomGenerator.h"
#include "Transaction/Context.h"

#include <absl/strings/str_cat.h>

#include <velocypack/Iterator.h>

using namespace arangodb;
using namespace arangodb::rest;
using namespace arangodb::aql;

RestAqlHandler::RestAqlHandler(ArangodServer& server, GeneralRequest* request,
                               GeneralResponse* response, QueryRegistry* qr)
    : RestVocbaseBaseHandler(server, request, response),
      _queryRegistry(qr),
      _engine(nullptr) {
  TRI_ASSERT(_queryRegistry != nullptr);
}

// POST method for /_api/aql/setup (internal)
// Only available on DBServers in the Cluster.
// This route sets-up all the query engines required
// for a complete query on this server.
// Furthermore it directly locks all shards for this query.
// So after this route the query is ready to go.
// NOTE: As this Route LOCKS the collections, the caller
// is responsible to destroy those engines in a timely
// manner, if the engines are not called for a period
// of time, they will be garbage-collected and unlocked.
// The body is a VelocyPack with the following layout:
//  {
//    lockInfo: {
//      NONE: [<collections to not-lock],
//      READ: [<collections to read-lock],
//      WRITE: [<collections to write-lock],
//      EXCLUSIVE: [<collections with exclusive-lock]
//    },
//    options: { < query options > },
//    snippets: {
//      <queryId: {nodes: [ <nodes>]}>
//    },
//    traverserEngines: [ <infos for traverser engines> ],
//    variables: [ <variables> ]
//  }
void RestAqlHandler::setupClusterQuery() {
  // We should not intentionally call this method
  // on the wrong server. So fail during maintanence.
  // On user setup reply gracefully.
  TRI_ASSERT(ServerState::instance()->isDBServer());
  if (ADB_UNLIKELY(!ServerState::instance()->isDBServer())) {
    generateError(rest::ResponseCode::METHOD_NOT_ALLOWED,
                  TRI_ERROR_CLUSTER_ONLY_ON_DBSERVER);
    return;
  }

  TRI_IF_FAILURE("Query::setupTimeout") {
    // intentionally delay the request
    std::this_thread::sleep_for(
        std::chrono::milliseconds(RandomGenerator::interval(uint32_t(2000))));
  }

  TRI_IF_FAILURE("Query::setupTimeoutFailSequence") {
    // simulate lock timeout during query setup
    uint32_t r = 100;
    TRI_IF_FAILURE("Query::setupTimeoutFailSequenceRandom") {
      r = RandomGenerator::interval(uint32_t(100));
    }
    if (r >= 96) {
      std::this_thread::sleep_for(std::chrono::milliseconds(3000));
    }
  }

  bool success = false;
  VPackSlice querySlice = this->parseVPackBody(success);
  if (!success) {
    // if no success here, generateError will have been called already
    LOG_TOPIC("ef4ca", ERR, arangodb::Logger::AQL)
        << "Failed to setup query. Could not "
           "parse the transmitted plan. "
           "Aborting query.";
    return;
  }

  QueryId clusterQueryId = 0;
  // this is an optional attribute that 3.8 coordinators will send, but
  // older versions won't send.
  // if set, it is the query id that will be used for this particular query
  VPackSlice queryIdSlice = querySlice.get("clusterQueryId");
  if (queryIdSlice.isNumber()) {
    clusterQueryId = queryIdSlice.getNumber<QueryId>();
    TRI_ASSERT(clusterQueryId > 0);
  }

  VPackSlice lockInfoSlice = querySlice.get("lockInfo");

  if (!lockInfoSlice.isObject()) {
    LOG_TOPIC("19e7e", ERR, arangodb::Logger::AQL)
        << "Invalid VelocyPack: \"lockInfo\" is required but not an object.";
    generateError(rest::ResponseCode::BAD, TRI_ERROR_INTERNAL,
                  "body must be an object with attribute \"lockInfo\"");
    return;
  }

  VPackSlice optionsSlice = querySlice.get("options");
  if (!optionsSlice.isObject()) {
    LOG_TOPIC("1a8a1", ERR, arangodb::Logger::AQL)
        << "Invalid VelocyPack: \"options\" attribute missing.";
    generateError(rest::ResponseCode::BAD, TRI_ERROR_INTERNAL,
                  "body must be an object with attribute \"options\"");
    return;
  }

  VPackSlice snippetsSlice = querySlice.get("snippets");
  if (!snippetsSlice.isObject()) {
    LOG_TOPIC("5bd07", ERR, arangodb::Logger::AQL)
        << "Invalid VelocyPack: \"snippets\" attribute missing.";
    generateError(rest::ResponseCode::BAD, TRI_ERROR_INTERNAL,
                  "body must be an object with attribute \"snippets\"");
    return;
  }

  VPackSlice traverserSlice = querySlice.get("traverserEngines");
  if (!traverserSlice.isNone() && !traverserSlice.isArray()) {
    LOG_TOPIC("69f64", ERR, arangodb::Logger::AQL)
        << "Invalid VelocyPack: \"traverserEngines\" attribute is not an "
           "array.";
    generateError(
        rest::ResponseCode::BAD, TRI_ERROR_INTERNAL,
        "if \"traverserEngines\" is set in the body, it has to be an array");
    return;
  }

  VPackSlice variablesSlice = querySlice.get("variables");
  if (!variablesSlice.isArray()) {
    LOG_TOPIC("6f9dc", ERR, arangodb::Logger::AQL)
        << "Invalid VelocyPack: \"variables\" attribute missing.";
    generateError(rest::ResponseCode::BAD, TRI_ERROR_INTERNAL,
                  "body must be an object with attribute \"variables\"");
    return;
  }

  LOG_TOPIC("f9e30", DEBUG, arangodb::Logger::AQL)
      << "Setting up cluster AQL with " << querySlice.toJson();

  VPackSlice coordinatorRebootIdSlice =
      querySlice.get(StaticStrings::AttrCoordinatorRebootId);
  VPackSlice coordinatorIdSlice =
      querySlice.get(StaticStrings::AttrCoordinatorId);
  RebootId rebootId(0);
  std::string coordinatorId;
  if (!coordinatorRebootIdSlice.isNone() || !coordinatorIdSlice.isNone()) {
    bool good = false;
    if (coordinatorRebootIdSlice.isInteger() && coordinatorIdSlice.isString()) {
      coordinatorId = coordinatorIdSlice.copyString();
      try {
        // The following will throw for negative numbers, which should not
        // happen:
        rebootId = RebootId(coordinatorRebootIdSlice.getUInt());
        good = true;
      } catch (...) {
      }
    }
    if (!good) {
      LOG_TOPIC("4251a", ERR, arangodb::Logger::AQL)
          << "Invalid VelocyPack: \"" << StaticStrings::AttrCoordinatorRebootId
          << "\" needs to be a positive number and \""
          << StaticStrings::AttrCoordinatorId
          << "\" needs to be a non-empty string";
      generateError(
          rest::ResponseCode::BAD, TRI_ERROR_INTERNAL,
          absl::StrCat("body must be an object with attribute \"",
                       StaticStrings::AttrCoordinatorRebootId, "\" and \"",
                       StaticStrings::AttrCoordinatorId, "\""));
      return;
    }
  }
  // Valid to not exist for upgrade scenarios!

  // Now we need to create shared_ptr<VPackBuilder>
  // That contains the old-style cluster snippet in order
  // to prepare create a Query object.
  // This old snippet is created as follows:
  //
  // {
  //   collections: [ { name: "xyz", type: "READ" }, {name: "abc", type:
  //   "WRITE"} ], initialize: false, nodes: <one of snippets[*].value>,
  //   variables: <variables slice>
  // }

  QueryOptions options(optionsSlice);
  if (options.ttl <= 0) {  // patch TTL value
    options.ttl = _queryRegistry->defaultTTL();
  }

  AccessMode::Type access = AccessMode::Type::READ;

  // TODO: technically we could change the code in prepareClusterQuery to parse
  //       the collection info directly
  // Build the collection information
  VPackBuilder collectionBuilder;
  collectionBuilder.openArray();
  for (auto lockInf : VPackObjectIterator(lockInfoSlice)) {
    if (!lockInf.value.isArray()) {
      LOG_TOPIC("1dc00", WARN, arangodb::Logger::AQL)
          << "Invalid VelocyPack: \"lockInfo." << lockInf.key.copyString()
          << "\" is required but not an array.";
      generateError(
          rest::ResponseCode::BAD, TRI_ERROR_INTERNAL,
          absl::StrCat("body must be an object with attribute: \"lockInfo.",
                       lockInf.key.stringView(),
                       "\" is required but not an array."));
      return;
    }
    for (VPackSlice col : VPackArrayIterator(lockInf.value)) {
      if (!col.isString()) {
        LOG_TOPIC("9e29f", WARN, arangodb::Logger::AQL)
            << "Invalid VelocyPack: \"lockInfo." << lockInf.key.copyString()
            << "\" is required but not an array.";
        generateError(
            rest::ResponseCode::BAD, TRI_ERROR_INTERNAL,
            absl::StrCat("body must be an object with attribute: \"lockInfo.",
                         lockInf.key.stringView(),
                         "\" is required but not an array."));
        return;
      }
      collectionBuilder.openObject();
      collectionBuilder.add("name", col);
      collectionBuilder.add("type", lockInf.key);
      collectionBuilder.close();

      constexpr std::string_view writeKey("write");
      constexpr std::string_view exclusiveKey("exclusive");

      if (!AccessMode::isWriteOrExclusive(access) &&
          lockInf.key.isEqualString(writeKey)) {
        access = AccessMode::Type::WRITE;
      } else if (!AccessMode::isExclusive(access) &&
                 lockInf.key.isEqualString(exclusiveKey)) {
        access = AccessMode::Type::EXCLUSIVE;
      }
    }
  }
  collectionBuilder.close();

  auto origin = transaction::OperationOriginAQL{"running AQL query"};

  double const ttl = options.ttl;
  // creates a StandaloneContext or a leased context
  auto q = ClusterQuery::create(clusterQueryId,
                                createTransactionContext(access, origin),
                                std::move(options));
  TRI_ASSERT(clusterQueryId == 0 || clusterQueryId == q->id());

  VPackBufferUInt8 buffer;
  VPackBuilder answerBuilder(buffer);
  answerBuilder.openObject();
  answerBuilder.add(StaticStrings::Error, VPackValue(false));
  answerBuilder.add(StaticStrings::Code,
                    VPackValue(static_cast<int>(rest::ResponseCode::OK)));

  answerBuilder.add(StaticStrings::AqlRemoteResult,
                    VPackValue(VPackValueType::Object));
  if (clusterQueryId == 0) {
    // only return this attribute if we didn't get a query ID as input from
    // the coordinator. this will be the case for setup requests from 3.7
    // coordinators
    answerBuilder.add("queryId", VPackValue(q->id()));
  }
  // send back our own reboot id
  answerBuilder.add(StaticStrings::RebootId,
                    VPackValue(ServerState::instance()->getRebootId().value()));

  QueryAnalyzerRevisions analyzersRevision;
  auto revisionRes = analyzersRevision.fromVelocyPack(querySlice);
  if (ADB_UNLIKELY(revisionRes.fail())) {
    LOG_TOPIC("b2a37", ERR, arangodb::Logger::AQL)
        << "Failed to read ArangoSearch analyzers revision "
        << revisionRes.errorMessage();
    generateError(revisionRes);
    return;
  }
  q->prepareClusterQuery(querySlice, collectionBuilder.slice(), variablesSlice,
                         snippetsSlice, traverserSlice, answerBuilder,
                         analyzersRevision);

  answerBuilder.close();  // result
  answerBuilder.close();

  cluster::CallbackGuard rGuard;

  // Now set an alarm for the case that the coordinator is restarted which
  // initiated this query. In that case, we want to drop our piece here:
  if (rebootId.initialized()) {
    LOG_TOPIC("42512", TRACE, Logger::AQL)
        << "Setting RebootTracker on coordinator " << coordinatorId
        << " for query with id " << q->id();
    auto& clusterFeature = _server.getFeature<ClusterFeature>();
    auto& clusterInfo = clusterFeature.clusterInfo();
    rGuard = clusterInfo.rebootTracker().callMeOnChange(
        {coordinatorId, rebootId},
        [queryRegistry = _queryRegistry, vocbaseName = _vocbase.name(),
         queryId = q->id()]() {
          queryRegistry->destroyQuery(queryId, TRI_ERROR_TRANSACTION_ABORTED);
          LOG_TOPIC("42511", DEBUG, Logger::AQL)
              << "Query snippet destroyed as consequence of "
                 "RebootTracker for coordinator, db="
              << vocbaseName << " queryId=" << queryId;
        },
        "Query aborted since coordinator rebooted or failed.");
  }

  _queryRegistry->insertQuery(std::move(q), ttl, std::move(rGuard));

  generateResult(rest::ResponseCode::OK, std::move(buffer));
}

// PUT method for /_api/aql/<operation>/<queryId>, (internal)
// see comment in header for details
RestStatus RestAqlHandler::useQuery(std::string const& operation,
                                    std::string const& idString) {
  bool success = false;
  VPackSlice querySlice = this->parseVPackBody(success);
  if (!success) {
    return RestStatus::DONE;
  }

  if (!_engine) {  // the PUT verb
    TRI_ASSERT(this->state() == RestHandler::HandlerState::EXECUTE ||
               this->state() == RestHandler::HandlerState::CONTINUED);

    auto res = findEngine(idString);
    if (res.fail()) {
      if (res.is(TRI_ERROR_LOCKED)) {
        // engine is still in use, but we have enqueued a callback to be woken
        // up once it is free again
        return RestStatus::WAITING;
      } else {
        TRI_ASSERT(res.is(TRI_ERROR_QUERY_NOT_FOUND));
        generateError(rest::ResponseCode::NOT_FOUND, TRI_ERROR_QUERY_NOT_FOUND,
                      "query ID " + idString + " not found");
        return RestStatus::DONE;
      }
    }
    std::shared_ptr<SharedQueryState> ss = _engine->sharedState();
    ss->setWakeupHandler(withLogContext(
        [self = shared_from_this()] { return self->wakeupHandler(); }));
  }

  TRI_ASSERT(_engine != nullptr);
  TRI_ASSERT(std::to_string(_engine->engineId()) == idString);
  auto guard = _engine->getQuery().acquireLockGuard();

  if (_engine->getQuery().queryOptions().profile >= ProfileLevel::TraceOne) {
    LOG_TOPIC("1bf67", INFO, Logger::QUERIES)
        << "[query#" << _engine->getQuery().id()
        << "] remote request received: " << operation
        << " registryId=" << idString;
  }

  try {
    return handleUseQuery(operation, querySlice);
  } catch (arangodb::basics::Exception const& ex) {
    generateError(rest::ResponseCode::SERVER_ERROR, ex.code(), ex.what());
  } catch (std::exception const& ex) {
    LOG_TOPIC("d1266", ERR, arangodb::Logger::AQL)
        << "failed during use of Query: " << ex.what();

    generateError(rest::ResponseCode::SERVER_ERROR, TRI_ERROR_HTTP_SERVER_ERROR,
                  ex.what());
  } catch (...) {
    LOG_TOPIC("5a2e8", ERR, arangodb::Logger::AQL)
        << "failed during use of Query: Unknown exception occurred";

    generateError(rest::ResponseCode::SERVER_ERROR, TRI_ERROR_HTTP_SERVER_ERROR,
                  "an unknown exception occurred");
  }
  return RestStatus::DONE;
}

// executes the handler
RestStatus RestAqlHandler::execute() {
  if (ServerState::instance()->isSingleServer()) {
    generateError(rest::ResponseCode::NOT_IMPLEMENTED,
                  TRI_ERROR_HTTP_NOT_IMPLEMENTED,
                  "this endpoint is only available in clusters");
    return RestStatus::DONE;
  }

  std::vector<std::string> const& suffixes = _request->suffixes();

  // extract the sub-request type
  rest::RequestType type = _request->requestType();

  // execute one of the CRUD methods
  switch (type) {
    case rest::RequestType::POST: {
      if (suffixes.size() != 1) {
        generateError(rest::ResponseCode::NOT_FOUND, TRI_ERROR_HTTP_NOT_FOUND);
      } else if (suffixes[0] == "setup") {
        setupClusterQuery();
      } else {
        auto msg = absl::StrCat("Unknown POST API: ",
                                basics::StringUtils::join(suffixes, '/'));
        LOG_TOPIC("b7507", ERR, arangodb::Logger::AQL) << msg;
        generateError(rest::ResponseCode::NOT_FOUND, TRI_ERROR_HTTP_NOT_FOUND,
                      std::move(msg));
      }
      break;
    }
    case rest::RequestType::PUT: {
      if (suffixes.size() != 2) {
        auto msg = absl::StrCat("Unknown PUT API: ",
                                basics::StringUtils::join(suffixes, '/'));
        LOG_TOPIC("9880a", ERR, arangodb::Logger::AQL) << msg;
        generateError(rest::ResponseCode::NOT_FOUND, TRI_ERROR_HTTP_NOT_FOUND,
                      std::move(msg));
      } else {
        auto status = useQuery(suffixes[0], suffixes[1]);
        if (status == RestStatus::WAITING) {
          return status;
        }
      }
      break;
    }
    case rest::RequestType::DELETE_REQ: {
      if (suffixes.size() != 2) {
        auto msg = absl::StrCat("Unknown DELETE API: ",
                                basics::StringUtils::join(suffixes, '/'));
        LOG_TOPIC("f1993", ERR, arangodb::Logger::AQL) << msg;
        generateError(rest::ResponseCode::NOT_FOUND, TRI_ERROR_HTTP_NOT_FOUND,
                      std::move(msg));
        return RestStatus::DONE;
      }
      if (suffixes[0] == "finish") {
        return handleFinishQuery(suffixes[1]);
      }

      generateError(rest::ResponseCode::NOT_FOUND, TRI_ERROR_QUERY_NOT_FOUND,
                    absl::StrCat("query with id ", suffixes[1], " not found"));
      break;
    }

    default: {
      generateError(rest::ResponseCode::METHOD_NOT_ALLOWED,
                    TRI_ERROR_NOT_IMPLEMENTED, "illegal method for /_api/aql");
      break;
    }
  }

  return RestStatus::DONE;
}

RestStatus RestAqlHandler::continueExecute() {
  std::vector<std::string> const& suffixes = _request->suffixes();

  // extract the sub-request type
  rest::RequestType type = _request->requestType();

  if (type == rest::RequestType::PUT) {
    // This cannot be changed!
    TRI_ASSERT(suffixes.size() == 2);
    return useQuery(suffixes[0], suffixes[1]);
  }
  if (type == rest::RequestType::DELETE_REQ && suffixes[0] == "finish") {
    return RestStatus::DONE;  // uses futures
  }
  generateError(rest::ResponseCode::SERVER_ERROR, TRI_ERROR_INTERNAL,
                "continued non-continuable method for /_api/aql");

  return RestStatus::DONE;
}

void RestAqlHandler::shutdownExecute(bool isFinalized) noexcept {
  try {
    if (isFinalized && _engine != nullptr) {
      auto qId = _engine->engineId();
      _engine->sharedState()->resetWakeupHandler();
      _engine = nullptr;

      _queryRegistry->closeEngine(qId);
    }
  } catch (arangodb::basics::Exception const& ex) {
    LOG_TOPIC("f73b8", INFO, Logger::FIXME)
        << "Ignoring exception during rest handler shutdown: "
        << "[" << ex.code() << "] " << ex.message();
  } catch (std::exception const& ex) {
    LOG_TOPIC("b7335", INFO, Logger::FIXME)
        << "Ignoring exception during rest handler shutdown: " << ex.what();
  } catch (...) {
    LOG_TOPIC("c4db4", INFO, Logger::FIXME)
        << "Ignoring unknown exception during rest handler shutdown.";
  }
  RestVocbaseBaseHandler::shutdownExecute(isFinalized);
}

// dig out the query from ID, handle errors
Result RestAqlHandler::findEngine(std::string const& idString) {
  TRI_ASSERT(_engine == nullptr);
  uint64_t qId = arangodb::basics::StringUtils::uint64(idString);

  TRI_IF_FAILURE("RestAqlHandler::killBeforeOpen") {
    auto res = _queryRegistry->openExecutionEngine(qId, {});
    // engine may not be available if the query was killed before we got here.
    // This can happen if another db server has already processed this
    // failure point, killed the query and reported back to the coordinator,
    // which then sent the finish request. If this finish request is
    // processed before the query is opened here, the query is already gone.
    if (res.ok()) {
      auto engine = res.get();
      auto queryId = engine->getQuery().id();
      _queryRegistry->destroyQuery(queryId, TRI_ERROR_QUERY_KILLED);
      _queryRegistry->closeEngine(qId);
      // Here Engine must be gone because we killed it and when closeEngine
      // drops the last reference it will be destroyed
      TRI_ASSERT(_queryRegistry->openExecutionEngine(qId, {}).is(
          TRI_ERROR_QUERY_NOT_FOUND));
    }
  }
  TRI_IF_FAILURE("RestAqlHandler::completeFinishBeforeOpen") {
    auto errorCode = TRI_ERROR_QUERY_KILLED;
    auto res = _queryRegistry->openExecutionEngine(qId, {});
    // engine may not be available due to the race described above
    if (res.ok()) {
      auto engine = res.get();
      auto queryId = engine->getQuery().id();
      // Unuse the engine, so we can abort properly
      _queryRegistry->closeEngine(qId);

      auto fut = _queryRegistry->finishQuery(queryId, errorCode);
      TRI_ASSERT(fut.isReady());
      auto query = fut.get();
      if (query != nullptr) {
        auto f = query->finalizeClusterQuery(errorCode);
        // Wait for query to be fully finalized, as a finish call would do.
        f.wait();
        // Here Engine must be gone because we finalized it and since there
        // should not be any other references this should also destroy it.
        TRI_ASSERT(_queryRegistry->openExecutionEngine(qId, {}).is(
            TRI_ERROR_QUERY_NOT_FOUND));
      }
    }
  }
  TRI_IF_FAILURE("RestAqlHandler::prematureCommitBeforeOpen") {
    auto res = _queryRegistry->openExecutionEngine(qId, {});
    if (res.ok()) {
      auto engine = res.get();
      auto queryId = engine->getQuery().id();
      _queryRegistry->destroyQuery(queryId, TRI_ERROR_NO_ERROR);
      _queryRegistry->closeEngine(qId);
      // Here Engine could be gone
    }
  }
  auto res = _queryRegistry->openExecutionEngine(
      qId, [self = shared_from_this()]() { self->wakeupHandler(); });
  if (res.fail()) {
    return std::move(res).result();
  }

  _engine = res.get();
  TRI_ASSERT(_engine != nullptr || _engine->engineId() == qId);

  return Result{};
}

class AqlExecuteCall {
 public:
  // Deserializing factory
  static auto fromVelocyPack(VPackSlice slice) -> ResultT<AqlExecuteCall>;

  auto callStack() const noexcept -> AqlCallStack const& { return _callStack; }

 private:
  AqlExecuteCall(AqlCallStack&& callStack) : _callStack(std::move(callStack)) {}

  AqlCallStack _callStack;
};

// TODO Use the deserializer when available
auto AqlExecuteCall::fromVelocyPack(VPackSlice const slice)
    -> ResultT<AqlExecuteCall> {
  if (ADB_UNLIKELY(!slice.isObject())) {
    using namespace std::string_literals;
    return Result(
        TRI_ERROR_CLUSTER_AQL_COMMUNICATION,
        "When deserializating AqlExecuteCall: Expected object, got "s +
            slice.typeName());
  }

  auto expectedPropertiesFound =
      std::array<std::pair<std::string_view, bool>, 1>{
          {{StaticStrings::AqlRemoteCallStack, false}}};

  std::optional<AqlCallStack> callStack;

  for (auto it : VPackObjectIterator(slice, /*useSequentialIteration*/ true)) {
    auto key = it.key.stringView();

    if (auto propIt = std::find_if(
            expectedPropertiesFound.begin(), expectedPropertiesFound.end(),
            [&key](auto const& epf) { return epf.first == key; });
        ADB_LIKELY(propIt != expectedPropertiesFound.end())) {
      TRI_ASSERT(!propIt->second);
      propIt->second = true;
    }

    if (key == StaticStrings::AqlRemoteCallStack) {
      auto maybeCallStack = AqlCallStack::fromVelocyPack(it.value);
      if (ADB_UNLIKELY(maybeCallStack.fail())) {
        return Result(
            TRI_ERROR_CLUSTER_AQL_COMMUNICATION,
            absl::StrCat(
                "When deserializating AqlExecuteCall: failed to deserialize ",
                StaticStrings::AqlRemoteCallStack, ": ",
                maybeCallStack.errorMessage()));
      }

      callStack = maybeCallStack.get();
    } else {
      LOG_TOPIC("0dd42", WARN, Logger::AQL)
          << "When deserializating AqlExecuteCall: Encountered unexpected key "
          << key;
      // If you run into this assertion during rolling upgrades after adding a
      // new attribute, remove it in the older version.
      TRI_ASSERT(false);
    }
  }

  for (auto const& it : expectedPropertiesFound) {
    if (ADB_UNLIKELY(!it.second)) {
      return Result(
          TRI_ERROR_CLUSTER_AQL_COMMUNICATION,
          absl::StrCat("When deserializating AqlExecuteCall: missing key ",
                       it.first));
    }
  }

  TRI_ASSERT(callStack.has_value());

  return {AqlExecuteCall{std::move(callStack).value()}};
}

// handle for useQuery
RestStatus RestAqlHandler::handleUseQuery(std::string const& operation,
                                          VPackSlice querySlice) {
  VPackOptions const* opts = &VPackOptions::Defaults;
  if (_engine) {  // might be destroyed on shutdown
    opts = &_engine->getQuery().vpackOptions();
  }

  VPackBuffer<uint8_t> answerBuffer;
  VPackBuilder answerBuilder(answerBuffer);
  answerBuilder.openObject(/*unindexed*/ true);

  if (operation == StaticStrings::AqlRemoteExecute) {
    auto maybeExecuteCall = AqlExecuteCall::fromVelocyPack(querySlice);
    if (maybeExecuteCall.fail()) {
      generateError(std::move(maybeExecuteCall).result());
      return RestStatus::DONE;
    }
    TRI_IF_FAILURE("RestAqlHandler::getSome") {
      THROW_ARANGO_EXCEPTION(TRI_ERROR_DEBUG);
    }
    auto& executeCall = maybeExecuteCall.get();

    auto items = SharedAqlItemBlockPtr{};
    auto skipped = SkipResult{};
    auto state = ExecutionState::HASMORE;

    std::string const& shardId =
        _request->header(StaticStrings::AqlShardIdHeader);

    auto const rootNodeType = _engine->root()->getPlanNode()->getType();

    // shardId is set IFF the root node is scatter or distribute
    TRI_ASSERT(shardId.empty() != (rootNodeType == ExecutionNode::SCATTER ||
                                   rootNodeType == ExecutionNode::DISTRIBUTE));
    if (shardId.empty()) {
      std::tie(state, skipped, items) =
          _engine->execute(executeCall.callStack());
    } else {
      std::tie(state, skipped, items) =
          _engine->executeForClient(executeCall.callStack(), shardId);
    }

    if (state == ExecutionState::WAITING) {
      TRI_IF_FAILURE("RestAqlHandler::killWhileWaiting") {
        _queryRegistry->destroyQuery(_engine->engineId(),
                                     TRI_ERROR_QUERY_KILLED);
      }
      return RestStatus::WAITING;
    }
    TRI_IF_FAILURE("RestAqlHandler::killWhileWritingResult") {
      _queryRegistry->destroyQuery(_engine->engineId(), TRI_ERROR_QUERY_KILLED);
    }

    auto result = AqlExecuteResult{state, skipped, std::move(items)};
    answerBuilder.add(VPackValue(StaticStrings::AqlRemoteResult));
    result.toVelocyPack(answerBuilder, opts);
    answerBuilder.add(StaticStrings::Code, VPackValue(TRI_ERROR_NO_ERROR));
  } else if (operation == "initializeCursor") {
    auto items = _engine->itemBlockManager().requestAndInitBlock(
        querySlice.get("items"));
    auto tmpRes = _engine->initializeCursor(std::move(items), /*pos*/ 0);
    if (tmpRes.first == ExecutionState::WAITING) {
      return RestStatus::WAITING;
    }
    answerBuilder.add(StaticStrings::Error, VPackValue(tmpRes.second.fail()));
    answerBuilder.add(StaticStrings::Code,
                      VPackValue(tmpRes.second.errorNumber()));
  } else {
    generateError(rest::ResponseCode::NOT_FOUND, TRI_ERROR_HTTP_NOT_FOUND);
    return RestStatus::DONE;
  }

  answerBuilder.close();

  generateResult(rest::ResponseCode::OK, std::move(answerBuffer), opts);

  return RestStatus::DONE;
}

// handle query finalization for all engines
RestStatus RestAqlHandler::handleFinishQuery(std::string const& idString) {
  auto qid = arangodb::basics::StringUtils::uint64(idString);
  bool success = false;
  VPackSlice querySlice = this->parseVPackBody(success);
  if (!success) {
    return RestStatus::DONE;
  }

<<<<<<< HEAD
  auto errorCode =
      VelocyPackHelper::getNumericValue<ErrorCode, ErrorCode::ValueType>(
          querySlice, StaticStrings::Code, TRI_ERROR_INTERNAL);
=======
  auto errorCode = basics::VelocyPackHelper::getNumericValue<ErrorCode>(
      querySlice, StaticStrings::Code, TRI_ERROR_INTERNAL);
>>>>>>> e6ab0339

  auto f =
      _queryRegistry->finishQuery(qid, errorCode)
          .thenValue([self = shared_from_this(), this,
                      errorCode](std::shared_ptr<ClusterQuery> query) mutable
                     -> futures::Future<futures::Unit> {
            if (query == nullptr) {
              // this may be a race between query garbage collection and
              // the client  shutting down the query. it is debatable
              // whether this is an actual error if we only want to abort
              // the query...
              generateError(rest::ResponseCode::NOT_FOUND,
                            TRI_ERROR_HTTP_NOT_FOUND);
              return futures::Unit{};
            }
            return query->finalizeClusterQuery(errorCode).thenValue(
                [self = std::move(self), this,
                 q = std::move(query)](Result res) {
                  VPackBufferUInt8 buffer;
                  VPackBuilder answerBuilder(buffer);
                  answerBuilder.openObject(/*unindexed*/ true);
                  answerBuilder.add(VPackValue("stats"));
                  q->executionStats().toVelocyPack(answerBuilder,
                                                   q->queryOptions().fullCount);
                  q->warnings().toVelocyPack(answerBuilder);
                  answerBuilder.add(StaticStrings::Error,
                                    VPackValue(res.fail()));
                  answerBuilder.add(StaticStrings::Code,
                                    VPackValue(res.errorNumber()));
                  answerBuilder.close();

                  generateResult(rest::ResponseCode::OK, std::move(buffer));
                });
          });

  return waitForFuture(std::move(f));
}

RequestLane RestAqlHandler::lane() const {
  if (ServerState::instance()->isCoordinator()) {
    // continuation requests on coordinators will get medium priority,
    // so that they don't block query parts elsewhere
    static_assert(
        PriorityRequestLane(RequestLane::CLUSTER_AQL_INTERNAL_COORDINATOR) ==
            RequestPriority::MED,
        "invalid request lane priority");
    return RequestLane::CLUSTER_AQL_INTERNAL_COORDINATOR;
  }

  if (ServerState::instance()->isDBServer()) {
    std::vector<std::string> const& suffixes = _request->suffixes();

    if (suffixes.size() == 2 && suffixes[0] == "finish") {
      // AQL shutdown requests should have medium priority, so it can release
      // locks etc. and unblock other pending requests
      static_assert(PriorityRequestLane(RequestLane::CLUSTER_AQL_SHUTDOWN) ==
                        RequestPriority::MED,
                    "invalid request lane priority");
      return RequestLane::CLUSTER_AQL_SHUTDOWN;
    }
  }

  // everything else will run with low priority
  static_assert(
      PriorityRequestLane(RequestLane::CLUSTER_AQL) == RequestPriority::LOW,
      "invalid request lane priority");
  return RequestLane::CLUSTER_AQL;
}<|MERGE_RESOLUTION|>--- conflicted
+++ resolved
@@ -777,14 +777,9 @@
     return RestStatus::DONE;
   }
 
-<<<<<<< HEAD
   auto errorCode =
       VelocyPackHelper::getNumericValue<ErrorCode, ErrorCode::ValueType>(
           querySlice, StaticStrings::Code, TRI_ERROR_INTERNAL);
-=======
-  auto errorCode = basics::VelocyPackHelper::getNumericValue<ErrorCode>(
-      querySlice, StaticStrings::Code, TRI_ERROR_INTERNAL);
->>>>>>> e6ab0339
 
   auto f =
       _queryRegistry->finishQuery(qid, errorCode)
