--- conflicted
+++ resolved
@@ -36,25 +36,6 @@
 WakeupQueryCallback::~WakeupQueryCallback() {}
 
 bool WakeupQueryCallback::operator()(ClusterCommResult* result) {
-<<<<<<< HEAD
-  TRI_ASSERT(_initiator != nullptr);
-  TRI_ASSERT(_query != nullptr);
-  // TODO Validate that _initiator and _query have not been deleted (ttl)
-  // TODO Handle exceptions
-  bool res = _initiator->handleAsyncResult(result);
-  if (_query->hasHandler()) {
-    auto scheduler = SchedulerFeature::SCHEDULER;
-    TRI_ASSERT(scheduler != nullptr);
-    if (scheduler == nullptr) {
-      // We are shutting down
-      return false;
-    }
-    scheduler->post(_query->continueHandler(), false);
-  } else {
-    _query->continueAfterPause();
-  }
-  return res;
-=======
   return _sharedState->execute([&, this]() {
     TRI_ASSERT(_initiator != nullptr);
     TRI_ASSERT(_query != nullptr);
@@ -62,5 +43,4 @@
     // TODO Handle exceptions
     return _initiator->handleAsyncResult(result);
   });
->>>>>>> da7ef0a0
 }