////////////////////////////////////////////////////////////////////////////////
/// DISCLAIMER
///
/// Copyright 2014-2016 ArangoDB GmbH, Cologne, Germany
/// Copyright 2004-2014 triAGENS GmbH, Cologne, Germany
///
/// Licensed under the Apache License, Version 2.0 (the "License");
/// you may not use this file except in compliance with the License.
/// You may obtain a copy of the License at
///
///     http://www.apache.org/licenses/LICENSE-2.0
///
/// Unless required by applicable law or agreed to in writing, software
/// distributed under the License is distributed on an "AS IS" BASIS,
/// WITHOUT WARRANTIES OR CONDITIONS OF ANY KIND, either express or implied.
/// See the License for the specific language governing permissions and
/// limitations under the License.
///
/// Copyright holder is ArangoDB GmbH, Cologne, Germany
///
/// @author Jan Steemann
////////////////////////////////////////////////////////////////////////////////

#include <velocypack/Iterator.h>
#include <velocypack/velocypack-aliases.h>

#include "ExecutionPlan.h"

#include "ApplicationFeatures/ApplicationServer.h"
#include "Aql/Aggregator.h"
#include "Aql/Ast.h"
#include "Aql/AstNode.h"
#include "Aql/CollectNode.h"
#include "Aql/CollectOptions.h"
#include "Aql/Collection.h"
#include "Aql/ExecutionNode.h"
#include "Aql/Expression.h"
#include "Aql/Function.h"
#include "Aql/IResearchViewNode.h"
#include "Aql/IndexHint.h"
#include "Aql/KShortestPathsNode.h"
#include "Aql/ModificationNodes.h"
#include "Aql/NodeFinder.h"
#include "Aql/OptimizerRulesFeature.h"
#include "Aql/Query.h"
#include "Aql/RegisterPlan.h"
#include "Aql/ShortestPathNode.h"
#include "Aql/SortNode.h"
#include "Aql/TraversalNode.h"
#include "Aql/VarUsageFinder.h"
#include "Aql/Variable.h"
#include "Aql/WalkerWorker.h"
#include "Basics/Exceptions.h"
#include "Basics/StaticStrings.h"
#include "Basics/VelocyPackHelper.h"
#include "Cluster/ClusterFeature.h"
#include "Containers/SmallVector.h"
#include "Graph/ShortestPathOptions.h"
#include "Graph/TraverserOptions.h"
#include "Logger/LoggerStream.h"
#include "Utils/OperationOptions.h"
#include "VocBase/AccessMode.h"

using namespace arangodb;
using namespace arangodb::aql;
using namespace arangodb::basics;

namespace {

#ifdef ARANGODB_ENABLE_MAINTAINER_MODE
/// @brief validate the counters of the plan
struct NodeCounter final : public WalkerWorker<ExecutionNode> {
  std::array<uint32_t, ExecutionNode::MAX_NODE_TYPE_VALUE> counts;
  std::unordered_set<ExecutionNode const*> seen;

  NodeCounter() : counts{} {}

  bool enterSubquery(ExecutionNode*, ExecutionNode*) override final {
    return true;
  }

  void after(ExecutionNode* en) override final {
    if (seen.find(en) == seen.end()) {
      // There is a chance that we ahve the same node twice
      // if we have multiple streams leading to it (e.g. Distribute)
      counts[en->getType()]++;
      seen.emplace(en);
    }
  }

  bool done(ExecutionNode* en) override final {
    if (en->getType() == ExecutionNode::MUTEX &&
        seen.find(en) != seen.end()) {
      return true;
    }
    if (!arangodb::ServerState::instance()->isDBServer() ||
        (en->getType() != ExecutionNode::REMOTE && en->getType() != ExecutionNode::SCATTER &&
         en->getType() != ExecutionNode::DISTRIBUTE)) {
      return WalkerWorker<ExecutionNode>::done(en);
    }
    return false;
  }
};
#endif

uint64_t checkTraversalDepthValue(AstNode const* node) {
  if (!node->isNumericValue()) {
    THROW_ARANGO_EXCEPTION_MESSAGE(TRI_ERROR_QUERY_PARSE,
                                   "invalid traversal depth");
  }
  double v = node->getDoubleValue();
  if (v > static_cast<double>(INT64_MAX)) {
    // we cannot safely represent this value in an int64_t.
    // which is already far bigger than we will ever traverse, so
    // we can safely abort here and not care about uint64_t.
    THROW_ARANGO_EXCEPTION_MESSAGE(TRI_ERROR_QUERY_PARSE,
                                   "invalid traversal depth");
  }

  double intpart;
  if (modf(v, &intpart) != 0.0 || v < 0.0) {
    THROW_ARANGO_EXCEPTION_MESSAGE(TRI_ERROR_QUERY_PARSE,
                                   "invalid traversal depth");
  }
  return static_cast<uint64_t>(v);
}

void parseGraphCollectionRestriction(std::vector<std::string>& collections,
                                     AstNode const* src) {
  if (src->isStringValue()) {
    collections.emplace_back(src->getString());
  } else if (src->type == NODE_TYPE_ARRAY) {
    size_t const n = src->numMembers();
    collections.reserve(n);
    for (size_t i = 0; i < n; ++i) {
      AstNode const* c = src->getMemberUnchecked(i);
      if (!c->isStringValue()) {
        THROW_ARANGO_EXCEPTION_MESSAGE(
            TRI_ERROR_BAD_PARAMETER,
            "collection restrictions option must be either a string or an "
            "array of collection names");
      }
      collections.emplace_back(c->getStringValue(), c->getStringLength());
    }
  } else {
    THROW_ARANGO_EXCEPTION_MESSAGE(
        TRI_ERROR_BAD_PARAMETER,
        "collection restrictions option must be either a string or an array of "
        "collection names");
  }
}

std::unique_ptr<graph::BaseOptions> createTraversalOptions(Ast* ast,
                                                           AstNode const* direction,
                                                           AstNode const* optionsNode) {
  aql::QueryContext& query = ast->query();
  auto options = std::make_unique<traverser::TraverserOptions>(query);

  TRI_ASSERT(direction != nullptr);
  TRI_ASSERT(direction->type == NODE_TYPE_DIRECTION);
  TRI_ASSERT(direction->numMembers() == 2);

  auto steps = direction->getMember(1);

  bool invalidDepth = false;

  if (steps->isNumericValue()) {
    // Check if a double value is integer
    options->minDepth = checkTraversalDepthValue(steps);
    options->maxDepth = options->minDepth;
  } else if (steps->type == NODE_TYPE_RANGE) {
    // Range depth
    options->minDepth = checkTraversalDepthValue(steps->getMember(0));
    options->maxDepth = checkTraversalDepthValue(steps->getMember(1));

    if (options->maxDepth < options->minDepth) {
      invalidDepth = true;
    }
  } else {
    invalidDepth = true;
  }

  if (invalidDepth) {
    THROW_ARANGO_EXCEPTION_MESSAGE(TRI_ERROR_QUERY_PARSE,
                                   "invalid traversal depth");
  }

  if (optionsNode != nullptr && optionsNode->type == NODE_TYPE_OBJECT) {
    size_t n = optionsNode->numMembers();

    for (size_t i = 0; i < n; ++i) {
      auto member = optionsNode->getMemberUnchecked(i);

      if (member != nullptr && member->type == NODE_TYPE_OBJECT_ELEMENT) {
        auto const name = member->getStringRef();
        auto value = member->getMember(0);
        TRI_ASSERT(value->isConstant());

        if (name == "bfs") {
          options->useBreadthFirst = value->isTrue();
        } else if (name == "uniqueVertices" && value->isStringValue()) {
          if (value->stringEqualsCaseInsensitive(StaticStrings::GraphQueryPath)) {
            options->uniqueVertices =
                arangodb::traverser::TraverserOptions::UniquenessLevel::PATH;
          } else if (value->stringEqualsCaseInsensitive(StaticStrings::GraphQueryGlobal)) {
            options->uniqueVertices =
                arangodb::traverser::TraverserOptions::UniquenessLevel::GLOBAL;
          }
        } else if (name == "uniqueEdges" && value->isStringValue()) {
          // path is the default
          if (value->stringEqualsCaseInsensitive(StaticStrings::GraphQueryNone)) {
            options->uniqueEdges =
                arangodb::traverser::TraverserOptions::UniquenessLevel::NONE;
          } else if (value->stringEqualsCaseInsensitive(StaticStrings::GraphQueryGlobal)) {
            THROW_ARANGO_EXCEPTION_MESSAGE(
                TRI_ERROR_BAD_PARAMETER,
                "uniqueEdges: 'global' is not supported, "
                "due to otherwise unpredictable results. Use 'path' "
                "or 'none' instead");
          }
        } else if (name == "edgeCollections") {
          parseGraphCollectionRestriction(options->edgeCollections, value);
        } else if (name == "vertexCollections") {
          parseGraphCollectionRestriction(options->vertexCollections, value);
        } else if (name == "parallelism") {
          if (ast->canApplyParallelism()) {
            // parallelism is only used when there is no usage of V8 in the
            // query and if the query is not a modification query.
            options->setParallelism(Ast::validatedParallelism(value));
          }
        }
      }
    }
  }

  if (options->uniqueVertices == arangodb::traverser::TraverserOptions::UniquenessLevel::GLOBAL &&
      !options->useBreadthFirst) {
    THROW_ARANGO_EXCEPTION_MESSAGE(TRI_ERROR_BAD_PARAMETER,
                                   "uniqueVertices: 'global' is only "
                                   "supported, with bfs: true due to "
                                   "otherwise unpredictable results.");
  }

  return options;
}

std::unique_ptr<graph::BaseOptions> createShortestPathOptions(arangodb::aql::QueryContext& query,
                                                              AstNode const* node) {
  auto options = std::make_unique<graph::ShortestPathOptions>(query);

  if (node != nullptr && node->type == NODE_TYPE_OBJECT) {
    size_t n = node->numMembers();

    for (size_t i = 0; i < n; ++i) {
      auto member = node->getMemberUnchecked(i);

      if (member != nullptr && member->type == NODE_TYPE_OBJECT_ELEMENT) {
        auto const name = member->getStringRef();
        auto value = member->getMember(0);

        TRI_ASSERT(value->isConstant());

        if (name == "weightAttribute" && value->isStringValue()) {
          options->weightAttribute =
              std::string(value->getStringValue(), value->getStringLength());
        } else if (name == "defaultWeight" && value->isNumericValue()) {
          options->defaultWeight = value->getDoubleValue();
        }
      }
    }
  }

  return options;
}

std::unique_ptr<Expression> createPruneExpression(ExecutionPlan* plan, Ast* ast,
                                                  AstNode* node) {
  if (node->type == NODE_TYPE_NOP) {
    return nullptr;
  }
  return std::make_unique<Expression>(ast, node);
}

}  // namespace

/// @brief create the plan
ExecutionPlan::ExecutionPlan(Ast* ast)
    : _ids(),
      _root(nullptr),
      _planValid(true),
      _varUsageComputed(false),
      _nestingLevel(0),
      _nextId(0),
      _ast(ast),
      _lastLimitNode(nullptr),
      _subqueries(),
      _typeCounts{} {}

/// @brief destroy the plan, frees all assigned nodes
ExecutionPlan::~ExecutionPlan() {
#ifdef ARANGODB_ENABLE_MAINTAINER_MODE
  // On coordinator there are temporary nodes injected into the Plan, that are NOT part
  // of the full execution tree. This is in order to reuse a lot of the nodes
  // for each DBServer instead of having all nodes copy everything once again.
  if (_root != nullptr && _planValid && !arangodb::ServerState::instance()->isCoordinator()) {
    try {
      // count the actual number of nodes in the plan
      ::NodeCounter counter;
      _root->walk(counter);

      // and compare it to the number of nodes we have in our counters array
      size_t j = 0;
      for (auto const& it : _typeCounts) {
        TRI_ASSERT(counter.counts[j] == it);
        ++j;
      }
    } catch (...) {
      // should not happen...
    }
  }
#endif

#ifndef ARANGODB_USE_GOOGLE_TESTS
#ifdef ARANGODB_ENABLE_MAINTAINER_MODE
  // we are in the destructor here already. decreasing the memory usage counters
  // will only provide a benefit (in terms of assertions) if we are in
  // maintainer mode, so we can save all these operations in non-maintainer mode
  _ast->query().resourceMonitor().decreaseMemoryUsage(_ids.size() * sizeof(ExecutionNode));
#endif
#endif
  
  for (auto& x : _ids) {
    delete x.second;
  }
}

/// @brief create an execution plan from an AST
std::unique_ptr<ExecutionPlan> ExecutionPlan::instantiateFromAst(Ast* ast) {
  TRI_ASSERT(ast != nullptr);

  auto root = ast->root();
  TRI_ASSERT(root != nullptr);
  TRI_ASSERT(root->type == NODE_TYPE_ROOT);

  auto plan = std::make_unique<ExecutionPlan>(ast);

  plan->_root = plan->fromNode(root);

  // set fullCount flag for last LIMIT node on main level
  if (plan->_lastLimitNode != nullptr && ast->query().queryOptions().fullCount) {
    ExecutionNode::castTo<LimitNode*>(plan->_lastLimitNode)->setFullCount();
  }

  // set count flag for final RETURN node
  if (plan->_root->getType() == ExecutionNode::RETURN) {
    ExecutionNode::castTo<ReturnNode*>(plan->_root)->setCount();
  }

  plan->findVarUsage();

  return plan;
}

/// @brief whether or not the plan contains at least one node of this type
bool ExecutionPlan::contains(ExecutionNode::NodeType type) const {
  TRI_ASSERT(_varUsageComputed);
  return _typeCounts[type] > 0;
}

/// @brief increase the node counter for the type
void ExecutionPlan::increaseCounter(ExecutionNode::NodeType type) noexcept {
  ++_typeCounts[type];
}

/// @brief process the list of collections in a VelocyPack
void ExecutionPlan::getCollectionsFromVelocyPack(aql::Collections& colls, VPackSlice const slice) {
  VPackSlice collectionsSlice = slice;
  if (slice.isObject()) {
    collectionsSlice = slice.get("collections");
  }
  
  if (!collectionsSlice.isArray()) {
   THROW_ARANGO_EXCEPTION_MESSAGE(
       TRI_ERROR_INTERNAL,
       "json node \"collections\" not found or not an array");
  }

  for (auto const& collection : VPackArrayIterator(collectionsSlice)) {
    colls.add(basics::VelocyPackHelper::checkAndGetStringValue(collection, "name"),
        AccessMode::fromString(arangodb::basics::VelocyPackHelper::checkAndGetStringValue(collection,
                                                                                          "type")
                                   .c_str()));
  }
}

/// @brief create an execution plan from VelocyPack
std::unique_ptr<ExecutionPlan> ExecutionPlan::instantiateFromVelocyPack(Ast* ast, VPackSlice const slice) {
  TRI_ASSERT(ast != nullptr);

  auto plan = std::make_unique<ExecutionPlan>(ast);
  plan->_root = plan->fromSlice(slice);
  plan->setVarUsageComputed();

  return plan;
}

/// @brief clone an existing execution plan
ExecutionPlan* ExecutionPlan::clone(Ast* ast) {
  auto plan = std::make_unique<ExecutionPlan>(ast);
  plan->_nextId = _nextId;
  plan->_root = _root->clone(plan.get(), true, false);
  plan->_appliedRules = _appliedRules;
  plan->_disabledRules = _disabledRules;
  plan->_nestingLevel = _nestingLevel;

  return plan.release();
}

/// @brief clone an existing execution plan
ExecutionPlan* ExecutionPlan::clone() { return clone(_ast); }

/// @brief export to VelocyPack
std::shared_ptr<VPackBuilder> ExecutionPlan::toVelocyPack(Ast* ast, bool verbose) const {
  VPackOptions options;
  options.checkAttributeUniqueness = false;
  options.buildUnindexedArrays = true;
  auto builder = std::make_shared<VPackBuilder>(&options);

  toVelocyPack(*builder, ast, verbose);
  return builder;
}

/// @brief export to VelocyPack
void ExecutionPlan::toVelocyPack(VPackBuilder& builder, Ast* ast, bool verbose) const {
  unsigned flags = ExecutionNode::SERIALIZE_ESTIMATES;
  if (verbose) {
    flags |= ExecutionNode::SERIALIZE_PARENTS | ExecutionNode::SERIALIZE_DETAILS |
             ExecutionNode::SERIALIZE_FUNCTIONS;
  }
  // keeps top level of built object open
  _root->toVelocyPack(builder, flags, true);

  TRI_ASSERT(!builder.isClosed());

  // set up rules
  builder.add(VPackValue("rules"));
  builder.openArray();
  for (auto const& ruleName : OptimizerRulesFeature::translateRules(_appliedRules)) {
    builder.add(VPackValuePair(ruleName.data(), ruleName.size(), VPackValueType::String));
  }
  builder.close();

  // set up collections
  builder.add(VPackValue("collections"));
  ast->query().collections().toVelocyPack(builder);

  // set up variables
  builder.add(VPackValue("variables"));
  ast->variables()->toVelocyPack(builder);

  CostEstimate estimate = _root->getCost();
  // simon: who is reading this ?
  builder.add("estimatedCost", VPackValue(estimate.estimatedCost));
  builder.add("estimatedNrItems", VPackValue(estimate.estimatedNrItems));
  builder.add("isModificationQuery", VPackValue(ast->containsModificationNode()));

  builder.close();
}

void ExecutionPlan::addAppliedRule(int level) {
  if (_appliedRules.empty() || _appliedRules.back() != level) {
    _appliedRules.emplace_back(level);
  }
}

bool ExecutionPlan::hasAppliedRule(int level) const {
  return std::any_of(_appliedRules.begin(), _appliedRules.end(),
                     [level](int l) { return l == level; });
}

void ExecutionPlan::enableRule(int rule) { _disabledRules.erase(rule); }

void ExecutionPlan::disableRule(int rule) { _disabledRules.emplace(rule); }

bool ExecutionPlan::isDisabledRule(int rule) const {
  return (_disabledRules.find(rule) != _disabledRules.end());
}

ExecutionNodeId ExecutionPlan::nextId() {
  _nextId = ExecutionNodeId{_nextId.id() + 1};
  return _nextId;
}

/// @brief get a node by its id
ExecutionNode* ExecutionPlan::getNodeById(ExecutionNodeId id) const {
  auto it = _ids.find(id);

  if (it != _ids.end()) {
    // node found
    return (*it).second;
  }

  std::string msg = std::string("node [") + std::to_string(id.id()) +
                    std::string("] wasn't found");
  // node unknown
  THROW_ARANGO_EXCEPTION_MESSAGE(TRI_ERROR_INTERNAL, msg);
}

std::unordered_map<ExecutionNodeId, ExecutionNode*> const& ExecutionPlan::getNodesById() const {
  return _ids;
}

/// @brief creates a calculation node for an arbitrary expression
ExecutionNode* ExecutionPlan::createCalculation(Variable* out, AstNode const* expression,
                                                ExecutionNode* previous) {
  TRI_ASSERT(out != nullptr);

  bool const isDistinct = (expression->type == NODE_TYPE_DISTINCT);

  if (isDistinct) {
    TRI_ASSERT(expression->numMembers() == 1);
    expression = expression->getMember(0);
  }

  bool containsCollection = false;
  // replace occurrences of collection names used as function call arguments
  // (that are of type NODE_TYPE_COLLECTION) with their string equivalents
  // for example, this will turn `WITHIN(collection, ...)` into
  // `WITHIN("collection", ...)`
  auto visitor = [this, &containsCollection](AstNode* node) {
    if (node->type == NODE_TYPE_FCALL) {
      auto func = static_cast<Function*>(node->getData());

      // check function arguments
      auto args = node->getMember(0);
      size_t const n = args->numMembers();

      for (size_t i = 0; i < n; ++i) {
        auto member = args->getMemberUnchecked(i);
        auto conversion = func->getArgumentConversion(i);

        if (member->type == NODE_TYPE_COLLECTION &&
            (conversion == Function::Conversion::Required ||
             conversion == Function::Conversion::Optional)) {
          // collection attribute: no need to check for member simplicity
          args->changeMember(i, _ast->createNodeValueString(member->getStringValue(),
                                                            member->getStringLength()));
        } else if (member->type == NODE_TYPE_VIEW) {
          // using views as function call parameters is not supported
          THROW_ARANGO_EXCEPTION_MESSAGE(
              TRI_ERROR_NOT_IMPLEMENTED,
              "views cannot be used as arguments for function calls");
        }
      }
    } else if (node->type == NODE_TYPE_COLLECTION) {
      containsCollection = true;
    }

    return node;
  };

  // replace NODE_TYPE_COLLECTION function call arguments in the expression
  auto node = Ast::traverseAndModify(const_cast<AstNode*>(expression), visitor);

  // cppcheck-suppress knownConditionTrueFalse
  if (containsCollection) {
    // we found at least one occurence of NODE_TYPE_COLLECTION
    // now replace them with proper (FOR doc IN collection RETURN doc)
    // subqueries
    auto visitor = [this, &previous](AstNode* node) {
      if (node->type == NODE_TYPE_COLLECTION) {
        // create an on-the-fly subquery for a full collection access
        AstNode* rootNode = _ast->createNodeSubquery();

        // FOR part
        Variable* v = _ast->variables()->createTemporaryVariable();
        AstNode* forNode = _ast->createNodeFor(v, node, nullptr);
        // RETURN part
        AstNode* returnNode = _ast->createNodeReturn(_ast->createNodeReference(v));

        // add both nodes to subquery
        rootNode->addMember(forNode);
        rootNode->addMember(returnNode);

        // produce the proper ExecutionNodes from the subquery AST
        auto subquery = fromNode(rootNode);
        if (subquery == nullptr) {
          THROW_ARANGO_EXCEPTION(TRI_ERROR_OUT_OF_MEMORY);
        }

        // and register a reference to the subquery result in the expression
        v = _ast->variables()->createTemporaryVariable();
        auto en = registerNode(new SubqueryNode(this, nextId(), subquery, v));
        _subqueries[v->id] = en;
        en->addDependency(previous);
        previous = en;
        return _ast->createNodeReference(v);
      }

      return node;
    };

    // replace remaining NODE_TYPE_COLLECTION occurrences in the expression
    node = Ast::traverseAndModify(node, visitor);
  }

  if (!isDistinct && node->type == NODE_TYPE_REFERENCE) {
    // further optimize if we are only left with a reference to a subquery
    auto subquery = getSubqueryFromExpression(node);

    if (subquery != nullptr) {
      // optimization: if the LET a = ... references a variable created by a
      // subquery,
      // change the output variable of the (anonymous) subquery to be the
      // outvariable of
      // the LET. and don't create the LET

      subquery->replaceOutVariable(out);
      return subquery;
    }
  }

  // generate a temporary calculation node
  auto expr = std::make_unique<Expression>(_ast, node);
  CalculationNode* en = new CalculationNode(this, nextId(), std::move(expr), out);

  registerNode(reinterpret_cast<ExecutionNode*>(en));

  if (previous != nullptr) {
    en->addDependency(previous);
  }

  if (!isDistinct) {
    return en;
  }

  // DISTINCT expression is implemented by creating an anonymous COLLECT node
  auto collectNode = createAnonymousCollect(en);

  TRI_ASSERT(en != nullptr);
  collectNode->addDependency(en);

  return collectNode;
}

/// @brief get the subquery node from an expression
/// this will return a nullptr if the expression does not refer to a subquery
SubqueryNode* ExecutionPlan::getSubqueryFromExpression(AstNode const* expression) const {
  TRI_ASSERT(expression != nullptr);

  if (expression->type != NODE_TYPE_REFERENCE) {
    return nullptr;
  }

  auto referencedVariable = static_cast<Variable const*>(expression->getData());

  TRI_ASSERT(referencedVariable != nullptr);

  if (referencedVariable->isUserDefined()) {
    return nullptr;
  }

  auto it = _subqueries.find(referencedVariable->id);

  if (it == _subqueries.end()) {
    return nullptr;
  }

  return ExecutionNode::castTo<SubqueryNode*>((*it).second);
}

/// @brief get the output variable from a node
Variable const* ExecutionPlan::getOutVariable(ExecutionNode const* node) const {
  if (node->getType() == ExecutionNode::CALCULATION) {
    // CalculationNode has an outVariable() method
    return ExecutionNode::castTo<CalculationNode const*>(node)->outVariable();
  }

  if (node->getType() == ExecutionNode::COLLECT) {
    // CollectNode has an outVariale() method, but we cannot use it.
    // for CollectNode, outVariable() will return the variable filled by INTO,
    // but INTO is an optional feature
    // so this will return the first result variable of the COLLECT
    // this part of the code should only be called for anonymous COLLECT nodes,
    // which only have one result variable
    auto en = ExecutionNode::castTo<CollectNode const*>(node);
    auto const& vars = en->groupVariables();

    TRI_ASSERT(vars.size() == 1);
    auto v = vars[0].first;
    TRI_ASSERT(v != nullptr);
    return v;
  }

  if (node->getType() == ExecutionNode::SUBQUERY) {
    return ExecutionNode::castTo<SubqueryNode const*>(node)->outVariable();
  }

  THROW_ARANGO_EXCEPTION_MESSAGE(TRI_ERROR_INTERNAL,
                                 std::string("invalid node type '") + node->getTypeString() +
                                     "' in getOutVariable");
}

/// @brief creates an anonymous COLLECT node (for a DISTINCT)
CollectNode* ExecutionPlan::createAnonymousCollect(CalculationNode const* previous) {
  // generate an out variable for the COLLECT
  auto out = _ast->variables()->createTemporaryVariable();
  TRI_ASSERT(out != nullptr);

  std::vector<std::pair<Variable const*, Variable const*>> const groupVariables{
      std::make_pair(out, previous->outVariable())};
  std::vector<std::pair<Variable const*, std::pair<Variable const*, std::string>>> const aggregateVariables{};

  auto en = new CollectNode(this, nextId(), CollectOptions(), groupVariables, aggregateVariables,
                            nullptr, nullptr, std::vector<Variable const*>(),
                            _ast->variables()->variables(false), false, true);

  registerNode(en);
  en->aggregationMethod(CollectOptions::CollectMethod::DISTINCT);
  en->specialized();

  return en;
}

bool ExecutionPlan::hasExclusiveAccessOption(AstNode const* node) {
  // parse the modification options we got
  if (node == nullptr || node->type != NODE_TYPE_OBJECT) {
    return false;
  }

  size_t n = node->numMembers();

  for (size_t i = 0; i < n; ++i) {
    auto member = node->getMember(i);

    if (member != nullptr && member->type == NODE_TYPE_OBJECT_ELEMENT) {
      auto const name = member->getStringRef();

      if (name == "exclusive") {
        auto value = member->getMember(0);
        TRI_ASSERT(value->isConstant());
        return value->isTrue();
      }
    }
  }

  return false;
}

/// @brief create modification options from an AST node
ModificationOptions ExecutionPlan::parseModificationOptions(AstNode const* node) {
  ModificationOptions options;

  // parse the modification options we got
  if (node != nullptr && node->type == NODE_TYPE_OBJECT) {
    size_t n = node->numMembers();

    for (size_t i = 0; i < n; ++i) {
      auto member = node->getMemberUnchecked(i);

      if (member != nullptr && member->type == NODE_TYPE_OBJECT_ELEMENT) {
        auto const name = member->getStringRef();
        auto value = member->getMember(0);

        TRI_ASSERT(value->isConstant());

        if (name == StaticStrings::WaitForSyncString) {
          options.waitForSync = value->isTrue();
        } else if (name == StaticStrings::SkipDocumentValidation) {
          options.validate = !value->isTrue();
        } else if (name == StaticStrings::KeepNullString) {
          options.keepNull = value->isTrue();
        } else if (name == StaticStrings::MergeObjectsString) {
          options.mergeObjects = value->isTrue();
        } else if (name == StaticStrings::Overwrite && value->isTrue()) {
          // legacy: overwrite is set, superseded by overwriteMode
          // default behavior if only "overwrite" is specified
          if (!options.isOverwriteModeSet()) {
            options.overwriteMode = OperationOptions::OverwriteMode::Replace;
          }
        } else if (name == StaticStrings::OverwriteMode && value->isStringValue()) {
          auto overwriteMode =
              OperationOptions::determineOverwriteMode(value->getStringRef());

          if (overwriteMode != OperationOptions::OverwriteMode::Unknown) {
            options.overwriteMode = overwriteMode;
          }
        } else if (name == StaticStrings::IgnoreRevsString) {
          options.ignoreRevs = value->isTrue();
        } else if (name == "exclusive") {
          options.exclusive = value->isTrue();
        } else if (name == "ignoreErrors") {
          options.ignoreErrors = value->isTrue();
        }
      }
    }
  }

  return options;
}

/// @brief create modification options from an AST node
ModificationOptions ExecutionPlan::createModificationOptions(AstNode const* node) {
  ModificationOptions options = parseModificationOptions(node);

  // this means a data-modification query must first read the entire input data
  // before starting with the modifications
  // this is safe in all cases
  // the flag can be set to false later to execute read and write operations in
  // lockstep
  options.readCompleteInput = true;

  if (!_ast->functionsMayAccessDocuments()) {
    // no functions in the query can access document data...
    bool isReadWrite = false;

    if (_ast->containsTraversal()) {
      // its unclear which collections the traversal will access
      isReadWrite = true;
    } else {
      _ast->query().collections().visit([&isReadWrite](std::string const&, aql::Collection* collection) {
        if (collection->isReadWrite()) {
          // stop iterating
          isReadWrite = true;
          return false;
        }
        return true;
      });
    }

    if (!isReadWrite) {
      // no collection is used in both read and write mode
      // this means the query's write operation can use read & write in lockstep
      options.readCompleteInput = false;
    }
  }

  return options;
}

/// @brief create COLLECT options from an AST node
CollectOptions ExecutionPlan::createCollectOptions(AstNode const* node) {
  CollectOptions options;

  // parse the modification options we got
  if (node != nullptr && node->type == NODE_TYPE_OBJECT) {
    size_t n = node->numMembers();

    for (size_t i = 0; i < n; ++i) {
      auto member = node->getMember(i);

      if (member != nullptr && member->type == NODE_TYPE_OBJECT_ELEMENT) {
        auto const name = member->getStringRef();
        if (name == "method") {
          auto value = member->getMember(0);
          if (value->isStringValue()) {
            options.method = CollectOptions::methodFromString(value->getString());
          }
        }
      }
    }
  }

  return options;
}

/// @brief register a node with the plan
ExecutionNode* ExecutionPlan::registerNode(std::unique_ptr<ExecutionNode> node) {
  TRI_ASSERT(node != nullptr);
  TRI_ASSERT(node->plan() == this);
  TRI_ASSERT(node->id() > ExecutionNodeId{0});
  TRI_ASSERT(_ids.find(node->id()) == _ids.end());
  
  // may throw
  _ast->query().resourceMonitor().increaseMemoryUsage(sizeof(ExecutionNode));
  
  auto emplaced = _ids.try_emplace(node->id(), node.get()).second;  // take ownership
  TRI_ASSERT(emplaced);
  return node.release();
}

/// @brief register a node with the plan, will delete node if addition fails
ExecutionNode* ExecutionPlan::registerNode(ExecutionNode* node) {
  TRI_ASSERT(node != nullptr);
  TRI_ASSERT(node->plan() == this);
  TRI_ASSERT(node->id() > ExecutionNodeId{0});
  TRI_ASSERT(_ids.find(node->id()) == _ids.end());

  try {
    // may throw
    _ast->query().resourceMonitor().increaseMemoryUsage(sizeof(ExecutionNode));
    
    auto [it, emplaced] = _ids.try_emplace(node->id(), node);
    if (!emplaced) {
      THROW_ARANGO_EXCEPTION_MESSAGE(TRI_ERROR_INTERNAL,
                                     "unable to register node in plan");
    }
    TRI_ASSERT(it != _ids.end());
  } catch (...) {
    delete node;
    throw;
  }

  return node;
}

SubqueryNode* ExecutionPlan::registerSubquery(SubqueryNode* node) {
  node = ExecutionNode::castTo<SubqueryNode*>(registerNode(node));
  _subqueries[node->outVariable()->id] = node;
  return node;
}

/// @brief creates a anonymous calculation node for an arbitrary expression
ExecutionNode* ExecutionPlan::createTemporaryCalculation(AstNode const* expression,
                                                         ExecutionNode* previous) {
  // generate a temporary variable
  auto out = _ast->variables()->createTemporaryVariable();
  TRI_ASSERT(out != nullptr);

  return createCalculation(out, expression, previous);
}

/// @brief adds "previous" as dependency to "plan", returns "plan"
ExecutionNode* ExecutionPlan::addDependency(ExecutionNode* previous, ExecutionNode* plan) {
  TRI_ASSERT(previous != nullptr);
  TRI_ASSERT(plan != nullptr);

  try {
    plan->addDependency(previous);
    return plan;
  } catch (...) {
    // prevent memleak
    delete plan;
    throw;
  }
}

/// @brief create an execution plan element from an AST FOR (non-view) node
ExecutionNode* ExecutionPlan::fromNodeFor(ExecutionNode* previous, AstNode const* node) {
  TRI_ASSERT(node != nullptr && node->type == NODE_TYPE_FOR);
  TRI_ASSERT(node->numMembers() == 3);

  auto variable = node->getMember(0);
  auto expression = node->getMember(1);
  auto options = node->getMember(2);
  IndexHint hint(options);

  // fetch 1st operand (out variable name)
  TRI_ASSERT(variable->type == NODE_TYPE_VARIABLE);
  auto v = static_cast<Variable*>(variable->getData());
  TRI_ASSERT(v != nullptr);

  ExecutionNode* en = nullptr;

  // peek at second operand
  if (expression->type == NODE_TYPE_COLLECTION) {
    // second operand is a collection
    std::string const collectionName = expression->getString();
    auto& collections = _ast->query().collections();
    auto collection = collections.get(collectionName);

    if (collection == nullptr) {
      THROW_ARANGO_EXCEPTION_MESSAGE(TRI_ERROR_INTERNAL,
                                     "no collection for EnumerateCollection");
    }
    en = registerNode(new EnumerateCollectionNode(this, nextId(), collection, v, false, hint));
  } else if (expression->type == NODE_TYPE_VIEW) {
    // second operand is a view
    std::string const viewName = expression->getString();
    auto& vocbase = _ast->query().vocbase();

    std::shared_ptr<LogicalView> view;

    if (ServerState::instance()->isSingleServer()) {
      view = vocbase.lookupView(viewName);
    } else {
      // need cluster wide view
      TRI_ASSERT(vocbase.server().hasFeature<ClusterFeature>());
      view = vocbase.server().getFeature<ClusterFeature>().clusterInfo().getView(
          vocbase.name(), viewName);
    }

    if (!view) {
      THROW_ARANGO_EXCEPTION_MESSAGE(TRI_ERROR_INTERNAL,
                                     "no view for EnumerateView");
    }

    auto* options = node->getMemberUnchecked(2);
    if (options->type == NODE_TYPE_NOP) {
      options = nullptr;
    }

    en = registerNode(new iresearch::IResearchViewNode(*this, nextId(), vocbase, view,
                                                       *v, nullptr, options, {}));
  } else if (expression->type == NODE_TYPE_REFERENCE) {
    // second operand is already a variable
    auto inVariable = static_cast<Variable*>(expression->getData());
    TRI_ASSERT(inVariable != nullptr);
    en = registerNode(new EnumerateListNode(this, nextId(), inVariable, v));
  } else {
    // second operand is some misc. expression
    auto calc = createTemporaryCalculation(expression, previous);
    en = registerNode(new EnumerateListNode(this, nextId(), getOutVariable(calc), v));
    previous = calc;
  }

  TRI_ASSERT(en != nullptr);

  return addDependency(previous, en);
}

/// @brief create an execution plan element from an AST FOR (view) node
ExecutionNode* ExecutionPlan::fromNodeForView(ExecutionNode* previous, AstNode const* node) {
  TRI_ASSERT(node != nullptr && node->type == NODE_TYPE_FOR_VIEW);
  TRI_ASSERT(node->numMembers() == 4);

  auto const* variable = node->getMember(0);
  TRI_ASSERT(variable);
  auto const* expression = node->getMember(1);
  TRI_ASSERT(expression);

  // fetch 1st operand (out variable name)
  TRI_ASSERT(variable->type == NODE_TYPE_VARIABLE);
  auto v = static_cast<Variable*>(variable->getData());
  TRI_ASSERT(v);

  ExecutionNode* en = nullptr;

  // peek at second operand
  if (expression->type != NODE_TYPE_VIEW) {
    // called for a non-view...
    if (expression->type == NODE_TYPE_COLLECTION) {
      std::string const name = expression->getString();

      THROW_ARANGO_EXCEPTION_MESSAGE(TRI_ERROR_ARANGO_DATA_SOURCE_NOT_FOUND,
                                     std::string(TRI_errno_string(TRI_ERROR_ARANGO_DATA_SOURCE_NOT_FOUND)) +
                                         ": " + name);
    } else {
      THROW_ARANGO_EXCEPTION_MESSAGE(TRI_ERROR_INTERNAL,
                                     "SEARCH condition used on non-view");
    }
  }

  TRI_ASSERT(expression->type == NODE_TYPE_VIEW);

  std::string const viewName = expression->getString();
  auto& vocbase = _ast->query().vocbase();

  std::shared_ptr<LogicalView> view;

  if (ServerState::instance()->isSingleServer()) {
    view = vocbase.lookupView(viewName);
  } else {
    // need cluster wide view
    TRI_ASSERT(vocbase.server().hasFeature<ClusterFeature>());
    view = vocbase.server().getFeature<ClusterFeature>().clusterInfo().getView(
        vocbase.name(), viewName);
  }

  if (!view) {
    THROW_ARANGO_EXCEPTION_MESSAGE(TRI_ERROR_ARANGO_DATA_SOURCE_NOT_FOUND,
                                   "no view for EnumerateView");
  }

  auto* search = node->getMember(2);
  TRI_ASSERT(search);
  TRI_ASSERT(search->type == NODE_TYPE_FILTER);
  TRI_ASSERT(search->numMembers() == 1);

  auto* options = node->getMemberUnchecked(3);
  TRI_ASSERT(options);

  if (options->type == NODE_TYPE_NOP) {
    options = nullptr;
  }

  en = registerNode(new iresearch::IResearchViewNode(*this, nextId(), vocbase, view, *v,
                                                     search->getMember(0), options, {}));

  TRI_ASSERT(en != nullptr);

  return addDependency(previous, en);
}

/// @brief create an execution plan element from an AST FOR TRAVERSAL node
ExecutionNode* ExecutionPlan::fromNodeTraversal(ExecutionNode* previous, AstNode const* node) {
  TRI_ASSERT(node != nullptr && node->type == NODE_TYPE_TRAVERSAL);
  TRI_ASSERT(node->numMembers() >= 6);
  TRI_ASSERT(node->numMembers() <= 8);

  // the first 5 members are used by traversal internally.
  // The members 6-8, where 5 and 6 are optional, are used
  // as out variables.
  AstNode const* direction = node->getMember(0);
  AstNode const* start = node->getMember(1);
  AstNode const* graph = node->getMember(2);

  if (start->type == NODE_TYPE_OBJECT && start->isConstant()) {
    size_t n = start->numMembers();
    for (size_t i = 0; i < n; ++i) {
      auto member = start->getMember(i);
      if (member->type == NODE_TYPE_OBJECT_ELEMENT &&
          member->getString() == StaticStrings::IdString) {
        start = member->getMember(0);
        break;
      }
    }
  }

  if (start->type != NODE_TYPE_REFERENCE && start->type != NODE_TYPE_VALUE) {
    // operand is some misc expression
    auto calc = createTemporaryCalculation(start, previous);
    start = _ast->createNodeReference(getOutVariable(calc));
    previous = calc;
  }

  // Prune Expression
  std::unique_ptr<Expression> pruneExpression =
      createPruneExpression(this, _ast, node->getMember(3));

  auto options =
      createTraversalOptions(getAst(), direction, node->getMember(4));
  
  TRI_ASSERT(direction->type == NODE_TYPE_DIRECTION);
  TRI_ASSERT(direction->numMembers() == 2);
  direction = direction->getMember(0);
  TRI_ASSERT(direction->isIntValue());

  // First create the node
  auto travNode =
      new TraversalNode(this, nextId(), &(_ast->query().vocbase()), direction, start,
                        graph, std::move(pruneExpression), std::move(options));

  auto variable = node->getMember(5);
  TRI_ASSERT(variable->type == NODE_TYPE_VARIABLE);
  auto v = static_cast<Variable*>(variable->getData());
  TRI_ASSERT(v != nullptr);
  travNode->setVertexOutput(v);

  if (node->numMembers() > 6) {
    // return the edge as well
    variable = node->getMember(6);
    TRI_ASSERT(variable->type == NODE_TYPE_VARIABLE);
    v = static_cast<Variable*>(variable->getData());
    TRI_ASSERT(v != nullptr);
    travNode->setEdgeOutput(v);
    if (node->numMembers() > 7) {
      // return the path as well
      variable = node->getMember(7);
      TRI_ASSERT(variable->type == NODE_TYPE_VARIABLE);
      v = static_cast<Variable*>(variable->getData());
      TRI_ASSERT(v != nullptr);
      travNode->setPathOutput(v);
    }
  }

  ExecutionNode* en = registerNode(travNode);
  TRI_ASSERT(en != nullptr);
  return addDependency(previous, en);
}

AstNode const* ExecutionPlan::parseTraversalVertexNode(ExecutionNode*& previous,
                                                       AstNode const* vertex) {
  if (vertex->type == NODE_TYPE_OBJECT && vertex->isConstant()) {
    size_t n = vertex->numMembers();
    for (size_t i = 0; i < n; ++i) {
      auto member = vertex->getMember(i);
      if (member->type == NODE_TYPE_OBJECT_ELEMENT &&
          member->getString() == StaticStrings::IdString) {
        vertex = member->getMember(0);
        break;
      }
    }
  }

  if (vertex->type != NODE_TYPE_REFERENCE && vertex->type != NODE_TYPE_VALUE) {
    // operand is some misc expression
    auto calc = createTemporaryCalculation(vertex, previous);
    vertex = _ast->createNodeReference(getOutVariable(calc));
    // update previous so the caller has an updated value
    previous = calc;
  }

  return vertex;
}

/// @brief create an execution plan element from an AST for SHORTEST_PATH node
ExecutionNode* ExecutionPlan::fromNodeShortestPath(ExecutionNode* previous,
                                                   AstNode const* node) {
  TRI_ASSERT(node != nullptr && node->type == NODE_TYPE_SHORTEST_PATH);
  TRI_ASSERT(node->numMembers() >= 6);
  TRI_ASSERT(node->numMembers() <= 7);

  // the first 4 members are used by shortest_path internally.
  // The members 5-6, where 6 is optional, are used
  // as out variables.
  AstNode const* direction = node->getMember(0);
  TRI_ASSERT(direction->isIntValue());
  AstNode const* start = parseTraversalVertexNode(previous, node->getMember(1));
  AstNode const* target = parseTraversalVertexNode(previous, node->getMember(2));
  AstNode const* graph = node->getMember(3);

  auto options = createShortestPathOptions(_ast->query(), node->getMember(4));

  // First create the node
  auto spNode = new ShortestPathNode(this, nextId(), &(_ast->query().vocbase()), direction,
                                     start, target, graph, std::move(options));

  auto variable = node->getMember(5);
  TRI_ASSERT(variable->type == NODE_TYPE_VARIABLE);
  auto v = static_cast<Variable*>(variable->getData());
  TRI_ASSERT(v != nullptr);
  spNode->setVertexOutput(v);

  if (node->numMembers() > 6) {
    // return the edge as well
    variable = node->getMember(6);
    TRI_ASSERT(variable->type == NODE_TYPE_VARIABLE);
    v = static_cast<Variable*>(variable->getData());
    TRI_ASSERT(v != nullptr);
    spNode->setEdgeOutput(v);
  }

  ExecutionNode* en = registerNode(spNode);
  TRI_ASSERT(en != nullptr);
  return addDependency(previous, en);
}

/// @brief create an execution plan element from an AST for SHORTEST_PATH node
ExecutionNode* ExecutionPlan::fromNodeKShortestPaths(ExecutionNode* previous,
                                                     AstNode const* node) {
  TRI_ASSERT(node != nullptr && node->type == NODE_TYPE_K_SHORTEST_PATHS);
  TRI_ASSERT(node->numMembers() >= 6);
  TRI_ASSERT(node->numMembers() <= 7);

  // the first 4 members are used by shortest_path internally.
  // The members 5-6, where 6 is optional, are used
  // as out variables.
  AstNode const* direction = node->getMember(0);
  TRI_ASSERT(direction->isIntValue());
  AstNode const* start = parseTraversalVertexNode(previous, node->getMember(1));
  AstNode const* target = parseTraversalVertexNode(previous, node->getMember(2));
  AstNode const* graph = node->getMember(3);

  // FIXME: here goes the parameters with k etc
  auto options = createShortestPathOptions(getAst()->query(), node->getMember(4));

  // First create the node
  auto spNode = new KShortestPathsNode(this, nextId(), &(_ast->query().vocbase()), direction,
                                       start, target, graph, std::move(options));

  auto variable = node->getMember(5);
  TRI_ASSERT(variable->type == NODE_TYPE_VARIABLE);
  auto v = static_cast<Variable*>(variable->getData());
  TRI_ASSERT(v != nullptr);
  spNode->setPathOutput(v);

  ExecutionNode* en = registerNode(spNode);
  TRI_ASSERT(en != nullptr);
  return addDependency(previous, en);
}

/// @brief create an execution plan element from an AST FILTER node
ExecutionNode* ExecutionPlan::fromNodeFilter(ExecutionNode* previous, AstNode const* node) {
  TRI_ASSERT(node != nullptr);
  TRI_ASSERT(node->type == NODE_TYPE_FILTER);
  TRI_ASSERT(node->numMembers() == 1);

  auto expression = node->getMember(0);

  ExecutionNode* en = nullptr;

  if (expression->type == NODE_TYPE_REFERENCE) {
    // operand is already a variable
    auto v = static_cast<Variable*>(expression->getData());
    TRI_ASSERT(v != nullptr);
    en = registerNode(new FilterNode(this, nextId(), v));
  } else {
    // operand is some misc expression
    if (expression->isTrue()) {
      // filter expression is known to be always true, so
      // remove the filter entirely
      return previous;
    }

    // note: if isTrue() is false above, it is not necessarily the case that
    // isFalse() is true next. The reason is that isTrue() and isFalse() only
    // return true in case of absolulete certainty. this requires expressions
    // to be based on query compile-time values only, but it will not work
    // for expressions that need to be evaluated at query runtime
    if (expression->isFalse()) {
      // filter expression is known to be always false, so
      // replace the FILTER with a NoResultsNode
      en = registerNode(new NoResultsNode(this, nextId()));
    } else {
      auto calc = createTemporaryCalculation(expression, previous);
      en = registerNode(new FilterNode(this, nextId(), getOutVariable(calc)));
      previous = calc;
    }
  }

  return addDependency(previous, en);
}

/// @brief create an execution plan element from an AST LET node
/// this also includes handling of subqueries (as subqueries can only occur
/// inside LET nodes)
ExecutionNode* ExecutionPlan::fromNodeLet(ExecutionNode* previous, AstNode const* node) {
  TRI_ASSERT(node != nullptr && node->type == NODE_TYPE_LET);
  TRI_ASSERT(node->numMembers() >= 2);

  AstNode const* variable = node->getMember(0);
  AstNode const* expression = node->getMember(1);

  auto v = static_cast<Variable*>(variable->getData());

  ExecutionNode* en = nullptr;

  if (expression->type == NODE_TYPE_SUBQUERY) {
    // operand is a subquery...
    ++_nestingLevel;
    auto subquery = fromNode(expression);
    --_nestingLevel;

    if (subquery == nullptr) {
      THROW_ARANGO_EXCEPTION(TRI_ERROR_OUT_OF_MEMORY);
    }

    en = registerNode(new SubqueryNode(this, nextId(), subquery, v));
    _subqueries[ExecutionNode::castTo<SubqueryNode*>(en)->outVariable()->id] = en;
  } else {
    // check if the LET is a reference to a subquery
    auto subquery = getSubqueryFromExpression(expression);

    if (subquery != nullptr) {
      // optimization: if the LET a = ... references a variable created by a
      // subquery,
      // change the output variable of the (anonymous) subquery to be the
      // outvariable of
      // the LET. and don't create the LET

      subquery->replaceOutVariable(v);
      // We do not create a new node here, just return the last dependency.
      // Note that we *do not* want to return `subquery`, as we might leave a
      // dangling branch of ExecutionNodes from it.
      return previous;
    }
    // otherwise fall-through to normal behavior

    // operand is some misc expression, potentially including references to
    // other variables
    return createCalculation(v, expression, previous);
  }

  return addDependency(previous, en);
}

/// @brief create an execution plan element from an AST SORT node
ExecutionNode* ExecutionPlan::fromNodeSort(ExecutionNode* previous, AstNode const* node) {
  TRI_ASSERT(node != nullptr && node->type == NODE_TYPE_SORT);
  TRI_ASSERT(node->numMembers() == 1);

  auto list = node->getMember(0);
  TRI_ASSERT(list->type == NODE_TYPE_ARRAY);

  SortElementVector elements;

  size_t const n = list->numMembers();
  elements.reserve(n);

  for (size_t i = 0; i < n; ++i) {
    auto element = list->getMember(i);
    TRI_ASSERT(element != nullptr);
    TRI_ASSERT(element->type == NODE_TYPE_SORT_ELEMENT);
    TRI_ASSERT(element->numMembers() == 2);

    auto expression = element->getMember(0);
    auto ascending = element->getMember(1);

    // get sort order
    bool isAscending;
    bool handled = false;
    if (ascending->type == NODE_TYPE_VALUE) {
      if (ascending->value.type == VALUE_TYPE_STRING) {
        // special treatment for string values ASC/DESC
        if (ascending->stringEqualsCaseInsensitive(StaticStrings::QuerySortASC)) {
          isAscending = true;
          handled = true;
        } else if (ascending->stringEqualsCaseInsensitive(StaticStrings::QuerySortDESC)) {
          isAscending = false;
          handled = true;
        }
      }
    }

    if (!handled) {
      // if no sort order is set, ensure we have one
      AstNode const* ascendingNode = ascending->castToBool(_ast);
      if (ascendingNode->type == NODE_TYPE_VALUE && ascendingNode->value.type == VALUE_TYPE_BOOL) {
        isAscending = ascendingNode->value.value._bool;
      } else {
        // must have an order
        isAscending = true;
      }
    }

    if (expression->type == NODE_TYPE_REFERENCE) {
      // sort operand is a variable
      auto v = static_cast<Variable*>(expression->getData());
      TRI_ASSERT(v != nullptr);
      elements.emplace_back(v, isAscending);
    } else {
      // sort operand is some misc expression
      auto calc = createTemporaryCalculation(expression, previous);
      elements.emplace_back(getOutVariable(calc), isAscending);
      previous = calc;
    }
  }

  if (elements.empty()) {
    // no sort criterion remained - this can only happen if all sort
    // criteria were constants
    return previous;
  }

  // at least one sort criterion remained
  auto en = registerNode(new SortNode(this, nextId(), elements, false));

  return addDependency(previous, en);
}

/// @brief create an execution plan element from an AST COLLECT node
ExecutionNode* ExecutionPlan::fromNodeCollect(ExecutionNode* previous, AstNode const* node) {
  TRI_ASSERT(node != nullptr && node->type == NODE_TYPE_COLLECT);
  TRI_ASSERT(node->numMembers() == 6);

  auto options = createCollectOptions(node->getMember(0));

  auto groups = node->getMember(1);
  size_t const numVars = groups->numMembers();

  std::vector<std::pair<Variable const*, Variable const*>> groupVariables;
  groupVariables.reserve(numVars);

  for (size_t i = 0; i < numVars; ++i) {
    auto assigner = groups->getMember(i);

    if (assigner == nullptr) {
      continue;
    }

    TRI_ASSERT(assigner->type == NODE_TYPE_ASSIGN);
    auto out = assigner->getMember(0);
    TRI_ASSERT(out != nullptr);
    auto v = static_cast<Variable*>(out->getData());
    TRI_ASSERT(v != nullptr);

    auto expression = assigner->getMember(1);

    if (expression->type == NODE_TYPE_REFERENCE) {
      // operand is a variable
      auto e = static_cast<Variable*>(expression->getData());
      groupVariables.emplace_back(std::make_pair(v, e));
    } else {
      // operand is some misc expression
      auto calc = createTemporaryCalculation(expression, previous);
      previous = calc;
      groupVariables.emplace_back(std::make_pair(v, getOutVariable(calc)));
    }
  }

  // aggregate variables
  std::vector<std::pair<Variable const*, std::pair<Variable const*, std::string>>> aggregateVariables;
  {
    auto list = node->getMember(2);
    TRI_ASSERT(list->type == NODE_TYPE_AGGREGATIONS);
    list = list->getMember(0);
    TRI_ASSERT(list->type == NODE_TYPE_ARRAY);
    size_t const numVars = list->numMembers();

    aggregateVariables.reserve(numVars);
    for (size_t i = 0; i < numVars; ++i) {
      auto assigner = list->getMember(i);

      if (assigner == nullptr) {
        continue;
      }

      TRI_ASSERT(assigner->type == NODE_TYPE_ASSIGN);
      auto out = assigner->getMember(0);
      TRI_ASSERT(out != nullptr);
      auto v = static_cast<Variable*>(out->getData());
      TRI_ASSERT(v != nullptr);

      auto expression = assigner->getMember(1);

      // operand is always a function call
      TRI_ASSERT(expression->type == NODE_TYPE_FCALL);

      // build aggregator
      auto func = static_cast<Function*>(expression->getData());
      TRI_ASSERT(func != nullptr);

      // function should have one argument (an array with the parameters)
      TRI_ASSERT(expression->numMembers() == 1);

      auto args = expression->getMember(0);
      // the number of arguments should also be one (note: this has been
      // validated before)
      TRI_ASSERT(args->type == NODE_TYPE_ARRAY);
      TRI_ASSERT(args->numMembers() == 1);

      auto arg = args->getMember(0);

      if (arg->type == NODE_TYPE_REFERENCE) {
        // operand is a variable
        auto e = static_cast<Variable*>(arg->getData());
        aggregateVariables.emplace_back(
            std::make_pair(v, std::make_pair(e, Aggregator::translateAlias(func->name))));
      } else {
        auto calc = createTemporaryCalculation(arg, previous);
        previous = calc;

        aggregateVariables.emplace_back(
            std::make_pair(v, std::make_pair(getOutVariable(calc),
                                             Aggregator::translateAlias(func->name))));
      }
    }
  }

  // handle out variable
  Variable const* outVariable = nullptr;
  auto const into = node->getMember(3);

  if (into->type != NODE_TYPE_NOP) {
    outVariable = static_cast<Variable const*>(into->getData());
  }

  Variable const* expressionVariable = nullptr;
  auto const expression = node->getMember(4);

  if (expression->type != NODE_TYPE_NOP) {
    if (expression->type == NODE_TYPE_REFERENCE) {
      // expression is already a variable
      auto variable = static_cast<Variable const*>(expression->getData());
      TRI_ASSERT(variable != nullptr);
      expressionVariable = variable;
    } else {
      // expression is some misc expression
      auto calc = createTemporaryCalculation(expression, previous);
      previous = calc;
      expressionVariable = getOutVariable(calc);
    }
  }

  std::vector<Variable const*> keepVariables;
  auto const keep = node->getMember(5);

  if (keep->type != NODE_TYPE_NOP) {
    // variables to keep
    TRI_ASSERT(keep->type == NODE_TYPE_ARRAY);
    size_t const keepVarsSize = keep->numMembers();
    keepVariables.reserve(keepVarsSize);

    for (size_t i = 0; i < keepVarsSize; ++i) {
      auto ref = keep->getMember(i);
      TRI_ASSERT(ref->type == NODE_TYPE_REFERENCE);
      keepVariables.emplace_back(static_cast<Variable const*>(ref->getData()));
    }
  } else if (into->type != NODE_TYPE_NOP && expression->type == NODE_TYPE_NOP) {
    // `COLLECT ... INTO var ...` with neither an explicit expression
    // (INTO var = <expr>), nor an explicit `KEEP`.
    // In this case, we look for all previously defined user-defined variables
    // , which are in our scope, and which aren't top-level variables in the
    // (sub)query the COLLECT resides in.
    CollectNode::calculateAccessibleUserVariables(*previous, keepVariables);
  }

  auto collectNode =
      new CollectNode(this, nextId(), options, groupVariables, aggregateVariables,
                      expressionVariable, outVariable, keepVariables,
                      _ast->variables()->variables(false), false, false);

  auto en = registerNode(collectNode);

  return addDependency(previous, en);
}

/// @brief create an execution plan element from an AST COLLECT node, COUNT
/// note that also a sort plan node will be added in front of the collect plan
/// node
ExecutionNode* ExecutionPlan::fromNodeCollectCount(ExecutionNode* previous,
                                                   AstNode const* node) {
  TRI_ASSERT(node != nullptr && node->type == NODE_TYPE_COLLECT_COUNT);
  TRI_ASSERT(node->numMembers() == 3);

  auto options = createCollectOptions(node->getMember(0));

  auto list = node->getMember(1);
  size_t const numVars = list->numMembers();

  std::vector<std::pair<Variable const*, Variable const*>> groupVariables;
  groupVariables.reserve(numVars);
  for (size_t i = 0; i < numVars; ++i) {
    auto assigner = list->getMember(i);

    if (assigner == nullptr) {
      continue;
    }

    TRI_ASSERT(assigner->type == NODE_TYPE_ASSIGN);
    auto out = assigner->getMember(0);
    TRI_ASSERT(out != nullptr);
    auto v = static_cast<Variable*>(out->getData());
    TRI_ASSERT(v != nullptr);

    auto expression = assigner->getMember(1);

    if (expression->type == NODE_TYPE_REFERENCE) {
      // operand is a variable
      auto e = static_cast<Variable*>(expression->getData());
      groupVariables.emplace_back(std::make_pair(v, e));
    } else {
      // operand is some misc expression
      auto calc = createTemporaryCalculation(expression, previous);
      previous = calc;
      groupVariables.emplace_back(std::make_pair(v, getOutVariable(calc)));
    }
  }

  // output variable
  auto v = node->getMember(2);
  // handle out variable
  Variable* outVariable = static_cast<Variable*>(v->getData());

  TRI_ASSERT(outVariable != nullptr);

  std::vector<std::pair<Variable const*, std::pair<Variable const*, std::string>>> const aggregateVariables{};

  auto collectNode =
      new CollectNode(this, nextId(), options, groupVariables, aggregateVariables,
                      nullptr, outVariable, std::vector<Variable const*>(),
                      _ast->variables()->variables(false), true, false);
  auto en = registerNode(collectNode);

  return addDependency(previous, en);
}

/// @brief create an execution plan element from an AST LIMIT node
ExecutionNode* ExecutionPlan::fromNodeLimit(ExecutionNode* previous, AstNode const* node) {
  TRI_ASSERT(node != nullptr && node->type == NODE_TYPE_LIMIT);
  TRI_ASSERT(node->numMembers() == 2);

  auto offset = node->getMember(0);
  auto count = node->getMember(1);

  if (offset->type != NODE_TYPE_VALUE || count->type != NODE_TYPE_VALUE) {
    THROW_ARANGO_EXCEPTION_MESSAGE(
        TRI_ERROR_QUERY_NUMBER_OUT_OF_RANGE,
        "LIMIT offset/count values must be constant numeric values");
  }

  TRI_ASSERT(offset->type == NODE_TYPE_VALUE);
  TRI_ASSERT(count->type == NODE_TYPE_VALUE);

  int64_t offsetValue = 0;
  if (offset->value.type != VALUE_TYPE_NULL) {
    if ((offset->value.type != VALUE_TYPE_INT && offset->value.type != VALUE_TYPE_DOUBLE) ||
        offset->getIntValue() < 0) {
      THROW_ARANGO_EXCEPTION_MESSAGE(
          TRI_ERROR_QUERY_NUMBER_OUT_OF_RANGE,
          "LIMIT offset value is not a number or out of range");
    }
    offsetValue = offset->getIntValue();
  }

  int64_t countValue =
      128 * 1024 * 1024;  // arbitrary default value for an "unbounded" limit value
  if (count->value.type != VALUE_TYPE_NULL) {
    if ((count->value.type != VALUE_TYPE_INT && count->value.type != VALUE_TYPE_DOUBLE) ||
        count->getIntValue() < 0) {
      THROW_ARANGO_EXCEPTION_MESSAGE(
          TRI_ERROR_QUERY_NUMBER_OUT_OF_RANGE,
          "LIMIT count value is not a number or out of range");
    }
    countValue = count->getIntValue();
  }

  auto en = registerNode(new LimitNode(this, nextId(), static_cast<size_t>(offsetValue),
                                       static_cast<size_t>(countValue)));

  if (_nestingLevel == 0) {
    _lastLimitNode = en;
  }

  return addDependency(previous, en);
}

/// @brief create an execution plan element from an AST RETURN node
ExecutionNode* ExecutionPlan::fromNodeReturn(ExecutionNode* previous, AstNode const* node) {
  TRI_ASSERT(node != nullptr && node->type == NODE_TYPE_RETURN);
  TRI_ASSERT(node->numMembers() == 1);

  auto expression = node->getMember(0);

  ExecutionNode* en = nullptr;

  if (expression->type == NODE_TYPE_REFERENCE) {
    // operand is already a variable
    auto v = static_cast<Variable*>(expression->getData());
    TRI_ASSERT(v != nullptr);
    en = registerNode(new ReturnNode(this, nextId(), v));
  } else {
    // operand is some misc expression
    auto calc = createTemporaryCalculation(expression, previous);
    en = registerNode(new ReturnNode(this, nextId(), getOutVariable(calc)));
    previous = calc;
  }

  return addDependency(previous, en);
}

/// @brief create an execution plan element from an AST REMOVE node
ExecutionNode* ExecutionPlan::fromNodeRemove(ExecutionNode* previous, AstNode const* node) {
  TRI_ASSERT(node != nullptr && node->type == NODE_TYPE_REMOVE);
  TRI_ASSERT(node->numMembers() == 4);

  auto options = createModificationOptions(node->getMember(0));
  std::string const collectionName = node->getMember(1)->getString();
  auto const& collections = _ast->query().collections();
  auto* collection = collections.get(collectionName);

  if (collection == nullptr) {
    THROW_ARANGO_EXCEPTION_MESSAGE(TRI_ERROR_INTERNAL,
                                   "no collection for RemoveNode");
  }
  if (options.exclusive) {
    collection->setExclusiveAccess();
  }

  auto expression = node->getMember(2);
  ExecutionNode* en = nullptr;
  auto returnVarNode = node->getMember(3);
  Variable const* outVariableOld = static_cast<Variable*>(returnVarNode->getData());

  if (expression->type == NODE_TYPE_REFERENCE) {
    // operand is already a variable
    auto v = static_cast<Variable*>(expression->getData());

    TRI_ASSERT(v != nullptr);
    en = registerNode(new RemoveNode(this, nextId(), collection, options, v, outVariableOld));
  } else {
    // operand is some misc expression
    auto calc = createTemporaryCalculation(expression, previous);

    en = registerNode(new RemoveNode(this, nextId(), collection, options,
                                     getOutVariable(calc), outVariableOld));
    previous = calc;
  }

  return addDependency(previous, en);
}

/// @brief create an execution plan element from an AST INSERT node
ExecutionNode* ExecutionPlan::fromNodeInsert(ExecutionNode* previous, AstNode const* node) {
  TRI_ASSERT(node != nullptr && node->type == NODE_TYPE_INSERT);
  TRI_ASSERT(node->numMembers() > 3);
  TRI_ASSERT(node->numMembers() < 6);

  auto options = createModificationOptions(node->getMember(0));
  std::string const collectionName = node->getMember(1)->getString();
  auto const& collections = _ast->query().collections();
  auto* collection = collections.get(collectionName);

  if (collection == nullptr) {
    THROW_ARANGO_EXCEPTION_MESSAGE(TRI_ERROR_INTERNAL,
                                   "no collection for InsertNode");
  }
  if (options.exclusive) {
    collection->setExclusiveAccess();
  }

  auto expression = node->getMember(2);
  auto returnVarNode = node->getMember(3);
  Variable const* outVariableNew = static_cast<Variable*>(returnVarNode->getData());

  Variable const* outVariableOld = nullptr;
  if (node->numMembers() == 5) {
    returnVarNode = node->getMember(4);
    outVariableOld = static_cast<Variable*>(returnVarNode->getData());
  }

  ExecutionNode* en = nullptr;

  if (expression->type == NODE_TYPE_REFERENCE) {
    // operand is already a variable
    auto v = static_cast<Variable*>(expression->getData());

    TRI_ASSERT(v != nullptr);
    en = registerNode(new InsertNode(this, nextId(), collection, options, v,
                                     outVariableOld, outVariableNew));
  } else {
    // operand is some misc expression
    auto calc = createTemporaryCalculation(expression, previous);

    en = registerNode(new InsertNode(this, nextId(), collection, options,
                                     getOutVariable(calc), outVariableOld, outVariableNew));
    previous = calc;
  }

  return addDependency(previous, en);
}

/// @brief create an execution plan element from an AST UPDATE node
ExecutionNode* ExecutionPlan::fromNodeUpdate(ExecutionNode* previous, AstNode const* node) {
  TRI_ASSERT(node != nullptr && node->type == NODE_TYPE_UPDATE);
  TRI_ASSERT(node->numMembers() == 6);

  auto options = createModificationOptions(node->getMember(0));
  std::string const collectionName = node->getMember(1)->getString();
  auto const& collections = _ast->query().collections();
  auto* collection = collections.get(collectionName);

  if (collection == nullptr) {
    THROW_ARANGO_EXCEPTION_MESSAGE(TRI_ERROR_INTERNAL,
                                   "no collection for UpdateNode");
  }
  if (options.exclusive) {
    collection->setExclusiveAccess();
  }

  auto docExpression = node->getMember(2);
  auto keyExpression = node->getMember(3);
  Variable const* keyVariable = nullptr;
  ExecutionNode* en = nullptr;

  Variable const* outVariableOld = static_cast<Variable*>(node->getMember(4)->getData());
  Variable const* outVariableNew = static_cast<Variable*>(node->getMember(5)->getData());

  if (keyExpression->type == NODE_TYPE_NOP) {
    keyExpression = nullptr;
  }

  if (keyExpression != nullptr) {
    if (keyExpression->type == NODE_TYPE_REFERENCE) {
      // key operand is already a variable
      auto v = static_cast<Variable*>(keyExpression->getData());
      TRI_ASSERT(v != nullptr);
      keyVariable = v;
    } else {
      // key operand is some misc expression
      auto calc = createTemporaryCalculation(keyExpression, previous);
      previous = calc;
      keyVariable = getOutVariable(calc);
    }
  }

  if (docExpression->type == NODE_TYPE_REFERENCE) {
    // document operand is already a variable
    auto v = static_cast<Variable*>(docExpression->getData());

    TRI_ASSERT(v != nullptr);
    en = registerNode(new UpdateNode(this, nextId(), collection, options, v,
                                     keyVariable, outVariableOld, outVariableNew));
  } else {
    // document operand is some misc expression
    auto calc = createTemporaryCalculation(docExpression, previous);

    en = registerNode(new UpdateNode(this, nextId(), collection, options,
                                     getOutVariable(calc), keyVariable,
                                     outVariableOld, outVariableNew));
    previous = calc;
  }

  return addDependency(previous, en);
}

/// @brief create an execution plan element from an AST REPLACE node
ExecutionNode* ExecutionPlan::fromNodeReplace(ExecutionNode* previous, AstNode const* node) {
  TRI_ASSERT(node != nullptr && node->type == NODE_TYPE_REPLACE);
  TRI_ASSERT(node->numMembers() == 6);

  auto options = createModificationOptions(node->getMember(0));
  std::string const collectionName = node->getMember(1)->getString();
  auto const& collections = _ast->query().collections();
  auto* collection = collections.get(collectionName);

  if (collection == nullptr) {
    THROW_ARANGO_EXCEPTION_MESSAGE(TRI_ERROR_INTERNAL,
                                   "no collection for ReplaceNode");
  }
  if (options.exclusive) {
    collection->setExclusiveAccess();
  }

  auto docExpression = node->getMember(2);
  auto keyExpression = node->getMember(3);
  Variable const* keyVariable = nullptr;
  ExecutionNode* en = nullptr;

  Variable const* outVariableOld = static_cast<Variable*>(node->getMember(4)->getData());
  Variable const* outVariableNew = static_cast<Variable*>(node->getMember(5)->getData());

  if (keyExpression->type == NODE_TYPE_NOP) {
    keyExpression = nullptr;
  }

  if (keyExpression != nullptr) {
    if (keyExpression->type == NODE_TYPE_REFERENCE) {
      // key operand is already a variable
      auto v = static_cast<Variable*>(keyExpression->getData());
      TRI_ASSERT(v != nullptr);
      keyVariable = v;
    } else {
      // key operand is some misc expression
      auto calc = createTemporaryCalculation(keyExpression, previous);
      previous = calc;
      keyVariable = getOutVariable(calc);
    }
  }

  if (docExpression->type == NODE_TYPE_REFERENCE) {
    // operand is already a variable
    auto v = static_cast<Variable*>(docExpression->getData());

    TRI_ASSERT(v != nullptr);
    en = registerNode(new ReplaceNode(this, nextId(), collection, options, v,
                                      keyVariable, outVariableOld, outVariableNew));
  } else {
    // operand is some misc expression
    auto calc = createTemporaryCalculation(docExpression, previous);

    en = registerNode(new ReplaceNode(this, nextId(), collection, options,
                                      getOutVariable(calc), keyVariable,
                                      outVariableOld, outVariableNew));
    previous = calc;
  }

  return addDependency(previous, en);
}

/// @brief create an execution plan element from an AST UPSERT node
ExecutionNode* ExecutionPlan::fromNodeUpsert(ExecutionNode* previous, AstNode const* node) {
  TRI_ASSERT(node != nullptr && node->type == NODE_TYPE_UPSERT);
  TRI_ASSERT(node->numMembers() == 7);

  auto options = createModificationOptions(node->getMember(0));
  std::string const collectionName = node->getMember(1)->getString();
  auto const& collections = _ast->query().collections();
  auto* collection = collections.get(collectionName);

  if (collection == nullptr) {
    THROW_ARANGO_EXCEPTION_MESSAGE(TRI_ERROR_INTERNAL,
                                   "no collection for UpsertNode");
  }
  if (options.exclusive) {
    collection->setExclusiveAccess();
  }

  auto docExpression = node->getMember(2);
  auto insertExpression = node->getMember(3);
  auto updateExpression = node->getMember(4);
  Variable const* outVariableNew = static_cast<Variable*>(node->getMember(6)->getData());

  TRI_ASSERT(docExpression->type == NODE_TYPE_REFERENCE);
  // doc operand is already a variable
  auto docVariable = static_cast<Variable*>(docExpression->getData());
  TRI_ASSERT(docVariable != nullptr);

  Variable const* insertVar;
  if (insertExpression->type == NODE_TYPE_REFERENCE) {
    // insert operand is already a variable
    insertVar = static_cast<Variable*>(insertExpression->getData());
  } else {
    auto calc = createTemporaryCalculation(insertExpression, previous);
    previous = calc;
    insertVar = getOutVariable(calc);
  }
  TRI_ASSERT(insertVar != nullptr);

  Variable const* updateVar;
  if (updateExpression->type == NODE_TYPE_REFERENCE) {
    // insert operand is already a variable
    updateVar = static_cast<Variable*>(updateExpression->getData());
  } else {
    auto calc = createTemporaryCalculation(updateExpression, previous);
    previous = calc;
    updateVar = getOutVariable(calc);
  }
  TRI_ASSERT(updateVar != nullptr);

  bool isReplace = (node->getIntValue(true) == static_cast<int64_t>(NODE_TYPE_REPLACE));
  ExecutionNode* en =
      registerNode(new UpsertNode(this, nextId(), collection, options, docVariable,
                                  insertVar, updateVar, outVariableNew, isReplace));

  return addDependency(previous, en);
}

/// @brief create an execution plan from an abstract syntax tree node
ExecutionNode* ExecutionPlan::fromNode(AstNode const* node) {
  TRI_ASSERT(node != nullptr);

  ExecutionNode* en = registerNode(new SingletonNode(this, nextId()));

  size_t const n = node->numMembers();

  for (size_t i = 0; i < n; ++i) {
    auto member = node->getMemberUnchecked(i);

    if (member == nullptr || member->type == NODE_TYPE_NOP) {
      continue;
    }

    switch (member->type) {
      case NODE_TYPE_WITH: {
        // the using declaration...
        break;
      }

      case NODE_TYPE_FOR: {
        en = fromNodeFor(en, member);
        break;
      }

      case NODE_TYPE_FOR_VIEW: {
        en = fromNodeForView(en, member);
        break;
      }

      case NODE_TYPE_TRAVERSAL: {
        en = fromNodeTraversal(en, member);
        break;
      }

      case NODE_TYPE_SHORTEST_PATH: {
        en = fromNodeShortestPath(en, member);
        break;
      }

      case NODE_TYPE_K_SHORTEST_PATHS: {
        en = fromNodeKShortestPaths(en, member);
        break;
      }
      case NODE_TYPE_FILTER: {
        en = fromNodeFilter(en, member);
        break;
      }

      case NODE_TYPE_LET: {
        en = fromNodeLet(en, member);
        break;
      }
      
      case NODE_TYPE_SORT: {
        en = fromNodeSort(en, member);
        break;
      }

      case NODE_TYPE_COLLECT: {
        en = fromNodeCollect(en, member);
        break;
      }

      case NODE_TYPE_COLLECT_COUNT: {
        en = fromNodeCollectCount(en, member);
        break;
      }

      case NODE_TYPE_LIMIT: {
        en = fromNodeLimit(en, member);
        break;
      }

      case NODE_TYPE_RETURN: {
        en = fromNodeReturn(en, member);
        break;
      }

      case NODE_TYPE_REMOVE: {
        en = fromNodeRemove(en, member);
        break;
      }

      case NODE_TYPE_INSERT: {
        en = fromNodeInsert(en, member);
        break;
      }

      case NODE_TYPE_UPDATE: {
        en = fromNodeUpdate(en, member);
        break;
      }

      case NODE_TYPE_REPLACE: {
        en = fromNodeReplace(en, member);
        break;
      }

      case NODE_TYPE_UPSERT: {
        en = fromNodeUpsert(en, member);
        break;
      }

      default: {
        // node type not implemented
        en = nullptr;
        break;
      }
    }

    if (en == nullptr) {
      THROW_ARANGO_EXCEPTION_MESSAGE(TRI_ERROR_INTERNAL, "type not handled");
    }
  }

  return en;
}

/// @brief find nodes of a certain type
void ExecutionPlan::findNodesOfType(::arangodb::containers::SmallVector<ExecutionNode*>& result,
                                    ExecutionNode::NodeType type, bool enterSubqueries) {
  // consult our nodes-of-type counters array
  if (contains(type)) {
    // node type present in plan
    NodeFinder<ExecutionNode::NodeType> finder(type, result, enterSubqueries);
    root()->walk(finder);
  }
}

/// @brief find nodes of certain types
void ExecutionPlan::findNodesOfType(::arangodb::containers::SmallVector<ExecutionNode*>& result,
                                    std::vector<ExecutionNode::NodeType> const& types,
                                    bool enterSubqueries) {
  // check if any of the node types is actually present in the plan
  for (auto const& type : types) {
    if (contains(type)) {
      // found a node type that is in the plan
      NodeFinder<std::vector<ExecutionNode::NodeType>> finder(types, result, enterSubqueries);
      root()->walk(finder);
      // abort, because we were looking for all nodes at the same time
<<<<<<< HEAD
      return;
    }
  }
}

/// @brief find nodes of certain types
void ExecutionPlan::findUniqueNodesOfType(::arangodb::containers::SmallVector<ExecutionNode*>& result,
                                          std::vector<ExecutionNode::NodeType> const& types,
                                          bool enterSubqueries) {
  // check if any of the node types is actually present in the plan
  for (auto const& type : types) {
    if (contains(type)) {
      // found a node type that is in the plan
      UniqueNodeFinder<std::vector<ExecutionNode::NodeType>> finder(types, result, enterSubqueries);
      root()->walk(finder);
      // abort, because we were looking for all nodes at the same time
=======
>>>>>>> 5ab74ff4
      return;
    }
  }
}

/// @brief find all end nodes in a plan
void ExecutionPlan::findEndNodes(::arangodb::containers::SmallVector<ExecutionNode*>& result,
                                 bool enterSubqueries) const {
  EndNodeFinder finder(result, enterSubqueries);
  root()->walk(finder);
}

/// @brief determine and set _varsUsedLater in all nodes
/// as a side effect, count the different types of nodes in the plan
void ExecutionPlan::findVarUsage() {
  if (varUsageComputed()) {
    return;
  }

  // reset all counters
  for (auto& counter : _typeCounts) {
    counter = 0;
  }

  _varSetBy.clear();
  ::VarUsageFinder finder(&_varSetBy);
  root()->walk(finder);

  setVarUsageComputed();
}

/// @brief determine if the above are already set
bool ExecutionPlan::varUsageComputed() const { return _varUsageComputed; }

/// @brief unlinkNodes, note that this does not delete the removed
/// nodes and that one cannot remove the root node of the plan.
void ExecutionPlan::unlinkNodes(std::unordered_set<ExecutionNode*> const& toRemove) {
  for (auto& node : toRemove) {
    unlinkNode(node);
  }
}

void ExecutionPlan::unlinkNodes(::arangodb::containers::HashSet<ExecutionNode*> const& toRemove) {
  for (auto& node : toRemove) {
    unlinkNode(node);
  }
}

/// @brief unlinkNode, note that this does not delete the removed
/// node and that one cannot remove the root node of the plan.
void ExecutionPlan::unlinkNode(ExecutionNode* node, bool allowUnlinkingRoot) {
  auto parents = node->getParents();

  if (parents.empty()) {
    if (!allowUnlinkingRoot) {
      THROW_ARANGO_EXCEPTION_MESSAGE(TRI_ERROR_INTERNAL,
                                     "Cannot unlink root node of plan");
    }
    // adjust root node. the caller needs to make sure that a new root node gets
    // inserted
    if (node == _root) {
      _root = nullptr;
    }
  }

  auto dep = node->getDependencies();  // Intentionally copy the vector!
#ifdef ARANGODB_ENABLE_FAILURE_TESTS
  for (auto const& it : dep) {
    TRI_ASSERT(it != nullptr);
  }
#endif

  for (auto* p : parents) {
    p->removeDependency(node);

    for (auto* x : dep) {
      TRI_ASSERT(x != nullptr);
      p->addDependency(x);
    }
  }

  for (auto* x : dep) {
    TRI_ASSERT(x != nullptr);
    node->removeDependency(x);
  }

  clearVarUsageComputed();
}

/// @brief replaceNode, note that <newNode> must be registered with the plan
/// before this method is called, also this does not delete the old
/// node and that one cannot replace the root node of the plan.
void ExecutionPlan::replaceNode(ExecutionNode* oldNode, ExecutionNode* newNode) {
  TRI_ASSERT(oldNode->id() != newNode->id());
  TRI_ASSERT(newNode->getDependencies().empty());
  TRI_ASSERT(oldNode != _root);
  TRI_ASSERT(newNode != nullptr);

  // Intentional copy
  std::vector<ExecutionNode*> deps = oldNode->getDependencies();

  for (auto* x : deps) {
    TRI_ASSERT(x != nullptr);
    newNode->addDependency(x);
    oldNode->removeDependency(x);
  }

  // Intentional copy
  auto oldNodeParents = oldNode->getParents();

  for (auto* oldNodeParent : oldNodeParents) {
    if (!oldNodeParent->replaceDependency(oldNode, newNode)) {
      THROW_ARANGO_EXCEPTION_MESSAGE(
          TRI_ERROR_INTERNAL, "Could not replace dependencies of an old node");
    }
  }
  clearVarUsageComputed();
}

/// @brief insert <newNode> as a new (the first!) dependency of
/// <oldNode> and make the former first dependency of <oldNode> a
/// dependency of <newNode> (and no longer a direct dependency of
/// <oldNode>).
/// <newNode> must be registered with the plan before this method is called.
void ExecutionPlan::insertDependency(ExecutionNode* oldNode, ExecutionNode* newNode) {
  TRI_ASSERT(newNode != nullptr);
  TRI_ASSERT(oldNode->id() != newNode->id());
  TRI_ASSERT(newNode->getDependencies().empty());
  TRI_ASSERT(oldNode->getDependencies().size() == 1);

  auto oldDeps = oldNode->getDependencies();  // Intentional copy
  TRI_ASSERT(!oldDeps.empty());

  if (!oldNode->replaceDependency(oldDeps[0], newNode)) {
    THROW_ARANGO_EXCEPTION_MESSAGE(
        TRI_ERROR_INTERNAL, "Could not replace dependencies of an old node");
  }

  newNode->removeDependencies();
  TRI_ASSERT(oldDeps[0] != nullptr);
  newNode->addDependency(oldDeps[0]);
  clearVarUsageComputed();
}

/// @brief insert note directly after previous
/// will remove previous as a dependency from its parents and
/// add newNode as a dependency. <newNode> must be registered with the plan
void ExecutionPlan::insertAfter(ExecutionNode* previous, ExecutionNode* newNode) {
  TRI_ASSERT(newNode != nullptr);
  TRI_ASSERT(previous->id() != newNode->id());
  TRI_ASSERT(newNode->getDependencies().empty());

  std::vector<ExecutionNode*> parents = previous->getParents();  // Intentional copy
  for (ExecutionNode* parent : parents) {
    if (!parent->replaceDependency(previous, newNode)) {
      THROW_ARANGO_EXCEPTION_MESSAGE(
          TRI_ERROR_INTERNAL, "Could not replace dependencies of an old node");
    }
  }
  newNode->addDependency(previous);
}

/// @brief insert node directly before current
void ExecutionPlan::insertBefore(ExecutionNode* current, ExecutionNode* newNode) {
  TRI_ASSERT(newNode != nullptr);
  TRI_ASSERT(current->id() != newNode->id());
  TRI_ASSERT(newNode->getDependencies().empty());
  TRI_ASSERT(!newNode->hasParent());

  for (auto* dep : current->getDependencies()) {
    newNode->addDependency(dep);
  }
  current->removeDependencies();
  current->addDependency(newNode);
}

/// @brief create a plan from VPack
ExecutionNode* ExecutionPlan::fromSlice(VPackSlice const& slice) {
  if (!slice.isObject()) {
    THROW_ARANGO_EXCEPTION_MESSAGE(TRI_ERROR_INTERNAL,
                                   "plan slice is not an object");
  }

  VPackSlice nodes = slice.get("nodes");
  if (!nodes.isArray()) {
    THROW_ARANGO_EXCEPTION_MESSAGE(TRI_ERROR_INTERNAL,
                                   "plan \"nodes\" attribute is not an array");
  }

  ExecutionNode* ret = nullptr;

  // first, re-create all nodes from the Slice, using the node ids
  // no dependency links will be set up in this step
  for (VPackSlice it : VPackArrayIterator(nodes)) {
    if (!it.isObject()) {
      THROW_ARANGO_EXCEPTION_MESSAGE(TRI_ERROR_INTERNAL,
                                     "node entry in plan is not an object");
    }

    ret = ExecutionNode::fromVPackFactory(this, it);
    // We need to adjust nextId here, otherwise we cannot add new nodes to this
    // plan anymore
    if (_nextId <= ret->id()) {
      _nextId = ExecutionNodeId{ret->id().id() + 1};
    }
    registerNode(ret);

    // we have to count all nodes by their type here, because our caller
    // will set the _varUsageComputed flag to true manually, bypassing the
    // regular counting!
    increaseCounter(ret->getType());

    TRI_ASSERT(ret != nullptr);

    if (ret->getType() == arangodb::aql::ExecutionNode::SUBQUERY) {
      // found a subquery node. now do magick here
      VPackSlice subquery = it.get("subquery");
      // create the subquery nodes from the "subquery" sub-node
      auto subqueryNode = fromSlice(subquery);

      // register the just created subquery
      ExecutionNode::castTo<SubqueryNode*>(ret)->setSubquery(subqueryNode, false);
    }
  }

  // all nodes have been created. now add the dependencies
  for (VPackSlice it : VPackArrayIterator(nodes)) {
    // read the node's own id
    auto thisId =
        ExecutionNodeId{it.get("id").getNumericValue<ExecutionNodeId::BaseType>()};
    auto thisNode = getNodeById(thisId);

    // now re-link the dependencies
    VPackSlice dependencies = it.get("dependencies");
    if (dependencies.isArray()) {
      for (auto const& it2 : VPackArrayIterator(dependencies)) {
        if (it2.isNumber()) {
          auto depId =
              ExecutionNodeId{it2.getNumericValue<ExecutionNodeId::BaseType>()};
          thisNode->addDependency(getNodeById(depId));
        }
      }
    }
  }

  return ret;
}

/// @brief returns true if a plan is so simple that optimizations would
/// probably cost more than simply executing the plan
bool ExecutionPlan::isDeadSimple() const {
  auto current = _root;

  while (current != nullptr) {
    auto const nodeType = current->getType();

    if (nodeType == ExecutionNode::SUBQUERY || nodeType == ExecutionNode::ENUMERATE_COLLECTION ||
        nodeType == ExecutionNode::ENUMERATE_LIST ||
        nodeType == ExecutionNode::TRAVERSAL || nodeType == ExecutionNode::SHORTEST_PATH ||
        nodeType == ExecutionNode::K_SHORTEST_PATHS || nodeType == ExecutionNode::INDEX) {
      // these node types are not simple
      return false;
    }

    current = current->getFirstDependency();
  }

  return true;
}

bool ExecutionPlan::fullCount() const noexcept {
  LimitNode* lastLimitNode = _lastLimitNode == nullptr
                                 ? nullptr
                                 : ExecutionNode::castTo<LimitNode*>(_lastLimitNode);
  return lastLimitNode != nullptr && lastLimitNode->fullCount();
}
  
/// @brief find all variables that are populated with data from collections
void ExecutionPlan::findCollectionAccessVariables() {
  _ast->variables()->visit([this](Variable* variable) {
    ExecutionNode* node = this->getVarSetBy(variable->id);
    if (node != nullptr) {
      if (node->getType() == ExecutionNode::ENUMERATE_COLLECTION ||
          node->getType() == ExecutionNode::INDEX ||
          node->getType() == ExecutionNode::INSERT ||
          node->getType() == ExecutionNode::UPDATE ||
          node->getType() == ExecutionNode::REPLACE ||
          node->getType() == ExecutionNode::REMOVE) {
        // TODO: maybe add more node types here, e.g. arangosearch nodes
        // also check if it makes sense to do this if the node uses
        // projections
        variable->isDataFromCollection = true;
      }
    }
  });
}

void ExecutionPlan::prepareTraversalOptions() {
  ::arangodb::containers::SmallVector<ExecutionNode*>::allocator_type::arena_type a;
  ::arangodb::containers::SmallVector<ExecutionNode*> nodes{a};
  findNodesOfType(nodes,
                  {arangodb::aql::ExecutionNode::TRAVERSAL,
                   arangodb::aql::ExecutionNode::SHORTEST_PATH,
                   arangodb::aql::ExecutionNode::K_SHORTEST_PATHS},
                  true);
  for (auto& node : nodes) {
    switch (node->getType()) {
      case ExecutionNode::TRAVERSAL:
      case ExecutionNode::SHORTEST_PATH:
      case ExecutionNode::K_SHORTEST_PATHS: {
        auto* graphNode = ExecutionNode::castTo<GraphNode*>(node);
        graphNode->prepareOptions();
      } break;
      default:
        TRI_ASSERT(false);
        THROW_ARANGO_EXCEPTION(TRI_ERROR_INTERNAL_AQL);
    }
  }
}

#ifdef ARANGODB_ENABLE_MAINTAINER_MODE
#include <iostream>

/// @brief show an overview over the plan
struct Shower final : public WalkerWorker<ExecutionNode> {
  int indent;

  Shower() : indent(0) {}

  ~Shower() override = default;

  bool enterSubquery(ExecutionNode*, ExecutionNode*) final {
    indent++;
    return true;
  }

  void leaveSubquery(ExecutionNode*, ExecutionNode*) final { indent--; }

  bool before(ExecutionNode* en) final { return false; }

  void after(ExecutionNode* en) final {
    if (en->getType() == ExecutionNode::SUBQUERY_END) {
      --indent;
    }

    LoggerStream logLn{};
    logLn << LogLevel::INFO << Logger::AQL;

    for (int i = 0; i < 2 * indent; i++) {
      logLn << ' ';
    }
    logNode(logLn, *en);

    if (en->getType() == ExecutionNode::SUBQUERY_START) {
      ++indent;
    }
  }

  static LoggerStream& logNode(LoggerStream& log, ExecutionNode const& node) {
    return log << "[" << node.id() << "]" << detailedNodeType(node);
  }

  static std::string detailedNodeType(ExecutionNode const& node) {
    switch (node.getType()) {
      case ExecutionNode::TRAVERSAL:
      case ExecutionNode::SHORTEST_PATH:
      case ExecutionNode::K_SHORTEST_PATHS: {
        auto const& graphNode = *ExecutionNode::castTo<GraphNode const*>(&node);
        auto type = std::string{node.getTypeString()};
        if (graphNode.isUsedAsSatellite()) {
          type += " used as satellite";
        }
        return type;
      }
      case ExecutionNode::INDEX:
      case ExecutionNode::ENUMERATE_COLLECTION:
      case ExecutionNode::UPDATE:
      case ExecutionNode::INSERT:
      case ExecutionNode::REMOVE:
      case ExecutionNode::REPLACE:
      case ExecutionNode::UPSERT: {
        auto const& colAccess =
            *ExecutionNode::castTo<CollectionAccessingNode const*>(&node);
        auto type = std::string{node.getTypeString()};
        type += " (";
        type += colAccess.collection()->name();
        type += ")";
        if (colAccess.isUsedAsSatellite()) {
          type += " used as satellite";
        }
        return type;
      }
      default:
        return {node.getTypeString()};
    }
  }
};

/// @brief show an overview over the plan
void ExecutionPlan::show() const {
  Shower shower;
  _root->walk(shower);
}

#endif<|MERGE_RESOLUTION|>--- conflicted
+++ resolved
@@ -2139,7 +2139,6 @@
       NodeFinder<std::vector<ExecutionNode::NodeType>> finder(types, result, enterSubqueries);
       root()->walk(finder);
       // abort, because we were looking for all nodes at the same time
-<<<<<<< HEAD
       return;
     }
   }
@@ -2156,8 +2155,6 @@
       UniqueNodeFinder<std::vector<ExecutionNode::NodeType>> finder(types, result, enterSubqueries);
       root()->walk(finder);
       // abort, because we were looking for all nodes at the same time
-=======
->>>>>>> 5ab74ff4
       return;
     }
   }
