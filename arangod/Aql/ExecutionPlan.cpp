////////////////////////////////////////////////////////////////////////////////
/// DISCLAIMER
///
/// Copyright 2014-2016 ArangoDB GmbH, Cologne, Germany
/// Copyright 2004-2014 triAGENS GmbH, Cologne, Germany
///
/// Licensed under the Apache License, Version 2.0 (the "License");
/// you may not use this file except in compliance with the License.
/// You may obtain a copy of the License at
///
///     http://www.apache.org/licenses/LICENSE-2.0
///
/// Unless required by applicable law or agreed to in writing, software
/// distributed under the License is distributed on an "AS IS" BASIS,
/// WITHOUT WARRANTIES OR CONDITIONS OF ANY KIND, either express or implied.
/// See the License for the specific language governing permissions and
/// limitations under the License.
///
/// Copyright holder is ArangoDB GmbH, Cologne, Germany
///
/// @author Jan Steemann
////////////////////////////////////////////////////////////////////////////////

#include <velocypack/Iterator.h>
#include <velocypack/velocypack-aliases.h>

#include "ExecutionPlan.h"

#include "Aql/Aggregator.h"
#include "Aql/Ast.h"
#include "Aql/AstNode.h"
#include "Aql/CollectNode.h"
#include "Aql/CollectOptions.h"
#include "Aql/Collection.h"
#include "Aql/ExecutionNode.h"
#include "Aql/Expression.h"
#include "Aql/Function.h"
#include "Aql/IResearchViewNode.h"
#include "Aql/IndexHint.h"
#include "Aql/KShortestPathsNode.h"
#include "Aql/ModificationNodes.h"
#include "Aql/NodeFinder.h"
#include "Aql/OptimizerRulesFeature.h"
#include "Aql/Query.h"
#include "Aql/ShortestPathNode.h"
#include "Aql/SortNode.h"
#include "Aql/TraversalNode.h"
#include "Aql/Variable.h"
#include "Aql/WalkerWorker.h"
#include "Basics/Exceptions.h"
#include "Basics/StaticStrings.h"
#include "Basics/VelocyPackHelper.h"
#include "Cluster/ClusterFeature.h"
#include "Containers/SmallVector.h"
#include "Graph/ShortestPathOptions.h"
#include "Graph/TraverserOptions.h"
#include "Logger/LoggerStream.h"
#include "VocBase/AccessMode.h"

using namespace arangodb;
using namespace arangodb::aql;
using namespace arangodb::basics;

namespace {

#ifdef ARANGODB_ENABLE_MAINTAINER_MODE
/// @brief validate the counters of the plan
struct NodeCounter final : public WalkerWorker<ExecutionNode> {
  std::array<uint32_t, ExecutionNode::MAX_NODE_TYPE_VALUE> counts;
  std::unordered_set<ExecutionNode const*> seen;

  NodeCounter() : counts{} {}

  bool enterSubquery(ExecutionNode*, ExecutionNode*) override final {
    return true;
  }

  void after(ExecutionNode* en) override final {
    if (seen.find(en) == seen.end()) {
      // There is a chance that we ahve the same node twice
      // if we have multiple streams leading to it (e.g. Distribute)
      counts[en->getType()]++;
      seen.emplace(en);
    }
  }

  bool done(ExecutionNode* en) override final {
    if (!arangodb::ServerState::instance()->isDBServer() ||
        (en->getType() != ExecutionNode::REMOTE && en->getType() != ExecutionNode::SCATTER &&
         en->getType() != ExecutionNode::DISTRIBUTE)) {
      return WalkerWorker<ExecutionNode>::done(en);
    }
    return false;
  }
};
#endif

uint64_t checkTraversalDepthValue(AstNode const* node) {
  if (!node->isNumericValue()) {
    THROW_ARANGO_EXCEPTION_MESSAGE(TRI_ERROR_QUERY_PARSE,
                                   "invalid traversal depth");
  }
  double v = node->getDoubleValue();
  if (v > static_cast<double>(INT64_MAX)) {
    // we cannot safely represent this value in an int64_t.
    // which is already far bigger than we will ever traverse, so
    // we can safely abort here and not care about uint64_t.
    THROW_ARANGO_EXCEPTION_MESSAGE(TRI_ERROR_QUERY_PARSE,
                                   "invalid traversal depth");
  }

  double intpart;
  if (modf(v, &intpart) != 0.0 || v < 0.0) {
    THROW_ARANGO_EXCEPTION_MESSAGE(TRI_ERROR_QUERY_PARSE,
                                   "invalid traversal depth");
  }
  return static_cast<uint64_t>(v);
}

std::unique_ptr<graph::BaseOptions> createTraversalOptions(aql::Query* query,
                                                           AstNode const* direction,
                                                           AstNode const* optionsNode) {
  auto options = std::make_unique<traverser::TraverserOptions>(query);

  TRI_ASSERT(direction != nullptr);
  TRI_ASSERT(direction->type == NODE_TYPE_DIRECTION);
  TRI_ASSERT(direction->numMembers() == 2);

  auto steps = direction->getMember(1);

  if (steps->isNumericValue()) {
    // Check if a double value is integer
    options->minDepth = checkTraversalDepthValue(steps);
    options->maxDepth = options->minDepth;
  } else if (steps->type == NODE_TYPE_RANGE) {
    // Range depth
    options->minDepth = checkTraversalDepthValue(steps->getMember(0));
    options->maxDepth = checkTraversalDepthValue(steps->getMember(1));

    if (options->maxDepth < options->minDepth) {
      THROW_ARANGO_EXCEPTION_MESSAGE(TRI_ERROR_QUERY_PARSE,
                                     "invalid traversal depth");
    }
  } else {
    THROW_ARANGO_EXCEPTION_MESSAGE(TRI_ERROR_QUERY_PARSE,
                                   "invalid traversal depth");
  }

  if (optionsNode != nullptr && optionsNode->type == NODE_TYPE_OBJECT) {
    size_t n = optionsNode->numMembers();

    for (size_t i = 0; i < n; ++i) {
      auto member = optionsNode->getMember(i);

      if (member != nullptr && member->type == NODE_TYPE_OBJECT_ELEMENT) {
        auto const name = member->getStringRef();
        auto value = member->getMember(0);
        TRI_ASSERT(value->isConstant());

        if (name == "bfs") {
          options->useBreadthFirst = value->isTrue();
        } else if (name == "uniqueVertices" && value->isStringValue()) {
          if (value->stringEquals("path", true)) {
            options->uniqueVertices =
                arangodb::traverser::TraverserOptions::UniquenessLevel::PATH;
          } else if (value->stringEquals("global", true)) {
            options->uniqueVertices =
                arangodb::traverser::TraverserOptions::UniquenessLevel::GLOBAL;
          }
        } else if (name == "uniqueEdges" && value->isStringValue()) {
          // path is the default
          if (value->stringEquals("none", true)) {
            options->uniqueEdges =
                arangodb::traverser::TraverserOptions::UniquenessLevel::NONE;
          } else if (value->stringEquals("global", true)) {
            THROW_ARANGO_EXCEPTION_MESSAGE(
                TRI_ERROR_BAD_PARAMETER,
                "uniqueEdges: 'global' is not supported, "
                "due to unpredictable results. Use 'path' "
                "or 'none' instead");
          }
        }
      }
    }
  }
  if (options->uniqueVertices == arangodb::traverser::TraverserOptions::UniquenessLevel::GLOBAL &&
      !options->useBreadthFirst) {
    THROW_ARANGO_EXCEPTION_MESSAGE(TRI_ERROR_BAD_PARAMETER,
                                   "uniqueVertices: 'global' is only "
                                   "supported, with bfs: true due to "
                                   "unpredictable results.");
  }
  std::unique_ptr<graph::BaseOptions> ret(options.get());
  options.release();
  return ret;
}

std::unique_ptr<graph::BaseOptions> createShortestPathOptions(arangodb::aql::Query* query,
                                                              AstNode const* node) {
  auto options = std::make_unique<graph::ShortestPathOptions>(query);

  if (node != nullptr && node->type == NODE_TYPE_OBJECT) {
    size_t n = node->numMembers();

    for (size_t i = 0; i < n; ++i) {
      auto member = node->getMember(i);

      if (member != nullptr && member->type == NODE_TYPE_OBJECT_ELEMENT) {
        auto const name = member->getStringRef();
        auto value = member->getMember(0);

        TRI_ASSERT(value->isConstant());

        if (name == "weightAttribute" && value->isStringValue()) {
          options->weightAttribute =
              std::string(value->getStringValue(), value->getStringLength());
        } else if (name == "defaultWeight" && value->isNumericValue()) {
          options->defaultWeight = value->getDoubleValue();
        }
      }
    }
  }
  std::unique_ptr<graph::BaseOptions> ret(options.get());
  options.release();
  return ret;
}

std::unique_ptr<Expression> createPruneExpression(ExecutionPlan* plan, Ast* ast,
                                                  AstNode* node) {
  if (node->type == NODE_TYPE_NOP) {
    return nullptr;
  }
  return std::make_unique<Expression>(plan, ast, node);
}

}  // namespace

/// @brief create the plan
ExecutionPlan::ExecutionPlan(Ast* ast)
    : _ids(),
      _root(nullptr),
      _planValid(true),
      _varUsageComputed(false),
      _nestingLevel(0),
      _nextId(0),
      _ast(ast),
      _lastLimitNode(nullptr),
      _subqueries(),
      _typeCounts{} {}

/// @brief destroy the plan, frees all assigned nodes
ExecutionPlan::~ExecutionPlan() {
#ifdef ARANGODB_ENABLE_MAINTAINER_MODE
  // On coordinator there are temporary nodes injected into the Plan, that are NOT part
  // of the full execution tree. This is in order to reuse a lot of the nodes
  // for each DBServer instead of having all nodes copy everything once again.
  if (_root != nullptr && _planValid && !arangodb::ServerState::instance()->isCoordinator()) {
    try {
      // count the actual number of nodes in the plan
      ::NodeCounter counter;
      _root->walk(counter);

      // and compare it to the number of nodes we have in our counters array
      size_t j = 0;
      for (auto const& it : _typeCounts) {
        TRI_ASSERT(counter.counts[j] == it);
        ++j;
      }
    } catch (...) {
      // should not happen...
    }
  }
#endif

  for (auto& x : _ids) {
    delete x.second;
  }
}

/// @brief create an execution plan from an AST
std::unique_ptr<ExecutionPlan> ExecutionPlan::instantiateFromAst(Ast* ast) {
  TRI_ASSERT(ast != nullptr);

  auto root = ast->root();
  TRI_ASSERT(root != nullptr);
  TRI_ASSERT(root->type == NODE_TYPE_ROOT);

  auto plan = std::make_unique<ExecutionPlan>(ast);

  plan->_root = plan->fromNode(root);

  // set fullCount flag for last LIMIT node on main level
  if (plan->_lastLimitNode != nullptr && ast->query()->queryOptions().fullCount) {
    ExecutionNode::castTo<LimitNode*>(plan->_lastLimitNode)->setFullCount();
  }

  // set count flag for final RETURN node
  if (plan->_root->getType() == ExecutionNode::RETURN) {
    ExecutionNode::castTo<ReturnNode*>(plan->_root)->setCount();
  }

  plan->findVarUsage();

  return plan;
}

/// @brief whether or not the plan contains at least one node of this type
bool ExecutionPlan::contains(ExecutionNode::NodeType type) const {
  TRI_ASSERT(_varUsageComputed);
  return _typeCounts[type] > 0;
}

/// @brief increase the node counter for the type
void ExecutionPlan::increaseCounter(ExecutionNode::NodeType type) noexcept {
  ++_typeCounts[type];
}

/// @brief process the list of collections in a VelocyPack
void ExecutionPlan::getCollectionsFromVelocyPack(Ast* ast, VPackSlice const slice) {
  TRI_ASSERT(ast != nullptr);

  VPackSlice collectionsSlice = slice.get("collections");

  if (!collectionsSlice.isArray()) {
    THROW_ARANGO_EXCEPTION_MESSAGE(
        TRI_ERROR_INTERNAL,
        "json node \"collections\" not found or not an array");
  }

  for (auto const& collection : VPackArrayIterator(collectionsSlice)) {
    ast->query()->addCollection(
        arangodb::basics::VelocyPackHelper::checkAndGetStringValue(collection,
                                                                   "name"),
        AccessMode::fromString(arangodb::basics::VelocyPackHelper::checkAndGetStringValue(collection,
                                                                                          "type")
                                   .c_str()));
  }
}

/// @brief create an execution plan from VelocyPack
ExecutionPlan* ExecutionPlan::instantiateFromVelocyPack(Ast* ast, VPackSlice const slice) {
  TRI_ASSERT(ast != nullptr);

  auto plan = std::make_unique<ExecutionPlan>(ast);
  plan->_root = plan->fromSlice(slice);
  plan->setVarUsageComputed();

  return plan.release();
}

/// @brief clone an existing execution plan
ExecutionPlan* ExecutionPlan::clone(Ast* ast) {
  auto plan = std::make_unique<ExecutionPlan>(ast);
  plan->_nextId = _nextId;
  plan->_root = _root->clone(plan.get(), true, false);
  plan->_appliedRules = _appliedRules;
  plan->_disabledRules = _disabledRules;
  plan->_nestingLevel = _nestingLevel;

  return plan.release();
}

/// @brief clone an existing execution plan
ExecutionPlan* ExecutionPlan::clone() { return clone(_ast); }

/// @brief create an execution plan identical to this one
///   keep the memory of the plan on the query object specified.
ExecutionPlan* ExecutionPlan::clone(Query const& query) {
  auto otherPlan = std::make_unique<ExecutionPlan>(query.ast());
  // Clone nextID, this is required, if we need to create Nodes after
  // this clone;
  otherPlan->_nextId = _nextId;
  for (auto const& it : _ids) {
    auto clonedNode = it.second->clone(otherPlan.get(), false, true);
    otherPlan->registerNode(clonedNode);
  }

  return otherPlan.release();
}

/// @brief export to VelocyPack
std::shared_ptr<VPackBuilder> ExecutionPlan::toVelocyPack(Ast* ast, bool verbose) const {
  VPackOptions options;
  options.checkAttributeUniqueness = false;
  options.buildUnindexedArrays = true;
  auto builder = std::make_shared<VPackBuilder>(&options);

  toVelocyPack(*builder, ast, verbose);
  return builder;
}

/// @brief export to VelocyPack
void ExecutionPlan::toVelocyPack(VPackBuilder& builder, Ast* ast, bool verbose) const {
  unsigned flags = ExecutionNode::SERIALIZE_ESTIMATES;
  if (verbose) {
    flags |= ExecutionNode::SERIALIZE_PARENTS | ExecutionNode::SERIALIZE_DETAILS |
             ExecutionNode::SERIALIZE_FUNCTIONS;
  }
  // keeps top level of built object open
  _root->toVelocyPack(builder, flags, true);

  TRI_ASSERT(!builder.isClosed());

  // set up rules
  builder.add(VPackValue("rules"));
  builder.openArray();
  for (auto const& ruleName : OptimizerRulesFeature::translateRules(_appliedRules)) {
    builder.add(VPackValuePair(ruleName.data(), ruleName.size(), VPackValueType::String));
  }
  builder.close();

  // set up collections
  builder.add(VPackValue("collections"));
  builder.openArray();
  for (auto const& c : *ast->query()->collections()->collections()) {
    builder.openObject();
    builder.add("name", VPackValue(c.first));
    builder.add("type", VPackValue(AccessMode::typeString(c.second->accessType())));
    builder.close();
  }
  builder.close();

  // set up variables
  builder.add(VPackValue("variables"));
  ast->variables()->toVelocyPack(builder);

  CostEstimate estimate = _root->getCost();
  builder.add("estimatedCost", VPackValue(estimate.estimatedCost));
  builder.add("estimatedNrItems", VPackValue(estimate.estimatedNrItems));
  builder.add("isModificationQuery", VPackValue(ast->query()->isModificationQuery()));

  builder.close();
}

void ExecutionPlan::addAppliedRule(int level) {
  if (_appliedRules.empty() || _appliedRules.back() != level) {
    _appliedRules.emplace_back(level);
  }
}

bool ExecutionPlan::hasAppliedRule(int level) const {
  return std::any_of(_appliedRules.begin(), _appliedRules.end(),
                     [level](int l) { return l == level; });
}

void ExecutionPlan::enableRule(int rule) {
  _disabledRules.erase(rule);
}

void ExecutionPlan::disableRule(int rule) {
  _disabledRules.emplace(rule);
}

bool ExecutionPlan::isDisabledRule(int rule) const {
  return (_disabledRules.find(rule) != _disabledRules.end());
}

/// @brief get a node by its id
ExecutionNode* ExecutionPlan::getNodeById(size_t id) const {
  auto it = _ids.find(id);

  if (it != _ids.end()) {
    // node found
    return (*it).second;
  }

  std::string msg = std::string("node [") + std::to_string(id) +
                    std::string("] wasn't found");
  // node unknown
  THROW_ARANGO_EXCEPTION_MESSAGE(TRI_ERROR_INTERNAL, msg);
}

/// @brief creates a calculation node for an arbitrary expression
ExecutionNode* ExecutionPlan::createCalculation(Variable* out,
                                                AstNode const* expression,
                                                ExecutionNode* previous) {
  TRI_ASSERT(out != nullptr);

  bool const isDistinct = (expression->type == NODE_TYPE_DISTINCT);

  if (isDistinct) {
    TRI_ASSERT(expression->numMembers() == 1);
    expression = expression->getMember(0);
  }

  bool containsCollection = false;
  // replace occurrences of collection names used as function call arguments
  // (that are of type NODE_TYPE_COLLECTION) with their string equivalents
  // for example, this will turn `WITHIN(collection, ...)` into
  // `WITHIN("collection", ...)`
  auto visitor = [this, &containsCollection](AstNode* node) {
    if (node->type == NODE_TYPE_FCALL) {
      auto func = static_cast<Function*>(node->getData());

      // check function arguments
      auto args = node->getMember(0);
      size_t const n = args->numMembers();

      for (size_t i = 0; i < n; ++i) {
        auto member = args->getMemberUnchecked(i);
        auto conversion = func->getArgumentConversion(i);

        if (member->type == NODE_TYPE_COLLECTION &&
            (conversion == Function::Conversion::Required ||
             conversion == Function::Conversion::Optional)) {
          // collection attribute: no need to check for member simplicity
          args->changeMember(i, _ast->createNodeValueString(member->getStringValue(),
                                                            member->getStringLength()));
        } else if (member->type == NODE_TYPE_VIEW) {
          // using views as function call parameters is not supported
          THROW_ARANGO_EXCEPTION_MESSAGE(
              TRI_ERROR_NOT_IMPLEMENTED,
              "views cannot be used as arguments for function calls");
        }
      }
    } else if (node->type == NODE_TYPE_COLLECTION) {
      containsCollection = true;
    }

    return node;
  };

  // replace NODE_TYPE_COLLECTION function call arguments in the expression
  auto node = Ast::traverseAndModify(const_cast<AstNode*>(expression), visitor);

  // cppcheck-suppress knownConditionTrueFalse
  if (containsCollection) {
    // we found at least one occurence of NODE_TYPE_COLLECTION
    // now replace them with proper (FOR doc IN collection RETURN doc)
    // subqueries
    auto visitor = [this, &previous](AstNode* node) {
      if (node->type == NODE_TYPE_COLLECTION) {
        // create an on-the-fly subquery for a full collection access
        AstNode* rootNode = _ast->createNodeSubquery();

        // FOR part
        Variable* v = _ast->variables()->createTemporaryVariable();
        AstNode* forNode = _ast->createNodeFor(v, node, nullptr);
        // RETURN part
        AstNode* returnNode = _ast->createNodeReturn(_ast->createNodeReference(v));

        // add both nodes to subquery
        rootNode->addMember(forNode);
        rootNode->addMember(returnNode);

        // produce the proper ExecutionNodes from the subquery AST
        auto subquery = fromNode(rootNode);
        if (subquery == nullptr) {
          THROW_ARANGO_EXCEPTION(TRI_ERROR_OUT_OF_MEMORY);
        }

        // and register a reference to the subquery result in the expression
        v = _ast->variables()->createTemporaryVariable();
        auto en = registerNode(new SubqueryNode(this, nextId(), subquery, v));
        _subqueries[v->id] = en;
        en->addDependency(previous);
        previous = en;
        return _ast->createNodeReference(v);
      }

      return node;
    };

    // replace remaining NODE_TYPE_COLLECTION occurrences in the expression
    node = Ast::traverseAndModify(node, visitor);
  }

  if (!isDistinct && node->type == NODE_TYPE_REFERENCE) {
    // further optimize if we are only left with a reference to a subquery
    auto subquery = getSubqueryFromExpression(node);

    if (subquery != nullptr) {
      // optimization: if the LET a = ... references a variable created by a
      // subquery,
      // change the output variable of the (anonymous) subquery to be the
      // outvariable of
      // the LET. and don't create the LET

      subquery->replaceOutVariable(out);
      return subquery;
    }
  }

  // generate a temporary calculation node
  auto expr = std::make_unique<Expression>(this, _ast, node);
  CalculationNode* en = new CalculationNode(this, nextId(), std::move(expr), out);

  registerNode(reinterpret_cast<ExecutionNode*>(en));

  if (previous != nullptr) {
    en->addDependency(previous);
  }

  if (!isDistinct) {
    return en;
  }

  // DISTINCT expression is implemented by creating an anonymous COLLECT node
  auto collectNode = createAnonymousCollect(en);

  TRI_ASSERT(en != nullptr);
  collectNode->addDependency(en);

  return collectNode;
}

/// @brief get the subquery node from an expression
/// this will return a nullptr if the expression does not refer to a subquery
SubqueryNode* ExecutionPlan::getSubqueryFromExpression(AstNode const* expression) const {
  TRI_ASSERT(expression != nullptr);

  if (expression->type != NODE_TYPE_REFERENCE) {
    return nullptr;
  }

  auto referencedVariable = static_cast<Variable const*>(expression->getData());

  TRI_ASSERT(referencedVariable != nullptr);

  if (referencedVariable->isUserDefined()) {
    return nullptr;
  }

  auto it = _subqueries.find(referencedVariable->id);

  if (it == _subqueries.end()) {
    return nullptr;
  }

  return ExecutionNode::castTo<SubqueryNode*>((*it).second);
}

/// @brief get the output variable from a node
Variable const* ExecutionPlan::getOutVariable(ExecutionNode const* node) const {
  if (node->getType() == ExecutionNode::CALCULATION) {
    // CalculationNode has an outVariable() method
    return ExecutionNode::castTo<CalculationNode const*>(node)->outVariable();
  }

  if (node->getType() == ExecutionNode::COLLECT) {
    // CollectNode has an outVariale() method, but we cannot use it.
    // for CollectNode, outVariable() will return the variable filled by INTO,
    // but INTO is an optional feature
    // so this will return the first result variable of the COLLECT
    // this part of the code should only be called for anonymous COLLECT nodes,
    // which only have one result variable
    auto en = ExecutionNode::castTo<CollectNode const*>(node);
    auto const& vars = en->groupVariables();

    TRI_ASSERT(vars.size() == 1);
    auto v = vars[0].first;
    TRI_ASSERT(v != nullptr);
    return v;
  }

  if (node->getType() == ExecutionNode::SUBQUERY) {
    return ExecutionNode::castTo<SubqueryNode const*>(node)->outVariable();
  }

  THROW_ARANGO_EXCEPTION_MESSAGE(TRI_ERROR_INTERNAL,
                                 std::string("invalid node type '") + node->getTypeString() +
                                     "' in getOutVariable");
}

/// @brief creates an anonymous COLLECT node (for a DISTINCT)
CollectNode* ExecutionPlan::createAnonymousCollect(CalculationNode const* previous) {
  // generate an out variable for the COLLECT
  auto out = _ast->variables()->createTemporaryVariable();
  TRI_ASSERT(out != nullptr);

  std::vector<std::pair<Variable const*, Variable const*>> const groupVariables{
      std::make_pair(out, previous->outVariable())};
  std::vector<std::pair<Variable const*, std::pair<Variable const*, std::string>>> const aggregateVariables{};

  auto en = new CollectNode(this, nextId(), CollectOptions(), groupVariables, aggregateVariables,
                            nullptr, nullptr, std::vector<Variable const*>(),
                            _ast->variables()->variables(false), false, true);

  registerNode(reinterpret_cast<ExecutionNode*>(en));
  en->aggregationMethod(CollectOptions::CollectMethod::DISTINCT);
  en->specialized();

  return en;
}

bool ExecutionPlan::hasExclusiveAccessOption(AstNode const* node) {
  // parse the modification options we got
  if (node == nullptr || node->type != NODE_TYPE_OBJECT) {
    return false;
  }

  size_t n = node->numMembers();

  for (size_t i = 0; i < n; ++i) {
    auto member = node->getMember(i);

    if (member != nullptr && member->type == NODE_TYPE_OBJECT_ELEMENT) {
      auto const name = member->getStringRef();

      if (name == "exclusive") {
        auto value = member->getMember(0);
        TRI_ASSERT(value->isConstant());
        return value->isTrue();
      }
    }
  }

  return false;
}

/// @brief create modification options from an AST node
ModificationOptions ExecutionPlan::parseModificationOptions(AstNode const* node) {
  ModificationOptions options;

  // parse the modification options we got
  if (node != nullptr && node->type == NODE_TYPE_OBJECT) {
    size_t n = node->numMembers();

    for (size_t i = 0; i < n; ++i) {
      auto member = node->getMember(i);

      if (member != nullptr && member->type == NODE_TYPE_OBJECT_ELEMENT) {
        auto const name = member->getStringRef();
        auto value = member->getMember(0);

        TRI_ASSERT(value->isConstant());

        if (name == "waitForSync") {
          options.waitForSync = value->isTrue();
        } else if (name == "ignoreErrors") {
          options.ignoreErrors = value->isTrue();
        } else if (name == "keepNull") {
          // nullMeansRemove is the opposite of keepNull
          options.nullMeansRemove = value->isFalse();
        } else if (name == "mergeObjects") {
          options.mergeObjects = value->isTrue();
        } else if (name == "exclusive") {
          options.exclusive = value->isTrue();
        } else if (name == "overwrite") {
          options.overwrite = value->isTrue();
        } else if (name == "ignoreRevs") {
          options.ignoreRevs = value->isTrue();
        }
      }
    }
  }
  return options;
}

/// @brief create modification options from an AST node
ModificationOptions ExecutionPlan::createModificationOptions(AstNode const* node) {
  ModificationOptions options = parseModificationOptions(node);

  // this means a data-modification query must first read the entire input data
  // before starting with the modifications
  // this is safe in all cases
  // the flag can be set to false later to execute read and write operations in
  // lockstep
  options.readCompleteInput = true;

  if (!_ast->functionsMayAccessDocuments()) {
    // no functions in the query can access document data...
    bool isReadWrite = false;

    if (_ast->containsTraversal()) {
      // its unclear which collections the traversal will access
      isReadWrite = true;
    } else {
      auto const collections = _ast->query()->collections();

      for (auto const& it : *(collections->collections())) {
        if (it.second->isReadWrite()) {
          isReadWrite = true;
          break;
        }
      }
    }

    if (!isReadWrite) {
      // no collection is used in both read and write mode
      // this means the query's write operation can use read & write in lockstep
      options.readCompleteInput = false;
    }
  }

  return options;
}

/// @brief create COLLECT options from an AST node
CollectOptions ExecutionPlan::createCollectOptions(AstNode const* node) {
  CollectOptions options;

  // parse the modification options we got
  if (node != nullptr && node->type == NODE_TYPE_OBJECT) {
    size_t n = node->numMembers();

    for (size_t i = 0; i < n; ++i) {
      auto member = node->getMember(i);

      if (member != nullptr && member->type == NODE_TYPE_OBJECT_ELEMENT) {
        auto const name = member->getStringRef();
        if (name == "method") {
          auto value = member->getMember(0);
          if (value->isStringValue()) {
            options.method = CollectOptions::methodFromString(value->getString());
          }
        }
      }
    }
  }

  return options;
}

/// @brief register a node with the plan
ExecutionNode* ExecutionPlan::registerNode(std::unique_ptr<ExecutionNode> node) {
  TRI_ASSERT(node != nullptr);
  TRI_ASSERT(node->plan() == this);
  TRI_ASSERT(node->id() > 0);
  TRI_ASSERT(_ids.find(node->id()) == _ids.end());

  _ids.emplace(node->id(), node.get());  // take ownership
  return node.release();
}

/// @brief register a node with the plan, will delete node if addition fails
ExecutionNode* ExecutionPlan::registerNode(ExecutionNode* node) {
  TRI_ASSERT(node != nullptr);
  TRI_ASSERT(node->plan() == this);
  TRI_ASSERT(node->id() > 0);
  TRI_ASSERT(_ids.find(node->id()) == _ids.end());

  try {
    _ids.emplace(node->id(), node);
  } catch (...) {
    delete node;
    throw;
  }

  return node;
}

SubqueryNode* ExecutionPlan::registerSubquery(SubqueryNode* node) {
  node = ExecutionNode::castTo<SubqueryNode*>(registerNode(node));
  _subqueries[node->outVariable()->id] = node;
  return node;
}

/// @brief creates a anonymous calculation node for an arbitrary expression
ExecutionNode* ExecutionPlan::createTemporaryCalculation(AstNode const* expression,
                                                         ExecutionNode* previous) {
  // generate a temporary variable
  auto out = _ast->variables()->createTemporaryVariable();
  TRI_ASSERT(out != nullptr);

  return createCalculation(out, expression, previous);
}

/// @brief adds "previous" as dependency to "plan", returns "plan"
ExecutionNode* ExecutionPlan::addDependency(ExecutionNode* previous, ExecutionNode* plan) {
  TRI_ASSERT(previous != nullptr);
  TRI_ASSERT(plan != nullptr);

  try {
    plan->addDependency(previous);
    return plan;
  } catch (...) {
    // prevent memleak
    delete plan;
    throw;
  }
}

/// @brief create an execution plan element from an AST FOR (non-view) node
ExecutionNode* ExecutionPlan::fromNodeFor(ExecutionNode* previous, AstNode const* node) {
  TRI_ASSERT(node != nullptr && node->type == NODE_TYPE_FOR);
  TRI_ASSERT(node->numMembers() == 3);

  auto variable = node->getMember(0);
  auto expression = node->getMember(1);
  auto options = node->getMember(2);
  IndexHint hint(options);

  // fetch 1st operand (out variable name)
  TRI_ASSERT(variable->type == NODE_TYPE_VARIABLE);
  auto v = static_cast<Variable*>(variable->getData());
  TRI_ASSERT(v != nullptr);

  ExecutionNode* en = nullptr;

  // peek at second operand
  if (expression->type == NODE_TYPE_COLLECTION) {
    // second operand is a collection
    std::string const collectionName = expression->getString();
    auto collections = _ast->query()->collections();
    auto collection = collections->get(collectionName);

    if (collection == nullptr) {
      THROW_ARANGO_EXCEPTION_MESSAGE(TRI_ERROR_INTERNAL,
                                     "no collection for EnumerateCollection");
    }
    en = registerNode(new EnumerateCollectionNode(this, nextId(), collection, v, false, hint));
  } else if (expression->type == NODE_TYPE_VIEW) {
    // second operand is a view
    std::string const viewName = expression->getString();
    auto& vocbase = _ast->query()->vocbase();

    std::shared_ptr<LogicalView> view;

    if (ServerState::instance()->isSingleServer()) {
      view = vocbase.lookupView(viewName);
    } else {
      // need cluster wide view
      TRI_ASSERT(vocbase.server().hasFeature<ClusterFeature>());
      view = vocbase.server().getFeature<ClusterFeature>().clusterInfo().getView(
          vocbase.name(), viewName);
    }

    if (!view) {
      THROW_ARANGO_EXCEPTION_MESSAGE(TRI_ERROR_INTERNAL,
                                     "no view for EnumerateView");
    }

    auto* options = node->getMemberUnchecked(2);
    if (options->type == NODE_TYPE_NOP) {
      options = nullptr;
    }

    en = registerNode(new iresearch::IResearchViewNode(*this, nextId(), vocbase, view,
                                                       *v, nullptr, options, {}));
  } else if (expression->type == NODE_TYPE_REFERENCE) {
    // second operand is already a variable
    auto inVariable = static_cast<Variable*>(expression->getData());
    TRI_ASSERT(inVariable != nullptr);
    en = registerNode(new EnumerateListNode(this, nextId(), inVariable, v));
  } else {
    // second operand is some misc. expression
    auto calc = createTemporaryCalculation(expression, previous);
    en = registerNode(new EnumerateListNode(this, nextId(), getOutVariable(calc), v));
    previous = calc;
  }

  TRI_ASSERT(en != nullptr);

  return addDependency(previous, en);
}

/// @brief create an execution plan element from an AST FOR (view) node
ExecutionNode* ExecutionPlan::fromNodeForView(ExecutionNode* previous, AstNode const* node) {
  TRI_ASSERT(node != nullptr && node->type == NODE_TYPE_FOR_VIEW);
  TRI_ASSERT(node->numMembers() == 4);

  auto const* variable = node->getMember(0);
  TRI_ASSERT(variable);
  auto const* expression = node->getMember(1);
  TRI_ASSERT(expression);

  // fetch 1st operand (out variable name)
  TRI_ASSERT(variable->type == NODE_TYPE_VARIABLE);
  auto v = static_cast<Variable*>(variable->getData());
  TRI_ASSERT(v);

  ExecutionNode* en = nullptr;

  // peek at second operand
  if (expression->type != NODE_TYPE_VIEW) {
    // called for a non-view...
    if (expression->type == NODE_TYPE_COLLECTION) {
      std::string const name = expression->getString();

      THROW_ARANGO_EXCEPTION_MESSAGE(TRI_ERROR_ARANGO_DATA_SOURCE_NOT_FOUND,
                                     std::string(TRI_errno_string(TRI_ERROR_ARANGO_DATA_SOURCE_NOT_FOUND)) +
                                         ": " + name);
    } else {
      THROW_ARANGO_EXCEPTION_MESSAGE(TRI_ERROR_INTERNAL,
                                     "SEARCH condition used on non-view");
    }
  }

  TRI_ASSERT(expression->type == NODE_TYPE_VIEW);

  std::string const viewName = expression->getString();
  auto& vocbase = _ast->query()->vocbase();

  std::shared_ptr<LogicalView> view;

  if (ServerState::instance()->isSingleServer()) {
    view = vocbase.lookupView(viewName);
  } else {
    // need cluster wide view
    TRI_ASSERT(vocbase.server().hasFeature<ClusterFeature>());
    view = vocbase.server().getFeature<ClusterFeature>().clusterInfo().getView(
        vocbase.name(), viewName);
  }

  if (!view) {
    THROW_ARANGO_EXCEPTION_MESSAGE(TRI_ERROR_ARANGO_DATA_SOURCE_NOT_FOUND,
                                   "no view for EnumerateView");
  }

  auto* search = node->getMember(2);
  TRI_ASSERT(search);
  TRI_ASSERT(search->type == NODE_TYPE_FILTER);
  TRI_ASSERT(search->numMembers() == 1);

  auto* options = node->getMemberUnchecked(3);
  TRI_ASSERT(options);

  if (options->type == NODE_TYPE_NOP) {
    options = nullptr;
  }

  en = registerNode(new iresearch::IResearchViewNode(*this, nextId(), vocbase, view, *v,
                                                     search->getMember(0), options, {}));

  TRI_ASSERT(en != nullptr);

  return addDependency(previous, en);
}

/// @brief create an execution plan element from an AST FOR TRAVERSAL node
ExecutionNode* ExecutionPlan::fromNodeTraversal(ExecutionNode* previous, AstNode const* node) {
  TRI_ASSERT(node != nullptr && node->type == NODE_TYPE_TRAVERSAL);
  TRI_ASSERT(node->numMembers() >= 6);
  TRI_ASSERT(node->numMembers() <= 8);

  // the first 5 members are used by traversal internally.
  // The members 6-8, where 5 and 6 are optional, are used
  // as out variables.
  AstNode const* direction = node->getMember(0);
  AstNode const* start = node->getMember(1);
  AstNode const* graph = node->getMember(2);

  if (start->type == NODE_TYPE_OBJECT && start->isConstant()) {
    size_t n = start->numMembers();
    for (size_t i = 0; i < n; ++i) {
      auto member = start->getMember(i);
      if (member->type == NODE_TYPE_OBJECT_ELEMENT &&
          member->getString() == StaticStrings::IdString) {
        start = member->getMember(0);
        break;
      }
    }
  }

  if (start->type != NODE_TYPE_REFERENCE && start->type != NODE_TYPE_VALUE) {
    // operand is some misc expression
    auto calc = createTemporaryCalculation(start, previous);
    start = _ast->createNodeReference(getOutVariable(calc));
    previous = calc;
  }

  // Prune Expression
  std::unique_ptr<Expression> pruneExpression =
      createPruneExpression(this, _ast, node->getMember(3));

  auto options =
      createTraversalOptions(getAst()->query(), direction, node->getMember(4));

  TRI_ASSERT(direction->type == NODE_TYPE_DIRECTION);
  TRI_ASSERT(direction->numMembers() == 2);
  direction = direction->getMember(0);
  TRI_ASSERT(direction->isIntValue());

  // First create the node
  auto travNode =
      new TraversalNode(this, nextId(), &(_ast->query()->vocbase()), direction, start,
                        graph, std::move(pruneExpression), std::move(options));

  auto variable = node->getMember(5);
  TRI_ASSERT(variable->type == NODE_TYPE_VARIABLE);
  auto v = static_cast<Variable*>(variable->getData());
  TRI_ASSERT(v != nullptr);
  travNode->setVertexOutput(v);

  if (node->numMembers() > 6) {
    // return the edge as well
    variable = node->getMember(6);
    TRI_ASSERT(variable->type == NODE_TYPE_VARIABLE);
    v = static_cast<Variable*>(variable->getData());
    TRI_ASSERT(v != nullptr);
    travNode->setEdgeOutput(v);
    if (node->numMembers() > 7) {
      // return the path as well
      variable = node->getMember(7);
      TRI_ASSERT(variable->type == NODE_TYPE_VARIABLE);
      v = static_cast<Variable*>(variable->getData());
      TRI_ASSERT(v != nullptr);
      travNode->setPathOutput(v);
    }
  }

  ExecutionNode* en = registerNode(travNode);
  TRI_ASSERT(en != nullptr);
  return addDependency(previous, en);
}

AstNode const* ExecutionPlan::parseTraversalVertexNode(ExecutionNode*& previous,
                                                       AstNode const* vertex) {
  if (vertex->type == NODE_TYPE_OBJECT && vertex->isConstant()) {
    size_t n = vertex->numMembers();
    for (size_t i = 0; i < n; ++i) {
      auto member = vertex->getMember(i);
      if (member->type == NODE_TYPE_OBJECT_ELEMENT &&
          member->getString() == StaticStrings::IdString) {
        vertex = member->getMember(0);
        break;
      }
    }
  }

  if (vertex->type != NODE_TYPE_REFERENCE && vertex->type != NODE_TYPE_VALUE) {
    // operand is some misc expression
    auto calc = createTemporaryCalculation(vertex, previous);
    vertex = _ast->createNodeReference(getOutVariable(calc));
    // update previous so the caller has an updated value
    previous = calc;
  }

  return vertex;
}

/// @brief create an execution plan element from an AST for SHORTEST_PATH node
ExecutionNode* ExecutionPlan::fromNodeShortestPath(ExecutionNode* previous,
                                                   AstNode const* node) {
  TRI_ASSERT(node != nullptr && node->type == NODE_TYPE_SHORTEST_PATH);
  TRI_ASSERT(node->numMembers() >= 6);
  TRI_ASSERT(node->numMembers() <= 7);

  // the first 4 members are used by shortest_path internally.
  // The members 5-6, where 6 is optional, are used
  // as out variables.
  AstNode const* direction = node->getMember(0);
  TRI_ASSERT(direction->isIntValue());
  AstNode const* start = parseTraversalVertexNode(previous, node->getMember(1));
  AstNode const* target = parseTraversalVertexNode(previous, node->getMember(2));
  AstNode const* graph = node->getMember(3);

  auto options = createShortestPathOptions(getAst()->query(), node->getMember(4));

  // First create the node
  auto spNode = new ShortestPathNode(this, nextId(), &(_ast->query()->vocbase()), direction,
                                     start, target, graph, std::move(options));

  auto variable = node->getMember(5);
  TRI_ASSERT(variable->type == NODE_TYPE_VARIABLE);
  auto v = static_cast<Variable*>(variable->getData());
  TRI_ASSERT(v != nullptr);
  spNode->setVertexOutput(v);

  if (node->numMembers() > 6) {
    // return the edge as well
    variable = node->getMember(6);
    TRI_ASSERT(variable->type == NODE_TYPE_VARIABLE);
    v = static_cast<Variable*>(variable->getData());
    TRI_ASSERT(v != nullptr);
    spNode->setEdgeOutput(v);
  }

  ExecutionNode* en = registerNode(spNode);
  TRI_ASSERT(en != nullptr);
  return addDependency(previous, en);
}

/// @brief create an execution plan element from an AST for SHORTEST_PATH node
ExecutionNode* ExecutionPlan::fromNodeKShortestPaths(ExecutionNode* previous,
                                                     AstNode const* node) {
  TRI_ASSERT(node != nullptr && node->type == NODE_TYPE_K_SHORTEST_PATHS);
  TRI_ASSERT(node->numMembers() >= 6);
  TRI_ASSERT(node->numMembers() <= 7);

  // the first 4 members are used by shortest_path internally.
  // The members 5-6, where 6 is optional, are used
  // as out variables.
  AstNode const* direction = node->getMember(0);
  TRI_ASSERT(direction->isIntValue());
  AstNode const* start = parseTraversalVertexNode(previous, node->getMember(1));
  AstNode const* target = parseTraversalVertexNode(previous, node->getMember(2));
  AstNode const* graph = node->getMember(3);

  // FIXME: here goes the parameters with k etc
  auto options = createShortestPathOptions(getAst()->query(), node->getMember(4));

  // First create the node
  auto spNode = new KShortestPathsNode(this, nextId(), &(_ast->query()->vocbase()), direction,
                                       start, target, graph, std::move(options));

  auto variable = node->getMember(5);
  TRI_ASSERT(variable->type == NODE_TYPE_VARIABLE);
  auto v = static_cast<Variable*>(variable->getData());
  TRI_ASSERT(v != nullptr);
  spNode->setPathOutput(v);

  ExecutionNode* en = registerNode(spNode);
  TRI_ASSERT(en != nullptr);
  return addDependency(previous, en);
}

/// @brief create an execution plan element from an AST FILTER node
ExecutionNode* ExecutionPlan::fromNodeFilter(ExecutionNode* previous, AstNode const* node) {
  TRI_ASSERT(node != nullptr);
  TRI_ASSERT(node->type == NODE_TYPE_FILTER);
  TRI_ASSERT(node->numMembers() == 1);

  auto expression = node->getMember(0);

  ExecutionNode* en = nullptr;

  if (expression->type == NODE_TYPE_REFERENCE) {
    // operand is already a variable
    auto v = static_cast<Variable*>(expression->getData());
    TRI_ASSERT(v != nullptr);
    en = registerNode(new FilterNode(this, nextId(), v));
  } else {
    // operand is some misc expression
    if (expression->isTrue()) {
      // filter expression is known to be always true, so
      // remove the filter entirely
      return previous;
    }

    // note: if isTrue() is false above, it is not necessarily the case that
    // isFalse() is true next. The reason is that isTrue() and isFalse() only
    // return true in case of absolulete certainty. this requires expressions
    // to be based on query compile-time values only, but it will not work
    // for expressions that need to be evaluated at query runtime
    if (expression->isFalse()) {
      // filter expression is known to be always false, so
      // replace the FILTER with a NoResultsNode
      en = registerNode(new NoResultsNode(this, nextId()));
    } else {
      auto calc = createTemporaryCalculation(expression, previous);
      en = registerNode(new FilterNode(this, nextId(), getOutVariable(calc)));
      previous = calc;
    }
  }

  return addDependency(previous, en);
}

/// @brief create an execution plan element from an AST LET node
/// this also includes handling of subqueries (as subqueries can only occur
/// inside LET nodes)
ExecutionNode* ExecutionPlan::fromNodeLet(ExecutionNode* previous, AstNode const* node) {
  TRI_ASSERT(node != nullptr && node->type == NODE_TYPE_LET);
  TRI_ASSERT(node->numMembers() >= 2);

  AstNode const* variable = node->getMember(0);
  AstNode const* expression = node->getMember(1);

  auto v = static_cast<Variable*>(variable->getData());

  ExecutionNode* en = nullptr;

  if (expression->type == NODE_TYPE_SUBQUERY) {
    // operand is a subquery...
    ++_nestingLevel;
    auto subquery = fromNode(expression);
    --_nestingLevel;

    if (subquery == nullptr) {
      THROW_ARANGO_EXCEPTION(TRI_ERROR_OUT_OF_MEMORY);
    }

    en = registerNode(new SubqueryNode(this, nextId(), subquery, v));
    _subqueries[ExecutionNode::castTo<SubqueryNode*>(en)->outVariable()->id] = en;
  } else {
    // check if the LET is a reference to a subquery
    auto subquery = getSubqueryFromExpression(expression);

    if (subquery != nullptr) {
      // optimization: if the LET a = ... references a variable created by a
      // subquery,
      // change the output variable of the (anonymous) subquery to be the
      // outvariable of
      // the LET. and don't create the LET

      subquery->replaceOutVariable(v);
<<<<<<< HEAD

      // We do not create a new node here, just return the last dependency.
      // Note that we *do not* want to return `subquery`, as we might leave a
      // dangling branch of ExecutionNodes from it.
=======
      // TODO Local fix of #10304. Remove this note after #10304 is merged back.
>>>>>>> 4ed945a0
      return previous;
    }
    // otherwise fall-through to normal behavior

    // operand is some misc expression, potentially including references to
    // other variables
    return createCalculation(v, expression, previous);
  }

  return addDependency(previous, en);
}

/// @brief create an execution plan element from an AST SORT node
ExecutionNode* ExecutionPlan::fromNodeSort(ExecutionNode* previous, AstNode const* node) {
  TRI_ASSERT(node != nullptr && node->type == NODE_TYPE_SORT);
  TRI_ASSERT(node->numMembers() == 1);

  auto list = node->getMember(0);
  TRI_ASSERT(list->type == NODE_TYPE_ARRAY);

  SortElementVector elements;

  size_t const n = list->numMembers();
  elements.reserve(n);

  for (size_t i = 0; i < n; ++i) {
    auto element = list->getMember(i);
    TRI_ASSERT(element != nullptr);
    TRI_ASSERT(element->type == NODE_TYPE_SORT_ELEMENT);
    TRI_ASSERT(element->numMembers() == 2);

    auto expression = element->getMember(0);
    auto ascending = element->getMember(1);

    // get sort order
    bool isAscending;
    bool handled = false;
    if (ascending->type == NODE_TYPE_VALUE) {
      if (ascending->value.type == VALUE_TYPE_STRING) {
        // special treatment for string values ASC/DESC
        if (ascending->stringEquals("ASC", true)) {
          isAscending = true;
          handled = true;
        } else if (ascending->stringEquals("DESC", true)) {
          isAscending = false;
          handled = true;
        }
      }
    }

    if (!handled) {
      // if no sort order is set, ensure we have one
      AstNode const* ascendingNode = ascending->castToBool(_ast);
      if (ascendingNode->type == NODE_TYPE_VALUE && ascendingNode->value.type == VALUE_TYPE_BOOL) {
        isAscending = ascendingNode->value.value._bool;
      } else {
        // must have an order
        isAscending = true;
      }
    }

    if (expression->type == NODE_TYPE_REFERENCE) {
      // sort operand is a variable
      auto v = static_cast<Variable*>(expression->getData());
      TRI_ASSERT(v != nullptr);
      elements.emplace_back(v, isAscending);
    } else {
      // sort operand is some misc expression
      auto calc = createTemporaryCalculation(expression, previous);
      elements.emplace_back(getOutVariable(calc), isAscending);
      previous = calc;
    }
  }

  if (elements.empty()) {
    // no sort criterion remained - this can only happen if all sort
    // criteria were constants
    return previous;
  }

  // at least one sort criterion remained
  auto en = registerNode(new SortNode(this, nextId(), elements, false));

  return addDependency(previous, en);
}

/// @brief create an execution plan element from an AST COLLECT node
ExecutionNode* ExecutionPlan::fromNodeCollect(ExecutionNode* previous, AstNode const* node) {
  TRI_ASSERT(node != nullptr && node->type == NODE_TYPE_COLLECT);
  TRI_ASSERT(node->numMembers() == 6);

  auto options = createCollectOptions(node->getMember(0));

  auto groups = node->getMember(1);
  size_t const numVars = groups->numMembers();

  std::vector<std::pair<Variable const*, Variable const*>> groupVariables;
  groupVariables.reserve(numVars);

  for (size_t i = 0; i < numVars; ++i) {
    auto assigner = groups->getMember(i);

    if (assigner == nullptr) {
      continue;
    }

    TRI_ASSERT(assigner->type == NODE_TYPE_ASSIGN);
    auto out = assigner->getMember(0);
    TRI_ASSERT(out != nullptr);
    auto v = static_cast<Variable*>(out->getData());
    TRI_ASSERT(v != nullptr);

    auto expression = assigner->getMember(1);

    if (expression->type == NODE_TYPE_REFERENCE) {
      // operand is a variable
      auto e = static_cast<Variable*>(expression->getData());
      groupVariables.emplace_back(std::make_pair(v, e));
    } else {
      // operand is some misc expression
      auto calc = createTemporaryCalculation(expression, previous);
      previous = calc;
      groupVariables.emplace_back(std::make_pair(v, getOutVariable(calc)));
    }
  }

  // aggregate variables
  std::vector<std::pair<Variable const*, std::pair<Variable const*, std::string>>> aggregateVariables;
  {
    auto list = node->getMember(2);
    TRI_ASSERT(list->type == NODE_TYPE_AGGREGATIONS);
    list = list->getMember(0);
    TRI_ASSERT(list->type == NODE_TYPE_ARRAY);
    size_t const numVars = list->numMembers();

    aggregateVariables.reserve(numVars);
    for (size_t i = 0; i < numVars; ++i) {
      auto assigner = list->getMember(i);

      if (assigner == nullptr) {
        continue;
      }

      TRI_ASSERT(assigner->type == NODE_TYPE_ASSIGN);
      auto out = assigner->getMember(0);
      TRI_ASSERT(out != nullptr);
      auto v = static_cast<Variable*>(out->getData());
      TRI_ASSERT(v != nullptr);

      auto expression = assigner->getMember(1);

      // operand is always a function call
      TRI_ASSERT(expression->type == NODE_TYPE_FCALL);

      // build aggregator
      auto func = static_cast<Function*>(expression->getData());
      TRI_ASSERT(func != nullptr);

      // function should have one argument (an array with the parameters)
      TRI_ASSERT(expression->numMembers() == 1);

      auto args = expression->getMember(0);
      // the number of arguments should also be one (note: this has been
      // validated before)
      TRI_ASSERT(args->type == NODE_TYPE_ARRAY);
      TRI_ASSERT(args->numMembers() == 1);

      auto arg = args->getMember(0);

      if (arg->type == NODE_TYPE_REFERENCE) {
        // operand is a variable
        auto e = static_cast<Variable*>(arg->getData());
        aggregateVariables.emplace_back(
            std::make_pair(v, std::make_pair(e, Aggregator::translateAlias(func->name))));
      } else {
        auto calc = createTemporaryCalculation(arg, previous);
        previous = calc;

        aggregateVariables.emplace_back(
            std::make_pair(v, std::make_pair(getOutVariable(calc),
                                             Aggregator::translateAlias(func->name))));
      }
    }
  }

  // handle out variable
  Variable const* outVariable = nullptr;
  auto const into = node->getMember(3);

  if (into->type != NODE_TYPE_NOP) {
    outVariable = static_cast<Variable const*>(into->getData());
  }

  Variable const* expressionVariable = nullptr;
  auto const expression = node->getMember(4);

  if (expression->type != NODE_TYPE_NOP) {
    if (expression->type == NODE_TYPE_REFERENCE) {
      // expression is already a variable
      auto variable = static_cast<Variable const*>(expression->getData());
      TRI_ASSERT(variable != nullptr);
      expressionVariable = variable;
    } else {
      // expression is some misc expression
      auto calc = createTemporaryCalculation(expression, previous);
      previous = calc;
      expressionVariable = getOutVariable(calc);
    }
  }

  std::vector<Variable const*> keepVariables;
  auto const keep = node->getMember(5);

  if (keep->type != NODE_TYPE_NOP) {
    // variables to keep
    TRI_ASSERT(keep->type == NODE_TYPE_ARRAY);
    size_t const keepVarsSize = keep->numMembers();
    keepVariables.reserve(keepVarsSize);

    for (size_t i = 0; i < keepVarsSize; ++i) {
      auto ref = keep->getMember(i);
      TRI_ASSERT(ref->type == NODE_TYPE_REFERENCE);
      keepVariables.emplace_back(static_cast<Variable const*>(ref->getData()));
    }
  }

  auto collectNode =
      new CollectNode(this, nextId(), options, groupVariables, aggregateVariables,
                      expressionVariable, outVariable, keepVariables,
                      _ast->variables()->variables(false), false, false);

  auto en = registerNode(collectNode);

  return addDependency(previous, en);
}

/// @brief create an execution plan element from an AST COLLECT node, COUNT
/// note that also a sort plan node will be added in front of the collect plan
/// node
ExecutionNode* ExecutionPlan::fromNodeCollectCount(ExecutionNode* previous,
                                                   AstNode const* node) {
  TRI_ASSERT(node != nullptr && node->type == NODE_TYPE_COLLECT_COUNT);
  TRI_ASSERT(node->numMembers() == 3);

  auto options = createCollectOptions(node->getMember(0));

  auto list = node->getMember(1);
  size_t const numVars = list->numMembers();

  std::vector<std::pair<Variable const*, Variable const*>> groupVariables;
  groupVariables.reserve(numVars);
  for (size_t i = 0; i < numVars; ++i) {
    auto assigner = list->getMember(i);

    if (assigner == nullptr) {
      continue;
    }

    TRI_ASSERT(assigner->type == NODE_TYPE_ASSIGN);
    auto out = assigner->getMember(0);
    TRI_ASSERT(out != nullptr);
    auto v = static_cast<Variable*>(out->getData());
    TRI_ASSERT(v != nullptr);

    auto expression = assigner->getMember(1);

    if (expression->type == NODE_TYPE_REFERENCE) {
      // operand is a variable
      auto e = static_cast<Variable*>(expression->getData());
      groupVariables.emplace_back(std::make_pair(v, e));
    } else {
      // operand is some misc expression
      auto calc = createTemporaryCalculation(expression, previous);
      previous = calc;
      groupVariables.emplace_back(std::make_pair(v, getOutVariable(calc)));
    }
  }

  // output variable
  auto v = node->getMember(2);
  // handle out variable
  Variable* outVariable = static_cast<Variable*>(v->getData());

  TRI_ASSERT(outVariable != nullptr);

  std::vector<std::pair<Variable const*, std::pair<Variable const*, std::string>>> const aggregateVariables{};

  auto collectNode =
      new CollectNode(this, nextId(), options, groupVariables, aggregateVariables,
                      nullptr, outVariable, std::vector<Variable const*>(),
                      _ast->variables()->variables(false), true, false);
  auto en = registerNode(collectNode);

  return addDependency(previous, en);
}

/// @brief create an execution plan element from an AST LIMIT node
ExecutionNode* ExecutionPlan::fromNodeLimit(ExecutionNode* previous, AstNode const* node) {
  TRI_ASSERT(node != nullptr && node->type == NODE_TYPE_LIMIT);
  TRI_ASSERT(node->numMembers() == 2);

  auto offset = node->getMember(0);
  auto count = node->getMember(1);

  if (offset->type != NODE_TYPE_VALUE || count->type != NODE_TYPE_VALUE) {
    THROW_ARANGO_EXCEPTION_MESSAGE(
        TRI_ERROR_QUERY_NUMBER_OUT_OF_RANGE,
        "LIMIT offset/count values must be constant numeric values");
  }

  TRI_ASSERT(offset->type == NODE_TYPE_VALUE);
  TRI_ASSERT(count->type == NODE_TYPE_VALUE);

  int64_t offsetValue = 0;
  if (offset->value.type != VALUE_TYPE_NULL) {
    if ((offset->value.type != VALUE_TYPE_INT && offset->value.type != VALUE_TYPE_DOUBLE) ||
        offset->getIntValue() < 0) {
      THROW_ARANGO_EXCEPTION_MESSAGE(
          TRI_ERROR_QUERY_NUMBER_OUT_OF_RANGE,
          "LIMIT offset value is not a number or out of range");
    }
    offsetValue = offset->getIntValue();
  }

  int64_t countValue =
      128 * 1024 * 1024;  // arbitrary default value for an "unbounded" limit value
  if (count->value.type != VALUE_TYPE_NULL) {
    if ((count->value.type != VALUE_TYPE_INT && count->value.type != VALUE_TYPE_DOUBLE) ||
        count->getIntValue() < 0) {
      THROW_ARANGO_EXCEPTION_MESSAGE(
          TRI_ERROR_QUERY_NUMBER_OUT_OF_RANGE,
          "LIMIT count value is not a number or out of range");
    }
    countValue = count->getIntValue();
  }

  auto en = registerNode(new LimitNode(this, nextId(), static_cast<size_t>(offsetValue),
                                       static_cast<size_t>(countValue)));

  if (_nestingLevel == 0) {
    _lastLimitNode = en;
  }

  return addDependency(previous, en);
}

/// @brief create an execution plan element from an AST RETURN node
ExecutionNode* ExecutionPlan::fromNodeReturn(ExecutionNode* previous, AstNode const* node) {
  TRI_ASSERT(node != nullptr && node->type == NODE_TYPE_RETURN);
  TRI_ASSERT(node->numMembers() == 1);

  auto expression = node->getMember(0);

  ExecutionNode* en = nullptr;

  if (expression->type == NODE_TYPE_REFERENCE) {
    // operand is already a variable
    auto v = static_cast<Variable*>(expression->getData());
    TRI_ASSERT(v != nullptr);
    en = registerNode(new ReturnNode(this, nextId(), v));
  } else {
    // operand is some misc expression
    auto calc = createTemporaryCalculation(expression, previous);
    en = registerNode(new ReturnNode(this, nextId(), getOutVariable(calc)));
    previous = calc;
  }

  return addDependency(previous, en);
}

/// @brief create an execution plan element from an AST REMOVE node
ExecutionNode* ExecutionPlan::fromNodeRemove(ExecutionNode* previous, AstNode const* node) {
  TRI_ASSERT(node != nullptr && node->type == NODE_TYPE_REMOVE);
  TRI_ASSERT(node->numMembers() == 4);

  auto options = createModificationOptions(node->getMember(0));
  std::string const collectionName = node->getMember(1)->getString();
  auto collections = _ast->query()->collections();
  auto collection = collections->get(collectionName);

  if (collection == nullptr) {
    THROW_ARANGO_EXCEPTION_MESSAGE(TRI_ERROR_INTERNAL,
                                   "no collection for RemoveNode");
  }
  if (options.exclusive) {
    collection->setExclusiveAccess();
  }

  auto expression = node->getMember(2);
  ExecutionNode* en = nullptr;
  auto returnVarNode = node->getMember(3);
  Variable const* outVariableOld = static_cast<Variable*>(returnVarNode->getData());

  if (expression->type == NODE_TYPE_REFERENCE) {
    // operand is already a variable
    auto v = static_cast<Variable*>(expression->getData());

    TRI_ASSERT(v != nullptr);
    en = registerNode(new RemoveNode(this, nextId(), collection, options, v, outVariableOld));
  } else {
    // operand is some misc expression
    auto calc = createTemporaryCalculation(expression, previous);

    en = registerNode(new RemoveNode(this, nextId(), collection, options,
                                     getOutVariable(calc), outVariableOld));
    previous = calc;
  }

  return addDependency(previous, en);
}

/// @brief create an execution plan element from an AST INSERT node
ExecutionNode* ExecutionPlan::fromNodeInsert(ExecutionNode* previous, AstNode const* node) {
  TRI_ASSERT(node != nullptr && node->type == NODE_TYPE_INSERT);
  TRI_ASSERT(node->numMembers() > 3);
  TRI_ASSERT(node->numMembers() < 6);

  auto options = createModificationOptions(node->getMember(0));
  std::string const collectionName = node->getMember(1)->getString();
  auto collections = _ast->query()->collections();
  auto collection = collections->get(collectionName);

  if (collection == nullptr) {
    THROW_ARANGO_EXCEPTION_MESSAGE(TRI_ERROR_INTERNAL,
                                   "no collection for InsertNode");
  }
  if (options.exclusive) {
    collection->setExclusiveAccess();
  }

  auto expression = node->getMember(2);
  auto returnVarNode = node->getMember(3);
  Variable const* outVariableNew = static_cast<Variable*>(returnVarNode->getData());

  Variable const* outVariableOld = nullptr;
  if (node->numMembers() == 5) {
    returnVarNode = node->getMember(4);
    outVariableOld = static_cast<Variable*>(returnVarNode->getData());
  }

  ExecutionNode* en = nullptr;

  if (expression->type == NODE_TYPE_REFERENCE) {
    // operand is already a variable
    auto v = static_cast<Variable*>(expression->getData());

    TRI_ASSERT(v != nullptr);
    en = registerNode(new InsertNode(this, nextId(), collection, options, v,
                                     outVariableOld, outVariableNew));
  } else {
    // operand is some misc expression
    auto calc = createTemporaryCalculation(expression, previous);

    en = registerNode(new InsertNode(this, nextId(), collection, options,
                                     getOutVariable(calc), outVariableOld, outVariableNew));
    previous = calc;
  }

  return addDependency(previous, en);
}

/// @brief create an execution plan element from an AST UPDATE node
ExecutionNode* ExecutionPlan::fromNodeUpdate(ExecutionNode* previous, AstNode const* node) {
  TRI_ASSERT(node != nullptr && node->type == NODE_TYPE_UPDATE);
  TRI_ASSERT(node->numMembers() == 6);

  auto options = createModificationOptions(node->getMember(0));
  std::string const collectionName = node->getMember(1)->getString();
  auto collections = _ast->query()->collections();
  auto collection = collections->get(collectionName);

  if (collection == nullptr) {
    THROW_ARANGO_EXCEPTION_MESSAGE(TRI_ERROR_INTERNAL,
                                   "no collection for UpdateNode");
  }
  if (options.exclusive) {
    collection->setExclusiveAccess();
  }

  auto docExpression = node->getMember(2);
  auto keyExpression = node->getMember(3);
  Variable const* keyVariable = nullptr;
  ExecutionNode* en = nullptr;

  Variable const* outVariableOld = static_cast<Variable*>(node->getMember(4)->getData());
  Variable const* outVariableNew = static_cast<Variable*>(node->getMember(5)->getData());

  if (keyExpression->type == NODE_TYPE_NOP) {
    keyExpression = nullptr;
  }

  if (keyExpression != nullptr) {
    if (keyExpression->type == NODE_TYPE_REFERENCE) {
      // key operand is already a variable
      auto v = static_cast<Variable*>(keyExpression->getData());
      TRI_ASSERT(v != nullptr);
      keyVariable = v;
    } else {
      // key operand is some misc expression
      auto calc = createTemporaryCalculation(keyExpression, previous);
      previous = calc;
      keyVariable = getOutVariable(calc);
    }
  }

  if (docExpression->type == NODE_TYPE_REFERENCE) {
    // document operand is already a variable
    auto v = static_cast<Variable*>(docExpression->getData());

    TRI_ASSERT(v != nullptr);
    en = registerNode(new UpdateNode(this, nextId(), collection, options, v,
                                     keyVariable, outVariableOld, outVariableNew));
  } else {
    // document operand is some misc expression
    auto calc = createTemporaryCalculation(docExpression, previous);

    en = registerNode(new UpdateNode(this, nextId(), collection, options,
                                     getOutVariable(calc), keyVariable,
                                     outVariableOld, outVariableNew));
    previous = calc;
  }

  return addDependency(previous, en);
}

/// @brief create an execution plan element from an AST REPLACE node
ExecutionNode* ExecutionPlan::fromNodeReplace(ExecutionNode* previous, AstNode const* node) {
  TRI_ASSERT(node != nullptr && node->type == NODE_TYPE_REPLACE);
  TRI_ASSERT(node->numMembers() == 6);

  auto options = createModificationOptions(node->getMember(0));
  std::string const collectionName = node->getMember(1)->getString();
  auto collections = _ast->query()->collections();
  auto collection = collections->get(collectionName);

  if (collection == nullptr) {
    THROW_ARANGO_EXCEPTION_MESSAGE(TRI_ERROR_INTERNAL,
                                   "no collection for ReplaceNode");
  }
  if (options.exclusive) {
    collection->setExclusiveAccess();
  }

  auto docExpression = node->getMember(2);
  auto keyExpression = node->getMember(3);
  Variable const* keyVariable = nullptr;
  ExecutionNode* en = nullptr;

  Variable const* outVariableOld = static_cast<Variable*>(node->getMember(4)->getData());
  Variable const* outVariableNew = static_cast<Variable*>(node->getMember(5)->getData());

  if (keyExpression->type == NODE_TYPE_NOP) {
    keyExpression = nullptr;
  }

  if (keyExpression != nullptr) {
    if (keyExpression->type == NODE_TYPE_REFERENCE) {
      // key operand is already a variable
      auto v = static_cast<Variable*>(keyExpression->getData());
      TRI_ASSERT(v != nullptr);
      keyVariable = v;
    } else {
      // key operand is some misc expression
      auto calc = createTemporaryCalculation(keyExpression, previous);
      previous = calc;
      keyVariable = getOutVariable(calc);
    }
  }

  if (docExpression->type == NODE_TYPE_REFERENCE) {
    // operand is already a variable
    auto v = static_cast<Variable*>(docExpression->getData());

    TRI_ASSERT(v != nullptr);
    en = registerNode(new ReplaceNode(this, nextId(), collection, options, v,
                                      keyVariable, outVariableOld, outVariableNew));
  } else {
    // operand is some misc expression
    auto calc = createTemporaryCalculation(docExpression, previous);

    en = registerNode(new ReplaceNode(this, nextId(), collection, options,
                                      getOutVariable(calc), keyVariable,
                                      outVariableOld, outVariableNew));
    previous = calc;
  }

  return addDependency(previous, en);
}

/// @brief create an execution plan element from an AST UPSERT node
ExecutionNode* ExecutionPlan::fromNodeUpsert(ExecutionNode* previous, AstNode const* node) {
  TRI_ASSERT(node != nullptr && node->type == NODE_TYPE_UPSERT);
  TRI_ASSERT(node->numMembers() == 7);

  auto options = createModificationOptions(node->getMember(0));
  std::string const collectionName = node->getMember(1)->getString();
  auto collections = _ast->query()->collections();
  auto collection = collections->get(collectionName);

  if (collection == nullptr) {
    THROW_ARANGO_EXCEPTION_MESSAGE(TRI_ERROR_INTERNAL,
                                   "no collection for UpsertNode");
  }
  if (options.exclusive) {
    collection->setExclusiveAccess();
  }

  auto docExpression = node->getMember(2);
  auto insertExpression = node->getMember(3);
  auto updateExpression = node->getMember(4);
  Variable const* outVariableNew = static_cast<Variable*>(node->getMember(6)->getData());

  TRI_ASSERT(docExpression->type == NODE_TYPE_REFERENCE);
  // doc operand is already a variable
  auto docVariable = static_cast<Variable*>(docExpression->getData());
  TRI_ASSERT(docVariable != nullptr);

  Variable const* insertVar;
  if (insertExpression->type == NODE_TYPE_REFERENCE) {
    // insert operand is already a variable
    insertVar = static_cast<Variable*>(insertExpression->getData());
  } else {
    auto calc = createTemporaryCalculation(insertExpression, previous);
    previous = calc;
    insertVar = getOutVariable(calc);
  }
  TRI_ASSERT(insertVar != nullptr);

  Variable const* updateVar;
  if (updateExpression->type == NODE_TYPE_REFERENCE) {
    // insert operand is already a variable
    updateVar = static_cast<Variable*>(updateExpression->getData());
  } else {
    auto calc = createTemporaryCalculation(updateExpression, previous);
    previous = calc;
    updateVar = getOutVariable(calc);
  }
  TRI_ASSERT(updateVar != nullptr);

  bool isReplace = (node->getIntValue(true) == static_cast<int64_t>(NODE_TYPE_REPLACE));
  ExecutionNode* en =
      registerNode(new UpsertNode(this, nextId(), collection, options, docVariable,
                                  insertVar, updateVar, outVariableNew, isReplace));

  return addDependency(previous, en);
}

/// @brief create an execution plan from an abstract syntax tree node
ExecutionNode* ExecutionPlan::fromNode(AstNode const* node) {
  TRI_ASSERT(node != nullptr);

  ExecutionNode* en = registerNode(new SingletonNode(this, nextId()));

  size_t const n = node->numMembers();

  for (size_t i = 0; i < n; ++i) {
    auto member = node->getMemberUnchecked(i);

    if (member == nullptr || member->type == NODE_TYPE_NOP) {
      continue;
    }

    switch (member->type) {
      case NODE_TYPE_WITH: {
        // the using declaration...
        break;
      }

      case NODE_TYPE_FOR: {
        en = fromNodeFor(en, member);
        break;
      }

      case NODE_TYPE_FOR_VIEW: {
        en = fromNodeForView(en, member);
        break;
      }

      case NODE_TYPE_TRAVERSAL: {
        en = fromNodeTraversal(en, member);
        break;
      }

      case NODE_TYPE_SHORTEST_PATH: {
        en = fromNodeShortestPath(en, member);
        break;
      }

      case NODE_TYPE_K_SHORTEST_PATHS: {
        en = fromNodeKShortestPaths(en, member);
        break;
      }
      case NODE_TYPE_FILTER: {
        en = fromNodeFilter(en, member);
        break;
      }

      case NODE_TYPE_LET: {
        en = fromNodeLet(en, member);
        break;
      }

      case NODE_TYPE_SORT: {
        en = fromNodeSort(en, member);
        break;
      }

      case NODE_TYPE_COLLECT: {
        en = fromNodeCollect(en, member);
        break;
      }

      case NODE_TYPE_COLLECT_COUNT: {
        en = fromNodeCollectCount(en, member);
        break;
      }

      case NODE_TYPE_LIMIT: {
        en = fromNodeLimit(en, member);
        break;
      }

      case NODE_TYPE_RETURN: {
        en = fromNodeReturn(en, member);
        break;
      }

      case NODE_TYPE_REMOVE: {
        en = fromNodeRemove(en, member);
        break;
      }

      case NODE_TYPE_INSERT: {
        en = fromNodeInsert(en, member);
        break;
      }

      case NODE_TYPE_UPDATE: {
        en = fromNodeUpdate(en, member);
        break;
      }

      case NODE_TYPE_REPLACE: {
        en = fromNodeReplace(en, member);
        break;
      }

      case NODE_TYPE_UPSERT: {
        en = fromNodeUpsert(en, member);
        break;
      }

      default: {
        // node type not implemented
        en = nullptr;
        break;
      }
    }

    if (en == nullptr) {
      THROW_ARANGO_EXCEPTION_MESSAGE(TRI_ERROR_INTERNAL, "type not handled");
    }
  }

  return en;
}

/// @brief find nodes of a certain type
void ExecutionPlan::findNodesOfType(::arangodb::containers::SmallVector<ExecutionNode*>& result,
                                    ExecutionNode::NodeType type, bool enterSubqueries) {
  // consult our nodes-of-type counters array
  if (!contains(type)) {
    // node type not present in plan, do nothing
    return;
  }

  NodeFinder<ExecutionNode::NodeType> finder(type, result, enterSubqueries);
  root()->walk(finder);
}

/// @brief find nodes of a certain types
void ExecutionPlan::findNodesOfType(::arangodb::containers::SmallVector<ExecutionNode*>& result,
                                    std::vector<ExecutionNode::NodeType> const& types,
                                    bool enterSubqueries) {
  // check if any of the node types is actually present in the plan
  for (auto const& type : types) {
    if (contains(type)) {
      // found a node type that is in the plan
      NodeFinder<std::vector<ExecutionNode::NodeType>> finder(types, result, enterSubqueries);
      root()->walk(finder);
      // abort, because we were looking for all nodes at the same type
      return;
    }
  }
}

/// @brief find all end nodes in a plan
void ExecutionPlan::findEndNodes(::arangodb::containers::SmallVector<ExecutionNode*>& result,
                                 bool enterSubqueries) const {
  EndNodeFinder finder(result, enterSubqueries);
  root()->walk(finder);
}

/// @brief helper struct for findVarUsage
struct VarUsageFinder final : public WalkerWorker<ExecutionNode> {
  ::arangodb::containers::HashSet<Variable const*> _usedLater;
  ::arangodb::containers::HashSet<Variable const*> _valid;
  std::unordered_map<VariableId, ExecutionNode*>* _varSetBy;
  bool const _ownsVarSetBy;

  VarUsageFinder(VarUsageFinder const&) = delete;
  VarUsageFinder& operator=(VarUsageFinder const&) = delete;

  VarUsageFinder() : _varSetBy(nullptr), _ownsVarSetBy(true) {
    _varSetBy = new std::unordered_map<VariableId, ExecutionNode*>();
  }

  explicit VarUsageFinder(std::unordered_map<VariableId, ExecutionNode*>* varSetBy)
      : _varSetBy(varSetBy), _ownsVarSetBy(false) {
    TRI_ASSERT(_varSetBy != nullptr);
  }

  ~VarUsageFinder() {
    if (_ownsVarSetBy) {
      TRI_ASSERT(_varSetBy != nullptr);
      delete _varSetBy;
    }
  }

  bool before(ExecutionNode* en) override final {
    // count the type of node found
    en->plan()->increaseCounter(en->getType());

    en->invalidateVarUsage();
    en->setVarsUsedLater(_usedLater);
    // Add variables used here to _usedLater:

    en->getVariablesUsedHere(_usedLater);

    return false;
  }

  void after(ExecutionNode* en) override final {
    // Add variables set here to _valid:
    for (auto const& v : en->getVariablesSetHere()) {
      _valid.insert(v);
      _varSetBy->insert({v->id, en});
    }

    en->setVarsValid(_valid);
    en->setVarUsageValid();
  }

  bool enterSubquery(ExecutionNode*, ExecutionNode* sub) override final {
    VarUsageFinder subfinder(_varSetBy);
    subfinder._valid = _valid;  // need a copy for the subquery!
    sub->walk(subfinder);

    // we've fully processed the subquery
    return false;
  }
};

/// @brief determine and set _varsUsedLater in all nodes
/// as a side effect, count the different types of nodes in the plan
void ExecutionPlan::findVarUsage() {
  if (varUsageComputed()) {
    return;
  }

  // reset all counters
  for (auto& counter : _typeCounts) {
    counter = 0;
  }

  _varSetBy.clear();
  ::VarUsageFinder finder(&_varSetBy);
  root()->walk(finder);

  setVarUsageComputed();
}

/// @brief determine if the above are already set
bool ExecutionPlan::varUsageComputed() const { return _varUsageComputed; }

/// @brief unlinkNodes, note that this does not delete the removed
/// nodes and that one cannot remove the root node of the plan.
void ExecutionPlan::unlinkNodes(std::unordered_set<ExecutionNode*> const& toRemove) {
  for (auto& node : toRemove) {
    unlinkNode(node);
  }
}

void ExecutionPlan::unlinkNodes(::arangodb::containers::HashSet<ExecutionNode*> const& toRemove) {
  for (auto& node : toRemove) {
    unlinkNode(node);
  }
}

/// @brief unlinkNode, note that this does not delete the removed
/// node and that one cannot remove the root node of the plan.
void ExecutionPlan::unlinkNode(ExecutionNode* node, bool allowUnlinkingRoot) {
  auto parents = node->getParents();

  if (parents.empty()) {
    if (!allowUnlinkingRoot) {
      THROW_ARANGO_EXCEPTION_MESSAGE(TRI_ERROR_INTERNAL,
                                     "Cannot unlink root node of plan");
    }
    // adjust root node. the caller needs to make sure that a new root node gets
    // inserted
    if (node == _root) {
      _root = nullptr;
    }
  }

  auto dep = node->getDependencies();  // Intentionally copy the vector!
#ifdef ARANGODB_ENABLE_FAILURE_TESTS
  for (auto const& it : dep) {
    TRI_ASSERT(it != nullptr);
  }
#endif

  for (auto* p : parents) {
    p->removeDependency(node);

    for (auto* x : dep) {
      TRI_ASSERT(x != nullptr);
      p->addDependency(x);
    }
  }

  for (auto* x : dep) {
    TRI_ASSERT(x != nullptr);
    node->removeDependency(x);
  }

  clearVarUsageComputed();
}

/// @brief replaceNode, note that <newNode> must be registered with the plan
/// before this method is called, also this does not delete the old
/// node and that one cannot replace the root node of the plan.
void ExecutionPlan::replaceNode(ExecutionNode* oldNode, ExecutionNode* newNode) {
  TRI_ASSERT(oldNode->id() != newNode->id());
  TRI_ASSERT(newNode->getDependencies().empty());
  TRI_ASSERT(oldNode != _root);
  TRI_ASSERT(newNode != nullptr);

  // Intentional copy
  std::vector<ExecutionNode*> deps = oldNode->getDependencies();

  for (auto* x : deps) {
    TRI_ASSERT(x != nullptr);
    newNode->addDependency(x);
    oldNode->removeDependency(x);
  }

  // Intentional copy
  auto oldNodeParents = oldNode->getParents();

  for (auto* oldNodeParent : oldNodeParents) {
    if (!oldNodeParent->replaceDependency(oldNode, newNode)) {
      THROW_ARANGO_EXCEPTION_MESSAGE(
          TRI_ERROR_INTERNAL, "Could not replace dependencies of an old node");
    }
  }
  clearVarUsageComputed();
}

/// @brief insert <newNode> as a new (the first!) dependency of
/// <oldNode> and make the former first dependency of <oldNode> a
/// dependency of <newNode> (and no longer a direct dependency of
/// <oldNode>).
/// <newNode> must be registered with the plan before this method is called.
void ExecutionPlan::insertDependency(ExecutionNode* oldNode, ExecutionNode* newNode) {
  TRI_ASSERT(newNode != nullptr);
  TRI_ASSERT(oldNode->id() != newNode->id());
  TRI_ASSERT(newNode->getDependencies().empty());
  TRI_ASSERT(oldNode->getDependencies().size() == 1);

  auto oldDeps = oldNode->getDependencies();  // Intentional copy
  TRI_ASSERT(!oldDeps.empty());

  if (!oldNode->replaceDependency(oldDeps[0], newNode)) {
    THROW_ARANGO_EXCEPTION_MESSAGE(
        TRI_ERROR_INTERNAL, "Could not replace dependencies of an old node");
  }

  newNode->removeDependencies();
  TRI_ASSERT(oldDeps[0] != nullptr);
  newNode->addDependency(oldDeps[0]);
  clearVarUsageComputed();
}

/// @brief insert note directly after previous
/// will remove previous as a dependency from its parents and
/// add newNode as a dependency. <newNode> must be registered with the plan
void ExecutionPlan::insertAfter(ExecutionNode* previous, ExecutionNode* newNode) {
  TRI_ASSERT(newNode != nullptr);
  TRI_ASSERT(previous->id() != newNode->id());
  TRI_ASSERT(newNode->getDependencies().empty());

  std::vector<ExecutionNode*> parents = previous->getParents();  // Intentional copy
  for (ExecutionNode* parent : parents) {
    if (!parent->replaceDependency(previous, newNode)) {
      THROW_ARANGO_EXCEPTION_MESSAGE(
          TRI_ERROR_INTERNAL, "Could not replace dependencies of an old node");
    }
  }
  newNode->addDependency(previous);
}

/// @brief insert node directly before current
void ExecutionPlan::insertBefore(ExecutionNode* current, ExecutionNode* newNode) {
  TRI_ASSERT(newNode != nullptr);
  TRI_ASSERT(current->id() != newNode->id());
  TRI_ASSERT(newNode->getDependencies().empty());
  TRI_ASSERT(!newNode->hasParent());

  for (auto* dep : current->getDependencies()) {
    newNode->addDependency(dep);
  }
  current->removeDependencies();
  current->addDependency(newNode);
}

/// @brief create a plan from VPack
ExecutionNode* ExecutionPlan::fromSlice(VPackSlice const& slice) {
  if (!slice.isObject()) {
    THROW_ARANGO_EXCEPTION_MESSAGE(TRI_ERROR_INTERNAL,
                                   "plan slice is not an object");
  }

  VPackSlice nodes = slice.get("nodes");
  if (!nodes.isArray()) {
    THROW_ARANGO_EXCEPTION_MESSAGE(TRI_ERROR_INTERNAL,
                                   "plan \"nodes\" attribute is not an array");
  }

  ExecutionNode* ret = nullptr;

  // first, re-create all nodes from the Slice, using the node ids
  // no dependency links will be set up in this step
  for (VPackSlice it : VPackArrayIterator(nodes)) {
    if (!it.isObject()) {
      THROW_ARANGO_EXCEPTION_MESSAGE(TRI_ERROR_INTERNAL,
                                     "node entry in plan is not an object");
    }

    ret = ExecutionNode::fromVPackFactory(this, it);
    // We need to adjust nextId here, otherwise we cannot add new nodes to this
    // plan anymore
    if (_nextId <= ret->id()) {
      _nextId = ret->id() + 1;
    }
    registerNode(ret);

    // we have to count all nodes by their type here, because our caller
    // will set the _varUsageComputed flag to true manually, bypassing the
    // regular counting!
    increaseCounter(ret->getType());

    TRI_ASSERT(ret != nullptr);

    if (ret->getType() == arangodb::aql::ExecutionNode::SUBQUERY) {
      // found a subquery node. now do magick here
      VPackSlice subquery = it.get("subquery");
      // create the subquery nodes from the "subquery" sub-node
      auto subqueryNode = fromSlice(subquery);

      // register the just created subquery
      ExecutionNode::castTo<SubqueryNode*>(ret)->setSubquery(subqueryNode, false);
    }
  }

  // all nodes have been created. now add the dependencies
  for (VPackSlice it : VPackArrayIterator(nodes)) {
    // read the node's own id
    auto thisId = it.get("id").getNumericValue<size_t>();
    auto thisNode = getNodeById(thisId);

    // now re-link the dependencies
    VPackSlice dependencies = it.get("dependencies");
    if (dependencies.isArray()) {
      for (auto const& it2 : VPackArrayIterator(dependencies)) {
        if (it2.isNumber()) {
          auto depId = it2.getNumericValue<size_t>();
          thisNode->addDependency(getNodeById(depId));
        }
      }
    }
  }

  return ret;
}

/// @brief returns true if a plan is so simple that optimizations would
/// probably cost more than simply executing the plan
bool ExecutionPlan::isDeadSimple() const {
  auto current = _root;

  while (current != nullptr) {
    auto const nodeType = current->getType();

    if (nodeType == ExecutionNode::SUBQUERY || nodeType == ExecutionNode::ENUMERATE_COLLECTION ||
        nodeType == ExecutionNode::ENUMERATE_LIST || nodeType == ExecutionNode::TRAVERSAL ||
        nodeType == ExecutionNode::SHORTEST_PATH || nodeType == ExecutionNode::K_SHORTEST_PATHS ||
        nodeType == ExecutionNode::INDEX) {
      // these node types are not simple
      return false;
    }

    current = current->getFirstDependency();
  }

  return true;
}

bool ExecutionPlan::fullCount() const noexcept {
  LimitNode* lastLimitNode = _lastLimitNode == nullptr
                                 ? nullptr
                                 : ExecutionNode::castTo<LimitNode*>(_lastLimitNode);
  return lastLimitNode != nullptr && lastLimitNode->fullCount();
}

#ifdef ARANGODB_ENABLE_MAINTAINER_MODE
#include <iostream>

/// @brief show an overview over the plan
struct Shower final : public WalkerWorker<ExecutionNode> {
  int indent;

  Shower() : indent(0) {}

  ~Shower() = default;

  bool enterSubquery(ExecutionNode*, ExecutionNode*) final {
    indent++;
    return true;
  }

  void leaveSubquery(ExecutionNode*, ExecutionNode*) final {
    indent--;
  }

  bool before(ExecutionNode* en) final {
    return false;
  }

  void after(ExecutionNode* en) final {
    if (en->getType() == ExecutionNode::SUBQUERY_END) {
      --indent;
    }

    auto logLn{LoggerStream()};
    logLn << LogLevel::INFO << Logger::AQL;

    for (int i = 0; i < 2 * indent; i++) {
      logLn << ' ';
    }
    logLn << "[" << en->id() << "]" << en->getTypeString();

    if (en->getType() == ExecutionNode::SUBQUERY_START) {
      ++indent;
    }
  }
};

/// @brief show an overview over the plan
void ExecutionPlan::show() const {
  Shower shower;
  _root->walk(shower);
}

#endif<|MERGE_RESOLUTION|>--- conflicted
+++ resolved
@@ -1276,14 +1276,9 @@
       // the LET. and don't create the LET
 
       subquery->replaceOutVariable(v);
-<<<<<<< HEAD
-
       // We do not create a new node here, just return the last dependency.
       // Note that we *do not* want to return `subquery`, as we might leave a
       // dangling branch of ExecutionNodes from it.
-=======
-      // TODO Local fix of #10304. Remove this note after #10304 is merged back.
->>>>>>> 4ed945a0
       return previous;
     }
     // otherwise fall-through to normal behavior
