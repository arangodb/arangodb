--- conflicted
+++ resolved
@@ -2008,12 +2008,7 @@
   TRI_ASSERT(oldNode->id() != newNode->id());
   TRI_ASSERT(newNode->getDependencies().empty());
   TRI_ASSERT(oldNode->getDependencies().size() == 1);
-<<<<<<< HEAD
-
-=======
-  TRI_ASSERT(newNode != nullptr);
-  
->>>>>>> 3fee25dd
+
   auto oldDeps = oldNode->getDependencies();  // Intentional copy
   TRI_ASSERT(!oldDeps.empty());
 
