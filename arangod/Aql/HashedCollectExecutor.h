////////////////////////////////////////////////////////////////////////////////
/// DISCLAIMER
///
/// Copyright 2014-2020 ArangoDB GmbH, Cologne, Germany
/// Copyright 2004-2014 triAGENS GmbH, Cologne, Germany
///
/// Licensed under the Apache License, Version 2.0 (the "License");
/// you may not use this file except in compliance with the License.
/// You may obtain a copy of the License at
///
///     http://www.apache.org/licenses/LICENSE-2.0
///
/// Unless required by applicable law or agreed to in writing, software
/// distributed under the License is distributed on an "AS IS" BASIS,
/// WITHOUT WARRANTIES OR CONDITIONS OF ANY KIND, either express or implied.
/// See the License for the specific language governing permissions and
/// limitations under the License.
///
/// Copyright holder is ArangoDB GmbH, Cologne, Germany
///
/// @author Tobias Goedderz
/// @author Michael Hackstein
/// @author Heiko Kernbach
/// @author Jan Christoph Uhde
////////////////////////////////////////////////////////////////////////////////

#ifndef ARANGOD_AQL_HASHED_COLLECT_EXECUTOR_H
#define ARANGOD_AQL_HASHED_COLLECT_EXECUTOR_H

#include "Aql/Aggregator.h"
#include "Aql/AqlValueGroup.h"
#include "Aql/ExecutionState.h"
#include "Aql/InputAqlItemRow.h"
#include "Aql/RegisterInfos.h"
#include "Aql/Stats.h"
#include "Aql/types.h"

#include <memory>
#include <unordered_map>

namespace arangodb {
struct ResourceMonitor;

namespace aql {

struct AqlCall;
class AqlItemBlockInputRange;
class OutputAqlItemRow;
class RegisterInfos;
template <BlockPassthrough>
class SingleRowFetcher;
struct Aggregator;

class HashedCollectExecutorInfos {
 public:
  /**
   * @brief Construct a new Hashed Collect Executor Infos object
   *
   * @param groupRegisters Registers the grouping is based on.
   *                       If values in the registers are identical,
   *                       the rows are considered as the same group.
   *                       Format: <outputRegister, inputRegister>
   * @param collectRegister Register to write the GroupingResult to
   *                        (COLLECT ... INTO collectRegister)
   * @param aggregateTypes Aggregation methods used
   * @param aggregateRegisters Input and output Register for Aggregation
   * @param trxPtr The AQL transaction, as it might be needed for aggregates
   * @param count Flag to enable count, will be written to collectRegister
   */
  HashedCollectExecutorInfos(std::vector<std::pair<RegisterId, RegisterId>>&& groupRegisters,
                             RegisterId collectRegister, std::vector<std::string>&& aggregateTypes,
                             std::vector<std::pair<RegisterId, RegisterId>>&& aggregateRegisters,
                             velocypack::Options const* vpackOptions, 
                             arangodb::ResourceMonitor& resourceMonitor,
                             bool count);

  HashedCollectExecutorInfos() = delete;
  HashedCollectExecutorInfos(HashedCollectExecutorInfos&&) = default;
  HashedCollectExecutorInfos(HashedCollectExecutorInfos const&) = delete;
  ~HashedCollectExecutorInfos() = default;

 public:
  std::vector<std::pair<RegisterId, RegisterId>> const& getGroupRegisters() const;
  std::vector<std::pair<RegisterId, RegisterId>> const& getAggregatedRegisters() const;
  std::vector<std::string> const& getAggregateTypes() const;
  bool getCount() const noexcept;
  velocypack::Options const* getVPackOptions() const;
  RegisterId getCollectRegister() const noexcept;
  arangodb::ResourceMonitor& getResourceMonitor() const;

 private:
  /// @brief aggregate types
  std::vector<std::string> _aggregateTypes;

  /// @brief pairs, consisting of out register and in register
  std::vector<std::pair<RegisterId, RegisterId>> _aggregateRegisters;

  /// @brief pairs, consisting of out register and in register
  std::vector<std::pair<RegisterId, RegisterId>> _groupRegisters;

  /// @brief the optional register that contains the values for each group
  /// if no values should be returned, then this has a value of MaxRegisterId
  /// this register is also used for counting in case WITH COUNT INTO var is
  /// used
  RegisterId _collectRegister;
  
  /// @brief the transaction for this query
  velocypack::Options const* _vpackOptions;

  /// @brief resource manager
  arangodb::ResourceMonitor& _resourceMonitor;

  /// @brief COUNTing node?
  bool _count;
};

/**
 * @brief Implementation of Hashed Collect Executor
 */

class HashedCollectExecutor {
 public:
  struct Properties {
    static constexpr bool preservesOrder = false;
    static constexpr BlockPassthrough allowsBlockPassthrough = BlockPassthrough::Disable;
    static constexpr bool inputSizeRestrictsOutputSize = true;
  };
  using Fetcher = SingleRowFetcher<Properties::allowsBlockPassthrough>;
  using Infos = HashedCollectExecutorInfos;
  using Stats = NoStats;

  HashedCollectExecutor() = delete;
  HashedCollectExecutor(HashedCollectExecutor&&) = default;
  HashedCollectExecutor(HashedCollectExecutor const&) = delete;
  HashedCollectExecutor(Fetcher& fetcher, Infos&);
  ~HashedCollectExecutor();

  /**
   * @brief produce the next Row of Aql Values.
   *
   * @return ExecutorState, the stats, and a new Call that needs to be send to upstream
   */
  [[nodiscard]] auto produceRows(AqlItemBlockInputRange& input, OutputAqlItemRow& output)
      -> std::tuple<ExecutorState, Stats, AqlCall>;

  /**
   * @brief skip the next Row of Aql Values.
   *
   * @return ExecutorState, the stats, and a new Call that needs to be send to upstream
   */
  [[nodiscard]] auto skipRowsRange(AqlItemBlockInputRange& inputRange, AqlCall& call)
      -> std::tuple<ExecutorState, Stats, size_t, AqlCall>;

  /**
   * @brief This Executor does not know how many distinct rows will be fetched
   * from upstream, it can only report how many it has found by itself, plus
   * it knows that it can only create as many new rows as pulled from upstream.
   * So it will overestimate.
   */
  [[nodiscard]] auto expectedNumberOfRowsNew(AqlItemBlockInputRange const& input,
                                             AqlCall const& call) const noexcept -> size_t;

 private:
  struct ValueAggregators {
    ValueAggregators(std::vector<Aggregator::Factory const*> factories, velocypack::Options const* opts);
    ~ValueAggregators();
    std::size_t size() const;
    Aggregator& operator[](std::size_t index);
    static void operator delete(void* ptr);
   private:
    std::size_t _size;
  };
  using GroupKeyType = HashedAqlValueGroup;
  using GroupValueType = std::unique_ptr<ValueAggregators>;
  using GroupMapType =
      std::unordered_map<GroupKeyType, GroupValueType, AqlValueGroupHash, AqlValueGroupEqual>;

  Infos const& infos() const noexcept;

  /**
   * @brief Consumes all rows from upstream
   *        Every row is collected into one of the groups.
   *
   * @param inputRange Upstream range, will be fully consumed
   * @return true We have consumed everything, start output
   * @return false We do not have all input ask for more.
   */
  auto consumeInputRange(AqlItemBlockInputRange& inputRange) -> bool;

  /**
   * @brief State this Executor needs to report
   *
   * @return ExecutorState
   */
  auto returnState() const -> ExecutorState;

  void destroyAllGroupsAqlValues();

  static std::vector<Aggregator::Factory const*> createAggregatorFactories(HashedCollectExecutor::Infos const& infos);

  GroupMapType::iterator findOrEmplaceGroup(InputAqlItemRow& input);

  void consumeInputRow(InputAqlItemRow& input);

  void writeCurrentGroupToOutput(OutputAqlItemRow& output);

<<<<<<< HEAD
  size_t memoryUsageForGroup(GroupKeyType const& group, bool withBase) const;
=======
  std::unique_ptr<ValueAggregators> makeAggregateValues() const;
>>>>>>> 7d4e9c7c

 private:
  Infos const& _infos;

  /// @brief We need to save any input row (it really doesn't matter, except for
  /// when input blocks are freed - thus the last), so we can produce output
  /// rows later.
  InputAqlItemRow _lastInitializedInputRow;

  /// @brief hashmap of all encountered groups
  GroupMapType _allGroups;
  GroupMapType::const_iterator _currentGroup;

  bool _isInitialized;  // init() was called successfully (e.g. it returned DONE)

  std::vector<Aggregator::Factory const*> _aggregatorFactories;

  GroupKeyType _nextGroup;

  size_t _returnedGroups = 0;
};

}  // namespace aql
}  // namespace arangodb

#endif<|MERGE_RESOLUTION|>--- conflicted
+++ resolved
@@ -204,11 +204,9 @@
 
   void writeCurrentGroupToOutput(OutputAqlItemRow& output);
 
-<<<<<<< HEAD
+  std::unique_ptr<ValueAggregators> makeAggregateValues() const;
+
   size_t memoryUsageForGroup(GroupKeyType const& group, bool withBase) const;
-=======
-  std::unique_ptr<ValueAggregators> makeAggregateValues() const;
->>>>>>> 7d4e9c7c
 
  private:
   Infos const& _infos;
