--- conflicted
+++ resolved
@@ -189,7 +189,6 @@
   /**
    * @brief Consumes all rows from upstream
    *        Every row is collected into one of the groups.
-<<<<<<< HEAD
    *
    * @param inputRange Upstream range, will be fully consumed
    * @return true We have consumed everything, start output
@@ -202,20 +201,6 @@
    *
    * @return ExecutorState
    */
-=======
-   *
-   * @param inputRange Upstream range, will be fully consumed
-   * @return true We have consumed everything, start output
-   * @return false We do not have all input ask for more.
-   */
-  auto consumeInputRange(AqlItemBlockInputRange& inputRange) -> bool;
-
-  /**
-   * @brief State this Executor needs to report
-   *
-   * @return ExecutorState
-   */
->>>>>>> 174b5d0f
   auto returnState() const -> ExecutorState;
 
   void destroyAllGroupsAqlValues();
