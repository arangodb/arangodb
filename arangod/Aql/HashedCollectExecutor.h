////////////////////////////////////////////////////////////////////////////////
/// DISCLAIMER
///
/// Copyright 2018 ArangoDB GmbH, Cologne, Germany
///
/// Licensed under the Apache License, Version 2.0 (the "License");
/// you may not use this file except in compliance with the License.
/// You may obtain a copy of the License at
///
///     http://www.apache.org/licenses/LICENSE-2.0
///
/// Unless required by applicable law or agreed to in writing, software
/// distributed under the License is distributed on an "AS IS" BASIS,
/// WITHOUT WARRANTIES OR CONDITIONS OF ANY KIND, either express or implied.
/// See the License for the specific language governing permissions and
/// limitations under the License.
///
/// Copyright holder is ArangoDB GmbH, Cologne, Germany
///
/// @author Tobias Goedderz
/// @author Michael Hackstein
/// @author Heiko Kernbach
/// @author Jan Christoph Uhde
////////////////////////////////////////////////////////////////////////////////

#ifndef ARANGOD_AQL_HASHED_COLLECT_EXECUTOR_H
#define ARANGOD_AQL_HASHED_COLLECT_EXECUTOR_H

#include "Aql/Aggregator.h"
#include "Aql/AqlValueGroup.h"
#include "Aql/ExecutionBlock.h"
#include "Aql/ExecutionBlockImpl.h"
#include "Aql/ExecutionNode.h"
#include "Aql/ExecutionState.h"
#include "Aql/ExecutorInfos.h"
#include "Aql/LimitStats.h"
#include "Aql/OutputAqlItemRow.h"
#include "Aql/types.h"

#include <memory>

namespace arangodb {
namespace aql {

class InputAqlItemRow;
class ExecutorInfos;
template <bool>
class SingleRowFetcher;

class HashedCollectExecutorInfos : public ExecutorInfos {
 public:
  HashedCollectExecutorInfos(RegisterId nrInputRegisters, RegisterId nrOutputRegisters,
                             std::unordered_set<RegisterId> registersToClear,
                             std::unordered_set<RegisterId> registersToKeep,
                             std::unordered_set<RegisterId>&& readableInputRegisters,
                             std::unordered_set<RegisterId>&& writeableOutputRegisters,
                             std::vector<std::pair<RegisterId, RegisterId>>&& groupRegisters,
                             RegisterId collectRegister, std::vector<std::string>&& aggregateTypes,
                             std::vector<std::pair<RegisterId, RegisterId>>&& aggregateRegisters,
                             transaction::Methods* trxPtr, bool count);

  HashedCollectExecutorInfos() = delete;
  HashedCollectExecutorInfos(HashedCollectExecutorInfos&&) = default;
  HashedCollectExecutorInfos(HashedCollectExecutorInfos const&) = delete;
  ~HashedCollectExecutorInfos() = default;

 public:
  std::vector<std::pair<RegisterId, RegisterId>> getGroupRegisters() const {
    return _groupRegisters;
  }
  std::vector<std::pair<RegisterId, RegisterId>> getAggregatedRegisters() const {
    return _aggregateRegisters;
  }
<<<<<<< HEAD
  std::vector<std::string> getAggregateTypes() const { return _aggregateTypes; }
  bool getCount() const noexcept { return _count; };
=======
  std::vector<std::string> getAggregateTypes () const {
    return _aggregateTypes;
  }
  bool getCount() const noexcept { return _count; }
>>>>>>> d5de2865
  transaction::Methods* getTransaction() const { return _trxPtr; }
  RegisterId getInputRegister() const noexcept { return _inputRegister; }
  RegisterId getCollectRegister() const noexcept { return _collectRegister; }

 private:
  // This is exactly the value in the parent member ExecutorInfo::_inRegs,
  // respectively getInputRegisters().
  RegisterId _inputRegister;

  /// @brief aggregate types
  std::vector<std::string> _aggregateTypes;

  /// @brief pairs, consisting of out register and in register
  std::vector<std::pair<RegisterId, RegisterId>> _aggregateRegisters;

  /// @brief pairs, consisting of out register and in register
  std::vector<std::pair<RegisterId, RegisterId>> _groupRegisters;

  /// @brief the optional register that contains the values for each group
  /// if no values should be returned, then this has a value of MaxRegisterId
  /// this register is also used for counting in case WITH COUNT INTO var is
  /// used
  RegisterId _collectRegister;

  /// @brief COUNTing node?
  bool _count;

  /// @brief the transaction for this query
  transaction::Methods* _trxPtr;
};

/**
 * @brief Implementation of Hashed Collect Executor
 */

class HashedCollectExecutor {
 public:
  struct Properties {
    static const bool preservesOrder = false;
    static const bool allowsBlockPassthrough = false;
    // TODO This should be true, but the current implementation in
    // ExecutionBlockImpl and the fetchers does not work with this.
    static const bool inputSizeRestrictsOutputSize = false;
  };
  using Fetcher = SingleRowFetcher<Properties::allowsBlockPassthrough>;
  using Infos = HashedCollectExecutorInfos;
  using Stats = NoStats;

  HashedCollectExecutor() = delete;
  HashedCollectExecutor(HashedCollectExecutor&&) = default;
  HashedCollectExecutor(HashedCollectExecutor const&) = delete;
  HashedCollectExecutor(Fetcher& fetcher, Infos&);
  ~HashedCollectExecutor();

  /**
   * @brief produce the next Row of Aql Values.
   *
   * @return ExecutionState, and if successful exactly one new Row of AqlItems.
   */
  std::pair<ExecutionState, Stats> produceRow(OutputAqlItemRow& output);

  inline size_t numberOfRowsInFlight() const { return 0; }

 private:
  using AggregateValuesType = std::vector<std::unique_ptr<Aggregator>>;
  using GroupKeyType = std::vector<AqlValue>;
  using GroupValueType = std::unique_ptr<AggregateValuesType>;
  using GroupMapType =
      std::unordered_map<GroupKeyType, GroupValueType, AqlValueGroupHash, AqlValueGroupEqual>;

  Infos const& infos() const noexcept { return _infos; }

  /**
   * @brief Shall be executed until it returns DONE, then never again.
   * Consumes all input, writes groups and calculates aggregates, and
   * initializes _currentGroup to _allGroups.begin().
   *
   * @return DONE or WAITING
   */
  ExecutionState init();

  void destroyAllGroupsAqlValues();

  static std::vector<std::function<std::unique_ptr<Aggregator>(transaction::Methods*)> const*>
  createAggregatorFactories(HashedCollectExecutor::Infos const& infos);

  std::pair<GroupValueType, GroupKeyType> buildNewGroup(InputAqlItemRow& input, size_t n);

  GroupMapType::iterator findOrEmplaceGroup(InputAqlItemRow& input);

  void consumeInputRow(InputAqlItemRow& input);

  void writeCurrentGroupToOutput(OutputAqlItemRow& output);

 private:
  Infos const& _infos;
  Fetcher& _fetcher;
  ExecutionState _upstreamState;

  /// @brief We need to save any input row (it really doesn't matter, except for
  /// when input blocks are freed - thus the last), so we can produce output
  /// rows later.
  InputAqlItemRow _lastInitializedInputRow;

  /// @brief hashmap of all encountered groups
  GroupMapType _allGroups;
  GroupMapType::iterator _currentGroup;

  bool _isInitialized;  // init() was called successfully (e.g. it returned DONE)

  std::vector<std::function<std::unique_ptr<Aggregator>(transaction::Methods*)> const*> _aggregatorFactories;
};

}  // namespace aql
}  // namespace arangodb

#endif<|MERGE_RESOLUTION|>--- conflicted
+++ resolved
@@ -71,15 +71,8 @@
   std::vector<std::pair<RegisterId, RegisterId>> getAggregatedRegisters() const {
     return _aggregateRegisters;
   }
-<<<<<<< HEAD
   std::vector<std::string> getAggregateTypes() const { return _aggregateTypes; }
-  bool getCount() const noexcept { return _count; };
-=======
-  std::vector<std::string> getAggregateTypes () const {
-    return _aggregateTypes;
-  }
   bool getCount() const noexcept { return _count; }
->>>>>>> d5de2865
   transaction::Methods* getTransaction() const { return _trxPtr; }
   RegisterId getInputRegister() const noexcept { return _inputRegister; }
   RegisterId getCollectRegister() const noexcept { return _collectRegister; }
