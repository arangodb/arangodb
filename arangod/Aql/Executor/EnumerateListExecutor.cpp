////////////////////////////////////////////////////////////////////////////////
/// DISCLAIMER
///
/// Copyright 2014-2024 ArangoDB GmbH, Cologne, Germany
/// Copyright 2004-2014 triAGENS GmbH, Cologne, Germany
///
/// Licensed under the Business Source License 1.1 (the "License");
/// you may not use this file except in compliance with the License.
/// You may obtain a copy of the License at
///
///     https://github.com/arangodb/arangodb/blob/devel/LICENSE
///
/// Unless required by applicable law or agreed to in writing, software
/// distributed under the License is distributed on an "AS IS" BASIS,
/// WITHOUT WARRANTIES OR CONDITIONS OF ANY KIND, either express or implied.
/// See the License for the specific language governing permissions and
/// limitations under the License.
///
/// Copyright holder is ArangoDB GmbH, Cologne, Germany
///
/// @author Tobias Goedderz
/// @author Michael Hackstein
/// @author Heiko Kernbach
/// @author Jan Christoph Uhde
////////////////////////////////////////////////////////////////////////////////

#include "EnumerateListExecutor.h"

#include "Aql/AqlCall.h"
#include "Aql/AqlItemBlockInputRange.h"
#include "Aql/AqlValue.h"
#include "Aql/ExecutionBlockImpl.tpp"
#include "Aql/Expression.h"
#include "Aql/OutputAqlItemRow.h"
#include "Aql/QueryContext.h"
#include "Aql/QueryExpressionContext.h"
#include "Aql/RegisterInfos.h"
#include "Aql/SingleRowFetcher.h"
#include "Aql/Stats.h"
#include "Aql/Variable.h"
#include "Basics/Exceptions.h"
#include "Basics/StaticStrings.h"
#include <velocypack/Iterator.h>
#include "Basics/VelocyPackHelper.h"
#include <absl/strings/str_cat.h>

#include <optional>

namespace arangodb::aql {

namespace {
void throwArrayExpectedException(AqlValue const& value) {
  THROW_ARANGO_EXCEPTION_MESSAGE(
      TRI_ERROR_QUERY_ARRAY_EXPECTED,
      absl::StrCat("collection or ",
                   TRI_errno_string(TRI_ERROR_QUERY_ARRAY_EXPECTED),
                   " as operand to FOR loop; you provided a value of type '",
                   value.getTypeString(), "'"));
}

}  // namespace

class EnumerateListExpressionContext final : public QueryExpressionContext {
 public:
  EnumerateListExpressionContext(
      transaction::Methods& trx, QueryContext& context,
      AqlFunctionsInternalCache& cache,
      std::vector<std::pair<VariableId, RegisterId>> const& varsToRegister,
      VariableId outputVariableId)
      : QueryExpressionContext(trx, context, cache),
        _varsToRegister(varsToRegister),
        _outputVariableId(outputVariableId),
        _currentValue{AqlValueHintNull{}} {}

  ~EnumerateListExpressionContext() override = default;

  AqlValue getVariableValue(Variable const* variable, bool doCopy,
                            bool& mustDestroy) const override {
    return QueryExpressionContext::getVariableValue(
        variable, doCopy, mustDestroy,
        [this](Variable const* variable, bool doCopy,
               bool& mustDestroy) -> AqlValue {
          mustDestroy = doCopy;
          auto const searchId = variable->id;
          if (searchId == _outputVariableId) {
            if (doCopy) {
              return _currentValue.clone();
            }
            return _currentValue;
          }
          for (auto const& [varId, regId] : _varsToRegister) {
            if (varId == searchId) {
              TRI_ASSERT(_inputRow.has_value());
              if (doCopy) {
                return _inputRow->get().getValue(regId).clone();
              }
              return _inputRow->get().getValue(regId);
            }
          }
          THROW_ARANGO_EXCEPTION_MESSAGE(
              TRI_ERROR_INTERNAL,
              absl::StrCat("variable not found '", variable->name,
                           "' in EnumerateListExpressionContext"));
        });
  }

  void adjustCurrentValue(AqlValue const& value) { _currentValue = value; }

  void adjustCurrentRow(InputAqlItemRow const& inputRow) {
    _inputRow = inputRow;
  }

 private:
  /// @brief temporary storage for expression data context
  std::optional<std::reference_wrapper<InputAqlItemRow const>> _inputRow;
  std::vector<std::pair<VariableId, RegisterId>> const& _varsToRegister;
  VariableId _outputVariableId;
  AqlValue _currentValue;
};

EnumerateListExecutorInfos::EnumerateListExecutorInfos(
    RegisterId inputRegister, const std::vector<RegisterId>&& outputRegisters,
    QueryContext& query, Expression* filter, VariableId outputVariableId,
    std::vector<std::pair<VariableId, RegisterId>>&& varsToRegs,
    EnumerateListNode::Mode mode)
    : _query(query),
      _inputRegister(inputRegister),
      _outputRegisters(outputRegisters),
      _outputVariableId(outputVariableId),
      _filter(filter),
      _varsToRegs(std::move(varsToRegs)),
      _mode(mode) {
  TRI_ASSERT(!hasFilter() ||
             _outputVariableId != std::numeric_limits<VariableId>::max());
}

QueryContext& EnumerateListExecutorInfos::getQuery() const noexcept {
  return _query;
}

RegisterId EnumerateListExecutorInfos::getInputRegister() const noexcept {
  return _inputRegister;
}

const std::vector<RegisterId>& EnumerateListExecutorInfos::getOutputRegister()
    const noexcept {
  return _outputRegisters;
}

VariableId EnumerateListExecutorInfos::getOutputVariableId() const noexcept {
  return _outputVariableId;
}

bool EnumerateListExecutorInfos::hasFilter() const noexcept {
  return _filter != nullptr;
}

Expression* EnumerateListExecutorInfos::getFilter() const noexcept {
  return _filter;
}

std::vector<std::pair<VariableId, RegisterId>> const&
EnumerateListExecutorInfos::getVarsToRegs() const noexcept {
  return _varsToRegs;
}

EnumerateListNode::Mode EnumerateListExecutorInfos::getMode() const noexcept {
  return _mode;
}

EnumerateListExecutor::EnumerateListExecutor(Fetcher& fetcher,
                                             EnumerateListExecutorInfos& infos)
    : _infos(infos),
      _trx(_infos.getQuery().newTrxContext()),
      _currentRow{CreateInvalidInputRowHint{}},
      _inputArrayPosition(0),
      _inputArrayLength(0) {
  TRI_ASSERT(_infos.getMode() == EnumerateListNode::kEnumerateArray);
  if (_infos.hasFilter()) {
    _expressionContext = std::make_unique<EnumerateListExpressionContext>(
        _trx, _infos.getQuery(), _aqlFunctionsInternalCache,
        _infos.getVarsToRegs(), _infos.getOutputVariableId());
  }
}

EnumerateListExecutor::~EnumerateListExecutor() = default;

void EnumerateListExecutor::initializeNewRow(
    AqlItemBlockInputRange& inputRange) {
  if (_currentRow) {
    inputRange.advanceDataRow();
  }
  std::tie(_currentRowState, _currentRow) = inputRange.peekDataRow();
  if (!_currentRow) {
    return;
  }

  // fetch new row, put it in local state
  AqlValue const& inputList = _currentRow.getValue(_infos.getInputRegister());
  // store the length into a local variable
  // so we don't need to calculate length every time
  if (!inputList.isArray()) {
    throwArrayExpectedException(inputList);
  }
  _inputArrayLength = inputList.length();

  _inputArrayPosition = 0;
}

bool EnumerateListExecutor::processArrayElement(OutputAqlItemRow& output) {
  AqlValue const& inputList = _currentRow.getValue(_infos.getInputRegister());
  bool mustDestroy;
  AqlValue innerValue =
      getAqlValue(inputList, _inputArrayPosition, mustDestroy);
  // auto str_val = innerValue.slice().stringView();
  AqlValueGuard guard(innerValue, mustDestroy);

  TRI_IF_FAILURE("EnumerateListBlock::getSome") {
    THROW_ARANGO_EXCEPTION(TRI_ERROR_DEBUG);
  }

  if (_infos.hasFilter() && !checkFilter(innerValue)) {
    return false;
  }

  auto outputRegs = _infos.getOutputRegister();
  if (outputRegs.size() == 1) {
    output.moveValueInto(outputRegs[0], _currentRow, &guard);
  } else {
    output.moveValueInto(outputRegs[0], _currentRow, &guard);
    output.moveValueInto(outputRegs[1], _currentRow, &guard);
  }

  output.advanceRow();

  return true;
}

size_t EnumerateListExecutor::skipArrayElement(size_t toSkip) {
  size_t skipped = 0;

  if (toSkip <= _inputArrayLength - _inputArrayPosition) {
    // if we're skipping less or exact the amount of elements we can skip with
    // toSkip
    _inputArrayPosition += toSkip;
    skipped = toSkip;
  } else if (toSkip > _inputArrayLength - _inputArrayPosition) {
    // we can only skip the max amount of values we've in our array
    skipped = _inputArrayLength - _inputArrayPosition;
    _inputArrayPosition = _inputArrayLength;
  }
  return skipped;
}

std::tuple<ExecutorState, FilterStats, AqlCall>
EnumerateListExecutor::produceRows(AqlItemBlockInputRange& inputRange,
                                   OutputAqlItemRow& output) {
  FilterStats stats{};

  AqlCall upstreamCall{};
  upstreamCall.fullCount = output.getClientCall().fullCount;

  while (inputRange.hasDataRow() && !output.isFull()) {
    if (_inputArrayLength == _inputArrayPosition) {
      // we reached either the end of an array
      // or are in our first loop iteration
      initializeNewRow(inputRange);
      continue;
    }

    TRI_ASSERT(_inputArrayPosition < _inputArrayLength);

    if (!processArrayElement(output)) {
      // item was filtered out
      stats.incrFiltered();
    }
    ++_inputArrayPosition;

    _killCheckCounter = (_killCheckCounter + 1) % 1024;
    if (ADB_UNLIKELY(_killCheckCounter == 0 && _infos.getQuery().killed())) {
      THROW_ARANGO_EXCEPTION(TRI_ERROR_QUERY_KILLED);
    }
  }

  if (_inputArrayLength == _inputArrayPosition) {
    // we reached either the end of an array
    // or are in our first loop iteration
    initializeNewRow(inputRange);
  }

  return {inputRange.upstreamState(), stats, upstreamCall};
}

std::tuple<ExecutorState, FilterStats, size_t, AqlCall>
EnumerateListExecutor::skipRowsRange(AqlItemBlockInputRange& inputRange,
                                     AqlCall& call) {
  FilterStats stats{};

  while (inputRange.hasDataRow() && call.needSkipMore()) {
    if (_inputArrayLength == _inputArrayPosition) {
      // we reached either the end of an array
      // or are in our first loop iteration
      initializeNewRow(inputRange);
      continue;
    }

    TRI_ASSERT(_inputArrayPosition < _inputArrayLength);

    if (_infos.hasFilter()) {
      // we have a filter. we need to apply the filter for each
      // document first, and only count those as skipped that
      // matched the filter.
      AqlValue const& inputList =
          _currentRow.getValue(_infos.getInputRegister());
      bool mustDestroy;
      AqlValue innerValue =
          getAqlValue(inputList, _inputArrayPosition, mustDestroy);
      AqlValueGuard guard(innerValue, mustDestroy);

      if (checkFilter(innerValue)) {
        call.didSkip(1);
      } else {
        stats.incrFiltered();
      }

      // always advance input position
      ++_inputArrayPosition;
    } else {
      // no filter. we can skip many documents at once
      auto const skip = std::invoke([&] {
        // if offset is > 0, we're in offset skip phase
        if (call.getOffset() > 0) {
          // we still need to skip offset entries
          return call.getOffset();
        } else {
          TRI_ASSERT(call.needsFullCount());
          // fullCount phase - skippen bis zum ende
          return _inputArrayLength - _inputArrayPosition;
        }
      });
      auto const skipped = skipArrayElement(skip);
      // the call to skipArrayElement has advanced the input position already
      call.didSkip(skipped);
    }

    _killCheckCounter = (_killCheckCounter + 1) % 1024;
    if (ADB_UNLIKELY(_killCheckCounter == 0 && _infos.getQuery().killed())) {
      THROW_ARANGO_EXCEPTION(TRI_ERROR_QUERY_KILLED);
    }
  }

  if (_inputArrayPosition < _inputArrayLength) {
    // fullCount will always skip the complete array
    return {ExecutorState::HASMORE, stats, call.getSkipCount(), AqlCall{}};
  }
  return {inputRange.upstreamState(), stats, call.getSkipCount(), AqlCall{}};
}

bool EnumerateListExecutor::checkFilter(AqlValue const& currentValue) {
  TRI_ASSERT(_infos.hasFilter());
  TRI_ASSERT(_expressionContext != nullptr);

  _expressionContext->adjustCurrentRow(_currentRow);
  _expressionContext->adjustCurrentValue(currentValue);

  bool mustDestroy;  // will get filled by execution
  AqlValue a =
      _infos.getFilter()->execute(_expressionContext.get(), mustDestroy);
  AqlValueGuard guard(a, mustDestroy);
  return a.toBoolean();
}

/// @brief create an AqlValue from the inVariable using the current _index
AqlValue EnumerateListExecutor::getAqlValue(AqlValue const& inVarReg,
                                            size_t const& pos,
                                            bool& mustDestroy) {
  TRI_IF_FAILURE("EnumerateListBlock::getAqlValue") {
    THROW_ARANGO_EXCEPTION(TRI_ERROR_DEBUG);
  }

  return inVarReg.at(pos, mustDestroy, true);
}

<<<<<<< HEAD
EnumerateListObjectExecutor::EnumerateListObjectExecutor(
    Fetcher& fetcher, EnumerateListExecutorInfos& infos)
    : _infos(infos),
      _trx(_infos.getQuery().newTrxContext()),
      _currentRow{CreateInvalidInputRowHint{}},
      _objIterator(VPackSlice::emptyObjectSlice()) {
  TRI_ASSERT(_infos.getMode() == EnumerateListNode::kEnumerateObject);
  if (_infos.hasFilter()) {
    _expressionContext = std::make_unique<EnumerateListExpressionContext>(
        _trx, _infos.getQuery(), _aqlFunctionsInternalCache,
        _infos.getVarsToRegs(), _infos.getOutputVariableId());
  }
}

EnumerateListObjectExecutor::~EnumerateListObjectExecutor() = default;

void EnumerateListObjectExecutor::initializeNewRow(
    AqlItemBlockInputRange& inputRange) {
  if (_currentRow) {
    inputRange.advanceDataRow();
  }
  std::tie(_currentRowState, _currentRow) = inputRange.peekDataRow();
  if (!_currentRow) {
    return;
  }

  // fetch new row, put it in local state
  AqlValue const& inputList = _currentRow.getValue(_infos.getInputRegister());

  // store the length into a local variable
  // so we don't need to calculate length every time
  if (!inputList.isObject()) {
    throwArrayExpectedException(inputList);
  }
  TRI_ASSERT(_infos.getMode() == EnumerateListNode::kEnumerateObject);
  _objIterator = VPackObjectIterator(inputList.slice(), true);
}

bool EnumerateListObjectExecutor::processElement(OutputAqlItemRow& output) {
  bool mustDestroy = true;  // Must be true because we create AqlValue here???

  velocypack::ObjectIteratorPair innerValue = *_objIterator;
  AqlValue key = AqlValue(innerValue.key);
  AqlValue value;
  if (innerValue.key.stringView() == arangodb::StaticStrings::IdString &&
      innerValue.value.isCustom()) {
    value = AqlValue(_trx.extractIdString(
        _currentRow.getValue(_infos.getInputRegister()).slice()));
  } else {
    value = AqlValue(innerValue.value);
  }

  AqlValueGuard guardKey(key, mustDestroy);
  AqlValueGuard guardValue(value, mustDestroy);

  TRI_IF_FAILURE("EnumerateListBlock::getSome") {
    THROW_ARANGO_EXCEPTION(TRI_ERROR_DEBUG);
  }

  // TODO: Implement later
  // if (_infos.hasFilter() && !checkFilter(innerValue)) {
  //   return false;
  // }

  auto outputRegs = _infos.getOutputRegister();
  output.moveValueInto(outputRegs[0], _currentRow, &guardKey);
  output.moveValueInto(outputRegs[1], _currentRow, &guardValue);

  output.advanceRow();

  return true;
}

size_t EnumerateListObjectExecutor::skipElement(size_t toSkip) {
  size_t skipped = 0;
  size_t pos = _objIterator.index();
  size_t length = _objIterator.size();

  if (toSkip <= length - pos) {
    // if we're skipping less or exact the amount of elements we can skip with
    // toSkip
    skipped = toSkip;
  } else if (toSkip > length - pos) {
    // we can only skip the max amount of values we've in our array
    skipped = length - pos;
  }
  return skipped;
}

std::tuple<ExecutorState, FilterStats, AqlCall>
EnumerateListObjectExecutor::produceRows(AqlItemBlockInputRange& inputRange,
                                         OutputAqlItemRow& output) {
  FilterStats stats{};

  AqlCall upstreamCall{};
  upstreamCall.fullCount = output.getClientCall().fullCount;

  while (inputRange.hasDataRow() && !output.isFull()) {
    if (!_objIterator.valid()) {
      // we reached either the end of an array
      // or are in our first loop iteration
      initializeNewRow(inputRange);
      continue;
    }

    TRI_ASSERT(_objIterator.valid());

    if (!processElement(output)) {
      // item was filtered out
      stats.incrFiltered();
    }
    _objIterator.next();

    _killCheckCounter = (_killCheckCounter + 1) % 1024;
    if (ADB_UNLIKELY(_killCheckCounter == 0 && _infos.getQuery().killed())) {
      THROW_ARANGO_EXCEPTION(TRI_ERROR_QUERY_KILLED);
    }
  }

  if (!_objIterator.valid()) {
    // we reached either the end of an array
    // or are in our first loop iteration
    initializeNewRow(inputRange);
  }

  return {inputRange.upstreamState(), stats, upstreamCall};
}

std::tuple<ExecutorState, FilterStats, size_t, AqlCall>
EnumerateListObjectExecutor::skipRowsRange(AqlItemBlockInputRange& inputRange,
                                           AqlCall& call) {
  FilterStats stats{};

  while (inputRange.hasDataRow() && call.needSkipMore()) {
    if (!_objIterator.valid()) {
      // we reached either the end of an array
      // or are in our first loop iteration
      initializeNewRow(inputRange);
      continue;
    }

    TRI_ASSERT(_objIterator.valid());

    if (_infos.hasFilter()) {
      // we have a filter. we need to apply the filter for each
      // document first, and only count those as skipped that
      // matched the filter.

      // TODO: Implement filter

      // AqlValue const& inputList =
      // _currentRow.getValue(_infos.getInputRegister());
      // bool mustDestroy;
      // AqlValue innerValue =
      //     getAqlValue(inputList, _inputArrayPosition, mustDestroy);
      // AqlValueGuard guard(innerValue, mustDestroy);

      // if (checkFilter(innerValue)) {
      //   call.didSkip(1);
      // } else {
      //   stats.incrFiltered();
      // }

      // always advance input position
      _objIterator.next();
    } else {
      // no filter. we can skip many documents at once
      auto const skip = std::invoke([&] {
        // if offset is > 0, we're in offset skip phase
        if (call.getOffset() > 0) {
          // we still need to skip offset entries
          return call.getOffset();
        } else {
          TRI_ASSERT(call.needsFullCount());
          // fullCount phase - skippen bis zum ende
          return _objIterator.index();
        }
      });
      auto const skipped = skipElement(skip);
      // the call to skipArrayElement has advanced the input position already
      call.didSkip(skipped);
    }

    _killCheckCounter = (_killCheckCounter + 1) % 1024;
    if (ADB_UNLIKELY(_killCheckCounter == 0 && _infos.getQuery().killed())) {
      THROW_ARANGO_EXCEPTION(TRI_ERROR_QUERY_KILLED);
    }
  }

  if (_objIterator.valid()) {
    // fullCount will always skip the complete array
    return {ExecutorState::HASMORE, stats, call.getSkipCount(), AqlCall{}};
  }
  return {inputRange.upstreamState(), stats, call.getSkipCount(), AqlCall{}};
}

bool EnumerateListObjectExecutor::checkFilter(AqlValue const& currentValue) {
  TRI_ASSERT(_infos.hasFilter());
  TRI_ASSERT(_expressionContext != nullptr);

  _expressionContext->adjustCurrentRow(_currentRow);
  _expressionContext->adjustCurrentValue(currentValue);

  bool mustDestroy;  // will get filled by execution
  AqlValue a =
      _infos.getFilter()->execute(_expressionContext.get(), mustDestroy);
  AqlValueGuard guard(a, mustDestroy);
  return a.toBoolean();
}

/// @brief create an AqlValue from the inVariable using the current _index
AqlValue EnumerateListObjectExecutor::getAqlValue(AqlValue const& inVarReg,
                                                  size_t const& pos,
                                                  bool& mustDestroy) {
  TRI_IF_FAILURE("EnumerateListBlock::getAqlValue") {
    THROW_ARANGO_EXCEPTION(TRI_ERROR_DEBUG);
  }

  return inVarReg.at(pos, mustDestroy, true);
}
=======
template class ExecutionBlockImpl<EnumerateListExecutor>;
}  // namespace arangodb::aql
>>>>>>> 7fede885
<|MERGE_RESOLUTION|>--- conflicted
+++ resolved
@@ -381,7 +381,6 @@
   return inVarReg.at(pos, mustDestroy, true);
 }
 
-<<<<<<< HEAD
 EnumerateListObjectExecutor::EnumerateListObjectExecutor(
     Fetcher& fetcher, EnumerateListExecutorInfos& infos)
     : _infos(infos),
@@ -602,7 +601,7 @@
 
   return inVarReg.at(pos, mustDestroy, true);
 }
-=======
 template class ExecutionBlockImpl<EnumerateListExecutor>;
-}  // namespace arangodb::aql
->>>>>>> 7fede885
+template class ExecutionBlockImpl<EnumerateListObjectExecutor>;
+
+}  // namespace arangodb::aql