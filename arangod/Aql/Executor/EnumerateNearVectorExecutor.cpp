--- conflicted
+++ resolved
@@ -103,11 +103,8 @@
   std::tie(_labels, _distances) = vectorIndex->readBatch(
       _inputRowConverted, _infos.searchParameters, mthds, &_trx,
       _collection->getCollection(), 1, _infos.getNumberOfResults());
-<<<<<<< HEAD
-=======
   _currentProcessedResultCount = 0;
   TRI_ASSERT(hasResults());
->>>>>>> f0759783
   LOG_INTERNAL << "Results: " << _labels << " and distances: " << _distances;
 }
 
