////////////////////////////////////////////////////////////////////////////////
/// DISCLAIMER
///
/// Copyright 2014-2024 ArangoDB GmbH, Cologne, Germany
/// Copyright 2004-2014 triAGENS GmbH, Cologne, Germany
///
/// Licensed under the Business Source License 1.1 (the "License");
/// you may not use this file except in compliance with the License.
/// You may obtain a copy of the License at
///
///     https://github.com/arangodb/arangodb/blob/devel/LICENSE
///
/// Unless required by applicable law or agreed to in writing, software
/// distributed under the License is distributed on an "AS IS" BASIS,
/// WITHOUT WARRANTIES OR CONDITIONS OF ANY KIND, either express or implied.
/// See the License for the specific language governing permissions and
/// limitations under the License.
///
/// Copyright holder is ArangoDB GmbH, Cologne, Germany
///
/// @author Jure Bajic
////////////////////////////////////////////////////////////////////////////////

#include "EnumerateNearVectorExecutor.h"

#include "Aql/AqlItemBlockInputRange.h"
#include "Aql/ExecutionState.h"
#include "Assertions/Assert.h"
#include "Basics/Exceptions.h"
#include "RocksDBEngine/RocksDBVectorIndex.h"
#include "Aql/ExecutionBlockImpl.tpp"

#include <cmath>

// Activate logging
#define LOG_ENABLED false
#define LOG_INTERNAL \
  LOG_DEVEL_IF((LOG_ENABLED)) << __FUNCTION__ << ":" << __LINE__ << " "

namespace arangodb::aql {

struct AqlCall;
class AqlItemBlockInputRange;
class InputAqlItemRow;
class RegisterInfos;
struct Collection;

using Stats = NoStats;

EnumerateNearVectorsExecutor::EnumerateNearVectorsExecutor(Fetcher& /*unused*/,
                                                           Infos& infos)
    : _inputRow(InputAqlItemRow{CreateInvalidInputRowHint{}}),
      _infos(infos),
      _trx(_infos.queryContext.newTrxContext()),
      _collection(_infos.collection) {}

void EnumerateNearVectorsExecutor::fillInput(
    AqlItemBlockInputRange& inputRange) {
  auto docRegId = _infos.inputReg;

  std::tie(_state, _inputRow) =
      inputRange.nextDataRow(AqlItemBlockInputRange::HasDataRow{});

  AqlValue value = _inputRow.getValue(docRegId);

  // TODO currently we do not accept anything else then array
  if (!value.isArray()) {
    THROW_ARANGO_EXCEPTION_MESSAGE(
        TRI_ERROR_QUERY_FUNCTION_ARGUMENT_TYPE_MISMATCH,
        basics::StringUtils::concatT("query point must be a vector, but is a ",
                                     value.getTypeString()));
  }

  auto const dimension = _infos.index->getVectorIndexDefinition().dimension;
  _inputRowConverted.reserve(dimension);
  std::size_t vectorComponentsCount{0};
  for (arangodb::velocypack::ArrayIterator itr(value.slice()); itr.valid();
       ++itr, ++vectorComponentsCount) {
    _inputRowConverted.push_back(itr.value().getNumericValue<double>());
  }

  if (vectorComponentsCount != dimension) {
    THROW_ARANGO_EXCEPTION_MESSAGE(
        TRI_ERROR_QUERY_FUNCTION_ARGUMENT_TYPE_MISMATCH,
        fmt::format("a vector must be of dimension {}, but is {}", dimension,
                    vectorComponentsCount));
  }
  ++_processedInputs;
}

void EnumerateNearVectorsExecutor::searchResults() {
  auto* vectorIndex = dynamic_cast<RocksDBVectorIndex*>(_infos.index.get());
  TRI_ASSERT(vectorIndex != nullptr);

  RocksDBMethods* mthds =
      RocksDBTransactionState::toMethods(&_trx, _collection->id());

  std::tie(_labels, _distances) = vectorIndex->readBatch(
<<<<<<< HEAD
      _inputRowConverted, _infos.nProbe, mthds, &_trx,
=======
      _inputRowConverted, _infos.searchParameters, mthds, &_trx,
>>>>>>> e11fb08f
      _collection->getCollection(), 1, _infos.getNumberOfResults());
  LOG_INTERNAL << "Results: " << _labels << " and distances: " << _distances;
}

void EnumerateNearVectorsExecutor::fillOutput(OutputAqlItemRow& output) {
  auto const docOutId = _infos.outDocumentIdReg;
  auto const distOutId = _infos.outDistancesReg;

  while (!output.isFull() &&
         _currentProcessedResultCount < _infos.getNumberOfResults()) {
    // there are no results anymore for this input, so we can skip to next input
    // row
    if (_labels[_currentProcessedResultCount] == -1) {
      _currentProcessedResultCount = _infos.getNumberOfResults();
      break;
    }
    output.moveValueInto(
        docOutId, _inputRow,
        AqlValueHintUInt(_labels[_currentProcessedResultCount]));
    output.moveValueInto(
        distOutId, _inputRow,
        AqlValueHintDouble(_distances[_currentProcessedResultCount]));
    output.advanceRow();

    ++_currentProcessedResultCount;
  }

  if (_currentProcessedResultCount == _infos.getNumberOfResults()) {
    _resultsAreProcessed = true;
  }
}

std::tuple<ExecutorState, NoStats, AqlCall>
EnumerateNearVectorsExecutor::produceRows(AqlItemBlockInputRange& inputRange,
                                          OutputAqlItemRow& output) {
  LOG_INTERNAL << "hasDataRow: " << inputRange.hasDataRow();
  while (!output.isFull()) {
    if (!_initialized) {
      if (!_inputRow.isInitialized()) {
        fillInput(inputRange);
      }

      searchResults();
    }
    fillOutput(output);
    if (_currentProcessedResultCount == _infos.getNumberOfResults()) {
      inputRange.advanceDataRow();
      _initialized = false;
      break;
    }
  }

  return {inputRange.upstreamState(), {}, output.getClientCall()};
}

[[nodiscard]] std::tuple<ExecutorState, Stats, size_t, AqlCall>
EnumerateNearVectorsExecutor::skipRowsRange(AqlItemBlockInputRange& inputRange,
                                            AqlCall& call) {
  std::size_t skipped{0};
  LOG_INTERNAL << "call: " << call << " fullCount: " << std::boolalpha
               << call.fullCount << " needSkipMore: " << std::boolalpha
               << call.needSkipMore()
               << ", hasInputRange: " << inputRange.hasDataRow()
               << ", resultsAreProcessed: " << _resultsAreProcessed;
  while (call.needSkipMore()) {
    // get an input row first, if necessary
    if (!_inputRow.isInitialized() && !_initialized) {
      std::tie(_state, _inputRow) = inputRange.peekDataRow();

      if (inputRange.hasDataRow()) {
        fillInput(inputRange);
      } else {
        break;
      }
    }

    LOG_INTERNAL << "offset: " << call.getOffset()
                 << ", _currentProcessedResultCount: "
                 << _currentProcessedResultCount;
    if (call.getOffset() == 0) {
      TRI_ASSERT(call.needsFullCount())
          << "if we need to skip and skip is 0 fullCount must be true";

      auto fullCount =
          _collection->count(&_trx, transaction::CountType::kNormal);
      skipped = fullCount - _processedInputs * _infos.getNumberOfResults();
      LOG_INTERNAL << "needsFullCount is set, fullCount: " << fullCount
                   << " processed inputs: " << _processedInputs
                   << " skipping now: " << skipped;
      call.didSkip(skipped);
      break;
    }

    while (call.getOffset() > 0) {
      if (_labels[_currentProcessedResultCount] == -1) {
        // we are done, since faiss return -1 for nonexistent results
        skipped = ExecutionBlock::SkipAllSize();
        _resultsAreProcessed = true;
        _inputRow = InputAqlItemRow{CreateInvalidInputRowHint{}};
        _initialized = false;
        call.didSkip(skipped);
        continue;
      }
      LOG_INTERNAL << "Skipping one, current: " << _currentProcessedResultCount;
      ++_currentProcessedResultCount;
      skipped += 1;
      call.didSkip(1);
    }

    LOG_INTERNAL << "done with checking searchResults offset: "
                 << call.getOffset();
  }

  if (call.needsFullCount() && _resultsAreProcessed) {
    LOG_INTERNAL << "we have fullCount and all results are processed, this is "
                    "possible after produceRows";
    _inputRow = InputAqlItemRow{CreateInvalidInputRowHint{}};
    // We don't want to initialize anything else
    _state = ExecutorState::DONE;
  }

  auto const state = std::invoke([&]() {
    if (_inputRow.isInitialized() || !_resultsAreProcessed) {
      return ExecutorState::HASMORE;
    }
    return _state;
  });

  AqlCall upstreamCall;
  LOG_INTERNAL << "state: " << state << ", skipped: " << skipped
               << ", upstreamCall: " << upstreamCall
               << ", resultsAreProcessed: " << _resultsAreProcessed;
  return {state, {}, skipped, upstreamCall};
}

template class ExecutionBlockImpl<EnumerateNearVectorsExecutor>;

}  // namespace arangodb::aql<|MERGE_RESOLUTION|>--- conflicted
+++ resolved
@@ -96,11 +96,7 @@
       RocksDBTransactionState::toMethods(&_trx, _collection->id());
 
   std::tie(_labels, _distances) = vectorIndex->readBatch(
-<<<<<<< HEAD
-      _inputRowConverted, _infos.nProbe, mthds, &_trx,
-=======
       _inputRowConverted, _infos.searchParameters, mthds, &_trx,
->>>>>>> e11fb08f
       _collection->getCollection(), 1, _infos.getNumberOfResults());
   LOG_INTERNAL << "Results: " << _labels << " and distances: " << _distances;
 }
