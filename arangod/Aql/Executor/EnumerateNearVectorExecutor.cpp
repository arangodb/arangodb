--- conflicted
+++ resolved
@@ -101,13 +101,8 @@
       RocksDBTransactionState::toMethods(&_trx, _collection->id());
 
   std::tie(_labels, _distances) = vectorIndex->readBatch(
-<<<<<<< HEAD
-      _inputRowConverted, _infos.searchParameters, mthds, &_trx, _collection->getCollection(), 1,
-      _infos.getNumberOfResults());
-=======
       _inputRowConverted, _infos.searchParameters, mthds, &_trx,
       _collection->getCollection(), 1, _infos.getNumberOfResults());
->>>>>>> baafe690
   _currentProcessedResultCount = 0;
   TRI_ASSERT(hasResults());
   LOG_INTERNAL << "Results: " << _labels << " and distances: " << _distances;
