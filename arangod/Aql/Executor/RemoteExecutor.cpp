////////////////////////////////////////////////////////////////////////////////
/// DISCLAIMER
///
/// Copyright 2014-2024 ArangoDB GmbH, Cologne, Germany
/// Copyright 2004-2014 triAGENS GmbH, Cologne, Germany
///
/// Licensed under the Business Source License 1.1 (the "License");
/// you may not use this file except in compliance with the License.
/// You may obtain a copy of the License at
///
///     https://github.com/arangodb/arangodb/blob/devel/LICENSE
///
/// Unless required by applicable law or agreed to in writing, software
/// distributed under the License is distributed on an "AS IS" BASIS,
/// WITHOUT WARRANTIES OR CONDITIONS OF ANY KIND, either express or implied.
/// See the License for the specific language governing permissions and
/// limitations under the License.
///
/// Copyright holder is ArangoDB GmbH, Cologne, Germany
///
/// @author Tobias Gödderz
////////////////////////////////////////////////////////////////////////////////

#include "RemoteExecutor.h"

#include "ApplicationFeatures/ApplicationServer.h"
#include "Aql/AqlCallStack.h"
#include "Aql/AqlExecuteResult.h"
#include "Aql/AqlItemBlockManager.h"
#include "Aql/ExecutionEngine.h"
#include "Aql/ExecutionNode/RemoteNode.h"
#include "Aql/InputAqlItemRow.h"
#include "Aql/ProfileLevel.h"
#include "Aql/QueryContext.h"
#include "Aql/RegisterInfos.h"
#include "Aql/RestAqlHandler.h"
#include "Aql/SharedQueryState.h"
#include "Aql/SkipResult.h"
#include "Basics/ScopeGuard.h"
#include "Basics/VelocyPackHelper.h"
#include "Cluster/ServerState.h"
#include "Logger/LogMacros.h"
#include "Network/ConnectionPool.h"
#include "Network/Methods.h"
#include "Network/NetworkFeature.h"
#include "Network/Utils.h"
#include "Rest/CommonDefines.h"
#include "Transaction/Context.h"
#include "Transaction/Methods.h"

#include <fuerte/connection.h>
#include <fuerte/requests.h>
#include <velocypack/Builder.h>
#include <velocypack/Iterator.h>

using namespace arangodb;
using namespace arangodb::aql;

using arangodb::basics::VelocyPackHelper;

namespace {
/// @brief timeout
constexpr std::chrono::seconds kDefaultTimeOutSecs(3600);
}  // namespace

ExecutionBlockImpl<RemoteExecutor>::ExecutionBlockImpl(
    ExecutionEngine* engine, RemoteNode const* node,
    RegisterInfos&& registerInfos, std::string const& server,
    std::string const& distributeId, std::string const& queryId)
    : ExecutionBlock(engine, node),
      _registerInfos(std::move(registerInfos)),
      _query(engine->getQuery()),
      _server(server),
      _distributeId(distributeId),
      _queryId(queryId),
      _lastError(TRI_ERROR_NO_ERROR),
      _isResponsibleForInitializeCursor(
          node->isResponsibleForInitializeCursor()),
      _requestInFlight(false),
      _lastTicket(0) {
  TRI_ASSERT(!queryId.empty());
  TRI_ASSERT((arangodb::ServerState::instance()->isCoordinator() &&
              distributeId.empty()) ||
             (!arangodb::ServerState::instance()->isCoordinator() &&
              !distributeId.empty()));
}

std::pair<ExecutionState, Result> ExecutionBlockImpl<
    RemoteExecutor>::initializeCursor(InputAqlItemRow const& input) {
  // For every call we simply forward via HTTP

  if (!_isResponsibleForInitializeCursor) {
    // do nothing...
    return {ExecutionState::DONE, TRI_ERROR_NO_ERROR};
  }

  if (!input.isInitialized()) {
    // we simply ignore the initialCursor request, as the remote side
    // will initialize the cursor lazily
    return {ExecutionState::DONE, TRI_ERROR_NO_ERROR};
  }

  if (getQuery().killed()) {
    THROW_ARANGO_EXCEPTION(TRI_ERROR_QUERY_KILLED);
  }

  std::unique_lock<std::mutex> guard(_communicationMutex);

  if (_requestInFlight) {
    return {ExecutionState::WAITING, TRI_ERROR_NO_ERROR};
  }

  if (_lastResponse != nullptr) {
    // We have an open result still.
    auto response = std::move(_lastResponse);

    // Result is the response which is an object containing the ErrorCode
    auto errorNumber = TRI_ERROR_INTERNAL;  // default error code
    VPackSlice slice = response->slice();
    VPackSlice errorSlice = slice.get(StaticStrings::ErrorNum);
    if (!errorSlice.isNumber()) {
      errorSlice = slice.get(StaticStrings::Code);
    }
    if (errorSlice.isNumber()) {
      errorNumber = ErrorCode{errorSlice.getNumericValue<int>()};
    }

    errorSlice = slice.get(StaticStrings::ErrorMessage);
    if (errorSlice.isString()) {
      return {ExecutionState::DONE, {errorNumber, errorSlice.copyString()}};
    }
    return {ExecutionState::DONE, errorNumber};
  } else if (_lastError.fail()) {
    return {ExecutionState::DONE, std::move(_lastError)};
  }

  VPackOptions options(VPackOptions::Defaults);
  options.buildUnindexedArrays = true;
  options.buildUnindexedObjects = true;

  VPackBuffer<uint8_t> buffer;
  VPackBuilder builder(buffer, &options);
  builder.openObject(/*unindexed*/ true);

  // always false. currently still needed in mixed environments of
  // 3.11 and higher. can be removed for 3.13.
  builder.add("done", VPackValue(false));

  builder.add(StaticStrings::Code, VPackValue(TRI_ERROR_NO_ERROR));
  builder.add(StaticStrings::Error, VPackValue(false));
  builder.add(VPackValue("items"));
  builder.openObject(/*unindexed*/ true);
  input.toVelocyPack(&_engine->getQuery().vpackOptions(), builder);
  builder.close();

  builder.close();

  traceInitializeCursorRequest(builder.slice());

  auto res =
      sendAsyncRequest(fuerte::RestVerb::Put, "/_api/aql/initializeCursor",
                       std::move(buffer), std::move(guard));
  if (!res.ok()) {
    THROW_ARANGO_EXCEPTION(res);
  }

  return {ExecutionState::WAITING, TRI_ERROR_NO_ERROR};
}

auto ExecutionBlockImpl<RemoteExecutor>::execute(AqlCallStack const& stack)
    -> std::tuple<ExecutionState, SkipResult, SharedAqlItemBlockPtr> {
#ifdef ARANGODB_ENABLE_MAINTAINER_MODE
  bool old = false;
  TRI_ASSERT(_isBlockInUse.compare_exchange_strong(old, true));
  TRI_ASSERT(_isBlockInUse);

  auto guard = scopeGuard([&]() noexcept {
    bool old = true;
    TRI_ASSERT(_isBlockInUse.compare_exchange_strong(old, false));
    TRI_ASSERT(!_isBlockInUse);
  });
#endif

  traceExecuteBegin(stack);
  auto res = executeWithoutTrace(stack);
#ifdef ARANGODB_ENABLE_MAINTAINER_MODE
  auto const& [state, skipped, block] = res;
  if (block != nullptr) {
    block->validateShadowRowConsistency();
  }
#endif
  if (_profileLevel >= ProfileLevel::Blocks) {
    traceExecuteEnd(res, absl::StrCat(server(), ":", distributeId()));
  }
  return res;
}

auto ExecutionBlockImpl<RemoteExecutor>::executeWithoutTrace(
    AqlCallStack const& stack)
    -> std::tuple<ExecutionState, SkipResult, SharedAqlItemBlockPtr> {
  // silence tests -- we need to introduce new failure tests for fetchers
  TRI_IF_FAILURE("ExecutionBlock::getOrSkipSome1") {
    THROW_ARANGO_EXCEPTION(TRI_ERROR_DEBUG);
  }
  TRI_IF_FAILURE("ExecutionBlock::getOrSkipSome2") {
    THROW_ARANGO_EXCEPTION(TRI_ERROR_DEBUG);
  }
  TRI_IF_FAILURE("ExecutionBlock::getOrSkipSome3") {
    THROW_ARANGO_EXCEPTION(TRI_ERROR_DEBUG);
  }

  if (getQuery().killed()) {
    THROW_ARANGO_EXCEPTION(TRI_ERROR_QUERY_KILLED);
  }

  std::unique_lock<std::mutex> guard(_communicationMutex);

  if (_requestInFlight) {
    // Already sent a shutdown request, but haven't got an answer yet.
    return {ExecutionState::WAITING, SkipResult{}, nullptr};
  }

  // For every call we simply forward via HTTP
  if (_lastError.fail()) {
    TRI_ASSERT(_lastResponse == nullptr);
    Result res = std::move(_lastError);
    _lastError.reset();
    // we were called with an error need to throw it.
    THROW_ARANGO_EXCEPTION(res);
  }

  if (_lastResponse != nullptr) {
    TRI_ASSERT(_lastError.ok());
    // We do not have an error but a result, all is good
    // We have an open result still.
    auto response = std::move(_lastResponse);
    // Result is the response which will be a serialized AqlItemBlock

    // both must be reset before return or throw
    TRI_ASSERT(_lastError.ok() && _lastResponse == nullptr);

    VPackSlice responseBody = response->slice();

    auto result = deserializeExecuteCallResultBody(responseBody);

    if (result.fail()) {
      THROW_ARANGO_EXCEPTION(result.result());
    }

    return result->asTuple();
  }

  // We need to send a request here
  auto buffer = serializeExecuteCallBody(stack);
  this->traceExecuteRequest(VPackSlice(buffer.data()), stack);

  auto res =
      sendAsyncRequest(fuerte::RestVerb::Put, RestAqlHandler::Route::execute(),
                       std::move(buffer), std::move(guard));

  if (!res.ok()) {
    THROW_ARANGO_EXCEPTION(res);
  }

  return {ExecutionState::WAITING, SkipResult{}, nullptr};
}

auto ExecutionBlockImpl<RemoteExecutor>::deserializeExecuteCallResultBody(
    VPackSlice slice) const -> ResultT<AqlExecuteResult> {
  // Errors should have been caught earlier
  TRI_ASSERT(
      TRI_ERROR_NO_ERROR ==
      (VelocyPackHelper::getNumericValue<ErrorCode, ErrorCode::ValueType>(
          slice, StaticStrings::Code, TRI_ERROR_INTERNAL)));

  if (ADB_UNLIKELY(!slice.isObject())) {
    return Result{
        TRI_ERROR_TYPE_ERROR,
        absl::StrCat("When parsing execute result: expected object, got ",
                     slice.typeName())};
  }

  if (auto value = slice.get(StaticStrings::AqlRemoteResult); !value.isNone()) {
    return AqlExecuteResult::fromVelocyPack(value, _engine->itemBlockManager());
  }

  return Result{TRI_ERROR_TYPE_ERROR,
                "When parsing execute result: field result missing"};
}

auto ExecutionBlockImpl<RemoteExecutor>::serializeExecuteCallBody(
    AqlCallStack const& callStack) const -> VPackBuffer<uint8_t> {
  VPackBuffer<uint8_t> buffer;
  {
    VPackBuilder builder(buffer);
    builder.openObject();
    builder.add(VPackValue(StaticStrings::AqlRemoteCallStack));
    callStack.toVelocyPack(builder);
    builder.close();
  }
  return buffer;
}

namespace {
Result handleErrorResponse(network::EndpointSpec const& spec, fuerte::Error err,
                           fuerte::Response* response) {
  TRI_ASSERT(err != fuerte::Error::NoError || response->statusCode() >= 400);

  constexpr std::string_view prefix("Error message received from ");
  std::string msg;
  // avoid a few reallocations for building the error message string
  msg.reserve(128);
  msg.append(prefix);
  if (!spec.shardId.empty()) {
    msg.append("shard '").append(spec.shardId).append("' on ");
  }
  msg.append("cluster node '").append(spec.serverId).append("': ");

  auto res = TRI_ERROR_INTERNAL;
  if (err != fuerte::Error::NoError) {
    res = network::fuerteToArangoErrorCode(err);
    msg.append(TRI_errno_string(res));
  } else {
    VPackSlice slice = response->slice();
    if (slice.isObject()) {
      VPackSlice errSlice = slice.get(StaticStrings::Error);
      if (errSlice.isTrue()) {
        res =
            VelocyPackHelper::getNumericValue<ErrorCode, ErrorCode::ValueType>(
                slice, StaticStrings::ErrorNum, res);
        std::string_view ref = VelocyPackHelper::getStringView(
            slice, StaticStrings::ErrorMessage,
            std::string_view("(no valid error in response)"));

        if (ref.starts_with(prefix)) {
          // error message already starts with "Error message received from ".
          // this can happen if an error is received by a DB server sending a
          // request to a coordinator, and then sending the coordinator's
          // error back to the original calling snippet on the coordinator.
          // in this case, we simply keep the original (first) error.
          msg.clear();
        }

        msg.append(ref.data(), ref.size());
      }
    }
  }

  return Result(res, std::move(msg));
}
}  // namespace

Result ExecutionBlockImpl<RemoteExecutor>::sendAsyncRequest(
    fuerte::RestVerb type, std::string const& urlPart,
    VPackBuffer<uint8_t>&& body,
    std::unique_lock<std::mutex>&& communicationGuard) {
<<<<<<< HEAD
=======
  ADB_PROD_ASSERT(communicationGuard.owns_lock() &&
                  communicationGuard.mutex() == &_communicationMutex)
      << "communicationGuard does not hold the lock for the correct mutex";
>>>>>>> 146677d6
  NetworkFeature const& nf =
      _engine->getQuery().vocbase().server().getFeature<NetworkFeature>();
  network::ConnectionPool* pool = nf.pool();
  if (!pool) {
    // nullptr only happens on controlled shutdown
    return {TRI_ERROR_SHUTTING_DOWN};
  }
  network::RequestOptions options;
  options.database = _query.vocbase().name();
  options.timeout = kDefaultTimeOutSecs;
<<<<<<< HEAD
=======
  options.skipScheduler = false;
  options.continuationLane = RequestLane::CLUSTER_INTERNAL;
  // the code below assumes that the network callback is resolved with higher
  // priority than aql, which is currently medium.
  static_assert(PriorityRequestLane(RequestLane::CLUSTER_INTERNAL) ==
                RequestPriority::HIGH);
>>>>>>> 146677d6

  TRI_IF_FAILURE("RemoteExecutor::impatienceTimeout") {
    // Vastly lower the request timeout. This should guarantee
    // a network timeout triggered and not continue with the query.
    options.timeout = std::chrono::seconds(2);
  }

  network::Headers header;
  if (!_distributeId.empty()) {
    header.emplace(StaticStrings::AqlShardIdHeader, _distributeId);
  }

  _requestInFlight = true;
  auto ticket = generateRequestTicket();

  _engine->getQuery().incHttpRequests(unsigned(1));

  communicationGuard.unlock();
  network::sendRequest(pool, _server, type,
                       absl::StrCat(urlPart, "/", _queryId), std::move(body),
                       options, header)
      .thenFinal([this, ticket, sqs = _engine->sharedState()](
                     futures::Try<network::Response> resp) {
        // `this` is only valid as long as sharedState is valid.
        // So we must execute this under sharedState's mutex.
        sqs->executeAndWakeup([&]() {
          auto result = basics::catchToResultT([&]() { return &resp.get(); });

          std::lock_guard<std::mutex> guard(_communicationMutex);

          if (_lastTicket == ticket) {
            ScopeGuard inFlightGuard(
                [&]() noexcept { _requestInFlight = false; });

            if (result.fail()) {
              _lastError = result.result();
            } else {
              auto err = result.get()->error;
              auto res = result.get()->stealResponse();
              if (err != fuerte::Error::NoError || res->statusCode() >= 400) {
                network::EndpointSpec spec;
                spec.serverId = _server;
                _lastError = handleErrorResponse(spec, err, res.get());
              } else {
                _lastResponse = std::move(res);
              }
            }
            return true;
          }
          return false;
        });
      });

  return {};
}

void ExecutionBlockImpl<RemoteExecutor>::traceExecuteRequest(
    VPackSlice slice, AqlCallStack const& callStack) {
  if (_profileLevel == ProfileLevel::TraceOne ||
      _profileLevel == ProfileLevel::TraceTwo) {
    // only stringify if profile level requires it
    traceRequest("execute", slice,
                 absl::StrCat("callStack=", callStack.toString()));
  }
}

void ExecutionBlockImpl<RemoteExecutor>::traceInitializeCursorRequest(
    VPackSlice slice) {
  if (_profileLevel == ProfileLevel::TraceOne ||
      _profileLevel == ProfileLevel::TraceTwo) {
    // only stringify if profile level requires it
    traceRequest("initializeCursor", slice, "");
  }
}

void ExecutionBlockImpl<RemoteExecutor>::traceRequest(std::string_view rpc,
                                                      VPackSlice slice,
                                                      std::string_view args) {
  if (_profileLevel == ProfileLevel::TraceOne ||
      _profileLevel == ProfileLevel::TraceTwo) {
    auto queryId = _engine->getQuery().id();
    LOG_TOPIC("92c71", INFO, Logger::QUERIES)
        << "[query#" << queryId << "] remote request sent: " << rpc
        << (args.empty() ? "" : " ") << args << " registryId=" << _queryId;
    LOG_TOPIC_IF("e0ae6", INFO, Logger::QUERIES,
                 _profileLevel == ProfileLevel::TraceTwo)
        << "[query#" << queryId << "] data: " << slice.toJson();
  }
}

unsigned ExecutionBlockImpl<RemoteExecutor>::generateRequestTicket() {
  // Assumes that _communicationMutex is locked in the caller
  ++_lastTicket;
  _lastError.reset();
  _lastResponse.reset();

  return _lastTicket;
}<|MERGE_RESOLUTION|>--- conflicted
+++ resolved
@@ -354,12 +354,9 @@
     fuerte::RestVerb type, std::string const& urlPart,
     VPackBuffer<uint8_t>&& body,
     std::unique_lock<std::mutex>&& communicationGuard) {
-<<<<<<< HEAD
-=======
   ADB_PROD_ASSERT(communicationGuard.owns_lock() &&
                   communicationGuard.mutex() == &_communicationMutex)
       << "communicationGuard does not hold the lock for the correct mutex";
->>>>>>> 146677d6
   NetworkFeature const& nf =
       _engine->getQuery().vocbase().server().getFeature<NetworkFeature>();
   network::ConnectionPool* pool = nf.pool();
@@ -370,15 +367,12 @@
   network::RequestOptions options;
   options.database = _query.vocbase().name();
   options.timeout = kDefaultTimeOutSecs;
-<<<<<<< HEAD
-=======
   options.skipScheduler = false;
   options.continuationLane = RequestLane::CLUSTER_INTERNAL;
   // the code below assumes that the network callback is resolved with higher
   // priority than aql, which is currently medium.
   static_assert(PriorityRequestLane(RequestLane::CLUSTER_INTERNAL) ==
                 RequestPriority::HIGH);
->>>>>>> 146677d6
 
   TRI_IF_FAILURE("RemoteExecutor::impatienceTimeout") {
     // Vastly lower the request timeout. This should guarantee
