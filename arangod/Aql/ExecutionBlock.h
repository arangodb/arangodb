////////////////////////////////////////////////////////////////////////////////
/// DISCLAIMER
///
/// Copyright 2014-2016 ArangoDB GmbH, Cologne, Germany
/// Copyright 2004-2014 triAGENS GmbH, Cologne, Germany
///
/// Licensed under the Apache License, Version 2.0 (the "License");
/// you may not use this file except in compliance with the License.
/// You may obtain a copy of the License at
///
///     http://www.apache.org/licenses/LICENSE-2.0
///
/// Unless required by applicable law or agreed to in writing, software
/// distributed under the License is distributed on an "AS IS" BASIS,
/// WITHOUT WARRANTIES OR CONDITIONS OF ANY KIND, either express or implied.
/// See the License for the specific language governing permissions and
/// limitations under the License.
///
/// Copyright holder is ArangoDB GmbH, Cologne, Germany
///
/// @author Max Neunhoeffer
////////////////////////////////////////////////////////////////////////////////

#ifndef ARANGOD_AQL_EXECUTION_BLOCK_H
#define ARANGOD_AQL_EXECUTION_BLOCK_H 1

#include "Aql/BlockCollector.h"
#include "Aql/ExecutionState.h"
#include "Basics/Result.h"

#include <cstdint>
#include <deque>
#include <utility>
#include <vector>

namespace arangodb {
struct ClusterCommResult;

namespace transaction {
class Methods;
}

namespace aql {
class InputAqlItemRow;
class ExecutionEngine;
class ExecutionNode;
class SharedAqlItemBlockPtr;

class ExecutionBlock {
 public:
  ExecutionBlock(ExecutionEngine*, ExecutionNode const*);

  virtual ~ExecutionBlock();

  ExecutionBlock(ExecutionBlock const&) = delete;
  ExecutionBlock& operator=(ExecutionBlock const&) = delete;

 public:
  /// @brief batch size value
  static constexpr inline size_t DefaultBatchSize() { return 1000; }

  /// @brief Number to use when we skip all. Should really be inf, but don't
  /// use something near std::numeric_limits<size_t>::max() to avoid overflows
  /// in calculations.
  /// This is used as an argument for skipSome(), e.g. when counting everything.
  /// Setting this to any other value >0 does not (and must not) affect the
  /// results. It's only to reduce the number of necessary skipSome calls.
  static constexpr inline size_t SkipAllSize() { return 1000000000; }

  /// @brief Methods for execution
  /// Lifecycle is:
  ///    CONSTRUCTOR
  ///    then the ExecutionEngine automatically calls
  ///      initialize() once, including subqueries
  ///    possibly repeat many times:
  ///      initializeCursor(...)   (optionally with bind parameters)
  ///      // use cursor functionality
  ///    then the ExecutionEngine automatically calls
  ///      shutdown()
  ///    DESTRUCTOR

  /// @brief initializeCursor, could be called multiple times
  virtual std::pair<ExecutionState, Result> initializeCursor(InputAqlItemRow const& input);

  /// @brief shutdown, will be called exactly once for the whole query
  virtual std::pair<ExecutionState, Result> shutdown(int errorCode);

  /// @brief getSome, gets some more items, semantic is as follows: not
  /// more than atMost items may be delivered. The method tries to
  /// return a block of at most atMost items, however, it may return
  /// less (for example if there are not enough items to come). However,
  /// if it returns an actual block, it must contain at least one item.
  /// getSome() also takes care of tracing and clearing registers; don't do it
  /// in getOrSkipSome() implementations.
  virtual std::pair<ExecutionState, SharedAqlItemBlockPtr> getSome(size_t atMost) = 0;

  // Trace the start of a getSome call
  void traceGetSomeBegin(size_t atMost);

  // Trace the end of a getSome call, potentially with result
<<<<<<< HEAD
  std::pair<ExecutionState, SharedAqlItemBlockPtr> traceGetSomeEnd(
      ExecutionState state, SharedAqlItemBlockPtr result);

  void traceSkipSomeBegin(size_t atMost);

  std::pair<ExecutionState, size_t> traceSkipSomeEnd(std::pair<ExecutionState, size_t> res);

  std::pair<ExecutionState, size_t> traceSkipSomeEnd(ExecutionState state, size_t skipped);
=======
  inline std::pair<ExecutionState, SharedAqlItemBlockPtr> traceGetSomeEnd(
      ExecutionState state, SharedAqlItemBlockPtr result) {
    TRI_ASSERT(result != nullptr || state != ExecutionState::HASMORE);
    if (_profile >= PROFILE_LEVEL_BLOCKS) {
      ExecutionNode const* en = getPlanNode();
      ExecutionStats::Node stats;
      stats.calls = 1;
      stats.items = result != nullptr ? result->size() : 0;
      if (state != ExecutionState::WAITING) {
        stats.runtime = TRI_microtime() - _getSomeBegin;
        _getSomeBegin = 0.0;
      }

      auto it = _engine->_stats.nodes.find(en->id());
      if (it != _engine->_stats.nodes.end()) {
        it->second += stats;
      } else {
        _engine->_stats.nodes.emplace(en->id(), stats);
      }

      if (_profile >= PROFILE_LEVEL_TRACE_1) {
        ExecutionNode const* node = getPlanNode();
        LOG_TOPIC("07a60", INFO, Logger::QUERIES)
            << "getSome done type=" << node->getTypeString()
            << " this=" << (uintptr_t)this << " id=" << node->id()
            << " state=" << stateToString(state);

        if (_profile >= PROFILE_LEVEL_TRACE_2) {
          if (result == nullptr) {
            LOG_TOPIC("daa64", INFO, Logger::QUERIES)
                << "getSome type=" << node->getTypeString() << " result: nullptr";
          } else {
            VPackBuilder builder;
            {
              VPackObjectBuilder guard(&builder);
              result->toVelocyPack(transaction(), builder);
            }
            LOG_TOPIC("fcd9c", INFO, Logger::QUERIES)
                << "getSome type=" << node->getTypeString()
                << " result: " << builder.toJson();
          }
        }
      }
    }
    return {state, std::move(result)};
  }

  inline void traceSkipSomeBegin(size_t atMost) {
    if (_profile >= PROFILE_LEVEL_BLOCKS) {
      if (_getSomeBegin <= 0.0) {
        _getSomeBegin = TRI_microtime();
      }
      if (_profile >= PROFILE_LEVEL_TRACE_1) {
        auto node = getPlanNode();
        LOG_TOPIC("dba8a", INFO, Logger::QUERIES)
            << "skipSome type=" << node->getTypeString() << " atMost = " << atMost
            << " this=" << (uintptr_t)this << " id=" << node->id();
      }
    }
  }

  inline std::pair<ExecutionState, size_t> traceSkipSomeEnd(std::pair<ExecutionState, size_t> const res) {
    ExecutionState const state = res.first;
    size_t const skipped = res.second;

    if (_profile >= PROFILE_LEVEL_BLOCKS) {
      ExecutionNode const* en = getPlanNode();
      ExecutionStats::Node stats;
      stats.calls = 1;
      stats.items = skipped;
      if (state != ExecutionState::WAITING) {
        stats.runtime = TRI_microtime() - _getSomeBegin;
        _getSomeBegin = 0.0;
      }

      auto it = _engine->_stats.nodes.find(en->id());
      if (it != _engine->_stats.nodes.end()) {
        it->second += stats;
      } else {
        _engine->_stats.nodes.emplace(en->id(), stats);
      }

      if (_profile >= PROFILE_LEVEL_TRACE_1) {
        ExecutionNode const* node = getPlanNode();
        LOG_TOPIC("d1950", INFO, Logger::QUERIES)
            << "skipSome done type=" << node->getTypeString()
            << " this=" << (uintptr_t)this << " id=" << node->id()
            << " state=" << stateToString(state);
      }
    }
    return res;
  }

  inline std::pair<ExecutionState, size_t> traceSkipSomeEnd(ExecutionState state,
                                                            size_t skipped) {
    return traceSkipSomeEnd({state, skipped});
  }
>>>>>>> ac2158ee

  /// @brief skipSome, skips some more items, semantic is as follows: not
  /// more than atMost items may be skipped. The method tries to
  /// skip a block of at most atMost items, however, it may skip
  /// less (for example if there are not enough items to come). The number of
  /// elements skipped is returned.
  virtual std::pair<ExecutionState, size_t> skipSome(size_t atMost) = 0;

  ExecutionState getHasMoreState();

  // TODO: Can we get rid of this? Problem: Subquery Executor is using it.
  ExecutionNode const* getPlanNode() const;

  transaction::Methods* transaction() const;

  // @brief Will be called on the querywakeup callback with the
  // result collected over the network. Needs to be implemented
  // on all nodes that use this mechanism.
  virtual bool handleAsyncResult(ClusterCommResult* result);

  /// @brief add a dependency
<<<<<<< HEAD
  void addDependency(ExecutionBlock* ep);
=======
  void addDependency(ExecutionBlock* ep) {
    TRI_ASSERT(ep != nullptr);
    // We can never have the same dependency twice
    TRI_ASSERT(std::find(_dependencies.begin(), _dependencies.end(), ep) ==
               _dependencies.end());
    _dependencies.emplace_back(ep);
    _dependencyPos = _dependencies.end();
  }
>>>>>>> ac2158ee

 protected:
  /// @brief the execution engine
  ExecutionEngine* _engine;

  /// @brief the transaction for this query
  transaction::Methods* _trx;

  /// @brief the Result returned during the shutdown phase. Is kept for multiple
  ///        waiting phases.
  Result _shutdownResult;

  /// @brief if this is set, we are done, this is reset to false by execute()
  bool _done;

  /// @brief our corresponding ExecutionNode node
  ExecutionNode const* _exeNode;  // TODO: Can we get rid of this? Problem: Subquery Executor is using it.

  /// @brief our dependent nodes
  std::vector<ExecutionBlock*> _dependencies;

  /// @brief position in the dependencies while iterating through them
  ///        used in initializeCursor and shutdown.
  ///        Needs to be set to .end() everytime we modify _dependencies
  std::vector<ExecutionBlock*>::iterator _dependencyPos;

  /// @brief profiling level
  uint32_t _profile;

  /// @brief getSome begin point in time
  double _getSomeBegin;

  /// @brief the execution state of the dependency
  ///        used to determine HASMORE or DONE better
  ExecutionState _upstreamState;

  /// @brief this is our buffer for the items, it is a deque of AqlItemBlocks.
  /// We keep the following invariant between this and the other two variables
  /// _pos and _done: If _buffer.size() != 0, then 0 <= _pos <
  /// _buffer[0]->size()
  /// and _buffer[0][_pos] is the next item to be handed on. If _done is true,
  /// then no more documents will ever be returned. _done will be set to
  /// true if and only if we have no more data ourselves (i.e.
  /// _buffer.size()==0)
  /// and we have unsuccessfully tried to get another block from our dependency.
  std::deque<SharedAqlItemBlockPtr> _buffer;

  /// @brief current working position in the first entry of _buffer
  size_t _pos;

  /// @brief Collects result blocks during ExecutionBlock::getOrSkipSome. Must
  /// be a member variable due to possible WAITING interruptions.
  aql::BlockCollector _collector;
};

}  // namespace aql
}  // namespace arangodb

#endif<|MERGE_RESOLUTION|>--- conflicted
+++ resolved
@@ -98,7 +98,6 @@
   void traceGetSomeBegin(size_t atMost);
 
   // Trace the end of a getSome call, potentially with result
-<<<<<<< HEAD
   std::pair<ExecutionState, SharedAqlItemBlockPtr> traceGetSomeEnd(
       ExecutionState state, SharedAqlItemBlockPtr result);
 
@@ -107,105 +106,6 @@
   std::pair<ExecutionState, size_t> traceSkipSomeEnd(std::pair<ExecutionState, size_t> res);
 
   std::pair<ExecutionState, size_t> traceSkipSomeEnd(ExecutionState state, size_t skipped);
-=======
-  inline std::pair<ExecutionState, SharedAqlItemBlockPtr> traceGetSomeEnd(
-      ExecutionState state, SharedAqlItemBlockPtr result) {
-    TRI_ASSERT(result != nullptr || state != ExecutionState::HASMORE);
-    if (_profile >= PROFILE_LEVEL_BLOCKS) {
-      ExecutionNode const* en = getPlanNode();
-      ExecutionStats::Node stats;
-      stats.calls = 1;
-      stats.items = result != nullptr ? result->size() : 0;
-      if (state != ExecutionState::WAITING) {
-        stats.runtime = TRI_microtime() - _getSomeBegin;
-        _getSomeBegin = 0.0;
-      }
-
-      auto it = _engine->_stats.nodes.find(en->id());
-      if (it != _engine->_stats.nodes.end()) {
-        it->second += stats;
-      } else {
-        _engine->_stats.nodes.emplace(en->id(), stats);
-      }
-
-      if (_profile >= PROFILE_LEVEL_TRACE_1) {
-        ExecutionNode const* node = getPlanNode();
-        LOG_TOPIC("07a60", INFO, Logger::QUERIES)
-            << "getSome done type=" << node->getTypeString()
-            << " this=" << (uintptr_t)this << " id=" << node->id()
-            << " state=" << stateToString(state);
-
-        if (_profile >= PROFILE_LEVEL_TRACE_2) {
-          if (result == nullptr) {
-            LOG_TOPIC("daa64", INFO, Logger::QUERIES)
-                << "getSome type=" << node->getTypeString() << " result: nullptr";
-          } else {
-            VPackBuilder builder;
-            {
-              VPackObjectBuilder guard(&builder);
-              result->toVelocyPack(transaction(), builder);
-            }
-            LOG_TOPIC("fcd9c", INFO, Logger::QUERIES)
-                << "getSome type=" << node->getTypeString()
-                << " result: " << builder.toJson();
-          }
-        }
-      }
-    }
-    return {state, std::move(result)};
-  }
-
-  inline void traceSkipSomeBegin(size_t atMost) {
-    if (_profile >= PROFILE_LEVEL_BLOCKS) {
-      if (_getSomeBegin <= 0.0) {
-        _getSomeBegin = TRI_microtime();
-      }
-      if (_profile >= PROFILE_LEVEL_TRACE_1) {
-        auto node = getPlanNode();
-        LOG_TOPIC("dba8a", INFO, Logger::QUERIES)
-            << "skipSome type=" << node->getTypeString() << " atMost = " << atMost
-            << " this=" << (uintptr_t)this << " id=" << node->id();
-      }
-    }
-  }
-
-  inline std::pair<ExecutionState, size_t> traceSkipSomeEnd(std::pair<ExecutionState, size_t> const res) {
-    ExecutionState const state = res.first;
-    size_t const skipped = res.second;
-
-    if (_profile >= PROFILE_LEVEL_BLOCKS) {
-      ExecutionNode const* en = getPlanNode();
-      ExecutionStats::Node stats;
-      stats.calls = 1;
-      stats.items = skipped;
-      if (state != ExecutionState::WAITING) {
-        stats.runtime = TRI_microtime() - _getSomeBegin;
-        _getSomeBegin = 0.0;
-      }
-
-      auto it = _engine->_stats.nodes.find(en->id());
-      if (it != _engine->_stats.nodes.end()) {
-        it->second += stats;
-      } else {
-        _engine->_stats.nodes.emplace(en->id(), stats);
-      }
-
-      if (_profile >= PROFILE_LEVEL_TRACE_1) {
-        ExecutionNode const* node = getPlanNode();
-        LOG_TOPIC("d1950", INFO, Logger::QUERIES)
-            << "skipSome done type=" << node->getTypeString()
-            << " this=" << (uintptr_t)this << " id=" << node->id()
-            << " state=" << stateToString(state);
-      }
-    }
-    return res;
-  }
-
-  inline std::pair<ExecutionState, size_t> traceSkipSomeEnd(ExecutionState state,
-                                                            size_t skipped) {
-    return traceSkipSomeEnd({state, skipped});
-  }
->>>>>>> ac2158ee
 
   /// @brief skipSome, skips some more items, semantic is as follows: not
   /// more than atMost items may be skipped. The method tries to
@@ -227,18 +127,7 @@
   virtual bool handleAsyncResult(ClusterCommResult* result);
 
   /// @brief add a dependency
-<<<<<<< HEAD
   void addDependency(ExecutionBlock* ep);
-=======
-  void addDependency(ExecutionBlock* ep) {
-    TRI_ASSERT(ep != nullptr);
-    // We can never have the same dependency twice
-    TRI_ASSERT(std::find(_dependencies.begin(), _dependencies.end(), ep) ==
-               _dependencies.end());
-    _dependencies.emplace_back(ep);
-    _dependencyPos = _dependencies.end();
-  }
->>>>>>> ac2158ee
 
  protected:
   /// @brief the execution engine
