--- conflicted
+++ resolved
@@ -416,21 +416,6 @@
   add({"V8", ".", Function::makeFlags(FF::Deterministic, FF::Cacheable)});  // only native function without a C++ implementation
 
   // special flags:
-<<<<<<< HEAD
-  add({"VERSION", "", Function::makeFlags(FF::Deterministic), &Functions::Version}); // deterministic, not cacheable. only on coordinator
-  add({"FAIL", "|.", Function::makeFlags(FF::CanRunOnDBServer), &Functions::Fail}); // not deterministic and not cacheable
-  add({"NOOPT", ".", Function::makeFlags(FF::CanRunOnDBServer), &Functions::Passthru}); // prevents all optimizations!
-  add({"SLEEP", ".", Function::makeFlags(FF::CanRunOnDBServer), &Functions::Sleep}); // not deterministic and not cacheable
-  add({"COLLECTIONS", "", Function::makeFlags(), &Functions::Collections}); // not deterministic and not cacheable
-  add({"CURRENT_USER", "", Function::makeFlags(FF::Deterministic), &Functions::CurrentUser}); // deterministic, but not cacheable
-  add({"CURRENT_DATABASE", "", Function::makeFlags(FF::Deterministic), &Functions::CurrentDatabase}); // deterministic, but not cacheable
-  add({"COLLECTION_COUNT", ".h", Function::makeFlags(), &Functions::CollectionCount}); // not deterministic and not cacheable
-  add({"CHECK_DOCUMENT", ".", Function::makeFlags(FF::CanRunOnDBServer), &Functions::CheckDocument}); // not deterministic and not cacheable
-  add({"PREGEL_RESULT", ".", Function::makeFlags(FF::CanRunOnDBServer), &Functions::PregelResult}); // not deterministic and not cacheable
-  add({"ASSERT", ".,.", Function::makeFlags(FF::CanRunOnDBServer), &Functions::Assert}); // not deterministic and not cacheable
-  add({"WARN", ".,.", Function::makeFlags(FF::CanRunOnDBServer), &Functions::Warn}); // not deterministic and not cacheable
-  
-=======
   add({"VERSION", "", Function::makeFlags(FF::Deterministic), &Functions::Version});  // deterministic, not cacheable. only on coordinator
   add({"FAIL", "|.", Function::makeFlags(FF::CanRunOnDBServer), &Functions::Fail});  // not deterministic and not cacheable
   add({"NOOPT", ".", Function::makeFlags(FF::CanRunOnDBServer), &Functions::Passthru});  // prevents all optimizations!
@@ -441,12 +426,13 @@
   add({"CURRENT_DATABASE", "", Function::makeFlags(FF::Deterministic),
        &Functions::CurrentDatabase});  // deterministic, but not cacheable
   add({"COLLECTION_COUNT", ".h", Function::makeFlags(), &Functions::CollectionCount});  // not deterministic and not cacheable
+  add({"CHECK_DOCUMENT", ".", Function::makeFlags(FF::CanRunOnDBServer), 
+       &Functions::CheckDocument}); // not deterministic and not cacheable
   add({"PREGEL_RESULT", ".", Function::makeFlags(FF::CanRunOnDBServer),
        &Functions::PregelResult});  // not deterministic and not cacheable
   add({"ASSERT", ".,.", Function::makeFlags(FF::CanRunOnDBServer), &Functions::Assert});  // not deterministic and not cacheable
   add({"WARN", ".,.", Function::makeFlags(FF::CanRunOnDBServer), &Functions::Warn});  // not deterministic and not cacheable
 
->>>>>>> fd9a67e3
   // NEAR, WITHIN, WITHIN_RECTANGLE and FULLTEXT are replaced by the AQL optimizer with collection-based subqueries
   // they are all not marked as non-deterministic and non-cacheable here as they refer to documents
   add({"NEAR", ".h,.,.|.,.", Function::makeFlags(), &Functions::NotImplemented});
