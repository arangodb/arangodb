--- conflicted
+++ resolved
@@ -474,7 +474,6 @@
   add({"WITHIN", ".h,.,.,.|.", Function::makeFlags(FF::Cacheable), &Functions::NotImplemented});
   add({"WITHIN_RECTANGLE", "h.,.,.,.,.", Function::makeFlags(FF::Cacheable), &Functions::NotImplemented});
   add({"FULLTEXT", ".h,.,.|.", Function::makeFlags(FF::Cacheable), &Functions::NotImplemented});
-<<<<<<< HEAD
 
   add({"MAKE_DISTRIBUTE_INPUT", ".,.,.",
        Function::makeFlags(FF::Deterministic, FF::Cacheable,
@@ -486,13 +485,11 @@
        Function::makeFlags(FF::Deterministic, FF::Cacheable,
                            FF::CanRunOnDBServerCluster, FF::CanRunOnDBServerOneShard),
        &Functions::MakeDistributeGraphInput});
-=======
   
   // this is an internal function that is only here for testing. it cannot
   // be invoked by end users, because refering to internal functions from user
   // queries will pretend these functions do not exist.
   add({"INTERNAL", "", Function::makeFlags(FF::Internal), &Functions::NotImplemented});
->>>>>>> 28937498
 }
 
 }  // namespace aql
