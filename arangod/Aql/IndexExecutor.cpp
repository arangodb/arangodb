--- conflicted
+++ resolved
@@ -84,11 +84,7 @@
     IndexNode::IndexValuesRegisters const& outNonMaterializedIndRegs) {
   return [&context, &index, &outNonMaterializedIndVars,
           &outNonMaterializedIndRegs](LocalDocumentId const& token,
-<<<<<<< HEAD
-                                      VPackSlice slice, VPackSlice /*extra*/) {
-=======
                                       IndexIteratorCoveringData& covering) {
->>>>>>> 506f33dd
     if constexpr (checkUniqueness) {
       if (!context.checkUniqueness(token)) {
         // Document already found, skip it
