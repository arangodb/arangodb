////////////////////////////////////////////////////////////////////////////////
/// DISCLAIMER
///
/// Copyright 2018 ArangoDB GmbH, Cologne, Germany
///
/// Licensed under the Apache License, Version 2.0 (the "License");
/// you may not use this file except in compliance with the License.
/// You may obtain a copy of the License at
///
///     http://www.apache.org/licenses/LICENSE-2.0
///
/// Unless required by applicable law or agreed to in writing, software
/// distributed under the License is distributed on an "AS IS" BASIS,
/// WITHOUT WARRANTIES OR CONDITIONS OF ANY KIND, either express or implied.
/// See the License for the specific language governing permissions and
/// limitations under the License.
///
/// Copyright holder is ArangoDB GmbH, Cologne, Germany
///
/// @author Tobias Goedderz
/// @author Michael Hackstein
/// @author Heiko Kernbach
/// @author Jan Christoph Uhde
////////////////////////////////////////////////////////////////////////////////

#include "IndexExecutor.h"

#include "Aql/AqlValue.h"
#include "Aql/Collection.h"
#include "Aql/DocumentProducingHelper.h"
#include "Aql/ExecutionBlock.h"
#include "Aql/ExecutionEngine.h"
#include "Aql/ExecutorInfos.h"
#include "Aql/InputAqlItemRow.h"
#include "Aql/Query.h"
#include "Aql/SingleRowFetcher.h"
#include "Basics/Common.h"
#include "Cluster/ServerState.h"
#include "ExecutorExpressionContext.h"
#include "Transaction/Methods.h"
#include "Utils/OperationCursor.h"
#include "V8/v8-globals.h"

#include <lib/Logger/LogMacros.h>

#include <memory>
#include <utility>

using namespace arangodb;
using namespace arangodb::aql;

namespace {
/// resolve constant attribute accesses
static void resolveFCallConstAttributes(AstNode* fcall) {
  TRI_ASSERT(fcall->type == NODE_TYPE_FCALL);
  TRI_ASSERT(fcall->numMembers() == 1);
  AstNode* array = fcall->getMemberUnchecked(0);
  for (size_t x = 0; x < array->numMembers(); x++) {
    AstNode* child = array->getMemberUnchecked(x);
    if (child->type == NODE_TYPE_ATTRIBUTE_ACCESS && child->isConstant()) {
      child = const_cast<AstNode*>(Ast::resolveConstAttributeAccess(child));
      array->changeMember(x, child);
    }
  }
}
}  // namespace

IndexExecutorInfos::IndexExecutorInfos(
    RegisterId outputRegister, RegisterId nrInputRegisters, RegisterId nrOutputRegisters,
    // cppcheck-suppress passedByValue
    std::unordered_set<RegisterId> registersToClear,
    // cppcheck-suppress passedByValue
    std::unordered_set<RegisterId> registersToKeep, ExecutionEngine* engine,
    Collection const* collection, Variable const* outVariable, bool produceResult,
    std::vector<std::string> const& projections, transaction::Methods* trxPtr,
    std::vector<size_t> const& coveringIndexAttributePositions, bool useRawDocumentPointers,
    std::vector<std::unique_ptr<NonConstExpression>>&& nonConstExpression,
    std::vector<Variable const*>&& expInVars, std::vector<RegisterId>&& expInRegs,
    bool hasV8Expression, AstNode const* condition,
    std::vector<transaction::Methods::IndexHandle> indexes, Ast* ast,
    IndexIteratorOptions options)
    : ExecutorInfos(make_shared_unordered_set(),
                    make_shared_unordered_set({outputRegister}),
                    nrInputRegisters, nrOutputRegisters,
                    std::move(registersToClear), std::move(registersToKeep)),
      _indexes(std::move(indexes)),
      _condition(condition),
      _ast(ast),
      _hasMultipleExpansions(false),
      _options(options),
      _outputRegisterId(outputRegister),
      _engine(engine),
      _collection(collection),
      _outVariable(outVariable),
      _projections(projections),
      _trxPtr(trxPtr),
      _expInVars(std::move(expInVars)),
      _expInRegs(std::move(expInRegs)),
      _coveringIndexAttributePositions(coveringIndexAttributePositions),
      _useRawDocumentPointers(useRawDocumentPointers),
      _nonConstExpression(std::move(nonConstExpression)),
      _produceResult(produceResult),
      _hasV8Expression(hasV8Expression) {}

IndexExecutor::IndexExecutor(Fetcher& fetcher, Infos& infos)
    : _infos(infos),
      _fetcher(fetcher),
      _state(ExecutionState::HASMORE),
      _input(InputAqlItemRow{CreateInvalidInputRowHint{}}),
      _allowCoveringIndexOptimization(false),
      _cursor(nullptr),
      _cursors(_infos.getIndexes().size()),
      _currentIndex(0),
      _alreadyReturned(),
      _mmdr(std::make_unique<ManagedDocumentResult>()),
      _indexesExhausted(false),
      _isLastIndex(false) {
<<<<<<< HEAD
=======

>>>>>>> b2112778
  TRI_ASSERT(!_infos.getIndexes().empty());

  if (_infos.getCondition() != nullptr) {
    // fix const attribute accesses, e.g. { "a": 1 }.a
    for (size_t i = 0; i < _infos.getCondition()->numMembers(); ++i) {
      auto andCond = _infos.getCondition()->getMemberUnchecked(i);
      for (size_t j = 0; j < andCond->numMembers(); ++j) {
        auto leaf = andCond->getMemberUnchecked(j);

        // geo index condition i.e. GEO_CONTAINS, GEO_INTERSECTS
        if (leaf->type == NODE_TYPE_FCALL) {
          ::resolveFCallConstAttributes(leaf);
          continue;  //
        } else if (leaf->numMembers() != 2) {
          continue;  // Otherwise we only support binary conditions
        }

        TRI_ASSERT(leaf->numMembers() == 2);
        AstNode* lhs = leaf->getMemberUnchecked(0);
        AstNode* rhs = leaf->getMemberUnchecked(1);
        if (lhs->type == NODE_TYPE_ATTRIBUTE_ACCESS && lhs->isConstant()) {
          lhs = const_cast<AstNode*>(Ast::resolveConstAttributeAccess(lhs));
          leaf->changeMember(0, lhs);
        }
        if (rhs->type == NODE_TYPE_ATTRIBUTE_ACCESS && rhs->isConstant()) {
          rhs = const_cast<AstNode*>(Ast::resolveConstAttributeAccess(rhs));
          leaf->changeMember(1, rhs);
        }
        // geo index condition i.e. `GEO_DISTANCE(x, y) <= d`
        if (lhs->type == NODE_TYPE_FCALL) {
          ::resolveFCallConstAttributes(lhs);
        }
      }
    }
  }

  // count how many attributes in the index are expanded (array index)
  // if more than a single attribute, we always need to deduplicate the
  // result later on
  for (auto const& it : _infos.getIndexes()) {
    size_t expansions = 0;
    auto idx = it.getIndex();
    auto const& fields = idx->fields();
    for (size_t i = 0; i < fields.size(); ++i) {
      if (idx->isAttributeExpanded(i)) {
        ++expansions;
        if (expansions > 1 || i > 0) {
          infos.setHasMultipleExpansions(true);
          ;
          break;
        }
      }
    }
  }

  this->setProducingFunction(
      buildCallback(_documentProducer, _infos.getOutVariable(),
                    _infos.getProduceResult(), _infos.getProjections(),
                    _infos.getTrxPtr(), _infos.getCoveringIndexAttributePositions(),
                    _allowCoveringIndexOptimization,  // reference here is important
                    _infos.getUseRawDocumentPointers()));
};

IndexExecutor::~IndexExecutor() = default;

/// @brief order a cursor for the index at the specified position
arangodb::OperationCursor* IndexExecutor::orderCursor(size_t currentIndex) {
  TRI_ASSERT(_infos.getIndexes().size() > currentIndex);
  
  OperationCursor* cursor = getCursor(currentIndex);
  if (cursor == nullptr) {
    // first create an empty cursor object if none is there yet
    cursor = resetCursor(currentIndex, std::make_unique<OperationCursor>()); 
  }
  
  TRI_ASSERT(cursor != nullptr);
  
  IndexIterator* iterator = cursor->indexIterator(); 
  
  AstNode const* conditionNode = nullptr;
  if ((iterator == nullptr || !_infos.getNonConstExpressions().empty()) && 
      _infos.getCondition() != nullptr) {
    TRI_ASSERT(_infos.getIndexes().size() == _infos.getCondition()->numMembers());
    TRI_ASSERT(_infos.getCondition()->numMembers() > currentIndex);

    conditionNode = _infos.getCondition()->getMember(currentIndex);
  }

  if (iterator != nullptr && _infos.getNonConstExpressions().empty()) {
    // quick case. we can simply reset the existing cursor
    resetCursor(currentIndex);
  } else if (iterator == nullptr || !iterator->canRearm()) {
    // inject a new index iterator into the existing cursor
    cursor->rearm(
                _infos.getTrxPtr()->indexScanForCondition(
                    _infos.getIndexes()[currentIndex], conditionNode,
                    _infos.getOutVariable(), _infos.getOptions()));
  } else {
    // try to rearm an existing iterator
    if (iterator->rearm(conditionNode, _infos.getOutVariable(), _infos.getOptions())) {
      // rearming has worked. all good
      resetCursor(currentIndex);
    } else {
      // iterator does not support the condition
      cursor->rearm(std::make_unique<EmptyIndexIterator>(iterator->collection(), _infos.getTrxPtr()));
    }
  }
    
  return cursor;
}

void IndexExecutor::createCursor() {
  setCursor(orderCursor(getCurrentIndex()));
}

// this is called every time we need to fetch data from the indexes
bool IndexExecutor::readIndex(IndexIterator::DocumentCallback const& callback, bool& hasWritten) {
  // this is called every time we want to read the index.
  // For the primary key index, this only reads the index once, and never
  // again (although there might be multiple calls to this function).
  // For the edge, hash or skiplists indexes, initIndexes creates an iterator
  // and read*Index just reads from the iterator until it is done.
  // Then initIndexes is read again and so on. This is to avoid reading the
  // entire index when we only want a small number of documents.

  TRI_ASSERT(getCursor() != nullptr && !getIndexesExhausted());
  TRI_ASSERT(getCursor()->hasMore());

  while (true) {
    TRI_IF_FAILURE("IndexBlock::readIndex") {
      THROW_ARANGO_EXCEPTION(TRI_ERROR_DEBUG);
    }

    bool res;
    if (!_infos.getProduceResult()) {
      // optimization: iterate over index (e.g. for filtering), but do not fetch
      // the actual documents
      res = getCursor()->next(
          [&callback](LocalDocumentId const& id) {
            callback(id, VPackSlice::nullSlice());
          },
          1);
    } else {
      // check if the *current* cursor supports covering index queries or not
      // if we can optimize or not must be stored in our instance, so the
      // DocumentProducingBlock can access the flag

      TRI_ASSERT(getCursor() != nullptr);
      _allowCoveringIndexOptimization = getCursor()->hasCovering();

      if (_allowCoveringIndexOptimization &&
          !_infos.getCoveringIndexAttributePositions().empty()) {
        // index covers all projections
        res = getCursor()->nextCovering(callback, 1);
      } else {
        // we need the documents later on. fetch entire documents
        res = getCursor()->nextDocument(callback, 1);
      }
    }

    if (!res) {
      res = advanceCursor();
    }
    if (hasWritten) {
      return res;
    }
    if (!res) {
      return false;
    }
  }
}

bool IndexExecutor::initIndexes(InputAqlItemRow& input) {
  // We start with a different context. Return documents found in the previous
  // context again.
  _alreadyReturned.clear();
  // Find out about the actual values for the bounds in the variable bound case:

  if (!_infos.getNonConstExpressions().empty()) {
    TRI_ASSERT(_infos.getCondition() != nullptr);

    if (_infos.getV8Expression()) {
      // must have a V8 context here to protect Expression::execute()
      auto cleanup = [this]() {
        if (arangodb::ServerState::instance()->isRunningInCluster()) {
          // must invalidate the expression now as we might be called from
          // different threads
          for (auto const& e : _infos.getNonConstExpressions()) {
            e->expression->invalidate();
          }

          _infos.getEngine()->getQuery()->exitContext();
        }
      };

      _infos.getEngine()->getQuery()->enterContext();
      TRI_DEFER(cleanup());

      ISOLATE;
      v8::HandleScope scope(isolate);  // do not delete this!

      executeExpressions(input);
      TRI_IF_FAILURE("IndexBlock::executeV8") {
        THROW_ARANGO_EXCEPTION(TRI_ERROR_DEBUG);
      }
    } else {
      // no V8 context required!
      executeExpressions(input);
      TRI_IF_FAILURE("IndexBlock::executeExpression") {
        THROW_ARANGO_EXCEPTION(TRI_ERROR_DEBUG);
      }
    }
  }
  if (!_infos.isAscending()) {
    setCurrentIndex(_infos.getIndexes().size() - 1);
  } else {
    setCurrentIndex(0);
  }

  createCursor();
  return advanceCursor();
}

void IndexExecutor::executeExpressions(InputAqlItemRow& input) {
  TRI_ASSERT(_infos.getCondition() != nullptr);
  TRI_ASSERT(!_infos.getNonConstExpressions().empty());

  // The following are needed to evaluate expressions with local data from
  // the current incoming item:
  auto ast = _infos.getAst();
  auto* condition = const_cast<AstNode*>(_infos.getCondition());

  // modify the existing node in place
  TEMPORARILY_UNLOCK_NODE(condition);

  Query* query = _infos.getEngine()->getQuery();

  for (size_t posInExpressions = 0;
       posInExpressions < _infos.getNonConstExpressions().size(); ++posInExpressions) {
    NonConstExpression* toReplace =
        _infos.getNonConstExpressions()[posInExpressions].get();
    auto exp = toReplace->expression.get();

    ExecutorExpressionContext ctx(query, input, _infos.getExpInVars(),
                                  _infos.getExpInRegs());

    bool mustDestroy;
    AqlValue a = exp->execute(_infos.getTrxPtr(), &ctx, mustDestroy);
    AqlValueGuard guard(a, mustDestroy);

    AqlValueMaterializer materializer(_infos.getTrxPtr());
    VPackSlice slice = materializer.slice(a, false);
    AstNode* evaluatedNode = ast->nodeFromVPack(slice, true);

    AstNode* tmp = condition;
    for (size_t x = 0; x < toReplace->indexPath.size(); x++) {
      size_t idx = toReplace->indexPath[x];
      AstNode* old = tmp->getMember(idx);
      // modify the node in place
      TEMPORARILY_UNLOCK_NODE(tmp);
      if (x + 1 < toReplace->indexPath.size()) {
        AstNode* cpy = old;
        tmp->changeMember(idx, cpy);
        tmp = cpy;
      } else {
        // insert the actual expression value
        tmp->changeMember(idx, evaluatedNode);
      }
    }
  }
}

bool IndexExecutor::advanceCursor() {
  TRI_ASSERT(getCursor() != nullptr);
  while (!getCursor()->hasMore()) {
    if (!_infos.isAscending()) {
      decrCurrentIndex();
    } else {
      incrCurrentIndex();
    }

    if (getCurrentIndex() < _infos.getIndexes().size()) {
      // This check will work as long as _indexes.size() < MAX_SIZE_T
      createCursor();
    } else {
      setCursor(nullptr);
      setIndexesExhausted(true);
      // We were not able to initialize any index with this condition
      return false;
    }
  }

  setIndexesExhausted(false);
  return true;
}

std::pair<ExecutionState, IndexStats> IndexExecutor::produceRow(OutputAqlItemRow& output) {
  TRI_IF_FAILURE("IndexExecutor::produceRow") {
    THROW_ARANGO_EXCEPTION(TRI_ERROR_DEBUG);
  }
  IndexStats stats{};

  while (true) {
    if (!_input) {
      if (_state == ExecutionState::DONE) {
        return {_state, stats};
      }

      std::tie(_state, _input) = _fetcher.fetchRow();

      if (_state == ExecutionState::WAITING) {
        return {_state, stats};
      }

      if (!_input) {
        TRI_ASSERT(_state == ExecutionState::DONE);
        return {_state, stats};
      }

      if (!initIndexes(_input)) {
        _input = InputAqlItemRow{CreateInvalidInputRowHint{}};
        continue;
      }
    }
    TRI_ASSERT(_input.isInitialized());
    TRI_ASSERT(getCursor() != nullptr && getCursor()->hasMore());

    IndexIterator::DocumentCallback callback;

    bool hasWritten = false;

    if (_infos.getIndexes().size() > 1 || _infos.hasMultipleExpansions()) {
      // Activate uniqueness checks
      callback = [this, &output, &hasWritten](LocalDocumentId const& token, VPackSlice slice) {
        if (!isLastIndex()) {
          // insert & check for duplicates in one go
          if (!_alreadyReturned.insert(token.id()).second) {
            // Document already in list. Skip this
            return;
          }
        } else {
          // only check for duplicates
          if (_alreadyReturned.find(token.id()) != _alreadyReturned.end()) {
            // Document found, skip
            return;
          }
        }
        _documentProducer(this->_input, output, slice, _infos.getOutputRegisterId());
        hasWritten = true;
      };
    } else {
      // No uniqueness checks
      callback = [this, &output, &hasWritten](LocalDocumentId const&, VPackSlice slice) {
        _documentProducer(this->_input, output, slice, _infos.getOutputRegisterId());
        hasWritten = true;
      };
    }

    // We only get here with non-exhausted indexes.
    // At least one of them is prepared and ready to read.
    TRI_ASSERT(!getIndexesExhausted());

    // Read the next elements from the indexes
    bool more = readIndex(callback, hasWritten);
<<<<<<< HEAD
    TRI_ASSERT(getCursor() != nullptr || !more);
=======
    //    TRI_ASSERT(!more || _infos.getCursor()->hasMore());
    TRI_ASSERT((getCursor() != nullptr || !more) || (getCursor() != nullptr && more == getCursor()->hasMore()));
>>>>>>> b2112778

    if (!more) {
      _input = InputAqlItemRow{CreateInvalidInputRowHint{}};
    }
    TRI_ASSERT(!more || hasWritten);

    if (hasWritten) {
      stats.incrScanned(1);

      if (_state == ExecutionState::DONE && !_input) {
        return {ExecutionState::DONE, stats};
      }
      return {ExecutionState::HASMORE, stats};
    }
  }
}<|MERGE_RESOLUTION|>--- conflicted
+++ resolved
@@ -115,10 +115,6 @@
       _mmdr(std::make_unique<ManagedDocumentResult>()),
       _indexesExhausted(false),
       _isLastIndex(false) {
-<<<<<<< HEAD
-=======
-
->>>>>>> b2112778
   TRI_ASSERT(!_infos.getIndexes().empty());
 
   if (_infos.getCondition() != nullptr) {
@@ -483,12 +479,7 @@
 
     // Read the next elements from the indexes
     bool more = readIndex(callback, hasWritten);
-<<<<<<< HEAD
     TRI_ASSERT(getCursor() != nullptr || !more);
-=======
-    //    TRI_ASSERT(!more || _infos.getCursor()->hasMore());
-    TRI_ASSERT((getCursor() != nullptr || !more) || (getCursor() != nullptr && more == getCursor()->hasMore()));
->>>>>>> b2112778
 
     if (!more) {
       _input = InputAqlItemRow{CreateInvalidInputRowHint{}};
