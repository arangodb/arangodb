--- conflicted
+++ resolved
@@ -186,11 +186,8 @@
     Expression* filter, arangodb::aql::Projections projections,
     std::vector<std::unique_ptr<NonConstExpression>>&& nonConstExpression,
     std::vector<Variable const*>&& expInVars, std::vector<RegisterId>&& expInRegs,
-<<<<<<< HEAD
-    bool hasV8Expression, bool count, AstNode const* condition, bool oneIndexCondition,
-=======
     bool hasV8Expression, bool count, ReadOwnWrites readOwnWrites, AstNode const* condition,
->>>>>>> 244ddd20
+    bool oneIndexCondition,
     std::vector<transaction::Methods::IndexHandle> indexes, Ast* ast,
     IndexIteratorOptions options, IndexNode::IndexValuesVars const& outNonMaterializedIndVars,
     IndexNode::IndexValuesRegisters&& outNonMaterializedIndRegs)
@@ -212,12 +209,8 @@
       _hasMultipleExpansions(false),
       _produceResult(produceResult),
       _hasV8Expression(hasV8Expression),
-<<<<<<< HEAD
-      _count(count), _oneIndexCondition(oneIndexCondition) {
-=======
-      _count(count),
+      _count(count), _oneIndexCondition(oneIndexCondition),
       _readOwnWrites(readOwnWrites) {
->>>>>>> 244ddd20
   if (_condition != nullptr) {
     // fix const attribute accesses, e.g. { "a": 1 }.a
     for (size_t i = 0; i < _condition->numMembers(); ++i) {
