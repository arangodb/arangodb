--- conflicted
+++ resolved
@@ -111,12 +111,7 @@
                                         false, _infos.getUseRawDocumentPointers()),
       _documentProducer(nullptr),
       _state(ExecutionState::HASMORE),
-<<<<<<< HEAD
       _input(InvalidInputAqlItemRow),
-      _allowCoveringIndexOptimization(false),
-=======
-      _input(InputAqlItemRow{CreateInvalidInputRowHint{}}),
->>>>>>> fb67de56
       _cursor(nullptr),
       _cursors(_infos.getIndexes().size()),
       _currentIndex(0),
