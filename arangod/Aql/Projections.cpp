--- conflicted
+++ resolved
@@ -225,12 +225,7 @@
 
 /// @brief projections from a covering index
 void Projections::toVelocyPackFromIndex(
-<<<<<<< HEAD
-    arangodb::velocypack::Builder& b, arangodb::velocypack::Slice slice,
-    arangodb::velocypack::Slice extra,
-=======
     arangodb::velocypack::Builder& b, IndexIteratorCoveringData& covering,
->>>>>>> 506f33dd
     transaction::Methods const* trxPtr) const {
   TRI_ASSERT(_supportsCoveringIndex);
   TRI_ASSERT(b.isOpenObject());
@@ -238,8 +233,6 @@
   bool const isArray = covering.isArray();
   for (auto const& it : _projections) {
     if (isArray) {
-      auto numIndexAttributes = slice.length();
-
       // _id cannot be part of a user-defined index
       TRI_ASSERT(it.type != AttributeNamePath::Type::IdAttribute);
 
@@ -247,21 +240,8 @@
       // to look up the array values from the correct positions to
       // populate the result with the projection values. this case will
       // be triggered for indexes that can be set up on any number of
-<<<<<<< HEAD
       // attributes (persistent/hash/skiplist)
-      VPackSlice found;
-      if (it.coveringIndexPosition >= numIndexAttributes) {
-        TRI_ASSERT(extra.length() >
-                   it.coveringIndexPosition - numIndexAttributes);
-        found = extra.at(it.coveringIndexPosition - numIndexAttributes);
-      } else {
-        TRI_ASSERT(slice.length() > it.coveringIndexPosition);
-        found = slice.at(it.coveringIndexPosition);
-      }
-=======
-      // attributes (hash/skiplist)
       VPackSlice found = covering.at(it.coveringIndexPosition);
->>>>>>> 506f33dd
       if (found.isNone()) {
         found = VPackSlice::nullSlice();
       }
