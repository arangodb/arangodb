--- conflicted
+++ resolved
@@ -326,17 +326,14 @@
   auto actual = plan->calcRegsToKeep(en->getVarsUsedLaterStack(), en->getVarsValidStack(),
                                      en->getVariablesSetHere());
   TRI_ASSERT(regsToKeepStack == actual);
-#endif
-<<<<<<< HEAD
 
   TRI_ASSERT(!plan->nrRegs.empty());
   for (auto regId: regsToClear) {
     TRI_ASSERT(regId < plan->nrRegs.back());
   }
 
-=======
+#endif
   
->>>>>>> 00cbeac5
   // We need to delete those variables that have been used here but are
   // not used any more later:
   en->setRegsToClear(std::move(regsToClear));
