--- conflicted
+++ resolved
@@ -255,177 +255,10 @@
   builder.add("totalNrRegs", VPackValue(totalNrRegs));
 }
 
-<<<<<<< HEAD
-void RegisterPlan::after(ExecutionNode* en) {
-  TRI_ASSERT(en != nullptr);
-
-  switch (en->getType()) {
-    case ExecutionNode::ENUMERATE_COLLECTION: {
-      increaseDepth();
-      auto ep = dynamic_cast<DocumentProducingNode const*>(en);
-      if (ep == nullptr) {
-        THROW_ARANGO_EXCEPTION_MESSAGE(
-            TRI_ERROR_INTERNAL,
-            "unexpected cast result for DocumentProducingNode");
-      }
-      registerVariable(ep->outVariable());
-      break;
-    }
-
-    case ExecutionNode::INDEX: {
-      increaseDepth();
-      auto ep = ExecutionNode::castTo<IndexNode const*>(en);
-      ep->planNodeRegisters(*this);
-      break;
-    }
-
-    case ExecutionNode::ENUMERATE_LIST: {
-      increaseDepth();
-      auto ep = ExecutionNode::castTo<EnumerateListNode const*>(en);
-      registerVariable(ep->outVariable());
-      break;
-    }
-
-    case ExecutionNode::CALCULATION: {
-      auto ep = ExecutionNode::castTo<CalculationNode const*>(en);
-      registerVariable(ep->outVariable());
-      break;
-    }
-
-    case ExecutionNode::SUBQUERY: {
-      auto ep = ExecutionNode::castTo<SubqueryNode const*>(en);
-      registerVariable(ep->outVariable());
-      subQueryNodes.emplace_back(en);
-      break;
-    }
-
-    case ExecutionNode::COLLECT: {
-      increaseDepth();
-      auto ep = ExecutionNode::castTo<CollectNode const*>(en);
-      for (auto const& p : ep->groupVariables()) {
-        // p is std::pair<Variable const*,Variable const*>
-        // and the first is the to be assigned output variable
-        // for which we need to create a register in the current
-        // frame:
-        registerVariable(p.first);
-      }
-      for (auto const& p : ep->aggregateVariables()) {
-        // p is std::pair<Variable const*,Variable const*>
-        // and the first is the to be assigned output variable
-        // for which we need to create a register in the current
-        // frame:
-        registerVariable(p.first);
-      }
-      if (ep->hasOutVariable()) {
-        registerVariable(ep->outVariable());
-      }
-      break;
-    }
-
-    case ExecutionNode::INSERT:
-    case ExecutionNode::UPDATE:
-    case ExecutionNode::REPLACE:
-    case ExecutionNode::REMOVE:
-    case ExecutionNode::UPSERT: {
-      auto ep = ExecutionNode::castTo<ModificationNode const*>(en);
-      if (ep->getOutVariableOld() != nullptr) {
-        registerVariable(ep->getOutVariableOld());
-      }
-      if (ep->getOutVariableNew() != nullptr) {
-        registerVariable(ep->getOutVariableNew());
-      }
-      break;
-    }
-
-    case ExecutionNode::SORT: {
-      // sort sorts in place and does not produce new registers
-      break;
-    }
-
-    case ExecutionNode::RETURN: {
-      // return is special. it produces a result but is the last step in the
-      // pipeline
-      break;
-    }
-
-    case ExecutionNode::SINGLETON:
-    case ExecutionNode::FILTER:
-    case ExecutionNode::LIMIT:
-    case ExecutionNode::SCATTER:
-    case ExecutionNode::DISTRIBUTE:
-    case ExecutionNode::GATHER:
-    case ExecutionNode::REMOTE:
-    case ExecutionNode::DISTRIBUTE_CONSUMER:
-    case ExecutionNode::PARALLEL_START:
-    case ExecutionNode::PARALLEL_END:
-    case ExecutionNode::NORESULTS: {
-      // these node types do not produce any new registers
-      break;
-    }
-
-    case ExecutionNode::TRAVERSAL:
-    case ExecutionNode::SHORTEST_PATH:
-    case ExecutionNode::K_SHORTEST_PATHS: {
-      increaseDepth();
-      auto ep = dynamic_cast<GraphNode const*>(en);
-      if (ep == nullptr) {
-        THROW_ARANGO_EXCEPTION_MESSAGE(TRI_ERROR_INTERNAL,
-                                       "unexpected cast result for GraphNode");
-      }
-
-      for (auto const& it : ep->getVariablesSetHere()) {
-        registerVariable(it);
-      }
-      break;
-    }
-
-    case ExecutionNode::REMOTESINGLE: {
-      increaseDepth();
-      auto ep = ExecutionNode::castTo<SingleRemoteOperationNode const*>(en);
-      for (auto const& it : ep->getVariablesSetHere()) {
-        registerVariable(it);
-      }
-      break;
-    }
-
-    case ExecutionNode::ENUMERATE_IRESEARCH_VIEW: {
-      increaseDepth();
-      auto ep = ExecutionNode::castTo<iresearch::IResearchViewNode const*>(en);
-      ep->planNodeRegisters(*this);
-      break;
-    }
-
-    case ExecutionNode::SUBQUERY_START: {
-      break;
-    }
-
-    case ExecutionNode::SUBQUERY_END: {
-      auto ep = ExecutionNode::castTo<SubqueryEndNode const*>(en);
-      registerVariable(ep->outVariable());
-      subQueryNodes.emplace_back(en);
-      break;
-    }
-
-    case ExecutionNode::MATERIALIZE: {
-      increaseDepth();
-      auto ep = ExecutionNode::castTo<materialize::MaterializeNode const*>(en);
-      registerVariable(&(ep->outVariable()));
-      break;
-    }
-    default: {
-      // should not reach this point
-      TRI_ASSERT(false);
-    }
-  }
-
-  en->_depth = depth;
-  en->_registerPlan = *me;
-=======
 template <typename T>
 void RegisterPlanT<T>::addSubqueryNode(ExecutionNode* subquery) {
   subQueryNodes.emplace_back(subquery);
 }
->>>>>>> b1198e8e
 
 template struct aql::RegisterPlanT<ExecutionNode>;
 template struct aql::RegisterPlanWalkerT<ExecutionNode>;