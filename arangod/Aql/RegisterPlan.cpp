--- conflicted
+++ resolved
@@ -227,24 +227,9 @@
         THROW_ARANGO_EXCEPTION_MESSAGE(TRI_ERROR_INTERNAL,
                                        "unexpected cast result for GraphNode");
       }
-<<<<<<< HEAD
-      TRI_ASSERT(ep != nullptr);
-      auto vars = ep->getVariablesSetHere();
-      nrRegsHere.emplace_back(static_cast<RegisterId>(vars.size()));
-      // create a copy of the last value here
-      // this is required because back returns a reference and emplace/push_back
-      // may invalidate all references
-      RegisterId registerId = static_cast<RegisterId>(vars.size() + nrRegs.back());
-      nrRegs.emplace_back(registerId);
-
-      for (auto& it : vars) {
-        varInfo.try_emplace(it->id, VarInfo(depth, totalNrRegs));
-        totalNrRegs++;
-=======
 
       for (auto const& it : ep->getVariablesSetHere()) {
         registerVariable(it);
->>>>>>> 61156fda
       }
       break;
     }
@@ -252,23 +237,8 @@
     case ExecutionNode::REMOTESINGLE: {
       increaseDepth();
       auto ep = ExecutionNode::castTo<SingleRemoteOperationNode const*>(en);
-<<<<<<< HEAD
-      TRI_ASSERT(ep != nullptr);
-      auto vars = ep->getVariablesSetHere();
-      nrRegsHere.emplace_back(static_cast<RegisterId>(vars.size()));
-      // create a copy of the last value here
-      // this is required because back returns a reference and emplace/push_back
-      // may invalidate all references
-      RegisterId registerId = static_cast<RegisterId>(vars.size() + nrRegs.back());
-      nrRegs.emplace_back(registerId);
-
-      for (auto& it : vars) {
-        varInfo.try_emplace(it->id, VarInfo(depth, totalNrRegs));
-        totalNrRegs++;
-=======
       for (auto const& it : ep->getVariablesSetHere()) {
         registerVariable(it);
->>>>>>> 61156fda
       }
       break;
     }
