////////////////////////////////////////////////////////////////////////////////
/// DISCLAIMER
///
/// Copyright 2019 ArangoDB GmbH, Cologne, Germany
///
/// Licensed under the Apache License, Version 2.0 (the "License");
/// you may not use this file except in compliance with the License.
/// You may obtain a copy of the License at
///
///     http://www.apache.org/licenses/LICENSE-2.0
///
/// Unless required by applicable law or agreed to in writing, software
/// distributed under the License is distributed on an "AS IS" BASIS,
/// WITHOUT WARRANTIES OR CONDITIONS OF ANY KIND, either express or implied.
/// See the License for the specific language governing permissions and
/// limitations under the License.
///
/// Copyright holder is ArangoDB GmbH, Cologne, Germany
///
/// @author Tobias Gödderz
////////////////////////////////////////////////////////////////////////////////

#include "DocumentProducingHelper.h"

#include "Aql/AqlValue.h"
#include "Aql/DocumentExpressionContext.h"
#include "Aql/DocumentIndexExpressionContext.h"
#include "Aql/Expression.h"
#include "Aql/OutputAqlItemRow.h"
#include "Aql/Query.h"
#include "Basics/StaticStrings.h"
#include "Transaction/Helpers.h"
#include "Transaction/Methods.h"

#include <velocypack/Builder.h>
#include <velocypack/Slice.h>
#include <velocypack/velocypack-aliases.h>

using namespace arangodb;
using namespace arangodb::aql;

void aql::handleProjections(std::vector<std::pair<ProjectionType, std::string>> const& projections,
                            transaction::Methods const* trxPtr, VPackSlice slice,
                            VPackBuilder& b) {
  for (auto const& it : projections) {
    if (it.first == ProjectionType::IdAttribute) {
      b.add(it.second, VPackValue(transaction::helpers::extractIdString(trxPtr->resolver(), slice, slice)));
      continue;
    } else if (it.first == ProjectionType::KeyAttribute) {
      VPackSlice found = transaction::helpers::extractKeyFromDocument(slice);
      b.add(it.second, found);
      continue;
    }

    VPackSlice found = slice.get(it.second);
    if (found.isNone()) {
      // attribute not found
      b.add(it.second, VPackValue(VPackValueType::Null));
    } else {
      b.add(it.second, found);
    }
  }
}

template <bool checkUniqueness, bool skip>
IndexIterator::DocumentCallback aql::getCallback(DocumentProducingCallbackVariant::WithProjectionsNotCoveredByIndex,
                                                 DocumentProducingFunctionContext& context) {
  return [&context](LocalDocumentId const& token, VPackSlice slice) {
    if constexpr (checkUniqueness) {
      if (!context.checkUniqueness(token)) {
        // Document already found, skip it
        return false;
      }
    }
    
    context.incrScanned();
    
    if (context.hasFilter()) {
      if (!context.checkFilter(slice)) {
        context.incrFiltered();
        return false;
      }
    }

    if constexpr (skip) {
      return true;
    }

    transaction::BuilderLeaser b(context.getTrxPtr());
    b->openObject(true);

    handleProjections(context.getProjections(), context.getTrxPtr(), slice,
                      *b.get());

    b->close();
    
    InputAqlItemRow const& input = context.getInputRow();
    OutputAqlItemRow& output = context.getOutputRow();
    RegisterId registerId = context.getOutputRegister();

    AqlValue v(b.get());
    AqlValueGuard guard{v, true};
    TRI_ASSERT(!output.isFull());
    output.moveValueInto(registerId, input, guard);
    TRI_ASSERT(output.produced());
    output.advanceRow();

    return true;
  };
}

template <bool checkUniqueness, bool skip>
IndexIterator::DocumentCallback aql::getCallback(DocumentProducingCallbackVariant::DocumentWithRawPointer,
                                                 DocumentProducingFunctionContext& context) {
  return [&context](LocalDocumentId const& token, VPackSlice slice) {
    if constexpr (checkUniqueness) {
      if (!context.checkUniqueness(token)) {
        // Document already found, skip it
        return false;
      }
    }

    context.incrScanned();

    if (context.hasFilter()) {
      if (!context.checkFilter(slice)) {
        context.incrFiltered();
        return false;
      }
    }
    
    if constexpr (skip) {
      return true;
    }

    InputAqlItemRow const& input = context.getInputRow();
    OutputAqlItemRow& output = context.getOutputRow();
    RegisterId registerId = context.getOutputRegister();
    uint8_t const* vpack = slice.begin();
    // With NoCopy we do not clone
    TRI_ASSERT(!output.isFull());
    AqlValue v{AqlValueHintDocumentNoCopy{vpack}};
    AqlValueGuard guard{v, false};
    output.moveValueInto(registerId, input, guard);
    TRI_ASSERT(output.produced());
    output.advanceRow();

    return true;
  };
}

template <bool checkUniqueness, bool skip>
IndexIterator::DocumentCallback aql::getCallback(DocumentProducingCallbackVariant::DocumentCopy,
                                                 DocumentProducingFunctionContext& context) {
  return [&context](LocalDocumentId const& token, VPackSlice slice) {
    if constexpr (checkUniqueness) {
      if (!context.checkUniqueness(token)) {
        // Document already found, skip it
        return false;
      }
    }
    
    context.incrScanned();
    
    if (context.hasFilter()) {
      if (!context.checkFilter(slice)) {
        context.incrFiltered();
        return false;
      }
    }
    
    if constexpr (skip) {
      return true;
    }

    InputAqlItemRow const& input = context.getInputRow();
    OutputAqlItemRow& output = context.getOutputRow();
    RegisterId registerId = context.getOutputRegister();
    uint8_t const* vpack = slice.begin();

    // Here we do a clone, so clone once, then move into
    AqlValue v{AqlValueHintCopy{vpack}};
    AqlValueGuard guard{v, true};
    TRI_ASSERT(!output.isFull());
    output.moveValueInto(registerId, input, guard);
    TRI_ASSERT(output.produced());
    output.advanceRow();

    return true;
  };
}

template <bool checkUniqueness, bool skip>
IndexIterator::DocumentCallback aql::buildDocumentCallback(DocumentProducingFunctionContext& context) {
  if constexpr (!skip) {
    if (!context.getProduceResult()) {
      // This callback is disallowed use getNullCallback instead
      TRI_ASSERT(false);
      return [](LocalDocumentId const&, VPackSlice slice) -> bool {
        THROW_ARANGO_EXCEPTION_MESSAGE(TRI_ERROR_INTERNAL, "invalid callback");
      };
    }
  }
    
  if (!context.getProjections().empty()) {
    // return a projection
    if (!context.getCoveringIndexAttributePositions().empty()) {
      // projections from an index value (covering index)
      return getCallback<checkUniqueness, skip>(DocumentProducingCallbackVariant::WithProjectionsCoveredByIndex{},
                                                context);
    } else {
      // projections from a "real" document
      return getCallback<checkUniqueness, skip>(DocumentProducingCallbackVariant::WithProjectionsNotCoveredByIndex{},
                                                context);
    }
  }

  // return the document as is
  return getCallback<checkUniqueness, skip>(DocumentProducingCallbackVariant::DocumentCopy{}, context);
}

template <bool checkUniqueness>
std::function<bool(LocalDocumentId const& token)> aql::getNullCallback(DocumentProducingFunctionContext& context) {
  return [&context](LocalDocumentId const& token) {
    TRI_ASSERT(!context.hasFilter());

    if constexpr (checkUniqueness) {
      if (!context.checkUniqueness(token)) {
        // Document already found, skip it
        return false;
      }
    }

    context.incrScanned();

    InputAqlItemRow const& input = context.getInputRow();
    OutputAqlItemRow& output = context.getOutputRow();
    RegisterId registerId = context.getOutputRegister();
    // TODO: optimize this within the register planning mechanism?
    TRI_ASSERT(!output.isFull());
    output.cloneValueInto(registerId, input, AqlValue(AqlValueHintNull()));
    TRI_ASSERT(output.produced());
    output.advanceRow();

    return true;
  };
}

DocumentProducingFunctionContext::DocumentProducingFunctionContext(
    InputAqlItemRow const& inputRow, OutputAqlItemRow* outputRow,
    RegisterId const outputRegister, bool produceResult,
    aql::QueryContext& query, transaction::Methods& trx, Expression* filter,
    std::vector<std::string> const& projections, 
    std::vector<size_t> const& coveringIndexAttributePositions,
    bool allowCoveringIndexOptimization, bool checkUniqueness)
    : _inputRow(inputRow),
      _outputRow(outputRow),
      _query(query),
      _trx(trx),
      _filter(filter),
      _coveringIndexAttributePositions(coveringIndexAttributePositions),
      _numScanned(0),
      _numFiltered(0),
      _outputRegister(outputRegister),
      _produceResult(produceResult),
      _allowCoveringIndexOptimization(allowCoveringIndexOptimization),
      _isLastIndex(false),
      _checkUniqueness(checkUniqueness) {

  _projections.reserve(projections.size());
  for (auto const& it : projections) {
    ProjectionType type = ProjectionType::OtherAttribute;
    if (it == StaticStrings::IdString) {
      type = ProjectionType::IdAttribute;
    } else if (it == StaticStrings::KeyString) {
      type = ProjectionType::KeyAttribute;
    }
    _projections.emplace_back(type, it);
  }
}

void DocumentProducingFunctionContext::setOutputRow(OutputAqlItemRow* outputRow) {
  _outputRow = outputRow;
}

bool DocumentProducingFunctionContext::getProduceResult() const noexcept {
  return _produceResult;
}

std::vector<std::pair<ProjectionType, std::string>> const& DocumentProducingFunctionContext::getProjections() const noexcept {
  return _projections;
}

transaction::Methods* DocumentProducingFunctionContext::getTrxPtr() const noexcept {
  return &_trx;
}

std::vector<size_t> const& DocumentProducingFunctionContext::getCoveringIndexAttributePositions() const
    noexcept {
  return _coveringIndexAttributePositions;
}

bool DocumentProducingFunctionContext::getAllowCoveringIndexOptimization() const noexcept {
  return _allowCoveringIndexOptimization;
}

void DocumentProducingFunctionContext::setAllowCoveringIndexOptimization(bool allowCoveringIndexOptimization) noexcept {
  _allowCoveringIndexOptimization = allowCoveringIndexOptimization;
}

void DocumentProducingFunctionContext::incrScanned() noexcept { ++_numScanned; }

void DocumentProducingFunctionContext::incrFiltered() noexcept { 
  ++_numFiltered; 
}

size_t DocumentProducingFunctionContext::getAndResetNumScanned() noexcept {
  size_t const numScanned = _numScanned;
  _numScanned = 0;
  return numScanned;
}

size_t DocumentProducingFunctionContext::getAndResetNumFiltered() noexcept {
  size_t const numFiltered = _numFiltered;
  _numFiltered = 0;
  return numFiltered;
}

InputAqlItemRow const& DocumentProducingFunctionContext::getInputRow() const noexcept {
  return _inputRow;
}

OutputAqlItemRow& DocumentProducingFunctionContext::getOutputRow() const noexcept {
  return *_outputRow;
}

RegisterId DocumentProducingFunctionContext::getOutputRegister() const noexcept {
  return _outputRegister;
}

bool DocumentProducingFunctionContext::checkUniqueness(LocalDocumentId const& token) {
  if (_checkUniqueness) {
    if (!_isLastIndex) {
      // insert & check for duplicates in one go
      if (!_alreadyReturned.insert(token.id()).second) {
        // Document already in list. Skip this
        return false;
      }
    } else {
      // only check for duplicates
      if (_alreadyReturned.find(token.id()) != _alreadyReturned.end()) {
        // Document found, skip
        return false;
      }
    }
  }
  return true;
}

bool DocumentProducingFunctionContext::checkFilter(velocypack::Slice slice) {
<<<<<<< HEAD
  DocumentExpressionContext ctx(_trx, _query, _regexCache, slice);
=======
  DocumentExpressionContext ctx(_query, slice);
  return checkFilter(ctx);
}

bool DocumentProducingFunctionContext::checkFilter(
    AqlValue (*getValue)(void const* ctx, Variable const* var, bool doCopy),
    void const* filterContext) {
  DocumentIndexExpressionContext ctx(_query, getValue, filterContext);
  return checkFilter(ctx);
}
>>>>>>> 02fc5cee

bool DocumentProducingFunctionContext::checkFilter(ExpressionContext& ctx) {
  bool mustDestroy;  // will get filled by execution
  AqlValue a = _filter->execute(&ctx, mustDestroy);
  AqlValueGuard guard(a, mustDestroy);

  return a.toBoolean();
}

void DocumentProducingFunctionContext::reset() {
  if (_checkUniqueness) {
    _alreadyReturned.clear();
    _isLastIndex = false;
  }
}

void DocumentProducingFunctionContext::setIsLastIndex(bool val) {
  _isLastIndex = val;
}

bool DocumentProducingFunctionContext::hasFilter() const noexcept {
  return _filter != nullptr;
}

template <bool checkUniqueness, bool skip>
IndexIterator::DocumentCallback aql::getCallback(DocumentProducingCallbackVariant::WithProjectionsCoveredByIndex,
                                                 DocumentProducingFunctionContext& context) {
  return [&context](LocalDocumentId const& token, VPackSlice slice) {
    if constexpr (checkUniqueness) {
      if (!context.checkUniqueness(token)) {
        // Document already found, skip it
        return false;
      }
    }

    context.incrScanned();

    bool checkFilter = context.hasFilter();
    if (checkFilter && !context.getAllowCoveringIndexOptimization()) {
      if (!context.checkFilter(slice)) {
        context.incrFiltered();
        return false;
      }
      // no need to check later again
      checkFilter = false;
    }

    transaction::BuilderLeaser b(context.getTrxPtr());
    b->openObject(true);

    if (context.getAllowCoveringIndexOptimization()) {
      // a potential call by a covering index iterator...
      bool const isArray = slice.isArray();
      size_t i = 0;
      VPackSlice found;
      for (auto const& it : context.getProjections()) {
        if (isArray) {
          // we will get a Slice with an array of index values. now we need
          // to look up the array values from the correct positions to
          // populate the result with the projection values this case will
          // be triggered for indexes that can be set up on any number of
          // attributes (hash/skiplist)
          found = slice.at(context.getCoveringIndexAttributePositions()[i]);
          ++i;
        } else {
          // no array Slice... this case will be triggered for indexes that
          // contain simple string values, such as the primary index or the
          // edge index
          found = slice;
        }
        if (found.isNone()) {
          // attribute not found
          b->add(it.second, VPackValue(VPackValueType::Null));
        } else {
          b->add(it.second, found);
        }
      }
    } else {
      // projections from a "real" document
      handleProjections(context.getProjections(), context.getTrxPtr(), slice,
                        *b.get());
    }

    b->close();
    
    if (checkFilter && !context.checkFilter(b->slice())) {
      context.incrFiltered();
      return false;
    }
    
    if constexpr (!skip) {
      InputAqlItemRow const& input = context.getInputRow();
      OutputAqlItemRow& output = context.getOutputRow();
      RegisterId registerId = context.getOutputRegister();
      AqlValue v(b.get());
      AqlValueGuard guard{v, true};
      TRI_ASSERT(!output.isFull());
      output.moveValueInto(registerId, input, guard);
      TRI_ASSERT(output.produced());
      output.advanceRow();
    }

    return true;
  };
}

template IndexIterator::DocumentCallback aql::getCallback<false, false>(DocumentProducingCallbackVariant::WithProjectionsCoveredByIndex, DocumentProducingFunctionContext& context);
template IndexIterator::DocumentCallback aql::getCallback<true, false>(DocumentProducingCallbackVariant::WithProjectionsCoveredByIndex, DocumentProducingFunctionContext& context);
template IndexIterator::DocumentCallback aql::getCallback<false, true>(DocumentProducingCallbackVariant::WithProjectionsCoveredByIndex, DocumentProducingFunctionContext& context);
template IndexIterator::DocumentCallback aql::getCallback<true, true>(DocumentProducingCallbackVariant::WithProjectionsCoveredByIndex, DocumentProducingFunctionContext& context);

template IndexIterator::DocumentCallback aql::getCallback<false, false>(DocumentProducingCallbackVariant::WithProjectionsNotCoveredByIndex, DocumentProducingFunctionContext& context);
template IndexIterator::DocumentCallback aql::getCallback<true, false>(DocumentProducingCallbackVariant::WithProjectionsNotCoveredByIndex, DocumentProducingFunctionContext& context);
template IndexIterator::DocumentCallback aql::getCallback<false, true>(DocumentProducingCallbackVariant::WithProjectionsNotCoveredByIndex, DocumentProducingFunctionContext& context);
template IndexIterator::DocumentCallback aql::getCallback<true, true>(DocumentProducingCallbackVariant::WithProjectionsNotCoveredByIndex, DocumentProducingFunctionContext& context);

template IndexIterator::DocumentCallback aql::getCallback<false, false>(DocumentProducingCallbackVariant::DocumentWithRawPointer, DocumentProducingFunctionContext& context);
template IndexIterator::DocumentCallback aql::getCallback<true, false>(DocumentProducingCallbackVariant::DocumentWithRawPointer, DocumentProducingFunctionContext& context);
template IndexIterator::DocumentCallback aql::getCallback<false, true>(DocumentProducingCallbackVariant::DocumentWithRawPointer, DocumentProducingFunctionContext& context);
template IndexIterator::DocumentCallback aql::getCallback<true, true>(DocumentProducingCallbackVariant::DocumentWithRawPointer, DocumentProducingFunctionContext& context);

template IndexIterator::DocumentCallback aql::getCallback<false, false>(DocumentProducingCallbackVariant::DocumentCopy, DocumentProducingFunctionContext& context);
template IndexIterator::DocumentCallback aql::getCallback<true, false>(DocumentProducingCallbackVariant::DocumentCopy, DocumentProducingFunctionContext& context);
template IndexIterator::DocumentCallback aql::getCallback<false, true>(DocumentProducingCallbackVariant::DocumentCopy, DocumentProducingFunctionContext& context);
template IndexIterator::DocumentCallback aql::getCallback<true, true>(DocumentProducingCallbackVariant::DocumentCopy, DocumentProducingFunctionContext& context);

template IndexIterator::LocalDocumentIdCallback aql::getNullCallback<false>(DocumentProducingFunctionContext& context);
template IndexIterator::LocalDocumentIdCallback aql::getNullCallback<true>(DocumentProducingFunctionContext& context);

template IndexIterator::DocumentCallback aql::buildDocumentCallback<false, false>(DocumentProducingFunctionContext& context);
template IndexIterator::DocumentCallback aql::buildDocumentCallback<true, false>(DocumentProducingFunctionContext& context);
template IndexIterator::DocumentCallback aql::buildDocumentCallback<false, true>(DocumentProducingFunctionContext& context);
template IndexIterator::DocumentCallback aql::buildDocumentCallback<true, true>(DocumentProducingFunctionContext& context);<|MERGE_RESOLUTION|>--- conflicted
+++ resolved
@@ -358,20 +358,16 @@
 }
 
 bool DocumentProducingFunctionContext::checkFilter(velocypack::Slice slice) {
-<<<<<<< HEAD
   DocumentExpressionContext ctx(_trx, _query, _regexCache, slice);
-=======
-  DocumentExpressionContext ctx(_query, slice);
   return checkFilter(ctx);
 }
 
 bool DocumentProducingFunctionContext::checkFilter(
     AqlValue (*getValue)(void const* ctx, Variable const* var, bool doCopy),
     void const* filterContext) {
-  DocumentIndexExpressionContext ctx(_query, getValue, filterContext);
+  DocumentIndexExpressionContext ctx(_trx, _query, _regexCache, getValue, filterContext);
   return checkFilter(ctx);
 }
->>>>>>> 02fc5cee
 
 bool DocumentProducingFunctionContext::checkFilter(ExpressionContext& ctx) {
   bool mustDestroy;  // will get filled by execution
