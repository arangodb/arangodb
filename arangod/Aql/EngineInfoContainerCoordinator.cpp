--- conflicted
+++ resolved
@@ -70,11 +70,7 @@
   {
     auto uniqEngine =
         std::make_unique<ExecutionEngine>(query, SerializationFormat::SHADOWROWS);
-<<<<<<< HEAD
-    query->setEngine(uniqEngine.release());
-=======
     query.setEngine(uniqEngine.release());
->>>>>>> a83c2323
   }
 
   auto engine = query.engine();
