--- conflicted
+++ resolved
@@ -38,21 +38,6 @@
   }
 }
 
-<<<<<<< HEAD
-std::pair<ExecutionState, SharedAqlItemBlockPtr> ExecutionBlockImpl<ScatterExecutor>::traceGetSomeEnd(
-    ExecutionState state, SharedAqlItemBlockPtr result) {
-  ExecutionBlock::traceGetSomeEnd(result.get(), state);
-  return {state, std::move(result)};
-}
-
-std::pair<ExecutionState, size_t> ExecutionBlockImpl<ScatterExecutor>::traceSkipSomeEnd(
-    ExecutionState state, size_t skipped) {
-  ExecutionBlock::traceSkipSomeEnd(skipped, state);
-  return {state, skipped};
-}
-
-=======
->>>>>>> 8e308680
 /// @brief initializeCursor
 std::pair<ExecutionState, Result> ExecutionBlockImpl<ScatterExecutor>::initializeCursor(
     InputAqlItemRow const& input) {
