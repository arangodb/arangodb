--- conflicted
+++ resolved
@@ -298,23 +298,7 @@
     TRI_ASSERT(_inputRow.isInitialized());
 
     if (_infos.usesFixedSource()) {
-<<<<<<< HEAD
-      auto pos = _infos.getFixedSource().find('/');
-      if (pos == std::string::npos) {
-        _traverser.options()->query().warnings().registerWarning(
-            TRI_ERROR_BAD_PARAMETER,
-            "Invalid input for traversal: "
-            "Only id strings or objects with "
-            "_id are allowed");
-      } else {
-        // Use constant value
-        _traverser.setStartVertex(_infos.getFixedSource());
-        TRI_ASSERT(_inputRow.isInitialized());
-        return true;
-      }
-=======
       sourceString = _infos.getFixedSource();
->>>>>>> 1fdf22e6
     } else {
       AqlValue const& in = _inputRow.getValue(_infos.getInputRegister());
       if (in.isObject()) {
@@ -325,39 +309,21 @@
         }
       } else if (in.isString()) {
         sourceString = in.slice().copyString();
-      } else {
-<<<<<<< HEAD
-        // _id or _key not present we cannot start here, register warning take next
-        _traverser.options()->query().warnings().registerWarning(
-            TRI_ERROR_BAD_PARAMETER,
-            "Invalid input for traversal: Only "
-            "id strings or objects with _id are "
-            "allowed");
-=======
-        _traverser.options()->query()->registerWarning(
-          TRI_ERROR_BAD_PARAMETER,
-          "Invalid input for traversal: Only "
-          "id strings or objects with _id are "
-          "allowed");
-
-        // TODO: I feel dirty doing this, but it prevents
-        //       logging 2 errors here.
-        continue;
->>>>>>> 1fdf22e6
       }
     }
 
     auto pos = sourceString.find('/');
 
     if (pos == std::string::npos) {
-      _traverser.options()->query()->registerWarning(
+      _traverser.options()->query().warnings().registerWarning(
         TRI_ERROR_BAD_PARAMETER,
-        "Invalid start vertex for traversal: "
-        "Does not contain '/'");
+        "Invalid input for traversal: Only "
+        "id strings or objects with _id are "
+        "allowed");
     } else {
-        _traverser.setStartVertex(sourceString);
-        TRI_ASSERT(_inputRow.isInitialized());
-        return true;
+      _traverser.setStartVertex(sourceString);
+      TRI_ASSERT(_inputRow.isInitialized());
+      return true;
     }
   }
   return false;
