--- conflicted
+++ resolved
@@ -974,18 +974,12 @@
       }
     }
 
-<<<<<<< HEAD
-    oldStats.incrScannedIndex(_traverser.getAndResetReadDocuments());
-    oldStats.incrFiltered(_traverser.getAndResetFiltered());
-    oldStats.incrHttpRequests(_traverser.getAndResetHttpRequests());
+    oldStats.incrScannedIndex(traverser()->getAndResetReadDocuments());
+    oldStats.incrFiltered(traverser()->getAndResetFiltered());
+    oldStats.incrHttpRequests(traverser()->getAndResetHttpRequests());
     // note: deprecated.
     // cursorsCreated, cursorsRearmed, cacheHits, cacheMisses are
     // intentionally not added here.
-=======
-    oldStats.addFiltered(traverser()->getAndResetFilteredPaths());
-    oldStats.addScannedIndex(traverser()->getAndResetReadDocuments());
-    oldStats.addHttpRequests(traverser()->getAndResetHttpRequests());
->>>>>>> e2eb389e
 
     return {state, oldStats, AqlCall{}};
   } else {
@@ -1019,18 +1013,12 @@
     while (true) {
       skipped += doSkip(call);
 
-<<<<<<< HEAD
-      oldStats.incrScannedIndex(_traverser.getAndResetReadDocuments());
-      oldStats.incrFiltered(_traverser.getAndResetFiltered());
-      oldStats.incrHttpRequests(_traverser.getAndResetHttpRequests());
+      oldStats.incrScannedIndex(traverser()->getAndResetReadDocuments());
+      oldStats.incrFiltered(traverser()->getAndResetFiltered());
+      oldStats.incrHttpRequests(traverser()->getAndResetHttpRequests());
       // note: deprecated.
       // cursorsCreated, cursorsRearmed, cacheHits, cacheMisses are
       // intentionally not added here.
-=======
-      oldStats.addFiltered(traverser()->getAndResetFilteredPaths());
-      oldStats.addScannedIndex(traverser()->getAndResetReadDocuments());
-      oldStats.addHttpRequests(traverser()->getAndResetHttpRequests());
->>>>>>> e2eb389e
 
       if (!traverser()->hasMore()) {
         if (!initTraverser(input)) {
