////////////////////////////////////////////////////////////////////////////////
/// DISCLAIMER
///
/// Copyright 2014-2022 ArangoDB GmbH, Cologne, Germany
/// Copyright 2004-2014 triAGENS GmbH, Cologne, Germany
///
/// Licensed under the Apache License, Version 2.0 (the "License");
/// you may not use this file except in compliance with the License.
/// You may obtain a copy of the License at
///
///     http://www.apache.org/licenses/LICENSE-2.0
///
/// Unless required by applicable law or agreed to in writing, software
/// distributed under the License is distributed on an "AS IS" BASIS,
/// WITHOUT WARRANTIES OR CONDITIONS OF ANY KIND, either express or implied.
/// See the License for the specific language governing permissions and
/// limitations under the License.
///
/// Copyright holder is ArangoDB GmbH, Cologne, Germany
///
/// @author Michael Hackstein
////////////////////////////////////////////////////////////////////////////////

#include "TraversalExecutor.h"

#include "Aql/ExecutionNode.h"
#include "Aql/ExecutorExpressionContext.h"
#include "Aql/OutputAqlItemRow.h"
#include "Aql/PruneExpressionEvaluator.h"
#include "Aql/Query.h"
#include "Aql/RegisterPlan.h"
#include "Aql/SingleRowFetcher.h"
#include "Basics/system-compiler.h"
#include "Graph/Providers/SingleServerProvider.h"
#include "Graph/Steps/SingleServerProviderStep.h"
<<<<<<< HEAD
#include "Graph/Providers/ClusterProvider.h"
#include "Graph/Steps/ClusterProviderStep.h"
=======
>>>>>>> 0d6fcb0c
#include "Graph/Traverser.h"
#include "Graph/TraverserCache.h"
#include "Graph/TraverserOptions.h"

#include "Graph/algorithm-aliases.h"

using namespace arangodb;
using namespace arangodb::aql;
using namespace arangodb::traverser;
using namespace arangodb::graph;

namespace {
auto toHashedStringRef(std::string const& id)
    -> arangodb::velocypack::HashedStringRef {
  return arangodb::velocypack::HashedStringRef(
      id.data(), static_cast<uint32_t>(id.length()));
}

template<typename Derived, typename Base, typename Del>
std::unique_ptr<Derived, Del> static_unique_ptr_cast(
    std::unique_ptr<Base, Del>&& p) {
  auto d = static_cast<Derived*>(p.release());
  return std::unique_ptr<Derived, Del>(d, std::move(p.get_deleter()));
}
}  // namespace

namespace {
auto toHashedStringRef(std::string const& id)
    -> arangodb::velocypack::HashedStringRef {
  return arangodb::velocypack::HashedStringRef(
      id.data(), static_cast<uint32_t>(id.length()));
}
}  // namespace

TraversalExecutorInfos::TraversalExecutorInfos(
    std::unique_ptr<traverser::Traverser>&& traverser,
    std::unordered_map<TraversalExecutorInfosHelper::OutputName, RegisterId,
                       TraversalExecutorInfosHelper::OutputNameHash>
        registerMapping,
    std::string fixedSource, RegisterId inputRegister,
    std::vector<std::pair<Variable const*, RegisterId>>
        filterConditionVariables,
    Ast* ast, traverser::TraverserOptions::UniquenessLevel vertexUniqueness,
    traverser::TraverserOptions::UniquenessLevel edgeUniqueness,
    traverser::TraverserOptions::Order order, bool refactor,
    double defaultWeight, std::string const& weightAttribute,
    transaction::Methods* trx, arangodb::aql::QueryContext& query,
<<<<<<< HEAD
    arangodb::graph::PathValidatorOptions&& pathValidatorOptions,
    arangodb::graph::OneSidedEnumeratorOptions&& enumeratorOptions,
    TraverserOptions* opts,
    std::pair<std::vector<IndexAccessor>,
              std::unordered_map<uint64_t, std::vector<IndexAccessor>>>&&
        usedIndexes,
    std::unordered_map<ServerID, aql::EngineId> const* engines)
=======
    arangodb::graph::BaseProviderOptions&& baseProviderOptions,
    arangodb::graph::PathValidatorOptions&& pathValidatorOptions,
    arangodb::graph::OneSidedEnumeratorOptions&& enumeratorOptions)
>>>>>>> 0d6fcb0c
    : _traverser(std::move(traverser)),
      _registerMapping(std::move(registerMapping)),
      _fixedSource(std::move(fixedSource)),
      _inputRegister(inputRegister),
      _filterConditionVariables(std::move(filterConditionVariables)),
      _ast(ast),
      _uniqueVertices(vertexUniqueness),
      _uniqueEdges(edgeUniqueness),
      _order(order),
      _refactor(refactor),
      _defaultWeight(defaultWeight),
      _weightAttribute(weightAttribute),
      _trx(trx),
      _query(query) {
  if (!refactor) {
    TRI_ASSERT(_traverser != nullptr);
  }

  // _fixedSource XOR _inputRegister
  // note: _fixedSource can be the empty string here
  TRI_ASSERT(_fixedSource.empty() ||
             (!_fixedSource.empty() &&
              _inputRegister.value() == RegisterId::maxRegisterId));
  // All Nodes are located in the AST it cannot be non existing.
  TRI_ASSERT(_ast != nullptr);
  if (isRefactor()) {
    /*
     * In the refactored variant we need to parse the correct enumerator type
     * here, before we're allowed to use it.
     */
    TRI_ASSERT(_traversalEnumerator == nullptr);

<<<<<<< HEAD
    if (ServerState::instance()->isCoordinator()) {
      auto cache = std::make_shared<RefactoredClusterTraverserCache>(
          opts->query().resourceMonitor());
      ClusterBaseProviderOptions clusterBaseProviderOptions(cache, engines,
                                                            false);
      parseTraversalEnumeratorCluster(
          getOrder(), getUniqueVertices(), getUniqueEdges(), _defaultWeight,
          _weightAttribute, query, std::move(clusterBaseProviderOptions),
          std::move(pathValidatorOptions), std::move(enumeratorOptions));
    } else {
      arangodb::graph::SingleServerBaseProviderOptions baseProviderOptions{
          opts->tmpVar(), std::move(usedIndexes), opts->getExpressionCtx(),
          filterConditionVariables, opts->collectionToShard()};
      parseTraversalEnumeratorSingleServer(
          getOrder(), getUniqueVertices(), getUniqueEdges(), _defaultWeight,
          _weightAttribute, query, std::move(baseProviderOptions),
          std::move(pathValidatorOptions), std::move(enumeratorOptions));
    }
=======
    parseTraversalEnumerator(
        getOrder(), getUniqueVertices(), getUniqueEdges(), _defaultWeight,
        _weightAttribute, query, std::move(baseProviderOptions),
        std::move(pathValidatorOptions), std::move(enumeratorOptions));
>>>>>>> 0d6fcb0c
    TRI_ASSERT(_traversalEnumerator != nullptr);
  }
}

// REFACTOR
arangodb::graph::TraversalEnumerator&
TraversalExecutorInfos::traversalEnumerator() const {
  return *_traversalEnumerator.get();
}

// OLD
Traverser& TraversalExecutorInfos::traverser() { return *_traverser.get(); }

bool TraversalExecutorInfos::usesOutputRegister(
    TraversalExecutorInfosHelper::OutputName type) const {
  return _registerMapping.find(type) != _registerMapping.end();
}

bool TraversalExecutorInfos::useVertexOutput() const {
  return usesOutputRegister(TraversalExecutorInfosHelper::OutputName::VERTEX);
}

bool TraversalExecutorInfos::useEdgeOutput() const {
  return usesOutputRegister(TraversalExecutorInfosHelper::OutputName::EDGE);
}

bool TraversalExecutorInfos::usePathOutput() const {
  return usesOutputRegister(TraversalExecutorInfosHelper::OutputName::PATH);
}

Ast* TraversalExecutorInfos::getAst() const { return _ast; }

std::string TraversalExecutorInfos::typeToString(
    TraversalExecutorInfosHelper::OutputName type) const {
  switch (type) {
    case TraversalExecutorInfosHelper::VERTEX:
      return std::string{"VERTEX"};
    case TraversalExecutorInfosHelper::EDGE:
      return std::string{"EDGE"};
    case TraversalExecutorInfosHelper::PATH:
      return std::string{"PATH"};
    default:
      return std::string{"<INVALID("} + std::to_string(type) + ")>";
  }
}

RegisterId TraversalExecutorInfos::findRegisterChecked(
    TraversalExecutorInfosHelper::OutputName type) const {
  auto const& it = _registerMapping.find(type);
  if (ADB_UNLIKELY(it == _registerMapping.end())) {
    THROW_ARANGO_EXCEPTION_MESSAGE(
        TRI_ERROR_INTERNAL,
        "Logic error: requested unused register type " + typeToString(type));
  }
  return it->second;
}

RegisterId TraversalExecutorInfos::getOutputRegister(
    TraversalExecutorInfosHelper::OutputName type) const {
  TRI_ASSERT(usesOutputRegister(type));
  return findRegisterChecked(type);
}

RegisterId TraversalExecutorInfos::vertexRegister() const {
  return getOutputRegister(TraversalExecutorInfosHelper::OutputName::VERTEX);
}

RegisterId TraversalExecutorInfos::edgeRegister() const {
  return getOutputRegister(TraversalExecutorInfosHelper::OutputName::EDGE);
}

RegisterId TraversalExecutorInfos::pathRegister() const {
  return getOutputRegister(TraversalExecutorInfosHelper::OutputName::PATH);
}

bool TraversalExecutorInfos::usesFixedSource() const {
  return _inputRegister.value() == RegisterId::maxRegisterId;
}

std::string const& TraversalExecutorInfos::getFixedSource() const {
  TRI_ASSERT(usesFixedSource());
  return _fixedSource;
}

RegisterId TraversalExecutorInfos::getInputRegister() const {
  TRI_ASSERT(!usesFixedSource());
  TRI_ASSERT(_inputRegister.isValid());
  return _inputRegister;
}

std::vector<std::pair<Variable const*, RegisterId>> const&
TraversalExecutorInfos::filterConditionVariables() const {
  return _filterConditionVariables;
}

TraverserOptions::UniquenessLevel TraversalExecutorInfos::getUniqueVertices()
    const {
  return _uniqueVertices;
}

TraverserOptions::UniquenessLevel TraversalExecutorInfos::getUniqueEdges()
    const {
  return _uniqueEdges;
}

TraverserOptions::Order TraversalExecutorInfos::getOrder() const {
  return _order;
}

void TraversalExecutorInfos::setOrder(TraverserOptions::Order order) {
  _order = order;
}

bool TraversalExecutorInfos::isRefactor() const { return _refactor; }

transaction::Methods* TraversalExecutorInfos::getTrx() { return _trx; }
arangodb::aql::QueryWarnings& TraversalExecutorInfos::getWarnings() {
  return _query.warnings();
}

std::pair<arangodb::graph::VertexUniquenessLevel,
          arangodb::graph::EdgeUniquenessLevel>
TraversalExecutorInfos::convertUniquenessLevels() const {
  // TODO [GraphRefactor]: This should be a temoporary function as we remove
  // TraverserOptions in total after the graph refactor is done.
  auto vertexUniquenessLevel = graph::VertexUniquenessLevel::NONE;
  auto edgeUniquenessLevel = graph::EdgeUniquenessLevel::NONE;

  if (getUniqueVertices() == traverser::TraverserOptions::PATH) {
    vertexUniquenessLevel = graph::VertexUniquenessLevel::PATH;
    edgeUniquenessLevel = graph::EdgeUniquenessLevel::PATH;
  } else if (getUniqueVertices() == traverser::TraverserOptions::GLOBAL) {
    vertexUniquenessLevel = graph::VertexUniquenessLevel::GLOBAL;
    edgeUniquenessLevel = graph::EdgeUniquenessLevel::PATH;
  }

  if (getUniqueEdges() == traverser::TraverserOptions::PATH) {
    edgeUniquenessLevel = graph::EdgeUniquenessLevel::PATH;
  } else if (getUniqueEdges() == traverser::TraverserOptions::GLOBAL) {
    edgeUniquenessLevel = graph::EdgeUniquenessLevel::PATH;
  }

  return std::make_pair(vertexUniquenessLevel, edgeUniquenessLevel);
}

// TODO [GraphRefactor]: Add a parameter to toggle tracing variants of
// enumerators.
<<<<<<< HEAD
auto TraversalExecutorInfos::parseTraversalEnumeratorSingleServer(
    TraverserOptions::Order order,
    TraverserOptions::UniquenessLevel uniqueVertices,
    TraverserOptions::UniquenessLevel uniqueEdges, double defaultWeight,
    std::string const& weightAttribute, QueryContext& query,
    SingleServerBaseProviderOptions&& baseProviderOptions,
    PathValidatorOptions&& pathValidatorOptions,
    OneSidedEnumeratorOptions&& enumeratorOptions) -> void {
=======
auto TraversalExecutorInfos::parseTraversalEnumerator(
    TraverserOptions::Order order,
    TraverserOptions::UniquenessLevel uniqueVertices,
    TraverserOptions::UniquenessLevel uniqueEdges, double defaultWeight,
    std::string const& weightAttribute, arangodb::aql::QueryContext& query,
    arangodb::graph::BaseProviderOptions&& baseProviderOptions,
    arangodb::graph::PathValidatorOptions&& pathValidatorOptions,
    arangodb::graph::OneSidedEnumeratorOptions&& enumeratorOptions) -> void {
>>>>>>> 0d6fcb0c
  // TODO [GraphRefactor]: Temporary try to minimize copy-paste-tank, but
  // failed. auto [vertexUnique, edgeUnique] = convertUniquenessLevels();

  if (order == TraverserOptions::Order::DFS) {
    switch (uniqueVertices) {
      case TraverserOptions::UniquenessLevel::NONE:
        switch (uniqueEdges) {
          case TraverserOptions::UniquenessLevel::NONE:
<<<<<<< HEAD
            using SingleServerDFSRefactoredNoneNone =
                DFSEnumerator<SingleServerProvider<SingleServerProviderStep>,
                              VertexUniquenessLevel::NONE,
                              EdgeUniquenessLevel::NONE>;

            _traversalEnumerator =
                std::make_unique<SingleServerDFSRefactoredNoneNone>(
                    SingleServerProvider<SingleServerProviderStep>{
                        query, std::move(baseProviderOptions),
                        query.resourceMonitor()},
                    std::move(enumeratorOptions),
                    std::move(pathValidatorOptions), query.resourceMonitor());

            break;
          case TraverserOptions::UniquenessLevel::PATH:
          case TraverserOptions::UniquenessLevel::GLOBAL:
            using SingleServerDFSRefactoredNonePath =
                DFSEnumerator<SingleServerProvider<SingleServerProviderStep>,
                              VertexUniquenessLevel::NONE,
                              EdgeUniquenessLevel::PATH>;

            _traversalEnumerator =
                std::make_unique<SingleServerDFSRefactoredNonePath>(
                    SingleServerProvider<SingleServerProviderStep>{
                        query, std::move(baseProviderOptions),
                        query.resourceMonitor()},
                    std::move(enumeratorOptions),
                    std::move(pathValidatorOptions), query.resourceMonitor());
=======
            using SingleServerDFSRefactoredNoneNone = graph::DFSEnumerator<
                arangodb::graph::SingleServerProvider<
                    arangodb::graph::SingleServerProviderStep>,
                graph::VertexUniquenessLevel::NONE,
                graph::EdgeUniquenessLevel::NONE>;

            _traversalEnumerator = std::make_unique<
                SingleServerDFSRefactoredNoneNone>(
                graph::SingleServerProvider<graph::SingleServerProviderStep>{
                    query, std::move(baseProviderOptions),
                    query.resourceMonitor()},
                std::move(enumeratorOptions), std::move(pathValidatorOptions),
                query.resourceMonitor());
            break;
          case TraverserOptions::UniquenessLevel::PATH:
          case TraverserOptions::UniquenessLevel::GLOBAL:
            using SingleServerDFSRefactoredNonePath = graph::DFSEnumerator<
                arangodb::graph::SingleServerProvider<
                    arangodb::graph::SingleServerProviderStep>,
                graph::VertexUniquenessLevel::NONE,
                graph::EdgeUniquenessLevel::PATH>;

            _traversalEnumerator = std::make_unique<
                SingleServerDFSRefactoredNonePath>(
                graph::SingleServerProvider<graph::SingleServerProviderStep>{
                    query, std::move(baseProviderOptions),
                    query.resourceMonitor()},
                std::move(enumeratorOptions), std::move(pathValidatorOptions),
                query.resourceMonitor());
>>>>>>> 0d6fcb0c
            break;
        }
        break;
      case TraverserOptions::UniquenessLevel::PATH:
        using SingleServerDFSRefactoredPath =
<<<<<<< HEAD
            DFSEnumerator<SingleServerProvider<SingleServerProviderStep>,
                          VertexUniquenessLevel::PATH,
                          EdgeUniquenessLevel::PATH>;

        _traversalEnumerator = std::make_unique<SingleServerDFSRefactoredPath>(
            SingleServerProvider<SingleServerProviderStep>{
=======
            graph::DFSEnumerator<arangodb::graph::SingleServerProvider<
                                     arangodb::graph::SingleServerProviderStep>,
                                 graph::VertexUniquenessLevel::PATH,
                                 graph::EdgeUniquenessLevel::PATH>;

        _traversalEnumerator = std::make_unique<SingleServerDFSRefactoredPath>(
            graph::SingleServerProvider<graph::SingleServerProviderStep>{
>>>>>>> 0d6fcb0c
                query, std::move(baseProviderOptions), query.resourceMonitor()},
            std::move(enumeratorOptions), std::move(pathValidatorOptions),
            query.resourceMonitor());
        break;
      case TraverserOptions::UniquenessLevel::GLOBAL:
        using SingleServerDFSRefactoredGlobal =
<<<<<<< HEAD
            DFSEnumerator<SingleServerProvider<SingleServerProviderStep>,
                          VertexUniquenessLevel::GLOBAL,
                          EdgeUniquenessLevel::PATH>;

        _traversalEnumerator =
            std::make_unique<SingleServerDFSRefactoredGlobal>(
                SingleServerProvider<SingleServerProviderStep>{
=======
            graph::DFSEnumerator<arangodb::graph::SingleServerProvider<
                                     arangodb::graph::SingleServerProviderStep>,
                                 graph::VertexUniquenessLevel::GLOBAL,
                                 graph::EdgeUniquenessLevel::PATH>;

        _traversalEnumerator =
            std::make_unique<SingleServerDFSRefactoredGlobal>(
                graph::SingleServerProvider<graph::SingleServerProviderStep>{
>>>>>>> 0d6fcb0c
                    query, std::move(baseProviderOptions),
                    query.resourceMonitor()},
                std::move(enumeratorOptions), std::move(pathValidatorOptions),
                query.resourceMonitor());
        break;
      default:
        TRI_ASSERT(false);
        THROW_ARANGO_EXCEPTION(TRI_ERROR_INTERNAL);
    }
  } else if (order == TraverserOptions::Order::BFS) {
    switch (uniqueVertices) {
      case TraverserOptions::UniquenessLevel::NONE:
        switch (uniqueEdges) {
          case TraverserOptions::UniquenessLevel::NONE:
<<<<<<< HEAD
            using SingleServerBFSRefactoredNoneNone =
                BFSEnumerator<SingleServerProvider<SingleServerProviderStep>,
                              VertexUniquenessLevel::NONE,
                              EdgeUniquenessLevel::NONE>;

            _traversalEnumerator =
                std::make_unique<SingleServerBFSRefactoredNoneNone>(
                    SingleServerProvider<SingleServerProviderStep>{
                        query, std::move(baseProviderOptions),
                        query.resourceMonitor()},
                    std::move(enumeratorOptions),
                    std::move(pathValidatorOptions), query.resourceMonitor());
            break;
          case TraverserOptions::UniquenessLevel::PATH:
          case TraverserOptions::UniquenessLevel::GLOBAL:
            using SingleServerBFSRefactoredNonePath =
                BFSEnumerator<SingleServerProvider<SingleServerProviderStep>,
                              VertexUniquenessLevel::NONE,
                              EdgeUniquenessLevel::PATH>;

            _traversalEnumerator =
                std::make_unique<SingleServerBFSRefactoredNonePath>(
                    SingleServerProvider<SingleServerProviderStep>{
                        query, std::move(baseProviderOptions),
                        query.resourceMonitor()},
                    std::move(enumeratorOptions),
                    std::move(pathValidatorOptions), query.resourceMonitor());
=======
            using SingleServerBFSRefactoredNoneNone = graph::BFSEnumerator<
                arangodb::graph::SingleServerProvider<
                    arangodb::graph::SingleServerProviderStep>,
                graph::VertexUniquenessLevel::NONE,
                graph::EdgeUniquenessLevel::NONE>;

            _traversalEnumerator = std::make_unique<
                SingleServerBFSRefactoredNoneNone>(
                graph::SingleServerProvider<graph::SingleServerProviderStep>{
                    query, std::move(baseProviderOptions),
                    query.resourceMonitor()},
                std::move(enumeratorOptions), std::move(pathValidatorOptions),
                query.resourceMonitor());
            break;
          case TraverserOptions::UniquenessLevel::PATH:
          case TraverserOptions::UniquenessLevel::GLOBAL:
            using SingleServerBFSRefactoredNonePath = graph::BFSEnumerator<
                arangodb::graph::SingleServerProvider<
                    arangodb::graph::SingleServerProviderStep>,
                graph::VertexUniquenessLevel::NONE,
                graph::EdgeUniquenessLevel::PATH>;

            _traversalEnumerator = std::make_unique<
                SingleServerBFSRefactoredNonePath>(
                graph::SingleServerProvider<graph::SingleServerProviderStep>{
                    query, std::move(baseProviderOptions),
                    query.resourceMonitor()},
                std::move(enumeratorOptions), std::move(pathValidatorOptions),
                query.resourceMonitor());
>>>>>>> 0d6fcb0c
            break;
        }
        break;
      case TraverserOptions::UniquenessLevel::PATH:
        using SingleServerBFSRefactoredPath =
<<<<<<< HEAD
            BFSEnumerator<SingleServerProvider<SingleServerProviderStep>,
                          VertexUniquenessLevel::PATH,
                          EdgeUniquenessLevel::PATH>;

        _traversalEnumerator = std::make_unique<SingleServerBFSRefactoredPath>(
            SingleServerProvider<SingleServerProviderStep>{
=======
            graph::BFSEnumerator<arangodb::graph::SingleServerProvider<
                                     arangodb::graph::SingleServerProviderStep>,
                                 graph::VertexUniquenessLevel::PATH,
                                 graph::EdgeUniquenessLevel::PATH>;

        _traversalEnumerator = std::make_unique<SingleServerBFSRefactoredPath>(
            graph::SingleServerProvider<graph::SingleServerProviderStep>{
>>>>>>> 0d6fcb0c
                query, std::move(baseProviderOptions), query.resourceMonitor()},
            std::move(enumeratorOptions), std::move(pathValidatorOptions),
            query.resourceMonitor());
        break;
      case TraverserOptions::UniquenessLevel::GLOBAL:
        using SingleServerBFSRefactoredGlobal =
<<<<<<< HEAD
            BFSEnumerator<SingleServerProvider<SingleServerProviderStep>,
                          VertexUniquenessLevel::GLOBAL,
                          EdgeUniquenessLevel::PATH>;

        _traversalEnumerator =
            std::make_unique<SingleServerBFSRefactoredGlobal>(
                SingleServerProvider<SingleServerProviderStep>{
=======
            graph::BFSEnumerator<arangodb::graph::SingleServerProvider<
                                     arangodb::graph::SingleServerProviderStep>,
                                 graph::VertexUniquenessLevel::GLOBAL,
                                 graph::EdgeUniquenessLevel::PATH>;

        _traversalEnumerator =
            std::make_unique<SingleServerBFSRefactoredGlobal>(
                graph::SingleServerProvider<graph::SingleServerProviderStep>{
>>>>>>> 0d6fcb0c
                    query, std::move(baseProviderOptions),
                    query.resourceMonitor()},
                std::move(enumeratorOptions), std::move(pathValidatorOptions),
                query.resourceMonitor());
        break;
      default:
        TRI_ASSERT(false);
        THROW_ARANGO_EXCEPTION(TRI_ERROR_INTERNAL);
    }
  } else {
    TRI_ASSERT(order == TraverserOptions::Order::WEIGHTED);
    // It is valid to not have set a weightAttribute.
    // TRI_ASSERT(_opts->hasWeightAttribute());
    if (weightAttribute.empty()) {
      baseProviderOptions.setWeightEdgeCallback(
          [defaultWeight](double previousWeight, VPackSlice edge) -> double {
            return previousWeight + defaultWeight;
          });
    } else {
      baseProviderOptions.setWeightEdgeCallback(
          [weightAttribute = weightAttribute, defaultWeight](
              double previousWeight, VPackSlice edge) -> double {
            auto const weight =
                arangodb::basics::VelocyPackHelper::getNumericValue<double>(
                    edge, weightAttribute, defaultWeight);
            if (weight < 0.) {
              THROW_ARANGO_EXCEPTION(TRI_ERROR_GRAPH_NEGATIVE_EDGE_WEIGHT);
            }

            return previousWeight + weight;
          });
    }

    switch (uniqueVertices) {
      case TraverserOptions::UniquenessLevel::NONE:
        switch (uniqueEdges) {
          case TraverserOptions::UniquenessLevel::NONE:
            using SingleServerWeightedRefactoredNoneNone =
<<<<<<< HEAD
                WeightedEnumeratorRefactored<
                    SingleServerProvider<SingleServerProviderStep>,
                    VertexUniquenessLevel::NONE, EdgeUniquenessLevel::NONE>;

            _traversalEnumerator =
                std::make_unique<SingleServerWeightedRefactoredNoneNone>(
                    SingleServerProvider<SingleServerProviderStep>{
                        query, std::move(baseProviderOptions),
                        query.resourceMonitor()},
                    std::move(enumeratorOptions),
                    std::move(pathValidatorOptions), query.resourceMonitor());
=======
                graph::WeightedEnumeratorRefactored<
                    arangodb::graph::SingleServerProvider<
                        arangodb::graph::SingleServerProviderStep>,
                    graph::VertexUniquenessLevel::NONE,
                    graph::EdgeUniquenessLevel::NONE>;

            _traversalEnumerator = std::make_unique<
                SingleServerWeightedRefactoredNoneNone>(
                graph::SingleServerProvider<graph::SingleServerProviderStep>{
                    query, std::move(baseProviderOptions),
                    query.resourceMonitor()},
                std::move(enumeratorOptions), std::move(pathValidatorOptions),
                query.resourceMonitor());
>>>>>>> 0d6fcb0c
            break;
          case TraverserOptions::UniquenessLevel::PATH:
          case TraverserOptions::UniquenessLevel::GLOBAL:
            using SingleServerWeightedRefactoredNonePath =
<<<<<<< HEAD
                WeightedEnumeratorRefactored<
                    SingleServerProvider<SingleServerProviderStep>,
                    VertexUniquenessLevel::NONE, EdgeUniquenessLevel::PATH>;

            _traversalEnumerator =
                std::make_unique<SingleServerWeightedRefactoredNonePath>(
                    SingleServerProvider<SingleServerProviderStep>{
                        query, std::move(baseProviderOptions),
                        query.resourceMonitor()},
                    std::move(enumeratorOptions),
                    std::move(pathValidatorOptions), query.resourceMonitor());
=======
                graph::WeightedEnumeratorRefactored<
                    arangodb::graph::SingleServerProvider<
                        arangodb::graph::SingleServerProviderStep>,
                    graph::VertexUniquenessLevel::NONE,
                    graph::EdgeUniquenessLevel::PATH>;

            _traversalEnumerator = std::make_unique<
                SingleServerWeightedRefactoredNonePath>(
                graph::SingleServerProvider<graph::SingleServerProviderStep>{
                    query, std::move(baseProviderOptions),
                    query.resourceMonitor()},
                std::move(enumeratorOptions), std::move(pathValidatorOptions),
                query.resourceMonitor());
>>>>>>> 0d6fcb0c
            break;
        }
        break;
      case TraverserOptions::UniquenessLevel::PATH:
<<<<<<< HEAD
        using SingleServerWeightedRefactoredPath = WeightedEnumeratorRefactored<
            SingleServerProvider<SingleServerProviderStep>,
            VertexUniquenessLevel::PATH, EdgeUniquenessLevel::PATH>;

        _traversalEnumerator =
            std::make_unique<SingleServerWeightedRefactoredPath>(
                SingleServerProvider<SingleServerProviderStep>{
=======
        using SingleServerWeightedRefactoredPath =
            graph::WeightedEnumeratorRefactored<
                arangodb::graph::SingleServerProvider<
                    arangodb::graph::SingleServerProviderStep>,
                graph::VertexUniquenessLevel::PATH,
                graph::EdgeUniquenessLevel::PATH>;

        _traversalEnumerator =
            std::make_unique<SingleServerWeightedRefactoredPath>(
                graph::SingleServerProvider<graph::SingleServerProviderStep>{
>>>>>>> 0d6fcb0c
                    query, std::move(baseProviderOptions),
                    query.resourceMonitor()},
                std::move(enumeratorOptions), std::move(pathValidatorOptions),
                query.resourceMonitor());
        break;
      case TraverserOptions::UniquenessLevel::GLOBAL:
        using SingleServerWeightedRefactoredGlobal =
<<<<<<< HEAD
            WeightedEnumeratorRefactored<
                SingleServerProvider<SingleServerProviderStep>,
                VertexUniquenessLevel::GLOBAL, EdgeUniquenessLevel::PATH>;

        _traversalEnumerator =
            std::make_unique<SingleServerWeightedRefactoredGlobal>(
                SingleServerProvider<SingleServerProviderStep>{
                    query, std::move(baseProviderOptions),
                    query.resourceMonitor()},
                std::move(enumeratorOptions), std::move(pathValidatorOptions),
                query.resourceMonitor());
        break;
      default:
        TRI_ASSERT(false);
        THROW_ARANGO_EXCEPTION(TRI_ERROR_INTERNAL);
    }
  }
}

auto TraversalExecutorInfos::parseTraversalEnumeratorCluster(
    traverser::TraverserOptions::Order order,
    traverser::TraverserOptions::UniquenessLevel uniqueVertices,
    traverser::TraverserOptions::UniquenessLevel uniqueEdges,
    double defaultWeight, const std::string& weightAttribute,
    arangodb::aql::QueryContext& query,
    arangodb::graph::ClusterBaseProviderOptions&& baseProviderOptions,
    arangodb::graph::PathValidatorOptions&& pathValidatorOptions,
    arangodb::graph::OneSidedEnumeratorOptions&& enumeratorOptions) -> void {
  // TODO [GraphRefactor]: Temporary try to minimize copy-paste-tank, but
  // failed. auto [vertexUnique, edgeUnique] = convertUniquenessLevels();

  if (order == TraverserOptions::Order::DFS) {
    switch (uniqueVertices) {
      case TraverserOptions::UniquenessLevel::NONE:
        switch (uniqueEdges) {
          case TraverserOptions::UniquenessLevel::NONE:
            using ClusterDFSRefactoredNoneNone =
                DFSEnumerator<ClusterProvider<ClusterProviderStep>,
                              VertexUniquenessLevel::NONE,
                              EdgeUniquenessLevel::NONE>;

            _traversalEnumerator =
                std::make_unique<ClusterDFSRefactoredNoneNone>(
                    ClusterProvider<ClusterProviderStep>{
                        query, std::move(baseProviderOptions),
                        query.resourceMonitor()},
                    std::move(enumeratorOptions),
                    std::move(pathValidatorOptions), query.resourceMonitor());

            break;
          case TraverserOptions::UniquenessLevel::PATH:
          case TraverserOptions::UniquenessLevel::GLOBAL:
            using ClusterDFSRefactoredNonePath =
                DFSEnumerator<ClusterProvider<ClusterProviderStep>,
                              VertexUniquenessLevel::NONE,
                              EdgeUniquenessLevel::PATH>;

            _traversalEnumerator =
                std::make_unique<ClusterDFSRefactoredNonePath>(
                    ClusterProvider<ClusterProviderStep>{
                        query, std::move(baseProviderOptions),
                        query.resourceMonitor()},
                    std::move(enumeratorOptions),
                    std::move(pathValidatorOptions), query.resourceMonitor());
            break;
        }
        break;
      case TraverserOptions::UniquenessLevel::PATH:
        using ClusterDFSRefactoredPath =
            DFSEnumerator<ClusterProvider<ClusterProviderStep>,
                          VertexUniquenessLevel::PATH,
                          EdgeUniquenessLevel::PATH>;

        _traversalEnumerator = std::make_unique<ClusterDFSRefactoredPath>(
            ClusterProvider<ClusterProviderStep>{
                query, std::move(baseProviderOptions), query.resourceMonitor()},
            std::move(enumeratorOptions), std::move(pathValidatorOptions),
            query.resourceMonitor());
        break;
      case TraverserOptions::UniquenessLevel::GLOBAL:
        using ClusterDFSRefactoredGlobal =
            DFSEnumerator<ClusterProvider<ClusterProviderStep>,
                          VertexUniquenessLevel::GLOBAL,
                          EdgeUniquenessLevel::PATH>;

        _traversalEnumerator = std::make_unique<ClusterDFSRefactoredGlobal>(
            ClusterProvider<ClusterProviderStep>{
                query, std::move(baseProviderOptions), query.resourceMonitor()},
            std::move(enumeratorOptions), std::move(pathValidatorOptions),
            query.resourceMonitor());
        break;
      default:
        TRI_ASSERT(false);
        THROW_ARANGO_EXCEPTION(TRI_ERROR_INTERNAL);
    }
  } else if (order == TraverserOptions::Order::BFS) {
    switch (uniqueVertices) {
      case TraverserOptions::UniquenessLevel::NONE:
        switch (uniqueEdges) {
          case TraverserOptions::UniquenessLevel::NONE:
            using ClusterBFSRefactoredNoneNone =
                BFSEnumerator<ClusterProvider<ClusterProviderStep>,
                              VertexUniquenessLevel::NONE,
                              EdgeUniquenessLevel::NONE>;

            _traversalEnumerator =
                std::make_unique<ClusterBFSRefactoredNoneNone>(
                    ClusterProvider<ClusterProviderStep>{
                        query, std::move(baseProviderOptions),
                        query.resourceMonitor()},
                    std::move(enumeratorOptions),
                    std::move(pathValidatorOptions), query.resourceMonitor());
            break;
          case TraverserOptions::UniquenessLevel::PATH:
          case TraverserOptions::UniquenessLevel::GLOBAL:
            using ClusterBFSRefactoredNonePath =
                BFSEnumerator<ClusterProvider<ClusterProviderStep>,
                              VertexUniquenessLevel::NONE,
                              EdgeUniquenessLevel::PATH>;

            _traversalEnumerator =
                std::make_unique<ClusterBFSRefactoredNonePath>(
                    ClusterProvider<ClusterProviderStep>{
                        query, std::move(baseProviderOptions),
                        query.resourceMonitor()},
                    std::move(enumeratorOptions),
                    std::move(pathValidatorOptions), query.resourceMonitor());
            break;
        }
        break;
      case TraverserOptions::UniquenessLevel::PATH:
        using ClusterBFSRefactoredPath =
            BFSEnumerator<ClusterProvider<ClusterProviderStep>,
                          VertexUniquenessLevel::PATH,
                          EdgeUniquenessLevel::PATH>;

        _traversalEnumerator = std::make_unique<ClusterBFSRefactoredPath>(
            ClusterProvider<ClusterProviderStep>{
                query, std::move(baseProviderOptions), query.resourceMonitor()},
            std::move(enumeratorOptions), std::move(pathValidatorOptions),
            query.resourceMonitor());
        break;
      case TraverserOptions::UniquenessLevel::GLOBAL:
        using ClusterBFSRefactoredGlobal =
            BFSEnumerator<ClusterProvider<ClusterProviderStep>,
                          VertexUniquenessLevel::GLOBAL,
                          EdgeUniquenessLevel::PATH>;

        _traversalEnumerator = std::make_unique<ClusterBFSRefactoredGlobal>(
            ClusterProvider<ClusterProviderStep>{
                query, std::move(baseProviderOptions), query.resourceMonitor()},
            std::move(enumeratorOptions), std::move(pathValidatorOptions),
            query.resourceMonitor());
        break;
      default:
        TRI_ASSERT(false);
        THROW_ARANGO_EXCEPTION(TRI_ERROR_INTERNAL);
    }
  } else {
    TRI_ASSERT(order == TraverserOptions::Order::WEIGHTED);
    // It is valid to not have set a weightAttribute.
    // TRI_ASSERT(_opts->hasWeightAttribute());
    //    if (weightAttribute.empty()) {
    //      baseProviderOptions.setWeightEdgeCallback(
    //          [defaultWeight](double previousWeight, VPackSlice edge) ->
    //          double {
    //            return previousWeight + defaultWeight;
    //          });
    //    } else {
    //      baseProviderOptions.setWeightEdgeCallback(
    //          [weightAttribute = weightAttribute, defaultWeight](
    //              double previousWeight, VPackSlice edge) -> double {
    //            auto const weight =
    //                arangodb::basics::VelocyPackHelper::getNumericValue<double>(
    //                    edge, weightAttribute, defaultWeight);
    //            if (weight < 0.) {
    //              THROW_ARANGO_EXCEPTION(TRI_ERROR_GRAPH_NEGATIVE_EDGE_WEIGHT);
    //            }
    //
    //            return previousWeight + weight;
    //          });
    //    }

    switch (uniqueVertices) {
      case TraverserOptions::UniquenessLevel::NONE:
        switch (uniqueEdges) {
          case TraverserOptions::UniquenessLevel::NONE:
            using ClusterWeightedRefactoredNoneNone =
                WeightedEnumeratorRefactored<
                    ClusterProvider<ClusterProviderStep>,
                    VertexUniquenessLevel::NONE, EdgeUniquenessLevel::NONE>;

            _traversalEnumerator =
                std::make_unique<ClusterWeightedRefactoredNoneNone>(
                    ClusterProvider<ClusterProviderStep>{
                        query, std::move(baseProviderOptions),
                        query.resourceMonitor()},
                    std::move(enumeratorOptions),
                    std::move(pathValidatorOptions), query.resourceMonitor());
            break;
          case TraverserOptions::UniquenessLevel::PATH:
          case TraverserOptions::UniquenessLevel::GLOBAL:
            using ClusterWeightedRefactoredNonePath =
                WeightedEnumeratorRefactored<
                    ClusterProvider<ClusterProviderStep>,
                    VertexUniquenessLevel::NONE, EdgeUniquenessLevel::PATH>;

            _traversalEnumerator =
                std::make_unique<ClusterWeightedRefactoredNonePath>(
                    ClusterProvider<ClusterProviderStep>{
                        query, std::move(baseProviderOptions),
                        query.resourceMonitor()},
                    std::move(enumeratorOptions),
                    std::move(pathValidatorOptions), query.resourceMonitor());
            break;
        }
        break;
      case TraverserOptions::UniquenessLevel::PATH:
        using ClusterWeightedRefactoredPath =
            WeightedEnumeratorRefactored<ClusterProvider<ClusterProviderStep>,
                                         VertexUniquenessLevel::PATH,
                                         EdgeUniquenessLevel::PATH>;

        _traversalEnumerator = std::make_unique<ClusterWeightedRefactoredPath>(
            ClusterProvider<ClusterProviderStep>{
                query, std::move(baseProviderOptions), query.resourceMonitor()},
            std::move(enumeratorOptions), std::move(pathValidatorOptions),
            query.resourceMonitor());
        break;
      case TraverserOptions::UniquenessLevel::GLOBAL:
        using ClusterWeightedRefactoredGlobal =
            WeightedEnumeratorRefactored<ClusterProvider<ClusterProviderStep>,
                                         VertexUniquenessLevel::GLOBAL,
                                         EdgeUniquenessLevel::PATH>;

        _traversalEnumerator =
            std::make_unique<ClusterWeightedRefactoredGlobal>(
                ClusterProvider<ClusterProviderStep>{
=======
            graph::WeightedEnumeratorRefactored<
                arangodb::graph::SingleServerProvider<
                    arangodb::graph::SingleServerProviderStep>,
                graph::VertexUniquenessLevel::GLOBAL,
                graph::EdgeUniquenessLevel::PATH>;

        _traversalEnumerator =
            std::make_unique<SingleServerWeightedRefactoredGlobal>(
                graph::SingleServerProvider<graph::SingleServerProviderStep>{
>>>>>>> 0d6fcb0c
                    query, std::move(baseProviderOptions),
                    query.resourceMonitor()},
                std::move(enumeratorOptions), std::move(pathValidatorOptions),
                query.resourceMonitor());
        break;
      default:
        TRI_ASSERT(false);
        THROW_ARANGO_EXCEPTION(TRI_ERROR_INTERNAL);
    }
  }
}

TraversalExecutor::TraversalExecutor(Fetcher& fetcher, Infos& infos)
    : _infos(infos),
      _inputRow{CreateInvalidInputRowHint{}},
      _traverser(infos.traverser()),
      _traversalEnumerator(infos.traversalEnumerator()) {
  // reset the traverser, so that no residual state is left in it. This is
  // important because the TraversalExecutor is sometimes reconstructed (in
  // place) with the same TraversalExecutorInfos as before. Those
  // infos contain the traverser which might contain state from a previous run.
  if (infos.isRefactor()) {
    _traversalEnumerator.clear(false);
  } else {
    _traverser.done();
  }
}

TraversalExecutor::~TraversalExecutor() {
  if (!_infos.isRefactor()) {
    auto opts = _traverser.options();
    if (opts != nullptr) {
      // The InAndOutRowExpressionContext in the PruneExpressionEvaluator
      // holds an InputAqlItemRow. As the Plan holds the
      // PruneExpressionEvaluator and is destroyed after the Engine, this must
      // be deleted by unPrepareContext() - otherwise, the
      // SharedAqlItemBlockPtr referenced by the row will return its
      // AqlItemBlock to an already destroyed AqlItemBlockManager.
      if (opts->usesPrune()) {
        auto* evaluator = opts->getPruneEvaluator();
        if (evaluator != nullptr) {
          evaluator->unPrepareContext();
        }
      }
      if (opts->usesPostFilter()) {
        auto* evaluator = opts->getPostFilterEvaluator();
        if (evaluator != nullptr) {
          evaluator->unPrepareContext();
        }
      }
    }
  } else {
    _traversalEnumerator.clear(false);
    _traversalEnumerator.unprepareValidatorContext();
  }
}

auto TraversalExecutor::doOutput(OutputAqlItemRow& output) -> void {
  if (!_infos.isRefactor()) {
    while (!output.isFull() && _traverser.hasMore() && _traverser.next()) {
      TRI_ASSERT(_inputRow.isInitialized());
<<<<<<< HEAD

      // traverser now has next v, e, p values
      if (_infos.useVertexOutput()) {
        AqlValue vertex = _traverser.lastVertexToAqlValue();
        AqlValueGuard guard{vertex, true};
        output.moveValueInto(_infos.vertexRegister(), _inputRow, guard);
      }
      if (_infos.useEdgeOutput()) {
        AqlValue edge = _traverser.lastEdgeToAqlValue();
        AqlValueGuard guard{edge, true};
        output.moveValueInto(_infos.edgeRegister(), _inputRow, guard);
      }
      if (_infos.usePathOutput()) {
        transaction::BuilderLeaser tmp(_traverser.trx());
        AqlValue path = _traverser.pathToAqlValue(*tmp.builder());
        AqlValueGuard guard{path, true};
        output.moveValueInto(_infos.pathRegister(), _inputRow, guard);
      }

=======

      // traverser now has next v, e, p values
      if (_infos.useVertexOutput()) {
        AqlValue vertex = _traverser.lastVertexToAqlValue();
        AqlValueGuard guard{vertex, true};
        output.moveValueInto(_infos.vertexRegister(), _inputRow, guard);
      }
      if (_infos.useEdgeOutput()) {
        AqlValue edge = _traverser.lastEdgeToAqlValue();
        AqlValueGuard guard{edge, true};
        output.moveValueInto(_infos.edgeRegister(), _inputRow, guard);
      }
      if (_infos.usePathOutput()) {
        transaction::BuilderLeaser tmp(_traverser.trx());
        AqlValue path = _traverser.pathToAqlValue(*tmp.builder());
        AqlValueGuard guard{path, true};
        output.moveValueInto(_infos.pathRegister(), _inputRow, guard);
      }

>>>>>>> 0d6fcb0c
      // No output is requested from the register plan. We still need
      // to copy the inputRow for the query to yield correct results.
      if (!_infos.useVertexOutput() && !_infos.useEdgeOutput() &&
          !_infos.usePathOutput()) {
        output.copyRow(_inputRow);
      }

      output.advanceRow();
    }
  } else {
    // Refactored variant
    auto currentPath = _traversalEnumerator.getNextPath();
    if (currentPath != nullptr) {
      TRI_ASSERT(_inputRow.isInitialized());
<<<<<<< HEAD

      // traverser now has next v, e, p values
      transaction::BuilderLeaser tmp{_infos.getTrx()};

      // Vertex variable (v)
      if (_infos.useVertexOutput()) {
        tmp->clear();
        currentPath->lastVertexToVelocyPack(*tmp.builder());
        AqlValue path{tmp->slice()};
        AqlValueGuard guard{path, true};
        output.moveValueInto(_infos.vertexRegister(), _inputRow, guard);
      }

      // Edge variable (e)
      if (_infos.useEdgeOutput()) {
        tmp->clear();
        currentPath->lastEdgeToVelocyPack(*tmp.builder());
        AqlValue path{tmp->slice()};
        AqlValueGuard guard{path, true};
        output.moveValueInto(_infos.edgeRegister(), _inputRow, guard);
      }

      // Path variable (p)
      if (_infos.usePathOutput()) {
        tmp->clear();
        currentPath->toVelocyPack(*tmp.builder());
        AqlValue path{tmp->slice()};
        AqlValueGuard guard{path, true};
        output.moveValueInto(_infos.pathRegister(), _inputRow, guard);
      }

      // No output is requested from the register plan. We still need
      // to copy the inputRow for the query to yield correct results.
      if (!_infos.useVertexOutput() && !_infos.useEdgeOutput() &&
          !_infos.usePathOutput()) {
        output.copyRow(_inputRow);
      }

=======

      // traverser now has next v, e, p values
      transaction::BuilderLeaser tmp{_infos.getTrx()};

      // Vertex variable (v)
      if (_infos.useVertexOutput()) {
        tmp->clear();
        currentPath->lastVertexToVelocyPack(*tmp.builder());
        AqlValue path{tmp->slice()};
        AqlValueGuard guard{path, true};
        output.moveValueInto(_infos.vertexRegister(), _inputRow, guard);
      }

      // Edge variable (e)
      if (_infos.useEdgeOutput()) {
        tmp->clear();
        currentPath->lastEdgeToVelocyPack(*tmp.builder());
        AqlValue path{tmp->slice()};
        AqlValueGuard guard{path, true};
        output.moveValueInto(_infos.edgeRegister(), _inputRow, guard);
      }

      // Path variable (p)
      if (_infos.usePathOutput()) {
        tmp->clear();
        currentPath->toVelocyPack(*tmp.builder());
        AqlValue path{tmp->slice()};
        AqlValueGuard guard{path, true};
        output.moveValueInto(_infos.pathRegister(), _inputRow, guard);
      }

      // No output is requested from the register plan. We still need
      // to copy the inputRow for the query to yield correct results.
      if (!_infos.useVertexOutput() && !_infos.useEdgeOutput() &&
          !_infos.usePathOutput()) {
        output.copyRow(_inputRow);
      }

>>>>>>> 0d6fcb0c
      output.advanceRow();
    }
  }
}

auto TraversalExecutor::doSkip(AqlCall& call) -> size_t {
  auto skip = size_t{0};

  if (!_infos.isRefactor()) {
    while (call.shouldSkip() && _traverser.hasMore() && _traverser.next()) {
      TRI_ASSERT(_inputRow.isInitialized());
      skip++;
      call.didSkip(1);
    }
  } else {
    // refactored variant
    while (call.shouldSkip()) {
      if (_traversalEnumerator.skipPath()) {
        TRI_ASSERT(_inputRow.isInitialized());
        skip++;
        call.didSkip(1);
      }
    }
  }

  return skip;
}

auto TraversalExecutor::produceRows(AqlItemBlockInputRange& input,
                                    OutputAqlItemRow& output)
    -> std::tuple<ExecutorState, Stats, AqlCall> {
  TraversalStats oldStats;
  ExecutorState state{ExecutorState::HASMORE};

  if (!_infos.isRefactor()) {
    while (true) {
      if (_traverser.hasMore()) {
        TRI_ASSERT(_inputRow.isInitialized());
        doOutput(output);

        if (output.isFull()) {
          if (_traverser.hasMore()) {
            state = ExecutorState::HASMORE;
          } else {
            state = input.upstreamState();
          }
          break;
        }
      } else {
        if (!initTraverser(input)) {
          state = input.upstreamState();
          break;
        }
        TRI_ASSERT(_inputRow.isInitialized());
      }
    }

    oldStats.addFiltered(_traverser.getAndResetFilteredPaths());
    oldStats.addScannedIndex(_traverser.getAndResetReadDocuments());
    oldStats.addHttpRequests(_traverser.getAndResetHttpRequests());
<<<<<<< HEAD

    return {state, oldStats, AqlCall{}};
  } else {
    // refactored variant
    while (!output.isFull()) {
      if (_traversalEnumerator.isDone()) {
        if (!initTraverser(input)) {  // will set a new start vertex
          TRI_ASSERT(!input.hasDataRow());
          return {input.upstreamState(), stats(), AqlCall{}};
        }
      } else {
        doOutput(output);
      }
    }

=======

    return {state, oldStats, AqlCall{}};
  } else {
    // refactored variant
    while (!output.isFull()) {
      if (_traversalEnumerator.isDone()) {
        if (!initTraverser(input)) {  // will set a new start vertex
          TRI_ASSERT(!input.hasDataRow());
          return {input.upstreamState(), stats(), AqlCall{}};
        }
      } else {
        doOutput(output);
      }
    }

>>>>>>> 0d6fcb0c
    if (_traversalEnumerator.isDone()) {
      return {input.upstreamState(), stats(), AqlCall{}};
    } else {
      return {ExecutorState::HASMORE, stats(), AqlCall{}};
    }
  }
}

auto TraversalExecutor::skipRowsRange(AqlItemBlockInputRange& input,
                                      AqlCall& call)
    -> std::tuple<ExecutorState, Stats, size_t, AqlCall> {
  TraversalStats oldStats{};
  auto skipped = size_t{0};

  if (!_infos.isRefactor()) {
    while (true) {
      skipped += doSkip(call);

      oldStats.addFiltered(_traverser.getAndResetFilteredPaths());
      oldStats.addScannedIndex(_traverser.getAndResetReadDocuments());
      oldStats.addHttpRequests(_traverser.getAndResetHttpRequests());

      if (!_traverser.hasMore()) {
        if (!initTraverser(input)) {
          return {input.upstreamState(), oldStats, skipped, AqlCall{}};
        }
      } else {
        TRI_ASSERT(call.getOffset() == 0);
        return {ExecutorState::HASMORE, oldStats, skipped, AqlCall{}};
      }
    }
  } else {
    // refactored variant
    while (call.shouldSkip()) {
      if (_traversalEnumerator.isDone()) {
        if (!initTraverser(input)) {
          TRI_ASSERT(!input.hasDataRow());
          return {input.upstreamState(), stats(), skipped, AqlCall{}};
        }
      } else {
        if (_traversalEnumerator.skipPath()) {
          skipped++;
          call.didSkip(1);
        }
      }
    }

    if (_traversalEnumerator.isDone()) {
      return {input.upstreamState(), stats(), skipped, AqlCall{}};
    } else {
      return {ExecutorState::HASMORE, stats(), skipped, AqlCall{}};
    }
  }

  TRI_ASSERT(false);
}

//
// Set a new start vertex for traversal, for this fetch inputs
// from input until we are either successful or input is unwilling
// to give us more.
//
// TODO: this is quite a big function, refactor
bool TraversalExecutor::initTraverser(AqlItemBlockInputRange& input) {
  if (!_infos.isRefactor()) {
    _traverser.clear();
    auto opts = _traverser.options();
    opts->clearVariableValues();

    // Now reset the traverser
    // NOTE: It is correct to ask for whether there is a data row here
    //       even if we're using a constant start vertex, as we expect
    //       to provide output for every input row
    while (input.hasDataRow()) {
      // Try to acquire a starting vertex
      std::tie(std::ignore, _inputRow) =
          input.nextDataRow(AqlItemBlockInputRange::HasDataRow{});
      TRI_ASSERT(_inputRow.isInitialized());

      // register temporary variables in expression context
      for (auto const& pair : _infos.filterConditionVariables()) {
        opts->setVariableValue(pair.first, _inputRow.getValue(pair.second));
      }

      if (opts->usesPrune()) {
        auto* evaluator = opts->getPruneEvaluator();
        // Replace by inputRow
        evaluator->prepareContext(_inputRow);
        TRI_ASSERT(_inputRow.isInitialized());
      }

      if (opts->usesPostFilter()) {
        auto* evaluator = opts->getPostFilterEvaluator();
        // Replace by inputRow
        evaluator->prepareContext(_inputRow);
        TRI_ASSERT(_inputRow.isInitialized());
      }

      // TODO [GraphRefactor]: Check how indices are being calculated
      opts->calculateIndexExpressions(_infos.getAst());

      std::string sourceString;
      TRI_ASSERT(_inputRow.isInitialized());

      if (_infos.usesFixedSource()) {
        sourceString = _infos.getFixedSource();
      } else {
        AqlValue const& in = _inputRow.getValue(_infos.getInputRegister());
        if (in.isObject()) {
          try {
            sourceString =
                _traverser.options()->trx()->extractIdString(in.slice());
          } catch (...) {
            // on purpose ignore this error.
          }
        } else if (in.isString()) {
          sourceString = in.slice().copyString();
        }
      }

      auto pos = sourceString.find('/');

      if (pos == std::string::npos) {
        _traverser.options()->query().warnings().registerWarning(
            TRI_ERROR_BAD_PARAMETER,
            "Invalid input for traversal: Only "
            "id strings or objects with _id are "
            "allowed");
      } else {
        _traverser.setStartVertex(sourceString);
        TRI_ASSERT(_inputRow.isInitialized());
        return true;
      }
    }
    return false;
  } else {
    // refactored variant
    TRI_ASSERT(_traversalEnumerator.isDone());

    while (input.hasDataRow()) {
      std::tie(std::ignore, _inputRow) = input.nextDataRow();

      std::string sourceString;
      TRI_ASSERT(_inputRow.isInitialized());

      _traversalEnumerator.setValidatorContext(_inputRow);

      if (_infos.usesFixedSource()) {
        sourceString = _infos.getFixedSource();
      } else {
        AqlValue const& in = _inputRow.getValue(_infos.getInputRegister());
        if (in.isObject()) {
          try {
            sourceString = _infos.getTrx()->extractIdString(in.slice());
          } catch (...) {
            // on purpose ignore this error.
          }
        } else if (in.isString()) {
          sourceString = in.slice().copyString();
        }
      }

      auto pos = sourceString.find('/');

      if (pos == std::string::npos) {
        _infos.getWarnings().registerWarning(
            TRI_ERROR_BAD_PARAMETER,
            "Invalid input for traversal: Only "
            "id strings or objects with _id are "
            "allowed");
      } else {
        // prepare index
        _traversalEnumerator.prepareIndexExpressions(_infos.getAst());

        // start actual search
        _traversalEnumerator.reset(toHashedStringRef(
            sourceString));  // TODO [GraphRefactor]: check sourceString memory
        TRI_ASSERT(_inputRow.isInitialized());
        return true;
      }
    }
    return false;
  }
}

[[nodiscard]] auto TraversalExecutor::stats() -> Stats {
  if (!_infos.isRefactor()) {
    // No Stats available on original variant
    return TraversalStats{};
  } else {
    return _traversalEnumerator.stealStats();
  }
}<|MERGE_RESOLUTION|>--- conflicted
+++ resolved
@@ -33,11 +33,8 @@
 #include "Basics/system-compiler.h"
 #include "Graph/Providers/SingleServerProvider.h"
 #include "Graph/Steps/SingleServerProviderStep.h"
-<<<<<<< HEAD
 #include "Graph/Providers/ClusterProvider.h"
 #include "Graph/Steps/ClusterProviderStep.h"
-=======
->>>>>>> 0d6fcb0c
 #include "Graph/Traverser.h"
 #include "Graph/TraverserCache.h"
 #include "Graph/TraverserOptions.h"
@@ -85,7 +82,6 @@
     traverser::TraverserOptions::Order order, bool refactor,
     double defaultWeight, std::string const& weightAttribute,
     transaction::Methods* trx, arangodb::aql::QueryContext& query,
-<<<<<<< HEAD
     arangodb::graph::PathValidatorOptions&& pathValidatorOptions,
     arangodb::graph::OneSidedEnumeratorOptions&& enumeratorOptions,
     TraverserOptions* opts,
@@ -93,11 +89,6 @@
               std::unordered_map<uint64_t, std::vector<IndexAccessor>>>&&
         usedIndexes,
     std::unordered_map<ServerID, aql::EngineId> const* engines)
-=======
-    arangodb::graph::BaseProviderOptions&& baseProviderOptions,
-    arangodb::graph::PathValidatorOptions&& pathValidatorOptions,
-    arangodb::graph::OneSidedEnumeratorOptions&& enumeratorOptions)
->>>>>>> 0d6fcb0c
     : _traverser(std::move(traverser)),
       _registerMapping(std::move(registerMapping)),
       _fixedSource(std::move(fixedSource)),
@@ -130,7 +121,6 @@
      */
     TRI_ASSERT(_traversalEnumerator == nullptr);
 
-<<<<<<< HEAD
     if (ServerState::instance()->isCoordinator()) {
       auto cache = std::make_shared<RefactoredClusterTraverserCache>(
           opts->query().resourceMonitor());
@@ -149,12 +139,6 @@
           _weightAttribute, query, std::move(baseProviderOptions),
           std::move(pathValidatorOptions), std::move(enumeratorOptions));
     }
-=======
-    parseTraversalEnumerator(
-        getOrder(), getUniqueVertices(), getUniqueEdges(), _defaultWeight,
-        _weightAttribute, query, std::move(baseProviderOptions),
-        std::move(pathValidatorOptions), std::move(enumeratorOptions));
->>>>>>> 0d6fcb0c
     TRI_ASSERT(_traversalEnumerator != nullptr);
   }
 }
@@ -302,7 +286,6 @@
 
 // TODO [GraphRefactor]: Add a parameter to toggle tracing variants of
 // enumerators.
-<<<<<<< HEAD
 auto TraversalExecutorInfos::parseTraversalEnumeratorSingleServer(
     TraverserOptions::Order order,
     TraverserOptions::UniquenessLevel uniqueVertices,
@@ -311,16 +294,6 @@
     SingleServerBaseProviderOptions&& baseProviderOptions,
     PathValidatorOptions&& pathValidatorOptions,
     OneSidedEnumeratorOptions&& enumeratorOptions) -> void {
-=======
-auto TraversalExecutorInfos::parseTraversalEnumerator(
-    TraverserOptions::Order order,
-    TraverserOptions::UniquenessLevel uniqueVertices,
-    TraverserOptions::UniquenessLevel uniqueEdges, double defaultWeight,
-    std::string const& weightAttribute, arangodb::aql::QueryContext& query,
-    arangodb::graph::BaseProviderOptions&& baseProviderOptions,
-    arangodb::graph::PathValidatorOptions&& pathValidatorOptions,
-    arangodb::graph::OneSidedEnumeratorOptions&& enumeratorOptions) -> void {
->>>>>>> 0d6fcb0c
   // TODO [GraphRefactor]: Temporary try to minimize copy-paste-tank, but
   // failed. auto [vertexUnique, edgeUnique] = convertUniquenessLevels();
 
@@ -329,7 +302,6 @@
       case TraverserOptions::UniquenessLevel::NONE:
         switch (uniqueEdges) {
           case TraverserOptions::UniquenessLevel::NONE:
-<<<<<<< HEAD
             using SingleServerDFSRefactoredNoneNone =
                 DFSEnumerator<SingleServerProvider<SingleServerProviderStep>,
                               VertexUniquenessLevel::NONE,
@@ -358,65 +330,23 @@
                         query.resourceMonitor()},
                     std::move(enumeratorOptions),
                     std::move(pathValidatorOptions), query.resourceMonitor());
-=======
-            using SingleServerDFSRefactoredNoneNone = graph::DFSEnumerator<
-                arangodb::graph::SingleServerProvider<
-                    arangodb::graph::SingleServerProviderStep>,
-                graph::VertexUniquenessLevel::NONE,
-                graph::EdgeUniquenessLevel::NONE>;
-
-            _traversalEnumerator = std::make_unique<
-                SingleServerDFSRefactoredNoneNone>(
-                graph::SingleServerProvider<graph::SingleServerProviderStep>{
-                    query, std::move(baseProviderOptions),
-                    query.resourceMonitor()},
-                std::move(enumeratorOptions), std::move(pathValidatorOptions),
-                query.resourceMonitor());
-            break;
-          case TraverserOptions::UniquenessLevel::PATH:
-          case TraverserOptions::UniquenessLevel::GLOBAL:
-            using SingleServerDFSRefactoredNonePath = graph::DFSEnumerator<
-                arangodb::graph::SingleServerProvider<
-                    arangodb::graph::SingleServerProviderStep>,
-                graph::VertexUniquenessLevel::NONE,
-                graph::EdgeUniquenessLevel::PATH>;
-
-            _traversalEnumerator = std::make_unique<
-                SingleServerDFSRefactoredNonePath>(
-                graph::SingleServerProvider<graph::SingleServerProviderStep>{
-                    query, std::move(baseProviderOptions),
-                    query.resourceMonitor()},
-                std::move(enumeratorOptions), std::move(pathValidatorOptions),
-                query.resourceMonitor());
->>>>>>> 0d6fcb0c
             break;
         }
         break;
       case TraverserOptions::UniquenessLevel::PATH:
         using SingleServerDFSRefactoredPath =
-<<<<<<< HEAD
             DFSEnumerator<SingleServerProvider<SingleServerProviderStep>,
                           VertexUniquenessLevel::PATH,
                           EdgeUniquenessLevel::PATH>;
 
         _traversalEnumerator = std::make_unique<SingleServerDFSRefactoredPath>(
             SingleServerProvider<SingleServerProviderStep>{
-=======
-            graph::DFSEnumerator<arangodb::graph::SingleServerProvider<
-                                     arangodb::graph::SingleServerProviderStep>,
-                                 graph::VertexUniquenessLevel::PATH,
-                                 graph::EdgeUniquenessLevel::PATH>;
-
-        _traversalEnumerator = std::make_unique<SingleServerDFSRefactoredPath>(
-            graph::SingleServerProvider<graph::SingleServerProviderStep>{
->>>>>>> 0d6fcb0c
                 query, std::move(baseProviderOptions), query.resourceMonitor()},
             std::move(enumeratorOptions), std::move(pathValidatorOptions),
             query.resourceMonitor());
         break;
       case TraverserOptions::UniquenessLevel::GLOBAL:
         using SingleServerDFSRefactoredGlobal =
-<<<<<<< HEAD
             DFSEnumerator<SingleServerProvider<SingleServerProviderStep>,
                           VertexUniquenessLevel::GLOBAL,
                           EdgeUniquenessLevel::PATH>;
@@ -424,16 +354,6 @@
         _traversalEnumerator =
             std::make_unique<SingleServerDFSRefactoredGlobal>(
                 SingleServerProvider<SingleServerProviderStep>{
-=======
-            graph::DFSEnumerator<arangodb::graph::SingleServerProvider<
-                                     arangodb::graph::SingleServerProviderStep>,
-                                 graph::VertexUniquenessLevel::GLOBAL,
-                                 graph::EdgeUniquenessLevel::PATH>;
-
-        _traversalEnumerator =
-            std::make_unique<SingleServerDFSRefactoredGlobal>(
-                graph::SingleServerProvider<graph::SingleServerProviderStep>{
->>>>>>> 0d6fcb0c
                     query, std::move(baseProviderOptions),
                     query.resourceMonitor()},
                 std::move(enumeratorOptions), std::move(pathValidatorOptions),
@@ -448,7 +368,6 @@
       case TraverserOptions::UniquenessLevel::NONE:
         switch (uniqueEdges) {
           case TraverserOptions::UniquenessLevel::NONE:
-<<<<<<< HEAD
             using SingleServerBFSRefactoredNoneNone =
                 BFSEnumerator<SingleServerProvider<SingleServerProviderStep>,
                               VertexUniquenessLevel::NONE,
@@ -476,65 +395,23 @@
                         query.resourceMonitor()},
                     std::move(enumeratorOptions),
                     std::move(pathValidatorOptions), query.resourceMonitor());
-=======
-            using SingleServerBFSRefactoredNoneNone = graph::BFSEnumerator<
-                arangodb::graph::SingleServerProvider<
-                    arangodb::graph::SingleServerProviderStep>,
-                graph::VertexUniquenessLevel::NONE,
-                graph::EdgeUniquenessLevel::NONE>;
-
-            _traversalEnumerator = std::make_unique<
-                SingleServerBFSRefactoredNoneNone>(
-                graph::SingleServerProvider<graph::SingleServerProviderStep>{
-                    query, std::move(baseProviderOptions),
-                    query.resourceMonitor()},
-                std::move(enumeratorOptions), std::move(pathValidatorOptions),
-                query.resourceMonitor());
-            break;
-          case TraverserOptions::UniquenessLevel::PATH:
-          case TraverserOptions::UniquenessLevel::GLOBAL:
-            using SingleServerBFSRefactoredNonePath = graph::BFSEnumerator<
-                arangodb::graph::SingleServerProvider<
-                    arangodb::graph::SingleServerProviderStep>,
-                graph::VertexUniquenessLevel::NONE,
-                graph::EdgeUniquenessLevel::PATH>;
-
-            _traversalEnumerator = std::make_unique<
-                SingleServerBFSRefactoredNonePath>(
-                graph::SingleServerProvider<graph::SingleServerProviderStep>{
-                    query, std::move(baseProviderOptions),
-                    query.resourceMonitor()},
-                std::move(enumeratorOptions), std::move(pathValidatorOptions),
-                query.resourceMonitor());
->>>>>>> 0d6fcb0c
             break;
         }
         break;
       case TraverserOptions::UniquenessLevel::PATH:
         using SingleServerBFSRefactoredPath =
-<<<<<<< HEAD
             BFSEnumerator<SingleServerProvider<SingleServerProviderStep>,
                           VertexUniquenessLevel::PATH,
                           EdgeUniquenessLevel::PATH>;
 
         _traversalEnumerator = std::make_unique<SingleServerBFSRefactoredPath>(
             SingleServerProvider<SingleServerProviderStep>{
-=======
-            graph::BFSEnumerator<arangodb::graph::SingleServerProvider<
-                                     arangodb::graph::SingleServerProviderStep>,
-                                 graph::VertexUniquenessLevel::PATH,
-                                 graph::EdgeUniquenessLevel::PATH>;
-
-        _traversalEnumerator = std::make_unique<SingleServerBFSRefactoredPath>(
-            graph::SingleServerProvider<graph::SingleServerProviderStep>{
->>>>>>> 0d6fcb0c
                 query, std::move(baseProviderOptions), query.resourceMonitor()},
             std::move(enumeratorOptions), std::move(pathValidatorOptions),
             query.resourceMonitor());
         break;
       case TraverserOptions::UniquenessLevel::GLOBAL:
         using SingleServerBFSRefactoredGlobal =
-<<<<<<< HEAD
             BFSEnumerator<SingleServerProvider<SingleServerProviderStep>,
                           VertexUniquenessLevel::GLOBAL,
                           EdgeUniquenessLevel::PATH>;
@@ -542,16 +419,6 @@
         _traversalEnumerator =
             std::make_unique<SingleServerBFSRefactoredGlobal>(
                 SingleServerProvider<SingleServerProviderStep>{
-=======
-            graph::BFSEnumerator<arangodb::graph::SingleServerProvider<
-                                     arangodb::graph::SingleServerProviderStep>,
-                                 graph::VertexUniquenessLevel::GLOBAL,
-                                 graph::EdgeUniquenessLevel::PATH>;
-
-        _traversalEnumerator =
-            std::make_unique<SingleServerBFSRefactoredGlobal>(
-                graph::SingleServerProvider<graph::SingleServerProviderStep>{
->>>>>>> 0d6fcb0c
                     query, std::move(baseProviderOptions),
                     query.resourceMonitor()},
                 std::move(enumeratorOptions), std::move(pathValidatorOptions),
@@ -590,7 +457,6 @@
         switch (uniqueEdges) {
           case TraverserOptions::UniquenessLevel::NONE:
             using SingleServerWeightedRefactoredNoneNone =
-<<<<<<< HEAD
                 WeightedEnumeratorRefactored<
                     SingleServerProvider<SingleServerProviderStep>,
                     VertexUniquenessLevel::NONE, EdgeUniquenessLevel::NONE>;
@@ -602,26 +468,10 @@
                         query.resourceMonitor()},
                     std::move(enumeratorOptions),
                     std::move(pathValidatorOptions), query.resourceMonitor());
-=======
-                graph::WeightedEnumeratorRefactored<
-                    arangodb::graph::SingleServerProvider<
-                        arangodb::graph::SingleServerProviderStep>,
-                    graph::VertexUniquenessLevel::NONE,
-                    graph::EdgeUniquenessLevel::NONE>;
-
-            _traversalEnumerator = std::make_unique<
-                SingleServerWeightedRefactoredNoneNone>(
-                graph::SingleServerProvider<graph::SingleServerProviderStep>{
-                    query, std::move(baseProviderOptions),
-                    query.resourceMonitor()},
-                std::move(enumeratorOptions), std::move(pathValidatorOptions),
-                query.resourceMonitor());
->>>>>>> 0d6fcb0c
             break;
           case TraverserOptions::UniquenessLevel::PATH:
           case TraverserOptions::UniquenessLevel::GLOBAL:
             using SingleServerWeightedRefactoredNonePath =
-<<<<<<< HEAD
                 WeightedEnumeratorRefactored<
                     SingleServerProvider<SingleServerProviderStep>,
                     VertexUniquenessLevel::NONE, EdgeUniquenessLevel::PATH>;
@@ -633,53 +483,24 @@
                         query.resourceMonitor()},
                     std::move(enumeratorOptions),
                     std::move(pathValidatorOptions), query.resourceMonitor());
-=======
-                graph::WeightedEnumeratorRefactored<
-                    arangodb::graph::SingleServerProvider<
-                        arangodb::graph::SingleServerProviderStep>,
-                    graph::VertexUniquenessLevel::NONE,
-                    graph::EdgeUniquenessLevel::PATH>;
-
-            _traversalEnumerator = std::make_unique<
-                SingleServerWeightedRefactoredNonePath>(
-                graph::SingleServerProvider<graph::SingleServerProviderStep>{
+            break;
+        }
+        break;
+      case TraverserOptions::UniquenessLevel::PATH:
+        using SingleServerWeightedRefactoredPath = WeightedEnumeratorRefactored<
+            SingleServerProvider<SingleServerProviderStep>,
+            VertexUniquenessLevel::PATH, EdgeUniquenessLevel::PATH>;
+
+        _traversalEnumerator =
+            std::make_unique<SingleServerWeightedRefactoredPath>(
+                SingleServerProvider<SingleServerProviderStep>{
                     query, std::move(baseProviderOptions),
                     query.resourceMonitor()},
                 std::move(enumeratorOptions), std::move(pathValidatorOptions),
                 query.resourceMonitor());
->>>>>>> 0d6fcb0c
-            break;
-        }
-        break;
-      case TraverserOptions::UniquenessLevel::PATH:
-<<<<<<< HEAD
-        using SingleServerWeightedRefactoredPath = WeightedEnumeratorRefactored<
-            SingleServerProvider<SingleServerProviderStep>,
-            VertexUniquenessLevel::PATH, EdgeUniquenessLevel::PATH>;
-
-        _traversalEnumerator =
-            std::make_unique<SingleServerWeightedRefactoredPath>(
-                SingleServerProvider<SingleServerProviderStep>{
-=======
-        using SingleServerWeightedRefactoredPath =
-            graph::WeightedEnumeratorRefactored<
-                arangodb::graph::SingleServerProvider<
-                    arangodb::graph::SingleServerProviderStep>,
-                graph::VertexUniquenessLevel::PATH,
-                graph::EdgeUniquenessLevel::PATH>;
-
-        _traversalEnumerator =
-            std::make_unique<SingleServerWeightedRefactoredPath>(
-                graph::SingleServerProvider<graph::SingleServerProviderStep>{
->>>>>>> 0d6fcb0c
-                    query, std::move(baseProviderOptions),
-                    query.resourceMonitor()},
-                std::move(enumeratorOptions), std::move(pathValidatorOptions),
-                query.resourceMonitor());
         break;
       case TraverserOptions::UniquenessLevel::GLOBAL:
         using SingleServerWeightedRefactoredGlobal =
-<<<<<<< HEAD
             WeightedEnumeratorRefactored<
                 SingleServerProvider<SingleServerProviderStep>,
                 VertexUniquenessLevel::GLOBAL, EdgeUniquenessLevel::PATH>;
@@ -918,17 +739,6 @@
         _traversalEnumerator =
             std::make_unique<ClusterWeightedRefactoredGlobal>(
                 ClusterProvider<ClusterProviderStep>{
-=======
-            graph::WeightedEnumeratorRefactored<
-                arangodb::graph::SingleServerProvider<
-                    arangodb::graph::SingleServerProviderStep>,
-                graph::VertexUniquenessLevel::GLOBAL,
-                graph::EdgeUniquenessLevel::PATH>;
-
-        _traversalEnumerator =
-            std::make_unique<SingleServerWeightedRefactoredGlobal>(
-                graph::SingleServerProvider<graph::SingleServerProviderStep>{
->>>>>>> 0d6fcb0c
                     query, std::move(baseProviderOptions),
                     query.resourceMonitor()},
                 std::move(enumeratorOptions), std::move(pathValidatorOptions),
@@ -990,7 +800,6 @@
   if (!_infos.isRefactor()) {
     while (!output.isFull() && _traverser.hasMore() && _traverser.next()) {
       TRI_ASSERT(_inputRow.isInitialized());
-<<<<<<< HEAD
 
       // traverser now has next v, e, p values
       if (_infos.useVertexOutput()) {
@@ -1010,27 +819,6 @@
         output.moveValueInto(_infos.pathRegister(), _inputRow, guard);
       }
 
-=======
-
-      // traverser now has next v, e, p values
-      if (_infos.useVertexOutput()) {
-        AqlValue vertex = _traverser.lastVertexToAqlValue();
-        AqlValueGuard guard{vertex, true};
-        output.moveValueInto(_infos.vertexRegister(), _inputRow, guard);
-      }
-      if (_infos.useEdgeOutput()) {
-        AqlValue edge = _traverser.lastEdgeToAqlValue();
-        AqlValueGuard guard{edge, true};
-        output.moveValueInto(_infos.edgeRegister(), _inputRow, guard);
-      }
-      if (_infos.usePathOutput()) {
-        transaction::BuilderLeaser tmp(_traverser.trx());
-        AqlValue path = _traverser.pathToAqlValue(*tmp.builder());
-        AqlValueGuard guard{path, true};
-        output.moveValueInto(_infos.pathRegister(), _inputRow, guard);
-      }
-
->>>>>>> 0d6fcb0c
       // No output is requested from the register plan. We still need
       // to copy the inputRow for the query to yield correct results.
       if (!_infos.useVertexOutput() && !_infos.useEdgeOutput() &&
@@ -1045,7 +833,6 @@
     auto currentPath = _traversalEnumerator.getNextPath();
     if (currentPath != nullptr) {
       TRI_ASSERT(_inputRow.isInitialized());
-<<<<<<< HEAD
 
       // traverser now has next v, e, p values
       transaction::BuilderLeaser tmp{_infos.getTrx()};
@@ -1084,46 +871,6 @@
         output.copyRow(_inputRow);
       }
 
-=======
-
-      // traverser now has next v, e, p values
-      transaction::BuilderLeaser tmp{_infos.getTrx()};
-
-      // Vertex variable (v)
-      if (_infos.useVertexOutput()) {
-        tmp->clear();
-        currentPath->lastVertexToVelocyPack(*tmp.builder());
-        AqlValue path{tmp->slice()};
-        AqlValueGuard guard{path, true};
-        output.moveValueInto(_infos.vertexRegister(), _inputRow, guard);
-      }
-
-      // Edge variable (e)
-      if (_infos.useEdgeOutput()) {
-        tmp->clear();
-        currentPath->lastEdgeToVelocyPack(*tmp.builder());
-        AqlValue path{tmp->slice()};
-        AqlValueGuard guard{path, true};
-        output.moveValueInto(_infos.edgeRegister(), _inputRow, guard);
-      }
-
-      // Path variable (p)
-      if (_infos.usePathOutput()) {
-        tmp->clear();
-        currentPath->toVelocyPack(*tmp.builder());
-        AqlValue path{tmp->slice()};
-        AqlValueGuard guard{path, true};
-        output.moveValueInto(_infos.pathRegister(), _inputRow, guard);
-      }
-
-      // No output is requested from the register plan. We still need
-      // to copy the inputRow for the query to yield correct results.
-      if (!_infos.useVertexOutput() && !_infos.useEdgeOutput() &&
-          !_infos.usePathOutput()) {
-        output.copyRow(_inputRow);
-      }
-
->>>>>>> 0d6fcb0c
       output.advanceRow();
     }
   }
@@ -1184,7 +931,6 @@
     oldStats.addFiltered(_traverser.getAndResetFilteredPaths());
     oldStats.addScannedIndex(_traverser.getAndResetReadDocuments());
     oldStats.addHttpRequests(_traverser.getAndResetHttpRequests());
-<<<<<<< HEAD
 
     return {state, oldStats, AqlCall{}};
   } else {
@@ -1200,23 +946,6 @@
       }
     }
 
-=======
-
-    return {state, oldStats, AqlCall{}};
-  } else {
-    // refactored variant
-    while (!output.isFull()) {
-      if (_traversalEnumerator.isDone()) {
-        if (!initTraverser(input)) {  // will set a new start vertex
-          TRI_ASSERT(!input.hasDataRow());
-          return {input.upstreamState(), stats(), AqlCall{}};
-        }
-      } else {
-        doOutput(output);
-      }
-    }
-
->>>>>>> 0d6fcb0c
     if (_traversalEnumerator.isDone()) {
       return {input.upstreamState(), stats(), AqlCall{}};
     } else {
