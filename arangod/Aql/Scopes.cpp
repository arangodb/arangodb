--- conflicted
+++ resolved
@@ -191,24 +191,8 @@
 void Scopes::replaceVariable(Variable* variable) {
   TRI_ASSERT(!_activeScopes.empty());
   TRI_ASSERT(variable != nullptr);
-<<<<<<< HEAD
       
   _activeScopes.back()->addVariable(variable);
-=======
-
-  for (auto it = _activeScopes.rbegin(); it != _activeScopes.rend(); ++it) {
-    auto scope = (*it);
-
-    if (scope->existsVariable(variable->name)) {
-      // replace existing variable
-      scope->addVariable(variable);
-      return;
-    }
-  }
-
-  THROW_ARANGO_EXCEPTION_MESSAGE(TRI_ERROR_INTERNAL,
-                                 "unable to find AQL variable in scopes");
->>>>>>> fd9a67e3
 }
 
 /// @brief checks whether a variable exists in any scope
