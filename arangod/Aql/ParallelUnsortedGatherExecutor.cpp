////////////////////////////////////////////////////////////////////////////////
/// DISCLAIMER
///
/// Copyright 2019 ArangoDB GmbH, Cologne, Germany
///
/// Licensed under the Apache License, Version 2.0 (the "License");
/// you may not use this file except in compliance with the License.
/// You may obtain a copy of the License at
///
///     http://www.apache.org/licenses/LICENSE-2.0
///
/// Unless required by applicable law or agreed to in writing, software
/// distributed under the License is distributed on an "AS IS" BASIS,
/// WITHOUT WARRANTIES OR CONDITIONS OF ANY KIND, either express or implied.
/// See the License for the specific language governing permissions and
/// limitations under the License.
///
/// Copyright holder is ArangoDB GmbH, Cologne, Germany
///
/// @author Simon Grätzer
////////////////////////////////////////////////////////////////////////////////

#include "ParallelUnsortedGatherExecutor.h"

#include "Aql/MultiDependencySingleRowFetcher.h"
#include "Aql/OutputAqlItemRow.h"
#include "Aql/Stats.h"
#include "Transaction/Methods.h"

#include "Logger/LogMacros.h"

using namespace arangodb;
using namespace arangodb::aql;

ParallelUnsortedGatherExecutorInfos::ParallelUnsortedGatherExecutorInfos(
    RegisterId nrInOutRegisters, std::unordered_set<RegisterId> registersToKeep,
    std::unordered_set<RegisterId> registersToClear)
    : ExecutorInfos(make_shared_unordered_set(), make_shared_unordered_set(),
                    nrInOutRegisters, nrInOutRegisters,
                    std::move(registersToClear), std::move(registersToKeep)) {}

ParallelUnsortedGatherExecutor::ParallelUnsortedGatherExecutor(Fetcher&, Infos& infos) {}

ParallelUnsortedGatherExecutor::~ParallelUnsortedGatherExecutor() = default;

<<<<<<< HEAD
auto ParallelUnsortedGatherExecutor::upstreamCall(AqlCall const& clientCall) const
    noexcept -> AqlCall {
=======
auto ParallelUnsortedGatherExecutor::upstreamCallSkip(AqlCall const& clientCall) const
    noexcept -> AqlCall {
  TRI_ASSERT(clientCall.needSkipMore());

  // Only skip, don't ask for rows
  if (clientCall.getOffset() > 0) {
    auto upstreamCall = clientCall;
    upstreamCall.softLimit = 0;
    upstreamCall.hardLimit = AqlCall::Infinity{};
    upstreamCall.fullCount = false;
    return upstreamCall;
  }
  TRI_ASSERT(clientCall.getLimit() == 0 && clientCall.hasHardLimit());

  // This can onyl be fullCount or fastForward call.
  // Send it upstream.
  return clientCall;
}

auto ParallelUnsortedGatherExecutor::upstreamCallProduce(AqlCall const& clientCall) const
    noexcept -> AqlCall {
  TRI_ASSERT(clientCall.getOffset() == 0);
>>>>>>> cb425807
  return clientCall;
}

////////////////////////////////////////////////////////////////////////////////
/// @brief Guarantees requiredby this this block:
///        1) For every dependency the input is sorted, according to the same strategy.
///
///        What this block does:
///        InitPhase:
///          Fetch 1 Block for every dependency.
///        ExecPhase:
///          Fetch row of scheduled block.
///          Pick the next (sorted) element (by strategy)
///          Schedule this block to fetch Row
///
////////////////////////////////////////////////////////////////////////////////

auto ParallelUnsortedGatherExecutor::produceRows(typename Fetcher::DataRange& input,
                                                 OutputAqlItemRow& output)
<<<<<<< HEAD
    -> std::tuple<ExecutorState, Stats, AqlCall, size_t> {
  // Illegal dependency, on purpose to trigger asserts
  size_t waitingDep = input.numberDependencies();
=======
    -> std::tuple<ExecutorState, Stats, AqlCallSet> {
  auto const& clientCall = output.getClientCall();
  TRI_ASSERT(clientCall.getOffset() == 0);

  auto callSet = AqlCallSet{};

>>>>>>> cb425807
  for (size_t dep = 0; dep < input.numberDependencies(); ++dep) {
    while (!output.isFull()) {
      auto [state, row] = input.nextDataRow(dep);
      if (row) {
        output.copyRow(row);
        output.advanceRow();
      } else {
        // This output did not produce anything
        if (state == ExecutorState::HASMORE) {
<<<<<<< HEAD
          waitingDep = dep;
=======
          callSet.calls.emplace_back(
              AqlCallSet::DepCallPair{dep, upstreamCallProduce(clientCall)});
>>>>>>> cb425807
        }
        break;
      }
    }
  }
<<<<<<< HEAD
  if (input.isDone()) {
    // We cannot have one that we are waiting on, if we are done.
    TRI_ASSERT(waitingDep == input.numberDependencies());
    return {ExecutorState::DONE, NoStats{}, AqlCall{}, waitingDep};
  }
  return {ExecutorState::HASMORE, NoStats{}, upstreamCall(output.getClientCall()), waitingDep};
=======

  // We cannot have one that we are waiting on, if we are done.
  TRI_ASSERT(!input.isDone() || callSet.empty());

  return {input.state(), NoStats{}, callSet};
>>>>>>> cb425807
}

auto ParallelUnsortedGatherExecutor::skipRowsRange(typename Fetcher::DataRange& input,
                                                   AqlCall& call)
<<<<<<< HEAD
    -> std::tuple<ExecutorState, Stats, size_t, AqlCall, size_t> {
=======
    -> std::tuple<ExecutorState, Stats, size_t, AqlCallSet> {
  // TODO skipping is currently not parallelized, but should be
>>>>>>> cb425807
  size_t waitingDep = input.numberDependencies();
  for (size_t dep = 0; dep < input.numberDependencies(); ++dep) {
    auto& range = input.rangeForDependency(dep);
    while (call.needSkipMore()) {
      if (!range.hasDataRow() && range.skippedInFlight() == 0) {
        // Consumed this range,
        // consume the next one

        // Guarantee:
        // While in offsetPhase, we will only send requests to the first
        // NON-DONE dependency.
        if (range.upstreamState() == ExecutorState::HASMORE &&
            waitingDep == input.numberDependencies()) {
          waitingDep = dep;
        }
        break;
      }
      if (range.hasDataRow()) {
        // We overfetched, skipLocally
<<<<<<< HEAD
        // By gurantee we will only see data, if
=======
        // By guarantee we will only see data, if
>>>>>>> cb425807
        // we are past the offset phase.
        TRI_ASSERT(call.getOffset() == 0);
      } else {
        if (call.getOffset() > 0) {
          call.didSkip(range.skip(call.getOffset()));
        } else {
          // Fullcount Case
          call.didSkip(range.skipAll());
        }
      }
    }
  }
  if (input.isDone()) {
    // We cannot have one that we are waiting on, if we are done.
    TRI_ASSERT(waitingDep == input.numberDependencies());
<<<<<<< HEAD
    return {ExecutorState::DONE, NoStats{}, call.getSkipCount(), AqlCall{}, waitingDep};
  }
  return {ExecutorState::HASMORE, NoStats{}, call.getSkipCount(),
          upstreamCall(call), waitingDep};
=======
    return {ExecutorState::DONE, NoStats{}, call.getSkipCount(), AqlCallSet{}};
  }
  auto callSet = AqlCallSet{};
  if (call.needSkipMore()) {
    // We are not done with skipping.
    // Prepare next call.
    callSet.calls.emplace_back(AqlCallSet::DepCallPair{waitingDep, upstreamCallSkip(call)});
  }
  return {ExecutorState::HASMORE, NoStats{}, call.getSkipCount(), callSet};
>>>>>>> cb425807
}<|MERGE_RESOLUTION|>--- conflicted
+++ resolved
@@ -43,10 +43,6 @@
 
 ParallelUnsortedGatherExecutor::~ParallelUnsortedGatherExecutor() = default;
 
-<<<<<<< HEAD
-auto ParallelUnsortedGatherExecutor::upstreamCall(AqlCall const& clientCall) const
-    noexcept -> AqlCall {
-=======
 auto ParallelUnsortedGatherExecutor::upstreamCallSkip(AqlCall const& clientCall) const
     noexcept -> AqlCall {
   TRI_ASSERT(clientCall.needSkipMore());
@@ -69,7 +65,6 @@
 auto ParallelUnsortedGatherExecutor::upstreamCallProduce(AqlCall const& clientCall) const
     noexcept -> AqlCall {
   TRI_ASSERT(clientCall.getOffset() == 0);
->>>>>>> cb425807
   return clientCall;
 }
 
@@ -89,18 +84,12 @@
 
 auto ParallelUnsortedGatherExecutor::produceRows(typename Fetcher::DataRange& input,
                                                  OutputAqlItemRow& output)
-<<<<<<< HEAD
-    -> std::tuple<ExecutorState, Stats, AqlCall, size_t> {
-  // Illegal dependency, on purpose to trigger asserts
-  size_t waitingDep = input.numberDependencies();
-=======
     -> std::tuple<ExecutorState, Stats, AqlCallSet> {
   auto const& clientCall = output.getClientCall();
   TRI_ASSERT(clientCall.getOffset() == 0);
 
   auto callSet = AqlCallSet{};
 
->>>>>>> cb425807
   for (size_t dep = 0; dep < input.numberDependencies(); ++dep) {
     while (!output.isFull()) {
       auto [state, row] = input.nextDataRow(dep);
@@ -110,41 +99,24 @@
       } else {
         // This output did not produce anything
         if (state == ExecutorState::HASMORE) {
-<<<<<<< HEAD
-          waitingDep = dep;
-=======
           callSet.calls.emplace_back(
               AqlCallSet::DepCallPair{dep, upstreamCallProduce(clientCall)});
->>>>>>> cb425807
         }
         break;
       }
     }
   }
-<<<<<<< HEAD
-  if (input.isDone()) {
-    // We cannot have one that we are waiting on, if we are done.
-    TRI_ASSERT(waitingDep == input.numberDependencies());
-    return {ExecutorState::DONE, NoStats{}, AqlCall{}, waitingDep};
-  }
-  return {ExecutorState::HASMORE, NoStats{}, upstreamCall(output.getClientCall()), waitingDep};
-=======
 
   // We cannot have one that we are waiting on, if we are done.
   TRI_ASSERT(!input.isDone() || callSet.empty());
 
   return {input.state(), NoStats{}, callSet};
->>>>>>> cb425807
 }
 
 auto ParallelUnsortedGatherExecutor::skipRowsRange(typename Fetcher::DataRange& input,
                                                    AqlCall& call)
-<<<<<<< HEAD
-    -> std::tuple<ExecutorState, Stats, size_t, AqlCall, size_t> {
-=======
     -> std::tuple<ExecutorState, Stats, size_t, AqlCallSet> {
   // TODO skipping is currently not parallelized, but should be
->>>>>>> cb425807
   size_t waitingDep = input.numberDependencies();
   for (size_t dep = 0; dep < input.numberDependencies(); ++dep) {
     auto& range = input.rangeForDependency(dep);
@@ -164,11 +136,7 @@
       }
       if (range.hasDataRow()) {
         // We overfetched, skipLocally
-<<<<<<< HEAD
-        // By gurantee we will only see data, if
-=======
         // By guarantee we will only see data, if
->>>>>>> cb425807
         // we are past the offset phase.
         TRI_ASSERT(call.getOffset() == 0);
       } else {
@@ -184,12 +152,6 @@
   if (input.isDone()) {
     // We cannot have one that we are waiting on, if we are done.
     TRI_ASSERT(waitingDep == input.numberDependencies());
-<<<<<<< HEAD
-    return {ExecutorState::DONE, NoStats{}, call.getSkipCount(), AqlCall{}, waitingDep};
-  }
-  return {ExecutorState::HASMORE, NoStats{}, call.getSkipCount(),
-          upstreamCall(call), waitingDep};
-=======
     return {ExecutorState::DONE, NoStats{}, call.getSkipCount(), AqlCallSet{}};
   }
   auto callSet = AqlCallSet{};
@@ -199,5 +161,4 @@
     callSet.calls.emplace_back(AqlCallSet::DepCallPair{waitingDep, upstreamCallSkip(call)});
   }
   return {ExecutorState::HASMORE, NoStats{}, call.getSkipCount(), callSet};
->>>>>>> cb425807
 }