--- conflicted
+++ resolved
@@ -91,22 +91,6 @@
   auto callSet = AqlCallSet{};
 
   for (size_t dep = 0; dep < input.numberDependencies(); ++dep) {
-<<<<<<< HEAD
-    while (!output.isFull()) {
-      auto [state, row] = input.nextDataRow(dep);
-      if (row) {
-        output.copyRow(row);
-        output.advanceRow();
-      } else {
-        // This output did not produce anything
-        if (state == ExecutorState::HASMORE) {
-          callSet.calls.emplace_back(
-              AqlCallSet::DepCallPair{dep, upstreamCallProduce(clientCall)});
-        }
-        break;
-      }
-    }
-=======
     auto& range = input.rangeForDependency(dep);
     while (!output.isFull() && range.hasDataRow()) {
       auto [state, row] = range.nextDataRow();
@@ -118,7 +102,6 @@
     if (!range.hasDataRow() && range.upstreamState() == ExecutorState::HASMORE) {
       callSet.calls.emplace_back(AqlCallSet::DepCallPair{dep, upstreamCallProduce(clientCall)});
     }
->>>>>>> 174b5d0f
   }
 
   // We cannot have one that we are waiting on, if we are done.
