--- conflicted
+++ resolved
@@ -222,125 +222,6 @@
 }
 
 template <BlockPassthrough blockPassthrough>
-<<<<<<< HEAD
-=======
-std::pair<ExecutionState, size_t> DependencyProxy<blockPassthrough>::skipSomeForDependency(
-    size_t const dependency, size_t const atMost) {
-  TRI_ASSERT(blockPassthrough == BlockPassthrough::Disable);
-
-  TRI_ASSERT(_blockPassThroughQueue.empty());
-  TRI_ASSERT(_blockQueue.empty());
-
-  TRI_ASSERT(atMost > 0);
-  TRI_ASSERT(_skipped <= atMost);
-
-  ExecutionBlock& upstream = upstreamBlockForDependency(dependency);
-
-  ExecutionState state = ExecutionState::HASMORE;
-
-  // Temporary.
-  // Just do a copy of the stack here to not mess with it.
-  AqlCallStack stack = _injectedStack;
-  stack.pushCall(AqlCallList{AqlCall::SimulateSkipSome(atMost)});
-  // Also temporary, will not be used here.
-  SharedAqlItemBlockPtr block;
-
-  while (state == ExecutionState::HASMORE && _skipped < atMost) {
-    SkipResult skippedNow;
-    TRI_ASSERT(_skipped <= atMost);
-    {
-      // Make sure we call with the correct offset
-      // This is just a temporary dance until execute is implemented everywhere.
-      auto& tmpCall = stack.modifyTopCall();
-      tmpCall.offset = atMost - _skipped;
-    }
-    std::tie(state, skippedNow, block) = upstream.execute(stack);
-    if (state == ExecutionState::WAITING) {
-      TRI_ASSERT(skippedNow.nothingSkipped());
-      return {state, 0};
-    }
-    // Temporary.
-    // If we return a block here it will be lost
-    TRI_ASSERT(block == nullptr);
-
-    _skipped += skippedNow.getSkipCount();
-    TRI_ASSERT(_skipped <= atMost);
-  }
-  TRI_ASSERT(state != ExecutionState::WAITING);
-
-  size_t skipped = _skipped;
-  _skipped = 0;
-  TRI_ASSERT(skipped <= atMost);
-  return {state, skipped};
-}
-
-template <BlockPassthrough blockPassthrough>
-std::pair<ExecutionState, size_t> DependencyProxy<blockPassthrough>::skipSome(size_t const toSkip) {
-  TRI_ASSERT(_blockPassThroughQueue.empty());
-  TRI_ASSERT(_blockQueue.empty());
-
-  TRI_ASSERT(toSkip > 0);
-  TRI_ASSERT(_skipped <= toSkip);
-  ExecutionState state = ExecutionState::HASMORE;
-
-  // Temporary.
-  // Just do a copy of the stack here to not mess with it.
-  AqlCallStack stack = _injectedStack;
-  stack.pushCall(AqlCallList{AqlCall::SimulateSkipSome(toSkip)});
-  // Also temporary, will not be used here.
-  SharedAqlItemBlockPtr block;
-
-  while (_skipped < toSkip) {
-    SkipResult skippedNow;
-    // Note: upstreamBlock will return next dependency
-    // if we need to loop here
-    TRI_ASSERT(_skipped <= toSkip);
-    {
-      // Make sure we call with the correct offset
-      // This is just a temporary dance until execute is implemented everywhere.
-      auto& tmpCall = stack.modifyTopCall();
-      tmpCall.offset = toSkip - _skipped;
-    }
-    if (_distributeId.empty()) {
-      std::tie(state, skippedNow, block) = upstreamBlock().execute(stack);
-    } else {
-      auto upstreamWithClient = dynamic_cast<BlocksWithClients*>(&upstreamBlock());
-      std::tie(state, skippedNow, block) =
-          upstreamWithClient->executeForClient(stack, _distributeId);
-    }
-
-    TRI_ASSERT(skippedNow.getSkipCount() <= toSkip - _skipped);
-
-    if (state == ExecutionState::WAITING) {
-      TRI_ASSERT(skippedNow.nothingSkipped());
-      return {state, 0};
-    }
-
-    // Temporary.
-    // If we return a block here it will be lost
-    TRI_ASSERT(block == nullptr);
-
-    _skipped += skippedNow.getSkipCount();
-
-    // When the current dependency is done, advance.
-    if (state == ExecutionState::DONE) {
-      if (!advanceDependency()) {
-        break;
-      } else {
-        state = ExecutionState::HASMORE;
-      }
-    }
-  }
-
-  size_t skipped = _skipped;
-  _skipped = 0;
-
-  TRI_ASSERT(skipped <= toSkip);
-  return {state, skipped};
-}
-
-template <BlockPassthrough blockPassthrough>
->>>>>>> 19d1e20e
 std::pair<ExecutionState, SharedAqlItemBlockPtr> DependencyProxy<blockPassthrough>::fetchBlockForPassthrough(
     size_t atMost) {
   TRI_ASSERT(blockPassthrough == BlockPassthrough::Enable);  // TODO check this with enable_if in the header already
