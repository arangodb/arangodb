--- conflicted
+++ resolved
@@ -85,20 +85,10 @@
 
 auto UnsortedGatherExecutor::skipRowsRange(typename Fetcher::DataRange& input, AqlCall& call)
     -> std::tuple<ExecutorState, Stats, size_t, AqlCall, size_t> {
-<<<<<<< HEAD
-  initialize(input);
-  auto skipped = size_t{0};
-  while (call.needSkipMore() && !done() && input.hasDataRow(currentDependency())) {
-    auto [state, inputRow] = input.nextDataRow(currentDependency());
-
-    call.didSkip(1);
-    skipped++;
-=======
   while (call.needSkipMore() && !done()) {
     if (input.hasDataRow(currentDependency())) {
       auto [state, inputRow] = input.nextDataRow(currentDependency());
       call.didSkip(1);
->>>>>>> 41ce8605
 
       if (state == ExecutorState::DONE) {
         advanceDependency();
