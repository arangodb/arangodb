////////////////////////////////////////////////////////////////////////////////
/// DISCLAIMER
///
/// Copyright 2019 ArangoDB GmbH, Cologne, Germany
///
/// Licensed under the Apache License, Version 2.0 (the "License");
/// you may not use this file except in compliance with the License.
/// You may obtain a copy of the License at
///
///     http://www.apache.org/licenses/LICENSE-2.0
///
/// Unless required by applicable law or agreed to in writing, software
/// distributed under the License is distributed on an "AS IS" BASIS,
/// WITHOUT WARRANTIES OR CONDITIONS OF ANY KIND, either express or implied.
/// See the License for the specific language governing permissions and
/// limitations under the License.
///
/// Copyright holder is ArangoDB GmbH, Cologne, Germany
///
/// @author Tobias Gödderz
////////////////////////////////////////////////////////////////////////////////

#include "UnsortedGatherExecutor.h"

#include "Aql/IdExecutor.h"  // for IdExecutorInfos
#include "Aql/MultiAqlItemBlockInputRange.h"
#include "Aql/MultiDependencySingleRowFetcher.h"
#include "Aql/OutputAqlItemRow.h"
#include "Aql/Stats.h"
#include "Basics/debugging.h"

#include "Logger/LogMacros.h"

using namespace arangodb;
using namespace arangodb::aql;

struct Dependency {
  Dependency() : _number{0} {};

  size_t _number;
};

<<<<<<< HEAD
UnsortedGatherExecutor::UnsortedGatherExecutor(Fetcher&, Infos&) {}
=======
UnsortedGatherExecutor::UnsortedGatherExecutor(Fetcher& fetcher, Infos& infos)
    : _fetcher{fetcher} {}
>>>>>>> cb425807

UnsortedGatherExecutor::~UnsortedGatherExecutor() = default;

auto UnsortedGatherExecutor::produceRows(typename Fetcher::DataRange& input,
                                         OutputAqlItemRow& output)
<<<<<<< HEAD
    -> std::tuple<ExecutorState, Stats, AqlCall, size_t> {
  initialize(input);
=======
    -> std::tuple<ExecutorState, Stats, AqlCallSet> {
>>>>>>> cb425807
  while (!output.isFull() && !done()) {
    if (input.hasDataRow(currentDependency())) {
      auto [state, inputRow] = input.nextDataRow(currentDependency());
      output.copyRow(inputRow);
      TRI_ASSERT(output.produced());
      output.advanceRow();
    } else {
      if (input.upstreamState(currentDependency()) == ExecutorState::DONE) {
        TRI_ASSERT(input.rangeForDependency(currentDependency()).skippedInFlight() == 0);
        advanceDependency();
      } else {
        auto callSet = AqlCallSet{};
        callSet.calls.emplace_back(
            AqlCallSet::DepCallPair{currentDependency(), output.getClientCall()});
        return {input.upstreamState(currentDependency()), Stats{}, callSet};
      }
    }
  }

  while (!done() && input.upstreamState(currentDependency()) == ExecutorState::DONE) {
    auto range = input.rangeForDependency(currentDependency());
    if (range.upstreamState() == ExecutorState::HASMORE || range.skippedInFlight() > 0) {
      // skippedInFlight > 0 -> output.isFull()
      TRI_ASSERT(range.skippedInFlight() == 0 || output.isFull());
      break;
    }
    TRI_ASSERT(input.rangeForDependency(currentDependency()).skippedInFlight() == 0);
    advanceDependency();
  }

  if (done()) {
    TRI_ASSERT(!input.hasDataRow());
    return {ExecutorState::DONE, Stats{}, AqlCallSet{}};
  } else {
    auto callSet = AqlCallSet{};
    callSet.calls.emplace_back(
        AqlCallSet::DepCallPair{currentDependency(), output.getClientCall()});
    return {input.upstreamState(currentDependency()), Stats{}, callSet};
  }
}

auto UnsortedGatherExecutor::skipRowsRange(typename Fetcher::DataRange& input, AqlCall& call)
    -> std::tuple<ExecutorState, Stats, size_t, AqlCallSet> {
  auto skipped = size_t{0};

  if (call.getOffset() > 0) {
    skipped = input.skipForDependency(currentDependency(), call.getOffset());
  } else {
    skipped = input.skipAllForDependency(currentDependency());
  }
  call.didSkip(skipped);

  // Skip over dependencies that are DONE, they cannot skip more
  while (!done() && input.upstreamState(currentDependency()) == ExecutorState::DONE) {
    advanceDependency();
  }

  // Here we are either done, or currentDependency() still could produce more
  if (done()) {
    return {ExecutorState::DONE, Stats{}, skipped, AqlCallSet{}};
  } else {
<<<<<<< HEAD
    return {input.upstreamState(currentDependency()), Stats{},
            call.getSkipCount(), AqlCall{}, currentDependency()};
  }
}

auto UnsortedGatherExecutor::initialize(typename Fetcher::DataRange const& input) -> void {
  // Dependencies can never change
  TRI_ASSERT(_numDependencies == 0 || _numDependencies == input.numberDependencies());
  _numDependencies = input.numberDependencies();
}

auto UnsortedGatherExecutor::numDependencies() const noexcept -> size_t {
  TRI_ASSERT(_numDependencies != 0);
  return _numDependencies;
=======
    // If we're not done skipping, we can just request the current clientcall
    // from upstream
    auto callSet = AqlCallSet{};
    if (call.needSkipMore()) {
      callSet.calls.emplace_back(AqlCallSet::DepCallPair{currentDependency(), call});
    }
    return {ExecutorState::HASMORE, Stats{}, skipped, callSet};
  }
}

auto UnsortedGatherExecutor::numDependencies() const
    noexcept(noexcept(_fetcher.numberDependencies())) -> size_t {
  return _fetcher.numberDependencies();
>>>>>>> cb425807
}

auto UnsortedGatherExecutor::done() const noexcept -> bool {
  return _currentDependency >= numDependencies();
}

auto UnsortedGatherExecutor::currentDependency() const noexcept -> size_t {
  return _currentDependency;
}

auto UnsortedGatherExecutor::advanceDependency() noexcept -> void {
  TRI_ASSERT(_currentDependency < numDependencies());
  ++_currentDependency;
}<|MERGE_RESOLUTION|>--- conflicted
+++ resolved
@@ -40,23 +40,13 @@
   size_t _number;
 };
 
-<<<<<<< HEAD
 UnsortedGatherExecutor::UnsortedGatherExecutor(Fetcher&, Infos&) {}
-=======
-UnsortedGatherExecutor::UnsortedGatherExecutor(Fetcher& fetcher, Infos& infos)
-    : _fetcher{fetcher} {}
->>>>>>> cb425807
 
 UnsortedGatherExecutor::~UnsortedGatherExecutor() = default;
 
 auto UnsortedGatherExecutor::produceRows(typename Fetcher::DataRange& input,
                                          OutputAqlItemRow& output)
-<<<<<<< HEAD
-    -> std::tuple<ExecutorState, Stats, AqlCall, size_t> {
-  initialize(input);
-=======
     -> std::tuple<ExecutorState, Stats, AqlCallSet> {
->>>>>>> cb425807
   while (!output.isFull() && !done()) {
     if (input.hasDataRow(currentDependency())) {
       auto [state, inputRow] = input.nextDataRow(currentDependency());
@@ -118,9 +108,13 @@
   if (done()) {
     return {ExecutorState::DONE, Stats{}, skipped, AqlCallSet{}};
   } else {
-<<<<<<< HEAD
-    return {input.upstreamState(currentDependency()), Stats{},
-            call.getSkipCount(), AqlCall{}, currentDependency()};
+    // If we're not done skipping, we can just request the current clientcall
+    // from upstream
+    auto callSet = AqlCallSet{};
+    if (call.needSkipMore()) {
+      callSet.calls.emplace_back(AqlCallSet::DepCallPair{currentDependency(), call});
+    }
+    return {ExecutorState::HASMORE, Stats{}, skipped, callSet};
   }
 }
 
@@ -133,21 +127,6 @@
 auto UnsortedGatherExecutor::numDependencies() const noexcept -> size_t {
   TRI_ASSERT(_numDependencies != 0);
   return _numDependencies;
-=======
-    // If we're not done skipping, we can just request the current clientcall
-    // from upstream
-    auto callSet = AqlCallSet{};
-    if (call.needSkipMore()) {
-      callSet.calls.emplace_back(AqlCallSet::DepCallPair{currentDependency(), call});
-    }
-    return {ExecutorState::HASMORE, Stats{}, skipped, callSet};
-  }
-}
-
-auto UnsortedGatherExecutor::numDependencies() const
-    noexcept(noexcept(_fetcher.numberDependencies())) -> size_t {
-  return _fetcher.numberDependencies();
->>>>>>> cb425807
 }
 
 auto UnsortedGatherExecutor::done() const noexcept -> bool {
