////////////////////////////////////////////////////////////////////////////////
/// DISCLAIMER
///
/// Copyright 2018 ArangoDB GmbH, Cologne, Germany
///
/// Licensed under the Apache License, Version 2.0 (the "License");
/// you may not use this file except in compliance with the License.
/// You may obtain a copy of the License at
///
///     http://www.apache.org/licenses/LICENSE-2.0
///
/// Unless required by applicable law or agreed to in writing, software
/// distributed under the License is distributed on an "AS IS" BASIS,
/// WITHOUT WARRANTIES OR CONDITIONS OF ANY KIND, either express or implied.
/// See the License for the specific language governing permissions and
/// limitations under the License.
///
/// Copyright holder is ArangoDB GmbH, Cologne, Germany
///
/// @author Jan Christoph Uhde
////////////////////////////////////////////////////////////////////////////////

#ifndef ARANGOD_AQL_ID_EXECUTOR_H
#define ARANGOD_AQL_ID_EXECUTOR_H

#include "Aql/ExecutionBlockImpl.h"
#include "Aql/ExecutionState.h"
#include "Aql/ExecutorInfos.h"
#include "Aql/SharedAqlItemBlockPtr.h"

#include <tuple>
#include <utility>

namespace arangodb {
namespace transaction {
class Methods;
}

namespace aql {
class ExecutionEngine;
class ExecutionNode;
class ConstFetcher;
class AqlItemMatrix;
class ExecutorInfos;
class NoStats;
class OutputAqlItemRow;
struct SortRegister;

class IdExecutorInfos : public ExecutorInfos {
 public:
  IdExecutorInfos(RegisterId nrInOutRegisters, std::unordered_set<RegisterId> registersToKeep,
                  std::unordered_set<RegisterId> registersToClear,
                  std::string const& distributeId = "",
                  bool isResponsibleForInitializeCursor = true);

  IdExecutorInfos() = delete;
  IdExecutorInfos(IdExecutorInfos&&) = default;
  IdExecutorInfos(IdExecutorInfos const&) = delete;
  ~IdExecutorInfos() = default;

  std::string const& distributeId() { return _distributeId; }

  bool isResponsibleForInitializeCursor() const {
    return _isResponsibleForInitializeCursor;
  }

 private:
  std::string const _distributeId;

  bool const _isResponsibleForInitializeCursor;
};

// forward declaration
template <bool usePassThrough, class T>
class IdExecutor;

// (empty) implementation of IdExecutor<void>
template <>
class IdExecutor<true, void> {};

// implementation of ExecutionBlockImpl<IdExecutor<void>>
template <>
class ExecutionBlockImpl<IdExecutor<true, void>> : public ExecutionBlock {
 public:
  ExecutionBlockImpl(ExecutionEngine* engine, ExecutionNode const* node,
                     RegisterId outputRegister, bool doCount);

  ~ExecutionBlockImpl() override = default;

  std::pair<ExecutionState, SharedAqlItemBlockPtr> getSome(size_t atMost) override;

  std::pair<ExecutionState, size_t> skipSome(size_t atMost) override;

  RegisterId getOutputRegisterId() const noexcept;

 private:
  bool isDone() const noexcept;

  ExecutionBlock& currentDependency() const;

  void nextDependency() noexcept;

  bool doCount() const noexcept;

  void countStats(SharedAqlItemBlockPtr& block);

 private:
  size_t _currentDependency;
  RegisterId const _outputRegister;
  bool const _doCount;
};

template <bool usePassThrough, class UsedFetcher>
// cppcheck-suppress noConstructor
class IdExecutor {
 public:
  struct Properties {
    static const bool preservesOrder = true;
    static const bool allowsBlockPassthrough = usePassThrough;
    static const bool inputSizeRestrictsOutputSize = false;
  };
  // Only Supports SingleRowFetcher and ConstFetcher
  using Fetcher = UsedFetcher;
  using Infos = IdExecutorInfos;
  using Stats = NoStats;

  IdExecutor(Fetcher& fetcher, IdExecutorInfos&);
  ~IdExecutor();

  /**
   * @brief produce the next Row of Aql Values.
   *
   * @return ExecutionState,
   *         if something was written output.hasValue() == true
   */
  std::pair<ExecutionState, Stats> produceRows(OutputAqlItemRow& output);

<<<<<<< HEAD
  std::tuple<ExecutionState, Stats, SharedAqlItemBlockPtr> fetchBlockForPassthrough(size_t atMost);
=======
  template <bool allowPass = usePassThrough, typename = std::enable_if_t<allowPass>>
  inline std::tuple<ExecutionState, Stats, SharedAqlItemBlockPtr> fetchBlockForPassthrough(size_t atMost) {
    auto rv = _fetcher.fetchBlockForPassthrough(atMost);
    return {rv.first, {}, std::move(rv.second)};
  }
>>>>>>> ac2158ee

  template <bool allowPass = usePassThrough, typename = std::enable_if_t<!allowPass>>
  std::tuple<ExecutionState, NoStats, size_t> skipRows(size_t atMost) {
    ExecutionState state;
    size_t skipped;
    std::tie(state, skipped) = _fetcher.skipRows(atMost);
    return {state, NoStats{}, skipped};
  }

 private:
  Fetcher& _fetcher;
};  // namespace aql
}  // namespace aql
}  // namespace arangodb

#endif<|MERGE_RESOLUTION|>--- conflicted
+++ resolved
@@ -135,15 +135,8 @@
    */
   std::pair<ExecutionState, Stats> produceRows(OutputAqlItemRow& output);
 
-<<<<<<< HEAD
+  template <bool allowPass = usePassThrough, typename = std::enable_if_t<allowPass>>
   std::tuple<ExecutionState, Stats, SharedAqlItemBlockPtr> fetchBlockForPassthrough(size_t atMost);
-=======
-  template <bool allowPass = usePassThrough, typename = std::enable_if_t<allowPass>>
-  inline std::tuple<ExecutionState, Stats, SharedAqlItemBlockPtr> fetchBlockForPassthrough(size_t atMost) {
-    auto rv = _fetcher.fetchBlockForPassthrough(atMost);
-    return {rv.first, {}, std::move(rv.second)};
-  }
->>>>>>> ac2158ee
 
   template <bool allowPass = usePassThrough, typename = std::enable_if_t<!allowPass>>
   std::tuple<ExecutionState, NoStats, size_t> skipRows(size_t atMost) {
