--- conflicted
+++ resolved
@@ -226,34 +226,11 @@
   /// @brief estimateCost
   CostEstimate estimateCost() const override final;
 
-<<<<<<< HEAD
-  Variable const* variable() const noexcept { return _variable; }
-
-  void variable(Variable const* variable) { _variable = variable; }
-
-  Variable const* alternativeVariable() const noexcept { return _alternativeVariable; }
-
-  void alternativeVariable(Variable const* variable) {
-    _alternativeVariable = variable;
-  }
-
-  /// @brief set createKeys
-  void setCreateKeys(bool b) { _createKeys = b; }
-
-  /// @brief set allowKeyConversionToObject
-  void setAllowKeyConversionToObject(bool b) {
-    _allowKeyConversionToObject = b;
-  }
-
-  /// @brief set _allowSpecifiedKeys
-  void setAllowSpecifiedKeys(bool b) { _allowSpecifiedKeys = b; }
-=======
   Variable const* getVariable() const noexcept { return _variable; }
   
   void setVariable(Variable const* var) noexcept { _variable = var; }
   
   ExecutionNodeId getTargetNodeId() const noexcept { return _targetNodeId; }
->>>>>>> b699e895
 
  private:
   /// @brief the variable we must inspect to know where to distribute
