////////////////////////////////////////////////////////////////////////////////
/// DISCLAIMER
///
/// Copyright 2014-2021 ArangoDB GmbH, Cologne, Germany
/// Copyright 2004-2014 triAGENS GmbH, Cologne, Germany
///
/// Licensed under the Apache License, Version 2.0 (the "License");
/// you may not use this file except in compliance with the License.
/// You may obtain a copy of the License at
///
///     http://www.apache.org/licenses/LICENSE-2.0
///
/// Unless required by applicable law or agreed to in writing, software
/// distributed under the License is distributed on an "AS IS" BASIS,
/// WITHOUT WARRANTIES OR CONDITIONS OF ANY KIND, either express or implied.
/// See the License for the specific language governing permissions and
/// limitations under the License.
///
/// Copyright holder is ArangoDB GmbH, Cologne, Germany
///
/// @author Max Neunhoeffer
////////////////////////////////////////////////////////////////////////////////

#ifndef ARANGOD_AQL_CLUSTER_NODES_H
#define ARANGOD_AQL_CLUSTER_NODES_H 1

#include "Aql/Ast.h"
#include "Aql/CollectionAccessingNode.h"
#include "Aql/DistributeConsumerNode.h"
#include "Aql/ExecutionNodeId.h"
#include "Aql/ModificationOptions.h"
#include "Aql/Variable.h"
#include "Aql/types.h"
#include "Basics/Common.h"
#include "Basics/StringUtils.h"
#include "VocBase/voc-types.h"
#include "VocBase/vocbase.h"

#include <utility>

namespace arangodb {
namespace velocypack {
class Builder;
class Slice;
}  // namespace velocypack
namespace aql {
class ExecutionBlock;
class ExecutionPlan;
class IndexNode;
class UpdateNode;
class ReplaceNode;
class RemoveNode;
struct Collection;

/// @brief class RemoteNode
class RemoteNode final : public DistributeConsumerNode {
  friend class ExecutionBlock;

 public:
  /// @brief constructor with an id
  RemoteNode(ExecutionPlan* plan, ExecutionNodeId id, TRI_vocbase_t* vocbase,
             std::string server, std::string const& ownName,
             std::string queryId)
      : DistributeConsumerNode(plan, id, ownName),
        _vocbase(vocbase),
        _server(std::move(server)),
        _queryId(std::move(queryId)) {
    // note: server and queryId may be empty and filled later
  }

  RemoteNode(ExecutionPlan*, arangodb::velocypack::Slice const& base);

  /// @brief return the type of the node
  NodeType getType() const override final { return REMOTE; }

  /// @brief export to VelocyPack
  void toVelocyPackHelper(arangodb::velocypack::Builder&, unsigned flags,
                          std::unordered_set<ExecutionNode const*>& seen) const override final;

  /// @brief creates corresponding ExecutionBlock
  std::unique_ptr<ExecutionBlock> createBlock(
      ExecutionEngine& engine,
      std::unordered_map<ExecutionNode*, ExecutionBlock*> const&) const override;

  /// @brief clone ExecutionNode recursively
  ExecutionNode* clone(ExecutionPlan* plan, bool withDependencies,
                       bool withProperties) const override final {
    return cloneHelper(std::make_unique<RemoteNode>(plan, _id, _vocbase, _server,
                                                    getDistributeId(), _queryId),
                       withDependencies, withProperties);
  }

  /// @brief estimateCost
  CostEstimate estimateCost() const override final;

  /// @brief return the database
  TRI_vocbase_t* vocbase() const { return _vocbase; }

  /// @brief return the server name
  std::string server() const { return _server; }

  /// @brief set the server name
  void server(std::string const& server) { _server = server; }

  /// @brief return the query id
  std::string queryId() const { return _queryId; }

  /// @brief set the query id
  void queryId(std::string const& queryId) { _queryId = queryId; }

  /// @brief set the query id
  void queryId(QueryId queryId) {
    _queryId = arangodb::basics::StringUtils::itoa(queryId);
  }

 private:
  /// @brief the underlying database
  TRI_vocbase_t* _vocbase;

  /// @brief our server, can be like "shard:S1000" or like "server:Claus"
  std::string _server;

  /// @brief the ID of the query on the server as a string
  std::string _queryId;
};

/// @brief class ScatterNode
class ScatterNode : public ExecutionNode {
 public:
  enum ScatterType { SERVER = 0, SHARD = 1 };

  /// @brief constructor with an id
  ScatterNode(ExecutionPlan* plan, ExecutionNodeId id, ScatterType type)
      : ExecutionNode(plan, id), _type(type) {}

  ScatterNode(ExecutionPlan*, arangodb::velocypack::Slice const& base);

  /// @brief return the type of the node
  NodeType getType() const override { return SCATTER; }

  /// @brief export to VelocyPack
  void toVelocyPackHelper(arangodb::velocypack::Builder&, unsigned flags,
                          std::unordered_set<ExecutionNode const*>& seen) const override;

  /// @brief creates corresponding ExecutionBlock
  std::unique_ptr<ExecutionBlock> createBlock(
      ExecutionEngine& engine,
      std::unordered_map<ExecutionNode*, ExecutionBlock*> const&) const override;

  /// @brief clone ExecutionNode recursively
  ExecutionNode* clone(ExecutionPlan* plan, bool withDependencies,
                       bool withProperties) const override {
    auto c = std::make_unique<ScatterNode>(plan, _id, getScatterType());
    c->copyClients(clients());
    return cloneHelper(std::move(c), withDependencies, withProperties);
  }

  /// @brief estimateCost
  CostEstimate estimateCost() const override;

  void addClient(DistributeConsumerNode const* client) {
    auto const& distId = client->getDistributeId();
    // We cannot add the same distributeId twice, data is delivered exactly once for each id
    TRI_ASSERT(std::find(_clients.begin(), _clients.end(), distId) == _clients.end());
    _clients.emplace_back(distId);
  }

  /// @brief drop the current clients.
  void clearClients() { _clients.clear(); }

  std::vector<std::string> const& clients() const noexcept { return _clients; }

  /// @brief get the scatter type, this defines the variation on how we
  /// distribute the data onto our clients.
  ScatterType getScatterType() const { return _type; };

  void setScatterType(ScatterType targetType) { _type = targetType; }

 protected:
  void writeClientsToVelocyPack(velocypack::Builder& builder) const;
  bool readClientsFromVelocyPack(velocypack::Slice base);

  void copyClients(std::vector<std::string> const& other) {
    TRI_ASSERT(_clients.empty());
    _clients = other;
  }

 private:
  std::vector<std::string> _clients;

  ScatterType _type;
};

/// @brief class DistributeNode
class DistributeNode final : public ScatterNode, public CollectionAccessingNode {
  friend class ExecutionBlock;
  friend class RedundantCalculationsReplacer;

  /// @brief constructor with an id
 public:
  DistributeNode(ExecutionPlan* plan, ExecutionNodeId id,
                 ScatterNode::ScatterType type, Collection const* collection,
                 Variable const* variable, Variable const* alternativeVariable,
                 bool createKeys, bool allowKeyConversionToObject, bool fixupGraphInput,
                 bool allowSpecifiedKeys);

  DistributeNode(ExecutionPlan*, arangodb::velocypack::Slice const& base);

  /// @brief return the type of the node
  NodeType getType() const override final { return DISTRIBUTE; }

  /// @brief export to VelocyPack
  void toVelocyPackHelper(arangodb::velocypack::Builder&, unsigned flags,
                          std::unordered_set<ExecutionNode const*>& seen) const override final;

  /// @brief creates corresponding ExecutionBlock
  std::unique_ptr<ExecutionBlock> createBlock(
      ExecutionEngine& engine,
      std::unordered_map<ExecutionNode*, ExecutionBlock*> const&) const override;

  /// @brief clone ExecutionNode recursively
  ExecutionNode* clone(ExecutionPlan* plan, bool withDependencies,
                       bool withProperties) const override final;

  /// @brief getVariablesUsedHere, modifying the set in-place
<<<<<<< HEAD
  void getVariablesUsedHere(VarSet& vars) const final;
  
=======
  void getVariablesUsedHere(VarSet& vars) const override final;

>>>>>>> 7ded768f
  /// @brief estimateCost
  CostEstimate estimateCost() const override final;

  /// @brief set createKeys to false
  void disableCreateKeys() { _createKeys = false; }

 private:
  /// @brief the variable we must inspect to know where to distribute
  Variable const* _variable;

  /// @brief an optional second variable we must inspect to know where to
  /// distribute
  Variable const* _alternativeVariable;
  
  /// @brief the node is responsible for creating document keys. note:
  /// this can be changed from true to false, but never from false to true
  bool _createKeys;

  /// @brief allow conversion of key to object
  bool const _allowKeyConversionToObject;

  /// @brief allow specified keys in input even in the non-default sharding case
  bool const _allowSpecifiedKeys;

  /// @brief required to fixup graph input
  bool const _fixupGraphInput;
};

/// @brief class GatherNode
class GatherNode final : public ExecutionNode {
  friend class ExecutionBlock;
  friend class RedundantCalculationsReplacer;

 public:
  enum class SortMode : uint32_t { MinElement, Heap, Default };

  enum class Parallelism : uint8_t {
    Undefined = 0,
    Serial = 2,
    Parallel = 4
  };

  /// @brief inspect dependencies starting from a specified 'node'
  /// and return first corresponding collection within
  /// a diamond if so exist
  static Collection const* findCollection(GatherNode const& node) noexcept;

  /// @returns sort mode for the specified number of shards
  static SortMode evaluateSortMode(size_t numberOfShards,
                                   size_t shardsRequiredForHeapMerge = 5) noexcept;

  static Parallelism evaluateParallelism(Collection const& collection) noexcept;

  /// @brief constructor with an id
  GatherNode(ExecutionPlan* plan, ExecutionNodeId id, SortMode sortMode,
             Parallelism parallelism = Parallelism::Undefined) noexcept;

  GatherNode(ExecutionPlan*, arangodb::velocypack::Slice const& base,
             SortElementVector const& elements);

  /// @brief return the type of the node
  NodeType getType() const override final { return GATHER; }

  /// @brief export to VelocyPack
  void toVelocyPackHelper(arangodb::velocypack::Builder&, unsigned flags,
                          std::unordered_set<ExecutionNode const*>& seen) const override final;

  /// @brief clone ExecutionNode recursively
  ExecutionNode* clone(ExecutionPlan* plan, bool withDependencies,
                       bool withProperties) const override final {
    auto other = std::make_unique<GatherNode>(plan, _id, _sortmode, _parallelism);
    other->setConstrainedSortLimit(constrainedSortLimit());
    return cloneHelper(std::move(other), withDependencies, withProperties);
  }

  /// @brief creates corresponding ExecutionBlock
  std::unique_ptr<ExecutionBlock> createBlock(
      ExecutionEngine& engine,
      std::unordered_map<ExecutionNode*, ExecutionBlock*> const&) const override;

  /// @brief estimateCost
  CostEstimate estimateCost() const override final;

  /// @brief getVariablesUsedHere, modifying the set in-place
  void getVariablesUsedHere(VarSet& vars) const override final;

  /// @brief get Variables used here including ASC/DESC
  SortElementVector const& elements() const { return _elements; }
  SortElementVector& elements() { return _elements; }

  void elements(SortElementVector const& src) { _elements = src; }

  SortMode sortMode() const noexcept { return _sortmode; }
  void sortMode(SortMode sortMode) noexcept { _sortmode = sortMode; }

  void setConstrainedSortLimit(size_t limit) noexcept;

  size_t constrainedSortLimit() const noexcept;

  bool isSortingGather() const noexcept;

  void setParallelism(Parallelism value);

  Parallelism parallelism() const noexcept {
    return _parallelism;
  }

 private:
  /// @brief the underlying database
  TRI_vocbase_t* _vocbase;

  /// @brief sort elements, variable, ascending flags and possible attribute
  /// paths.
  SortElementVector _elements;

  /// @brief sorting mode
  SortMode _sortmode;

  /// @brief parallelism
  Parallelism _parallelism;

  /// @brief In case this was created from a constrained heap sorting node, this
  /// is its limit (which is greater than zero). Otherwise, it's zero.
  size_t _limit;
};

/// @brief class RemoteNode
class SingleRemoteOperationNode final : public ExecutionNode, public CollectionAccessingNode {
  friend class ExecutionBlock;
  friend class RedundantCalculationsReplacer;
  friend class SingleRemoteOperationBlock;
  /// @brief constructor with an id
 public:
  SingleRemoteOperationNode(ExecutionPlan* plan, ExecutionNodeId id, NodeType mode,
                            bool replaceIndexNode, std::string const& key,
                            aql::Collection const* collection,
                            ModificationOptions const& options,
                            Variable const* update, Variable const* out,
                            Variable const* OLD, Variable const* NEW);

  // We probably do not need this, because the rule will only be used on the
  // coordinator
  SingleRemoteOperationNode(ExecutionPlan* plan, arangodb::velocypack::Slice const& base)
      : ExecutionNode(plan, base), CollectionAccessingNode(plan, base) {
    THROW_ARANGO_EXCEPTION_MESSAGE(
        TRI_ERROR_NOT_IMPLEMENTED,
        "single remote operation node deserialization not implemented.");
  }

  /// @brief return the type of the node
  NodeType getType() const override final { return REMOTESINGLE; }

  /// @brief export to VelocyPack
  void toVelocyPackHelper(arangodb::velocypack::Builder&, unsigned flags,
                          std::unordered_set<ExecutionNode const*>& seen) const override final;

  /// @brief creates corresponding ExecutionBlock
  std::unique_ptr<ExecutionBlock> createBlock(
      ExecutionEngine& engine,
      std::unordered_map<ExecutionNode*, ExecutionBlock*> const&) const override;

  /// @brief clone ExecutionNode recursively
  ExecutionNode* clone(ExecutionPlan* plan, bool withDependencies,
                       bool withProperties) const override final {
    auto n =
        std::make_unique<SingleRemoteOperationNode>(plan, _id, _mode, _replaceIndexNode,
                                                    _key, collection(), _options,
                                                    _inVariable, _outVariable,
                                                    _outVariableOld, _outVariableNew);
    CollectionAccessingNode::cloneInto(*n);
    return cloneHelper(std::move(n), withDependencies, withProperties);
  }

  /// @brief getVariablesUsedHere, modifying the set in-place
  void getVariablesUsedHere(VarSet& vars) const override final;

  /// @brief getVariablesSetHere
  std::vector<Variable const*> getVariablesSetHere() const override final;

  /// @brief estimateCost
  CostEstimate estimateCost() const override final;

  std::string const& key() const { return _key; }

 private:
  // whether we replaced an index node
  bool _replaceIndexNode;

  /// the key of the document we're intending to work with
  std::string _key;

  NodeType _mode;
  Variable const* _inVariable;
  Variable const* _outVariable;

  /// @brief output variable ($OLD)
  Variable const* _outVariableOld;

  /// @brief output variable ($NEW)
  Variable const* _outVariableNew;

  /// @brief modification operation options
  ModificationOptions _options;
};

}  // namespace aql
}  // namespace arangodb

#endif<|MERGE_RESOLUTION|>--- conflicted
+++ resolved
@@ -223,13 +223,8 @@
                        bool withProperties) const override final;
 
   /// @brief getVariablesUsedHere, modifying the set in-place
-<<<<<<< HEAD
-  void getVariablesUsedHere(VarSet& vars) const final;
+  void getVariablesUsedHere(VarSet& vars) const override final;
   
-=======
-  void getVariablesUsedHere(VarSet& vars) const override final;
-
->>>>>>> 7ded768f
   /// @brief estimateCost
   CostEstimate estimateCost() const override final;
 
