////////////////////////////////////////////////////////////////////////////////
/// DISCLAIMER
///
/// Copyright 2018 ArangoDB GmbH, Cologne, Germany
///
/// Licensed under the Apache License, Version 2.0 (the "License");
/// you may not use this file except in compliance with the License.
/// You may obtain a copy of the License at
///
///     http://www.apache.org/licenses/LICENSE-2.0
///
/// Unless required by applicable law or agreed to in writing, software
/// distributed under the License is distributed on an "AS IS" BASIS,
/// WITHOUT WARRANTIES OR CONDITIONS OF ANY KIND, either express or implied.
/// See the License for the specific language governing permissions and
/// limitations under the License.
///
/// Copyright holder is ArangoDB GmbH, Cologne, Germany
///
/// @author Tobias Goedderz
/// @author Michael Hackstein
/// @author Heiko Kernbach
/// @author Jan Christoph Uhde
////////////////////////////////////////////////////////////////////////////////

#include "EnumerateCollectionExecutor.h"

#include "Aql/AqlCall.h"
#include "Aql/AqlCallStack.h"
#include "Aql/AqlValue.h"
#include "Aql/Collection.h"
#include "Aql/DocumentProducingHelper.h"
#include "Aql/ExecutionEngine.h"
#include "Aql/InputAqlItemRow.h"
#include "Aql/OutputAqlItemRow.h"
#include "Aql/Query.h"
#include "Aql/RegisterInfos.h"
#include "Aql/SingleRowFetcher.h"
#include "Aql/Stats.h"
#include "AqlCall.h"
#include "Indexes/IndexIterator.h"
#include "Transaction/Methods.h"

#include <Logger/LogMacros.h>
#include <utility>

using namespace arangodb;
using namespace arangodb::aql;

namespace {
std::vector<size_t> const emptyAttributePositions;
}

EnumerateCollectionExecutorInfos::EnumerateCollectionExecutorInfos(
<<<<<<< HEAD
    RegisterId outputRegister, RegisterId nrInputRegisters, RegisterId nrOutputRegisters,
    // cppcheck-suppress passedByValue
    std::unordered_set<RegisterId> registersToClear,
    // cppcheck-suppress passedByValue
    std::unordered_set<RegisterId> registersToKeep, aql::QueryContext& query,
    Collection const* collection, Variable const* outVariable, bool produceResult,
    Expression* filter, std::vector<std::string> const& projections,
    std::vector<size_t> const& coveringIndexAttributePositions, bool random)
    : ExecutorInfos(make_shared_unordered_set(),
                    make_shared_unordered_set({outputRegister}),
                    nrInputRegisters, nrOutputRegisters,
                    std::move(registersToClear), std::move(registersToKeep)),
      _query(query),
=======
    RegisterId outputRegister, ExecutionEngine* engine,
    Collection const* collection, Variable const* outVariable, bool produceResult,
    Expression* filter, std::vector<std::string> const& projections,
    std::vector<size_t> const& coveringIndexAttributePositions, bool random)
    : _engine(engine),
>>>>>>> 3538732d
      _collection(collection),
      _outVariable(outVariable),
      _filter(filter),
      _projections(projections),
      _coveringIndexAttributePositions(coveringIndexAttributePositions),
      _outputRegisterId(outputRegister),
      _produceResult(produceResult),
      _random(random) {}

Collection const* EnumerateCollectionExecutorInfos::getCollection() const {
  return _collection;
}

Variable const* EnumerateCollectionExecutorInfos::getOutVariable() const {
  return _outVariable;
}

QueryContext& EnumerateCollectionExecutorInfos::getQuery() const {
  return _query;
}

Expression* EnumerateCollectionExecutorInfos::getFilter() const {
  return _filter;
}

std::vector<std::string> const& EnumerateCollectionExecutorInfos::getProjections() const noexcept {
  return _projections;
}

std::vector<size_t> const& EnumerateCollectionExecutorInfos::getCoveringIndexAttributePositions() const
    noexcept {
  return _coveringIndexAttributePositions;
}

bool EnumerateCollectionExecutorInfos::getProduceResult() const {
  return _produceResult;
}

bool EnumerateCollectionExecutorInfos::getRandom() const { return _random; }
RegisterId EnumerateCollectionExecutorInfos::getOutputRegisterId() const {
  return _outputRegisterId;
}

EnumerateCollectionExecutor::EnumerateCollectionExecutor(Fetcher& fetcher, Infos& infos)
    :
      _trx(infos.getQuery().newTrxContext()),
      _infos(infos),
      _documentProducingFunctionContext(_currentRow, nullptr, _infos.getOutputRegisterId(),
                                        _infos.getProduceResult(), _infos.getQuery(), _trx,
                                        _infos.getFilter(), _infos.getProjections(),
                                        _infos.getCoveringIndexAttributePositions(),
                                        true, false),

_state(ExecutionState::HASMORE),
      _executorState(ExecutorState::HASMORE),
      _cursorHasMore(false),
      _currentRow(InputAqlItemRow{CreateInvalidInputRowHint{}}) {
  TRI_ASSERT(_trx.status() == transaction::Status::RUNNING);
  _cursor = _trx.indexScan(_infos.getCollection()->name(),
                                    (_infos.getRandom()
                                         ? transaction::Methods::CursorType::ANY
                                         : transaction::Methods::CursorType::ALL));

  if (_infos.getProduceResult()) {
    _documentProducer =
        buildDocumentCallback<false, false>(_documentProducingFunctionContext);
  }
  _documentSkipper = buildDocumentCallback<false, true>(_documentProducingFunctionContext);
}

EnumerateCollectionExecutor::~EnumerateCollectionExecutor() = default;

uint64_t EnumerateCollectionExecutor::skipEntries(size_t toSkip,
                                                  EnumerateCollectionStats& stats) {
  uint64_t actuallySkipped = 0;

  if (_infos.getFilter() == nullptr) {
    _cursor->skip(toSkip, actuallySkipped);
    stats.incrScanned(actuallySkipped);
    _documentProducingFunctionContext.getAndResetNumScanned();
  } else {
    _cursor->nextDocument(_documentSkipper, toSkip);
    size_t filtered = _documentProducingFunctionContext.getAndResetNumFiltered();
    size_t scanned = _documentProducingFunctionContext.getAndResetNumScanned();
    TRI_ASSERT(scanned >= filtered);
    stats.incrFiltered(filtered);
    stats.incrScanned(scanned);
    actuallySkipped = scanned - filtered;
  }
  _cursorHasMore = _cursor->hasMore();

  return actuallySkipped;
}

std::tuple<ExecutorState, EnumerateCollectionStats, size_t, AqlCall> EnumerateCollectionExecutor::skipRowsRange(
    AqlItemBlockInputRange& inputRange, AqlCall& call) {
  AqlCall upstreamCall{};
  EnumerateCollectionStats stats{};

  TRI_ASSERT(_documentProducingFunctionContext.getAndResetNumScanned() == 0);
  TRI_ASSERT(_documentProducingFunctionContext.getAndResetNumFiltered() == 0);
  while ((inputRange.hasDataRow() || _cursorHasMore) && call.shouldSkip()) {
    uint64_t skipped = 0;

    if (!_cursorHasMore) {
      initializeNewRow(inputRange);
    }

    if (_cursorHasMore) {
      TRI_ASSERT(_currentRow.isInitialized());
      // if offset is > 0, we're in offset skip phase
      if (call.getOffset() > 0) {
        skipped += skipEntries(call.getOffset(), stats);
      } else {
        // fullCount phase
        if (_infos.getFilter() == nullptr) {
          _cursor->skipAll(skipped);
          stats.incrScanned(skipped);
          /* For some reason this does not hold
           * TRI_ASSERT(_documentProducingFunctionContext.getAndResetNumScanned() == skipped);
           */
          _documentProducingFunctionContext.getAndResetNumScanned();
        } else {
          // We need to call this to do the Accounting of FILTERED correctly.
          skipped += skipEntries(ExecutionBlock::SkipAllSize(), stats);
        }
      }
      _cursorHasMore = _cursor->hasMore();
      call.didSkip(skipped);
    }
  }
  if (_cursorHasMore) {
    return {ExecutorState::HASMORE, stats, call.getSkipCount(), upstreamCall};
  }
  if (!call.needsFullCount()) {
    // Do not overfetch too much
    upstreamCall.softLimit = call.getOffset();
    // else we do unlimited softLimit.
    // we are going to return everything anyways.
  }

  return {inputRange.upstreamState(), stats, call.getSkipCount(), upstreamCall};
}

void EnumerateCollectionExecutor::initializeNewRow(AqlItemBlockInputRange& inputRange) {
  if (_currentRow) {
    std::ignore = inputRange.nextDataRow();
  }
  std::tie(_currentRowState, _currentRow) = inputRange.peekDataRow();
  if (!_currentRow) {
    return;
  }

  TRI_ASSERT(_currentRow.isInitialized());

  _cursor->reset();
  _cursorHasMore = _cursor->hasMore();
}

std::tuple<ExecutorState, EnumerateCollectionStats, AqlCall> EnumerateCollectionExecutor::produceRows(
    AqlItemBlockInputRange& inputRange, OutputAqlItemRow& output) {
  TRI_IF_FAILURE("EnumerateCollectionExecutor::produceRows") {
    THROW_ARANGO_EXCEPTION(TRI_ERROR_DEBUG);
  }

  EnumerateCollectionStats stats{};
  AqlCall upstreamCall{};
  upstreamCall.fullCount = output.getClientCall().fullCount;

  TRI_ASSERT(_documentProducingFunctionContext.getAndResetNumScanned() == 0);
  TRI_ASSERT(_documentProducingFunctionContext.getAndResetNumFiltered() == 0);
  _documentProducingFunctionContext.setOutputRow(&output);
  while (inputRange.hasDataRow() && !output.isFull()) {
    if (!_cursorHasMore) {
      initializeNewRow(inputRange);
    }

    if (_cursorHasMore) {
      TRI_ASSERT(_currentRow.isInitialized());
      if (_infos.getProduceResult()) {
        // properly build up results by fetching the actual documents
        // using nextDocument()
        _cursorHasMore =
            _cursor->nextDocument(_documentProducer, output.numRowsLeft() /*atMost*/);
      } else {
        // performance optimization: we do not need the documents at all,
        // so just call next()
        TRI_ASSERT(!_documentProducingFunctionContext.hasFilter());
        _cursorHasMore =
            _cursor->next(getNullCallback<false>(_documentProducingFunctionContext),
                          output.numRowsLeft() /*atMost*/);
      }

      stats.incrScanned(_documentProducingFunctionContext.getAndResetNumScanned());
      stats.incrFiltered(_documentProducingFunctionContext.getAndResetNumFiltered());
    }

    TRI_IF_FAILURE("EnumerateCollectionBlock::moreDocuments") {
      THROW_ARANGO_EXCEPTION(TRI_ERROR_DEBUG);
    }
  }
  if (!_cursorHasMore) {
    initializeNewRow(inputRange);
  }
  return {inputRange.upstreamState(), stats, upstreamCall};
}

void EnumerateCollectionExecutor::initializeCursor() {
  _state = ExecutionState::HASMORE;
  _executorState = ExecutorState::HASMORE;
  _currentRow = InputAqlItemRow{CreateInvalidInputRowHint{}};
  _cursorHasMore = false;
  _cursor->reset();
}<|MERGE_RESOLUTION|>--- conflicted
+++ resolved
@@ -52,27 +52,11 @@
 }
 
 EnumerateCollectionExecutorInfos::EnumerateCollectionExecutorInfos(
-<<<<<<< HEAD
-    RegisterId outputRegister, RegisterId nrInputRegisters, RegisterId nrOutputRegisters,
-    // cppcheck-suppress passedByValue
-    std::unordered_set<RegisterId> registersToClear,
-    // cppcheck-suppress passedByValue
-    std::unordered_set<RegisterId> registersToKeep, aql::QueryContext& query,
+    RegisterId outputRegister, aql::QueryContext& query,
     Collection const* collection, Variable const* outVariable, bool produceResult,
     Expression* filter, std::vector<std::string> const& projections,
     std::vector<size_t> const& coveringIndexAttributePositions, bool random)
-    : ExecutorInfos(make_shared_unordered_set(),
-                    make_shared_unordered_set({outputRegister}),
-                    nrInputRegisters, nrOutputRegisters,
-                    std::move(registersToClear), std::move(registersToKeep)),
-      _query(query),
-=======
-    RegisterId outputRegister, ExecutionEngine* engine,
-    Collection const* collection, Variable const* outVariable, bool produceResult,
-    Expression* filter, std::vector<std::string> const& projections,
-    std::vector<size_t> const& coveringIndexAttributePositions, bool random)
-    : _engine(engine),
->>>>>>> 3538732d
+    : _query(query),
       _collection(collection),
       _outVariable(outVariable),
       _filter(filter),
