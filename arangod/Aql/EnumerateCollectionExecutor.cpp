////////////////////////////////////////////////////////////////////////////////
/// DISCLAIMER
///
/// Copyright 2018 ArangoDB GmbH, Cologne, Germany
///
/// Licensed under the Apache License, Version 2.0 (the "License");
/// you may not use this file except in compliance with the License.
/// You may obtain a copy of the License at
///
///     http://www.apache.org/licenses/LICENSE-2.0
///
/// Unless required by applicable law or agreed to in writing, software
/// distributed under the License is distributed on an "AS IS" BASIS,
/// WITHOUT WARRANTIES OR CONDITIONS OF ANY KIND, either express or implied.
/// See the License for the specific language governing permissions and
/// limitations under the License.
///
/// Copyright holder is ArangoDB GmbH, Cologne, Germany
///
/// @author Tobias Goedderz
/// @author Michael Hackstein
/// @author Heiko Kernbach
/// @author Jan Christoph Uhde
////////////////////////////////////////////////////////////////////////////////

#include "EnumerateCollectionExecutor.h"

#include "Aql/AqlValue.h"
#include "Aql/Collection.h"
#include "Aql/DocumentProducingHelper.h"
#include "Aql/ExecutionEngine.h"
#include "Aql/ExecutorInfos.h"
#include "Aql/InputAqlItemRow.h"
#include "Aql/Query.h"
#include "Aql/SingleRowFetcher.h"
#include "Basics/Common.h"
#include "Transaction/Methods.h"
#include "Utils/OperationCursor.h"

#include <lib/Logger/LogMacros.h>

#include <utility>

using namespace arangodb;
using namespace arangodb::aql;

EnumerateCollectionExecutorInfos::EnumerateCollectionExecutorInfos(
    RegisterId outputRegister, RegisterId nrInputRegisters, RegisterId nrOutputRegisters,
    // cppcheck-suppress passedByValue
    std::unordered_set<RegisterId> registersToClear,
    // cppcheck-suppress passedByValue
    std::unordered_set<RegisterId> registersToKeep, ExecutionEngine* engine,
    Collection const* collection, Variable const* outVariable, bool produceResult,
    std::vector<std::string> const& projections, transaction::Methods* trxPtr,
    std::vector<size_t> const& coveringIndexAttributePositions,
    bool useRawDocumentPointers, bool random)
    : ExecutorInfos(make_shared_unordered_set(),
                    make_shared_unordered_set({outputRegister}),
                    nrInputRegisters, nrOutputRegisters,
                    std::move(registersToClear), std::move(registersToKeep)),
      _outputRegisterId(outputRegister),
      _engine(engine),
      _collection(collection),
      _outVariable(outVariable),
      _projections(projections),
      _trxPtr(trxPtr),
      _coveringIndexAttributePositions(coveringIndexAttributePositions),
      _useRawDocumentPointers(useRawDocumentPointers),
      _produceResult(produceResult),
      _random(random) {}

EnumerateCollectionExecutor::EnumerateCollectionExecutor(Fetcher& fetcher, Infos& infos)
    : _infos(infos),
      _fetcher(fetcher),
      _documentProducer(nullptr),
      _documentProducingFunctionContext(_infos.getProduceResult(),
                                        _infos.getProjections(), _infos.getTrxPtr(),
                                        _infos.getCoveringIndexAttributePositions(),
                                        true, _infos.getUseRawDocumentPointers()),
      _state(ExecutionState::HASMORE),
<<<<<<< HEAD
      _input(InvalidInputAqlItemRow),
      _allowCoveringIndexOptimization(true),
=======
      _input(InputAqlItemRow{CreateInvalidInputRowHint{}}),
>>>>>>> fb67de56
      _cursorHasMore(false) {
  _cursor = std::make_unique<OperationCursor>(
      _infos.getTrxPtr()->indexScan(_infos.getCollection()->name(),
                                    (_infos.getRandom()
                                         ? transaction::Methods::CursorType::ANY
                                         : transaction::Methods::CursorType::ALL)));

  if (!waitForSatellites(_infos.getEngine(), _infos.getCollection())) {
    double maxWait = _infos.getEngine()->getQuery()->queryOptions().satelliteSyncWait;
    THROW_ARANGO_EXCEPTION_MESSAGE(TRI_ERROR_CLUSTER_AQL_COLLECTION_OUT_OF_SYNC,
                                   "collection " + _infos.getCollection()->name() +
                                       " did not come into sync in time (" +
                                       std::to_string(maxWait) + ")");
  }
  this->setProducingFunction(buildCallback(_documentProducingFunctionContext));
}

EnumerateCollectionExecutor::~EnumerateCollectionExecutor() = default;

std::pair<ExecutionState, EnumerateCollectionStats> EnumerateCollectionExecutor::produceRows(
    OutputAqlItemRow& output) {
  TRI_IF_FAILURE("EnumerateCollectionExecutor::produceRows") {
    THROW_ARANGO_EXCEPTION(TRI_ERROR_DEBUG);
  }
  // Allocate this on the stack, not the heap.
  struct {
    EnumerateCollectionExecutor& executor;
    OutputAqlItemRow& output;
    EnumerateCollectionStats stats;
  } context{*this, output, {}};
  // just a shorthand
  EnumerateCollectionStats& stats = context.stats;

  while (true) {
    if (!_cursorHasMore) {
      auto res = _fetcher.fetchRow();
      _state = res.first;
      _input = res.second.get();

      if (_state == ExecutionState::WAITING) {
        return {_state, stats};
      }

      if (!_input.get()) {
        TRI_ASSERT(_state == ExecutionState::DONE);
        return {_state, stats};
      }
      _cursor->reset();
      _cursorHasMore = _cursor->hasMore();
      continue;
    }

    TRI_ASSERT(_input.get().isInitialized());
    TRI_ASSERT(_cursor->hasMore());

    TRI_IF_FAILURE("EnumerateCollectionBlock::moreDocuments") {
      THROW_ARANGO_EXCEPTION(TRI_ERROR_DEBUG);
    }

    if (_infos.getProduceResult()) {
      // properly build up results by fetching the actual documents
      // using nextDocument()
      _cursorHasMore = _cursor->nextDocument(
<<<<<<< HEAD
          [&](LocalDocumentId const&, VPackSlice slice) {
            _documentProducer(_input.get(), output, slice, _infos.getOutputRegisterId());
            stats.incrScanned();
          }, 1 /*atMost*/);
=======
          [&context](LocalDocumentId const&, VPackSlice slice) {
            context.executor._documentProducer(context.executor._input, context.output, slice,
                                               context.executor._infos.getOutputRegisterId());
            context.stats.incrScanned();
          },
          output.numRowsLeft() /*atMost*/);
>>>>>>> fb67de56
    } else {
      // performance optimization: we do not need the documents at all,
      // so just call next()
      _cursorHasMore = _cursor->next(
<<<<<<< HEAD
          [&](LocalDocumentId const&) {
            _documentProducer(_input.get(), output, VPackSlice::nullSlice(),
                              _infos.getOutputRegisterId());
            stats.incrScanned();
          }, 1 /*atMost*/);
=======
          [&context](LocalDocumentId const&) {
            context.executor._documentProducer(context.executor._input, context.output,
                                               VPackSlice::nullSlice(),
                                               context.executor._infos.getOutputRegisterId());
            context.stats.incrScanned();
          },
          output.numRowsLeft() /*atMost*/);
>>>>>>> fb67de56
    }

    if (_state == ExecutionState::DONE && !_cursorHasMore) {
      return {_state, stats};
    }
    return {ExecutionState::HASMORE, stats};
  }
}

void EnumerateCollectionExecutor::initializeCursor() {
  _state = ExecutionState::HASMORE;
  _input = InputAqlItemRow{CreateInvalidInputRowHint{}};
  setAllowCoveringIndexOptimization(true);
  _cursorHasMore = false;
  _cursor->reset();
}

#ifndef USE_ENTERPRISE
bool EnumerateCollectionExecutor::waitForSatellites(ExecutionEngine* engine,
                                                    Collection const* collection) const {
  return true;
}
#endif<|MERGE_RESOLUTION|>--- conflicted
+++ resolved
@@ -78,12 +78,7 @@
                                         _infos.getCoveringIndexAttributePositions(),
                                         true, _infos.getUseRawDocumentPointers()),
       _state(ExecutionState::HASMORE),
-<<<<<<< HEAD
       _input(InvalidInputAqlItemRow),
-      _allowCoveringIndexOptimization(true),
-=======
-      _input(InputAqlItemRow{CreateInvalidInputRowHint{}}),
->>>>>>> fb67de56
       _cursorHasMore(false) {
   _cursor = std::make_unique<OperationCursor>(
       _infos.getTrxPtr()->indexScan(_infos.getCollection()->name(),
@@ -147,38 +142,23 @@
       // properly build up results by fetching the actual documents
       // using nextDocument()
       _cursorHasMore = _cursor->nextDocument(
-<<<<<<< HEAD
-          [&](LocalDocumentId const&, VPackSlice slice) {
-            _documentProducer(_input.get(), output, slice, _infos.getOutputRegisterId());
-            stats.incrScanned();
-          }, 1 /*atMost*/);
-=======
           [&context](LocalDocumentId const&, VPackSlice slice) {
-            context.executor._documentProducer(context.executor._input, context.output, slice,
+            context.executor._documentProducer(context.executor._input.get(), context.output, slice,
                                                context.executor._infos.getOutputRegisterId());
             context.stats.incrScanned();
           },
           output.numRowsLeft() /*atMost*/);
->>>>>>> fb67de56
     } else {
       // performance optimization: we do not need the documents at all,
       // so just call next()
       _cursorHasMore = _cursor->next(
-<<<<<<< HEAD
-          [&](LocalDocumentId const&) {
-            _documentProducer(_input.get(), output, VPackSlice::nullSlice(),
-                              _infos.getOutputRegisterId());
-            stats.incrScanned();
-          }, 1 /*atMost*/);
-=======
           [&context](LocalDocumentId const&) {
-            context.executor._documentProducer(context.executor._input, context.output,
+            context.executor._documentProducer(context.executor._input.get(), context.output,
                                                VPackSlice::nullSlice(),
                                                context.executor._infos.getOutputRegisterId());
             context.stats.incrScanned();
           },
           output.numRowsLeft() /*atMost*/);
->>>>>>> fb67de56
     }
 
     if (_state == ExecutionState::DONE && !_cursorHasMore) {
