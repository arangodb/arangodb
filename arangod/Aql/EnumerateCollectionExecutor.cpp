////////////////////////////////////////////////////////////////////////////////
/// DISCLAIMER
///
/// Copyright 2018 ArangoDB GmbH, Cologne, Germany
///
/// Licensed under the Apache License, Version 2.0 (the "License");
/// you may not use this file except in compliance with the License.
/// You may obtain a copy of the License at
///
///     http://www.apache.org/licenses/LICENSE-2.0
///
/// Unless required by applicable law or agreed to in writing, software
/// distributed under the License is distributed on an "AS IS" BASIS,
/// WITHOUT WARRANTIES OR CONDITIONS OF ANY KIND, either express or implied.
/// See the License for the specific language governing permissions and
/// limitations under the License.
///
/// Copyright holder is ArangoDB GmbH, Cologne, Germany
///
/// @author Tobias Goedderz
/// @author Michael Hackstein
/// @author Heiko Kernbach
/// @author Jan Christoph Uhde
////////////////////////////////////////////////////////////////////////////////

#include "EnumerateCollectionExecutor.h"

#include "Aql/AqlCall.h"
#include "Aql/AqlCallStack.h"
#include "Aql/AqlValue.h"
#include "Aql/Collection.h"
#include "Aql/DocumentProducingHelper.h"
#include "Aql/ExecutionEngine.h"
#include "Aql/ExecutorInfos.h"
#include "Aql/InputAqlItemRow.h"
#include "Aql/OutputAqlItemRow.h"
#include "Aql/Query.h"
#include "Aql/SingleRowFetcher.h"
#include "Aql/Stats.h"
#include "AqlCall.h"
#include "Transaction/Methods.h"
#include "Utils/OperationCursor.h"

#include <Logger/LogMacros.h>
#include <utility>

using namespace arangodb;
using namespace arangodb::aql;

namespace {
std::vector<size_t> const emptyAttributePositions;
}

EnumerateCollectionExecutorInfos::EnumerateCollectionExecutorInfos(
    RegisterId outputRegister, RegisterId nrInputRegisters, RegisterId nrOutputRegisters,
    // cppcheck-suppress passedByValue
    std::unordered_set<RegisterId> registersToClear,
    // cppcheck-suppress passedByValue
    std::unordered_set<RegisterId> registersToKeep, ExecutionEngine* engine,
    Collection const* collection, Variable const* outVariable, bool produceResult,
<<<<<<< HEAD
    Expression* filter, std::vector<std::string> const& projections,
    std::vector<size_t> const& coveringIndexAttributePositions,
=======
    Expression* filter,
    std::vector<std::string> const& projections,
>>>>>>> 1a547620
    bool useRawDocumentPointers, bool random)
    : ExecutorInfos(make_shared_unordered_set(),
                    make_shared_unordered_set({outputRegister}),
                    nrInputRegisters, nrOutputRegisters,
                    std::move(registersToClear), std::move(registersToKeep)),
      _engine(engine),
      _collection(collection),
      _outVariable(outVariable),
      _filter(filter),
      _projections(projections),
      _coveringIndexAttributePositions(coveringIndexAttributePositions),
      _outputRegisterId(outputRegister),
      _useRawDocumentPointers(useRawDocumentPointers),
      _produceResult(produceResult),
      _random(random) {}

ExecutionEngine* EnumerateCollectionExecutorInfos::getEngine() {
  return _engine;
}

Collection const* EnumerateCollectionExecutorInfos::getCollection() const {
  return _collection;
}

Variable const* EnumerateCollectionExecutorInfos::getOutVariable() const {
  return _outVariable;
}

Query* EnumerateCollectionExecutorInfos::getQuery() const {
  return _engine->getQuery();
}

transaction::Methods* EnumerateCollectionExecutorInfos::getTrxPtr() const {
  return _engine->getQuery()->trx();
}

Expression* EnumerateCollectionExecutorInfos::getFilter() const {
  return _filter;
}

std::vector<std::string> const& EnumerateCollectionExecutorInfos::getProjections() const noexcept {
  return _projections;
}

std::vector<size_t> const& EnumerateCollectionExecutorInfos::getCoveringIndexAttributePositions() const
    noexcept {
  return _coveringIndexAttributePositions;
}

bool EnumerateCollectionExecutorInfos::getProduceResult() const {
  return _produceResult;
}

bool EnumerateCollectionExecutorInfos::getUseRawDocumentPointers() const {
  return _useRawDocumentPointers;
}

bool EnumerateCollectionExecutorInfos::getRandom() const { return _random; }
RegisterId EnumerateCollectionExecutorInfos::getOutputRegisterId() const {
  return _outputRegisterId;
}

EnumerateCollectionExecutor::EnumerateCollectionExecutor(Fetcher& fetcher, Infos& infos)
    : _infos(infos),
      _fetcher(fetcher),
      _documentProducer(nullptr),
<<<<<<< HEAD
      _documentProducingFunctionContext(_currentRow, nullptr, _infos.getOutputRegisterId(),
                                        _infos.getProduceResult(), _infos.getQuery(),
                                        _infos.getFilter(), _infos.getProjections(),
                                        _infos.getCoveringIndexAttributePositions(),
=======
      _documentProducingFunctionContext(_input, nullptr, _infos.getOutputRegisterId(),
                                        _infos.getProduceResult(),
                                        _infos.getQuery(), _infos.getFilter(),
                                        _infos.getProjections(),
                                        ::emptyAttributePositions,
>>>>>>> 1a547620
                                        true, _infos.getUseRawDocumentPointers(), false),
      _state(ExecutionState::HASMORE),
      _executorState(ExecutorState::HASMORE),
      _cursorHasMore(false),
      _currentRow(InputAqlItemRow{CreateInvalidInputRowHint{}}) {
  _cursor = std::make_unique<OperationCursor>(
      _infos.getTrxPtr()->indexScan(_infos.getCollection()->name(),
                                    (_infos.getRandom()
                                         ? transaction::Methods::CursorType::ANY
                                         : transaction::Methods::CursorType::ALL)));

  if (!waitForSatellites(_infos.getEngine(), _infos.getCollection())) {
    double maxWait = _infos.getEngine()->getQuery()->queryOptions().satelliteSyncWait;
    THROW_ARANGO_EXCEPTION_MESSAGE(TRI_ERROR_CLUSTER_AQL_COLLECTION_OUT_OF_SYNC,
                                   "collection " + _infos.getCollection()->name() +
                                       " did not come into sync in time (" +
                                       std::to_string(maxWait) + ")");
  }
  if (_infos.getProduceResult()) {
    _documentProducer =
        buildDocumentCallback<false, false>(_documentProducingFunctionContext);
  }
  _documentSkipper = buildDocumentCallback<false, true>(_documentProducingFunctionContext);
}

EnumerateCollectionExecutor::~EnumerateCollectionExecutor() = default;

std::pair<ExecutionState, EnumerateCollectionStats> EnumerateCollectionExecutor::produceRows(
    OutputAqlItemRow& output) {
  TRI_IF_FAILURE("EnumerateCollectionExecutor::produceRows") {
    THROW_ARANGO_EXCEPTION(TRI_ERROR_DEBUG);
  }
  EnumerateCollectionStats stats{};
  TRI_ASSERT(_documentProducingFunctionContext.getAndResetNumScanned() == 0);
  TRI_ASSERT(_documentProducingFunctionContext.getAndResetNumFiltered() == 0);
  _documentProducingFunctionContext.setOutputRow(&output);

  while (true) {
    if (!_cursorHasMore) {
      std::tie(_state, _currentRow) = _fetcher.fetchRow();

      if (_state == ExecutionState::WAITING) {
        return {_state, stats};
      }

      if (!_currentRow) {
        TRI_ASSERT(_state == ExecutionState::DONE);
        return {_state, stats};
      }
      _cursor->reset();
      _cursorHasMore = _cursor->hasMore();
      continue;
    }

    TRI_ASSERT(_currentRow.isInitialized());

    TRI_IF_FAILURE("EnumerateCollectionBlock::moreDocuments") {
      THROW_ARANGO_EXCEPTION(TRI_ERROR_DEBUG);
    }

    if (_infos.getProduceResult()) {
      // properly build up results by fetching the actual documents
      // using nextDocument()
      _cursorHasMore =
          _cursor->nextDocument(_documentProducer, output.numRowsLeft() /*atMost*/);
    } else {
      // performance optimization: we do not need the documents at all,
      // so just call next()
      TRI_ASSERT(!_documentProducingFunctionContext.hasFilter());
      _cursorHasMore =
          _cursor->next(getNullCallback<false>(_documentProducingFunctionContext),
                        output.numRowsLeft() /*atMost*/);
    }

    stats.incrScanned(_documentProducingFunctionContext.getAndResetNumScanned());
    stats.incrFiltered(_documentProducingFunctionContext.getAndResetNumFiltered());

    if (_state == ExecutionState::DONE && !_cursorHasMore) {
      return {_state, stats};
    }
    return {ExecutionState::HASMORE, stats};
  }
}

std::tuple<ExecutionState, EnumerateCollectionStats, size_t> EnumerateCollectionExecutor::skipRows(
    size_t const toSkip) {
  EnumerateCollectionStats stats{};
  TRI_IF_FAILURE("EnumerateCollectionExecutor::skipRows") {
    THROW_ARANGO_EXCEPTION(TRI_ERROR_DEBUG);
  }

  if (!_cursorHasMore) {
    std::tie(_state, _currentRow) = _fetcher.fetchRow();

    if (_state == ExecutionState::WAITING) {
      return std::make_tuple(_state, stats, 0);  // tuple, cannot use initializer list due to build failure
    }

    if (!_currentRow) {
      TRI_ASSERT(_state == ExecutionState::DONE);
      return std::make_tuple(_state, stats, 0);  // tuple, cannot use initializer list due to build failure
    }

    _cursor->reset();
    _cursorHasMore = _cursor->hasMore();
  }

  TRI_ASSERT(_currentRow.isInitialized());
  TRI_ASSERT(_documentProducingFunctionContext.getAndResetNumScanned() == 0);
  TRI_ASSERT(_documentProducingFunctionContext.getAndResetNumFiltered() == 0);

  uint64_t actuallySkipped = 0;
  if (_infos.getFilter() == nullptr) {
    _cursor->skip(toSkip, actuallySkipped);
    stats.incrScanned(actuallySkipped);
    _documentProducingFunctionContext.getAndResetNumScanned();
  } else {
    _cursor->nextDocument(_documentSkipper, toSkip);
    size_t filtered = _documentProducingFunctionContext.getAndResetNumFiltered();
    size_t scanned = _documentProducingFunctionContext.getAndResetNumScanned();
    TRI_ASSERT(scanned >= filtered);
    stats.incrFiltered(filtered);
    stats.incrScanned(scanned);
    actuallySkipped = scanned - filtered;
  }
  _cursorHasMore = _cursor->hasMore();

  if (_state == ExecutionState::DONE && !_cursorHasMore) {
    return std::make_tuple(ExecutionState::DONE, stats,
                           actuallySkipped);  // tuple, cannot use initializer list due to build failure
  }

  return std::make_tuple(ExecutionState::HASMORE, stats, actuallySkipped);  // tuple, cannot use initializer list due to build failure
}

u_int64_t EnumerateCollectionExecutor::skipEntries(size_t toSkip, EnumerateCollectionStats& stats) {
  u_int64_t actuallySkipped = 0;

  if (_infos.getFilter() == nullptr) {
    _cursor->skip(toSkip, actuallySkipped);
    stats.incrScanned(actuallySkipped);
    _documentProducingFunctionContext.getAndResetNumScanned();
  } else {
    _cursor->nextDocument(_documentSkipper, toSkip);
    size_t filtered = _documentProducingFunctionContext.getAndResetNumFiltered();
    size_t scanned = _documentProducingFunctionContext.getAndResetNumScanned();
    TRI_ASSERT(scanned >= filtered);
    stats.incrFiltered(filtered);
    stats.incrScanned(scanned);
    actuallySkipped = scanned - filtered;
  }
  _cursorHasMore = _cursor->hasMore();

  return actuallySkipped;
}

std::tuple<ExecutorState, EnumerateCollectionStats, size_t, AqlCall> EnumerateCollectionExecutor::skipRowsRange(
    AqlItemBlockInputRange& inputRange, AqlCall& call) {
  AqlCall upstreamCall{};
  EnumerateCollectionStats stats{};
  bool offsetPhase = (call.getOffset() > 0);

  TRI_ASSERT(_documentProducingFunctionContext.getAndResetNumScanned() == 0);
  TRI_ASSERT(_documentProducingFunctionContext.getAndResetNumFiltered() == 0);

  while (inputRange.hasDataRow() && call.shouldSkip()) {
    uint64_t skipped = 0;

    if (!_cursorHasMore) {
      initializeNewRow(inputRange);
    }

    if (_cursorHasMore) {
      TRI_ASSERT(_currentRow.isInitialized());
      // if offset is > 0, we're in offset skip phase
      if (offsetPhase) {
        if (skipped < call.getOffset()) {
          skipped += skipEntries(call.getOffset(), stats);
        } else {
          // we skipped enough in our offset phase
          break;
        }
      } else {
        // fullCount phase
        _cursor->skipAll(skipped);
        stats.incrScanned(skipped);
        _documentProducingFunctionContext.getAndResetNumScanned();
      }
      _cursorHasMore = _cursor->hasMore();
      call.didSkip(skipped);
    }
  }

  if (_cursorHasMore) {
    return {ExecutorState::HASMORE, stats, call.getSkipCount(), upstreamCall};
  }

  upstreamCall.softLimit = call.getOffset();
  return {inputRange.upstreamState(), stats, call.getSkipCount(), upstreamCall};
}

void EnumerateCollectionExecutor::initializeNewRow(AqlItemBlockInputRange& inputRange) {
  if (_currentRow) {
    std::ignore = inputRange.nextDataRow();
  }
  std::tie(_currentRowState, _currentRow) = inputRange.peekDataRow();
  if (!_currentRow) {
    return;
  }

  TRI_ASSERT(_currentRow.isInitialized());

  _cursor->reset();
  _cursorHasMore = _cursor->hasMore();
}

std::tuple<ExecutorState, EnumerateCollectionStats, AqlCall> EnumerateCollectionExecutor::produceRows(
    AqlItemBlockInputRange& inputRange, OutputAqlItemRow& output) {
  TRI_IF_FAILURE("EnumerateCollectionExecutor::produceRows") {
    THROW_ARANGO_EXCEPTION(TRI_ERROR_DEBUG);
  }

  EnumerateCollectionStats stats{};
  AqlCall upstreamCall{};
  upstreamCall.fullCount = output.getClientCall().fullCount;

  TRI_ASSERT(_documentProducingFunctionContext.getAndResetNumScanned() == 0);
  TRI_ASSERT(_documentProducingFunctionContext.getAndResetNumFiltered() == 0);
  _documentProducingFunctionContext.setOutputRow(&output);

  while (inputRange.hasDataRow() && !output.isFull()) {
    TRI_ASSERT(!output.isFull());

    if (!_cursorHasMore) {
      initializeNewRow(inputRange);
    }

    if (_cursorHasMore) {
      TRI_ASSERT(_currentRow.isInitialized());
      if (_infos.getProduceResult()) {
        // properly build up results by fetching the actual documents
        // using nextDocument()
        _cursorHasMore =
            _cursor->nextDocument(_documentProducer, output.numRowsLeft() /*atMost*/);
      } else {
        // performance optimization: we do not need the documents at all,
        // so just call next()
        TRI_ASSERT(!_documentProducingFunctionContext.hasFilter());
        _cursorHasMore =
            _cursor->next(getNullCallback<false>(_documentProducingFunctionContext),
                          output.numRowsLeft() /*atMost*/);
      }

      stats.incrScanned(_documentProducingFunctionContext.getAndResetNumScanned());
      stats.incrFiltered(_documentProducingFunctionContext.getAndResetNumFiltered());
    }

    TRI_IF_FAILURE("EnumerateCollectionBlock::moreDocuments") {
      THROW_ARANGO_EXCEPTION(TRI_ERROR_DEBUG);
    }
  }

  if (!_cursorHasMore) {
    initializeNewRow(inputRange);
  }

  return {inputRange.upstreamState(), stats, upstreamCall};
}

void EnumerateCollectionExecutor::initializeCursor() {
  _state = ExecutionState::HASMORE;
  _executorState = ExecutorState::HASMORE;
  _currentRow = InputAqlItemRow{CreateInvalidInputRowHint{}};
  _cursorHasMore = false;
  _cursor->reset();
}
#ifndef USE_ENTERPRISE
bool EnumerateCollectionExecutor::waitForSatellites(ExecutionEngine* engine,
                                                    Collection const* collection) const {
  return true;
}
#endif<|MERGE_RESOLUTION|>--- conflicted
+++ resolved
@@ -58,13 +58,8 @@
     // cppcheck-suppress passedByValue
     std::unordered_set<RegisterId> registersToKeep, ExecutionEngine* engine,
     Collection const* collection, Variable const* outVariable, bool produceResult,
-<<<<<<< HEAD
     Expression* filter, std::vector<std::string> const& projections,
     std::vector<size_t> const& coveringIndexAttributePositions,
-=======
-    Expression* filter,
-    std::vector<std::string> const& projections,
->>>>>>> 1a547620
     bool useRawDocumentPointers, bool random)
     : ExecutorInfos(make_shared_unordered_set(),
                     make_shared_unordered_set({outputRegister}),
@@ -131,18 +126,10 @@
     : _infos(infos),
       _fetcher(fetcher),
       _documentProducer(nullptr),
-<<<<<<< HEAD
       _documentProducingFunctionContext(_currentRow, nullptr, _infos.getOutputRegisterId(),
                                         _infos.getProduceResult(), _infos.getQuery(),
                                         _infos.getFilter(), _infos.getProjections(),
                                         _infos.getCoveringIndexAttributePositions(),
-=======
-      _documentProducingFunctionContext(_input, nullptr, _infos.getOutputRegisterId(),
-                                        _infos.getProduceResult(),
-                                        _infos.getQuery(), _infos.getFilter(),
-                                        _infos.getProjections(),
-                                        ::emptyAttributePositions,
->>>>>>> 1a547620
                                         true, _infos.getUseRawDocumentPointers(), false),
       _state(ExecutionState::HASMORE),
       _executorState(ExecutorState::HASMORE),
@@ -278,7 +265,8 @@
   return std::make_tuple(ExecutionState::HASMORE, stats, actuallySkipped);  // tuple, cannot use initializer list due to build failure
 }
 
-u_int64_t EnumerateCollectionExecutor::skipEntries(size_t toSkip, EnumerateCollectionStats& stats) {
+u_int64_t EnumerateCollectionExecutor::skipEntries(size_t toSkip,
+                                                   EnumerateCollectionStats& stats) {
   u_int64_t actuallySkipped = 0;
 
   if (_infos.getFilter() == nullptr) {
