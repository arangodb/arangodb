////////////////////////////////////////////////////////////////////////////////
/// DISCLAIMER
///
/// Copyright 2018 ArangoDB GmbH, Cologne, Germany
///
/// Licensed under the Apache License, Version 2.0 (the "License");
/// you may not use this file except in compliance with the License.
/// You may obtain a copy of the License at
///
///     http://www.apache.org/licenses/LICENSE-2.0
///
/// Unless required by applicable law or agreed to in writing, software
/// distributed under the License is distributed on an "AS IS" BASIS,
/// WITHOUT WARRANTIES OR CONDITIONS OF ANY KIND, either express or implied.
/// See the License for the specific language governing permissions and
/// limitations under the License.
///
/// Copyright holder is ArangoDB GmbH, Cologne, Germany
///
/// @author Tobias Goedderz
/// @author Michael Hackstein
/// @author Heiko Kernbach
/// @author Jan Christoph Uhde
////////////////////////////////////////////////////////////////////////////////

#include "EnumerateCollectionExecutor.h"

#include "Aql/AqlCall.h"
#include "Aql/AqlCallStack.h"
#include "Aql/AqlValue.h"
#include "Aql/Collection.h"
#include "Aql/DocumentProducingHelper.h"
#include "Aql/ExecutionEngine.h"
#include "Aql/ExecutorInfos.h"
#include "Aql/InputAqlItemRow.h"
#include "Aql/OutputAqlItemRow.h"
#include "Aql/Query.h"
#include "Aql/SingleRowFetcher.h"
#include "Aql/Stats.h"
#include "AqlCall.h"
#include "Transaction/Methods.h"
#include "Utils/OperationCursor.h"

#include <Logger/LogMacros.h>
#include <utility>

using namespace arangodb;
using namespace arangodb::aql;

namespace {
std::vector<size_t> const emptyAttributePositions;
}

EnumerateCollectionExecutorInfos::EnumerateCollectionExecutorInfos(
    RegisterId outputRegister, RegisterId nrInputRegisters, RegisterId nrOutputRegisters,
    // cppcheck-suppress passedByValue
    std::unordered_set<RegisterId> registersToClear,
    // cppcheck-suppress passedByValue
    std::unordered_set<RegisterId> registersToKeep, ExecutionEngine* engine,
    Collection const* collection, Variable const* outVariable, bool produceResult,
    Expression* filter, std::vector<std::string> const& projections,
    std::vector<size_t> const& coveringIndexAttributePositions,
    bool useRawDocumentPointers, bool random)
    : ExecutorInfos(make_shared_unordered_set(),
                    make_shared_unordered_set({outputRegister}),
                    nrInputRegisters, nrOutputRegisters,
                    std::move(registersToClear), std::move(registersToKeep)),
      _engine(engine),
      _collection(collection),
      _outVariable(outVariable),
      _filter(filter),
      _projections(projections),
      _coveringIndexAttributePositions(coveringIndexAttributePositions),
      _outputRegisterId(outputRegister),
      _useRawDocumentPointers(useRawDocumentPointers),
      _produceResult(produceResult),
      _random(random) {}

ExecutionEngine* EnumerateCollectionExecutorInfos::getEngine() {
  return _engine;
}

Collection const* EnumerateCollectionExecutorInfos::getCollection() const {
  return _collection;
}

std::vector<size_t> const& EnumerateCollectionExecutorInfos::getCoveringIndexAttributePositions() const
    noexcept {
  return _coveringIndexAttributePositions;
}

Variable const* EnumerateCollectionExecutorInfos::getOutVariable() const {
  return _outVariable;
}

Query* EnumerateCollectionExecutorInfos::getQuery() const {
  return _engine->getQuery();
}

transaction::Methods* EnumerateCollectionExecutorInfos::getTrxPtr() const {
  return _engine->getQuery()->trx();
}

Expression* EnumerateCollectionExecutorInfos::getFilter() const {
  return _filter;
}

std::vector<std::string> const& EnumerateCollectionExecutorInfos::getProjections() const noexcept {
  return _projections;
}

std::vector<size_t> const& EnumerateCollectionExecutorInfos::getCoveringIndexAttributePositions() const
    noexcept {
  return _coveringIndexAttributePositions;
}

bool EnumerateCollectionExecutorInfos::getProduceResult() const {
  return _produceResult;
}

bool EnumerateCollectionExecutorInfos::getUseRawDocumentPointers() const {
  return _useRawDocumentPointers;
}

bool EnumerateCollectionExecutorInfos::getRandom() const { return _random; }
RegisterId EnumerateCollectionExecutorInfos::getOutputRegisterId() const {
  return _outputRegisterId;
}

EnumerateCollectionExecutor::EnumerateCollectionExecutor(Fetcher& fetcher, Infos& infos)
    : _infos(infos),
      _fetcher(fetcher),
      _documentProducer(nullptr),
      _documentProducingFunctionContext(_currentRow, nullptr, _infos.getOutputRegisterId(),
                                        _infos.getProduceResult(), _infos.getQuery(),
                                        _infos.getFilter(), _infos.getProjections(),
                                        _infos.getCoveringIndexAttributePositions(),
                                        true, _infos.getUseRawDocumentPointers(), false),
      _state(ExecutionState::HASMORE),
      _executorState(ExecutorState::HASMORE),
      _cursorHasMore(false),
      _currentRow(InputAqlItemRow{CreateInvalidInputRowHint{}}) {
  _cursor = std::make_unique<OperationCursor>(
      _infos.getTrxPtr()->indexScan(_infos.getCollection()->name(),
                                    (_infos.getRandom()
                                         ? transaction::Methods::CursorType::ANY
                                         : transaction::Methods::CursorType::ALL)));

  if (!waitForSatellites(_infos.getEngine(), _infos.getCollection())) {
    double maxWait = _infos.getEngine()->getQuery()->queryOptions().satelliteSyncWait;
    THROW_ARANGO_EXCEPTION_MESSAGE(TRI_ERROR_CLUSTER_AQL_COLLECTION_OUT_OF_SYNC,
                                   "collection " + _infos.getCollection()->name() +
                                       " did not come into sync in time (" +
                                       std::to_string(maxWait) + ")");
  }
  if (_infos.getProduceResult()) {
    _documentProducer =
        buildDocumentCallback<false, false>(_documentProducingFunctionContext);
  }
  _documentSkipper = buildDocumentCallback<false, true>(_documentProducingFunctionContext);
}

EnumerateCollectionExecutor::~EnumerateCollectionExecutor() = default;

std::pair<ExecutionState, EnumerateCollectionStats> EnumerateCollectionExecutor::produceRows(
    OutputAqlItemRow& output) {
  TRI_IF_FAILURE("EnumerateCollectionExecutor::produceRows") {
    THROW_ARANGO_EXCEPTION(TRI_ERROR_DEBUG);
  }
  EnumerateCollectionStats stats{};
  TRI_ASSERT(_documentProducingFunctionContext.getAndResetNumScanned() == 0);
  TRI_ASSERT(_documentProducingFunctionContext.getAndResetNumFiltered() == 0);
  _documentProducingFunctionContext.setOutputRow(&output);

  while (true) {
    if (!_cursorHasMore) {
      std::tie(_state, _currentRow) = _fetcher.fetchRow();

      if (_state == ExecutionState::WAITING) {
        return {_state, stats};
      }

      if (!_currentRow) {
        TRI_ASSERT(_state == ExecutionState::DONE);
        return {_state, stats};
      }
      _cursor->reset();
      _cursorHasMore = _cursor->hasMore();
      continue;
    }

    TRI_ASSERT(_currentRow.isInitialized());

    TRI_IF_FAILURE("EnumerateCollectionBlock::moreDocuments") {
      THROW_ARANGO_EXCEPTION(TRI_ERROR_DEBUG);
    }

    if (_infos.getProduceResult()) {
      // properly build up results by fetching the actual documents
      // using nextDocument()
      _cursorHasMore =
          _cursor->nextDocument(_documentProducer, output.numRowsLeft() /*atMost*/);
    } else {
      // performance optimization: we do not need the documents at all,
      // so just call next()
      TRI_ASSERT(!_documentProducingFunctionContext.hasFilter());
      _cursorHasMore =
          _cursor->next(getNullCallback<false>(_documentProducingFunctionContext),
                        output.numRowsLeft() /*atMost*/);
    }

    stats.incrScanned(_documentProducingFunctionContext.getAndResetNumScanned());
    stats.incrFiltered(_documentProducingFunctionContext.getAndResetNumFiltered());

    if (_state == ExecutionState::DONE && !_cursorHasMore) {
      return {_state, stats};
    }
    return {ExecutionState::HASMORE, stats};
  }
}

std::tuple<ExecutionState, EnumerateCollectionStats, size_t> EnumerateCollectionExecutor::skipRows(
    size_t const toSkip) {
  EnumerateCollectionStats stats{};
  TRI_IF_FAILURE("EnumerateCollectionExecutor::skipRows") {
    THROW_ARANGO_EXCEPTION(TRI_ERROR_DEBUG);
  }

  if (!_cursorHasMore) {
    std::tie(_state, _currentRow) = _fetcher.fetchRow();

    if (_state == ExecutionState::WAITING) {
      return std::make_tuple(_state, stats, 0);  // tuple, cannot use initializer list due to build failure
    }

    if (!_currentRow) {
      TRI_ASSERT(_state == ExecutionState::DONE);
      return std::make_tuple(_state, stats, 0);  // tuple, cannot use initializer list due to build failure
    }

    _cursor->reset();
    _cursorHasMore = _cursor->hasMore();
  }

  TRI_ASSERT(_currentRow.isInitialized());
  TRI_ASSERT(_documentProducingFunctionContext.getAndResetNumScanned() == 0);
  TRI_ASSERT(_documentProducingFunctionContext.getAndResetNumFiltered() == 0);

  uint64_t actuallySkipped = 0;
  if (_infos.getFilter() == nullptr) {
    _cursor->skip(toSkip, actuallySkipped);
    stats.incrScanned(actuallySkipped);
    _documentProducingFunctionContext.getAndResetNumScanned();
  } else {
    _cursor->nextDocument(_documentSkipper, toSkip);
    size_t filtered = _documentProducingFunctionContext.getAndResetNumFiltered();
    size_t scanned = _documentProducingFunctionContext.getAndResetNumScanned();
    TRI_ASSERT(scanned >= filtered);
    stats.incrFiltered(filtered);
    stats.incrScanned(scanned);
    actuallySkipped = scanned - filtered;
  }
  _cursorHasMore = _cursor->hasMore();

  if (_state == ExecutionState::DONE && !_cursorHasMore) {
    return std::make_tuple(ExecutionState::DONE, stats,
                           actuallySkipped);  // tuple, cannot use initializer list due to build failure
  }

  return std::make_tuple(ExecutionState::HASMORE, stats, actuallySkipped);  // tuple, cannot use initializer list due to build failure
}

std::tuple<ExecutorState, EnumerateCollectionStats, size_t, AqlCall> EnumerateCollectionExecutor::skipRowsRange(
    AqlItemBlockInputRange& inputRange, AqlCall& call) {
  AqlCall upstreamCall{};
  EnumerateCollectionStats stats{};
  uint64_t skipped = 0;
  bool offsetPhase = (call.getOffset() > 0);

  TRI_ASSERT(_documentProducingFunctionContext.getAndResetNumScanned() == 0);
  TRI_ASSERT(_documentProducingFunctionContext.getAndResetNumFiltered() == 0);

  while (inputRange.hasDataRow() && call.shouldSkip()) {
    if (!_cursorHasMore) {
      initializeNewRow(inputRange);
      TRI_ASSERT(_currentRow.isInitialized());
    }

    while (_cursorHasMore) {
      // if offset is > 0, we're in offset skip phase
      if (offsetPhase) {
        if (skipped < call.getOffset()) {
          _cursor->skip(call.getOffset(), skipped);
        } else {
          // we skipped enough in our offset phase
          break;
        }
      } else {
        // fullCount phase
<<<<<<< HEAD
        _cursor->skipAll(skipped);
=======
        _cursor->skipAll( skipped);
>>>>>>> 14cddbfb
      }
      _cursorHasMore = _cursor->hasMore();

      call.didSkip(skipped);
      stats.incrScanned(skipped);
    }
  }

  if (_cursorHasMore) {
    return {ExecutorState::HASMORE, stats, skipped, upstreamCall};
  }

  upstreamCall.softLimit = call.getOffset();
  return {inputRange.upstreamState(), stats, skipped, upstreamCall};
}

/*
<<<<<<< HEAD
std::tuple<ExecutorState, EnumerateCollectionStats, size_t, AqlCall>
EnumerateCollectionExecutor::skipRowsRange( AqlItemBlockInputRange& inputRange,
AqlCall& call) { EnumerateCollectionStats stats{}; TRI_IF_FAILURE("EnumerateCollectionExecutor::skipRows")
{ THROW_ARANGO_EXCEPTION(TRI_ERROR_DEBUG);
  }
  uint64_t actuallySkipped = 0;

  while (inputRange.hasMore() && actuallySkipped < offset) {
=======
std::tuple<ExecutorState, EnumerateCollectionStats, size_t, AqlCall> EnumerateCollectionExecutor::skipRowsRange(
    AqlItemBlockInputRange& inputRange, AqlCall& call) {
  EnumerateCollectionStats stats{};
  TRI_IF_FAILURE("EnumerateCollectionExecutor::skipRows") {
    THROW_ARANGO_EXCEPTION(TRI_ERROR_DEBUG);
  }
  uint64_t actuallySkipped = 0;

  while (inputRange.hasDataRow() && call.shouldSkip()) {
>>>>>>> 14cddbfb
    if (!_cursorHasMore) {
      std::tie(_executorState, _currentRow) = inputRange.nextDataRow();

      _cursor->reset();
      _cursorHasMore = _cursor->hasMore();

      if (!_cursorHasMore) {
        continue;
      }
    }

    TRI_ASSERT(_currentRow.isInitialized());

<<<<<<< HEAD
    _cursor->skip(offset, actuallySkipped);
=======
    _cursor->skip(call.getOffset(), actuallySkipped);
>>>>>>> 14cddbfb
    _cursorHasMore = _cursor->hasMore();
    stats.incrScanned(actuallySkipped);
  }

  AqlCall upstreamCall{};
<<<<<<< HEAD
  upstreamCall.softLimit = offset - actuallySkipped;
  return {_executorState, actuallySkipped, upstreamCall};
=======
  upstreamCall.softLimit = call.getOffset() - actuallySkipped;
  return {_executorState, {}, actuallySkipped, upstreamCall};
>>>>>>> 14cddbfb
}
*/

void EnumerateCollectionExecutor::initializeNewRow(AqlItemBlockInputRange& inputRange) {
  if (_currentRow) {
    std::ignore = inputRange.nextDataRow();
  }
  std::tie(_currentRowState, _currentRow) = inputRange.peekDataRow();
  if (!_currentRow) {
    return;
  }

  TRI_ASSERT(_currentRow.isInitialized());

  _cursor->reset();
  _cursorHasMore = _cursor->hasMore();
}

std::tuple<ExecutorState, EnumerateCollectionStats, AqlCall> EnumerateCollectionExecutor::produceRows(
    AqlItemBlockInputRange& inputRange, OutputAqlItemRow& output) {
  TRI_IF_FAILURE("EnumerateCollectionExecutor::produceRows") {
    THROW_ARANGO_EXCEPTION(TRI_ERROR_DEBUG);
  }

  EnumerateCollectionStats stats{};
  AqlCall upstreamCall{};
  upstreamCall.fullCount = output.getClientCall().fullCount;

  TRI_ASSERT(_documentProducingFunctionContext.getAndResetNumScanned() == 0);
  TRI_ASSERT(_documentProducingFunctionContext.getAndResetNumFiltered() == 0);
  _documentProducingFunctionContext.setOutputRow(&output);

  while (inputRange.hasDataRow() && !output.isFull()) {
    TRI_ASSERT(!output.isFull());

    if (!_cursorHasMore) {
      initializeNewRow(inputRange);
    }

    if (_cursorHasMore) {
      TRI_ASSERT(_currentRow.isInitialized());
      if (_infos.getProduceResult()) {
        // properly build up results by fetching the actual documents
        // using nextDocument()
<<<<<<< HEAD
        _cursorHasMore =
            _cursor->nextDocument(_documentProducer, output.numRowsLeft() /*atMost*/);
=======
        _cursorHasMore = _cursor->nextDocument(_documentProducer, output.numRowsLeft() /*atMost*/);
>>>>>>> 14cddbfb
      } else {
        // performance optimization: we do not need the documents at all,
        // so just call next()
        TRI_ASSERT(!_documentProducingFunctionContext.hasFilter());
        _cursorHasMore =
            _cursor->next(getNullCallback<false>(_documentProducingFunctionContext),
                          output.numRowsLeft() /*atMost*/);
      }

      stats.incrScanned(_documentProducingFunctionContext.getAndResetNumScanned());
      stats.incrFiltered(_documentProducingFunctionContext.getAndResetNumFiltered());
    }

    TRI_IF_FAILURE("EnumerateCollectionBlock::moreDocuments") {
      THROW_ARANGO_EXCEPTION(TRI_ERROR_DEBUG);
    }
  }

  if (!_cursorHasMore) {
    initializeNewRow(inputRange);
  }

  return {inputRange.upstreamState(), stats, upstreamCall};
}

void EnumerateCollectionExecutor::initializeCursor() {
  _state = ExecutionState::HASMORE;
  _executorState = ExecutorState::HASMORE;
  _currentRow = InputAqlItemRow{CreateInvalidInputRowHint{}};
  _cursorHasMore = false;
  _cursor->reset();
}
#ifndef USE_ENTERPRISE
bool EnumerateCollectionExecutor::waitForSatellites(ExecutionEngine* engine,
                                                    Collection const* collection) const {
  return true;
}
#endif<|MERGE_RESOLUTION|>--- conflicted
+++ resolved
@@ -84,11 +84,6 @@
   return _collection;
 }
 
-std::vector<size_t> const& EnumerateCollectionExecutorInfos::getCoveringIndexAttributePositions() const
-    noexcept {
-  return _coveringIndexAttributePositions;
-}
-
 Variable const* EnumerateCollectionExecutorInfos::getOutVariable() const {
   return _outVariable;
 }
@@ -297,11 +292,7 @@
         }
       } else {
         // fullCount phase
-<<<<<<< HEAD
         _cursor->skipAll(skipped);
-=======
-        _cursor->skipAll( skipped);
->>>>>>> 14cddbfb
       }
       _cursorHasMore = _cursor->hasMore();
 
@@ -319,16 +310,6 @@
 }
 
 /*
-<<<<<<< HEAD
-std::tuple<ExecutorState, EnumerateCollectionStats, size_t, AqlCall>
-EnumerateCollectionExecutor::skipRowsRange( AqlItemBlockInputRange& inputRange,
-AqlCall& call) { EnumerateCollectionStats stats{}; TRI_IF_FAILURE("EnumerateCollectionExecutor::skipRows")
-{ THROW_ARANGO_EXCEPTION(TRI_ERROR_DEBUG);
-  }
-  uint64_t actuallySkipped = 0;
-
-  while (inputRange.hasMore() && actuallySkipped < offset) {
-=======
 std::tuple<ExecutorState, EnumerateCollectionStats, size_t, AqlCall> EnumerateCollectionExecutor::skipRowsRange(
     AqlItemBlockInputRange& inputRange, AqlCall& call) {
   EnumerateCollectionStats stats{};
@@ -338,7 +319,6 @@
   uint64_t actuallySkipped = 0;
 
   while (inputRange.hasDataRow() && call.shouldSkip()) {
->>>>>>> 14cddbfb
     if (!_cursorHasMore) {
       std::tie(_executorState, _currentRow) = inputRange.nextDataRow();
 
@@ -352,23 +332,14 @@
 
     TRI_ASSERT(_currentRow.isInitialized());
 
-<<<<<<< HEAD
-    _cursor->skip(offset, actuallySkipped);
-=======
     _cursor->skip(call.getOffset(), actuallySkipped);
->>>>>>> 14cddbfb
     _cursorHasMore = _cursor->hasMore();
     stats.incrScanned(actuallySkipped);
   }
 
   AqlCall upstreamCall{};
-<<<<<<< HEAD
-  upstreamCall.softLimit = offset - actuallySkipped;
-  return {_executorState, actuallySkipped, upstreamCall};
-=======
   upstreamCall.softLimit = call.getOffset() - actuallySkipped;
   return {_executorState, {}, actuallySkipped, upstreamCall};
->>>>>>> 14cddbfb
 }
 */
 
@@ -413,12 +384,8 @@
       if (_infos.getProduceResult()) {
         // properly build up results by fetching the actual documents
         // using nextDocument()
-<<<<<<< HEAD
         _cursorHasMore =
             _cursor->nextDocument(_documentProducer, output.numRowsLeft() /*atMost*/);
-=======
-        _cursorHasMore = _cursor->nextDocument(_documentProducer, output.numRowsLeft() /*atMost*/);
->>>>>>> 14cddbfb
       } else {
         // performance optimization: we do not need the documents at all,
         // so just call next()
