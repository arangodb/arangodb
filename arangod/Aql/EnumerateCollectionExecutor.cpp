////////////////////////////////////////////////////////////////////////////////
/// DISCLAIMER
///
/// Copyright 2018 ArangoDB GmbH, Cologne, Germany
///
/// Licensed under the Apache License, Version 2.0 (the "License");
/// you may not use this file except in compliance with the License.
/// You may obtain a copy of the License at
///
///     http://www.apache.org/licenses/LICENSE-2.0
///
/// Unless required by applicable law or agreed to in writing, software
/// distributed under the License is distributed on an "AS IS" BASIS,
/// WITHOUT WARRANTIES OR CONDITIONS OF ANY KIND, either express or implied.
/// See the License for the specific language governing permissions and
/// limitations under the License.
///
/// Copyright holder is ArangoDB GmbH, Cologne, Germany
///
/// @author Tobias Goedderz
/// @author Michael Hackstein
/// @author Heiko Kernbach
/// @author Jan Christoph Uhde
////////////////////////////////////////////////////////////////////////////////

#include "EnumerateCollectionExecutor.h"

#include "Aql/AqlCall.h"
#include "Aql/AqlCallStack.h"
#include "Aql/AqlValue.h"
#include "Aql/Collection.h"
#include "Aql/DocumentProducingHelper.h"
#include "Aql/ExecutionEngine.h"
#include "Aql/ExecutorInfos.h"
#include "Aql/InputAqlItemRow.h"
#include "Aql/OutputAqlItemRow.h"
#include "Aql/Query.h"
#include "Aql/SingleRowFetcher.h"
#include "Aql/Stats.h"
#include "AqlCall.h"
#include "Transaction/Methods.h"
#include "Utils/OperationCursor.h"

#include <Logger/LogMacros.h>
#include <utility>

using namespace arangodb;
using namespace arangodb::aql;

namespace {
std::vector<size_t> const emptyAttributePositions;
}

EnumerateCollectionExecutorInfos::EnumerateCollectionExecutorInfos(
    RegisterId outputRegister, RegisterId nrInputRegisters, RegisterId nrOutputRegisters,
    // cppcheck-suppress passedByValue
    std::unordered_set<RegisterId> registersToClear,
    // cppcheck-suppress passedByValue
    std::unordered_set<RegisterId> registersToKeep, aql::QueryContext& query,
    Collection const* collection, Variable const* outVariable, bool produceResult,
    Expression* filter, std::vector<std::string> const& projections,
    std::vector<size_t> const& coveringIndexAttributePositions, bool random)
    : ExecutorInfos(make_shared_unordered_set(),
                    make_shared_unordered_set({outputRegister}),
                    nrInputRegisters, nrOutputRegisters,
                    std::move(registersToClear), std::move(registersToKeep)),
      _query(query),
      _collection(collection),
      _outVariable(outVariable),
      _filter(filter),
      _projections(projections),
      _coveringIndexAttributePositions(coveringIndexAttributePositions),
      _outputRegisterId(outputRegister),
      _produceResult(produceResult),
      _random(random) {}

Collection const* EnumerateCollectionExecutorInfos::getCollection() const {
  return _collection;
}

Variable const* EnumerateCollectionExecutorInfos::getOutVariable() const {
  return _outVariable;
}

QueryContext& EnumerateCollectionExecutorInfos::getQuery() const {
  return _query;
}

Expression* EnumerateCollectionExecutorInfos::getFilter() const {
  return _filter;
}

std::vector<std::string> const& EnumerateCollectionExecutorInfos::getProjections() const noexcept {
  return _projections;
}

std::vector<size_t> const& EnumerateCollectionExecutorInfos::getCoveringIndexAttributePositions() const
    noexcept {
  return _coveringIndexAttributePositions;
}

bool EnumerateCollectionExecutorInfos::getProduceResult() const {
  return _produceResult;
}

bool EnumerateCollectionExecutorInfos::getRandom() const { return _random; }
RegisterId EnumerateCollectionExecutorInfos::getOutputRegisterId() const {
  return _outputRegisterId;
}

EnumerateCollectionExecutor::EnumerateCollectionExecutor(Fetcher& fetcher, Infos& infos)
    :
      _trx(infos.getQuery().newTrxContext()),
      _infos(infos),
      _documentProducingFunctionContext(_currentRow, nullptr, _infos.getOutputRegisterId(),
                                        _infos.getProduceResult(), _infos.getQuery(), _trx,
                                        _infos.getFilter(), _infos.getProjections(),
                                        _infos.getCoveringIndexAttributePositions(),
                                        true, false),

_state(ExecutionState::HASMORE),
      _executorState(ExecutorState::HASMORE),
      _cursorHasMore(false),
      _currentRow(InputAqlItemRow{CreateInvalidInputRowHint{}}) {
  TRI_ASSERT(_trx.status() == transaction::Status::RUNNING);
  _cursor = std::make_unique<OperationCursor>(
      _trx.indexScan(_infos.getCollection()->name(),
                                    (_infos.getRandom()
                                         ? transaction::Methods::CursorType::ANY
                                         : transaction::Methods::CursorType::ALL)));

<<<<<<< HEAD
  if (!waitForSatellites(_infos.getQuery(), _infos.getCollection())) {
    double maxWait = _infos.getQuery().queryOptions().satelliteSyncWait;
    THROW_ARANGO_EXCEPTION_MESSAGE(TRI_ERROR_CLUSTER_AQL_COLLECTION_OUT_OF_SYNC,
                                   "collection " + _infos.getCollection()->name() +
                                       " did not come into sync in time (" +
                                       std::to_string(maxWait) + ")");
  }
=======
>>>>>>> 74763ec8
  if (_infos.getProduceResult()) {
    _documentProducer =
        buildDocumentCallback<false, false>(_documentProducingFunctionContext);
  }
  _documentSkipper = buildDocumentCallback<false, true>(_documentProducingFunctionContext);
}

EnumerateCollectionExecutor::~EnumerateCollectionExecutor() = default;

uint64_t EnumerateCollectionExecutor::skipEntries(size_t toSkip,
                                                  EnumerateCollectionStats& stats) {
  uint64_t actuallySkipped = 0;

  if (_infos.getFilter() == nullptr) {
    _cursor->skip(toSkip, actuallySkipped);
    stats.incrScanned(actuallySkipped);
    _documentProducingFunctionContext.getAndResetNumScanned();
  } else {
    _cursor->nextDocument(_documentSkipper, toSkip);
    size_t filtered = _documentProducingFunctionContext.getAndResetNumFiltered();
    size_t scanned = _documentProducingFunctionContext.getAndResetNumScanned();
    TRI_ASSERT(scanned >= filtered);
    stats.incrFiltered(filtered);
    stats.incrScanned(scanned);
    actuallySkipped = scanned - filtered;
  }
  _cursorHasMore = _cursor->hasMore();

  return actuallySkipped;
}

std::tuple<ExecutorState, EnumerateCollectionStats, size_t, AqlCall> EnumerateCollectionExecutor::skipRowsRange(
    AqlItemBlockInputRange& inputRange, AqlCall& call) {
  AqlCall upstreamCall{};
  EnumerateCollectionStats stats{};

  TRI_ASSERT(_documentProducingFunctionContext.getAndResetNumScanned() == 0);
  TRI_ASSERT(_documentProducingFunctionContext.getAndResetNumFiltered() == 0);
  while ((inputRange.hasDataRow() || _cursorHasMore) && call.shouldSkip()) {
    uint64_t skipped = 0;

    if (!_cursorHasMore) {
      initializeNewRow(inputRange);
    }

    if (_cursorHasMore) {
      TRI_ASSERT(_currentRow.isInitialized());
      // if offset is > 0, we're in offset skip phase
      if (call.getOffset() > 0) {
        skipped += skipEntries(call.getOffset(), stats);
      } else {
        // fullCount phase
        if (_infos.getFilter() == nullptr) {
          _cursor->skipAll(skipped);
          stats.incrScanned(skipped);
          /* For some reason this does not hold
           * TRI_ASSERT(_documentProducingFunctionContext.getAndResetNumScanned() == skipped);
           */
          _documentProducingFunctionContext.getAndResetNumScanned();
        } else {
          // We need to call this to do the Accounting of FILTERED correctly.
          skipped += skipEntries(ExecutionBlock::SkipAllSize(), stats);
        }
      }
      _cursorHasMore = _cursor->hasMore();
      call.didSkip(skipped);
    }
  }
  if (_cursorHasMore) {
    return {ExecutorState::HASMORE, stats, call.getSkipCount(), upstreamCall};
  }
  if (!call.needsFullCount()) {
    // Do not overfetch too much
    upstreamCall.softLimit = call.getOffset();
    // else we do unlimited softLimit.
    // we are going to return everything anyways.
  }

  return {inputRange.upstreamState(), stats, call.getSkipCount(), upstreamCall};
}

void EnumerateCollectionExecutor::initializeNewRow(AqlItemBlockInputRange& inputRange) {
  if (_currentRow) {
    std::ignore = inputRange.nextDataRow();
  }
  std::tie(_currentRowState, _currentRow) = inputRange.peekDataRow();
  if (!_currentRow) {
    return;
  }

  TRI_ASSERT(_currentRow.isInitialized());

  _cursor->reset();
  _cursorHasMore = _cursor->hasMore();
}

std::tuple<ExecutorState, EnumerateCollectionStats, AqlCall> EnumerateCollectionExecutor::produceRows(
    AqlItemBlockInputRange& inputRange, OutputAqlItemRow& output) {
  TRI_IF_FAILURE("EnumerateCollectionExecutor::produceRows") {
    THROW_ARANGO_EXCEPTION(TRI_ERROR_DEBUG);
  }

  EnumerateCollectionStats stats{};
  AqlCall upstreamCall{};
  upstreamCall.fullCount = output.getClientCall().fullCount;

  TRI_ASSERT(_documentProducingFunctionContext.getAndResetNumScanned() == 0);
  TRI_ASSERT(_documentProducingFunctionContext.getAndResetNumFiltered() == 0);
  _documentProducingFunctionContext.setOutputRow(&output);
  while (inputRange.hasDataRow() && !output.isFull()) {
    if (!_cursorHasMore) {
      initializeNewRow(inputRange);
    }

    if (_cursorHasMore) {
      TRI_ASSERT(_currentRow.isInitialized());
      if (_infos.getProduceResult()) {
        // properly build up results by fetching the actual documents
        // using nextDocument()
        _cursorHasMore =
            _cursor->nextDocument(_documentProducer, output.numRowsLeft() /*atMost*/);
      } else {
        // performance optimization: we do not need the documents at all,
        // so just call next()
        TRI_ASSERT(!_documentProducingFunctionContext.hasFilter());
        _cursorHasMore =
            _cursor->next(getNullCallback<false>(_documentProducingFunctionContext),
                          output.numRowsLeft() /*atMost*/);
      }

      stats.incrScanned(_documentProducingFunctionContext.getAndResetNumScanned());
      stats.incrFiltered(_documentProducingFunctionContext.getAndResetNumFiltered());
    }

    TRI_IF_FAILURE("EnumerateCollectionBlock::moreDocuments") {
      THROW_ARANGO_EXCEPTION(TRI_ERROR_DEBUG);
    }
  }
  if (!_cursorHasMore) {
    initializeNewRow(inputRange);
  }
  return {inputRange.upstreamState(), stats, upstreamCall};
}

void EnumerateCollectionExecutor::initializeCursor() {
  _state = ExecutionState::HASMORE;
  _executorState = ExecutorState::HASMORE;
  _currentRow = InputAqlItemRow{CreateInvalidInputRowHint{}};
  _cursorHasMore = false;
  _cursor->reset();
<<<<<<< HEAD
}
#ifndef USE_ENTERPRISE
bool EnumerateCollectionExecutor::waitForSatellites(aql::QueryContext& query,
                                                    Collection const* collection) const {
  return true;
}
#endif
=======
}
>>>>>>> 74763ec8
<|MERGE_RESOLUTION|>--- conflicted
+++ resolved
@@ -129,16 +129,6 @@
                                          ? transaction::Methods::CursorType::ANY
                                          : transaction::Methods::CursorType::ALL)));
 
-<<<<<<< HEAD
-  if (!waitForSatellites(_infos.getQuery(), _infos.getCollection())) {
-    double maxWait = _infos.getQuery().queryOptions().satelliteSyncWait;
-    THROW_ARANGO_EXCEPTION_MESSAGE(TRI_ERROR_CLUSTER_AQL_COLLECTION_OUT_OF_SYNC,
-                                   "collection " + _infos.getCollection()->name() +
-                                       " did not come into sync in time (" +
-                                       std::to_string(maxWait) + ")");
-  }
-=======
->>>>>>> 74763ec8
   if (_infos.getProduceResult()) {
     _documentProducer =
         buildDocumentCallback<false, false>(_documentProducingFunctionContext);
@@ -289,14 +279,4 @@
   _currentRow = InputAqlItemRow{CreateInvalidInputRowHint{}};
   _cursorHasMore = false;
   _cursor->reset();
-<<<<<<< HEAD
-}
-#ifndef USE_ENTERPRISE
-bool EnumerateCollectionExecutor::waitForSatellites(aql::QueryContext& query,
-                                                    Collection const* collection) const {
-  return true;
-}
-#endif
-=======
-}
->>>>>>> 74763ec8
+}