--- conflicted
+++ resolved
@@ -48,16 +48,15 @@
 
   std::pair<ExecutorState, arangodb::aql::InputAqlItemRow> next();
 
-<<<<<<< HEAD
   std::size_t getRowIndex() noexcept { return _rowIndex; };
+
   std::size_t getEndIndex() noexcept { return _endIndex; };
-=======
+
   bool hasShadowRow() const noexcept;
 
   std::pair<ExecutorState, arangodb::aql::ShadowAqlItemRow> peekShadowRow();
 
   std::pair<ExecutorState, arangodb::aql::ShadowAqlItemRow> nextShadowRow();
->>>>>>> c703b11b
 
  private:
   bool indexIsValid() const noexcept;
