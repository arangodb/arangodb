--- conflicted
+++ resolved
@@ -153,9 +153,9 @@
                   .index = coll->indexByIdentifier(iid),
                   .projections = std::move(projections),
                   .filterProjections = filterProjections,
-                  .expressions = std::move(expressions),
                   .usedAsSatellite = usedAsSatellite,
-                  .producesOutput = producesOutput});
+                  .producesOutput = producesOutput,
+                  .expressions = std::move(expressions)});
 
     idx.isLateMaterialized = it.get("isLateMaterialized").isTrue();
     if (idx.isLateMaterialized) {
@@ -308,7 +308,12 @@
     data.projections = idx.projections;
     data.producesOutput = idx.producesOutput;
 
-<<<<<<< HEAD
+    data.isLateMaterialized = idx.isLateMaterialized;
+    if (data.isLateMaterialized) {
+      data.docIdOutputRegister = variableToRegisterId(idx.outDocIdVariable);
+      writableOutputRegisters.emplace(data.docIdOutputRegister);
+    }
+
     if (!idx.expressions.empty()) {
       // TODO: currently only one expression will be interpreted as one const
       // value in the future we should support multiple expressions
@@ -326,12 +331,6 @@
     } else {
       data.usedKeyFields = {0};
       data.constantFields = {};
-=======
-    data.isLateMaterialized = idx.isLateMaterialized;
-    if (data.isLateMaterialized) {
-      data.docIdOutputRegister = variableToRegisterId(idx.outDocIdVariable);
-      writableOutputRegisters.emplace(data.docIdOutputRegister);
->>>>>>> 9c96bce2
     }
 
     if (idx.filter) {
@@ -390,6 +389,7 @@
             plan->getAst()->variables()->createVariable(outDocIdVariable);
       }
     }
+    // TODO: HEIKO NEXT
     indexInfos.emplace_back(
         IndexInfo{.collection = it.collection,
                   .usedShard = it.usedShard,
