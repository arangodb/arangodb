////////////////////////////////////////////////////////////////////////////////
/// DISCLAIMER
///
/// Copyright 2014-2023 ArangoDB GmbH, Cologne, Germany
/// Copyright 2004-2014 triAGENS GmbH, Cologne, Germany
///
/// Licensed under the Apache License, Version 2.0 (the "License");
/// you may not use this file except in compliance with the License.
/// You may obtain a copy of the License at
///
///     http://www.apache.org/licenses/LICENSE-2.0
///
/// Unless required by applicable law or agreed to in writing, software
/// distributed under the License is distributed on an "AS IS" BASIS,
/// WITHOUT WARRANTIES OR CONDITIONS OF ANY KIND, either express or implied.
/// See the License for the specific language governing permissions and
/// limitations under the License.
///
/// Copyright holder is ArangoDB GmbH, Cologne, Germany
///
/// @author Jan Steemann
////////////////////////////////////////////////////////////////////////////////

#include "JoinNode.h"

#include "Aql/Ast.h"
#include "Aql/AttributeNamePath.h"
#include "Aql/Collection.h"
#include "Aql/Condition.h"
#include "Aql/ExecutionBlockImpl.tpp"
#include "Aql/ExecutionEngine.h"
#include "Aql/ExecutionNode.h"
#include "Aql/ExecutionNodeId.h"
#include "Aql/ExecutionPlan.h"
#include "Aql/Expression.h"
#include "Aql/IndexExecutor.h"
#include "Aql/JoinExecutor.h"
#include "Aql/NonConstExpressionContainer.h"
#include "Aql/OptimizerUtils.h"
#include "Aql/Projections.h"
#include "Aql/Query.h"
#include "Aql/RegisterPlan.h"
#include "Aql/SingleRowFetcher.h"
#include "Basics/AttributeNameParser.h"
#include "Basics/StringUtils.h"
#include "Basics/VelocyPackHelper.h"
#include "Containers/FlatHashSet.h"
#include "Indexes/Index.h"
#include "StorageEngine/EngineSelectorFeature.h"
#include "StorageEngine/StorageEngine.h"
#include "Transaction/CountCache.h"
#include "Transaction/Methods.h"

#include <velocypack/Iterator.h>

using namespace arangodb;
using namespace arangodb::aql;

JoinNode::JoinNode(ExecutionPlan* plan, ExecutionNodeId id,
                   std::vector<JoinNode::IndexInfo> indexInfos,
                   IndexIteratorOptions const& opts)
    : ExecutionNode(plan, id), _indexInfos(std::move(indexInfos)) {
  TRI_ASSERT(_indexInfos.size() >= 2);
}

JoinNode::JoinNode(ExecutionPlan* plan, arangodb::velocypack::Slice const& base)
    : ExecutionNode(plan, base) {
  // TODO: this code is the same in IndexNode. move into a sharable function
  _options.sorted =
      basics::VelocyPackHelper::getBooleanValue(base, "sorted", true);
  _options.ascending =
      basics::VelocyPackHelper::getBooleanValue(base, "ascending", false);
  _options.evaluateFCalls =
      basics::VelocyPackHelper::getBooleanValue(base, "evalFCalls", true);
  _options.useCache = basics::VelocyPackHelper::getBooleanValue(
      base, StaticStrings::UseCache, true);
  _options.waitForSync = basics::VelocyPackHelper::getBooleanValue(
      base, StaticStrings::WaitForSyncString, false);
  _options.limit = basics::VelocyPackHelper::getNumericValue(base, "limit", 0);
  _options.lookahead = basics::VelocyPackHelper::getNumericValue(
      base, StaticStrings::IndexLookahead, IndexIteratorOptions{}.lookahead);

  if (_options.sorted && base.isObject() && base.get("reverse").isBool()) {
    // legacy
    _options.sorted = true;
    _options.ascending = !base.get("reverse").getBool();
  }

  VPackSlice indexInfos = base.get("indexInfos");

  if (!indexInfos.isArray()) {
    THROW_ARANGO_EXCEPTION_MESSAGE(TRI_ERROR_BAD_PARAMETER,
                                   "\"indexes\" attribute should be an array");
  }

  _indexInfos.reserve(indexInfos.length());

  aql::Collections const& collections = plan->getAst()->query().collections();

  for (VPackSlice it : VPackArrayIterator(indexInfos)) {
    // collection
    std::string collection = it.get("collection").copyString();
    auto* coll = collections.get(collection);
    if (!coll) {
      TRI_ASSERT(false) << "collection: " << collection << " not found.";
      THROW_ARANGO_EXCEPTION(TRI_ERROR_ARANGO_DATA_SOURCE_NOT_FOUND);
    }

    auto outVariable =
        Variable::varFromVPack(plan->getAst(), it, "outVariable");

    // condition
    VPackSlice condition = it.get("condition");
    if (!condition.isObject()) {
      THROW_ARANGO_EXCEPTION_MESSAGE(
          TRI_ERROR_BAD_PARAMETER,
          "\"condition\" attribute should be an object");
    }

    // index
    std::string iid = it.get("index").get("id").copyString();

<<<<<<< HEAD
    auto projections =
        Projections::fromVelocyPack(plan->getAst(), it, "projections",
                                    plan->getAst()->query().resourceMonitor());
=======
    auto projections = Projections::fromVelocyPack(
        it, "projections", plan->getAst()->query().resourceMonitor());
    auto filterProjections = Projections::fromVelocyPack(
        it, "filterProjections", plan->getAst()->query().resourceMonitor());
>>>>>>> 0b1a30f6

    bool const usedAsSatellite = it.get("usedAsSatellite").isTrue();

    std::unique_ptr<Expression> filter = nullptr;
    if (auto fs = it.get("filter"); !fs.isNone()) {
      filter = std::make_unique<Expression>(plan->getAst(),
                                            plan->getAst()->createNode(fs));
    }

    auto& idx = _indexInfos.emplace_back(
        IndexInfo{.collection = coll,
                  .outVariable = outVariable,
                  .condition = Condition::fromVPack(plan, condition),
                  .filter = std::move(filter),
                  .index = coll->indexByIdentifier(iid),
                  .projections = projections,
                  .filterProjections = filterProjections,
                  .usedAsSatellite = usedAsSatellite});

    VPackSlice usedShard = it.get("usedShard");
    if (usedShard.isString()) {
      idx.usedShard = usedShard.copyString();
    }
  }

  TRI_ASSERT(_indexInfos.size() >= 2);
}

JoinNode::~JoinNode() = default;

void JoinNode::doToVelocyPack(VPackBuilder& builder, unsigned flags) const {
  builder.add(VPackValue("indexInfos"));
  builder.openArray();

  for (auto const& it : _indexInfos) {
    builder.openObject();
    // TODO: check if this works in cluster, where we likely need shards and not
    // collections
    if (!it.usedShard.empty()) {
      builder.add("collection", VPackValue(it.usedShard));
      builder.add("usedShard", VPackValue(it.usedShard));
    } else {
      builder.add("collection", VPackValue(it.collection->name()));
    }

    // out variable
    builder.add(VPackValue("outVariable"));
    it.outVariable->toVelocyPack(builder);
    // condition
    builder.add(VPackValue("condition"));
    it.condition->toVelocyPack(builder, flags);
    // projections
    it.projections.toVelocyPack(builder);
    builder.add("indexCoversProjections",
                VPackValue(it.projections.usesCoveringIndex()));
    builder.add("usedAsSatellite", VPackValue(it.usedAsSatellite));
    // filter
    if (it.filter) {
      builder.add(VPackValue("filter"));
      it.filter->toVelocyPack(builder, true);
      it.filterProjections.toVelocyPack(builder, "filterProjections");
    }
    // index
    builder.add(VPackValue("index"));
    it.index->toVelocyPack(builder,
                           Index::makeFlags(Index::Serialize::Estimates));

    // estimatedCost & estimatedNrItems
    if (flags & ExecutionNode::SERIALIZE_ESTIMATES) {
      Index::FilterCosts costs = costsForIndexInfo(it);
      builder.add("estimatedCost", VPackValue(costs.estimatedCosts));
      builder.add("estimatedNrItems", VPackValue(costs.estimatedItems));
    }

    builder.close();
  }

  builder.close();  // indexInfos

  // TODO: this is shared with IndexNode: move into a shared function
  builder.add("sorted", VPackValue(_options.sorted));
  builder.add("ascending", VPackValue(_options.ascending));
  builder.add("evalFCalls", VPackValue(_options.evaluateFCalls));
  builder.add(StaticStrings::UseCache, VPackValue(_options.useCache));
}

/// @brief creates corresponding ExecutionBlock
std::unique_ptr<ExecutionBlock> JoinNode::createBlock(
    ExecutionEngine& engine) const {
  ExecutionNode const* previousNode = getFirstDependency();
  TRI_ASSERT(previousNode != nullptr);

  RegIdSet writableOutputRegisters;

  JoinExecutorInfos infos;
  infos.query = &engine.getQuery();
  infos.indexes.reserve(_indexInfos.size());
  for (auto const& idx : _indexInfos) {
    auto documentOutputRegister = variableToRegisterId(idx.outVariable);
    writableOutputRegisters.emplace(documentOutputRegister);

    // TODO probably those data structures can become one
    auto& data = infos.indexes.emplace_back();
    data.documentOutputRegister = documentOutputRegister;
    data.index = idx.index;
    data.collection = idx.collection;
    data.projections = idx.projections;

    if (idx.filter) {
      auto& filter = data.filter.emplace();
      filter.documentVariable = idx.outVariable;
      filter.expression = idx.filter->clone(engine.getQuery().ast());
      filter.projections = idx.filterProjections;

      VarSet inVars;
      filter.expression->variables(inVars);

      filter.filterVarsToRegs.reserve(inVars.size());

      for (auto& var : inVars) {
        TRI_ASSERT(var != nullptr);
        auto regId = variableToRegisterId(var);
        filter.filterVarsToRegs.emplace_back(var->id, regId);
      }
    }
  }

  auto registerInfos = createRegisterInfos({}, writableOutputRegisters);

  return std::make_unique<ExecutionBlockImpl<JoinExecutor>>(
      &engine, this, registerInfos, std::move(infos));
}

ExecutionNode* JoinNode::clone(ExecutionPlan* plan, bool withDependencies,
                               bool withProperties) const {
  std::vector<IndexInfo> indexInfos;
  indexInfos.reserve(_indexInfos.size());

  for (auto const& it : _indexInfos) {
    auto outVariable = it.outVariable;
    if (withProperties) {
      outVariable = plan->getAst()->variables()->createVariable(outVariable);
    }
    indexInfos.emplace_back(IndexInfo{.collection = it.collection,
                                      .usedShard = it.usedShard,
                                      .outVariable = outVariable,
                                      .condition = it.condition->clone(),
                                      .index = it.index,
                                      .projections = it.projections,
                                      .usedAsSatellite = it.usedAsSatellite});
  }

  auto c =
      std::make_unique<JoinNode>(plan, _id, std::move(indexInfos), _options);

  return cloneHelper(std::move(c), withDependencies, withProperties);
}

/// @brief replaces variables in the internals of the execution node
/// replacements are { old variable id => new variable }
void JoinNode::replaceVariables(
    std::unordered_map<VariableId, Variable const*> const& replacements) {
  // TODO: replace variables inside index conditions.
  // IndexNode doesn't do this either, which seems questionable
}

/// @brief the cost of an join node is a multiple of the cost of
/// its unique dependency
CostEstimate JoinNode::estimateCost() const {
  CostEstimate estimate = _dependencies.at(0)->getCost();
  size_t incoming = estimate.estimatedNrItems;

  size_t totalItems = 1;
  double totalCost = 1.0;

  for (auto const& it : _indexInfos) {
    Index::FilterCosts costs = costsForIndexInfo(it);
    // TODO: perhaps we should multiply here
    totalItems *= costs.estimatedItems;
    totalCost *= costs.estimatedCosts;
  }

  estimate.estimatedNrItems *= totalItems;
  estimate.estimatedCost += incoming * totalCost;
  return estimate;
}

/// @brief getVariablesUsedHere, modifying the set in-place
void JoinNode::getVariablesUsedHere(VarSet& vars) const {
  for (auto const& it : _indexInfos) {
    if (it.condition->root() != nullptr) {
      Ast::getReferencedVariables(it.condition->root(), vars);
    }
  }
  for (auto const& it : _indexInfos) {
    vars.erase(it.outVariable);
  }
}

ExecutionNode::NodeType JoinNode::getType() const { return JOIN; }

size_t JoinNode::getMemoryUsedBytes() const { return sizeof(*this); }

IndexIteratorOptions JoinNode::options() const { return _options; }

std::vector<Variable const*> JoinNode::getVariablesSetHere() const {
  std::vector<Variable const*> vars;
  vars.reserve(_indexInfos.size());

  for (auto const& it : _indexInfos) {
    vars.emplace_back(it.outVariable);
  }
  return vars;
}

std::vector<JoinNode::IndexInfo> const& JoinNode::getIndexInfos() const {
  return _indexInfos;
}

std::vector<JoinNode::IndexInfo>& JoinNode::getIndexInfos() {
  return _indexInfos;
}

Index::FilterCosts JoinNode::costsForIndexInfo(
    JoinNode::IndexInfo const& info) const {
  transaction::Methods& trx = _plan->getAst()->query().trxForOptimization();
  size_t itemsInCollection =
      info.collection->count(&trx, transaction::CountType::TryCache);

  Index::FilterCosts costs =
      Index::FilterCosts::defaultCosts(itemsInCollection);

  auto root = info.condition->root();
  if (root != nullptr) {
    if (root->type == NODE_TYPE_OPERATOR_NARY_OR) {
      TRI_ASSERT(root->numMembers() == 1);
      root = root->getMember(0);
      TRI_ASSERT(root->type == NODE_TYPE_OPERATOR_NARY_AND);
    }
    costs = info.index->supportsFilterCondition(trx, {}, root, info.outVariable,
                                                itemsInCollection);
  }
  return costs;
}<|MERGE_RESOLUTION|>--- conflicted
+++ resolved
@@ -120,16 +120,12 @@
     // index
     std::string iid = it.get("index").get("id").copyString();
 
-<<<<<<< HEAD
     auto projections =
         Projections::fromVelocyPack(plan->getAst(), it, "projections",
                                     plan->getAst()->query().resourceMonitor());
-=======
-    auto projections = Projections::fromVelocyPack(
-        it, "projections", plan->getAst()->query().resourceMonitor());
-    auto filterProjections = Projections::fromVelocyPack(
-        it, "filterProjections", plan->getAst()->query().resourceMonitor());
->>>>>>> 0b1a30f6
+    auto filterProjections =
+        Projections::fromVelocyPack(plan->getAst(), it, "filterProjections",
+                                    plan->getAst()->query().resourceMonitor());
 
     bool const usedAsSatellite = it.get("usedAsSatellite").isTrue();
 
