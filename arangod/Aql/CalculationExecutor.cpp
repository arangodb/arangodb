////////////////////////////////////////////////////////////////////////////////
/// DISCLAIMER
///
/// Copyright 2018 ArangoDB GmbH, Cologne, Germany
///
/// Licensed under the Apache License, Version 2.0 (the "License");
/// you may not use this file except in compliance with the License.
/// You may obtain a copy of the License at
///
///     http://www.apache.org/licenses/LICENSE-2.0
///
/// Unless required by applicable law or agreed to in writing, software
/// distributed under the License is distributed on an "AS IS" BASIS,
/// WITHOUT WARRANTIES OR CONDITIONS OF ANY KIND, either express or implied.
/// See the License for the specific language governing permissions and
/// limitations under the License.
///
/// Copyright holder is ArangoDB GmbH, Cologne, Germany
///
/// @author Jan Christoph Uhde
////////////////////////////////////////////////////////////////////////////////

#include "CalculationExecutor.h"
#include <Logger/LogMacros.h>

#include "Aql/AqlCall.h"
#include "Aql/AqlCallStack.h"
#include "Aql/AqlItemBlockInputRange.h"
#include "Aql/ExecutorExpressionContext.h"
#include "Aql/Expression.h"
#include "Aql/OutputAqlItemRow.h"
#include "Aql/Query.h"
#include "Aql/SingleRowFetcher.h"
#include "Basics/Exceptions.h"
#include "Basics/ScopeGuard.h"
#include "Cluster/ServerState.h"
#include "V8/v8-globals.h"

using namespace arangodb;
using namespace arangodb::aql;

CalculationExecutorInfos::CalculationExecutorInfos(
    RegisterId outputRegister, RegisterId nrInputRegisters,
    RegisterId nrOutputRegisters, std::unordered_set<RegisterId> registersToClear,
    std::unordered_set<RegisterId> registersToKeep, QueryContext& query, Expression& expression,
    std::vector<Variable const*>&& expInVars, std::vector<RegisterId>&& expInRegs)
    : ExecutorInfos(make_shared_unordered_set(expInRegs.begin(), expInRegs.end()),
                    make_shared_unordered_set({outputRegister}),
                    nrInputRegisters, nrOutputRegisters,
                    std::move(registersToClear), std::move(registersToKeep)),
      _outputRegisterId(outputRegister),
      _query(query),
      _expression(expression),
      _expInVars(std::move(expInVars)),
      _expInRegs(std::move(expInRegs)) {
}

template <CalculationType calculationType>
CalculationExecutor<calculationType>::CalculationExecutor(Fetcher& fetcher,
                                                          CalculationExecutorInfos& infos)
    :
      _trx(infos.getQuery().newTrxContext()),
      _infos(infos),
      _fetcher(fetcher),
      _currentRow(InputAqlItemRow{CreateInvalidInputRowHint{}}),
      _rowState(ExecutionState::HASMORE),
      _hasEnteredContext(false) {}

template <CalculationType calculationType>
CalculationExecutor<calculationType>::~CalculationExecutor() = default;

RegisterId CalculationExecutorInfos::getOutputRegisterId() const noexcept {
  return _outputRegisterId;
}

QueryContext& CalculationExecutorInfos::getQuery() const noexcept { return _query; }

Expression& CalculationExecutorInfos::getExpression() const noexcept {
  return _expression;
}

std::vector<Variable const*> const& CalculationExecutorInfos::getExpInVars() const noexcept {
  return _expInVars;
}

std::vector<RegisterId> const& CalculationExecutorInfos::getExpInRegs() const noexcept {
  return _expInRegs;
}

template <CalculationType calculationType>
<<<<<<< HEAD
std::pair<ExecutionState, typename CalculationExecutor<calculationType>::Stats>
CalculationExecutor<calculationType>::produceRows(OutputAqlItemRow& output) {
  // TRI_ASSERT(false);
  // THROW_ARANGO_EXCEPTION(TRI_ERROR_NOT_IMPLEMENTED);
  ExecutionState state;
  InputAqlItemRow row = InputAqlItemRow{CreateInvalidInputRowHint{}};
  std::tie(state, row) = _fetcher.fetchRow();

  if (state == ExecutionState::WAITING) {
    TRI_ASSERT(!row);
    TRI_ASSERT(!_infos.getQuery().hasEnteredV8Context());
    return {state, NoStats{}};
  }

  if (!row) {
    TRI_ASSERT(state == ExecutionState::DONE);
#ifdef ARANGODB_ENABLE_MAINTAINER_MODE
    TRI_ASSERT(_fetcher.isAtShadowRow() || (!_fetcher.hasRowsLeftInBlock() &&
                                            !_infos.getQuery().hasEnteredV8Context()));
#endif
    return {state, NoStats{}};
  }

  doEvaluation(row, output);

  // _hasEnteredContext implies the query has entered the context, but not
  // the other way round because it may be owned by exterior.
  TRI_ASSERT(!_hasEnteredContext || _infos.getQuery().hasEnteredV8Context());

  // The following only affects V8Conditions. If we should exit the V8 context
  // between blocks, because we might have to wait for client or upstream, then
  //   hasEnteredContext => state == HASMORE,
  // as we only leave the context open when there are rows left in the current
  // block.
  // Note that _infos.getQuery().hasEnteredContext() may be true, even if
  // _hasEnteredContext is false, if (and only if) the query context is owned
  // by exterior.
  TRI_ASSERT(!shouldExitContextBetweenBlocks() || !_hasEnteredContext ||
             state == ExecutionState::HASMORE);

  return {state, NoStats{}};
}

template <CalculationType calculationType>
=======
>>>>>>> bce6f8fb
std::tuple<ExecutorState, typename CalculationExecutor<calculationType>::Stats, AqlCall>
CalculationExecutor<calculationType>::produceRows(AqlItemBlockInputRange& inputRange,
                                                  OutputAqlItemRow& output) {
  TRI_IF_FAILURE("CalculationExecutor::produceRows") {
    THROW_ARANGO_EXCEPTION(TRI_ERROR_DEBUG);
  }
  ExecutorState state = ExecutorState::HASMORE;
  InputAqlItemRow input = InputAqlItemRow{CreateInvalidInputRowHint{}};

  while (inputRange.hasDataRow()) {
    // This executor is passthrough. it has enough place to write.
    TRI_ASSERT(!output.isFull());
    std::tie(state, input) = inputRange.nextDataRow();
    TRI_ASSERT(input.isInitialized());

    doEvaluation(input, output);
    output.advanceRow();

    // _hasEnteredContext implies the query has entered the context, but not
    // the other way round because it may be owned by exterior.
    TRI_ASSERT(!_hasEnteredContext || _infos.getQuery().hasEnteredV8Context());

    // The following only affects V8Conditions. If we should exit the V8 context
    // between blocks, because we might have to wait for client or upstream, then
    //   hasEnteredContext => state == HASMORE,
    // as we only leave the context open when there are rows left in the current
    // block.
    // Note that _infos.getQuery().hasEnteredContext() may be true, even if
    // _hasEnteredContext is false, if (and only if) the query context is owned
    // by exterior.
    TRI_ASSERT(!shouldExitContextBetweenBlocks() || !_hasEnteredContext ||
               state == ExecutorState::HASMORE);
  }

  return {inputRange.upstreamState(), NoStats{}, output.getClientCall()};
}

template <CalculationType calculationType>
template <CalculationType U, typename>
void CalculationExecutor<calculationType>::enterContext() {
  _infos.getQuery().enterV8Context();
  _hasEnteredContext = true;
}

template <CalculationType calculationType>
template <CalculationType U, typename>
void CalculationExecutor<calculationType>::exitContext() {
  if (shouldExitContextBetweenBlocks()) {
    // must invalidate the expression now as we might be called from
    // different threads
    _infos.getExpression().invalidate();
    _infos.getQuery().exitV8Context();
    _hasEnteredContext = false;
  }
}

template <CalculationType calculationType>
bool CalculationExecutor<calculationType>::shouldExitContextBetweenBlocks() const {
  static const bool isRunningInCluster = ServerState::instance()->isRunningInCluster();
  const bool stream = _infos.getQuery().queryOptions().stream;

  return isRunningInCluster || stream;
}

template <>
void CalculationExecutor<CalculationType::Reference>::doEvaluation(InputAqlItemRow& input,
                                                                   OutputAqlItemRow& output) {
  auto const& inRegs = _infos.getExpInRegs();
  TRI_ASSERT(inRegs.size() == 1);

  TRI_IF_FAILURE("CalculationBlock::executeExpression") {
    THROW_ARANGO_EXCEPTION(TRI_ERROR_DEBUG);
  }
  TRI_IF_FAILURE("CalculationBlock::fillBlockWithReference") {
    THROW_ARANGO_EXCEPTION(TRI_ERROR_DEBUG);
  }

  // We assume here that the output block (which must be the same as the input
  // block) is already responsible for this value.
  // Thus we do not want to clone it.
  output.copyBlockInternalRegister(input, inRegs[0], _infos.getOutputRegisterId());
}

template <>
void CalculationExecutor<CalculationType::Condition>::doEvaluation(InputAqlItemRow& input,
                                                                   OutputAqlItemRow& output) {
  // execute the expression
  ExecutorExpressionContext ctx(_trx, _infos.getQuery().warnings(), _regexCache, input,
                                _infos.getExpInVars(), _infos.getExpInRegs());

  bool mustDestroy;  // will get filled by execution
  AqlValue a = _infos.getExpression().execute(&ctx, mustDestroy);
  AqlValueGuard guard(a, mustDestroy);

  TRI_IF_FAILURE("CalculationBlock::executeExpression") {
    THROW_ARANGO_EXCEPTION(TRI_ERROR_DEBUG);
  }

  output.moveValueInto(_infos.getOutputRegisterId(), input, guard);
}

template <>
void CalculationExecutor<CalculationType::V8Condition>::doEvaluation(InputAqlItemRow& input,
                                                                     OutputAqlItemRow& output) {
  // must have a V8 context here to protect Expression::execute().

  // enterContext is safe to call even if we've already entered.

  // If we should exit the context between two blocks, because client or
  // upstream might send us to sleep, it is expected that we enter the context
  // exactly on the first row of every block.
  TRI_ASSERT(!shouldExitContextBetweenBlocks() ||
             _hasEnteredContext == !input.isFirstDataRowInBlock());

  enterContext();
  auto contextGuard = scopeGuard([this]() { exitContext(); });

  ISOLATE;
  v8::HandleScope scope(isolate);  // do not delete this!
  // execute the expression
  ExecutorExpressionContext ctx(_trx, _infos.getQuery().warnings(), _regexCache, input,
                                _infos.getExpInVars(), _infos.getExpInRegs());

  bool mustDestroy;  // will get filled by execution
  AqlValue a = _infos.getExpression().execute(&ctx, mustDestroy);
  AqlValueGuard guard(a, mustDestroy);

  TRI_IF_FAILURE("CalculationBlock::executeExpression") {
    THROW_ARANGO_EXCEPTION(TRI_ERROR_DEBUG);
  }

  output.moveValueInto(_infos.getOutputRegisterId(), input, guard);

  if (input.blockHasMoreDataRowsAfterThis()) {
    // We will be called again before the fetcher needs to get a new block.
    // Thus we won't wait for upstream, nor will get a WAITING on the next
    // fetchRow().
    // So we keep the context open.
    // This works because this block allows pass through, i.e. produces exactly
    // one output row per input row.
    contextGuard.cancel();
  }
}

template class ::arangodb::aql::CalculationExecutor<CalculationType::Condition>;
template class ::arangodb::aql::CalculationExecutor<CalculationType::V8Condition>;
template class ::arangodb::aql::CalculationExecutor<CalculationType::Reference>;<|MERGE_RESOLUTION|>--- conflicted
+++ resolved
@@ -88,53 +88,6 @@
 }
 
 template <CalculationType calculationType>
-<<<<<<< HEAD
-std::pair<ExecutionState, typename CalculationExecutor<calculationType>::Stats>
-CalculationExecutor<calculationType>::produceRows(OutputAqlItemRow& output) {
-  // TRI_ASSERT(false);
-  // THROW_ARANGO_EXCEPTION(TRI_ERROR_NOT_IMPLEMENTED);
-  ExecutionState state;
-  InputAqlItemRow row = InputAqlItemRow{CreateInvalidInputRowHint{}};
-  std::tie(state, row) = _fetcher.fetchRow();
-
-  if (state == ExecutionState::WAITING) {
-    TRI_ASSERT(!row);
-    TRI_ASSERT(!_infos.getQuery().hasEnteredV8Context());
-    return {state, NoStats{}};
-  }
-
-  if (!row) {
-    TRI_ASSERT(state == ExecutionState::DONE);
-#ifdef ARANGODB_ENABLE_MAINTAINER_MODE
-    TRI_ASSERT(_fetcher.isAtShadowRow() || (!_fetcher.hasRowsLeftInBlock() &&
-                                            !_infos.getQuery().hasEnteredV8Context()));
-#endif
-    return {state, NoStats{}};
-  }
-
-  doEvaluation(row, output);
-
-  // _hasEnteredContext implies the query has entered the context, but not
-  // the other way round because it may be owned by exterior.
-  TRI_ASSERT(!_hasEnteredContext || _infos.getQuery().hasEnteredV8Context());
-
-  // The following only affects V8Conditions. If we should exit the V8 context
-  // between blocks, because we might have to wait for client or upstream, then
-  //   hasEnteredContext => state == HASMORE,
-  // as we only leave the context open when there are rows left in the current
-  // block.
-  // Note that _infos.getQuery().hasEnteredContext() may be true, even if
-  // _hasEnteredContext is false, if (and only if) the query context is owned
-  // by exterior.
-  TRI_ASSERT(!shouldExitContextBetweenBlocks() || !_hasEnteredContext ||
-             state == ExecutionState::HASMORE);
-
-  return {state, NoStats{}};
-}
-
-template <CalculationType calculationType>
-=======
->>>>>>> bce6f8fb
 std::tuple<ExecutorState, typename CalculationExecutor<calculationType>::Stats, AqlCall>
 CalculationExecutor<calculationType>::produceRows(AqlItemBlockInputRange& inputRange,
                                                   OutputAqlItemRow& output) {
