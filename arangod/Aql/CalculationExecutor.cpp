--- conflicted
+++ resolved
@@ -39,24 +39,11 @@
 using namespace arangodb;
 using namespace arangodb::aql;
 
-<<<<<<< HEAD
-CalculationExecutorInfos::CalculationExecutorInfos(
-    RegisterId outputRegister, RegisterId nrInputRegisters,
-    RegisterId nrOutputRegisters, std::unordered_set<RegisterId> registersToClear,
-    std::unordered_set<RegisterId> registersToKeep, QueryContext& query, Expression& expression,
-    std::vector<Variable const*>&& expInVars, std::vector<RegisterId>&& expInRegs)
-    : ExecutorInfos(make_shared_unordered_set(expInRegs.begin(), expInRegs.end()),
-                    make_shared_unordered_set({outputRegister}),
-                    nrInputRegisters, nrOutputRegisters,
-                    std::move(registersToClear), std::move(registersToKeep)),
-      _outputRegisterId(outputRegister),
-=======
 CalculationExecutorInfos::CalculationExecutorInfos(RegisterId outputRegister,
-                                                   Query& query, Expression& expression,
+                                                   QueryContext& query, Expression& expression,
                                                    std::vector<Variable const*>&& expInVars,
                                                    std::vector<RegisterId>&& expInRegs)
     : _outputRegisterId(outputRegister),
->>>>>>> 3538732d
       _query(query),
       _expression(expression),
       _expInVars(std::move(expInVars)),
