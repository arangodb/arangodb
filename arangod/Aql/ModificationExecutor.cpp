--- conflicted
+++ resolved
@@ -46,11 +46,8 @@
 
 using namespace arangodb;
 using namespace arangodb::aql;
-<<<<<<< HEAD
-
-=======
 using namespace arangodb::basics;
->>>>>>> 298fe7f2
+
 namespace arangodb {
 namespace aql {
 
