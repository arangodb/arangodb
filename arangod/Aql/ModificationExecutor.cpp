--- conflicted
+++ resolved
@@ -90,17 +90,7 @@
 template <typename FetcherType, typename ModifierType>
 ModificationExecutor<FetcherType, ModifierType>::ModificationExecutor(Fetcher& fetcher,
                                                                       Infos& infos)
-<<<<<<< HEAD
-    : _lastState(ExecutionState::HASMORE), _infos(infos), _modifier(infos) {
-  // In MMFiles we need to make sure that the data is not moved in memory or collected
-  // for this collection as soon as we start writing to it.
-  // This pin makes sure that no memory is moved pointers we get from a collection stay
-  // correct until we release this pin
-  _infos._trx->pinData(this->_infos._aqlCollection->id());
-}
-=======
     : _lastState(ExecutionState::HASMORE), _infos(infos), _fetcher(fetcher), _modifier(infos) {}
->>>>>>> 2bc4f398
 
 // Fetches as many rows as possible from upstream using the fetcher's fetchRow
 // method and accumulates results through the modifier
