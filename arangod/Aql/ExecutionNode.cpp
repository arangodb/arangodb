////////////////////////////////////////////////////////////////////////////////
//
/// @brief Infrastructure for ExecutionPlans
///
/// DISCLAIMER
///
/// Copyright 2010-2014 triagens GmbH, Cologne, Germany
///
/// Licensed under the Apache License, Version 2.0 (the "License");
/// you may not use this file except in compliance with the License.
/// You may obtain a copy of the License at
///
///     http://www.apache.org/licenses/LICENSE-2.0
///
/// Unless required by applicable law or agreed to in writing, software
/// distributed under the License is distributed on an "AS IS" BASIS,
/// WITHOUT WARRANTIES OR CONDITIONS OF ANY KIND, either express or implied.
/// See the License for the specific language governing permissions and
/// limitations under the License.
///
/// Copyright holder is triAGENS GmbH, Cologne, Germany
///
/// @author Max Neunhoeffer
/// @author Copyright 2014, triagens GmbH, Cologne, Germany
////////////////////////////////////////////////////////////////////////////////

#include "ExecutionNode.h"

#include "Aql/AqlItemBlock.h"
#include "Aql/Ast.h"
#include "Aql/CalculationExecutor.h"
#include "Aql/ClusterNodes.h"
#include "Aql/CollectNode.h"
#include "Aql/Collection.h"
#include "Aql/EnumerateCollectionExecutor.h"
#include "Aql/EnumerateListExecutor.h"
#include "Aql/ExecutionBlockImpl.h"
#include "Aql/ExecutionEngine.h"
#include "Aql/ExecutionNodeId.h"
#include "Aql/ExecutionPlan.h"
#include "Aql/Expression.h"
#include "Aql/FilterExecutor.h"
#include "Aql/Function.h"
#include "Aql/IResearchViewNode.h"
#include "Aql/IdExecutor.h"
#include "Aql/IndexNode.h"
#include "Aql/KShortestPathsNode.h"
#include "Aql/LimitExecutor.h"
#include "Aql/MaterializeExecutor.h"
#include "Aql/ModificationNodes.h"
#include "Aql/NoResultsExecutor.h"
#include "Aql/NodeFinder.h"
#include "Aql/ParallelStartExecutor.h"
#include "Aql/Query.h"
#include "Aql/Range.h"
#include "Aql/RegisterPlan.h"
#include "Aql/ReturnExecutor.h"
#include "Aql/ShortestPathNode.h"
#include "Aql/SortCondition.h"
#include "Aql/SortNode.h"
#include "Aql/SubqueryEndExecutionNode.h"
#include "Aql/SubqueryExecutor.h"
#include "Aql/SubqueryStartExecutionNode.h"
#include "Aql/TraversalNode.h"
#include "Aql/WalkerWorker.h"
#include "Basics/VelocyPackHelper.h"
#include "Basics/system-compiler.h"
#include "Cluster/ServerState.h"
#include "Meta/static_assert_size.h"
#include "StorageEngine/EngineSelectorFeature.h"
#include "StorageEngine/StorageEngine.h"
#include "Transaction/CountCache.h"
#include "Transaction/Methods.h"

#include <velocypack/Iterator.h>
#include <velocypack/velocypack-aliases.h>

#include <algorithm>

using namespace arangodb;
using namespace arangodb::aql;
using namespace arangodb::basics;
using namespace materialize;

namespace {

/// @brief NodeType to string mapping
std::unordered_map<int, std::string const> const typeNames{
    {static_cast<int>(ExecutionNode::SINGLETON), "SingletonNode"},
    {static_cast<int>(ExecutionNode::ENUMERATE_COLLECTION),
     "EnumerateCollectionNode"},
    {static_cast<int>(ExecutionNode::ENUMERATE_LIST), "EnumerateListNode"},
    {static_cast<int>(ExecutionNode::INDEX), "IndexNode"},
    {static_cast<int>(ExecutionNode::LIMIT), "LimitNode"},
    {static_cast<int>(ExecutionNode::CALCULATION), "CalculationNode"},
    {static_cast<int>(ExecutionNode::SUBQUERY), "SubqueryNode"},
    {static_cast<int>(ExecutionNode::FILTER), "FilterNode"},
    {static_cast<int>(ExecutionNode::SORT), "SortNode"},
    {static_cast<int>(ExecutionNode::COLLECT), "CollectNode"},
    {static_cast<int>(ExecutionNode::RETURN), "ReturnNode"},
    {static_cast<int>(ExecutionNode::REMOVE), "RemoveNode"},
    {static_cast<int>(ExecutionNode::INSERT), "InsertNode"},
    {static_cast<int>(ExecutionNode::UPDATE), "UpdateNode"},
    {static_cast<int>(ExecutionNode::REPLACE), "ReplaceNode"},
    {static_cast<int>(ExecutionNode::REMOTE), "RemoteNode"},
    {static_cast<int>(ExecutionNode::SCATTER), "ScatterNode"},
    {static_cast<int>(ExecutionNode::DISTRIBUTE), "DistributeNode"},
    {static_cast<int>(ExecutionNode::GATHER), "GatherNode"},
    {static_cast<int>(ExecutionNode::NORESULTS), "NoResultsNode"},
    {static_cast<int>(ExecutionNode::UPSERT), "UpsertNode"},
    {static_cast<int>(ExecutionNode::TRAVERSAL), "TraversalNode"},
    {static_cast<int>(ExecutionNode::SHORTEST_PATH), "ShortestPathNode"},
    {static_cast<int>(ExecutionNode::K_SHORTEST_PATHS), "KShortestPathsNode"},
    {static_cast<int>(ExecutionNode::REMOTESINGLE),
     "SingleRemoteOperationNode"},
    {static_cast<int>(ExecutionNode::ENUMERATE_IRESEARCH_VIEW),
     "EnumerateViewNode"},
    {static_cast<int>(ExecutionNode::SUBQUERY_START), "SubqueryStartNode"},
    {static_cast<int>(ExecutionNode::SUBQUERY_END), "SubqueryEndNode"},
    {static_cast<int>(ExecutionNode::DISTRIBUTE_CONSUMER),
     "DistributeConsumer"},
    {static_cast<int>(ExecutionNode::MATERIALIZE), "MaterializeNode"},
    {static_cast<int>(ExecutionNode::ASYNC), "AsyncNode"},
    {static_cast<int>(ExecutionNode::PARALLEL_START), "ParallelStartNode"},
    {static_cast<int>(ExecutionNode::PARALLEL_END), "ParallelEndNode"},
};
}  // namespace

/// @brief resolve nodeType to a string.
std::string const& ExecutionNode::getTypeString(NodeType type) {
  auto it = ::typeNames.find(static_cast<int>(type));

  if (it != ::typeNames.end()) {
    return (*it).second;
  }

  THROW_ARANGO_EXCEPTION_MESSAGE(TRI_ERROR_NOT_IMPLEMENTED,
                                 "missing type in TypeNames");
}

/// @brief returns the type name of the node
std::string const& ExecutionNode::getTypeString() const {
  return getTypeString(getType());
}

void ExecutionNode::validateType(int type) {
  auto it = ::typeNames.find(static_cast<int>(type));

  if (it == ::typeNames.end()) {
    THROW_ARANGO_EXCEPTION_MESSAGE(TRI_ERROR_NOT_IMPLEMENTED, "unknown TypeID");
  }
}

bool ExecutionNode::isInSubquery() const {
  auto const* current = this;
  while (current != nullptr && current->hasDependency()) {
    current = current->getFirstDependency();
  }
  TRI_ASSERT(current != nullptr);
  return current->id() != ExecutionNodeId{1};
}

/// @brief add a dependency
void ExecutionNode::addDependency(ExecutionNode* ep) {
  TRI_ASSERT(ep != nullptr);
  _dependencies.emplace_back(ep);
  ep->_parents.emplace_back(this);
}

/// @brief add a parent
void ExecutionNode::addParent(ExecutionNode* ep) {
  TRI_ASSERT(ep != nullptr);
  ep->_dependencies.emplace_back(this);
  _parents.emplace_back(ep);
}

void ExecutionNode::getSortElements(SortElementVector& elements, ExecutionPlan* plan,
                                    arangodb::velocypack::Slice const& slice,
                                    char const* which) {
  VPackSlice elementsSlice = slice.get("elements");

  if (!elementsSlice.isArray()) {
    std::string error = std::string("unexpected value for ") +
                        std::string(which) + std::string(" elements");
    THROW_ARANGO_EXCEPTION_MESSAGE(TRI_ERROR_INTERNAL, error);
  }

  elements.reserve(elementsSlice.length());

  for (VPackSlice it : VPackArrayIterator(elementsSlice)) {
    bool ascending = it.get("ascending").getBoolean();
    Variable* v = Variable::varFromVPack(plan->getAst(), it, "inVariable");
    elements.emplace_back(v, ascending);
    // Is there an attribute path?
    VPackSlice path = it.get("path");
    if (path.isArray()) {
      // Get a list of strings out and add to the path:
      auto& element = elements.back();
      for (auto const& it2 : VPackArrayIterator(path)) {
        if (it2.isString()) {
          element.attributePath.push_back(it2.copyString());
        }
      }
    }
  }
}

ExecutionNode* ExecutionNode::fromVPackFactory(ExecutionPlan* plan, VPackSlice const& slice) {
  int nodeTypeID = slice.get("typeID").getNumericValue<int>();
  validateType(nodeTypeID);

  NodeType nodeType = static_cast<NodeType>(nodeTypeID);

  switch (nodeType) {
    case SINGLETON:
      return new SingletonNode(plan, slice);
    case ENUMERATE_COLLECTION:
      return new EnumerateCollectionNode(plan, slice);
    case ENUMERATE_LIST:
      return new EnumerateListNode(plan, slice);
    case FILTER:
      return new FilterNode(plan, slice);
    case LIMIT:
      return new LimitNode(plan, slice);
    case CALCULATION:
      return new CalculationNode(plan, slice);
    case SUBQUERY:
      return new SubqueryNode(plan, slice);
    case SORT: {
      SortElementVector elements;
      getSortElements(elements, plan, slice, "SortNode");
      return new SortNode(plan, slice, elements, slice.get("stable").getBoolean());
    }
    case COLLECT: {
      Variable* expressionVariable =
          Variable::varFromVPack(plan->getAst(), slice, "expressionVariable", true);
      Variable* outVariable =
          Variable::varFromVPack(plan->getAst(), slice, "outVariable", true);

      // keepVariables
      std::vector<Variable const*> keepVariables;
      VPackSlice keepVariablesSlice = slice.get("keepVariables");
      if (keepVariablesSlice.isArray()) {
        for (VPackSlice it : VPackArrayIterator(keepVariablesSlice)) {
          Variable const* variable =
              Variable::varFromVPack(plan->getAst(), it, "variable");
          keepVariables.emplace_back(variable);
        }
      }

      // groups
      VPackSlice groupsSlice = slice.get("groups");
      if (!groupsSlice.isArray()) {
        THROW_ARANGO_EXCEPTION_MESSAGE(TRI_ERROR_NOT_IMPLEMENTED,
                                       "invalid \"groups\" definition");
      }

      std::vector<std::pair<Variable const*, Variable const*>> groupVariables;
      {
        groupVariables.reserve(groupsSlice.length());
        for (VPackSlice it : VPackArrayIterator(groupsSlice)) {
          Variable* outVar =
              Variable::varFromVPack(plan->getAst(), it, "outVariable");
          Variable* inVar =
              Variable::varFromVPack(plan->getAst(), it, "inVariable");

          groupVariables.emplace_back(std::make_pair(outVar, inVar));
        }
      }

      // aggregates
      VPackSlice aggregatesSlice = slice.get("aggregates");
      if (!aggregatesSlice.isArray()) {
        THROW_ARANGO_EXCEPTION_MESSAGE(TRI_ERROR_NOT_IMPLEMENTED,
                                       "invalid \"aggregates\" definition");
      }

      std::vector<std::pair<Variable const*, std::pair<Variable const*, std::string>>> aggregateVariables;
      {
        aggregateVariables.reserve(aggregatesSlice.length());
        for (VPackSlice it : VPackArrayIterator(aggregatesSlice)) {
          Variable* outVar =
              Variable::varFromVPack(plan->getAst(), it, "outVariable");
          Variable* inVar =
              Variable::varFromVPack(plan->getAst(), it, "inVariable");

          std::string const type = it.get("type").copyString();
          aggregateVariables.emplace_back(
              std::make_pair(outVar, std::make_pair(inVar, type)));
        }
      }

      bool count = slice.get("count").getBoolean();
      bool isDistinctCommand = slice.get("isDistinctCommand").getBoolean();

      auto node = new CollectNode(plan, slice, expressionVariable, outVariable, keepVariables,
                                  plan->getAst()->variables()->variables(false), groupVariables,
                                  aggregateVariables, count, isDistinctCommand);

      // specialize the node if required
      bool specialized = slice.get("specialized").getBoolean();
      if (specialized) {
        node->specialized();
      }

      return node;
    }
    case INSERT:
      return new InsertNode(plan, slice);
    case REMOVE:
      return new RemoveNode(plan, slice);
    case UPDATE:
      return new UpdateNode(plan, slice);
    case REPLACE:
      return new ReplaceNode(plan, slice);
    case UPSERT:
      return new UpsertNode(plan, slice);
    case RETURN:
      return new ReturnNode(plan, slice);
    case NORESULTS:
      return new NoResultsNode(plan, slice);
    case INDEX:
      return new IndexNode(plan, slice);
    case REMOTE:
      return new RemoteNode(plan, slice);
    case GATHER: {
      SortElementVector elements;
      getSortElements(elements, plan, slice, "GatherNode");
      return new GatherNode(plan, slice, elements);
    }
    case SCATTER:
      return new ScatterNode(plan, slice);
    case DISTRIBUTE:
      return new DistributeNode(plan, slice);
    case TRAVERSAL:
      return new TraversalNode(plan, slice);
    case SHORTEST_PATH:
      return new ShortestPathNode(plan, slice);
    case K_SHORTEST_PATHS:
      return new KShortestPathsNode(plan, slice);
    case REMOTESINGLE:
      return new SingleRemoteOperationNode(plan, slice);
    case ENUMERATE_IRESEARCH_VIEW:
      return new iresearch::IResearchViewNode(*plan, slice);
    case SUBQUERY_START:
      return new SubqueryStartNode(plan, slice);
    case SUBQUERY_END:
      return new SubqueryEndNode(plan, slice);
    case DISTRIBUTE_CONSUMER:
      return new DistributeConsumerNode(plan, slice);
    case MATERIALIZE:
      return createMaterializeNode(plan, slice);
//    case ASYNC:
//      return new AsyncNode(plan, slice);
    case PARALLEL_START:
      return new ParallelStartNode(plan, slice);
    case PARALLEL_END:
      return new ParallelEndNode(plan, slice);
    default: {
      // should not reach this point
      TRI_ASSERT(false);
    }
  }
  return nullptr;
}

/// @brief create an ExecutionNode from VPackSlice
ExecutionNode::ExecutionNode(ExecutionPlan* plan, VPackSlice const& slice)
    : _id(slice.get("id").getNumericValue<size_t>()),
      _depth(slice.get("depth").getNumericValue<int>()),
      _varUsageValid(true),
      _isInSplicedSubquery(false),
      _plan(plan) {
  TRI_ASSERT(_registerPlan == nullptr);
  _registerPlan = std::make_shared<RegisterPlan>(slice, _depth);

  VPackSlice regsToClearList = slice.get("regsToClear");
  if (!regsToClearList.isArray()) {
    THROW_ARANGO_EXCEPTION_MESSAGE(TRI_ERROR_NOT_IMPLEMENTED,
                                   "\"regsToClear\" needs to be an array");
  }

  _regsToClear.reserve(regsToClearList.length());
  for (VPackSlice it : VPackArrayIterator(regsToClearList)) {
    _regsToClear.insert(it.getNumericValue<RegisterId>());
  }

  auto allVars = plan->getAst()->variables();

  VPackSlice varsUsedLaterStackSlice = slice.get("varsUsedLaterStack");

  if (varsUsedLaterStackSlice.isNone()) {
    // 3.6 compatibility for rolling upgrades, can be removed in 3.8
    VPackSlice varsUsedLaterSlice = slice.get("varsUsedLater");
    if (!varsUsedLaterSlice.isArray()) {
      THROW_ARANGO_EXCEPTION_MESSAGE(TRI_ERROR_NOT_IMPLEMENTED,
          "\"varsUsedLater\" needs to be an array");
    }
    auto& varsUsedLater = _varsUsedLaterStack.emplace_back();

    varsUsedLater.reserve(varsUsedLaterSlice.length());
    for (VPackSlice it : VPackArrayIterator(varsUsedLaterSlice)) {
      Variable oneVarUsedLater(it);
      Variable* oneVariable = allVars->getVariable(oneVarUsedLater.id);

      if (oneVariable == nullptr) {
        std::string errmsg = "varsUsedLater: ID not found in all-array: " +
                             StringUtils::itoa(oneVarUsedLater.id);
        THROW_ARANGO_EXCEPTION_MESSAGE(TRI_ERROR_NOT_IMPLEMENTED, errmsg);
      }
      varsUsedLater.insert(oneVariable);
    }
  } else {
    if (!varsUsedLaterStackSlice.isArray() || varsUsedLaterStackSlice.length() == 0) {
      THROW_ARANGO_EXCEPTION_MESSAGE(TRI_ERROR_INTERNAL_AQL,
          "\"varsUsedLaterStack\" needs to be a non-empty array");
    }

    _varsUsedLaterStack.reserve(varsUsedLaterStackSlice.length());
    for (auto stackEntrySlice : VPackArrayIterator(varsUsedLaterStackSlice)) {
      if (!stackEntrySlice.isArray()) {
        THROW_ARANGO_EXCEPTION_MESSAGE(TRI_ERROR_INTERNAL_AQL,
            "\"varsUsedLaterStack\" needs to contain arrays");
      }
      auto& varsUsedLater = _varsUsedLaterStack.emplace_back();

      varsUsedLater.reserve(stackEntrySlice.length());
      for (auto it : VPackArrayIterator(stackEntrySlice)) {
        Variable oneVarUsedLater(it);
        Variable* oneVariable = allVars->getVariable(oneVarUsedLater.id);

        if (oneVariable == nullptr) {
          std::string errmsg = "varsUsedLaterStack: ID not found in all-array: " +
                               StringUtils::itoa(oneVarUsedLater.id);
          THROW_ARANGO_EXCEPTION_MESSAGE(TRI_ERROR_INTERNAL_AQL, errmsg);
        }
        varsUsedLater.insert(oneVariable);
      }
    }
  }

  VPackSlice varsValidStackSlice = slice.get("varsValidStack");

  if (varsValidStackSlice.isNone()) {
    // 3.6 compatibility for rolling upgrades, can be removed in 3.8
    VPackSlice varsValidSlice = slice.get("varsValid");

    if (!varsValidSlice.isArray()) {
      THROW_ARANGO_EXCEPTION_MESSAGE(TRI_ERROR_NOT_IMPLEMENTED,
                                     "\"varsValid\" needs to be an array");
    }
    auto& varsValid = _varsValidStack.emplace_back();

    varsValid.reserve(varsValidSlice.length());
    for (VPackSlice it : VPackArrayIterator(varsValidSlice)) {
      Variable oneVarValid(it);
      Variable* oneVariable = allVars->getVariable(oneVarValid.id);

      if (oneVariable == nullptr) {
        std::string errmsg = "varsValid: ID not found in all-array: " +
                             StringUtils::itoa(oneVarValid.id);
        THROW_ARANGO_EXCEPTION_MESSAGE(TRI_ERROR_NOT_IMPLEMENTED, errmsg);
      }
      varsValid.insert(oneVariable);
    }
  } else {
    if (!varsValidStackSlice.isArray() || varsValidStackSlice.length() == 0) {
      THROW_ARANGO_EXCEPTION_MESSAGE(
          TRI_ERROR_INTERNAL_AQL,
          "\"varsValidStack\" needs to be a non-empty array");
    }

    _varsValidStack.reserve(varsValidStackSlice.length());
    for (auto stackEntrySlice : VPackArrayIterator(varsValidStackSlice)) {
      if (!stackEntrySlice.isArray()) {
        THROW_ARANGO_EXCEPTION_MESSAGE(
            TRI_ERROR_INTERNAL_AQL,
            "\"varsValidStack\" needs to contain arrays");
      }
      auto& varsValid = _varsValidStack.emplace_back();

      varsValid.reserve(stackEntrySlice.length());
      for (VPackSlice it : VPackArrayIterator(stackEntrySlice)) {
        Variable oneVarValid(it);
        Variable* oneVariable = allVars->getVariable(oneVarValid.id);

        if (oneVariable == nullptr) {
          std::string errmsg = "varsValidStack: ID not found in all-array: " +
                               StringUtils::itoa(oneVarValid.id);
          THROW_ARANGO_EXCEPTION_MESSAGE(TRI_ERROR_INTERNAL_AQL, errmsg);
        }
        varsValid.insert(oneVariable);
      }
    }
  }

  _isInSplicedSubquery =
      VelocyPackHelper::getBooleanValue(slice, "isInSplicedSubquery", false);
}

ExecutionNode::ExecutionNode(ExecutionPlan& plan, ExecutionNode const& other)
    : ExecutionNode(&plan, other.id()) {
  TRI_ASSERT(&plan == other.plan());
  other.cloneWithoutRegisteringAndDependencies(plan, *this, false);
}

/// @brief toVelocyPack, export an ExecutionNode to VelocyPack
void ExecutionNode::toVelocyPack(VPackBuilder& builder, unsigned flags,
                                 bool keepTopLevelOpen) const {
  // default value is to NOT keep top level open
  builder.openObject();
  builder.add(VPackValue("nodes"));
  {
    std::unordered_set<ExecutionNode const*> seen;
    VPackArrayBuilder guard(&builder);
    toVelocyPackHelper(builder, flags, seen);
  }
  if (!keepTopLevelOpen) {
    builder.close();
  }
}

/// @brief execution Node clone utility to be called by derived classes
/// @return pointer to a registered node owned by a plan
ExecutionNode* ExecutionNode::cloneHelper(std::unique_ptr<ExecutionNode> other,
                                          bool withDependencies, bool withProperties) const {
  ExecutionPlan* plan = other->plan();

  cloneWithoutRegisteringAndDependencies(*plan, *other, withProperties);

  auto* registeredNode = plan->registerNode(std::move(other));

  if (withDependencies) {
    cloneDependencies(plan, registeredNode, withProperties);
  }

  return registeredNode;
}

void ExecutionNode::cloneWithoutRegisteringAndDependencies(ExecutionPlan& plan,
                                                           ExecutionNode& other,
                                                           bool withProperties) const {
  if (&plan == _plan) {
    // same execution plan for source and target
    // now assign a new id to the cloned node, otherwise it will fail
    // upon node registration and/or its meaning is ambiguous
    other.setId(plan.nextId());

    // cloning with properties will only work if we clone a node into
    // a different plan
    TRI_ASSERT(!withProperties);
  }

  other._regsToClear = _regsToClear;
  other._depth = _depth;
  other._varUsageValid = _varUsageValid;
  other._isInSplicedSubquery = _isInSplicedSubquery;

  if (withProperties) {
    auto allVars = plan.getAst()->variables();
    // Create new structures on the new AST...
    other._varsUsedLaterStack.reserve(_varsUsedLaterStack.size());
    for (auto const& stackEntry : _varsUsedLaterStack) {
      auto& otherStackEntry = other._varsUsedLaterStack.emplace_back();
      otherStackEntry.reserve(stackEntry.size());
      for (auto const& orgVar : stackEntry) {
        auto var = allVars->getVariable(orgVar->id);
        TRI_ASSERT(var != nullptr);
        otherStackEntry.emplace(var);
      }
    }

    other._varsValidStack.reserve(_varsValidStack.size());

    for (auto const& stackEntry : _varsValidStack) {
      auto& otherStackEntry = other._varsValidStack.emplace_back();
      otherStackEntry.reserve(stackEntry.size());
      for (auto const& orgVar : stackEntry) {
        auto var = allVars->getVariable(orgVar->id);
        TRI_ASSERT(var != nullptr);
        otherStackEntry.emplace(var);
      }
    }

    if (_registerPlan != nullptr) {
      other._registerPlan = _registerPlan->clone();
    }
  } else {
    // point to current AST -> don't do deep copies.
    other._varsUsedLaterStack = _varsUsedLaterStack;
    other._varsValidStack = _varsValidStack;
    other._registerPlan = _registerPlan;
  }
}

/// @brief helper for cloning, use virtual clone methods for dependencies
void ExecutionNode::cloneDependencies(ExecutionPlan* plan, ExecutionNode* theClone,
                                      bool withProperties) const {
  TRI_ASSERT(theClone != nullptr);
  auto it = _dependencies.begin();
  while (it != _dependencies.end()) {
    auto c = (*it)->clone(plan, true, withProperties);
    TRI_ASSERT(c != nullptr);
    try {
      c->_parents.emplace_back(theClone);
      theClone->_dependencies.emplace_back(c);
    } catch (...) {
      delete c;
      throw;
    }
    ++it;
  }
}

bool ExecutionNode::isEqualTo(ExecutionNode const& other) const {
  std::function<bool(ExecutionNode* const, ExecutionNode* const)> comparator =
      [](ExecutionNode* const l, ExecutionNode* const r) {
        return l->isEqualTo(*r);
      };

  return ((this->getType() == other.getType()) && (_id == other._id) &&
          (_depth == other._depth) &&
          (isInSplicedSubquery() == other.isInSplicedSubquery()) &&
          (std::equal(_dependencies.begin(), _dependencies.end(),
                      other._dependencies.begin(), comparator)));
}

/// @brief invalidate the cost estimation for the node and its dependencies
void ExecutionNode::invalidateCost() {
  _costEstimate.invalidate();

  for (auto& dep : _dependencies) {
    dep->invalidateCost();
  }
}

/// @brief estimate the cost of the node . . .
/// does not recalculate the estimate if already calculated
CostEstimate ExecutionNode::getCost() const {
  if (!_costEstimate.isValid()) {
    _costEstimate = estimateCost();
  }
  TRI_ASSERT(_costEstimate.estimatedCost >= 0.0);
  TRI_ASSERT(_costEstimate.isValid());
  return _costEstimate;
}

/// @brief functionality to walk an execution plan recursively
bool ExecutionNode::walk(WalkerWorker<ExecutionNode>& worker) {
#ifdef ARANGODB_ENABLE_FAILURE_TESTS
  // Only do every node exactly once
  // note: this check is not required normally because execution
  // plans do not contain cycles
  if (worker.done(this)) {
    return false;
  }
#endif

  if (worker.before(this)) {
    return true;
  }

  // Now the children in their natural order:
  for (auto const& it : _dependencies) {
    if (it->walk(worker)) {
      return true;
    }
  }

  // Now handle a subquery:
  if (getType() == SUBQUERY) {
    auto p = ExecutionNode::castTo<SubqueryNode*>(this);
    auto subquery = p->getSubquery();

    if (worker.enterSubquery(this, subquery)) {
      bool shouldAbort = subquery->walk(worker);
      worker.leaveSubquery(this, subquery);

      if (shouldAbort) {
        return true;
      }
    }
  }

  worker.after(this);

  return false;
}

/// @brief functionality to walk an execution plan recursively.
/// This variant of walk(), when visiting a node,
///  - first, when at a SubqueryNode, recurses into its subquery
///  - after that recurses on its dependencies.
/// This is in contrast to walk(), which recurses on the dependencies before
/// recursing into the subquery.
bool ExecutionNode::walkSubqueriesFirst(WalkerWorker<ExecutionNode>& worker) {
#ifdef ARANGODB_ENABLE_FAILURE_TESTS
  // Only do every node exactly once
  // note: this check is not required normally because execution
  // plans do not contain cycles
  if (worker.done(this)) {
    return false;
  }
#endif

  if (worker.before(this)) {
    return true;
  }

  // Now handle a subquery:
  if (getType() == SUBQUERY) {
    auto p = ExecutionNode::castTo<SubqueryNode*>(this);
    auto subquery = p->getSubquery();

    if (worker.enterSubquery(this, subquery)) {
      bool shouldAbort = subquery->walkSubqueriesFirst(worker);
      worker.leaveSubquery(this, subquery);

      if (shouldAbort) {
        return true;
      }
    }
  }

  // Now the children in their natural order:
  for (auto const& it : _dependencies) {
    if (it->walkSubqueriesFirst(worker)) {
      return true;
    }
  }

  worker.after(this);

  return false;
}

/// @brief get the surrounding loop
ExecutionNode const* ExecutionNode::getLoop() const {
  auto node = this;
  while (node != nullptr) {
    if (!node->hasDependency()) {
      return nullptr;
    }

    node = node->getFirstDependency();
    TRI_ASSERT(node != nullptr);

    auto type = node->getType();

    if (type == ENUMERATE_COLLECTION || type == INDEX || type == TRAVERSAL ||
        type == ENUMERATE_LIST || type == SHORTEST_PATH ||
        type == K_SHORTEST_PATHS || type == ENUMERATE_IRESEARCH_VIEW) {
      return node;
    }
  }

  return nullptr;
}

/// @brief toVelocyPackHelper, for a generic node
/// Note: The input nodes has to be an Array Element that is still Open.
///       At the end of this function the current-nodes Object is OPEN and
///       has to be closed. The initial caller of toVelocyPackHelper
///       has to close the array.
void ExecutionNode::toVelocyPackHelperGeneric(VPackBuilder& nodes, unsigned flags,
                                              std::unordered_set<ExecutionNode const*>& seen) const {
  TRI_ASSERT(nodes.isOpenArray());
  // We are not allowed to call if this node is already seen.
  TRI_ASSERT(seen.find(this) == seen.end());
  size_t const n = _dependencies.size();
  for (size_t i = 0; i < n; i++) {
    ExecutionNode const* dep = _dependencies[i];
    if (seen.find(dep) == seen.end()) {
      // Only toVelocypack those that have not been seen
      dep->toVelocyPackHelper(nodes, flags, seen);
    }
    // every dependency needs to be in this list!
    TRI_ASSERT(seen.find(dep) != seen.end());
  }
  // If this assert triggers we have created a loop.
  // There is a dependency path that leads back to this node
  TRI_ASSERT(seen.find(this) == seen.end());
  seen.emplace(this);
  nodes.openObject();
  nodes.add("type", VPackValue(getTypeString()));
  if (flags & ExecutionNode::SERIALIZE_DETAILS) {
    nodes.add("typeID", VPackValue(static_cast<int>(getType())));
  }
  nodes.add(VPackValue("dependencies"));  // Open Key
  {
    VPackArrayBuilder guard(&nodes);
    for (auto const& it : _dependencies) {
      nodes.add(VPackValue(it->id().id()));
    }
  }
  nodes.add("id", VPackValue(id().id()));
  if (flags & ExecutionNode::SERIALIZE_PARENTS) {
    nodes.add(VPackValue("parents"));  // Open Key
    VPackArrayBuilder guard(&nodes);
    for (auto const& it : _parents) {
      nodes.add(VPackValue(it->id().id()));
    }
  }
  if (flags & ExecutionNode::SERIALIZE_ESTIMATES) {
    CostEstimate estimate = getCost();
    nodes.add("estimatedCost", VPackValue(estimate.estimatedCost));
    nodes.add("estimatedNrItems", VPackValue(estimate.estimatedNrItems));
  }

  if (flags & ExecutionNode::SERIALIZE_DETAILS) {
    nodes.add("depth", VPackValue(_depth));

    if (_registerPlan) {
      _registerPlan->toVelocyPack(nodes);
    } else {
      RegisterPlan::toVelocyPackEmpty(nodes);
    }

    nodes.add(VPackValue("regsToClear"));
    {
      VPackArrayBuilder guard(&nodes);
      for (auto const& oneRegisterID : _regsToClear) {
        nodes.add(VPackValue(oneRegisterID));
      }
    }

    nodes.add(VPackValue("varsUsedLaterStack"));
    {
      VPackArrayBuilder guard(&nodes);
      TRI_ASSERT(!_varsUsedLaterStack.empty());
      for (auto const& stackEntry : _varsUsedLaterStack) {
        VPackArrayBuilder stackEntryGuard(&nodes);
        for (auto const& oneVar : stackEntry) {
          oneVar->toVelocyPack(nodes);
        }
      }
    }

    nodes.add(VPackValue("varsValidStack"));
    {
      VPackArrayBuilder guard(&nodes);
      TRI_ASSERT(!_varsValidStack.empty());
      for (auto const& stackEntry : _varsValidStack) {
        VPackArrayBuilder stackEntryGuard(&nodes);
        for (auto const& oneVar : stackEntry) {
          oneVar->toVelocyPack(nodes);
        }
      }
    }

    nodes.add("isInSplicedSubquery", VPackValue(_isInSplicedSubquery));
  }
  TRI_ASSERT(nodes.isOpenObject());
}

/// @brief static analysis debugger
#if 0
struct RegisterPlanningDebugger final : public WalkerWorker<ExecutionNode> {
  RegisterPlanningDebugger()
    : indent(0) {
  }

  ~RegisterPlanningDebugger () = default;

  int indent;

  bool enterSubquery(ExecutionNode*, ExecutionNode*) override final {
    indent++;
    return true;
  }

  void leaveSubquery(ExecutionNode*, ExecutionNode*) override final {
    indent--;
  }

  void after(ExecutionNode* ep) override final {
    for (int i = 0; i < indent; i++) {
      std::cout << " ";
    }
    std::cout << ep->getTypeString() << " ";
    std::cout << "regsUsedHere: ";
    VarSet variablesUsedHere;
    ep->getVariablesUsedHere(variablesUsedHere);
    for (auto const& v : variablesUsedHere) {
      std::cout << ep->getRegisterPlan()->varInfo.find(v->id)->second.registerId
                << " ";
    }
    std::cout << "regsSetHere: ";
    for (auto const& v : ep->getVariablesSetHere()) {
      std::cout << ep->getRegisterPlan()->varInfo.find(v->id)->second.registerId
                << " ";
    }
    std::cout << "regsToClear: ";
    for (auto const& r : ep->getRegsToClear()) {
      std::cout << r << " ";
    }
    std::cout << std::endl;
  }
};

#endif

/// @brief planRegisters
void ExecutionNode::planRegisters(ExecutionNode* super) {
  // The super is only for the case of subqueries.
  std::shared_ptr<RegisterPlan> v;

  if (super == nullptr) {
    v = std::make_shared<RegisterPlan>();
  } else {
    v = std::make_shared<RegisterPlan>(*(super->_registerPlan), super->_depth);
  }

  RegisterPlanWalker walker(v);
  walk(walker);

  // Now handle the subqueries:
  for (auto& s : v->subQueryNodes) {
    auto sq = ExecutionNode::castTo<SubqueryNode*>(s);
    sq->getSubquery()->planRegisters(s);
  }
  walker.reset();
}

RegisterId ExecutionNode::varToRegUnchecked(Variable const& var) const {
  std::unordered_map<VariableId, VarInfo> const& varInfo = getRegisterPlan()->varInfo;
  auto const it = varInfo.find(var.id);
  TRI_ASSERT(it != varInfo.end());
  RegisterId const reg = it->second.registerId;

  return reg;
}

bool ExecutionNode::isInSplicedSubquery() const noexcept {
  return _isInSplicedSubquery;
}

void ExecutionNode::setIsInSplicedSubquery(bool const value) noexcept {
  _isInSplicedSubquery = value;
}

/// @brief replace a dependency, returns true if the pointer was found and
/// replaced, please note that this does not delete oldNode!
bool ExecutionNode::replaceDependency(ExecutionNode* oldNode, ExecutionNode* newNode) {
  TRI_ASSERT(oldNode != nullptr);
  TRI_ASSERT(newNode != nullptr);

  auto it = _dependencies.begin();

  while (it != _dependencies.end()) {
    if (*it == oldNode) {
      *it = newNode;
      try {
        newNode->_parents.emplace_back(this);
      } catch (...) {
        *it = oldNode;  // roll back
        return false;
      }
      try {
        for (auto it2 = oldNode->_parents.begin(); it2 != oldNode->_parents.end(); ++it2) {
          if (*it2 == this) {
            oldNode->_parents.erase(it2);
            break;
          }
        }
      } catch (...) {
        // If this happens, we ignore that the _parents of oldNode
        // are not set correctly
      }
      return true;
    }

    ++it;
  }
  return false;
}

/// @brief remove a dependency, returns true if the pointer was found and
/// removed, please note that this does not delete ep!
bool ExecutionNode::removeDependency(ExecutionNode* ep) {
  bool ok = false;
  for (auto it = _dependencies.begin(); it != _dependencies.end(); ++it) {
    if (*it == ep) {
      try {
        it = _dependencies.erase(it);
      } catch (...) {
        return false;
      }
      ok = true;
      break;
    }
  }

  if (!ok) {
    return false;
  }

  // Now remove us as a parent of the old dependency as well:
  for (auto it = ep->_parents.begin(); it != ep->_parents.end(); ++it) {
    if (*it == this) {
      try {
        ep->_parents.erase(it);
      } catch (...) {
      }
      return true;
    }
  }

  return false;
}

/// @brief remove all dependencies for the given node
void ExecutionNode::removeDependencies() {
  for (auto& x : _dependencies) {
    for (auto it = x->_parents.begin(); it != x->_parents.end();
         /* no hoisting */) {
      if (*it == this) {
        try {
          it = x->_parents.erase(it);
        } catch (...) {
        }
        break;
      } else {
        ++it;
      }
    }
  }
  _dependencies.clear();
}

auto ExecutionNode::calcRegsToKeep() const -> RegIdSetStack {
  RegIdSetStack regsToKeepStack;
  regsToKeepStack.reserve(getVarsUsedLaterStack().size());

  auto const& varsSetHere = getVariablesSetHere();

  TRI_ASSERT(getVarsUsedLaterStack().size() == getVarsValidStack().size());

  // TODO The lower levels of the stacks inside the same subquery do not differ,
  //      so we calculate the same thing multiple times.
  //      Instead, calculate it in the register planning and pass the results.

  for (auto const& [idx, stackEntry] : enumerate(getVarsValidStack())) {
    auto& regsToKeep = regsToKeepStack.emplace_back();
    auto const& varsUsedLater = getVarsUsedLaterStack()[idx];

    for (auto const var : stackEntry) {
      auto reg = variableToRegisterId(var);

      bool isSetHere = std::find(varsSetHere.begin(), varsSetHere.end(), var) !=
                       varsSetHere.end();
      bool isUsedLater = std::find(varsUsedLater.begin(), varsUsedLater.end(), var) !=
                         varsUsedLater.end();
      if (!isSetHere && isUsedLater) {
        regsToKeep.emplace(reg);
      }
    }
  }

  return regsToKeepStack;
}

RegisterId ExecutionNode::variableToRegisterId(Variable const* variable) const {
  TRI_ASSERT(variable != nullptr);
  auto it = getRegisterPlan()->varInfo.find(variable->id);
  TRI_ASSERT(it != getRegisterPlan()->varInfo.end());
  RegisterId rv = it->second.registerId;
  TRI_ASSERT(rv < RegisterPlan::MaxRegisterId);
  return rv;
}

// This is the general case and will not work if e.g. there is no predecessor.
RegisterInfos ExecutionNode::createRegisterInfos(RegIdSet readableInputRegisters,
                                                 RegIdSet writableOutputRegisters) const {
  auto const nrOutRegs = getNrOutputRegisters();
  auto const nrInRegs = getNrInputRegisters();

  auto const& regsToKeep = calcRegsToKeep();
  auto const& regsToClear = getRegsToClear();

  return RegisterInfos{std::move(readableInputRegisters),
                       std::move(writableOutputRegisters),
                       nrInRegs,
                       nrOutRegs,
                       regsToClear,
                       regsToKeep};
}

RegisterCount ExecutionNode::getNrInputRegisters() const {
  ExecutionNode const* previousNode = getFirstDependency();
  // in case of the SingletonNode, there are no input registers
  return previousNode == nullptr ? getNrOutputRegisters() : getRegisterPlan()->nrRegs[previousNode->getDepth()];
}

RegisterCount ExecutionNode::getNrOutputRegisters() const {
  if (getType() == ExecutionNode::RETURN) {
    // Special case for RETURN, which usually writes only 1 register.
    // TODO We should be able to remove this when the new register planning is ready!
    auto returnNode = castTo<ReturnNode const*>(this);
    if (!returnNode->returnInheritedResults()) {
      return 1;
    }
  }

  return getRegisterPlan()->nrRegs[getDepth()];
}

ExecutionNode::ExecutionNode(ExecutionPlan* plan, ExecutionNodeId id)
    : _id(id), _depth(0), _varUsageValid(false), _isInSplicedSubquery(false), _plan(plan) {}

ExecutionNodeId ExecutionNode::id() const { return _id; }

void ExecutionNode::swapFirstDependency(ExecutionNode* node) {
  TRI_ASSERT(hasDependency());
  _dependencies[0] = node;
}

std::vector<ExecutionNode*> const& ExecutionNode::getDependencies() const {
  return _dependencies;
}

ExecutionNode* ExecutionNode::getFirstDependency() const {
  if (_dependencies.empty()) {
    return nullptr;
  }
  TRI_ASSERT(_dependencies[0] != nullptr);
  return _dependencies[0];
}

bool ExecutionNode::hasDependency() const {
  return (_dependencies.size() == 1);
}

void ExecutionNode::dependencies(std::vector<ExecutionNode*>& result) const {
  for (auto const& it : _dependencies) {
    TRI_ASSERT(it != nullptr);
    result.emplace_back(it);
  }
}

std::vector<ExecutionNode*> ExecutionNode::getParents() const {
  return _parents;
}

bool ExecutionNode::hasParent() const { return (_parents.size() == 1); }

/// @brief whether or not the node has any ancestor (parent at any distance)
/// of this type
bool ExecutionNode::hasParentOfType(ExecutionNode::NodeType type) const {
  ExecutionNode* current = getFirstParent();
  while (current != nullptr) {
    if (current->getType() == type) {
      return true;
    }
    current = current->getFirstParent();
  }
  return false;
}

ExecutionNode* ExecutionNode::getFirstParent() const {
  if (_parents.empty()) {
    return nullptr;
  }
  TRI_ASSERT(_parents[0] != nullptr);
  return _parents[0];
}

void ExecutionNode::parents(std::vector<ExecutionNode*>& result) const {
  for (auto const& it : _parents) {
    TRI_ASSERT(it != nullptr);
    result.emplace_back(it);
  }
}

ExecutionNode const* ExecutionNode::getSingleton() const {
  auto node = this;
  do {
    node = node->getFirstDependency();
  } while (node != nullptr && node->getType() != SINGLETON);

  return node;
}

ExecutionNode* ExecutionNode::getSingleton() {
  auto node = this;
  do {
    node = node->getFirstDependency();
  } while (node != nullptr && node->getType() != SINGLETON);

  return node;
}

void ExecutionNode::getDependencyChain(std::vector<ExecutionNode*>& result, bool includeSelf) {
  auto current = this;
  while (current != nullptr) {
    if (includeSelf || current != this) {
      result.emplace_back(current);
    }
    current = current->getFirstDependency();
  }
}

void ExecutionNode::setParent(ExecutionNode* p) {
  _parents.clear();
  _parents.emplace_back(p);
}

void ExecutionNode::getVariablesUsedHere(VarSet& vars) const {
  // do nothing!
}

std::vector<Variable const*> ExecutionNode::getVariablesSetHere() const {
  return std::vector<Variable const*>();
}

::arangodb::containers::HashSet<VariableId> ExecutionNode::getVariableIdsUsedHere() const {
  VarSet vars;
  getVariablesUsedHere(vars);

  ::arangodb::containers::HashSet<VariableId> ids;
  for (auto& it : vars) {
    ids.emplace(it->id);
  }
  return ids;
}

bool ExecutionNode::setsVariable(VarSet const& which) const {
  for (auto const& v : getVariablesSetHere()) {
    if (which.find(v) != which.end()) {
      return true;
    }
  }
  return false;
}

void ExecutionNode::setVarUsageValid() { _varUsageValid = true; }

void ExecutionNode::invalidateVarUsage() {
  _varsUsedLaterStack.clear();
  _varsValidStack.clear();
  _varUsageValid = false;
}

bool ExecutionNode::isDeterministic() { return true; }

bool ExecutionNode::isModificationNode() const {
  // derived classes can change this
  return false;
}

ExecutionPlan const* ExecutionNode::plan() const { return _plan; }

ExecutionPlan* ExecutionNode::plan() { return _plan; }

std::shared_ptr<RegisterPlan> ExecutionNode::getRegisterPlan() const {
  TRI_ASSERT(_registerPlan != nullptr);
  return _registerPlan;
}

int ExecutionNode::getDepth() const { return _depth; }

<<<<<<< HEAD
RegIdSet const& ExecutionNode::getRegsToClear() const {
  if (getType() == RETURN) {
    auto* returnNode = castTo<ReturnNode const*>(this);
    if (!returnNode->returnInheritedResults()) {
      static const decltype(_regsToClear) emptyRegsToClear{};
=======
std::unordered_set<RegisterId> const& ExecutionNode::getRegsToClear() const {
  if (getType() == RETURN) {
    auto* returnNode = castTo<ReturnNode const*>(this);
    if (!returnNode->returnInheritedResults()) {
      static const decltype(_regsToClear) emptyRegsToClear;
>>>>>>> d5780b4c
      return emptyRegsToClear;
    }
  }

  return _regsToClear;
}

bool ExecutionNode::isVarUsedLater(Variable const* variable) const {
  TRI_ASSERT(_varUsageValid);
  return (getVarsUsedLater().find(variable) != getVarsUsedLater().end());
}

bool ExecutionNode::isInInnerLoop() const { return getLoop() != nullptr; }

void ExecutionNode::setId(ExecutionNodeId id) { _id = id; }

void ExecutionNode::setRegsToClear(RegIdSet&& toClear) {
  _regsToClear = std::move(toClear);
}

RegisterId ExecutionNode::variableToRegisterOptionalId(Variable const* var) const {
  if (var) {
    return variableToRegisterId(var);
  }
  return RegisterPlan::MaxRegisterId;
}

bool ExecutionNode::isIncreaseDepth() const { return isIncreaseDepth(getType()); }

bool ExecutionNode::isIncreaseDepth(ExecutionNode::NodeType type) {
  switch (type) {
    case ENUMERATE_COLLECTION:
    case INDEX:
    case ENUMERATE_LIST:
    case COLLECT:

    case TRAVERSAL:
    case SHORTEST_PATH:
    case K_SHORTEST_PATHS:

    case REMOTESINGLE:
    case ENUMERATE_IRESEARCH_VIEW:
    case MATERIALIZE:
      return true;

    default:
      return false;
  }
}

bool ExecutionNode::alwaysCopiesRows(NodeType type) {
  // TODO This can be improved. And probably should be renamed.
  //      It is used in the register planning to discern whether we may reuse
  //      an input register immediately as an output register at this very block.
  switch (type) {
    case ENUMERATE_COLLECTION:
    case ENUMERATE_LIST:
    case FILTER:
    case SORT:
    case COLLECT:
    case INSERT:
    case REMOVE:
    case REPLACE:
    case UPDATE:
    case NORESULTS:
    case DISTRIBUTE:
    case UPSERT:
    case TRAVERSAL:
    case INDEX:
    case SHORTEST_PATH:
    case K_SHORTEST_PATHS:
    case REMOTESINGLE:
    case ENUMERATE_IRESEARCH_VIEW:
    case DISTRIBUTE_CONSUMER:
    case SUBQUERY_START:
    case SUBQUERY_END:
    case MATERIALIZE:
    case RETURN:
      return true;
    case CALCULATION:
    case SUBQUERY:
    case SINGLETON:
    case LIMIT:
      return false;
    // It should be safe to return false for these, but is it necessary?
    // Returning true can lead to more efficient register usage.
    case REMOTE:
    case SCATTER:
    case GATHER:
    case ASYNC:
    case PARALLEL_START:
    case PARALLEL_END:
      return false;
    case MAX_NODE_TYPE_VALUE:
      TRI_ASSERT(false);
      THROW_ARANGO_EXCEPTION(TRI_ERROR_INTERNAL_AQL);
  }
  ADB_UNREACHABLE;
}

bool ExecutionNode::alwaysCopiesRows() const {
  return ExecutionNode::alwaysCopiesRows(getType());
}

void ExecutionNode::setVarsUsedLater(VarSetStack varStack) {
  _varsUsedLaterStack = std::move(varStack);
}

void ExecutionNode::setVarsValid(VarSetStack varStack) {
  _varsValidStack = std::move(varStack);
}

auto ExecutionNode::getVarsUsedLaterStack() const noexcept -> VarSetStack const& {
  TRI_ASSERT(_varUsageValid);
  return _varsUsedLaterStack;
}

auto ExecutionNode::getVarsValidStack() const noexcept -> VarSetStack const& {
  TRI_ASSERT(_varUsageValid);
  return _varsValidStack;
}

/// @brief creates corresponding ExecutionBlock
std::unique_ptr<ExecutionBlock> SingletonNode::createBlock(
    ExecutionEngine& engine, std::unordered_map<ExecutionNode*, ExecutionBlock*> const&) const {

  auto registerInfos = createRegisterInfos({}, {});
  IdExecutorInfos infos(false);

  auto res = std::make_unique<ExecutionBlockImpl<IdExecutor<ConstFetcher>>>(
      &engine, this, std::move(registerInfos), std::move(infos));
  std::ignore = res->initializeCursor(InputAqlItemRow{CreateInvalidInputRowHint{}});
  return res;
}

/// @brief toVelocyPack, for SingletonNode
void SingletonNode::toVelocyPackHelper(VPackBuilder& nodes, unsigned flags,
                                       std::unordered_set<ExecutionNode const*>& seen) const {
  // call base class method
  ExecutionNode::toVelocyPackHelperGeneric(nodes, flags, seen);
  // This node has no own information.
  nodes.close();
}

/// @brief the cost of a singleton is 1, it produces one item only
CostEstimate SingletonNode::estimateCost() const {
  CostEstimate estimate = CostEstimate::empty();
  estimate.estimatedNrItems = 1;
  estimate.estimatedCost = 1.0;
  return estimate;
}

SingletonNode::SingletonNode(ExecutionPlan* plan, ExecutionNodeId id)
    : ExecutionNode(plan, id) {}

SingletonNode::SingletonNode(ExecutionPlan* plan, arangodb::velocypack::Slice const& base)
    : ExecutionNode(plan, base) {}

ExecutionNode::NodeType SingletonNode::getType() const { return SINGLETON; }

VariableIdSet SingletonNode::getOutputVariables() const { return {}; }

EnumerateCollectionNode::EnumerateCollectionNode(ExecutionPlan* plan,
                                                 arangodb::velocypack::Slice const& base)
    : ExecutionNode(plan, base),
      DocumentProducingNode(plan, base),
      CollectionAccessingNode(plan, base),
      _random(base.get("random").getBoolean()),
      _hint(base) {}

/// @brief toVelocyPack, for EnumerateCollectionNode
void EnumerateCollectionNode::toVelocyPackHelper(VPackBuilder& builder, unsigned flags,
                                                 std::unordered_set<ExecutionNode const*>& seen) const {
  // call base class method
  ExecutionNode::toVelocyPackHelperGeneric(builder, flags, seen);

  builder.add("random", VPackValue(_random));

  _hint.toVelocyPack(builder);

  // add outvariable and projection
  DocumentProducingNode::toVelocyPack(builder, flags);

  // add collection information
  CollectionAccessingNode::toVelocyPack(builder, flags);

  // And close it:
  builder.close();
}

/// @brief creates corresponding ExecutionBlock
std::unique_ptr<ExecutionBlock> EnumerateCollectionNode::createBlock(
    ExecutionEngine& engine, std::unordered_map<ExecutionNode*, ExecutionBlock*> const&) const {
  ExecutionNode const* previousNode = getFirstDependency();
  TRI_ASSERT(previousNode != nullptr);

  if (!engine.waitForSatellites(engine.getQuery(), collection())) {
    double maxWait = engine.getQuery().queryOptions().satelliteSyncWait;
    THROW_ARANGO_EXCEPTION_MESSAGE(TRI_ERROR_CLUSTER_AQL_COLLECTION_OUT_OF_SYNC,
                                   "collection " + collection()->name() +
                                       " did not come into sync in time (" +
                                       std::to_string(maxWait) + ")");
  }
  auto const produceResult = this->isVarUsedLater(_outVariable) || this->_filter != nullptr;
  auto outputRegister = variableToRegisterId(_outVariable);
  auto registerInfos = createRegisterInfos({},
                                           RegIdSet{outputRegister});
  auto executorInfos =
      EnumerateCollectionExecutorInfos(outputRegister, engine.getQuery(), collection(),
                                       _outVariable, produceResult,
                                       this->_filter.get(), this->projections(),
                                       this->coveringIndexAttributePositions(),
                                       this->_random);
  return std::make_unique<ExecutionBlockImpl<EnumerateCollectionExecutor>>(
      &engine, this, std::move(registerInfos), std::move(executorInfos));
}

/// @brief clone ExecutionNode recursively
ExecutionNode* EnumerateCollectionNode::clone(ExecutionPlan* plan, bool withDependencies,
                                              bool withProperties) const {
  auto outVariable = _outVariable;
  if (withProperties) {
    outVariable = plan->getAst()->variables()->createVariable(outVariable);
    TRI_ASSERT(outVariable != nullptr);
  }

  auto c = std::make_unique<EnumerateCollectionNode>(plan, _id, collection(),
                                                     outVariable, _random, _hint);

  c->projections(_projections);
  CollectionAccessingNode::cloneInto(*c);
  DocumentProducingNode::cloneInto(plan, *c);

  return cloneHelper(std::move(c), withDependencies, withProperties);
}

void EnumerateCollectionNode::setRandom() { _random = true; }

bool EnumerateCollectionNode::isDeterministic() { return !_random; }

std::vector<Variable const*> EnumerateCollectionNode::getVariablesSetHere() const {
  return std::vector<Variable const*>{_outVariable};
}

VariableIdSet EnumerateCollectionNode::getOutputVariables() const {
  return {_outVariable->id};
}

/// @brief the cost of an enumerate collection node is a multiple of the cost of
/// its unique dependency
CostEstimate EnumerateCollectionNode::estimateCost() const {
  transaction::Methods& trx = _plan->getAst()->query().trxForOptimization();
  if (trx.status() != transaction::Status::RUNNING) {
    return CostEstimate::empty();
  }

  TRI_ASSERT(!_dependencies.empty());
  CostEstimate estimate = _dependencies.at(0)->getCost();
  estimate.estimatedNrItems *= collection()->count(&trx, transaction::CountType::TryCache);
  // We do a full collection scan for each incoming item.
  // random iteration is slightly more expensive than linear iteration
  // we also penalize each EnumerateCollectionNode slightly (and do not
  // do the same for IndexNodes) so IndexNodes will be preferred
  estimate.estimatedCost += estimate.estimatedNrItems * (_random ? 1.005 : 1.0) + 1.0;
  return estimate;
}

EnumerateListNode::EnumerateListNode(ExecutionPlan* plan,
                                     arangodb::velocypack::Slice const& base)
    : ExecutionNode(plan, base),
      _inVariable(Variable::varFromVPack(plan->getAst(), base, "inVariable")),
      _outVariable(Variable::varFromVPack(plan->getAst(), base, "outVariable")) {}

/// @brief toVelocyPack, for EnumerateListNode
void EnumerateListNode::toVelocyPackHelper(VPackBuilder& nodes, unsigned flags,
                                           std::unordered_set<ExecutionNode const*>& seen) const {
  // call base class method
  ExecutionNode::toVelocyPackHelperGeneric(nodes, flags, seen);
  nodes.add(VPackValue("inVariable"));
  _inVariable->toVelocyPack(nodes);

  nodes.add(VPackValue("outVariable"));
  _outVariable->toVelocyPack(nodes);

  // And close it:
  nodes.close();
}

/// @brief creates corresponding ExecutionBlock
std::unique_ptr<ExecutionBlock> EnumerateListNode::createBlock(
    ExecutionEngine& engine, std::unordered_map<ExecutionNode*, ExecutionBlock*> const&) const {
  ExecutionNode const* previousNode = getFirstDependency();
  TRI_ASSERT(previousNode != nullptr);
  RegisterId inputRegister = variableToRegisterId(_inVariable);
  RegisterId outRegister = variableToRegisterId(_outVariable);
  auto registerInfos = createRegisterInfos(RegIdSet{inputRegister},
                                           RegIdSet{outRegister});
  auto executorInfos = EnumerateListExecutorInfos(inputRegister, outRegister);
  return std::make_unique<ExecutionBlockImpl<EnumerateListExecutor>>(
      &engine, this, std::move(registerInfos), std::move(executorInfos));
}

/// @brief clone ExecutionNode recursively
ExecutionNode* EnumerateListNode::clone(ExecutionPlan* plan, bool withDependencies,
                                        bool withProperties) const {
  auto outVariable = _outVariable;
  auto inVariable = _inVariable;

  if (withProperties) {
    outVariable = plan->getAst()->variables()->createVariable(outVariable);
    inVariable = plan->getAst()->variables()->createVariable(inVariable);
  }

  auto c = std::make_unique<EnumerateListNode>(plan, _id, inVariable, outVariable);

  return cloneHelper(std::move(c), withDependencies, withProperties);
}

/// @brief the cost of an enumerate list node
CostEstimate EnumerateListNode::estimateCost() const {
  // Well, what can we say? The length of the list can in general
  // only be determined at runtime... If we were to know that this
  // list is constant, then we could maybe multiply by the length
  // here... For the time being, we assume 100
  size_t length = 100;

  auto setter = _plan->getVarSetBy(_inVariable->id);

  if (setter != nullptr) {
    if (setter->getType() == ExecutionNode::CALCULATION) {
      // list variable introduced by a calculation
      auto expression = ExecutionNode::castTo<CalculationNode*>(setter)->expression();

      if (expression != nullptr) {
        auto node = expression->node();

        if (node->type == NODE_TYPE_ARRAY) {
          // this one is easy
          length = node->numMembers();
        }
        if (node->type == NODE_TYPE_RANGE) {
          auto low = node->getMember(0);
          auto high = node->getMember(1);

          if (low->isConstant() && high->isConstant() &&
              (low->isValueType(VALUE_TYPE_INT) || low->isValueType(VALUE_TYPE_DOUBLE)) &&
              (high->isValueType(VALUE_TYPE_INT) || high->isValueType(VALUE_TYPE_DOUBLE))) {
            // create a temporary range to determine the size
            Range range(low->getIntValue(), high->getIntValue());

            length = range.size();
          }
        }
      }
    } else if (setter->getType() == ExecutionNode::SUBQUERY) {
      // length will be set by the subquery's cost estimator
      CostEstimate subEstimate =
          ExecutionNode::castTo<SubqueryNode const*>(setter)->getSubquery()->getCost();
      length = subEstimate.estimatedNrItems;
    }
  }

  TRI_ASSERT(!_dependencies.empty());
  CostEstimate estimate = _dependencies.at(0)->getCost();
  estimate.estimatedNrItems *= length;
  estimate.estimatedCost += estimate.estimatedNrItems;
  return estimate;
}

EnumerateListNode::EnumerateListNode(ExecutionPlan* plan, ExecutionNodeId id,
                                     Variable const* inVariable, Variable const* outVariable)
    : ExecutionNode(plan, id), _inVariable(inVariable), _outVariable(outVariable) {
  TRI_ASSERT(_inVariable != nullptr);
  TRI_ASSERT(_outVariable != nullptr);
}

ExecutionNode::NodeType EnumerateListNode::getType() const {
  return ENUMERATE_LIST;
}

void EnumerateListNode::getVariablesUsedHere(VarSet& vars) const {
  vars.emplace(_inVariable);
}

std::vector<Variable const*> EnumerateListNode::getVariablesSetHere() const {
  return std::vector<Variable const*>{_outVariable};
}

Variable const* EnumerateListNode::inVariable() const { return _inVariable; }

Variable const* EnumerateListNode::outVariable() const { return _outVariable; }

VariableIdSet EnumerateListNode::getOutputVariables() const {
  return {_outVariable->id};
}

LimitNode::LimitNode(ExecutionPlan* plan, arangodb::velocypack::Slice const& base)
    : ExecutionNode(plan, base),
      _offset(base.get("offset").getNumericValue<decltype(_offset)>()),
      _limit(base.get("limit").getNumericValue<decltype(_limit)>()),
      _fullCount(base.get("fullCount").getBoolean()) {}

/// @brief creates corresponding ExecutionBlock
std::unique_ptr<ExecutionBlock> LimitNode::createBlock(
    ExecutionEngine& engine, std::unordered_map<ExecutionNode*, ExecutionBlock*> const&) const {
  ExecutionNode const* previousNode = getFirstDependency();
  TRI_ASSERT(previousNode != nullptr);

  // Fullcount must only be enabled on the last limit node on the main level
  TRI_ASSERT(!_fullCount || !isInSubquery());

  auto registerInfos = createRegisterInfos({}, {});

  auto executorInfos = LimitExecutorInfos(_offset, _limit, _fullCount);
  return std::make_unique<ExecutionBlockImpl<LimitExecutor>>(&engine, this,
                                                             std::move(registerInfos),
                                                             std::move(executorInfos));
}

// @brief toVelocyPack, for LimitNode
void LimitNode::toVelocyPackHelper(VPackBuilder& nodes, unsigned flags,
                                   std::unordered_set<ExecutionNode const*>& seen) const {
  // call base class method
  ExecutionNode::toVelocyPackHelperGeneric(nodes, flags, seen);
  nodes.add("offset", VPackValue(_offset));
  nodes.add("limit", VPackValue(_limit));
  nodes.add("fullCount", VPackValue(_fullCount));

  // And close it:
  nodes.close();
}

/// @brief estimateCost
CostEstimate LimitNode::estimateCost() const {
  TRI_ASSERT(!_dependencies.empty());
  CostEstimate estimate = _dependencies.at(0)->getCost();
  estimate.estimatedNrItems =
      (std::min)(_limit, (std::max)(static_cast<size_t>(0),
                                    estimate.estimatedNrItems - _offset));
  estimate.estimatedCost += estimate.estimatedNrItems;
  return estimate;
}

LimitNode::LimitNode(ExecutionPlan* plan, ExecutionNodeId id, size_t offset, size_t limit)
    : ExecutionNode(plan, id), _offset(offset), _limit(limit), _fullCount(false) {}

ExecutionNode::NodeType LimitNode::getType() const { return LIMIT; }

ExecutionNode* LimitNode::clone(ExecutionPlan* plan, bool withDependencies,
                                bool withProperties) const {
  auto c = std::make_unique<LimitNode>(plan, _id, _offset, _limit);

  if (_fullCount) {
    c->setFullCount();
  }

  return cloneHelper(std::move(c), withDependencies, withProperties);
}

void LimitNode::setFullCount() { _fullCount = true; }

bool LimitNode::fullCount() const noexcept { return _fullCount; }

size_t LimitNode::offset() const { return _offset; }

size_t LimitNode::limit() const { return _limit; }

auto LimitNode::getOutputVariables() const -> VariableIdSet { return {}; }

CalculationNode::CalculationNode(ExecutionPlan* plan, arangodb::velocypack::Slice const& base)
    : ExecutionNode(plan, base),
      _outVariable(Variable::varFromVPack(plan->getAst(), base, "outVariable")),
      _expression(new Expression(plan->getAst(), base)) {}

/// @brief toVelocyPack, for CalculationNode
void CalculationNode::toVelocyPackHelper(VPackBuilder& nodes, unsigned flags,
                                         std::unordered_set<ExecutionNode const*>& seen) const {
  // call base class method
  ExecutionNode::toVelocyPackHelperGeneric(nodes, flags, seen);
  nodes.add(VPackValue("expression"));
  _expression->toVelocyPack(nodes, flags);

  nodes.add(VPackValue("outVariable"));
  _outVariable->toVelocyPack(nodes);

  nodes.add("canThrow", VPackValue(false));

  nodes.add("expressionType", VPackValue(_expression->typeString()));

  if ((flags & SERIALIZE_FUNCTIONS) && _expression->node() != nullptr) {
    auto root = _expression->node();
    if (root != nullptr) {
      // enumerate all used functions, but report each function only once
      std::unordered_set<std::string> functionsSeen;
      nodes.add("functions", VPackValue(VPackValueType::Array));

      Ast::traverseReadOnly(root, [&functionsSeen, &nodes](AstNode const* node) -> bool {
        if (node->type == NODE_TYPE_FCALL) {
          auto func = static_cast<Function const*>(node->getData());
          if (functionsSeen.insert(func->name).second) {
            // built-in function, not seen before
            nodes.openObject();
            nodes.add("name", VPackValue(func->name));
            nodes.add("isDeterministic",
                      VPackValue(func->hasFlag(Function::Flags::Deterministic)));
            nodes.add("canRunOnDBServer",
                      VPackValue(func->hasFlag(Function::Flags::CanRunOnDBServer)));
            nodes.add("cacheable", VPackValue(func->hasFlag(Function::Flags::Cacheable)));
            nodes.add("usesV8", VPackValue(func->implementation == nullptr));
            nodes.close();
          }
        } else if (node->type == NODE_TYPE_FCALL_USER) {
          auto func = node->getString();
          if (functionsSeen.insert(func).second) {
            // user defined function, not seen before
            nodes.openObject();
            nodes.add("name", VPackValue(func));
            nodes.add("isDeterministic", VPackValue(false));
            nodes.add("canRunOnDBServer", VPackValue(false));
            nodes.add("usesV8", VPackValue(true));
            nodes.close();
          }
        }
        return true;
      });

      nodes.close();
    }
  }

  // And close it
  nodes.close();
}

/// @brief creates corresponding ExecutionBlock
std::unique_ptr<ExecutionBlock> CalculationNode::createBlock(
    ExecutionEngine& engine, std::unordered_map<ExecutionNode*, ExecutionBlock*> const&) const {
  ExecutionNode const* previousNode = getFirstDependency();
  TRI_ASSERT(previousNode != nullptr);

  RegisterId outputRegister = variableToRegisterId(_outVariable);

  VarSet inVars;
  _expression->variables(inVars);

  std::vector<Variable const*> expInVars;
  expInVars.reserve(inVars.size());
  std::vector<RegisterId> expInRegs;
  expInRegs.reserve(inVars.size());

  auto inputRegisters = RegIdSet{};
  inputRegisters.reserve(inVars.size());

  for (auto& var : inVars) {
    expInVars.emplace_back(var);
    auto regId = variableToRegisterId(var);
    expInRegs.emplace_back(regId);
    inputRegisters.emplace(regId);
  }

  bool const isReference = (expression()->node()->type == NODE_TYPE_REFERENCE);
  if (isReference) {
    TRI_ASSERT(expInRegs.size() == 1);
  }
  bool const willUseV8 = expression()->willUseV8();

  TRI_ASSERT(expression() != nullptr);


  auto registerInfos =
      createRegisterInfos(std::move(inputRegisters),
                          RegIdSet{outputRegister});

  auto executorInfos = CalculationExecutorInfos(
      outputRegister, engine.getQuery() /* used for v8 contexts and in expression */,
      *expression(), std::move(expInVars) /* required by expression.execute */,
      std::move(expInRegs)); /* required by expression.execute */

  if (isReference) {
    return std::make_unique<ExecutionBlockImpl<CalculationExecutor<CalculationType::Reference>>>(
        &engine, this,std::move(registerInfos), std::move(executorInfos));
  } else if (!willUseV8) {
    return std::make_unique<ExecutionBlockImpl<CalculationExecutor<CalculationType::Condition>>>(
        &engine, this,std::move(registerInfos), std::move(executorInfos));
  } else {
    return std::make_unique<ExecutionBlockImpl<CalculationExecutor<CalculationType::V8Condition>>>(
        &engine, this, std::move(registerInfos), std::move(executorInfos));
  }
}

ExecutionNode* CalculationNode::clone(ExecutionPlan* plan, bool withDependencies,
                                      bool withProperties) const {
  auto outVariable = _outVariable;

  if (withProperties) {
    outVariable = plan->getAst()->variables()->createVariable(outVariable);
  }

  auto c = std::make_unique<CalculationNode>(plan, _id,
                                             _expression->clone(plan->getAst()),
                                             outVariable);

  return cloneHelper(std::move(c), withDependencies, withProperties);
}

/// @brief estimateCost
CostEstimate CalculationNode::estimateCost() const {
  TRI_ASSERT(!_dependencies.empty());
  CostEstimate estimate = _dependencies.at(0)->getCost();
  estimate.estimatedCost += estimate.estimatedNrItems;
  return estimate;
}

CalculationNode::CalculationNode(ExecutionPlan* plan, ExecutionNodeId id,
                                 std::unique_ptr<Expression> expr, Variable const* outVariable)
    : ExecutionNode(plan, id), _outVariable(outVariable), _expression(std::move(expr)) {
  TRI_ASSERT(_expression != nullptr);
  TRI_ASSERT(_outVariable != nullptr);
}

CalculationNode::~CalculationNode() = default;

ExecutionNode::NodeType CalculationNode::getType() const { return CALCULATION; }

Variable const* CalculationNode::outVariable() const { return _outVariable; }

Expression* CalculationNode::expression() const { return _expression.get(); }

void CalculationNode::getVariablesUsedHere(VarSet& vars) const {
  _expression->variables(vars);
}

std::vector<Variable const*> CalculationNode::getVariablesSetHere() const {
  return std::vector<Variable const*>{_outVariable};
}

bool CalculationNode::isDeterministic() {
  return _expression->isDeterministic();
}

VariableIdSet CalculationNode::getOutputVariables() const {
  return {_outVariable->id};
}

SubqueryNode::SubqueryNode(ExecutionPlan* plan, arangodb::velocypack::Slice const& base)
    : ExecutionNode(plan, base),
      _subquery(nullptr),
      _outVariable(Variable::varFromVPack(plan->getAst(), base, "outVariable")) {}

/// @brief toVelocyPack, for SubqueryNode
void SubqueryNode::toVelocyPackHelper(VPackBuilder& nodes, unsigned flags,
                                      std::unordered_set<ExecutionNode const*>& seen) const {
  // call base class method
  ExecutionNode::toVelocyPackHelperGeneric(nodes, flags, seen);

  nodes.add(VPackValue("subquery"));
  _subquery->toVelocyPack(nodes, flags, /*keepTopLevelOpen*/ false);
  nodes.add(VPackValue("outVariable"));
  _outVariable->toVelocyPack(nodes);

  nodes.add("isConst", VPackValue(const_cast<SubqueryNode*>(this)->isConst()));

  // And add it:
  nodes.close();
}

/// @brief invalidate the cost estimation for the node and its dependencies
void SubqueryNode::invalidateCost() {
  ExecutionNode::invalidateCost();
  // pass invalidation call to subquery too
  getSubquery()->invalidateCost();
}

bool SubqueryNode::isConst() {
  if (isModificationSubquery() || !isDeterministic()) {
    return false;
  }

  if (mayAccessCollections() && _plan->getAst()->containsModificationNode()) {
    // a subquery that accesses data from a collection may not be const,
    // even if itself does not modify any data. it is possible that the
    // subquery is embedded into some outer loop that is modifying data
    return false;
  }

  VarSet vars;
  getVariablesUsedHere(vars);
  for (auto const& v : vars) {
    auto setter = _plan->getVarSetBy(v->id);

    if (setter == nullptr || setter->getType() != CALCULATION) {
      return false;
    }

    auto expression = ExecutionNode::castTo<CalculationNode const*>(setter)->expression();

    if (expression == nullptr) {
      return false;
    }
    if (!expression->isConstant()) {
      return false;
    }
  }

  return true;
}

bool SubqueryNode::mayAccessCollections() {
  if (_plan->getAst()->functionsMayAccessDocuments()) {
    // if the query contains any calls to functions that MAY access any
    // document, then we count this as a "yes"
    return true;
  }

  TRI_ASSERT(_subquery != nullptr);

  // if the subquery contains any of these nodes, it may access data from
  // a collection
  std::vector<ExecutionNode::NodeType> const types = {ExecutionNode::ENUMERATE_IRESEARCH_VIEW,
                                                      ExecutionNode::ENUMERATE_COLLECTION,
                                                      ExecutionNode::INDEX,
                                                      ExecutionNode::INSERT,
                                                      ExecutionNode::UPDATE,
                                                      ExecutionNode::REPLACE,
                                                      ExecutionNode::REMOVE,
                                                      ExecutionNode::UPSERT,
                                                      ExecutionNode::TRAVERSAL,
                                                      ExecutionNode::SHORTEST_PATH,
                                                      ExecutionNode::K_SHORTEST_PATHS};

  ::arangodb::containers::SmallVector<ExecutionNode*>::allocator_type::arena_type a;
  ::arangodb::containers::SmallVector<ExecutionNode*> nodes{a};

  NodeFinder<std::vector<ExecutionNode::NodeType>> finder(types, nodes, true);
  _subquery->walk(finder);

  if (!nodes.empty()) {
    return true;
  }

  return false;
}

/// @brief creates corresponding ExecutionBlock
std::unique_ptr<ExecutionBlock> SubqueryNode::createBlock(
    ExecutionEngine& engine,
    std::unordered_map<ExecutionNode*, ExecutionBlock*> const& cache) const {
  auto const it = cache.find(getSubquery());
  TRI_ASSERT(it != cache.end());
  auto subquery = it->second;
  TRI_ASSERT(subquery != nullptr);

  ExecutionNode const* previousNode = getFirstDependency();
  TRI_ASSERT(previousNode != nullptr);

  auto outputRegisters = RegIdSet{};

  auto outVar = getRegisterPlan()->varInfo.find(_outVariable->id);
  TRI_ASSERT(outVar != getRegisterPlan()->varInfo.end());
  RegisterId outReg = outVar->second.registerId;
  outputRegisters.emplace(outReg);

  auto registerInfos = createRegisterInfos({}, std::move(outputRegisters));

  // The const_cast has been taken from previous implementation.
  auto executorInfos =
      SubqueryExecutorInfos(*subquery, outReg, const_cast<SubqueryNode*>(this)->isConst());
  if (isModificationSubquery()) {
    return std::make_unique<ExecutionBlockImpl<SubqueryExecutor<true>>>(
        &engine, this, std::move(registerInfos), std::move(executorInfos));
  } else {
    return std::make_unique<ExecutionBlockImpl<SubqueryExecutor<false>>>(
        &engine, this, std::move(registerInfos), std::move(executorInfos));
  }
}

ExecutionNode* SubqueryNode::clone(ExecutionPlan* plan, bool withDependencies,
                                   bool withProperties) const {
  auto outVariable = _outVariable;

  if (withProperties) {
    outVariable = plan->getAst()->variables()->createVariable(outVariable);
  }
  auto c = std::make_unique<SubqueryNode>(plan, _id, _subquery->clone(plan, true, withProperties),
                                          outVariable);

  return cloneHelper(std::move(c), withDependencies, withProperties);
}

/// @brief whether or not the subquery is a data-modification operation
bool SubqueryNode::isModificationSubquery() const {
  std::vector<ExecutionNode*> stack({_subquery});

  while (!stack.empty()) {
    ExecutionNode* current = stack.back();

    if (current->isModificationNode()) {
      return true;
    }

    stack.pop_back();

    current->dependencies(stack);
  }

  return false;
}

/// @brief replace the out variable, so we can adjust the name.
void SubqueryNode::replaceOutVariable(Variable const* var) {
  _outVariable = var;
}

/// @brief estimateCost
CostEstimate SubqueryNode::estimateCost() const {
  TRI_ASSERT(!_dependencies.empty());
  CostEstimate subEstimate = _subquery->getCost();

  CostEstimate estimate = _dependencies.at(0)->getCost();
  estimate.estimatedCost += estimate.estimatedNrItems * subEstimate.estimatedCost;
  return estimate;
}

/// @brief helper struct to find all (outer) variables used in a SubqueryNode
struct SubqueryVarUsageFinder final : public WalkerWorker<ExecutionNode> {
  VarSet _usedLater;
  VarSet _valid;

  SubqueryVarUsageFinder() {}

  ~SubqueryVarUsageFinder() = default;

  bool before(ExecutionNode* en) override final {
    // Add variables used here to _usedLater:
    en->getVariablesUsedHere(_usedLater);
    return false;
  }

  void after(ExecutionNode* en) override final {
    // Add variables set here to _valid:
    for (auto& v : en->getVariablesSetHere()) {
      _valid.insert(v);
    }
  }

  bool enterSubquery(ExecutionNode*, ExecutionNode* sub) override final {
    SubqueryVarUsageFinder subfinder;
    sub->walk(subfinder);

    // keep track of all variables used by a (dependent) subquery
    // this is, all variables in the subqueries _usedLater that are not in
    // _valid

    // create the set difference. note: cannot use std::set_difference as our
    // sets are NOT sorted
    for (auto var : subfinder._usedLater) {
      if (_valid.find(var) != _valid.end()) {
        _usedLater.insert(var);
      }
    }
    return false;
  }
};

/// @brief getVariablesUsedHere, modifying the set in-place
void SubqueryNode::getVariablesUsedHere(VarSet& vars) const {
  SubqueryVarUsageFinder finder;
  _subquery->walk(finder);

  for (auto var : finder._usedLater) {
    if (finder._valid.find(var) == finder._valid.end()) {
      vars.insert(var);
    }
  }
}

/// @brief is the node determistic?
struct DeterministicFinder final : public WalkerWorker<ExecutionNode> {
  bool _isDeterministic = true;

  DeterministicFinder() : _isDeterministic(true) {}
  ~DeterministicFinder() = default;

  bool enterSubquery(ExecutionNode*, ExecutionNode*) override final {
    return false;
  }

  bool before(ExecutionNode* node) override final {
    if (!node->isDeterministic()) {
      _isDeterministic = false;
      return true;
    }
    return false;
  }
};

bool SubqueryNode::isDeterministic() {
  DeterministicFinder finder;
  _subquery->walk(finder);
  return finder._isDeterministic;
}

SubqueryNode::SubqueryNode(ExecutionPlan* plan, ExecutionNodeId id,
                           ExecutionNode* subquery, Variable const* outVariable)
    : ExecutionNode(plan, id), _subquery(subquery), _outVariable(outVariable) {
  TRI_ASSERT(_subquery != nullptr);
  TRI_ASSERT(_outVariable != nullptr);
}

ExecutionNode::NodeType SubqueryNode::getType() const { return SUBQUERY; }

Variable const* SubqueryNode::outVariable() const { return _outVariable; }

ExecutionNode* SubqueryNode::getSubquery() const { return _subquery; }

void SubqueryNode::setSubquery(ExecutionNode* subquery, bool forceOverwrite) {
  TRI_ASSERT(subquery != nullptr);
  TRI_ASSERT((forceOverwrite && _subquery != nullptr) ||
             (!forceOverwrite && _subquery == nullptr));
  _subquery = subquery;
}

std::vector<Variable const*> SubqueryNode::getVariablesSetHere() const {
  return std::vector<Variable const*>{_outVariable};
}

VariableIdSet SubqueryNode::getOutputVariables() const {
  return {_outVariable->id};
}

FilterNode::FilterNode(ExecutionPlan* plan, arangodb::velocypack::Slice const& base)
    : ExecutionNode(plan, base),
      _inVariable(Variable::varFromVPack(plan->getAst(), base, "inVariable")) {}

/// @brief toVelocyPack, for FilterNode
void FilterNode::toVelocyPackHelper(VPackBuilder& nodes, unsigned flags,
                                    std::unordered_set<ExecutionNode const*>& seen) const {
  // call base class method
  ExecutionNode::toVelocyPackHelperGeneric(nodes, flags, seen);

  nodes.add(VPackValue("inVariable"));
  _inVariable->toVelocyPack(nodes);

  // And close it:
  nodes.close();
}

/// @brief creates corresponding ExecutionBlock
std::unique_ptr<ExecutionBlock> FilterNode::createBlock(
    ExecutionEngine& engine, std::unordered_map<ExecutionNode*, ExecutionBlock*> const&) const {
  ExecutionNode const* previousNode = getFirstDependency();
  TRI_ASSERT(previousNode != nullptr);
  RegisterId inputRegister = variableToRegisterId(_inVariable);

<<<<<<< HEAD
  auto registerInfos = createRegisterInfos(RegIdSet{inputRegister}, {});
=======
  auto registerInfos = createRegisterInfos({inputRegister},
                                           {});
>>>>>>> d5780b4c

  auto executorInfos = FilterExecutorInfos(inputRegister);
  return std::make_unique<ExecutionBlockImpl<FilterExecutor>>(&engine, this,
                                                              std::move(registerInfos),
                                                              std::move(executorInfos));
}

ExecutionNode* FilterNode::clone(ExecutionPlan* plan, bool withDependencies,
                                 bool withProperties) const {
  auto inVariable = _inVariable;

  if (withProperties) {
    inVariable = plan->getAst()->variables()->createVariable(inVariable);
  }

  return cloneHelper(std::make_unique<FilterNode>(plan, _id, inVariable),
                     withDependencies, withProperties);
}

/// @brief estimateCost
CostEstimate FilterNode::estimateCost() const {
  TRI_ASSERT(!_dependencies.empty());

  // We are pessimistic here by not reducing the nrItems. However, in the
  // worst case the filter does not reduce the items at all. Furthermore,
  // no optimizer rule introduces FilterNodes, thus it is not important
  // that they appear to lower the costs. Note that contrary to this,
  // an IndexNode does lower the costs, it also has a better idea
  // to what extent the number of items is reduced. On the other hand it
  // is important that a FilterNode produces additional costs, otherwise
  // the rule throwing away a FilterNode that is already covered by an
  // IndexNode cannot reduce the costs.
  CostEstimate estimate = _dependencies.at(0)->getCost();
  estimate.estimatedCost += estimate.estimatedNrItems;
  return estimate;
}

FilterNode::FilterNode(ExecutionPlan* plan, ExecutionNodeId id, Variable const* inVariable)
    : ExecutionNode(plan, id), _inVariable(inVariable) {
  TRI_ASSERT(_inVariable != nullptr);
}

ExecutionNode::NodeType FilterNode::getType() const { return FILTER; }

void FilterNode::getVariablesUsedHere(VarSet& vars) const {
  vars.emplace(_inVariable);
}

Variable const* FilterNode::inVariable() const { return _inVariable; }

auto FilterNode::getOutputVariables() const -> VariableIdSet { return {}; }

ReturnNode::ReturnNode(ExecutionPlan* plan, arangodb::velocypack::Slice const& base)
    : ExecutionNode(plan, base),
      _inVariable(Variable::varFromVPack(plan->getAst(), base, "inVariable")),
      _count(VelocyPackHelper::getBooleanValue(base, "count", false)) {}

/// @brief toVelocyPack, for ReturnNode
void ReturnNode::toVelocyPackHelper(VPackBuilder& nodes, unsigned flags,
                                    std::unordered_set<ExecutionNode const*>& seen) const {
  // call base class method
  ExecutionNode::toVelocyPackHelperGeneric(nodes, flags, seen);

  nodes.add(VPackValue("inVariable"));
  _inVariable->toVelocyPack(nodes);
  nodes.add("count", VPackValue(_count));

  // And close it:
  nodes.close();
}

/// @brief creates corresponding ExecutionBlock
std::unique_ptr<ExecutionBlock> ReturnNode::createBlock(
    ExecutionEngine& engine, std::unordered_map<ExecutionNode*, ExecutionBlock*> const&) const {
  ExecutionNode const* previousNode = getFirstDependency();
  TRI_ASSERT(previousNode != nullptr);

  RegisterId inputRegister = variableToRegisterId(_inVariable);

  // This is an important performance improvement:
  // If we have inherited results, we do move the block through
  // and do not modify it in any way.
  // In the other case it is important to shrink the matrix to exactly
  // one register that is stored within the DOCVEC.
  if (returnInheritedResults()) {
    auto executorInfos = IdExecutorInfos(_count, inputRegister);
    auto registerInfos = createRegisterInfos({}, {});
    return std::make_unique<ExecutionBlockImpl<IdExecutor<SingleRowFetcher<BlockPassthrough::Enable>>>>(
        &engine, this, std::move(registerInfos), std::move(executorInfos));
  } else {
    TRI_ASSERT(!returnInheritedResults());
    // TODO We should be able to remove this special case when the new
    //      register planning is ready.
    // The Return Executor only writes to register 0.
    constexpr auto outputRegister = RegisterId{0};

    auto registerInfos =
<<<<<<< HEAD
        createRegisterInfos(RegIdSet{inputRegister}, RegIdSet{outputRegister});
=======
        createRegisterInfos({inputRegister},
                            {outputRegister});
>>>>>>> d5780b4c
    auto executorInfos = ReturnExecutorInfos(inputRegister, _count);

    return std::make_unique<ExecutionBlockImpl<ReturnExecutor>>(&engine, this,
                                                                std::move(registerInfos),
                                                                std::move(executorInfos));
  }
}

bool ReturnNode::returnInheritedResults() const {
  bool const isRoot = plan()->root() == this;

  bool const isDBServer = ServerState::instance()->isDBServer();

  return isRoot && !isDBServer;
}

/// @brief clone ExecutionNode recursively
ExecutionNode* ReturnNode::clone(ExecutionPlan* plan, bool withDependencies,
                                 bool withProperties) const {
  auto inVariable = _inVariable;

  if (withProperties) {
    inVariable = plan->getAst()->variables()->createVariable(inVariable);
  }

  auto c = std::make_unique<ReturnNode>(plan, _id, inVariable);

  if (_count) {
    c->setCount();
  }

  return cloneHelper(std::move(c), withDependencies, withProperties);
}

/// @brief estimateCost
CostEstimate ReturnNode::estimateCost() const {
  TRI_ASSERT(!_dependencies.empty());
  CostEstimate estimate = _dependencies.at(0)->getCost();
  estimate.estimatedCost += estimate.estimatedNrItems;
  return estimate;
}

ReturnNode::ReturnNode(ExecutionPlan* plan, ExecutionNodeId id, Variable const* inVariable)
    : ExecutionNode(plan, id), _inVariable(inVariable), _count(false) {
  TRI_ASSERT(_inVariable != nullptr);
}

ExecutionNode::NodeType ReturnNode::getType() const { return RETURN; }

void ReturnNode::setCount() { _count = true; }

void ReturnNode::getVariablesUsedHere(VarSet& vars) const {
  vars.emplace(_inVariable);
}

Variable const* ReturnNode::inVariable() const { return _inVariable; }

void ReturnNode::inVariable(Variable const* v) { _inVariable = v; }

auto ReturnNode::getOutputVariables() const -> VariableIdSet { return {}; }

/// @brief toVelocyPack, for NoResultsNode
void NoResultsNode::toVelocyPackHelper(VPackBuilder& nodes, unsigned flags,
                                       std::unordered_set<ExecutionNode const*>& seen) const {
  // call base class method
  ExecutionNode::toVelocyPackHelperGeneric(nodes, flags, seen);

  // And close it
  nodes.close();
}

/// @brief creates corresponding ExecutionBlock
std::unique_ptr<ExecutionBlock> NoResultsNode::createBlock(
    ExecutionEngine& engine, std::unordered_map<ExecutionNode*, ExecutionBlock*> const&) const {
  ExecutionNode const* previousNode = getFirstDependency();
  TRI_ASSERT(previousNode != nullptr);

  auto registerInfos = createRegisterInfos({}, {});
  return std::make_unique<ExecutionBlockImpl<NoResultsExecutor>>(&engine, this,
                                                                 std::move(registerInfos),
                                                                 EmptyExecutorInfos{});
}

/// @brief estimateCost, the cost of a NoResults is nearly 0
CostEstimate NoResultsNode::estimateCost() const {
  CostEstimate estimate = CostEstimate::empty();
  estimate.estimatedCost = 0.5;  // just to make it non-zero
  return estimate;
}

NoResultsNode::NoResultsNode(ExecutionPlan* plan, ExecutionNodeId id)
    : ExecutionNode(plan, id) {}

NoResultsNode::NoResultsNode(ExecutionPlan* plan, arangodb::velocypack::Slice const& base)
    : ExecutionNode(plan, base) {}

ExecutionNode::NodeType NoResultsNode::getType() const { return NORESULTS; }

ExecutionNode* NoResultsNode::clone(ExecutionPlan* plan, bool withDependencies,
                                    bool withProperties) const {
  return cloneHelper(std::make_unique<NoResultsNode>(plan, _id),
                     withDependencies, withProperties);
}

auto NoResultsNode::getOutputVariables() const -> VariableIdSet { return {}; }

SortElement::SortElement(Variable const* v, bool asc)
    : var(v), ascending(asc) {}

SortElement::SortElement(Variable const* v, bool asc, std::vector<std::string> const& path)
    : var(v), ascending(asc), attributePath(path) {}

std::string SortElement::toString() const {
  std::string result("$");
  result += std::to_string(var->id);
  for (auto const& it : attributePath) {
    result += "." + it;
  }
  return result;
}

EnumerateCollectionNode::EnumerateCollectionNode(ExecutionPlan* plan, ExecutionNodeId id,
                                                 aql::Collection const* collection,
                                                 Variable const* outVariable,
                                                 bool random, IndexHint const& hint)
    : ExecutionNode(plan, id),
      DocumentProducingNode(outVariable),
      CollectionAccessingNode(collection),
      _random(random),
      _hint(hint) {}

ExecutionNode::NodeType EnumerateCollectionNode::getType() const {
  return ENUMERATE_COLLECTION;
}

IndexHint const& EnumerateCollectionNode::hint() const { return _hint; }

SortInformation::Match SortInformation::isCoveredBy(SortInformation const& other) {
  if (!isValid || !other.isValid) {
    return unequal;
  }

  if (isComplex || other.isComplex) {
    return unequal;
  }

  size_t const n = criteria.size();
  for (size_t i = 0; i < n; ++i) {
    if (other.criteria.size() <= i) {
      return otherLessAccurate;
    }

    auto ours = criteria[i];
    auto theirs = other.criteria[i];

    if (std::get<2>(ours) != std::get<2>(theirs)) {
      // sort order is different
      return unequal;
    }

    if (std::get<1>(ours) != std::get<1>(theirs)) {
      // sort criterion is different
      return unequal;
    }
  }

  if (other.criteria.size() > n) {
    return ourselvesLessAccurate;
  }

  return allEqual;
}

ParallelStartNode::ParallelStartNode(ExecutionPlan* plan, ExecutionNodeId id)
    : ExecutionNode(plan, id) {}

ParallelStartNode::ParallelStartNode(ExecutionPlan* plan, arangodb::velocypack::Slice const& base)
    : ExecutionNode(plan, base) {}

ExecutionNode::NodeType ParallelStartNode::getType() const { return PARALLEL_START; }

ExecutionNode* ParallelStartNode::clone(ExecutionPlan* plan, bool withDependencies,
                                    bool withProperties) const {
  return cloneHelper(std::make_unique<ParallelStartNode>(plan, _id),
                     withDependencies, withProperties);
}

void ParallelStartNode::cloneRegisterPlan(ExecutionNode* dependency) {
  TRI_ASSERT(hasDependency());
  TRI_ASSERT(getFirstDependency() == dependency);
  _registerPlan = dependency->getRegisterPlan();
  _depth = dependency->getDepth();
  setVarsUsedLater(dependency->getVarsUsedLaterStack());
  setVarsValid(dependency->getVarsValidStack());
  setVarUsageValid();
}

/// @brief toVelocyPack, for ParallelStartNode
void ParallelStartNode::toVelocyPackHelper(VPackBuilder& nodes, unsigned flags,
                                           std::unordered_set<ExecutionNode const*>& seen) const {
  // call base class method
  ExecutionNode::toVelocyPackHelperGeneric(nodes, flags, seen);

  // And close it
  nodes.close();
}

/// @brief creates corresponding ExecutionBlock
std::unique_ptr<ExecutionBlock> ParallelStartNode::createBlock(
    ExecutionEngine& engine, std::unordered_map<ExecutionNode*, ExecutionBlock*> const&) const {
  ExecutionNode const* previousNode = getFirstDependency();
  TRI_ASSERT(previousNode != nullptr);

  auto regsToKeep = calcRegsToKeep();
  auto regsToClear = getRegsToClear();

  // Everything that is cleared here could and should have been cleared before
  TRI_ASSERT(regsToClear.empty());

  THROW_ARANGO_EXCEPTION_MESSAGE(TRI_ERROR_NOT_IMPLEMENTED, "Parallel Start is not implemented");

//  ExecutorInfos infos({}, {}, nrInRegs, nrOutRegs, std::move(regsToClear),
//                      std::move(regsToKeep));
//
//  return std::make_unique<ExecutionBlockImpl<ParallelStartExecutor>>(&engine, this, std::move(infos));
}

/// @brief estimateCost, the cost of a NoResults is nearly 0
CostEstimate ParallelStartNode::estimateCost() const {
  if (_dependencies.empty()) {
    return aql::CostEstimate::empty();
  }
  CostEstimate estimate = CostEstimate::empty();
  return estimate;
}

auto ParallelStartNode::getOutputVariables() const -> VariableIdSet { return {}; }

ParallelEndNode::ParallelEndNode(ExecutionPlan* plan, ExecutionNodeId id)
    : ExecutionNode(plan, id) {}

ParallelEndNode::ParallelEndNode(ExecutionPlan* plan, arangodb::velocypack::Slice const& base)
    : ExecutionNode(plan, base) {}

ExecutionNode::NodeType ParallelEndNode::getType() const { return PARALLEL_END; }

ExecutionNode* ParallelEndNode::clone(ExecutionPlan* plan, bool withDependencies,
                                      bool withProperties) const {
  return cloneHelper(std::make_unique<ParallelEndNode>(plan, _id),
                     withDependencies, withProperties);
}

void ParallelEndNode::cloneRegisterPlan(ExecutionNode* dependency) {
  TRI_ASSERT(hasDependency());
  TRI_ASSERT(getFirstDependency() == dependency);
  _registerPlan = dependency->getRegisterPlan();
  _depth = dependency->getDepth();
  setVarsUsedLater(dependency->getVarsUsedLaterStack());
  setVarsValid(dependency->getVarsValidStack());
  setVarUsageValid();
}

/// @brief toVelocyPack, for ParallelEndNode
void ParallelEndNode::toVelocyPackHelper(VPackBuilder& nodes, unsigned flags,
                                         std::unordered_set<ExecutionNode const*>& seen) const {
  // call base class method
  ExecutionNode::toVelocyPackHelperGeneric(nodes, flags, seen);

  // And close it
  nodes.close();
}

/// @brief creates corresponding ExecutionBlock
std::unique_ptr<ExecutionBlock> ParallelEndNode::createBlock(
    ExecutionEngine& engine, std::unordered_map<ExecutionNode*, ExecutionBlock*> const&) const {
  THROW_ARANGO_EXCEPTION_MESSAGE(TRI_ERROR_NOT_IMPLEMENTED, "createBlock not implemented for ParallelEndNode");
}

/// @brief estimateCost
CostEstimate ParallelEndNode::estimateCost() const {
  if (_dependencies.empty()) {
    return aql::CostEstimate::empty();
  }
  CostEstimate estimate = CostEstimate::empty();
  return estimate;
}

auto ParallelEndNode::getOutputVariables() const -> VariableIdSet { return {}; }

namespace {
const char* MATERIALIZE_NODE_IN_NM_COL_PARAM = "inNmColPtr";
const char* MATERIALIZE_NODE_IN_NM_DOC_PARAM = "inNmDocId";
const char* MATERIALIZE_NODE_OUT_VARIABLE_PARAM = "outVariable";
}  // namespace

MaterializeNode* materialize::createMaterializeNode(ExecutionPlan* plan,
                                                    arangodb::velocypack::Slice const& base) {
  if (base.hasKey(MATERIALIZE_NODE_IN_NM_COL_PARAM)) {
    return new MaterializeMultiNode(plan, base);
  }
  return new MaterializeSingleNode(plan, base);
}

MaterializeNode::MaterializeNode(ExecutionPlan* plan, ExecutionNodeId id,
                                 aql::Variable const& inDocId, aql::Variable const& outVariable)
    : ExecutionNode(plan, id),
      _inNonMaterializedDocId(&inDocId),
      _outVariable(&outVariable) {}

MaterializeNode::MaterializeNode(ExecutionPlan* plan, arangodb::velocypack::Slice const& base)
    : ExecutionNode(plan, base),
      _inNonMaterializedDocId(aql::Variable::varFromVPack(plan->getAst(), base, MATERIALIZE_NODE_IN_NM_DOC_PARAM,
                                                          true)),
      _outVariable(aql::Variable::varFromVPack(plan->getAst(), base,
                                               MATERIALIZE_NODE_OUT_VARIABLE_PARAM)) {}

void MaterializeNode::toVelocyPackHelper(arangodb::velocypack::Builder& nodes, unsigned flags,
                                         std::unordered_set<ExecutionNode const*>& seen) const {
  // call base class method
  aql::ExecutionNode::toVelocyPackHelperGeneric(nodes, flags, seen);

  nodes.add(VPackValue(MATERIALIZE_NODE_IN_NM_DOC_PARAM));
  _inNonMaterializedDocId->toVelocyPack(nodes);

  nodes.add(VPackValue(MATERIALIZE_NODE_OUT_VARIABLE_PARAM));
  _outVariable->toVelocyPack(nodes);
}

CostEstimate MaterializeNode::estimateCost() const {
  if (_dependencies.empty()) {
    // we should always have dependency as we need input for materializing
    TRI_ASSERT(false);
    return aql::CostEstimate::empty();
  }
  aql::CostEstimate estimate = _dependencies[0]->getCost();
  // we will materialize all output of our dependency
  estimate.estimatedCost += estimate.estimatedNrItems;
  return estimate;
}

void MaterializeNode::getVariablesUsedHere(VarSet& vars) const {
  vars.emplace(_inNonMaterializedDocId);
}

std::vector<Variable const*> MaterializeNode::getVariablesSetHere() const {
  return std::vector<Variable const*>{_outVariable};
}

MaterializeMultiNode::MaterializeMultiNode(ExecutionPlan* plan, ExecutionNodeId id,
                                           aql::Variable const& inColPtr,
                                           aql::Variable const& inDocId,
                                           aql::Variable const& outVariable)
    : MaterializeNode(plan, id, inDocId, outVariable),
      _inNonMaterializedColPtr(&inColPtr) {}

MaterializeMultiNode::MaterializeMultiNode(ExecutionPlan* plan,
                                           arangodb::velocypack::Slice const& base)
    : MaterializeNode(plan, base),
      _inNonMaterializedColPtr(aql::Variable::varFromVPack(plan->getAst(), base, MATERIALIZE_NODE_IN_NM_COL_PARAM,
                                                           true)) {}

void MaterializeMultiNode::toVelocyPackHelper(arangodb::velocypack::Builder& nodes,
                                              unsigned flags,
                                              std::unordered_set<ExecutionNode const*>& seen) const {
  // call base class method
  MaterializeNode::toVelocyPackHelper(nodes, flags, seen);

  nodes.add(VPackValue(MATERIALIZE_NODE_IN_NM_COL_PARAM));
  _inNonMaterializedColPtr->toVelocyPack(nodes);

  nodes.close();
}

std::unique_ptr<ExecutionBlock> MaterializeMultiNode::createBlock(
    ExecutionEngine& engine, std::unordered_map<ExecutionNode*, ExecutionBlock*> const&) const {
  ExecutionNode const* previousNode = getFirstDependency();
  TRI_ASSERT(previousNode != nullptr);

  RegisterId inNmColPtrRegId;
  {
    auto it = getRegisterPlan()->varInfo.find(_inNonMaterializedColPtr->id);
    TRI_ASSERT(it != getRegisterPlan()->varInfo.end());
    inNmColPtrRegId = it->second.registerId;
  }
  RegisterId inNmDocIdRegId;
  {
    auto it = getRegisterPlan()->varInfo.find(_inNonMaterializedDocId->id);
    TRI_ASSERT(it != getRegisterPlan()->varInfo.end());
    inNmDocIdRegId = it->second.registerId;
  }
  RegisterId outDocumentRegId;
  {
    auto it = getRegisterPlan()->varInfo.find(_outVariable->id);
    TRI_ASSERT(it != getRegisterPlan()->varInfo.end());
    outDocumentRegId = it->second.registerId;
  }

  auto readableInputRegisters = getReadableInputRegisters(inNmColPtrRegId, inNmDocIdRegId);
  auto writableOutputRegisters = RegIdSet{outDocumentRegId};

  auto registerInfos = createRegisterInfos(std::move(readableInputRegisters), std::move(writableOutputRegisters));

  auto executorInfos =
      MaterializerExecutorInfos(inNmColPtrRegId, inNmDocIdRegId,
                                outDocumentRegId, engine.getQuery());

  return std::make_unique<ExecutionBlockImpl<MaterializeExecutor<decltype(inNmColPtrRegId)>>>(
      &engine, this, std::move(registerInfos), std::move(executorInfos));
}

ExecutionNode* MaterializeMultiNode::clone(ExecutionPlan* plan, bool withDependencies,
                                           bool withProperties) const {
  TRI_ASSERT(plan);

  auto* outVariable = _outVariable;
  auto* inNonMaterializedDocId = _inNonMaterializedDocId;
  auto* inNonMaterializedColId = _inNonMaterializedColPtr;

  if (withProperties) {
    outVariable = plan->getAst()->variables()->createVariable(outVariable);
    inNonMaterializedDocId =
        plan->getAst()->variables()->createVariable(inNonMaterializedDocId);
    inNonMaterializedColId =
        plan->getAst()->variables()->createVariable(inNonMaterializedColId);
  }

  auto c = std::make_unique<MaterializeMultiNode>(plan, _id, *inNonMaterializedColId,
                                                  *inNonMaterializedDocId, *outVariable);
  return cloneHelper(std::move(c), withDependencies, withProperties);
}

void MaterializeMultiNode::getVariablesUsedHere(
    VarSet& vars) const {
  // call base class method
  MaterializeNode::getVariablesUsedHere(vars);

  vars.emplace(_inNonMaterializedColPtr);
}

MaterializeSingleNode::MaterializeSingleNode(ExecutionPlan* plan, ExecutionNodeId id,
                                             aql::Collection const* collection,
                                             aql::Variable const& inDocId,
                                             aql::Variable const& outVariable)
    : MaterializeNode(plan, id, inDocId, outVariable),
      CollectionAccessingNode(collection) {}

MaterializeSingleNode::MaterializeSingleNode(ExecutionPlan* plan,
                                             arangodb::velocypack::Slice const& base)
    : MaterializeNode(plan, base), CollectionAccessingNode(plan, base) {}

void MaterializeSingleNode::toVelocyPackHelper(arangodb::velocypack::Builder& nodes,
                                               unsigned flags,
                                               std::unordered_set<ExecutionNode const*>& seen) const {
  // call base class method
  MaterializeNode::toVelocyPackHelper(nodes, flags, seen);

  // add collection information
  CollectionAccessingNode::toVelocyPack(nodes, flags);

  nodes.close();
}

std::unique_ptr<ExecutionBlock> MaterializeSingleNode::createBlock(
    ExecutionEngine& engine, std::unordered_map<ExecutionNode*, ExecutionBlock*> const&) const {
  ExecutionNode const* previousNode = getFirstDependency();
  TRI_ASSERT(previousNode != nullptr);
  RegisterId inNmDocIdRegId;
  {
    auto it = getRegisterPlan()->varInfo.find(_inNonMaterializedDocId->id);
    TRI_ASSERT(it != getRegisterPlan()->varInfo.end());
    inNmDocIdRegId = it->second.registerId;
  }
  RegisterId outDocumentRegId;
  {
    auto it = getRegisterPlan()->varInfo.find(_outVariable->id);
    TRI_ASSERT(it != getRegisterPlan()->varInfo.end());
    outDocumentRegId = it->second.registerId;
  }
  auto const& name = collection()->name();

  auto readableInputRegisters = getReadableInputRegisters(name, inNmDocIdRegId);
  auto writableOutputRegisters = RegIdSet{outDocumentRegId};

  auto registerInfos = createRegisterInfos(std::move(readableInputRegisters), std::move(writableOutputRegisters));

  auto executorInfos =
      MaterializerExecutorInfos<decltype(name)>(name, inNmDocIdRegId, outDocumentRegId,
                                                engine.getQuery());
  return std::make_unique<ExecutionBlockImpl<MaterializeExecutor<decltype(name)>>>(
      &engine, this, std::move(registerInfos), std::move(executorInfos));
}

ExecutionNode* MaterializeSingleNode::clone(ExecutionPlan* plan, bool withDependencies,
                                            bool withProperties) const {
  TRI_ASSERT(plan);

  auto* outVariable = _outVariable;
  auto* inNonMaterializedDocId = _inNonMaterializedDocId;

  if (withProperties) {
    outVariable = plan->getAst()->variables()->createVariable(outVariable);
    inNonMaterializedDocId =
        plan->getAst()->variables()->createVariable(inNonMaterializedDocId);
  }

  auto c = std::make_unique<MaterializeSingleNode>(plan, _id, collection(),
                                                   *inNonMaterializedDocId, *outVariable);
  CollectionAccessingNode::cloneInto(*c);
  return cloneHelper(std::move(c), withDependencies, withProperties);
}

auto materialize::MaterializeNode::getOutputVariables() const -> VariableIdSet {
  return {_outVariable->id};
}<|MERGE_RESOLUTION|>--- conflicted
+++ resolved
@@ -1259,19 +1259,11 @@
 
 int ExecutionNode::getDepth() const { return _depth; }
 
-<<<<<<< HEAD
 RegIdSet const& ExecutionNode::getRegsToClear() const {
   if (getType() == RETURN) {
     auto* returnNode = castTo<ReturnNode const*>(this);
     if (!returnNode->returnInheritedResults()) {
       static const decltype(_regsToClear) emptyRegsToClear{};
-=======
-std::unordered_set<RegisterId> const& ExecutionNode::getRegsToClear() const {
-  if (getType() == RETURN) {
-    auto* returnNode = castTo<ReturnNode const*>(this);
-    if (!returnNode->returnInheritedResults()) {
-      static const decltype(_regsToClear) emptyRegsToClear;
->>>>>>> d5780b4c
       return emptyRegsToClear;
     }
   }
@@ -2226,12 +2218,7 @@
   TRI_ASSERT(previousNode != nullptr);
   RegisterId inputRegister = variableToRegisterId(_inVariable);
 
-<<<<<<< HEAD
   auto registerInfos = createRegisterInfos(RegIdSet{inputRegister}, {});
-=======
-  auto registerInfos = createRegisterInfos({inputRegister},
-                                           {});
->>>>>>> d5780b4c
 
   auto executorInfos = FilterExecutorInfos(inputRegister);
   return std::make_unique<ExecutionBlockImpl<FilterExecutor>>(&engine, this,
@@ -2329,12 +2316,7 @@
     constexpr auto outputRegister = RegisterId{0};
 
     auto registerInfos =
-<<<<<<< HEAD
         createRegisterInfos(RegIdSet{inputRegister}, RegIdSet{outputRegister});
-=======
-        createRegisterInfos({inputRegister},
-                            {outputRegister});
->>>>>>> d5780b4c
     auto executorInfos = ReturnExecutorInfos(inputRegister, _count);
 
     return std::make_unique<ExecutionBlockImpl<ReturnExecutor>>(&engine, this,
