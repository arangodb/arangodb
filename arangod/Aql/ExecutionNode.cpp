--- conflicted
+++ resolved
@@ -1652,16 +1652,14 @@
   return cloneHelper(std::move(c), withDependencies, withProperties);
 }
 
-<<<<<<< HEAD
 IndexHint const& EnumerateCollectionNode::hint() const { return _hint; }
-=======
+
 /// @brief replaces variables in the internals of the execution node
 /// replacements are { old variable id => new variable }
 void EnumerateCollectionNode::replaceVariables(
     std::unordered_map<VariableId, Variable const*> const& replacements) {
   DocumentProducingNode::replaceVariables(replacements);
 }
->>>>>>> 84fae2aa
 
 void EnumerateCollectionNode::setRandom() { _random = true; }
 
