////////////////////////////////////////////////////////////////////////////////
//
/// @brief Infrastructure for ExecutionPlans
///
/// DISCLAIMER
///
/// Copyright 2010-2014 triagens GmbH, Cologne, Germany
///
/// Licensed under the Apache License, Version 2.0 (the "License");
/// you may not use this file except in compliance with the License.
/// You may obtain a copy of the License at
///
///     http://www.apache.org/licenses/LICENSE-2.0
///
/// Unless required by applicable law or agreed to in writing, software
/// distributed under the License is distributed on an "AS IS" BASIS,
/// WITHOUT WARRANTIES OR CONDITIONS OF ANY KIND, either express or implied.
/// See the License for the specific language governing permissions and
/// limitations under the License.
///
/// Copyright holder is triAGENS GmbH, Cologne, Germany
///
/// @author Max Neunhoeffer
/// @author Copyright 2014, triagens GmbH, Cologne, Germany
////////////////////////////////////////////////////////////////////////////////

#include "ExecutionNode.h"

#include "Aql/AqlItemBlock.h"
#include "Aql/Ast.h"
#include "Aql/CalculationExecutor.h"
#include "Aql/ClusterNodes.h"
#include "Aql/CollectNode.h"
#include "Aql/Collection.h"
#include "Aql/EnumerateCollectionExecutor.h"
#include "Aql/EnumerateListExecutor.h"
#include "Aql/ExecutionBlockImpl.h"
#include "Aql/ExecutionEngine.h"
#include "Aql/ExecutionPlan.h"
#include "Aql/FilterExecutor.h"
#include "Aql/Function.h"
#include "Aql/IdExecutor.h"
#include "Aql/IndexNode.h"
#include "Aql/LimitExecutor.h"
#include "Aql/ModificationNodes.h"
#include "Aql/NoResultsExecutor.h"
#include "Aql/NodeFinder.h"
#include "Aql/Query.h"
#include "Aql/ReturnExecutor.h"
#include "Aql/ShortestPathNode.h"
#include "Aql/SortCondition.h"
#include "Aql/SortNode.h"
#include "Aql/SubqueryBlock.h"
#include "Aql/TraversalNode.h"
#include "Aql/WalkerWorker.h"
<<<<<<< HEAD
=======
#include "Cluster/ServerState.h"
>>>>>>> f60f6597
#include "StorageEngine/EngineSelectorFeature.h"
#include "StorageEngine/StorageEngine.h"
#include "Transaction/Methods.h"
#include "Utils/OperationCursor.h"

#ifdef USE_IRESEARCH
#include "IResearch/IResearchViewNode.h"
#endif

#include <velocypack/Iterator.h>
#include <velocypack/velocypack-aliases.h>

using namespace arangodb::basics;
using namespace arangodb::aql;

namespace {

/// @brief NodeType to string mapping
std::unordered_map<int, std::string const> const typeNames{
    {static_cast<int>(ExecutionNode::SINGLETON), "SingletonNode"},
    {static_cast<int>(ExecutionNode::ENUMERATE_COLLECTION),
     "EnumerateCollectionNode"},
    {static_cast<int>(ExecutionNode::ENUMERATE_LIST), "EnumerateListNode"},
    {static_cast<int>(ExecutionNode::INDEX), "IndexNode"},
    {static_cast<int>(ExecutionNode::LIMIT), "LimitNode"},
    {static_cast<int>(ExecutionNode::CALCULATION), "CalculationNode"},
    {static_cast<int>(ExecutionNode::SUBQUERY), "SubqueryNode"},
    {static_cast<int>(ExecutionNode::FILTER), "FilterNode"},
    {static_cast<int>(ExecutionNode::SORT), "SortNode"},
    {static_cast<int>(ExecutionNode::COLLECT), "CollectNode"},
    {static_cast<int>(ExecutionNode::RETURN), "ReturnNode"},
    {static_cast<int>(ExecutionNode::REMOVE), "RemoveNode"},
    {static_cast<int>(ExecutionNode::INSERT), "InsertNode"},
    {static_cast<int>(ExecutionNode::UPDATE), "UpdateNode"},
    {static_cast<int>(ExecutionNode::REPLACE), "ReplaceNode"},
    {static_cast<int>(ExecutionNode::REMOTE), "RemoteNode"},
    {static_cast<int>(ExecutionNode::SCATTER), "ScatterNode"},
    {static_cast<int>(ExecutionNode::DISTRIBUTE), "DistributeNode"},
    {static_cast<int>(ExecutionNode::GATHER), "GatherNode"},
    {static_cast<int>(ExecutionNode::NORESULTS), "NoResultsNode"},
    {static_cast<int>(ExecutionNode::UPSERT), "UpsertNode"},
    {static_cast<int>(ExecutionNode::TRAVERSAL), "TraversalNode"},
    {static_cast<int>(ExecutionNode::SHORTEST_PATH), "ShortestPathNode"},
    {static_cast<int>(ExecutionNode::REMOTESINGLE),
     "SingleRemoteOperationNode"},
#ifdef USE_IRESEARCH
    {static_cast<int>(ExecutionNode::ENUMERATE_IRESEARCH_VIEW),
     "EnumerateViewNode"},
#endif
};

// FIXME -- this temporary function should be
// replaced by a ExecutionNode member variable
// that shows the subquery depth and if filled
// during register planning
bool isInSubQuery(ExecutionNode const* node) {
  auto current = node;
  while (current->hasDependency()){
    current = current->getFirstDependency();
  }
  TRI_ASSERT(current->getType() == ExecutionNode::NodeType::SINGLETON);
  return current->id() != 1;
}

}  // namespace

/// @brief resolve nodeType to a string.
std::string const& ExecutionNode::getTypeString(NodeType type) {
  auto it = ::typeNames.find(static_cast<int>(type));

  if (it != ::typeNames.end()) {
    return (*it).second;
  }

  THROW_ARANGO_EXCEPTION_MESSAGE(TRI_ERROR_NOT_IMPLEMENTED,
                                 "missing type in TypeNames");
}

/// @brief returns the type name of the node
std::string const& ExecutionNode::getTypeString() const {
  return getTypeString(getType());
}

void ExecutionNode::validateType(int type) {
  auto it = ::typeNames.find(static_cast<int>(type));

  if (it == ::typeNames.end()) {
    THROW_ARANGO_EXCEPTION_MESSAGE(TRI_ERROR_NOT_IMPLEMENTED, "unknown TypeID");
  }
}

/// @brief add a dependency
void ExecutionNode::addDependency(ExecutionNode* ep) {
  TRI_ASSERT(ep != nullptr);
  _dependencies.emplace_back(ep);
  ep->_parents.emplace_back(this);
}

/// @brief add a parent
void ExecutionNode::addParent(ExecutionNode* ep) {
  TRI_ASSERT(ep != nullptr);
  ep->_dependencies.emplace_back(this);
  _parents.emplace_back(ep);
}

void ExecutionNode::getSortElements(SortElementVector& elements, ExecutionPlan* plan,
                                    arangodb::velocypack::Slice const& slice,
                                    char const* which) {
  VPackSlice elementsSlice = slice.get("elements");

  if (!elementsSlice.isArray()) {
    std::string error = std::string("unexpected value for ") +
                        std::string(which) + std::string(" elements");
    THROW_ARANGO_EXCEPTION_MESSAGE(TRI_ERROR_INTERNAL, error);
  }

  elements.reserve(elementsSlice.length());

  for (auto const& it : VPackArrayIterator(elementsSlice)) {
    bool ascending = it.get("ascending").getBoolean();
    Variable* v = Variable::varFromVPack(plan->getAst(), it, "inVariable");
    elements.emplace_back(v, ascending);
    // Is there an attribute path?
    VPackSlice path = it.get("path");
    if (path.isArray()) {
      // Get a list of strings out and add to the path:
      auto& element = elements.back();
      for (auto const& it2 : VPackArrayIterator(it)) {
        if (it2.isString()) {
          element.attributePath.push_back(it2.copyString());
        }
      }
    }
  }
}

ExecutionNode* ExecutionNode::fromVPackFactory(ExecutionPlan* plan, VPackSlice const& slice) {
  int nodeTypeID = slice.get("typeID").getNumericValue<int>();
  validateType(nodeTypeID);

  NodeType nodeType = static_cast<NodeType>(nodeTypeID);

  switch (nodeType) {
    case SINGLETON:
      return new SingletonNode(plan, slice);
    case ENUMERATE_COLLECTION:
      return new EnumerateCollectionNode(plan, slice);
    case ENUMERATE_LIST:
      return new EnumerateListNode(plan, slice);
    case FILTER:
      return new FilterNode(plan, slice);
    case LIMIT:
      return new LimitNode(plan, slice);
    case CALCULATION:
      return new CalculationNode(plan, slice);
    case SUBQUERY:
      return new SubqueryNode(plan, slice);
    case SORT: {
      SortElementVector elements;
      getSortElements(elements, plan, slice, "SortNode");
      return new SortNode(plan, slice, elements, slice.get("stable").getBoolean());
    }
    case COLLECT: {
      Variable* expressionVariable =
          Variable::varFromVPack(plan->getAst(), slice, "expressionVariable", true);
      Variable* outVariable =
          Variable::varFromVPack(plan->getAst(), slice, "outVariable", true);

      // keepVariables
      std::vector<Variable const*> keepVariables;
      VPackSlice keepVariablesSlice = slice.get("keepVariables");
      if (keepVariablesSlice.isArray()) {
        for (auto const& it : VPackArrayIterator(keepVariablesSlice)) {
          Variable const* variable =
              Variable::varFromVPack(plan->getAst(), it, "variable");
          keepVariables.emplace_back(variable);
        }
      }

      // groups
      VPackSlice groupsSlice = slice.get("groups");
      if (!groupsSlice.isArray()) {
        THROW_ARANGO_EXCEPTION_MESSAGE(TRI_ERROR_NOT_IMPLEMENTED,
                                       "invalid \"groups\" definition");
      }

      std::vector<std::pair<Variable const*, Variable const*>> groupVariables;
      {
        groupVariables.reserve(groupsSlice.length());
        for (auto const& it : VPackArrayIterator(groupsSlice)) {
          Variable* outVar =
              Variable::varFromVPack(plan->getAst(), it, "outVariable");
          Variable* inVar =
              Variable::varFromVPack(plan->getAst(), it, "inVariable");

          groupVariables.emplace_back(std::make_pair(outVar, inVar));
        }
      }

      // aggregates
      VPackSlice aggregatesSlice = slice.get("aggregates");
      if (!aggregatesSlice.isArray()) {
        THROW_ARANGO_EXCEPTION_MESSAGE(TRI_ERROR_NOT_IMPLEMENTED,
                                       "invalid \"aggregates\" definition");
      }

      std::vector<std::pair<Variable const*, std::pair<Variable const*, std::string>>> aggregateVariables;
      {
        aggregateVariables.reserve(aggregatesSlice.length());
        for (auto const& it : VPackArrayIterator(aggregatesSlice)) {
          Variable* outVar =
              Variable::varFromVPack(plan->getAst(), it, "outVariable");
          Variable* inVar =
              Variable::varFromVPack(plan->getAst(), it, "inVariable");

          std::string const type = it.get("type").copyString();
          aggregateVariables.emplace_back(
              std::make_pair(outVar, std::make_pair(inVar, type)));
        }
      }

      bool count = slice.get("count").getBoolean();
      bool isDistinctCommand = slice.get("isDistinctCommand").getBoolean();

      auto node = new CollectNode(plan, slice, expressionVariable, outVariable, keepVariables,
                                  plan->getAst()->variables()->variables(false), groupVariables,
                                  aggregateVariables, count, isDistinctCommand);

      // specialize the node if required
      bool specialized = slice.get("specialized").getBoolean();
      if (specialized) {
        node->specialized();
      }

      return node;
    }
    case INSERT:
      return new InsertNode(plan, slice);
    case REMOVE:
      return new RemoveNode(plan, slice);
    case UPDATE:
      return new UpdateNode(plan, slice);
    case REPLACE:
      return new ReplaceNode(plan, slice);
    case UPSERT:
      return new UpsertNode(plan, slice);
    case RETURN:
      return new ReturnNode(plan, slice);
    case NORESULTS:
      return new NoResultsNode(plan, slice);
    case INDEX:
      return new IndexNode(plan, slice);
    case REMOTE:
      return new RemoteNode(plan, slice);
    case GATHER: {
      SortElementVector elements;
      getSortElements(elements, plan, slice, "GatherNode");
      return new GatherNode(plan, slice, elements);
    }
    case SCATTER:
      return new ScatterNode(plan, slice);
    case DISTRIBUTE:
      return new DistributeNode(plan, slice);
    case TRAVERSAL:
      return new TraversalNode(plan, slice);
    case SHORTEST_PATH:
      return new ShortestPathNode(plan, slice);
    case REMOTESINGLE:
      return new SingleRemoteOperationNode(plan, slice);
#ifdef USE_IRESEARCH
    case ENUMERATE_IRESEARCH_VIEW:
      return new iresearch::IResearchViewNode(*plan, slice);
#endif
    default: {
      // should not reach this point
      TRI_ASSERT(false);
    }
  }
  return nullptr;
}

/// @brief create an ExecutionNode from VPackSlice
ExecutionNode::ExecutionNode(ExecutionPlan* plan, VPackSlice const& slice)
    : _id(slice.get("id").getNumericValue<size_t>()),
      _depth(slice.get("depth").getNumericValue<int>()),
      _varUsageValid(true),
      _plan(plan) {
  TRI_ASSERT(_registerPlan.get() == nullptr);
  _registerPlan.reset(new RegisterPlan());
  _registerPlan->clear();
  _registerPlan->depth = _depth;
  _registerPlan->totalNrRegs = slice.get("totalNrRegs").getNumericValue<unsigned int>();

  VPackSlice varInfoList = slice.get("varInfoList");
  if (!varInfoList.isArray()) {
    THROW_ARANGO_EXCEPTION_MESSAGE(
        TRI_ERROR_BAD_PARAMETER,
        "\"varInfoList\" attribute needs to be an array");
  }

  _registerPlan->varInfo.reserve(varInfoList.length());

  for (auto const& it : VPackArrayIterator(varInfoList)) {
    if (!it.isObject()) {
      THROW_ARANGO_EXCEPTION_MESSAGE(
          TRI_ERROR_NOT_IMPLEMENTED,
          "\"varInfoList\" item needs to be an object");
    }
    VariableId variableId = it.get("VariableId").getNumericValue<VariableId>();
    RegisterId registerId = it.get("RegisterId").getNumericValue<RegisterId>();
    unsigned int depth = it.get("depth").getNumericValue<unsigned int>();

    _registerPlan->varInfo.emplace(variableId, VarInfo(depth, registerId));
  }

  VPackSlice nrRegsList = slice.get("nrRegs");
  if (!nrRegsList.isArray()) {
    THROW_ARANGO_EXCEPTION_MESSAGE(TRI_ERROR_BAD_PARAMETER,
                                   "\"nrRegs\" attribute needs to be an array");
  }

  _registerPlan->nrRegs.reserve(nrRegsList.length());
  for (auto const& it : VPackArrayIterator(nrRegsList)) {
    _registerPlan->nrRegs.emplace_back(it.getNumericValue<RegisterId>());
  }

  VPackSlice nrRegsHereList = slice.get("nrRegsHere");
  if (!nrRegsHereList.isArray()) {
    THROW_ARANGO_EXCEPTION_MESSAGE(TRI_ERROR_NOT_IMPLEMENTED,
                                   "\"nrRegsHere\" needs to be an array");
  }

  _registerPlan->nrRegsHere.reserve(nrRegsHereList.length());
  for (auto const& it : VPackArrayIterator(nrRegsHereList)) {
    _registerPlan->nrRegsHere.emplace_back(it.getNumericValue<RegisterId>());
  }

  VPackSlice regsToClearList = slice.get("regsToClear");
  if (!regsToClearList.isArray()) {
    THROW_ARANGO_EXCEPTION_MESSAGE(TRI_ERROR_NOT_IMPLEMENTED,
                                   "\"regsToClear\" needs to be an array");
  }

  _regsToClear.reserve(regsToClearList.length());
  for (auto const& it : VPackArrayIterator(regsToClearList)) {
    _regsToClear.insert(it.getNumericValue<RegisterId>());
  }

  auto allVars = plan->getAst()->variables();

  VPackSlice varsUsedLater = slice.get("varsUsedLater");
  if (!varsUsedLater.isArray()) {
    THROW_ARANGO_EXCEPTION_MESSAGE(TRI_ERROR_NOT_IMPLEMENTED,
                                   "\"varsUsedLater\" needs to be an array");
  }

  _varsUsedLater.reserve(varsUsedLater.length());
  for (auto const& it : VPackArrayIterator(varsUsedLater)) {
    Variable oneVarUsedLater(it);
    Variable* oneVariable = allVars->getVariable(oneVarUsedLater.id);

    if (oneVariable == nullptr) {
      std::string errmsg = "varsUsedLater: ID not found in all-array: " +
                           StringUtils::itoa(oneVarUsedLater.id);
      THROW_ARANGO_EXCEPTION_MESSAGE(TRI_ERROR_NOT_IMPLEMENTED, errmsg);
    }
    _varsUsedLater.insert(oneVariable);
  }

  VPackSlice varsValidList = slice.get("varsValid");

  if (!varsValidList.isArray()) {
    THROW_ARANGO_EXCEPTION_MESSAGE(TRI_ERROR_NOT_IMPLEMENTED,
                                   "\"varsValid\" needs to be an array");
  }

  _varsValid.reserve(varsValidList.length());
  for (auto const& it : VPackArrayIterator(varsValidList)) {
    Variable oneVarValid(it);
    Variable* oneVariable = allVars->getVariable(oneVarValid.id);

    if (oneVariable == nullptr) {
      std::string errmsg = "varsValid: ID not found in all-array: " +
                           StringUtils::itoa(oneVarValid.id);
      THROW_ARANGO_EXCEPTION_MESSAGE(TRI_ERROR_NOT_IMPLEMENTED, errmsg);
    }
    _varsValid.insert(oneVariable);
  }
}

/// @brief toVelocyPack, export an ExecutionNode to VelocyPack
void ExecutionNode::toVelocyPack(VPackBuilder& builder, unsigned flags,
                                 bool keepTopLevelOpen) const {
  // default value is to NOT keep top level open
  builder.openObject();
  builder.add(VPackValue("nodes"));
  {
    VPackArrayBuilder guard(&builder);
    toVelocyPackHelper(builder, flags);
  }
  if (!keepTopLevelOpen) {
    builder.close();
  }
}

/// @brief execution Node clone utility to be called by derived classes
/// @return pointer to a registered node owned by a plan
ExecutionNode* ExecutionNode::cloneHelper(std::unique_ptr<ExecutionNode> other,
                                          bool withDependencies, bool withProperties) const {
  ExecutionPlan* plan = other->plan();

  if (plan == _plan) {
    // same execution plan for source and target
    // now assign a new id to the cloned node, otherwise it will fail
    // upon node registration and/or its meaning is ambiguous
    other->setId(plan->nextId());

    // cloning with properties will only work if we clone a node into
    // a different plan
    TRI_ASSERT(!withProperties);
  }

  other->_regsToClear = _regsToClear;
  other->_depth = _depth;
  other->_varUsageValid = _varUsageValid;

  if (withProperties) {
    auto allVars = plan->getAst()->variables();
    // Create new structures on the new AST...
    other->_varsUsedLater.reserve(_varsUsedLater.size());
    for (auto const& orgVar : _varsUsedLater) {
      auto var = allVars->getVariable(orgVar->id);
      TRI_ASSERT(var != nullptr);
      other->_varsUsedLater.insert(var);
    }

    other->_varsValid.reserve(_varsValid.size());

    for (auto const& orgVar : _varsValid) {
      auto var = allVars->getVariable(orgVar->id);
      TRI_ASSERT(var != nullptr);
      other->_varsValid.insert(var);
    }

    if (_registerPlan.get() != nullptr) {
      auto otherRegisterPlan =
          std::shared_ptr<RegisterPlan>(_registerPlan->clone(plan, _plan));
      other->_registerPlan = otherRegisterPlan;
    }
  } else {
    // point to current AST -> don't do deep copies.
    other->_varsUsedLater = _varsUsedLater;
    other->_varsValid = _varsValid;
    other->_registerPlan = _registerPlan;
  }

  auto* registeredNode = plan->registerNode(std::move(other));

  if (withDependencies) {
    cloneDependencies(plan, registeredNode, withProperties);
  }

  return registeredNode;
}

/// @brief helper for cloning, use virtual clone methods for dependencies
void ExecutionNode::cloneDependencies(ExecutionPlan* plan, ExecutionNode* theClone,
                                      bool withProperties) const {
  TRI_ASSERT(theClone != nullptr);
  auto it = _dependencies.begin();
  while (it != _dependencies.end()) {
    auto c = (*it)->clone(plan, true, withProperties);
    TRI_ASSERT(c != nullptr);
    try {
      c->_parents.emplace_back(theClone);
      theClone->_dependencies.emplace_back(c);
    } catch (...) {
      delete c;
      throw;
    }
    ++it;
  }
}

/// @brief invalidate the cost estimation for the node and its dependencies
void ExecutionNode::invalidateCost() {
  _costEstimate.invalidate();

  for (auto& dep : _dependencies) {
    dep->invalidateCost();
  }
}

/// @brief estimate the cost of the node . . .
/// does not recalculate the estimate if already calculated
CostEstimate ExecutionNode::getCost() const {
  if (!_costEstimate.isValid()) {
    _costEstimate = estimateCost();
  }
  TRI_ASSERT(_costEstimate.estimatedCost >= 0.0);
  TRI_ASSERT(_costEstimate.isValid());
  return _costEstimate;
}

/// @brief functionality to walk an execution plan recursively
bool ExecutionNode::walk(WalkerWorker<ExecutionNode>& worker) {
#ifdef ARANGODB_ENABLE_FAILURE_TESTS
  // Only do every node exactly once
  // note: this check is not required normally because execution
  // plans do not contain cycles
  if (worker.done(this)) {
    return false;
  }
#endif

  if (worker.before(this)) {
    return true;
  }

  // Now the children in their natural order:
  for (auto const& it : _dependencies) {
    if (it->walk(worker)) {
      return true;
    }
  }

  // Now handle a subquery:
  if (getType() == SUBQUERY) {
    auto p = ExecutionNode::castTo<SubqueryNode*>(this);
    auto subquery = p->getSubquery();

    if (worker.enterSubquery(this, subquery)) {
      bool shouldAbort = subquery->walk(worker);
      worker.leaveSubquery(this, subquery);

      if (shouldAbort) {
        return true;
      }
    }
  }

  worker.after(this);

  return false;
}

/// @brief get the surrounding loop
ExecutionNode const* ExecutionNode::getLoop() const {
  auto node = this;
  while (node != nullptr) {
    if (!node->hasDependency()) {
      return nullptr;
    }

    node = node->getFirstDependency();
    TRI_ASSERT(node != nullptr);

    auto type = node->getType();

    if (type == ENUMERATE_COLLECTION || type == INDEX || type == TRAVERSAL ||
        type == ENUMERATE_LIST || type == SHORTEST_PATH
#ifdef USE_IRESEARCH
        || type == ENUMERATE_IRESEARCH_VIEW
#endif
    ) {
      return node;
    }
  }

  return nullptr;
}

/// @brief toVelocyPackHelper, for a generic node
/// Note: The input nodes has to be an Array Element that is still Open.
///       At the end of this function the current-nodes Object is OPEN and
///       has to be closed. The initial caller of toVelocyPackHelper
///       has to close the array.
void ExecutionNode::toVelocyPackHelperGeneric(VPackBuilder& nodes, unsigned flags) const {
  TRI_ASSERT(nodes.isOpenArray());
  size_t const n = _dependencies.size();
  for (size_t i = 0; i < n; i++) {
    _dependencies[i]->toVelocyPackHelper(nodes, flags);
  }
  nodes.openObject();
  nodes.add("type", VPackValue(getTypeString()));
  if (flags & ExecutionNode::SERIALIZE_DETAILS) {
    nodes.add("typeID", VPackValue(static_cast<int>(getType())));
  }
  nodes.add(VPackValue("dependencies"));  // Open Key
  {
    VPackArrayBuilder guard(&nodes);
    for (auto const& it : _dependencies) {
      nodes.add(VPackValue(static_cast<double>(it->id())));
    }
  }
  nodes.add("id", VPackValue(static_cast<double>(id())));
  if (flags & ExecutionNode::SERIALIZE_PARENTS) {
    nodes.add(VPackValue("parents"));  // Open Key
    VPackArrayBuilder guard(&nodes);
    for (auto const& it : _parents) {
      nodes.add(VPackValue(static_cast<double>(it->id())));
    }
  }
  if (flags & ExecutionNode::SERIALIZE_ESTIMATES) {
    CostEstimate estimate = getCost();
    nodes.add("estimatedCost", VPackValue(estimate.estimatedCost));
    nodes.add("estimatedNrItems", VPackValue(estimate.estimatedNrItems));
  }

  if (flags & ExecutionNode::SERIALIZE_DETAILS) {
    nodes.add("depth", VPackValue(static_cast<double>(_depth)));

    if (_registerPlan) {
      nodes.add(VPackValue("varInfoList"));
      {
        VPackArrayBuilder guard(&nodes);
        for (auto const& oneVarInfo : _registerPlan->varInfo) {
          VPackObjectBuilder guardInner(&nodes);
          nodes.add("VariableId", VPackValue(static_cast<double>(oneVarInfo.first)));
          nodes.add("depth", VPackValue(static_cast<double>(oneVarInfo.second.depth)));
          nodes.add("RegisterId",
                    VPackValue(static_cast<double>(oneVarInfo.second.registerId)));
        }
      }
      nodes.add(VPackValue("nrRegs"));
      {
        VPackArrayBuilder guard(&nodes);
        for (auto const& oneRegisterID : _registerPlan->nrRegs) {
          nodes.add(VPackValue(static_cast<double>(oneRegisterID)));
        }
      }
      nodes.add(VPackValue("nrRegsHere"));
      {
        VPackArrayBuilder guard(&nodes);
        for (auto const& oneRegisterID : _registerPlan->nrRegsHere) {
          nodes.add(VPackValue(static_cast<double>(oneRegisterID)));
        }
      }
      nodes.add("totalNrRegs", VPackValue(_registerPlan->totalNrRegs));
    } else {
      nodes.add(VPackValue("varInfoList"));
      { VPackArrayBuilder guard(&nodes); }
      nodes.add(VPackValue("nrRegs"));
      { VPackArrayBuilder guard(&nodes); }
      nodes.add(VPackValue("nrRegsHere"));
      { VPackArrayBuilder guard(&nodes); }
      nodes.add("totalNrRegs", VPackValue(0));
    }

    nodes.add(VPackValue("regsToClear"));
    {
      VPackArrayBuilder guard(&nodes);
      for (auto const& oneRegisterID : _regsToClear) {
        nodes.add(VPackValue(static_cast<double>(oneRegisterID)));
      }
    }

    nodes.add(VPackValue("varsUsedLater"));
    {
      VPackArrayBuilder guard(&nodes);
      for (auto const& oneVar : _varsUsedLater) {
        oneVar->toVelocyPack(nodes);
      }
    }

    nodes.add(VPackValue("varsValid"));
    {
      VPackArrayBuilder guard(&nodes);
      for (auto const& oneVar : _varsValid) {
        oneVar->toVelocyPack(nodes);
      }
    }
  }
  TRI_ASSERT(nodes.isOpenObject());
}

/// @brief static analysis debugger
#if 0
struct RegisterPlanningDebugger final : public WalkerWorker<ExecutionNode> {
  RegisterPlanningDebugger ()
    : indent(0) {
  }

  ~RegisterPlanningDebugger () {
  }

  int indent;

  bool enterSubquery (ExecutionNode*, ExecutionNode*) override final {
    indent++;
    return true;
  }

  void leaveSubquery (ExecutionNode*, ExecutionNode*) override final {
    indent--;
  }

  void after (ExecutionNode* ep) override final {
    for (int i = 0; i < indent; i++) {
      std::cout << " ";
    }
    std::cout << ep->getTypeString() << " ";
    std::cout << "regsUsedHere: ";
    arangodb::HashSet<Variable const*> variablesUsedHere;
    ep->getVariablesUsedHere(variablesUsedHere);
    for (auto const& v : variablesUsedHere) {
      std::cout << ep->getRegisterPlan()->varInfo.find(v->id)->second.registerId
                << " ";
    }
    std::cout << "regsSetHere: ";
    for (auto const& v : ep->getVariablesSetHere()) {
      std::cout << ep->getRegisterPlan()->varInfo.find(v->id)->second.registerId
                << " ";
    }
    std::cout << "regsToClear: ";
    for (auto const& r : ep->getRegsToClear()) {
      std::cout << r << " ";
    }
    std::cout << std::endl;
  }
};

#endif

/// @brief planRegisters
void ExecutionNode::planRegisters(ExecutionNode* super) {
  // The super is only for the case of subqueries.
  std::shared_ptr<RegisterPlan> v;

  if (super == nullptr) {
    v.reset(new RegisterPlan());
  } else {
    v.reset(new RegisterPlan(*(super->_registerPlan), super->_depth));
  }
  v->setSharedPtr(&v);

  walk(*v);
  // Now handle the subqueries:
  for (auto& s : v->subQueryNodes) {
    auto sq = ExecutionNode::castTo<SubqueryNode*>(s);
    sq->getSubquery()->planRegisters(s);
  }
  v->reset();

  // Just for debugging:
  /*
  std::cout << std::endl;
  RegisterPlanningDebugger debugger;
  walk(debugger);
  std::cout << std::endl;
  */
}

// Copy constructor used for a subquery:
ExecutionNode::RegisterPlan::RegisterPlan(RegisterPlan const& v, unsigned int newdepth)
    : varInfo(v.varInfo),
      nrRegsHere(v.nrRegsHere),
      nrRegs(v.nrRegs),
      subQueryNodes(),
      depth(newdepth + 1),
      totalNrRegs(v.nrRegs[newdepth]),
      me(nullptr) {
  nrRegs.resize(depth);
  nrRegsHere.resize(depth);
  nrRegsHere.emplace_back(0);
  // create a copy of the last value here
  // this is required because back returns a reference and emplace/push_back may
  // invalidate all references
  RegisterId registerId = nrRegs.back();
  nrRegs.emplace_back(registerId);
}

void ExecutionNode::RegisterPlan::clear() {
  varInfo.clear();
  nrRegsHere.clear();
  nrRegs.clear();
  subQueryNodes.clear();
  depth = 0;
  totalNrRegs = 0;
}

ExecutionNode::RegisterPlan* ExecutionNode::RegisterPlan::clone(ExecutionPlan* otherPlan,
                                                                ExecutionPlan* plan) {
  auto other = std::make_unique<RegisterPlan>();

  other->nrRegsHere = nrRegsHere;
  other->nrRegs = nrRegs;
  other->depth = depth;
  other->totalNrRegs = totalNrRegs;

  other->varInfo = varInfo;

  // No need to clone subQueryNodes because this was only used during
  // the buildup.

  return other.release();
}

void ExecutionNode::RegisterPlan::after(ExecutionNode* en) {
  switch (en->getType()) {
    case ExecutionNode::ENUMERATE_COLLECTION:
    case ExecutionNode::INDEX: {
      depth++;
      nrRegsHere.emplace_back(1);
      // create a copy of the last value here
      // this is required because back returns a reference and emplace/push_back
      // may invalidate all references
      RegisterId registerId = 1 + nrRegs.back();
      nrRegs.emplace_back(registerId);

      auto ep = dynamic_cast<DocumentProducingNode const*>(en);
      if (ep == nullptr) {
        THROW_ARANGO_EXCEPTION_MESSAGE(
            TRI_ERROR_INTERNAL,
            "unexpected cast result for DocumentProducingNode");
      }

      varInfo.emplace(ep->outVariable()->id, VarInfo(depth, totalNrRegs));
      totalNrRegs++;
      break;
    }

    case ExecutionNode::ENUMERATE_LIST: {
      depth++;
      nrRegsHere.emplace_back(1);
      // create a copy of the last value here
      // this is required because back returns a reference and emplace/push_back
      // may invalidate all references
      RegisterId registerId = 1 + nrRegs.back();
      nrRegs.emplace_back(registerId);

      auto ep = ExecutionNode::castTo<EnumerateListNode const*>(en);
      TRI_ASSERT(ep != nullptr);
      varInfo.emplace(ep->outVariable()->id, VarInfo(depth, totalNrRegs));
      totalNrRegs++;
      break;
    }

    case ExecutionNode::CALCULATION: {
      nrRegsHere[depth]++;
      nrRegs[depth]++;
      auto ep = ExecutionNode::castTo<CalculationNode const*>(en);
      TRI_ASSERT(ep != nullptr);
      varInfo.emplace(ep->outVariable()->id, VarInfo(depth, totalNrRegs));
      totalNrRegs++;
      break;
    }

    case ExecutionNode::SUBQUERY: {
      nrRegsHere[depth]++;
      nrRegs[depth]++;
      auto ep = ExecutionNode::castTo<SubqueryNode const*>(en);
      TRI_ASSERT(ep != nullptr);
      varInfo.emplace(ep->outVariable()->id, VarInfo(depth, totalNrRegs));
      totalNrRegs++;
      subQueryNodes.emplace_back(en);
      break;
    }

    case ExecutionNode::COLLECT: {
      depth++;
      nrRegsHere.emplace_back(0);
      // create a copy of the last value here
      // this is required because back returns a reference and emplace/push_back
      // may invalidate all references
      RegisterId registerId = nrRegs.back();
      nrRegs.emplace_back(registerId);

      auto ep = ExecutionNode::castTo<CollectNode const*>(en);
      for (auto const& p : ep->_groupVariables) {
        // p is std::pair<Variable const*,Variable const*>
        // and the first is the to be assigned output variable
        // for which we need to create a register in the current
        // frame:
        nrRegsHere[depth]++;
        nrRegs[depth]++;
        varInfo.emplace(p.first->id, VarInfo(depth, totalNrRegs));
        totalNrRegs++;
      }
      for (auto const& p : ep->_aggregateVariables) {
        // p is std::pair<Variable const*,Variable const*>
        // and the first is the to be assigned output variable
        // for which we need to create a register in the current
        // frame:
        nrRegsHere[depth]++;
        nrRegs[depth]++;
        varInfo.emplace(p.first->id, VarInfo(depth, totalNrRegs));
        totalNrRegs++;
      }
      if (ep->_outVariable != nullptr) {
        nrRegsHere[depth]++;
        nrRegs[depth]++;
        varInfo.emplace(ep->_outVariable->id, VarInfo(depth, totalNrRegs));
        totalNrRegs++;
      }
      break;
    }

    case ExecutionNode::INSERT:
    case ExecutionNode::UPDATE:
    case ExecutionNode::REPLACE:
    case ExecutionNode::REMOVE:
    case ExecutionNode::UPSERT: {
      depth++;
      nrRegsHere.emplace_back(0);
      // create a copy of the last value here
      // this is required because back returns a reference and emplace/push_back
      // may invalidate all references
      RegisterId registerId = nrRegs.back();
      nrRegs.emplace_back(registerId);

      auto ep = dynamic_cast<ModificationNode const*>(en);
      if (ep == nullptr) {
        THROW_ARANGO_EXCEPTION_MESSAGE(
            TRI_ERROR_INTERNAL, "unexpected cast result for ModificationNode");
      }
      if (ep->getOutVariableOld() != nullptr) {
        nrRegsHere[depth]++;
        nrRegs[depth]++;
        varInfo.emplace(ep->getOutVariableOld()->id, VarInfo(depth, totalNrRegs));
        totalNrRegs++;
      }
      if (ep->getOutVariableNew() != nullptr) {
        nrRegsHere[depth]++;
        nrRegs[depth]++;
        varInfo.emplace(ep->getOutVariableNew()->id, VarInfo(depth, totalNrRegs));
        totalNrRegs++;
      }

      break;
    }

    case ExecutionNode::SORT: {
      // sort sorts in place and does not produce new registers
      break;
    }

    case ExecutionNode::RETURN: {
      // return is special. it produces a result but is the last step in the
      // pipeline
      break;
    }

    case ExecutionNode::SINGLETON:
    case ExecutionNode::FILTER:
    case ExecutionNode::LIMIT:
    case ExecutionNode::SCATTER:
    case ExecutionNode::DISTRIBUTE:
    case ExecutionNode::GATHER:
    case ExecutionNode::REMOTE:
    case ExecutionNode::NORESULTS: {
      // these node types do not produce any new registers
      break;
    }

    case ExecutionNode::TRAVERSAL:
    case ExecutionNode::SHORTEST_PATH: {
      depth++;
      auto ep = dynamic_cast<GraphNode const*>(en);
      if (ep == nullptr) {
        THROW_ARANGO_EXCEPTION_MESSAGE(TRI_ERROR_INTERNAL,
                                       "unexpected cast result for GraphNode");
      }
      TRI_ASSERT(ep != nullptr);
      auto vars = ep->getVariablesSetHere();
      nrRegsHere.emplace_back(static_cast<RegisterId>(vars.size()));
      // create a copy of the last value here
      // this is requried because back returns a reference and emplace/push_back
      // may invalidate all references
      RegisterId registerId = static_cast<RegisterId>(vars.size() + nrRegs.back());
      nrRegs.emplace_back(registerId);

      for (auto& it : vars) {
        varInfo.emplace(it->id, VarInfo(depth, totalNrRegs));
        totalNrRegs++;
      }
      break;
    }

    case ExecutionNode::REMOTESINGLE: {
      depth++;
      auto ep = ExecutionNode::castTo<SingleRemoteOperationNode const*>(en);
      TRI_ASSERT(ep != nullptr);
      auto vars = ep->getVariablesSetHere();
      nrRegsHere.emplace_back(static_cast<RegisterId>(vars.size()));
      // create a copy of the last value here
      // this is requried because back returns a reference and emplace/push_back
      // may invalidate all references
      RegisterId registerId = static_cast<RegisterId>(vars.size() + nrRegs.back());
      nrRegs.emplace_back(registerId);

      for (auto& it : vars) {
        varInfo.emplace(it->id, VarInfo(depth, totalNrRegs));
        totalNrRegs++;
      }
      break;
    }

#ifdef USE_IRESEARCH
    case ExecutionNode::ENUMERATE_IRESEARCH_VIEW: {
      auto ep = ExecutionNode::castTo<iresearch::IResearchViewNode const*>(en);
      TRI_ASSERT(ep);

      ep->planNodeRegisters(nrRegsHere, nrRegs, varInfo, totalNrRegs, ++depth);
      break;
    }
#endif

    default: {
      // should not reach this point
      TRI_ASSERT(false);
    }
  }

  en->_depth = depth;
  en->_registerPlan = *me;

  // Now find out which registers ought to be erased after this node:
  if (en->getType() != ExecutionNode::RETURN) {
    // ReturnNodes are special, since they return a single column anyway
    arangodb::HashSet<Variable const*> varsUsedLater = en->getVarsUsedLater();
    arangodb::HashSet<Variable const*> varsUsedHere;
    en->getVariablesUsedHere(varsUsedHere);

    // We need to delete those variables that have been used here but are not
    // used any more later:
    std::unordered_set<RegisterId> regsToClear;

    for (auto const& v : varsUsedHere) {
      auto it = varsUsedLater.find(v);

      if (it == varsUsedLater.end()) {
        auto it2 = varInfo.find(v->id);

        if (it2 == varInfo.end()) {
          // report an error here to prevent crashing
          THROW_ARANGO_EXCEPTION_MESSAGE(TRI_ERROR_INTERNAL,
                                         std::string("missing variable #") +
                                             std::to_string(v->id) + " (" + v->name +
                                             ") for node #" + std::to_string(en->id()) +
                                             " (" + en->getTypeString() +
                                             ") while planning registers");
        }

        // finally adjust the variable inside the IN calculation
        TRI_ASSERT(it2 != varInfo.end());
        RegisterId r = it2->second.registerId;
        regsToClear.insert(r);
      }
    }
    en->setRegsToClear(std::move(regsToClear));
  }
}

/// @brief replace a dependency, returns true if the pointer was found and
/// replaced, please note that this does not delete oldNode!
bool ExecutionNode::replaceDependency(ExecutionNode* oldNode, ExecutionNode* newNode) {
  TRI_ASSERT(oldNode != nullptr);
  TRI_ASSERT(newNode != nullptr);

  auto it = _dependencies.begin();

  while (it != _dependencies.end()) {
    if (*it == oldNode) {
      *it = newNode;
      try {
        newNode->_parents.emplace_back(this);
      } catch (...) {
        *it = oldNode;  // roll back
        return false;
      }
      try {
        for (auto it2 = oldNode->_parents.begin(); it2 != oldNode->_parents.end(); ++it2) {
          if (*it2 == this) {
            oldNode->_parents.erase(it2);
            break;
          }
        }
      } catch (...) {
        // If this happens, we ignore that the _parents of oldNode
        // are not set correctly
      }
      return true;
    }

    ++it;
  }
  return false;
}

/// @brief remove a dependency, returns true if the pointer was found and
/// removed, please note that this does not delete ep!
bool ExecutionNode::removeDependency(ExecutionNode* ep) {
  bool ok = false;
  for (auto it = _dependencies.begin(); it != _dependencies.end(); ++it) {
    if (*it == ep) {
      try {
        it = _dependencies.erase(it);
      } catch (...) {
        return false;
      }
      ok = true;
      break;
    }
  }

  if (!ok) {
    return false;
  }

  // Now remove us as a parent of the old dependency as well:
  for (auto it = ep->_parents.begin(); it != ep->_parents.end(); ++it) {
    if (*it == this) {
      try {
        ep->_parents.erase(it);
      } catch (...) {
      }
      return true;
    }
  }

  return false;
}

/// @brief remove all dependencies for the given node
void ExecutionNode::removeDependencies() {
  for (auto& x : _dependencies) {
    for (auto it = x->_parents.begin(); it != x->_parents.end();
         /* no hoisting */) {
      if (*it == this) {
        try {
          it = x->_parents.erase(it);
        } catch (...) {
        }
        break;
      } else {
        ++it;
      }
    }
  }
  _dependencies.clear();
}

/// @brief creates corresponding ExecutionBlock
std::unique_ptr<ExecutionBlock> SingletonNode::createBlock(
    ExecutionEngine& engine, std::unordered_map<ExecutionNode*, ExecutionBlock*> const&) const {
  std::unordered_set<RegisterId> toKeep;
  if (isInSubQuery(this)) {
    auto const& varinfo = this->getRegisterPlan()->varInfo;
    for (auto const& var : this->getVarsUsedLater()) {
      auto it2 = varinfo.find(var->id);
      if (it2 != varinfo.end()) {
        auto val = (*it2).second.registerId;
        toKeep.insert(val);
      }
    }
  }

  IdExecutorInfos infos(getRegisterPlan()->nrRegs[getDepth()],
                        std::move(toKeep), getRegsToClear());

  return std::make_unique<ExecutionBlockImpl<IdExecutor>>(&engine, this, std::move(infos));
}

/// @brief toVelocyPack, for SingletonNode
void SingletonNode::toVelocyPackHelper(VPackBuilder& nodes, unsigned flags) const {
  // call base class method
  ExecutionNode::toVelocyPackHelperGeneric(nodes, flags);
  // This node has no own information.
  nodes.close();
}

/// @brief the cost of a singleton is 1, it produces one item only
CostEstimate SingletonNode::estimateCost() const {
  CostEstimate estimate = CostEstimate::empty();
  estimate.estimatedNrItems = 1;
  estimate.estimatedCost = 1.0;
  return estimate;
}

EnumerateCollectionNode::EnumerateCollectionNode(ExecutionPlan* plan,
                                                 arangodb::velocypack::Slice const& base)
    : ExecutionNode(plan, base),
      DocumentProducingNode(plan, base),
      CollectionAccessingNode(plan, base),
      _random(base.get("random").getBoolean()) {}

/// @brief toVelocyPack, for EnumerateCollectionNode
void EnumerateCollectionNode::toVelocyPackHelper(VPackBuilder& builder, unsigned flags) const {
  // call base class method
  ExecutionNode::toVelocyPackHelperGeneric(builder, flags);

  builder.add("random", VPackValue(_random));

  // add outvariable and projection
  DocumentProducingNode::toVelocyPack(builder);

  // add collection information
  CollectionAccessingNode::toVelocyPack(builder);

  // And close it:
  builder.close();
}

/// @brief creates corresponding ExecutionBlock
std::unique_ptr<ExecutionBlock> EnumerateCollectionNode::createBlock(
    ExecutionEngine& engine, std::unordered_map<ExecutionNode*, ExecutionBlock*> const&) const {
  ExecutionNode const* previousNode = getFirstDependency();
  TRI_ASSERT(previousNode != nullptr);
  auto it = getRegisterPlan()->varInfo.find(_outVariable->id);
  TRI_ASSERT(it != getRegisterPlan()->varInfo.end());
  RegisterId outputRegister = it->second.registerId;

<<<<<<< HEAD
=======
  // Variable const* outVariable = _outVariable;
  // outVariable = _plan->getAst()->variables()->createVariable(outVariable);
  // TRI_ASSERT(outVariable != nullptr);

>>>>>>> f60f6597
  transaction::Methods* trxPtr = _plan->getAst()->query()->trx();
  bool allowCoveringIndexOptimization = true;

  EnumerateCollectionExecutorInfos infos(
      outputRegister, getRegisterPlan()->nrRegs[previousNode->getDepth()],
      getRegisterPlan()->nrRegs[getDepth()], getRegsToClear(), &engine, this->_collection,
      _outVariable, this->isVarUsedLater(_outVariable), this->projections(), trxPtr,
      this->coveringIndexAttributePositions(), allowCoveringIndexOptimization,
      EngineSelectorFeature::ENGINE->useRawDocumentPointers(), this->_random);
  return std::make_unique<ExecutionBlockImpl<EnumerateCollectionExecutor>>(&engine, this,
                                                                           std::move(infos));
}

/// @brief clone ExecutionNode recursively
ExecutionNode* EnumerateCollectionNode::clone(ExecutionPlan* plan, bool withDependencies,
                                              bool withProperties) const {
  auto outVariable = _outVariable;
  if (withProperties) {
    outVariable = plan->getAst()->variables()->createVariable(outVariable);
    TRI_ASSERT(outVariable != nullptr);
  }

  auto c = std::make_unique<EnumerateCollectionNode>(plan, _id, _collection,
                                                     outVariable, _random);

  c->projections(_projections);

  return cloneHelper(std::move(c), withDependencies, withProperties);
}

/// @brief the cost of an enumerate collection node is a multiple of the cost of
/// its unique dependency
CostEstimate EnumerateCollectionNode::estimateCost() const {
  transaction::Methods* trx = _plan->getAst()->query()->trx();
  if (trx->status() != transaction::Status::RUNNING) {
    return CostEstimate::empty();
  }

  TRI_ASSERT(!_dependencies.empty());
  CostEstimate estimate = _dependencies.at(0)->getCost();
  estimate.estimatedNrItems *= _collection->count(trx);
  // We do a full collection scan for each incoming item.
  // random iteration is slightly more expensive than linear iteration
  // we also penalize each EnumerateCollectionNode slightly (and do not
  // do the same for IndexNodes) so IndexNodes will be preferred
  estimate.estimatedCost += estimate.estimatedNrItems * (_random ? 1.005 : 1.0) + 1.0;
  return estimate;
}

EnumerateListNode::EnumerateListNode(ExecutionPlan* plan,
                                     arangodb::velocypack::Slice const& base)
    : ExecutionNode(plan, base),
      _inVariable(Variable::varFromVPack(plan->getAst(), base, "inVariable")),
      _outVariable(Variable::varFromVPack(plan->getAst(), base, "outVariable")) {}

/// @brief toVelocyPack, for EnumerateListNode
void EnumerateListNode::toVelocyPackHelper(VPackBuilder& nodes, unsigned flags) const {
  // call base class method
  ExecutionNode::toVelocyPackHelperGeneric(nodes, flags);
  nodes.add(VPackValue("inVariable"));
  _inVariable->toVelocyPack(nodes);

  nodes.add(VPackValue("outVariable"));
  _outVariable->toVelocyPack(nodes);

  // And close it:
  nodes.close();
}

/// @brief creates corresponding ExecutionBlock
std::unique_ptr<ExecutionBlock> EnumerateListNode::createBlock(
    ExecutionEngine& engine, std::unordered_map<ExecutionNode*, ExecutionBlock*> const&) const {
  ExecutionNode const* previousNode = getFirstDependency();
  TRI_ASSERT(previousNode != nullptr);

  auto it = getRegisterPlan()->varInfo.find(_inVariable->id);
  TRI_ASSERT(it != getRegisterPlan()->varInfo.end());
  RegisterId inputRegister = it->second.registerId;

  it = getRegisterPlan()->varInfo.find(_outVariable->id);
  TRI_ASSERT(it != getRegisterPlan()->varInfo.end());
  RegisterId outRegister = it->second.registerId;

  EnumerateListExecutorInfos infos(inputRegister, outRegister,
                                   getRegisterPlan()->nrRegs[previousNode->getDepth()],
                                   getRegisterPlan()->nrRegs[getDepth()],
                                   getRegsToClear());
  return std::make_unique<ExecutionBlockImpl<EnumerateListExecutor>>(&engine, this,
                                                                     std::move(infos));
}

/// @brief clone ExecutionNode recursively
ExecutionNode* EnumerateListNode::clone(ExecutionPlan* plan, bool withDependencies,
                                        bool withProperties) const {
  auto outVariable = _outVariable;
  auto inVariable = _inVariable;

  if (withProperties) {
    outVariable = plan->getAst()->variables()->createVariable(outVariable);
    inVariable = plan->getAst()->variables()->createVariable(inVariable);
  }

  auto c = std::make_unique<EnumerateListNode>(plan, _id, inVariable, outVariable);

  return cloneHelper(std::move(c), withDependencies, withProperties);
}

/// @brief the cost of an enumerate list node
CostEstimate EnumerateListNode::estimateCost() const {
  // Well, what can we say? The length of the list can in general
  // only be determined at runtime... If we were to know that this
  // list is constant, then we could maybe multiply by the length
  // here... For the time being, we assume 100
  size_t length = 100;

  auto setter = _plan->getVarSetBy(_inVariable->id);

  if (setter != nullptr) {
    if (setter->getType() == ExecutionNode::CALCULATION) {
      // list variable introduced by a calculation
      auto expression = ExecutionNode::castTo<CalculationNode*>(setter)->expression();

      if (expression != nullptr) {
        auto node = expression->node();

        if (node->type == NODE_TYPE_ARRAY) {
          // this one is easy
          length = node->numMembers();
        }
        if (node->type == NODE_TYPE_RANGE) {
          auto low = node->getMember(0);
          auto high = node->getMember(1);

          if (low->isConstant() && high->isConstant() &&
              (low->isValueType(VALUE_TYPE_INT) || low->isValueType(VALUE_TYPE_DOUBLE)) &&
              (high->isValueType(VALUE_TYPE_INT) || high->isValueType(VALUE_TYPE_DOUBLE))) {
            // create a temporary range to determine the size
            Range range(low->getIntValue(), high->getIntValue());

            length = range.size();
          }
        }
      }
    } else if (setter->getType() == ExecutionNode::SUBQUERY) {
      // length will be set by the subquery's cost estimator
      CostEstimate subEstimate =
          ExecutionNode::castTo<SubqueryNode const*>(setter)->getSubquery()->getCost();
      length = subEstimate.estimatedNrItems;
    }
  }

  TRI_ASSERT(!_dependencies.empty());
  CostEstimate estimate = _dependencies.at(0)->getCost();
  estimate.estimatedNrItems *= length;
  estimate.estimatedCost += estimate.estimatedNrItems;
  return estimate;
}

LimitNode::LimitNode(ExecutionPlan* plan, arangodb::velocypack::Slice const& base)
    : ExecutionNode(plan, base),
      _offset(base.get("offset").getNumericValue<decltype(_offset)>()),
      _limit(base.get("limit").getNumericValue<decltype(_limit)>()),
      _fullCount(base.get("fullCount").getBoolean()) {}

/// @brief creates corresponding ExecutionBlock
std::unique_ptr<ExecutionBlock> LimitNode::createBlock(
    ExecutionEngine& engine, std::unordered_map<ExecutionNode*, ExecutionBlock*> const&) const {
  ExecutionNode const* previousNode = getFirstDependency();
  TRI_ASSERT(previousNode != nullptr);

  // Fullcount must only be enabled on the last limit node on the main level
  TRI_ASSERT(!_fullCount || !isInSubQuery(this));

  LimitExecutorInfos infos(getRegisterPlan()->nrRegs[previousNode->getDepth()],
                           getRegisterPlan()->nrRegs[getDepth()],
                           getRegsToClear(), _offset, _limit, _fullCount);

  return std::make_unique<ExecutionBlockImpl<LimitExecutor>>(&engine, this,
                                                             std::move(infos));
}

// @brief toVelocyPack, for LimitNode
void LimitNode::toVelocyPackHelper(VPackBuilder& nodes, unsigned flags) const {
  // call base class method
  ExecutionNode::toVelocyPackHelperGeneric(nodes, flags);
  nodes.add("offset", VPackValue(static_cast<double>(_offset)));
  nodes.add("limit", VPackValue(static_cast<double>(_limit)));
  nodes.add("fullCount", VPackValue(_fullCount));

  // And close it:
  nodes.close();
}

/// @brief estimateCost
CostEstimate LimitNode::estimateCost() const {
  TRI_ASSERT(!_dependencies.empty());
  CostEstimate estimate = _dependencies.at(0)->getCost();
  estimate.estimatedNrItems =
      (std::min)(_limit, (std::max)(static_cast<size_t>(0),
                                    estimate.estimatedNrItems - _offset));
  estimate.estimatedCost += estimate.estimatedNrItems;
  return estimate;
}

CalculationNode::CalculationNode(ExecutionPlan* plan, arangodb::velocypack::Slice const& base)
    : ExecutionNode(plan, base),
      _conditionVariable(Variable::varFromVPack(plan->getAst(), base,
                                                "conditionVariable", true)),
      _outVariable(Variable::varFromVPack(plan->getAst(), base, "outVariable")),
      _expression(new Expression(plan, plan->getAst(), base)) {}

/// @brief toVelocyPack, for CalculationNode
void CalculationNode::toVelocyPackHelper(VPackBuilder& nodes, unsigned flags) const {
  // call base class method
  ExecutionNode::toVelocyPackHelperGeneric(nodes, flags);
  nodes.add(VPackValue("expression"));
  _expression->toVelocyPack(nodes, flags);

  nodes.add(VPackValue("outVariable"));
  _outVariable->toVelocyPack(nodes);

  nodes.add("canThrow", VPackValue(false));

  if (_conditionVariable != nullptr) {
    nodes.add(VPackValue("conditionVariable"));
    _conditionVariable->toVelocyPack(nodes);
  }

  nodes.add("expressionType", VPackValue(_expression->typeString()));

  if ((flags & SERIALIZE_FUNCTIONS) && _expression->node() != nullptr) {
    auto root = _expression->node();
    if (root != nullptr) {
      // enumerate all used functions, but report each function only once
      std::unordered_set<std::string> functionsSeen;
      nodes.add("functions", VPackValue(VPackValueType::Array));

      Ast::traverseReadOnly(root, [&functionsSeen, &nodes](AstNode const* node) -> bool {
        if (node->type == NODE_TYPE_FCALL) {
          auto func = static_cast<Function const*>(node->getData());
          if (functionsSeen.insert(func->name).second) {
            // built-in function, not seen before
            nodes.openObject();
            nodes.add("name", VPackValue(func->name));
            nodes.add("isDeterministic",
                      VPackValue(func->hasFlag(Function::Flags::Deterministic)));
            nodes.add("canRunOnDBServer",
                      VPackValue(func->hasFlag(Function::Flags::CanRunOnDBServer)));
            nodes.add("cacheable", VPackValue(func->hasFlag(Function::Flags::Cacheable)));
            nodes.add("usesV8", VPackValue(func->implementation == nullptr));
            nodes.close();
          }
        } else if (node->type == NODE_TYPE_FCALL_USER) {
          auto func = node->getString();
          if (functionsSeen.insert(func).second) {
            // user defined function, not seen before
            nodes.openObject();
            nodes.add("name", VPackValue(func));
            nodes.add("isDeterministic", VPackValue(false));
            nodes.add("canRunOnDBServer", VPackValue(false));
            nodes.add("usesV8", VPackValue(true));
            nodes.close();
          }
        }
        return true;
      });

      nodes.close();
    }
  }

  // And close it
  nodes.close();
}

/// @brief creates corresponding ExecutionBlock
std::unique_ptr<ExecutionBlock> CalculationNode::createBlock(
    ExecutionEngine& engine, std::unordered_map<ExecutionNode*, ExecutionBlock*> const&) const {
  ExecutionNode const* previousNode = getFirstDependency();
  TRI_ASSERT(previousNode != nullptr);
  auto it = getRegisterPlan()->varInfo.find(_outVariable->id);
  TRI_ASSERT(it != getRegisterPlan()->varInfo.end());
  RegisterId outputRegister = it->second.registerId;

  arangodb::HashSet<Variable const*> inVars;
  _expression->variables(inVars);

  std::vector<Variable const*> expInVars;
  expInVars.reserve(inVars.size());
  std::vector<RegisterId> expInRegs;
  expInRegs.reserve(inVars.size());

  auto& varInfo = getRegisterPlan()->varInfo;
  for (auto& var : inVars) {
    TRI_ASSERT(var != nullptr);
    auto infoIter = varInfo.find(var->id);
    TRI_ASSERT(infoIter != varInfo.end());
    TRI_ASSERT(infoIter->second.registerId < ExecutionNode::MaxRegisterId);

    expInVars.emplace_back(var);
    expInRegs.emplace_back(infoIter->second.registerId);
  }

  bool const isReference = (expression()->node()->type == NODE_TYPE_REFERENCE);
  if (isReference) {
    TRI_ASSERT(expInRegs.size() == 1);
  }
  bool const willUseV8 = expression()->willUseV8();

  TRI_ASSERT(engine.getQuery() != nullptr);
  TRI_ASSERT(expression() != nullptr);

  CalculationExecutorInfos infos(
      outputRegister, getRegisterPlan()->nrRegs[previousNode->getDepth()],
      getRegisterPlan()->nrRegs[getDepth()], getRegsToClear(),
      *engine.getQuery() /* used for v8 contexts and in expression */,
      *expression(), std::move(expInVars) /* required by expression.execute */,
      std::move(expInRegs) /* required by expression.execute */
  );

  if (isReference) {
    return std::make_unique<ExecutionBlockImpl<CalculationExecutor<CalculationType::Reference>>>(
        &engine, this, std::move(infos));
  } else if (!willUseV8) {
    return std::make_unique<ExecutionBlockImpl<CalculationExecutor<CalculationType::Condition>>>(
        &engine, this, std::move(infos));
  } else {
    return std::make_unique<ExecutionBlockImpl<CalculationExecutor<CalculationType::V8Condition>>>(
        &engine, this, std::move(infos));
  }
}

ExecutionNode* CalculationNode::clone(ExecutionPlan* plan, bool withDependencies,
                                      bool withProperties) const {
  auto conditionVariable = _conditionVariable;
  auto outVariable = _outVariable;

  if (withProperties) {
    if (_conditionVariable != nullptr) {
      conditionVariable = plan->getAst()->variables()->createVariable(conditionVariable);
    }
    outVariable = plan->getAst()->variables()->createVariable(outVariable);
  }

  auto c = std::make_unique<CalculationNode>(plan, _id,
                                             _expression->clone(plan, plan->getAst()),
                                             conditionVariable, outVariable);

  return cloneHelper(std::move(c), withDependencies, withProperties);
}

/// @brief estimateCost
CostEstimate CalculationNode::estimateCost() const {
  TRI_ASSERT(!_dependencies.empty());
  CostEstimate estimate = _dependencies.at(0)->getCost();
  estimate.estimatedCost += estimate.estimatedNrItems;
  return estimate;
}

SubqueryNode::SubqueryNode(ExecutionPlan* plan, arangodb::velocypack::Slice const& base)
    : ExecutionNode(plan, base),
      _subquery(nullptr),
      _outVariable(Variable::varFromVPack(plan->getAst(), base, "outVariable")) {}

/// @brief toVelocyPack, for SubqueryNode
void SubqueryNode::toVelocyPackHelper(VPackBuilder& nodes, unsigned flags) const {
  // call base class method
  ExecutionNode::toVelocyPackHelperGeneric(nodes, flags);

  nodes.add(VPackValue("subquery"));
  _subquery->toVelocyPack(nodes, flags, /*keepTopLevelOpen*/ false);
  nodes.add(VPackValue("outVariable"));
  _outVariable->toVelocyPack(nodes);

  nodes.add("isConst", VPackValue(const_cast<SubqueryNode*>(this)->isConst()));

  // And add it:
  nodes.close();
}

/// @brief invalidate the cost estimation for the node and its dependencies
void SubqueryNode::invalidateCost() {
  ExecutionNode::invalidateCost();
  // pass invalidation call to subquery too
  getSubquery()->invalidateCost();
}

bool SubqueryNode::isConst() {
  if (isModificationSubquery() || !isDeterministic()) {
    return false;
  }

  if (mayAccessCollections() && _plan->getAst()->query()->isModificationQuery()) {
    // a subquery that accesses data from a collection may not be const,
    // even if itself does not modify any data. it is possible that the
    // subquery is embedded into some outer loop that is modifying data
    return false;
  }

  arangodb::HashSet<Variable const*> vars;
  getVariablesUsedHere(vars);
  for (auto const& v : vars) {
    auto setter = _plan->getVarSetBy(v->id);

    if (setter == nullptr || setter->getType() != CALCULATION) {
      return false;
    }

    auto expression = ExecutionNode::castTo<CalculationNode const*>(setter)->expression();

    if (expression == nullptr) {
      return false;
    }
    if (!expression->isConstant()) {
      return false;
    }
  }

  return true;
}

bool SubqueryNode::mayAccessCollections() {
  if (_plan->getAst()->functionsMayAccessDocuments()) {
    // if the query contains any calls to functions that MAY access any
    // document, then we count this as a "yes"
    return true;
  }

  TRI_ASSERT(_subquery != nullptr);

  // if the subquery contains any of these nodes, it may access data from
  // a collection
  std::vector<ExecutionNode::NodeType> const types = {
#ifdef USE_IRESEARCH
      ExecutionNode::ENUMERATE_IRESEARCH_VIEW,
#endif
      ExecutionNode::ENUMERATE_COLLECTION,
      ExecutionNode::INDEX,
      ExecutionNode::INSERT,
      ExecutionNode::UPDATE,
      ExecutionNode::REPLACE,
      ExecutionNode::REMOVE,
      ExecutionNode::UPSERT,
      ExecutionNode::TRAVERSAL,
      ExecutionNode::SHORTEST_PATH};

  SmallVector<ExecutionNode*>::allocator_type::arena_type a;
  SmallVector<ExecutionNode*> nodes{a};

  NodeFinder<std::vector<ExecutionNode::NodeType>> finder(types, nodes, true);
  _subquery->walk(finder);

  if (!nodes.empty()) {
    return true;
  }

  return false;
}

/// @brief creates corresponding ExecutionBlock
std::unique_ptr<ExecutionBlock> SubqueryNode::createBlock(
    ExecutionEngine& engine,
    std::unordered_map<ExecutionNode*, ExecutionBlock*> const& cache) const {
  auto const it = cache.find(getSubquery());
  TRI_ASSERT(it != cache.end());

  return std::make_unique<SubqueryBlock>(&engine, this, it->second);
}

ExecutionNode* SubqueryNode::clone(ExecutionPlan* plan, bool withDependencies,
                                   bool withProperties) const {
  auto outVariable = _outVariable;

  if (withProperties) {
    outVariable = plan->getAst()->variables()->createVariable(outVariable);
  }
  auto c = std::make_unique<SubqueryNode>(plan, _id, _subquery->clone(plan, true, withProperties),
                                          outVariable);

  return cloneHelper(std::move(c), withDependencies, withProperties);
}

/// @brief whether or not the subquery is a data-modification operation
bool SubqueryNode::isModificationSubquery() const {
  std::vector<ExecutionNode*> stack({_subquery});

  while (!stack.empty()) {
    ExecutionNode* current = stack.back();

    if (current->isModificationNode()) {
      return true;
    }

    stack.pop_back();

    current->dependencies(stack);
  }

  return false;
}

/// @brief replace the out variable, so we can adjust the name.
void SubqueryNode::replaceOutVariable(Variable const* var) {
  _outVariable = var;
}

/// @brief estimateCost
CostEstimate SubqueryNode::estimateCost() const {
  TRI_ASSERT(!_dependencies.empty());
  CostEstimate subEstimate = _subquery->getCost();

  CostEstimate estimate = _dependencies.at(0)->getCost();
  estimate.estimatedCost += estimate.estimatedNrItems * subEstimate.estimatedCost;
  return estimate;
}

/// @brief helper struct to find all (outer) variables used in a SubqueryNode
struct SubqueryVarUsageFinder final : public WalkerWorker<ExecutionNode> {
  arangodb::HashSet<Variable const*> _usedLater;
  arangodb::HashSet<Variable const*> _valid;

  SubqueryVarUsageFinder() {}

  ~SubqueryVarUsageFinder() {}

  bool before(ExecutionNode* en) override final {
    // Add variables used here to _usedLater:
    en->getVariablesUsedHere(_usedLater);
    return false;
  }

  void after(ExecutionNode* en) override final {
    // Add variables set here to _valid:
    for (auto& v : en->getVariablesSetHere()) {
      _valid.insert(v);
    }
  }

  bool enterSubquery(ExecutionNode*, ExecutionNode* sub) override final {
    SubqueryVarUsageFinder subfinder;
    sub->walk(subfinder);

    // keep track of all variables used by a (dependent) subquery
    // this is, all variables in the subqueries _usedLater that are not in
    // _valid

    // create the set difference. note: cannot use std::set_difference as our
    // sets are NOT sorted
    for (auto var : subfinder._usedLater) {
      if (_valid.find(var) != _valid.end()) {
        _usedLater.insert(var);
      }
    }
    return false;
  }
};

/// @brief getVariablesUsedHere, modifying the set in-place
void SubqueryNode::getVariablesUsedHere(arangodb::HashSet<Variable const*>& vars) const {
  SubqueryVarUsageFinder finder;
  _subquery->walk(finder);

  for (auto var : finder._usedLater) {
    if (finder._valid.find(var) == finder._valid.end()) {
      vars.insert(var);
    }
  }
}

/// @brief is the node determistic?
struct DeterministicFinder final : public WalkerWorker<ExecutionNode> {
  bool _isDeterministic = true;

  DeterministicFinder() : _isDeterministic(true) {}
  ~DeterministicFinder() {}

  bool enterSubquery(ExecutionNode*, ExecutionNode*) override final {
    return false;
  }

  bool before(ExecutionNode* node) override final {
    if (!node->isDeterministic()) {
      _isDeterministic = false;
      return true;
    }
    return false;
  }
};

bool SubqueryNode::isDeterministic() {
  DeterministicFinder finder;
  _subquery->walk(finder);
  return finder._isDeterministic;
}

FilterNode::FilterNode(ExecutionPlan* plan, arangodb::velocypack::Slice const& base)
    : ExecutionNode(plan, base),
      _inVariable(Variable::varFromVPack(plan->getAst(), base, "inVariable")) {}

/// @brief toVelocyPack, for FilterNode
void FilterNode::toVelocyPackHelper(VPackBuilder& nodes, unsigned flags) const {
  // call base class method
  ExecutionNode::toVelocyPackHelperGeneric(nodes, flags);

  nodes.add(VPackValue("inVariable"));
  _inVariable->toVelocyPack(nodes);

  // And close it:
  nodes.close();
}

/// @brief creates corresponding ExecutionBlock
std::unique_ptr<ExecutionBlock> FilterNode::createBlock(
    ExecutionEngine& engine, std::unordered_map<ExecutionNode*, ExecutionBlock*> const&) const {
  ExecutionNode const* previousNode = getFirstDependency();
  TRI_ASSERT(previousNode != nullptr);
  auto it = getRegisterPlan()->varInfo.find(_inVariable->id);
  TRI_ASSERT(it != getRegisterPlan()->varInfo.end());
  RegisterId inputRegister = it->second.registerId;

  FilterExecutorInfos infos(inputRegister,
                            getRegisterPlan()->nrRegs[previousNode->getDepth()],
                            getRegisterPlan()->nrRegs[getDepth()], getRegsToClear());
  return std::make_unique<ExecutionBlockImpl<FilterExecutor>>(&engine, this,
                                                              std::move(infos));
}

ExecutionNode* FilterNode::clone(ExecutionPlan* plan, bool withDependencies,
                                 bool withProperties) const {
  auto inVariable = _inVariable;

  if (withProperties) {
    inVariable = plan->getAst()->variables()->createVariable(inVariable);
  }

  auto c = std::make_unique<FilterNode>(plan, _id, inVariable);

  return cloneHelper(std::move(c), withDependencies, withProperties);
}

/// @brief estimateCost
CostEstimate FilterNode::estimateCost() const {
  TRI_ASSERT(!_dependencies.empty());

  // We are pessimistic here by not reducing the nrItems. However, in the
  // worst case the filter does not reduce the items at all. Furthermore,
  // no optimizer rule introduces FilterNodes, thus it is not important
  // that they appear to lower the costs. Note that contrary to this,
  // an IndexNode does lower the costs, it also has a better idea
  // to what extent the number of items is reduced. On the other hand it
  // is important that a FilterNode produces additional costs, otherwise
  // the rule throwing away a FilterNode that is already covered by an
  // IndexNode cannot reduce the costs.
  CostEstimate estimate = _dependencies.at(0)->getCost();
  estimate.estimatedCost += estimate.estimatedNrItems;
  return estimate;
}

ReturnNode::ReturnNode(ExecutionPlan* plan, arangodb::velocypack::Slice const& base)
    : ExecutionNode(plan, base),
      _inVariable(Variable::varFromVPack(plan->getAst(), base, "inVariable")),
      _count(VelocyPackHelper::getBooleanValue(base, "count", false)) {}

/// @brief toVelocyPack, for ReturnNode
void ReturnNode::toVelocyPackHelper(VPackBuilder& nodes, unsigned flags) const {
  // call base class method
  ExecutionNode::toVelocyPackHelperGeneric(nodes, flags);

  nodes.add(VPackValue("inVariable"));
  _inVariable->toVelocyPack(nodes);
  nodes.add("count", VPackValue(_count));

  // And close it:
  nodes.close();
}

/// @brief creates corresponding ExecutionBlock
std::unique_ptr<ExecutionBlock> ReturnNode::createBlock(
    ExecutionEngine& engine, std::unordered_map<ExecutionNode*, ExecutionBlock*> const&) const {
  ExecutionNode const* previousNode = getFirstDependency();
  TRI_ASSERT(previousNode != nullptr);

  auto it = getRegisterPlan()->varInfo.find(_inVariable->id);
  TRI_ASSERT(it != getRegisterPlan()->varInfo.end());
  RegisterId inputRegister = it->second.registerId;

  // TODO - remove LOGGING once register planning changes have been made and the ReturnExecutor is final
  // LOG_DEVEL << "-------------------------------";
  // LOG_DEVEL << "inputRegister:     " << inputRegister;
  // LOG_DEVEL << "input block width: " << getRegisterPlan()->nrRegs[previousNode->getDepth()];
  // LOG_DEVEL << "ouput block width: " << getRegisterPlan()->nrRegs[getDepth()];

  // std::stringstream ss;
  // for(auto const& a : getRegsToClear()){
  //  ss << a << " ";
  //}
  // LOG_DEVEL << "registersToClear:  " << ss.rdbuf();

  bool const isRoot = plan()->root() == this;

  bool const isDBServer = arangodb::ServerState::instance()->isDBServer();

  bool const returnInheritedResults = isRoot && !isDBServer;

  ReturnExecutorInfos infos(inputRegister,
                            getRegisterPlan()->nrRegs[previousNode->getDepth()],
<<<<<<< HEAD
                            getRegisterPlan()->nrRegs[getDepth()],  // if that is set to 1 - infos will complain that there are less output than input registers
                            getRegsToClear(), _count,
                            false /*return inherited was set on return block*/);
  return std::make_unique<ExecutionBlockImpl<ReturnExecutor>>(&engine, this,
                                                              std::move(infos));
=======
                            getRegisterPlan()->nrRegs[getDepth()], _count,
                            returnInheritedResults);
  if (returnInheritedResults) {
    return std::make_unique<ExecutionBlockImpl<ReturnExecutor<true>>>(&engine, this,
                                                                      std::move(infos));
  } else {
    return std::make_unique<ExecutionBlockImpl<ReturnExecutor<false>>>(&engine, this,
                                                                       std::move(infos));
  }
>>>>>>> f60f6597
}

/// @brief clone ExecutionNode recursively
ExecutionNode* ReturnNode::clone(ExecutionPlan* plan, bool withDependencies,
                                 bool withProperties) const {
  auto inVariable = _inVariable;

  if (withProperties) {
    inVariable = plan->getAst()->variables()->createVariable(inVariable);
  }

  auto c = std::make_unique<ReturnNode>(plan, _id, inVariable);

  if (_count) {
    c->setCount();
  }

  return cloneHelper(std::move(c), withDependencies, withProperties);
}

/// @brief estimateCost
CostEstimate ReturnNode::estimateCost() const {
  TRI_ASSERT(!_dependencies.empty());
  CostEstimate estimate = _dependencies.at(0)->getCost();
  estimate.estimatedCost += estimate.estimatedNrItems;
  return estimate;
}

/// @brief toVelocyPack, for NoResultsNode
void NoResultsNode::toVelocyPackHelper(VPackBuilder& nodes, unsigned flags) const {
  // call base class method
  ExecutionNode::toVelocyPackHelperGeneric(nodes, flags);

  // And close it
  nodes.close();
}

/// @brief creates corresponding ExecutionBlock
std::unique_ptr<ExecutionBlock> NoResultsNode::createBlock(
    ExecutionEngine& engine, std::unordered_map<ExecutionNode*, ExecutionBlock*> const&) const {
  ExecutionNode const* previousNode = getFirstDependency();
  TRI_ASSERT(previousNode != nullptr);
  ExecutorInfos infos(arangodb::aql::make_shared_unordered_set(),
                      arangodb::aql::make_shared_unordered_set(),
                      getRegisterPlan()->nrRegs[previousNode->getDepth()],
                      getRegisterPlan()->nrRegs[getDepth()], getRegsToClear());
  return std::make_unique<ExecutionBlockImpl<NoResultsExecutor>>(&engine, this,
                                                                 std::move(infos));
}

/// @brief estimateCost, the cost of a NoResults is nearly 0
CostEstimate NoResultsNode::estimateCost() const {
  CostEstimate estimate = CostEstimate::empty();
  estimate.estimatedCost = 0.5;  // just to make it non-zero
  return estimate;
}<|MERGE_RESOLUTION|>--- conflicted
+++ resolved
@@ -53,10 +53,7 @@
 #include "Aql/SubqueryBlock.h"
 #include "Aql/TraversalNode.h"
 #include "Aql/WalkerWorker.h"
-<<<<<<< HEAD
-=======
 #include "Cluster/ServerState.h"
->>>>>>> f60f6597
 #include "StorageEngine/EngineSelectorFeature.h"
 #include "StorageEngine/StorageEngine.h"
 #include "Transaction/Methods.h"
@@ -1270,13 +1267,6 @@
   TRI_ASSERT(it != getRegisterPlan()->varInfo.end());
   RegisterId outputRegister = it->second.registerId;
 
-<<<<<<< HEAD
-=======
-  // Variable const* outVariable = _outVariable;
-  // outVariable = _plan->getAst()->variables()->createVariable(outVariable);
-  // TRI_ASSERT(outVariable != nullptr);
-
->>>>>>> f60f6597
   transaction::Methods* trxPtr = _plan->getAst()->query()->trx();
   bool allowCoveringIndexOptimization = true;
 
@@ -1983,13 +1973,6 @@
 
   ReturnExecutorInfos infos(inputRegister,
                             getRegisterPlan()->nrRegs[previousNode->getDepth()],
-<<<<<<< HEAD
-                            getRegisterPlan()->nrRegs[getDepth()],  // if that is set to 1 - infos will complain that there are less output than input registers
-                            getRegsToClear(), _count,
-                            false /*return inherited was set on return block*/);
-  return std::make_unique<ExecutionBlockImpl<ReturnExecutor>>(&engine, this,
-                                                              std::move(infos));
-=======
                             getRegisterPlan()->nrRegs[getDepth()], _count,
                             returnInheritedResults);
   if (returnInheritedResults) {
@@ -1999,7 +1982,6 @@
     return std::make_unique<ExecutionBlockImpl<ReturnExecutor<false>>>(&engine, this,
                                                                        std::move(infos));
   }
->>>>>>> f60f6597
 }
 
 /// @brief clone ExecutionNode recursively
