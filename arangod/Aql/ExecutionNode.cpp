////////////////////////////////////////////////////////////////////////////////
//
/// @brief Infrastructure for ExecutionPlans
///
/// DISCLAIMER
///
/// Copyright 2010-2014 triagens GmbH, Cologne, Germany
///
/// Licensed under the Apache License, Version 2.0 (the "License");
/// you may not use this file except in compliance with the License.
/// You may obtain a copy of the License at
///
///     http://www.apache.org/licenses/LICENSE-2.0
///
/// Unless required by applicable law or agreed to in writing, software
/// distributed under the License is distributed on an "AS IS" BASIS,
/// WITHOUT WARRANTIES OR CONDITIONS OF ANY KIND, either express or implied.
/// See the License for the specific language governing permissions and
/// limitations under the License.
///
/// Copyright holder is triAGENS GmbH, Cologne, Germany
///
/// @author Max Neunhoeffer
/// @author Copyright 2014, triagens GmbH, Cologne, Germany
////////////////////////////////////////////////////////////////////////////////

#include "ExecutionNode.h"

#include "Aql/AqlItemBlock.h"
#include "Aql/Ast.h"
#include "Aql/CalculationExecutor.h"
#include "Aql/ClusterNodes.h"
#include "Aql/CollectNode.h"
#include "Aql/Collection.h"
#include "Aql/ConstFetcher.h"
#include "Aql/EnumerateCollectionExecutor.h"
#include "Aql/EnumerateListExecutor.h"
#include "Aql/ExecutionBlockImpl.h"
#include "Aql/ExecutionEngine.h"
#include "Aql/ExecutionPlan.h"
#include "Aql/Expression.h"
#include "Aql/FilterExecutor.h"
#include "Aql/Function.h"
#include "Aql/IResearchViewNode.h"
#include "Aql/IdExecutor.h"
#include "Aql/IndexNode.h"
#include "Aql/KShortestPathsNode.h"
#include "Aql/LimitExecutor.h"
#include "Aql/ModificationNodes.h"
#include "Aql/NoResultsExecutor.h"
#include "Aql/NodeFinder.h"
#include "Aql/Query.h"
#include "Aql/Range.h"
#include "Aql/ReturnExecutor.h"
#include "Aql/ShortestPathNode.h"
#include "Aql/SortCondition.h"
#include "Aql/SortNode.h"
#include "Aql/SubqueryExecutor.h"
#include "Aql/TraversalNode.h"
#include "Aql/WalkerWorker.h"
#include "Basics/StringUtils.h"
#include "Basics/VelocyPackHelper.h"
#include "Basics/system-compiler.h"
#include "Cluster/ServerState.h"
#include "StorageEngine/EngineSelectorFeature.h"
#include "StorageEngine/StorageEngine.h"
#include "Transaction/Methods.h"
#include "Utils/OperationCursor.h"

#include <velocypack/Iterator.h>
#include <velocypack/velocypack-aliases.h>

#include <utility>

using namespace arangodb;
using namespace arangodb::basics;
using namespace arangodb::aql;

namespace {

/// @brief NodeType to string mapping
std::unordered_map<int, std::string const> const typeNames{
    {static_cast<int>(ExecutionNode::SINGLETON), "SingletonNode"},
    {static_cast<int>(ExecutionNode::ENUMERATE_COLLECTION),
     "EnumerateCollectionNode"},
    {static_cast<int>(ExecutionNode::ENUMERATE_LIST), "EnumerateListNode"},
    {static_cast<int>(ExecutionNode::INDEX), "IndexNode"},
    {static_cast<int>(ExecutionNode::LIMIT), "LimitNode"},
    {static_cast<int>(ExecutionNode::CALCULATION), "CalculationNode"},
    {static_cast<int>(ExecutionNode::SUBQUERY), "SubqueryNode"},
    {static_cast<int>(ExecutionNode::FILTER), "FilterNode"},
    {static_cast<int>(ExecutionNode::SORT), "SortNode"},
    {static_cast<int>(ExecutionNode::COLLECT), "CollectNode"},
    {static_cast<int>(ExecutionNode::RETURN), "ReturnNode"},
    {static_cast<int>(ExecutionNode::REMOVE), "RemoveNode"},
    {static_cast<int>(ExecutionNode::INSERT), "InsertNode"},
    {static_cast<int>(ExecutionNode::UPDATE), "UpdateNode"},
    {static_cast<int>(ExecutionNode::REPLACE), "ReplaceNode"},
    {static_cast<int>(ExecutionNode::REMOTE), "RemoteNode"},
    {static_cast<int>(ExecutionNode::SCATTER), "ScatterNode"},
    {static_cast<int>(ExecutionNode::DISTRIBUTE), "DistributeNode"},
    {static_cast<int>(ExecutionNode::GATHER), "GatherNode"},
    {static_cast<int>(ExecutionNode::NORESULTS), "NoResultsNode"},
    {static_cast<int>(ExecutionNode::UPSERT), "UpsertNode"},
    {static_cast<int>(ExecutionNode::TRAVERSAL), "TraversalNode"},
    {static_cast<int>(ExecutionNode::SHORTEST_PATH), "ShortestPathNode"},
    {static_cast<int>(ExecutionNode::K_SHORTEST_PATHS), "KShortestPathsNode"},
    {static_cast<int>(ExecutionNode::REMOTESINGLE),
     "SingleRemoteOperationNode"},
    {static_cast<int>(ExecutionNode::ENUMERATE_IRESEARCH_VIEW),
     "EnumerateViewNode"},
    {static_cast<int>(ExecutionNode::DISTRIBUTE_CONSUMER),
     "DistributeConsumer"}};

// FIXME -- this temporary function should be
// replaced by a ExecutionNode member variable
// that shows the subquery depth and if filled
// during register planning
bool isInSubQuery(ExecutionNode const* node) {
  auto current = node;
  TRI_ASSERT(current != nullptr);
  while (current != nullptr && current->hasDependency()) {
    current = current->getFirstDependency();
  }
  if (ADB_UNLIKELY(current == nullptr)) {
    // shouldn't happen in reality, just to please the compiler
    return false;
  }
  TRI_ASSERT(current != nullptr);
  TRI_ASSERT(current->getType() == ExecutionNode::NodeType::SINGLETON);
  return current->id() != 1;
}

}  // namespace

/// @brief resolve nodeType to a string.
std::string const& ExecutionNode::getTypeString(NodeType type) {
  auto it = ::typeNames.find(static_cast<int>(type));

  if (it != ::typeNames.end()) {
    return (*it).second;
  }

  THROW_ARANGO_EXCEPTION_MESSAGE(TRI_ERROR_NOT_IMPLEMENTED,
                                 "missing type in TypeNames");
}

/// @brief returns the type name of the node
std::string const& ExecutionNode::getTypeString() const {
  return getTypeString(getType());
}

void ExecutionNode::validateType(int type) {
  auto it = ::typeNames.find(static_cast<int>(type));

  if (it == ::typeNames.end()) {
    THROW_ARANGO_EXCEPTION_MESSAGE(TRI_ERROR_NOT_IMPLEMENTED, "unknown TypeID");
  }
}

/// @brief add a dependency
void ExecutionNode::addDependency(ExecutionNode* ep) {
  TRI_ASSERT(ep != nullptr);
  _dependencies.emplace_back(ep);
  ep->_parents.emplace_back(this);
}

/// @brief add a parent
void ExecutionNode::addParent(ExecutionNode* ep) {
  TRI_ASSERT(ep != nullptr);
  ep->_dependencies.emplace_back(this);
  _parents.emplace_back(ep);
}

void ExecutionNode::getSortElements(SortElementVector& elements, ExecutionPlan* plan,
                                    arangodb::velocypack::Slice const& slice,
                                    char const* which) {
  VPackSlice elementsSlice = slice.get("elements");

  if (!elementsSlice.isArray()) {
    std::string error = std::string("unexpected value for ") +
                        std::string(which) + std::string(" elements");
    THROW_ARANGO_EXCEPTION_MESSAGE(TRI_ERROR_INTERNAL, error);
  }

  elements.reserve(elementsSlice.length());

  for (auto const& it : VPackArrayIterator(elementsSlice)) {
    bool ascending = it.get("ascending").getBoolean();
    Variable* v = Variable::varFromVPack(plan->getAst(), it, "inVariable");
    elements.emplace_back(v, ascending);
    // Is there an attribute path?
    VPackSlice path = it.get("path");
    if (path.isArray()) {
      // Get a list of strings out and add to the path:
      auto& element = elements.back();
      for (auto const& it2 : VPackArrayIterator(path)) {
        if (it2.isString()) {
          element.attributePath.push_back(it2.copyString());
        }
      }
    }
  }
}

ExecutionNode* ExecutionNode::fromVPackFactory(ExecutionPlan* plan, VPackSlice const& slice) {
  int nodeTypeID = slice.get("typeID").getNumericValue<int>();
  validateType(nodeTypeID);

  auto nodeType = static_cast<NodeType>(nodeTypeID);

  switch (nodeType) {
    case SINGLETON:
      return new SingletonNode(plan, slice);
    case ENUMERATE_COLLECTION:
      return new EnumerateCollectionNode(plan, slice);
    case ENUMERATE_LIST:
      return new EnumerateListNode(plan, slice);
    case FILTER:
      return new FilterNode(plan, slice);
    case LIMIT:
      return new LimitNode(plan, slice);
    case CALCULATION:
      return new CalculationNode(plan, slice);
    case SUBQUERY:
      return new SubqueryNode(plan, slice);
    case SORT: {
      SortElementVector elements;
      getSortElements(elements, plan, slice, "SortNode");
      return new SortNode(plan, slice, elements, slice.get("stable").getBoolean());
    }
    case COLLECT: {
      Variable* expressionVariable =
          Variable::varFromVPack(plan->getAst(), slice, "expressionVariable", true);
      Variable* outVariable =
          Variable::varFromVPack(plan->getAst(), slice, "outVariable", true);

      // keepVariables
      std::vector<Variable const*> keepVariables;
      VPackSlice keepVariablesSlice = slice.get("keepVariables");
      if (keepVariablesSlice.isArray()) {
        for (auto const& it : VPackArrayIterator(keepVariablesSlice)) {
          Variable const* variable =
              Variable::varFromVPack(plan->getAst(), it, "variable");
          keepVariables.emplace_back(variable);
        }
      }

      // groups
      VPackSlice groupsSlice = slice.get("groups");
      if (!groupsSlice.isArray()) {
        THROW_ARANGO_EXCEPTION_MESSAGE(TRI_ERROR_NOT_IMPLEMENTED,
                                       "invalid \"groups\" definition");
      }

      std::vector<std::pair<Variable const*, Variable const*>> groupVariables;
      {
        groupVariables.reserve(groupsSlice.length());
        for (auto const& it : VPackArrayIterator(groupsSlice)) {
          Variable* outVar =
              Variable::varFromVPack(plan->getAst(), it, "outVariable");
          Variable* inVar =
              Variable::varFromVPack(plan->getAst(), it, "inVariable");

          groupVariables.emplace_back(std::make_pair(outVar, inVar));
        }
      }

      // aggregates
      VPackSlice aggregatesSlice = slice.get("aggregates");
      if (!aggregatesSlice.isArray()) {
        THROW_ARANGO_EXCEPTION_MESSAGE(TRI_ERROR_NOT_IMPLEMENTED,
                                       "invalid \"aggregates\" definition");
      }

      std::vector<std::pair<Variable const*, std::pair<Variable const*, std::string>>> aggregateVariables;
      {
        aggregateVariables.reserve(aggregatesSlice.length());
        for (auto const& it : VPackArrayIterator(aggregatesSlice)) {
          Variable* outVar =
              Variable::varFromVPack(plan->getAst(), it, "outVariable");
          Variable* inVar =
              Variable::varFromVPack(plan->getAst(), it, "inVariable");

          std::string const type = it.get("type").copyString();
          aggregateVariables.emplace_back(
              std::make_pair(outVar, std::make_pair(inVar, type)));
        }
      }

      bool count = slice.get("count").getBoolean();
      bool isDistinctCommand = slice.get("isDistinctCommand").getBoolean();

      auto node = new CollectNode(plan, slice, expressionVariable, outVariable, keepVariables,
                                  plan->getAst()->variables()->variables(false), groupVariables,
                                  aggregateVariables, count, isDistinctCommand);

      // specialize the node if required
      bool specialized = slice.get("specialized").getBoolean();
      if (specialized) {
        node->specialized();
      }

      return node;
    }
    case INSERT:
      return new InsertNode(plan, slice);
    case REMOVE:
      return new RemoveNode(plan, slice);
    case UPDATE:
      return new UpdateNode(plan, slice);
    case REPLACE:
      return new ReplaceNode(plan, slice);
    case UPSERT:
      return new UpsertNode(plan, slice);
    case RETURN:
      return new ReturnNode(plan, slice);
    case NORESULTS:
      return new NoResultsNode(plan, slice);
    case INDEX:
      return new IndexNode(plan, slice);
    case REMOTE:
      return new RemoteNode(plan, slice);
    case GATHER: {
      SortElementVector elements;
      getSortElements(elements, plan, slice, "GatherNode");
      return new GatherNode(plan, slice, elements);
    }
    case SCATTER:
      return new ScatterNode(plan, slice);
    case DISTRIBUTE:
      return new DistributeNode(plan, slice);
    case TRAVERSAL:
      return new TraversalNode(plan, slice);
    case SHORTEST_PATH:
      return new ShortestPathNode(plan, slice);
    case K_SHORTEST_PATHS:
      return new KShortestPathsNode(plan, slice);
    case REMOTESINGLE:
      return new SingleRemoteOperationNode(plan, slice);
    case ENUMERATE_IRESEARCH_VIEW:
      return new iresearch::IResearchViewNode(*plan, slice);
    case DISTRIBUTE_CONSUMER:
      return new DistributeConsumerNode(plan, slice);
    default: {
      // should not reach this point
      TRI_ASSERT(false);
    }
  }
  return nullptr;
}

/// @brief create an ExecutionNode from VPackSlice
ExecutionNode::ExecutionNode(ExecutionPlan* plan, VPackSlice const& slice)
    : _id(slice.get("id").getNumericValue<size_t>()),
      _depth(slice.get("depth").getNumericValue<int>()),
      _varUsageValid(true),
      _plan(plan) {
  TRI_ASSERT(_registerPlan.get() == nullptr);
  _registerPlan.reset(new RegisterPlan());
  _registerPlan->clear();
  _registerPlan->depth = _depth;
  _registerPlan->totalNrRegs = slice.get("totalNrRegs").getNumericValue<unsigned int>();

  VPackSlice varInfoList = slice.get("varInfoList");
  if (!varInfoList.isArray()) {
    THROW_ARANGO_EXCEPTION_MESSAGE(
        TRI_ERROR_BAD_PARAMETER,
        "\"varInfoList\" attribute needs to be an array");
  }

  _registerPlan->varInfo.reserve(varInfoList.length());

  for (auto const& it : VPackArrayIterator(varInfoList)) {
    if (!it.isObject()) {
      THROW_ARANGO_EXCEPTION_MESSAGE(
          TRI_ERROR_NOT_IMPLEMENTED,
          "\"varInfoList\" item needs to be an object");
    }
    auto variableId = it.get("VariableId").getNumericValue<VariableId>();
    auto registerId = it.get("RegisterId").getNumericValue<RegisterId>();
    auto depth = it.get("depth").getNumericValue<unsigned int>();

    _registerPlan->varInfo.emplace(variableId, VarInfo(depth, registerId));
  }

  VPackSlice nrRegsList = slice.get("nrRegs");
  if (!nrRegsList.isArray()) {
    THROW_ARANGO_EXCEPTION_MESSAGE(TRI_ERROR_BAD_PARAMETER,
                                   "\"nrRegs\" attribute needs to be an array");
  }

  _registerPlan->nrRegs.reserve(nrRegsList.length());
  for (auto const& it : VPackArrayIterator(nrRegsList)) {
    _registerPlan->nrRegs.emplace_back(it.getNumericValue<RegisterId>());
  }

  VPackSlice nrRegsHereList = slice.get("nrRegsHere");
  if (!nrRegsHereList.isArray()) {
    THROW_ARANGO_EXCEPTION_MESSAGE(TRI_ERROR_NOT_IMPLEMENTED,
                                   "\"nrRegsHere\" needs to be an array");
  }

  _registerPlan->nrRegsHere.reserve(nrRegsHereList.length());
  for (auto const& it : VPackArrayIterator(nrRegsHereList)) {
    _registerPlan->nrRegsHere.emplace_back(it.getNumericValue<RegisterId>());
  }

  VPackSlice regsToClearList = slice.get("regsToClear");
  if (!regsToClearList.isArray()) {
    THROW_ARANGO_EXCEPTION_MESSAGE(TRI_ERROR_NOT_IMPLEMENTED,
                                   "\"regsToClear\" needs to be an array");
  }

  _regsToClear.reserve(regsToClearList.length());
  for (auto const& it : VPackArrayIterator(regsToClearList)) {
    _regsToClear.insert(it.getNumericValue<RegisterId>());
  }

  auto allVars = plan->getAst()->variables();

  VPackSlice varsUsedLater = slice.get("varsUsedLater");
  if (!varsUsedLater.isArray()) {
    THROW_ARANGO_EXCEPTION_MESSAGE(TRI_ERROR_NOT_IMPLEMENTED,
                                   "\"varsUsedLater\" needs to be an array");
  }

  _varsUsedLater.reserve(varsUsedLater.length());
  for (auto const& it : VPackArrayIterator(varsUsedLater)) {
    Variable oneVarUsedLater(it);
    Variable* oneVariable = allVars->getVariable(oneVarUsedLater.id);

    if (oneVariable == nullptr) {
      std::string errmsg = "varsUsedLater: ID not found in all-array: " +
                           StringUtils::itoa(oneVarUsedLater.id);
      THROW_ARANGO_EXCEPTION_MESSAGE(TRI_ERROR_NOT_IMPLEMENTED, errmsg);
    }
    _varsUsedLater.insert(oneVariable);
  }

  VPackSlice varsValidList = slice.get("varsValid");

  if (!varsValidList.isArray()) {
    THROW_ARANGO_EXCEPTION_MESSAGE(TRI_ERROR_NOT_IMPLEMENTED,
                                   "\"varsValid\" needs to be an array");
  }

  _varsValid.reserve(varsValidList.length());
  for (auto const& it : VPackArrayIterator(varsValidList)) {
    Variable oneVarValid(it);
    Variable* oneVariable = allVars->getVariable(oneVarValid.id);

    if (oneVariable == nullptr) {
      std::string errmsg = "varsValid: ID not found in all-array: " +
                           StringUtils::itoa(oneVarValid.id);
      THROW_ARANGO_EXCEPTION_MESSAGE(TRI_ERROR_NOT_IMPLEMENTED, errmsg);
    }
    _varsValid.insert(oneVariable);
  }
}

/// @brief toVelocyPack, export an ExecutionNode to VelocyPack
void ExecutionNode::toVelocyPack(VPackBuilder& builder, unsigned flags,
                                 bool keepTopLevelOpen) const {
  // default value is to NOT keep top level open
  builder.openObject();
  builder.add(VPackValue("nodes"));
  {
    std::unordered_set<ExecutionNode const*> seen;
    VPackArrayBuilder guard(&builder);
    toVelocyPackHelper(builder, flags, seen);
  }
  if (!keepTopLevelOpen) {
    builder.close();
  }
}

/// @brief execution Node clone utility to be called by derived classes
/// @return pointer to a registered node owned by a plan
ExecutionNode* ExecutionNode::cloneHelper(std::unique_ptr<ExecutionNode> other,
                                          bool withDependencies, bool withProperties) const {
  ExecutionPlan* plan = other->plan();

  if (plan == _plan) {
    // same execution plan for source and target
    // now assign a new id to the cloned node, otherwise it will fail
    // upon node registration and/or its meaning is ambiguous
    other->setId(plan->nextId());

    // cloning with properties will only work if we clone a node into
    // a different plan
    TRI_ASSERT(!withProperties);
  }

  other->_regsToClear = _regsToClear;
  other->_depth = _depth;
  other->_varUsageValid = _varUsageValid;

  if (withProperties) {
    auto allVars = plan->getAst()->variables();
    // Create new structures on the new AST...
    other->_varsUsedLater.reserve(_varsUsedLater.size());
    for (auto const& orgVar : _varsUsedLater) {
      auto var = allVars->getVariable(orgVar->id);
      TRI_ASSERT(var != nullptr);
      other->_varsUsedLater.insert(var);
    }

    other->_varsValid.reserve(_varsValid.size());

    for (auto const& orgVar : _varsValid) {
      auto var = allVars->getVariable(orgVar->id);
      TRI_ASSERT(var != nullptr);
      other->_varsValid.insert(var);
    }

    if (_registerPlan != nullptr) {
      auto otherRegisterPlan =
          std::shared_ptr<RegisterPlan>(_registerPlan->clone(plan, _plan));
      other->_registerPlan = otherRegisterPlan;
    }
  } else {
    // point to current AST -> don't do deep copies.
    other->_varsUsedLater = _varsUsedLater;
    other->_varsValid = _varsValid;
    other->_registerPlan = _registerPlan;
  }

  auto* registeredNode = plan->registerNode(std::move(other));

  if (withDependencies) {
    cloneDependencies(plan, registeredNode, withProperties);
  }

  return registeredNode;
}

/// @brief helper for cloning, use virtual clone methods for dependencies
void ExecutionNode::cloneDependencies(ExecutionPlan* plan, ExecutionNode* theClone,
                                      bool withProperties) const {
  TRI_ASSERT(theClone != nullptr);
  auto it = _dependencies.begin();
  while (it != _dependencies.end()) {
    auto c = (*it)->clone(plan, true, withProperties);
    TRI_ASSERT(c != nullptr);
    try {
      c->_parents.emplace_back(theClone);
      theClone->_dependencies.emplace_back(c);
    } catch (...) {
      delete c;
      throw;
    }
    ++it;
  }
}

/// @brief invalidate the cost estimation for the node and its dependencies
void ExecutionNode::invalidateCost() {
  _costEstimate.invalidate();

  for (auto& dep : _dependencies) {
    dep->invalidateCost();
  }
}

/// @brief estimate the cost of the node . . .
/// does not recalculate the estimate if already calculated
CostEstimate ExecutionNode::getCost() const {
  if (!_costEstimate.isValid()) {
    _costEstimate = estimateCost();
  }
  TRI_ASSERT(_costEstimate.estimatedCost >= 0.0);
  TRI_ASSERT(_costEstimate.isValid());
  return _costEstimate;
}

/// @brief functionality to walk an execution plan recursively
bool ExecutionNode::walk(WalkerWorker<ExecutionNode>& worker) {
#ifdef ARANGODB_ENABLE_FAILURE_TESTS
  // Only do every node exactly once
  // note: this check is not required normally because execution
  // plans do not contain cycles
  if (worker.done(this)) {
    return false;
  }
#endif

  if (worker.before(this)) {
    return true;
  }

  // Now the children in their natural order:
  for (auto const& it : _dependencies) {
    if (it->walk(worker)) {
      return true;
    }
  }

  // Now handle a subquery:
  if (getType() == SUBQUERY) {
    auto p = ExecutionNode::castTo<SubqueryNode*>(this);
    auto subquery = p->getSubquery();

    if (worker.enterSubquery(this, subquery)) {
      bool shouldAbort = subquery->walk(worker);
      worker.leaveSubquery(this, subquery);

      if (shouldAbort) {
        return true;
      }
    }
  }

  worker.after(this);

  return false;
}

/// @brief get the surrounding loop
ExecutionNode const* ExecutionNode::getLoop() const {
  auto node = this;
  while (node != nullptr) {
    if (!node->hasDependency()) {
      return nullptr;
    }

    node = node->getFirstDependency();
    TRI_ASSERT(node != nullptr);

    auto type = node->getType();

    if (type == ENUMERATE_COLLECTION || type == INDEX || type == TRAVERSAL ||
        type == ENUMERATE_LIST || type == SHORTEST_PATH ||
        type == K_SHORTEST_PATHS || type == ENUMERATE_IRESEARCH_VIEW) {
      return node;
    }
  }

  return nullptr;
}

/// @brief toVelocyPackHelper, for a generic node
/// Note: The input nodes has to be an Array Element that is still Open.
///       At the end of this function the current-nodes Object is OPEN and
///       has to be closed. The initial caller of toVelocyPackHelper
///       has to close the array.
void ExecutionNode::toVelocyPackHelperGeneric(VPackBuilder& nodes, unsigned flags,
                                              std::unordered_set<ExecutionNode const*>& seen) const {
  TRI_ASSERT(nodes.isOpenArray());
  // We are not allowed to call if this node is already seen.
  TRI_ASSERT(seen.find(this) == seen.end());
  size_t const n = _dependencies.size();
  for (size_t i = 0; i < n; i++) {
    ExecutionNode const* dep = _dependencies[i];
    if (seen.find(dep) == seen.end()) {
      // Only toVelocypack those that have not been seen
      dep->toVelocyPackHelper(nodes, flags, seen);
    }
    // every dependency needs to be in this list!
    TRI_ASSERT(seen.find(dep) != seen.end());
  }
  // If this assert triggers we have created a loop.
  // There is a dependency path that leads back to this node
  TRI_ASSERT(seen.find(this) == seen.end());
  seen.emplace(this);
  nodes.openObject();
  nodes.add("type", VPackValue(getTypeString()));
  if (flags & ExecutionNode::SERIALIZE_DETAILS) {
    nodes.add("typeID", VPackValue(static_cast<int>(getType())));
  }
  nodes.add(VPackValue("dependencies"));  // Open Key
  {
    VPackArrayBuilder guard(&nodes);
    for (auto const& it : _dependencies) {
      nodes.add(VPackValue(it->id()));
    }
  }
  nodes.add("id", VPackValue(id()));
  if (flags & ExecutionNode::SERIALIZE_PARENTS) {
    nodes.add(VPackValue("parents"));  // Open Key
    VPackArrayBuilder guard(&nodes);
    for (auto const& it : _parents) {
      nodes.add(VPackValue(it->id()));
    }
  }
  if (flags & ExecutionNode::SERIALIZE_ESTIMATES) {
    CostEstimate estimate = getCost();
    nodes.add("estimatedCost", VPackValue(estimate.estimatedCost));
    nodes.add("estimatedNrItems", VPackValue(estimate.estimatedNrItems));
  }

  if (flags & ExecutionNode::SERIALIZE_DETAILS) {
    nodes.add("depth", VPackValue(_depth));

    if (_registerPlan) {
      nodes.add(VPackValue("varInfoList"));
      {
        VPackArrayBuilder guard(&nodes);
        for (auto const& oneVarInfo : _registerPlan->varInfo) {
          VPackObjectBuilder guardInner(&nodes);
          nodes.add("VariableId", VPackValue(oneVarInfo.first));
          nodes.add("depth", VPackValue(oneVarInfo.second.depth));
          nodes.add("RegisterId", VPackValue(oneVarInfo.second.registerId));
        }
      }
      nodes.add(VPackValue("nrRegs"));
      {
        VPackArrayBuilder guard(&nodes);
        for (auto const& oneRegisterID : _registerPlan->nrRegs) {
          nodes.add(VPackValue(oneRegisterID));
        }
      }
      nodes.add(VPackValue("nrRegsHere"));
      {
        VPackArrayBuilder guard(&nodes);
        for (auto const& oneRegisterID : _registerPlan->nrRegsHere) {
          nodes.add(VPackValue(oneRegisterID));
        }
      }
      nodes.add("totalNrRegs", VPackValue(_registerPlan->totalNrRegs));
    } else {
      nodes.add(VPackValue("varInfoList"));
      { VPackArrayBuilder guard(&nodes); }
      nodes.add(VPackValue("nrRegs"));
      { VPackArrayBuilder guard(&nodes); }
      nodes.add(VPackValue("nrRegsHere"));
      { VPackArrayBuilder guard(&nodes); }
      nodes.add("totalNrRegs", VPackValue(0));
    }

    nodes.add(VPackValue("regsToClear"));
    {
      VPackArrayBuilder guard(&nodes);
      for (auto const& oneRegisterID : _regsToClear) {
        nodes.add(VPackValue(oneRegisterID));
      }
    }

    nodes.add(VPackValue("varsUsedLater"));
    {
      VPackArrayBuilder guard(&nodes);
      for (auto const& oneVar : _varsUsedLater) {
        oneVar->toVelocyPack(nodes);
      }
    }

    nodes.add(VPackValue("varsValid"));
    {
      VPackArrayBuilder guard(&nodes);
      for (auto const& oneVar : _varsValid) {
        oneVar->toVelocyPack(nodes);
      }
    }
  }
  TRI_ASSERT(nodes.isOpenObject());
}

/// @brief static analysis debugger
#if 0
struct RegisterPlanningDebugger final : public WalkerWorker<ExecutionNode> {
  RegisterPlanningDebugger ()
    : indent(0) {
  }

  ~RegisterPlanningDebugger () {
  }

  int indent;

  bool enterSubquery (ExecutionNode*, ExecutionNode*) override final {
    indent++;
    return true;
  }

  void leaveSubquery (ExecutionNode*, ExecutionNode*) override final {
    indent--;
  }

  void after (ExecutionNode* ep) override final {
    for (int i = 0; i < indent; i++) {
      std::cout << " ";
    }
    std::cout << ep->getTypeString() << " ";
    std::cout << "regsUsedHere: ";
    arangodb::HashSet<Variable const*> variablesUsedHere;
    ep->getVariablesUsedHere(variablesUsedHere);
    for (auto const& v : variablesUsedHere) {
      std::cout << ep->getRegisterPlan()->varInfo.find(v->id)->second.registerId
                << " ";
    }
    std::cout << "regsSetHere: ";
    for (auto const& v : ep->getVariablesSetHere()) {
      std::cout << ep->getRegisterPlan()->varInfo.find(v->id)->second.registerId
                << " ";
    }
    std::cout << "regsToClear: ";
    for (auto const& r : ep->getRegsToClear()) {
      std::cout << r << " ";
    }
    std::cout << std::endl;
  }
};

#endif

/// @brief planRegisters
void ExecutionNode::planRegisters(ExecutionNode* super) {
  // The super is only for the case of subqueries.
  std::shared_ptr<RegisterPlan> v;

  if (super == nullptr) {
    v.reset(new RegisterPlan());
  } else {
    v.reset(new RegisterPlan(*(super->_registerPlan), super->_depth));
  }
  v->setSharedPtr(&v);

  walk(*v);
  // Now handle the subqueries:
  for (auto& s : v->subQueryNodes) {
    auto sq = ExecutionNode::castTo<SubqueryNode*>(s);
    sq->getSubquery()->planRegisters(s);
  }
  v->reset();

  // Just for debugging:
  /*
  std::cout << std::endl;
  RegisterPlanningDebugger debugger;
  walk(debugger);
  std::cout << std::endl;
  */
}

<<<<<<< HEAD
// Copy constructor used for a subquery:
ExecutionNode::RegisterPlan::RegisterPlan(RegisterPlan const& v, unsigned int newdepth)
    : varInfo(v.varInfo),
      nrRegsHere(v.nrRegsHere),
      nrRegs(v.nrRegs),
      subQueryNodes(),
      depth(newdepth + 1),
      totalNrRegs(v.nrRegs[newdepth]),
      me(nullptr) {
  if (depth + 1 < 8) {
    // do a minium initial allocation to avoid frequent reallocations
    nrRegsHere.reserve(8);
    nrRegs.reserve(8);
  }
  nrRegsHere.resize(depth + 1);
  nrRegsHere.back() = 0;
  // create a copy of the last value here
  // this is required because back returns a reference and emplace/push_back may
  // invalidate all references
  nrRegs.resize(depth);
  RegisterId registerId = nrRegs.back();
  nrRegs.emplace_back(registerId);
}

void ExecutionNode::RegisterPlan::clear() {
  varInfo.clear();
  nrRegsHere.clear();
  nrRegs.clear();
  subQueryNodes.clear();
  depth = 0;
  totalNrRegs = 0;
}

ExecutionNode::RegisterPlan* ExecutionNode::RegisterPlan::clone(ExecutionPlan* otherPlan,
                                                                ExecutionPlan* plan) {
  auto other = std::make_unique<RegisterPlan>();

  other->nrRegsHere = nrRegsHere;
  other->nrRegs = nrRegs;
  other->depth = depth;
  other->totalNrRegs = totalNrRegs;

  other->varInfo = varInfo;

  // No need to clone subQueryNodes because this was only used during
  // the buildup.

  return other.release();
}

void ExecutionNode::RegisterPlan::after(ExecutionNode* en) {
  switch (en->getType()) {
    case ExecutionNode::ENUMERATE_COLLECTION:
    case ExecutionNode::INDEX: {
      depth++;
      nrRegsHere.emplace_back(1);
      // create a copy of the last value here
      // this is required because back returns a reference and emplace/push_back
      // may invalidate all references
      RegisterId registerId = 1 + nrRegs.back();
      nrRegs.emplace_back(registerId);

      auto ep = dynamic_cast<DocumentProducingNode const*>(en);
      if (ep == nullptr) {
        THROW_ARANGO_EXCEPTION_MESSAGE(
            TRI_ERROR_INTERNAL,
            "unexpected cast result for DocumentProducingNode");
      }

      varInfo.emplace(ep->outVariable()->id, VarInfo(depth, totalNrRegs));
      totalNrRegs++;
      break;
    }

    case ExecutionNode::ENUMERATE_LIST: {
      depth++;
      nrRegsHere.emplace_back(1);
      // create a copy of the last value here
      // this is required because back returns a reference and emplace/push_back
      // may invalidate all references
      RegisterId registerId = 1 + nrRegs.back();
      nrRegs.emplace_back(registerId);

      auto ep = ExecutionNode::castTo<EnumerateListNode const*>(en);
      TRI_ASSERT(ep != nullptr);
      varInfo.emplace(ep->outVariable()->id, VarInfo(depth, totalNrRegs));
      totalNrRegs++;
      break;
    }

    case ExecutionNode::CALCULATION: {
      nrRegsHere[depth]++;
      nrRegs[depth]++;
      auto ep = ExecutionNode::castTo<CalculationNode const*>(en);
      TRI_ASSERT(ep != nullptr);
      varInfo.emplace(ep->outVariable()->id, VarInfo(depth, totalNrRegs));
      totalNrRegs++;
      break;
    }

    case ExecutionNode::SUBQUERY: {
      nrRegsHere[depth]++;
      nrRegs[depth]++;
      auto ep = ExecutionNode::castTo<SubqueryNode const*>(en);
      TRI_ASSERT(ep != nullptr);
      varInfo.emplace(ep->outVariable()->id, VarInfo(depth, totalNrRegs));
      totalNrRegs++;
      subQueryNodes.emplace_back(en);
      break;
    }

    case ExecutionNode::COLLECT: {
      depth++;
      nrRegsHere.emplace_back(0);
      // create a copy of the last value here
      // this is required because back returns a reference and emplace/push_back
      // may invalidate all references
      RegisterId registerId = nrRegs.back();
      nrRegs.emplace_back(registerId);

      auto ep = ExecutionNode::castTo<CollectNode const*>(en);
      for (auto const& p : ep->_groupVariables) {
        // p is std::pair<Variable const*,Variable const*>
        // and the first is the to be assigned output variable
        // for which we need to create a register in the current
        // frame:
        nrRegsHere[depth]++;
        nrRegs[depth]++;
        varInfo.emplace(p.first->id, VarInfo(depth, totalNrRegs));
        totalNrRegs++;
      }
      for (auto const& p : ep->_aggregateVariables) {
        // p is std::pair<Variable const*,Variable const*>
        // and the first is the to be assigned output variable
        // for which we need to create a register in the current
        // frame:
        nrRegsHere[depth]++;
        nrRegs[depth]++;
        varInfo.emplace(p.first->id, VarInfo(depth, totalNrRegs));
        totalNrRegs++;
      }
      if (ep->_outVariable != nullptr) {
        nrRegsHere[depth]++;
        nrRegs[depth]++;
        varInfo.emplace(ep->_outVariable->id, VarInfo(depth, totalNrRegs));
        totalNrRegs++;
      }
      break;
    }

    case ExecutionNode::INSERT:
    case ExecutionNode::UPDATE:
    case ExecutionNode::REPLACE:
    case ExecutionNode::REMOVE:
    case ExecutionNode::UPSERT: {
      depth++;
      nrRegsHere.emplace_back(0);
      // create a copy of the last value here
      // this is required because back returns a reference and emplace/push_back
      // may invalidate all references
      RegisterId registerId = nrRegs.back();
      nrRegs.emplace_back(registerId);

      auto ep = dynamic_cast<ModificationNode const*>(en);
      if (ep == nullptr) {
        THROW_ARANGO_EXCEPTION_MESSAGE(
            TRI_ERROR_INTERNAL, "unexpected cast result for ModificationNode");
      }
      if (ep->getOutVariableOld() != nullptr) {
        nrRegsHere[depth]++;
        nrRegs[depth]++;
        varInfo.emplace(ep->getOutVariableOld()->id, VarInfo(depth, totalNrRegs));
        totalNrRegs++;
      }
      if (ep->getOutVariableNew() != nullptr) {
        nrRegsHere[depth]++;
        nrRegs[depth]++;
        varInfo.emplace(ep->getOutVariableNew()->id, VarInfo(depth, totalNrRegs));
        totalNrRegs++;
      }

      break;
    }

    case ExecutionNode::SORT: {
      // sort sorts in place and does not produce new registers
      break;
    }

    case ExecutionNode::RETURN: {
      // return is special. it produces a result but is the last step in the
      // pipeline
      break;
    }

    case ExecutionNode::SINGLETON:
    case ExecutionNode::FILTER:
    case ExecutionNode::LIMIT:
    case ExecutionNode::SCATTER:
    case ExecutionNode::DISTRIBUTE:
    case ExecutionNode::GATHER:
    case ExecutionNode::REMOTE:
    case ExecutionNode::NORESULTS: {
      // these node types do not produce any new registers
      break;
    }

    case ExecutionNode::TRAVERSAL:
    case ExecutionNode::SHORTEST_PATH:
    case ExecutionNode::K_SHORTEST_PATHS: {
      depth++;
      auto ep = dynamic_cast<GraphNode const*>(en);
      if (ep == nullptr) {
        THROW_ARANGO_EXCEPTION_MESSAGE(TRI_ERROR_INTERNAL,
                                       "unexpected cast result for GraphNode");
      }
      TRI_ASSERT(ep != nullptr);
      auto vars = ep->getVariablesSetHere();
      nrRegsHere.emplace_back(static_cast<RegisterId>(vars.size()));
      // create a copy of the last value here
      // this is requried because back returns a reference and emplace/push_back
      // may invalidate all references
      RegisterId registerId = static_cast<RegisterId>(vars.size() + nrRegs.back());
      nrRegs.emplace_back(registerId);

      for (auto& it : vars) {
        varInfo.emplace(it->id, VarInfo(depth, totalNrRegs));
        totalNrRegs++;
      }
      break;
    }

    case ExecutionNode::REMOTESINGLE: {
      depth++;
      auto ep = ExecutionNode::castTo<SingleRemoteOperationNode const*>(en);
      TRI_ASSERT(ep != nullptr);
      auto vars = ep->getVariablesSetHere();
      nrRegsHere.emplace_back(static_cast<RegisterId>(vars.size()));
      // create a copy of the last value here
      // this is requried because back returns a reference and emplace/push_back
      // may invalidate all references
      auto registerId = static_cast<RegisterId>(vars.size() + nrRegs.back());
      nrRegs.emplace_back(registerId);

      for (auto& it : vars) {
        varInfo.emplace(it->id, VarInfo(depth, totalNrRegs));
        totalNrRegs++;
      }
      break;
    }

    case ExecutionNode::ENUMERATE_IRESEARCH_VIEW: {
      auto ep = ExecutionNode::castTo<iresearch::IResearchViewNode const*>(en);
      TRI_ASSERT(ep);

      ep->planNodeRegisters(nrRegsHere, nrRegs, varInfo, totalNrRegs, ++depth);
      break;
    }

    default: {
      // should not reach this point
      TRI_ASSERT(false);
    }
  }

  en->_depth = depth;
  en->_registerPlan = *me;

  // Now find out which registers ought to be erased after this node:
  if (en->getType() != ExecutionNode::RETURN) {
    // ReturnNodes are special, since they return a single column anyway
    arangodb::HashSet<Variable const*> varsUsedLater = en->getVarsUsedLater();
    arangodb::HashSet<Variable const*> varsUsedHere;
    en->getVariablesUsedHere(varsUsedHere);

    // We need to delete those variables that have been used here but are not
    // used any more later:
    std::unordered_set<RegisterId> regsToClear;

    for (auto const& v : varsUsedHere) {
      auto it = varsUsedLater.find(v);

      if (it == varsUsedLater.end()) {
        auto it2 = varInfo.find(v->id);

        if (it2 == varInfo.end()) {
          // report an error here to prevent crashing
          THROW_ARANGO_EXCEPTION_MESSAGE(TRI_ERROR_INTERNAL,
                                         std::string("missing variable #") +
                                             std::to_string(v->id) + " (" + v->name +
                                             ") for node #" + std::to_string(en->id()) +
                                             " (" + en->getTypeString() +
                                             ") while planning registers");
        }

        // finally adjust the variable inside the IN calculation
        TRI_ASSERT(it2 != varInfo.end());
        RegisterId r = it2->second.registerId;
        regsToClear.insert(r);
      }
    }
    en->setRegsToClear(std::move(regsToClear));
  }
}

ExecutionNode::RegisterPlan::RegisterPlan()
    : depth(0), totalNrRegs(0), me(nullptr) {
  nrRegsHere.reserve(8);
  nrRegsHere.emplace_back(0);
  nrRegs.reserve(8);
  nrRegs.emplace_back(0);
}

void ExecutionNode::RegisterPlan::setSharedPtr(std::shared_ptr<RegisterPlan>* shared) { me = shared; }

bool ExecutionNode::RegisterPlan::enterSubquery(ExecutionNode*, ExecutionNode*) {
  return false;  // do not walk into subquery
}

=======
>>>>>>> ac2158ee
RegisterId ExecutionNode::varToRegUnchecked(Variable const& var) const {
  std::unordered_map<VariableId, VarInfo> const& varInfo = getRegisterPlan()->varInfo;
  auto const it = varInfo.find(var.id);
  TRI_ASSERT(it != varInfo.end());
  RegisterId const reg = it->second.registerId;

  return reg;
}

/// @brief replace a dependency, returns true if the pointer was found and
/// replaced, please note that this does not delete oldNode!
bool ExecutionNode::replaceDependency(ExecutionNode* oldNode, ExecutionNode* newNode) {
  TRI_ASSERT(oldNode != nullptr);
  TRI_ASSERT(newNode != nullptr);

  auto it = _dependencies.begin();

  while (it != _dependencies.end()) {
    if (*it == oldNode) {
      *it = newNode;
      try {
        newNode->_parents.emplace_back(this);
      } catch (...) {
        *it = oldNode;  // roll back
        return false;
      }
      try {
        for (auto it2 = oldNode->_parents.begin(); it2 != oldNode->_parents.end(); ++it2) {
          if (*it2 == this) {
            oldNode->_parents.erase(it2);
            break;
          }
        }
      } catch (...) {
        // If this happens, we ignore that the _parents of oldNode
        // are not set correctly
      }
      return true;
    }

    ++it;
  }
  return false;
}

/// @brief remove a dependency, returns true if the pointer was found and
/// removed, please note that this does not delete ep!
bool ExecutionNode::removeDependency(ExecutionNode* ep) {
  bool ok = false;
  for (auto it = _dependencies.begin(); it != _dependencies.end(); ++it) {
    if (*it == ep) {
      try {
        it = _dependencies.erase(it);
      } catch (...) {
        return false;
      }
      ok = true;
      break;
    }
  }

  if (!ok) {
    return false;
  }

  // Now remove us as a parent of the old dependency as well:
  for (auto it = ep->_parents.begin(); it != ep->_parents.end(); ++it) {
    if (*it == this) {
      try {
        ep->_parents.erase(it);
      } catch (...) {
      }
      return true;
    }
  }

  return false;
}

/// @brief remove all dependencies for the given node
void ExecutionNode::removeDependencies() {
  for (auto& x : _dependencies) {
    for (auto it = x->_parents.begin(); it != x->_parents.end();
         /* no hoisting */) {
      if (*it == this) {
        try {
          it = x->_parents.erase(it);
        } catch (...) {
        }
        break;
      } else {
        ++it;
      }
    }
  }
  _dependencies.clear();
}

std::unordered_set<RegisterId> ExecutionNode::calcRegsToKeep() const {
  ExecutionNode const* const previousNode = getFirstDependency();
  // Only the Singleton has no previousNode, and it does not call this method.
  TRI_ASSERT(previousNode != nullptr);

  bool inserted = false;
  RegisterId const nrInRegs = getRegisterPlan()->nrRegs[previousNode->getDepth()];
  std::unordered_set<RegisterId> regsToKeep{};
  regsToKeep.reserve(getVarsUsedLater().size());

  for (auto const var : getVarsUsedLater()) {
    auto reg = variableToRegisterId(var);
    if (reg < nrInRegs) {
      std::tie(std::ignore, inserted) = regsToKeep.emplace(reg);
      TRI_ASSERT(inserted);
    }
  }

  return regsToKeep;
};

RegisterId ExecutionNode::variableToRegisterId(Variable const* variable) const {
  TRI_ASSERT(variable != nullptr);
  auto it = getRegisterPlan()->varInfo.find(variable->id);
  TRI_ASSERT(it != getRegisterPlan()->varInfo.end());
  RegisterId rv = it->second.registerId;
  TRI_ASSERT(rv < RegisterPlan::MaxRegisterId);
  return rv;
}

// This is the general case and will not work if e.g. there is no predecessor.
ExecutorInfos ExecutionNode::createRegisterInfos(
    std::shared_ptr<std::unordered_set<RegisterId>>&& readableInputRegisters,
    std::shared_ptr<std::unordered_set<RegisterId>>&& writableOutputRegisters) const {
  RegisterId const nrOutRegs = getNrOutputRegisters();
  RegisterId const nrInRegs = getNrInputRegisters();

  std::unordered_set<RegisterId> regsToKeep = calcRegsToKeep();
  std::unordered_set<RegisterId> regsToClear = getRegsToClear();

  return ExecutorInfos{std::move(readableInputRegisters),
                       std::move(writableOutputRegisters),
                       nrInRegs,
                       nrOutRegs,
                       std::move(regsToClear),
                       std::move(regsToKeep)};
}

RegisterId ExecutionNode::getNrInputRegisters() const {
  ExecutionNode const* previousNode = getFirstDependency();
  TRI_ASSERT(previousNode != nullptr);
  return getRegisterPlan()->nrRegs[previousNode->getDepth()];
}

RegisterId ExecutionNode::getNrOutputRegisters() const {
  return getRegisterPlan()->nrRegs[getDepth()];
}

ExecutionNode::ExecutionNode(ExecutionPlan* plan, size_t id)
    : _id(id), _depth(0), _varUsageValid(false), _plan(plan) {}

size_t ExecutionNode::id() const { return _id; }

std::vector<ExecutionNode*> const& ExecutionNode::getDependencies() const {
  return _dependencies;
}

ExecutionNode* ExecutionNode::getFirstDependency() const {
  if (_dependencies.empty()) {
    return nullptr;
  }
  TRI_ASSERT(_dependencies[0] != nullptr);
  return _dependencies[0];
}

bool ExecutionNode::hasDependency() const { return (_dependencies.size() == 1); }

void ExecutionNode::dependencies(std::vector<ExecutionNode*>& result) const {
  for (auto const& it : _dependencies) {
    TRI_ASSERT(it != nullptr);
    result.emplace_back(it);
  }
}

std::vector<ExecutionNode*> ExecutionNode::getParents() const { return _parents; }

bool ExecutionNode::hasParent() const { return (_parents.size() == 1); }

ExecutionNode* ExecutionNode::getFirstParent() const {
  if (_parents.empty()) {
    return nullptr;
  }
  TRI_ASSERT(_parents[0] != nullptr);
  return _parents[0];
}

void ExecutionNode::parents(std::vector<ExecutionNode*>& result) const {
  for (auto const& it : _parents) {
    TRI_ASSERT(it != nullptr);
    result.emplace_back(it);
  }
}

ExecutionNode const* ExecutionNode::getSingleton() const {
  auto node = this;
  do {
    node = node->getFirstDependency();
  } while (node != nullptr && node->getType() != SINGLETON);

  return node;
}

void ExecutionNode::getDependencyChain(std::vector<ExecutionNode*>& result, bool includeSelf) {
  auto current = this;
  while (current != nullptr) {
    if (includeSelf || current != this) {
      result.emplace_back(current);
    }
    current = current->getFirstDependency();
  }
}

void ExecutionNode::setParent(ExecutionNode* p) {
  _parents.clear();
  _parents.emplace_back(p);
}

void ExecutionNode::getVariablesUsedHere(arangodb::HashSet<Variable const*>&) const {
  // do nothing!
}

std::vector<Variable const*> ExecutionNode::getVariablesSetHere() const {
  return std::vector<Variable const*>();
}

arangodb::HashSet<VariableId> ExecutionNode::getVariableIdsUsedHere() const {
  arangodb::HashSet<Variable const*> vars;
  getVariablesUsedHere(vars);

  arangodb::HashSet<VariableId> ids;
  for (auto& it : vars) {
    ids.emplace(it->id);
  }
  return ids;
}

bool ExecutionNode::setsVariable(arangodb::HashSet<Variable const*> const& which) const {
  for (auto const& v : getVariablesSetHere()) {
    if (which.find(v) != which.end()) {
      return true;
    }
  }
  return false;
}

void ExecutionNode::setVarsUsedLater(arangodb::HashSet<Variable const*>& v) {
  _varsUsedLater = v;
}

arangodb::HashSet<Variable const*> const& ExecutionNode::getVarsUsedLater() const {
  TRI_ASSERT(_varUsageValid);
  return _varsUsedLater;
}

void ExecutionNode::setVarsValid(arangodb::HashSet<Variable const*>& v) { _varsValid = v; }

arangodb::HashSet<Variable const*> const& ExecutionNode::getVarsValid() const {
  TRI_ASSERT(_varUsageValid);
  return _varsValid;
}

void ExecutionNode::setVarUsageValid() { _varUsageValid = true; }

void ExecutionNode::invalidateVarUsage() {
  _varsUsedLater.clear();
  _varsValid.clear();
  _varUsageValid = false;
}

bool ExecutionNode::isDeterministic() { return true; }

bool ExecutionNode::isModificationNode() const {
  // derived classes can change this
  return false;
}

ExecutionPlan const* ExecutionNode::plan() const { return _plan; }

ExecutionPlan* ExecutionNode::plan() { return _plan; }

const ExecutionNode::RegisterPlan* ExecutionNode::getRegisterPlan() const {
  TRI_ASSERT(_registerPlan != nullptr);
  return _registerPlan.get();
}

int ExecutionNode::getDepth() const { return _depth; }

std::unordered_set<RegisterId> const& ExecutionNode::getRegsToClear() const {
  return _regsToClear;
}

bool ExecutionNode::isVarUsedLater(Variable const* variable) const {
  return (_varsUsedLater.find(variable) != _varsUsedLater.end());
}

bool ExecutionNode::isInInnerLoop() const { return getLoop() != nullptr; }

void ExecutionNode::setId(size_t id) { _id = id; }

void ExecutionNode::setRegsToClear(std::unordered_set<RegisterId>&& toClear) {
  _regsToClear = std::move(toClear);
}

RegisterId ExecutionNode::variableToRegisterOptionalId(Variable const* var) const {
  if (var) {
    return variableToRegisterId(var);
  }
  return ExecutionNode::MaxRegisterId;
}

/// @brief creates corresponding ExecutionBlock
std::unique_ptr<ExecutionBlock> SingletonNode::createBlock(
    ExecutionEngine& engine, std::unordered_map<ExecutionNode*, ExecutionBlock*> const&) const {
  // number in == number out
  // Other nodes get the nrInRegs from the previous node.
  // That is why we do not use `calcRegsToKeep()`
  RegisterId const nrRegs = getRegisterPlan()->nrRegs[getDepth()];

  std::unordered_set<RegisterId> toKeep;
  if (::isInSubQuery(this)) {
    for (auto const& var : this->getVarsUsedLater()) {
      auto val = variableToRegisterId(var);
      if (val < nrRegs) {
        auto rv = toKeep.insert(val);
        TRI_ASSERT(rv.second);
      }
    }
  }

  IdExecutorInfos infos(nrRegs, std::move(toKeep), getRegsToClear());

  return std::make_unique<ExecutionBlockImpl<IdExecutor<true, ConstFetcher>>>(
      &engine, this, std::move(infos));
}

/// @brief toVelocyPack, for SingletonNode
void SingletonNode::toVelocyPackHelper(VPackBuilder& nodes, unsigned flags,
                                       std::unordered_set<ExecutionNode const*>& seen) const {
  // call base class method
  ExecutionNode::toVelocyPackHelperGeneric(nodes, flags, seen);
  // This node has no own information.
  nodes.close();
}

/// @brief the cost of a singleton is 1, it produces one item only
CostEstimate SingletonNode::estimateCost() const {
  CostEstimate estimate = CostEstimate::empty();
  estimate.estimatedNrItems = 1;
  estimate.estimatedCost = 1.0;
  return estimate;
}

SingletonNode::SingletonNode(ExecutionPlan* plan, size_t id)
    : ExecutionNode(plan, id) {}

SingletonNode::SingletonNode(ExecutionPlan* plan, arangodb::velocypack::Slice const& base)
    : ExecutionNode(plan, base) {}

ExecutionNode::NodeType SingletonNode::getType() const { return SINGLETON; }

ExecutionNode* SingletonNode::clone(ExecutionPlan* plan, bool withDependencies,
                                    bool withProperties) const {
  return cloneHelper(std::make_unique<SingletonNode>(plan, _id),
                     withDependencies, withProperties);
}

EnumerateCollectionNode::EnumerateCollectionNode(ExecutionPlan* plan,
                                                 arangodb::velocypack::Slice const& base)
    : ExecutionNode(plan, base),
      DocumentProducingNode(plan, base),
      CollectionAccessingNode(plan, base),
      _random(base.get("random").getBoolean()),
      _hint(base) {}

EnumerateCollectionNode::EnumerateCollectionNode(ExecutionPlan* plan, size_t id,
                                                 aql::Collection const* collection,
                                                 Variable const* outVariable,
                                                 bool random, IndexHint hint)
    : ExecutionNode(plan, id),
      DocumentProducingNode(outVariable),
      CollectionAccessingNode(collection),
      _random(random),
      _hint(std::move(hint)) {}

ExecutionNode::NodeType EnumerateCollectionNode::getType() const { return ENUMERATE_COLLECTION; }

IndexHint const& EnumerateCollectionNode::hint() const { return _hint; }

void EnumerateCollectionNode::setRandom() { _random = true; }

bool EnumerateCollectionNode::isDeterministic() { return !_random; }

std::vector<Variable const*> EnumerateCollectionNode::getVariablesSetHere() const {
  return std::vector<Variable const*>{_outVariable};
}

/// @brief toVelocyPack, for EnumerateCollectionNode
void EnumerateCollectionNode::toVelocyPackHelper(VPackBuilder& builder, unsigned flags,
                                                 std::unordered_set<ExecutionNode const*>& seen) const {
  // call base class method
  ExecutionNode::toVelocyPackHelperGeneric(builder, flags, seen);

  builder.add("random", VPackValue(_random));

  _hint.toVelocyPack(builder);

  // add outvariable and projection
  DocumentProducingNode::toVelocyPack(builder);

  // add collection information
  CollectionAccessingNode::toVelocyPack(builder);

  // And close it:
  builder.close();
}

/// @brief creates corresponding ExecutionBlock
std::unique_ptr<ExecutionBlock> EnumerateCollectionNode::createBlock(
    ExecutionEngine& engine, std::unordered_map<ExecutionNode*, ExecutionBlock*> const&) const {
  ExecutionNode const* previousNode = getFirstDependency();
  TRI_ASSERT(previousNode != nullptr);

  transaction::Methods* trxPtr = _plan->getAst()->query()->trx();

  EnumerateCollectionExecutorInfos infos(
      variableToRegisterId(_outVariable),
      getRegisterPlan()->nrRegs[previousNode->getDepth()],
      getRegisterPlan()->nrRegs[getDepth()], getRegsToClear(), calcRegsToKeep(),
      &engine, this->_collection, _outVariable, this->isVarUsedLater(_outVariable),
      this->projections(), trxPtr, this->coveringIndexAttributePositions(),
      EngineSelectorFeature::ENGINE->useRawDocumentPointers(), this->_random);
  return std::make_unique<ExecutionBlockImpl<EnumerateCollectionExecutor>>(&engine, this,
                                                                           std::move(infos));
}

/// @brief clone ExecutionNode recursively
ExecutionNode* EnumerateCollectionNode::clone(ExecutionPlan* plan, bool withDependencies,
                                              bool withProperties) const {
  auto outVariable = _outVariable;
  if (withProperties) {
    outVariable = plan->getAst()->variables()->createVariable(outVariable);
    TRI_ASSERT(outVariable != nullptr);
  }

  auto c = std::make_unique<EnumerateCollectionNode>(plan, _id, _collection,
                                                     outVariable, _random, _hint);

  c->projections(_projections);
  CollectionAccessingNode::cloneInto(*c);
  return cloneHelper(std::move(c), withDependencies, withProperties);
}

/// @brief the cost of an enumerate collection node is a multiple of the cost of
/// its unique dependency
CostEstimate EnumerateCollectionNode::estimateCost() const {
  transaction::Methods* trx = _plan->getAst()->query()->trx();
  if (trx->status() != transaction::Status::RUNNING) {
    return CostEstimate::empty();
  }

  TRI_ASSERT(!_dependencies.empty());
  CostEstimate estimate = _dependencies.at(0)->getCost();
  estimate.estimatedNrItems *= _collection->count(trx);
  // We do a full collection scan for each incoming item.
  // random iteration is slightly more expensive than linear iteration
  // we also penalize each EnumerateCollectionNode slightly (and do not
  // do the same for IndexNodes) so IndexNodes will be preferred
  estimate.estimatedCost += estimate.estimatedNrItems * (_random ? 1.005 : 1.0) + 1.0;
  return estimate;
}

EnumerateListNode::EnumerateListNode(ExecutionPlan* plan,
                                     arangodb::velocypack::Slice const& base)
    : ExecutionNode(plan, base),
      _inVariable(Variable::varFromVPack(plan->getAst(), base, "inVariable")),
      _outVariable(Variable::varFromVPack(plan->getAst(), base, "outVariable")) {}

/// @brief toVelocyPack, for EnumerateListNode
void EnumerateListNode::toVelocyPackHelper(VPackBuilder& nodes, unsigned flags,
                                           std::unordered_set<ExecutionNode const*>& seen) const {
  // call base class method
  ExecutionNode::toVelocyPackHelperGeneric(nodes, flags, seen);
  nodes.add(VPackValue("inVariable"));
  _inVariable->toVelocyPack(nodes);

  nodes.add(VPackValue("outVariable"));
  _outVariable->toVelocyPack(nodes);

  // And close it:
  nodes.close();
}

/// @brief creates corresponding ExecutionBlock
std::unique_ptr<ExecutionBlock> EnumerateListNode::createBlock(
    ExecutionEngine& engine, std::unordered_map<ExecutionNode*, ExecutionBlock*> const&) const {
  ExecutionNode const* previousNode = getFirstDependency();
  TRI_ASSERT(previousNode != nullptr);
  RegisterId inputRegister = variableToRegisterId(_inVariable);
  RegisterId outRegister = variableToRegisterId(_outVariable);
  EnumerateListExecutorInfos infos(inputRegister, outRegister,
                                   getRegisterPlan()->nrRegs[previousNode->getDepth()],
                                   getRegisterPlan()->nrRegs[getDepth()],
                                   getRegsToClear(), calcRegsToKeep());
  return std::make_unique<ExecutionBlockImpl<EnumerateListExecutor>>(&engine, this,
                                                                     std::move(infos));
}

/// @brief clone ExecutionNode recursively
ExecutionNode* EnumerateListNode::clone(ExecutionPlan* plan, bool withDependencies,
                                        bool withProperties) const {
  auto outVariable = _outVariable;
  auto inVariable = _inVariable;

  if (withProperties) {
    outVariable = plan->getAst()->variables()->createVariable(outVariable);
    inVariable = plan->getAst()->variables()->createVariable(inVariable);
  }

  auto c = std::make_unique<EnumerateListNode>(plan, _id, inVariable, outVariable);

  return cloneHelper(std::move(c), withDependencies, withProperties);
}

/// @brief the cost of an enumerate list node
CostEstimate EnumerateListNode::estimateCost() const {
  // Well, what can we say? The length of the list can in general
  // only be determined at runtime... If we were to know that this
  // list is constant, then we could maybe multiply by the length
  // here... For the time being, we assume 100
  size_t length = 100;

  auto setter = _plan->getVarSetBy(_inVariable->id);

  if (setter != nullptr) {
    if (setter->getType() == ExecutionNode::CALCULATION) {
      // list variable introduced by a calculation
      auto expression = ExecutionNode::castTo<CalculationNode*>(setter)->expression();

      if (expression != nullptr) {
        auto node = expression->node();

        if (node->type == NODE_TYPE_ARRAY) {
          // this one is easy
          length = node->numMembers();
        }
        if (node->type == NODE_TYPE_RANGE) {
          auto low = node->getMember(0);
          auto high = node->getMember(1);

          if (low->isConstant() && high->isConstant() &&
              (low->isValueType(VALUE_TYPE_INT) || low->isValueType(VALUE_TYPE_DOUBLE)) &&
              (high->isValueType(VALUE_TYPE_INT) || high->isValueType(VALUE_TYPE_DOUBLE))) {
            // create a temporary range to determine the size
            Range range(low->getIntValue(), high->getIntValue());

            length = range.size();
          }
        }
      }
    } else if (setter->getType() == ExecutionNode::SUBQUERY) {
      // length will be set by the subquery's cost estimator
      CostEstimate subEstimate =
          ExecutionNode::castTo<SubqueryNode const*>(setter)->getSubquery()->getCost();
      length = subEstimate.estimatedNrItems;
    }
  }

  TRI_ASSERT(!_dependencies.empty());
  CostEstimate estimate = _dependencies.at(0)->getCost();
  estimate.estimatedNrItems *= length;
  estimate.estimatedCost += estimate.estimatedNrItems;
  return estimate;
}

EnumerateListNode::EnumerateListNode(ExecutionPlan* plan, size_t id,
                                     Variable const* inVariable, Variable const* outVariable)
    : ExecutionNode(plan, id), _inVariable(inVariable), _outVariable(outVariable) {
  TRI_ASSERT(_inVariable != nullptr);
  TRI_ASSERT(_outVariable != nullptr);
}

ExecutionNode::NodeType EnumerateListNode::getType() const { return ENUMERATE_LIST; }

void EnumerateListNode::getVariablesUsedHere(arangodb::HashSet<Variable const*>& vars) const {
  vars.emplace(_inVariable);
}

std::vector<Variable const*> EnumerateListNode::getVariablesSetHere() const {
  return std::vector<Variable const*>{_outVariable};
}

Variable const* EnumerateListNode::inVariable() const { return _inVariable; }

Variable const* EnumerateListNode::outVariable() const { return _outVariable; }

LimitNode::LimitNode(ExecutionPlan* plan, arangodb::velocypack::Slice const& base)
    : ExecutionNode(plan, base),
      _offset(base.get("offset").getNumericValue<decltype(_offset)>()),
      _limit(base.get("limit").getNumericValue<decltype(_limit)>()),
      _fullCount(base.get("fullCount").getBoolean()) {}

/// @brief creates corresponding ExecutionBlock
std::unique_ptr<ExecutionBlock> LimitNode::createBlock(
    ExecutionEngine& engine, std::unordered_map<ExecutionNode*, ExecutionBlock*> const&) const {
  ExecutionNode const* previousNode = getFirstDependency();
  TRI_ASSERT(previousNode != nullptr);

  // Fullcount must only be enabled on the last limit node on the main level
  TRI_ASSERT(!_fullCount || !::isInSubQuery(this));

  LimitExecutorInfos infos(getRegisterPlan()->nrRegs[previousNode->getDepth()],
                           getRegisterPlan()->nrRegs[getDepth()], getRegsToClear(),
                           calcRegsToKeep(), _offset, _limit, _fullCount);

  return std::make_unique<ExecutionBlockImpl<LimitExecutor>>(&engine, this,
                                                             std::move(infos));
}

// @brief toVelocyPack, for LimitNode
void LimitNode::toVelocyPackHelper(VPackBuilder& nodes, unsigned flags,
                                   std::unordered_set<ExecutionNode const*>& seen) const {
  // call base class method
  ExecutionNode::toVelocyPackHelperGeneric(nodes, flags, seen);
  nodes.add("offset", VPackValue(_offset));
  nodes.add("limit", VPackValue(_limit));
  nodes.add("fullCount", VPackValue(_fullCount));

  // And close it:
  nodes.close();
}

/// @brief estimateCost
CostEstimate LimitNode::estimateCost() const {
  TRI_ASSERT(!_dependencies.empty());
  CostEstimate estimate = _dependencies.at(0)->getCost();
  estimate.estimatedNrItems =
      (std::min)(_limit, (std::max)(static_cast<size_t>(0),
                                    estimate.estimatedNrItems - _offset));
  estimate.estimatedCost += estimate.estimatedNrItems;
  return estimate;
}

LimitNode::LimitNode(ExecutionPlan* plan, size_t id, size_t offset, size_t limit)
    : ExecutionNode(plan, id), _offset(offset), _limit(limit), _fullCount(false) {}

ExecutionNode::NodeType LimitNode::getType() const { return LIMIT; }

ExecutionNode* LimitNode::clone(ExecutionPlan* plan, bool withDependencies,
                                bool withProperties) const {
  auto c = std::make_unique<LimitNode>(plan, _id, _offset, _limit);

  if (_fullCount) {
    c->setFullCount();
  }

  return cloneHelper(std::move(c), withDependencies, withProperties);
}

void LimitNode::setFullCount() { _fullCount = true; }

size_t LimitNode::offset() const { return _offset; }

size_t LimitNode::limit() const { return _limit; }

CalculationNode::CalculationNode(ExecutionPlan* plan, arangodb::velocypack::Slice const& base)
    : ExecutionNode(plan, base),
      _conditionVariable(Variable::varFromVPack(plan->getAst(), base,
                                                "conditionVariable", true)),
      _outVariable(Variable::varFromVPack(plan->getAst(), base, "outVariable")),
      _expression(new Expression(plan, plan->getAst(), base)) {}

/// @brief toVelocyPack, for CalculationNode
void CalculationNode::toVelocyPackHelper(VPackBuilder& nodes, unsigned flags,
                                         std::unordered_set<ExecutionNode const*>& seen) const {
  // call base class method
  ExecutionNode::toVelocyPackHelperGeneric(nodes, flags, seen);
  nodes.add(VPackValue("expression"));
  _expression->toVelocyPack(nodes, flags);

  nodes.add(VPackValue("outVariable"));
  _outVariable->toVelocyPack(nodes);

  nodes.add("canThrow", VPackValue(false));

  if (_conditionVariable != nullptr) {
    nodes.add(VPackValue("conditionVariable"));
    _conditionVariable->toVelocyPack(nodes);
  }

  nodes.add("expressionType", VPackValue(_expression->typeString()));

  if ((flags & SERIALIZE_FUNCTIONS) && _expression->node() != nullptr) {
    auto root = _expression->node();
    if (root != nullptr) {
      // enumerate all used functions, but report each function only once
      std::unordered_set<std::string> functionsSeen;
      nodes.add("functions", VPackValue(VPackValueType::Array));

      Ast::traverseReadOnly(root, [&functionsSeen, &nodes](AstNode const* node) -> bool {
        if (node->type == NODE_TYPE_FCALL) {
          auto func = static_cast<Function const*>(node->getData());
          if (functionsSeen.insert(func->name).second) {
            // built-in function, not seen before
            nodes.openObject();
            nodes.add("name", VPackValue(func->name));
            nodes.add("isDeterministic",
                      VPackValue(func->hasFlag(Function::Flags::Deterministic)));
            nodes.add("canRunOnDBServer",
                      VPackValue(func->hasFlag(Function::Flags::CanRunOnDBServer)));
            nodes.add("cacheable", VPackValue(func->hasFlag(Function::Flags::Cacheable)));
            nodes.add("usesV8", VPackValue(func->implementation == nullptr));
            nodes.close();
          }
        } else if (node->type == NODE_TYPE_FCALL_USER) {
          auto func = node->getString();
          if (functionsSeen.insert(func).second) {
            // user defined function, not seen before
            nodes.openObject();
            nodes.add("name", VPackValue(func));
            nodes.add("isDeterministic", VPackValue(false));
            nodes.add("canRunOnDBServer", VPackValue(false));
            nodes.add("usesV8", VPackValue(true));
            nodes.close();
          }
        }
        return true;
      });

      nodes.close();
    }
  }

  // And close it
  nodes.close();
}

/// @brief creates corresponding ExecutionBlock
std::unique_ptr<ExecutionBlock> CalculationNode::createBlock(
    ExecutionEngine& engine, std::unordered_map<ExecutionNode*, ExecutionBlock*> const&) const {
  ExecutionNode const* previousNode = getFirstDependency();
  TRI_ASSERT(previousNode != nullptr);

  RegisterId outputRegister = variableToRegisterId(_outVariable);

  arangodb::HashSet<Variable const*> inVars;
  _expression->variables(inVars);

  std::vector<Variable const*> expInVars;
  expInVars.reserve(inVars.size());
  std::vector<RegisterId> expInRegs;
  expInRegs.reserve(inVars.size());

  for (auto& var : inVars) {
    expInVars.emplace_back(var);
    expInRegs.emplace_back(variableToRegisterId(var));
  }

  bool const isReference = (expression()->node()->type == NODE_TYPE_REFERENCE);
  if (isReference) {
    TRI_ASSERT(expInRegs.size() == 1);
  }
  bool const willUseV8 = expression()->willUseV8();

  TRI_ASSERT(engine.getQuery() != nullptr);
  TRI_ASSERT(expression() != nullptr);

  CalculationExecutorInfos infos(
      outputRegister, getRegisterPlan()->nrRegs[previousNode->getDepth()],
      getRegisterPlan()->nrRegs[getDepth()], getRegsToClear(), calcRegsToKeep(),
      *engine.getQuery() /* used for v8 contexts and in expression */,
      *expression(), std::move(expInVars) /* required by expression.execute */,
      std::move(expInRegs) /* required by expression.execute */
  );

  if (isReference) {
    return std::make_unique<ExecutionBlockImpl<CalculationExecutor<CalculationType::Reference>>>(
        &engine, this, std::move(infos));
  } else if (!willUseV8) {
    return std::make_unique<ExecutionBlockImpl<CalculationExecutor<CalculationType::Condition>>>(
        &engine, this, std::move(infos));
  } else {
    return std::make_unique<ExecutionBlockImpl<CalculationExecutor<CalculationType::V8Condition>>>(
        &engine, this, std::move(infos));
  }
}

ExecutionNode* CalculationNode::clone(ExecutionPlan* plan, bool withDependencies,
                                      bool withProperties) const {
  auto conditionVariable = _conditionVariable;
  auto outVariable = _outVariable;

  if (withProperties) {
    if (_conditionVariable != nullptr) {
      conditionVariable = plan->getAst()->variables()->createVariable(conditionVariable);
    }
    outVariable = plan->getAst()->variables()->createVariable(outVariable);
  }

  auto c = std::make_unique<CalculationNode>(plan, _id,
                                             _expression->clone(plan, plan->getAst()),
                                             conditionVariable, outVariable);

  return cloneHelper(std::move(c), withDependencies, withProperties);
}

/// @brief estimateCost
CostEstimate CalculationNode::estimateCost() const {
  TRI_ASSERT(!_dependencies.empty());
  CostEstimate estimate = _dependencies.at(0)->getCost();
  estimate.estimatedCost += estimate.estimatedNrItems;
  return estimate;
}

CalculationNode::CalculationNode(ExecutionPlan* plan, size_t id, Expression* expr,
                                 Variable const* conditionVariable, Variable const* outVariable)
    : ExecutionNode(plan, id),
      _conditionVariable(conditionVariable),
      _outVariable(outVariable),
      _expression(expr) {
  TRI_ASSERT(_expression != nullptr);
  TRI_ASSERT(_outVariable != nullptr);
}

CalculationNode::CalculationNode(ExecutionPlan* plan, size_t id,
                                 Expression* expr, Variable const* outVariable)
    : CalculationNode(plan, id, expr, nullptr, outVariable) {}

CalculationNode::~CalculationNode() { delete _expression; }

ExecutionNode::NodeType CalculationNode::getType() const { return CALCULATION; }

Variable const* CalculationNode::outVariable() const { return _outVariable; }

Expression* CalculationNode::expression() const { return _expression; }

void CalculationNode::getVariablesUsedHere(arangodb::HashSet<Variable const*>& vars) const {
  _expression->variables(vars);

  if (_conditionVariable != nullptr) {
    vars.emplace(_conditionVariable);
  }
}

std::vector<Variable const*> CalculationNode::getVariablesSetHere() const {
  return std::vector<Variable const*>{_outVariable};
}

bool CalculationNode::isDeterministic() {
  return _expression->isDeterministic();
}

SubqueryNode::SubqueryNode(ExecutionPlan* plan, arangodb::velocypack::Slice const& base)
    : ExecutionNode(plan, base),
      _subquery(nullptr),
      _outVariable(Variable::varFromVPack(plan->getAst(), base, "outVariable")) {}

/// @brief toVelocyPack, for SubqueryNode
void SubqueryNode::toVelocyPackHelper(VPackBuilder& nodes, unsigned flags,
                                      std::unordered_set<ExecutionNode const*>& seen) const {
  // call base class method
  ExecutionNode::toVelocyPackHelperGeneric(nodes, flags, seen);

  nodes.add(VPackValue("subquery"));
  _subquery->toVelocyPack(nodes, flags, /*keepTopLevelOpen*/ false);
  nodes.add(VPackValue("outVariable"));
  _outVariable->toVelocyPack(nodes);

  nodes.add("isConst", VPackValue(const_cast<SubqueryNode*>(this)->isConst()));

  // And add it:
  nodes.close();
}

/// @brief invalidate the cost estimation for the node and its dependencies
void SubqueryNode::invalidateCost() {
  ExecutionNode::invalidateCost();
  // pass invalidation call to subquery too
  getSubquery()->invalidateCost();
}

bool SubqueryNode::isConst() {
  if (isModificationSubquery() || !isDeterministic()) {
    return false;
  }

  if (mayAccessCollections() && _plan->getAst()->query()->isModificationQuery()) {
    // a subquery that accesses data from a collection may not be const,
    // even if itself does not modify any data. it is possible that the
    // subquery is embedded into some outer loop that is modifying data
    return false;
  }

  arangodb::HashSet<Variable const*> vars;
  getVariablesUsedHere(vars);
  for (auto const& v : vars) {
    auto setter = _plan->getVarSetBy(v->id);

    if (setter == nullptr || setter->getType() != CALCULATION) {
      return false;
    }

    auto expression = ExecutionNode::castTo<CalculationNode const*>(setter)->expression();

    if (expression == nullptr) {
      return false;
    }
    if (!expression->isConstant()) {
      return false;
    }
  }

  return true;
}

bool SubqueryNode::mayAccessCollections() {
  if (_plan->getAst()->functionsMayAccessDocuments()) {
    // if the query contains any calls to functions that MAY access any
    // document, then we count this as a "yes"
    return true;
  }

  TRI_ASSERT(_subquery != nullptr);

  // if the subquery contains any of these nodes, it may access data from
  // a collection
  std::vector<ExecutionNode::NodeType> const types = {ExecutionNode::ENUMERATE_IRESEARCH_VIEW,
                                                      ExecutionNode::ENUMERATE_COLLECTION,
                                                      ExecutionNode::INDEX,
                                                      ExecutionNode::INSERT,
                                                      ExecutionNode::UPDATE,
                                                      ExecutionNode::REPLACE,
                                                      ExecutionNode::REMOVE,
                                                      ExecutionNode::UPSERT,
                                                      ExecutionNode::TRAVERSAL,
                                                      ExecutionNode::SHORTEST_PATH,
                                                      ExecutionNode::K_SHORTEST_PATHS};

  SmallVector<ExecutionNode*>::allocator_type::arena_type a;
  SmallVector<ExecutionNode*> nodes{a};

  NodeFinder<std::vector<ExecutionNode::NodeType>> finder(types, nodes, true);
  _subquery->walk(finder);

  if (!nodes.empty()) {
    return true;
  }

  return false;
}

/// @brief creates corresponding ExecutionBlock
std::unique_ptr<ExecutionBlock> SubqueryNode::createBlock(
    ExecutionEngine& engine,
    std::unordered_map<ExecutionNode*, ExecutionBlock*> const& cache) const {
  auto const it = cache.find(getSubquery());
  TRI_ASSERT(it != cache.end());
  auto subquery = it->second;
  TRI_ASSERT(subquery != nullptr);

  ExecutionNode const* previousNode = getFirstDependency();
  TRI_ASSERT(previousNode != nullptr);

  auto inputRegisters = std::make_shared<std::unordered_set<RegisterId>>();
  auto outputRegisters = std::make_shared<std::unordered_set<RegisterId>>();

  auto outVar = getRegisterPlan()->varInfo.find(_outVariable->id);
  TRI_ASSERT(outVar != getRegisterPlan()->varInfo.end());
  RegisterId outReg = outVar->second.registerId;
  outputRegisters->emplace(outReg);

  // The const_cast has been taken from previous implementation.
  SubqueryExecutorInfos infos(inputRegisters, outputRegisters,
                              getRegisterPlan()->nrRegs[previousNode->getDepth()],
                              getRegisterPlan()->nrRegs[getDepth()],
                              getRegsToClear(), calcRegsToKeep(), *subquery,
                              outReg, const_cast<SubqueryNode*>(this)->isConst());
  if (isModificationSubquery()) {
    return std::make_unique<ExecutionBlockImpl<SubqueryExecutor<true>>>(&engine, this,
                                                                        std::move(infos));
  } else {
    return std::make_unique<ExecutionBlockImpl<SubqueryExecutor<false>>>(&engine, this,
                                                                         std::move(infos));
  }
}

ExecutionNode* SubqueryNode::shallowClone(ExecutionPlan* plan, bool withDependencies,
                                          bool withProperties, ExecutionNode* subquery) const {
  auto outVariable = _outVariable;

  if (withProperties) {
    outVariable = plan->getAst()->variables()->createVariable(outVariable);
  }

  auto c = std::make_unique<SubqueryNode>(plan, _id, subquery, outVariable);

  return cloneHelper(std::move(c), withDependencies, withProperties);
}

ExecutionNode* SubqueryNode::clone(ExecutionPlan* plan, bool withDependencies,
                                   bool withProperties) const {
  auto outVariable = _outVariable;

  if (withProperties) {
    outVariable = plan->getAst()->variables()->createVariable(outVariable);
  }
  auto c = std::make_unique<SubqueryNode>(plan, _id, _subquery->clone(plan, true, withProperties),
                                          outVariable);

  return cloneHelper(std::move(c), withDependencies, withProperties);
}

/// @brief whether or not the subquery is a data-modification operation
bool SubqueryNode::isModificationSubquery() const {
  std::vector<ExecutionNode*> stack({_subquery});

  while (!stack.empty()) {
    ExecutionNode* current = stack.back();

    if (current->isModificationNode()) {
      return true;
    }

    stack.pop_back();

    current->dependencies(stack);
  }

  return false;
}

/// @brief replace the out variable, so we can adjust the name.
void SubqueryNode::replaceOutVariable(Variable const* var) {
  _outVariable = var;
}

/// @brief estimateCost
CostEstimate SubqueryNode::estimateCost() const {
  TRI_ASSERT(!_dependencies.empty());
  CostEstimate subEstimate = _subquery->getCost();

  CostEstimate estimate = _dependencies.at(0)->getCost();
  estimate.estimatedCost += estimate.estimatedNrItems * subEstimate.estimatedCost;
  return estimate;
}

/// @brief helper struct to find all (outer) variables used in a SubqueryNode
struct SubqueryVarUsageFinder final : public WalkerWorker<ExecutionNode> {
  arangodb::HashSet<Variable const*> _usedLater;
  arangodb::HashSet<Variable const*> _valid;

  SubqueryVarUsageFinder() = default;

  ~SubqueryVarUsageFinder() override = default;

  bool before(ExecutionNode* en) final {
    // Add variables used here to _usedLater:
    en->getVariablesUsedHere(_usedLater);
    return false;
  }

  void after(ExecutionNode* en) final {
    // Add variables set here to _valid:
    for (auto& v : en->getVariablesSetHere()) {
      _valid.insert(v);
    }
  }

  bool enterSubquery(ExecutionNode*, ExecutionNode* sub) final {
    SubqueryVarUsageFinder subfinder;
    sub->walk(subfinder);

    // keep track of all variables used by a (dependent) subquery
    // this is, all variables in the subqueries _usedLater that are not in
    // _valid

    // create the set difference. note: cannot use std::set_difference as our
    // sets are NOT sorted
    for (auto var : subfinder._usedLater) {
      if (_valid.find(var) != _valid.end()) {
        _usedLater.insert(var);
      }
    }
    return false;
  }
};

/// @brief getVariablesUsedHere, modifying the set in-place
void SubqueryNode::getVariablesUsedHere(arangodb::HashSet<Variable const*>& vars) const {
  SubqueryVarUsageFinder finder;
  _subquery->walk(finder);

  for (auto var : finder._usedLater) {
    if (finder._valid.find(var) == finder._valid.end()) {
      vars.insert(var);
    }
  }
}

/// @brief is the node determistic?
struct DeterministicFinder final : public WalkerWorker<ExecutionNode> {
  bool _isDeterministic = true;

  DeterministicFinder() : _isDeterministic(true) {}
  ~DeterministicFinder() override = default;

  bool enterSubquery(ExecutionNode*, ExecutionNode*) final {
    return false;
  }

  bool before(ExecutionNode* node) final {
    if (!node->isDeterministic()) {
      _isDeterministic = false;
      return true;
    }
    return false;
  }
};

bool SubqueryNode::isDeterministic() {
  DeterministicFinder finder;
  _subquery->walk(finder);
  return finder._isDeterministic;
}

SubqueryNode::SubqueryNode(ExecutionPlan* plan, size_t id,
                           ExecutionNode* subquery, Variable const* outVariable)
    : ExecutionNode(plan, id), _subquery(subquery), _outVariable(outVariable) {
  TRI_ASSERT(_subquery != nullptr);
  TRI_ASSERT(_outVariable != nullptr);
}

ExecutionNode::NodeType SubqueryNode::getType() const { return SUBQUERY; }

Variable const* SubqueryNode::outVariable() const { return _outVariable; }

ExecutionNode* SubqueryNode::getSubquery() const { return _subquery; }

void SubqueryNode::setSubquery(ExecutionNode* subquery, bool forceOverwrite) {
  TRI_ASSERT(subquery != nullptr);
  TRI_ASSERT((forceOverwrite && _subquery != nullptr) ||
             (!forceOverwrite && _subquery == nullptr));
  _subquery = subquery;
}

std::vector<Variable const*> SubqueryNode::getVariablesSetHere() const {
  return std::vector<Variable const*>{_outVariable};
}

FilterNode::FilterNode(ExecutionPlan* plan, arangodb::velocypack::Slice const& base)
    : ExecutionNode(plan, base),
      _inVariable(Variable::varFromVPack(plan->getAst(), base, "inVariable")) {}

/// @brief toVelocyPack, for FilterNode
void FilterNode::toVelocyPackHelper(VPackBuilder& nodes, unsigned flags,
                                    std::unordered_set<ExecutionNode const*>& seen) const {
  // call base class method
  ExecutionNode::toVelocyPackHelperGeneric(nodes, flags, seen);

  nodes.add(VPackValue("inVariable"));
  _inVariable->toVelocyPack(nodes);

  // And close it:
  nodes.close();
}

/// @brief creates corresponding ExecutionBlock
std::unique_ptr<ExecutionBlock> FilterNode::createBlock(
    ExecutionEngine& engine, std::unordered_map<ExecutionNode*, ExecutionBlock*> const&) const {
  ExecutionNode const* previousNode = getFirstDependency();
  TRI_ASSERT(previousNode != nullptr);
  RegisterId inputRegister = variableToRegisterId(_inVariable);

  FilterExecutorInfos infos(inputRegister,
                            getRegisterPlan()->nrRegs[previousNode->getDepth()],
                            getRegisterPlan()->nrRegs[getDepth()],
                            getRegsToClear(), calcRegsToKeep());
  return std::make_unique<ExecutionBlockImpl<FilterExecutor>>(&engine, this,
                                                              std::move(infos));
}

ExecutionNode* FilterNode::clone(ExecutionPlan* plan, bool withDependencies,
                                 bool withProperties) const {
  auto inVariable = _inVariable;

  if (withProperties) {
    inVariable = plan->getAst()->variables()->createVariable(inVariable);
  }

  auto c = std::make_unique<FilterNode>(plan, _id, inVariable);

  return cloneHelper(std::move(c), withDependencies, withProperties);
}

/// @brief estimateCost
CostEstimate FilterNode::estimateCost() const {
  TRI_ASSERT(!_dependencies.empty());

  // We are pessimistic here by not reducing the nrItems. However, in the
  // worst case the filter does not reduce the items at all. Furthermore,
  // no optimizer rule introduces FilterNodes, thus it is not important
  // that they appear to lower the costs. Note that contrary to this,
  // an IndexNode does lower the costs, it also has a better idea
  // to what extent the number of items is reduced. On the other hand it
  // is important that a FilterNode produces additional costs, otherwise
  // the rule throwing away a FilterNode that is already covered by an
  // IndexNode cannot reduce the costs.
  CostEstimate estimate = _dependencies.at(0)->getCost();
  estimate.estimatedCost += estimate.estimatedNrItems;
  return estimate;
}

FilterNode::FilterNode(ExecutionPlan* plan, size_t id, Variable const* inVariable)
    : ExecutionNode(plan, id), _inVariable(inVariable) {
  TRI_ASSERT(_inVariable != nullptr);
}

ExecutionNode::NodeType FilterNode::getType() const { return FILTER; }

void FilterNode::getVariablesUsedHere(arangodb::HashSet<Variable const*>& vars) const {
  vars.emplace(_inVariable);
}

Variable const* FilterNode::inVariable() const { return _inVariable; }

ReturnNode::ReturnNode(ExecutionPlan* plan, arangodb::velocypack::Slice const& base)
    : ExecutionNode(plan, base),
      _inVariable(Variable::varFromVPack(plan->getAst(), base, "inVariable")),
      _count(VelocyPackHelper::getBooleanValue(base, "count", false)) {}

/// @brief toVelocyPack, for ReturnNode
void ReturnNode::toVelocyPackHelper(VPackBuilder& nodes, unsigned flags,
                                    std::unordered_set<ExecutionNode const*>& seen) const {
  // call base class method
  ExecutionNode::toVelocyPackHelperGeneric(nodes, flags, seen);

  nodes.add(VPackValue("inVariable"));
  _inVariable->toVelocyPack(nodes);
  nodes.add("count", VPackValue(_count));

  // And close it:
  nodes.close();
}

/// @brief creates corresponding ExecutionBlock
std::unique_ptr<ExecutionBlock> ReturnNode::createBlock(
    ExecutionEngine& engine, std::unordered_map<ExecutionNode*, ExecutionBlock*> const&) const {
  ExecutionNode const* previousNode = getFirstDependency();
  TRI_ASSERT(previousNode != nullptr);

  RegisterId inputRegister = variableToRegisterId(_inVariable);

  bool const isRoot = plan()->root() == this;

  bool const isDBServer = arangodb::ServerState::instance()->isDBServer();

  bool const returnInheritedResults = isRoot && !isDBServer;

  // This is an important performance improvement:
  // If we have inherited results, we do move the block through
  // and do not modify it in any way.
  // In the other case it is important to shrink the matrix to exactly
  // one register that is stored within the DOCVEC.
  RegisterId const numberInputRegisters =
      getRegisterPlan()->nrRegs[previousNode->getDepth()];
  RegisterId const numberOutputRegisters =
      returnInheritedResults ? getRegisterPlan()->nrRegs[getDepth()] : 1;

  if (returnInheritedResults) {
    return std::make_unique<ExecutionBlockImpl<IdExecutor<true, void>>>(&engine, this, inputRegister,
                                                                        _count);
  } else {
    TRI_ASSERT(!returnInheritedResults);
    ReturnExecutorInfos infos(inputRegister, numberInputRegisters,
                              numberOutputRegisters, _count);

    return std::make_unique<ExecutionBlockImpl<ReturnExecutor>>(&engine, this,
                                                                std::move(infos));
  }
}

/// @brief clone ExecutionNode recursively
ExecutionNode* ReturnNode::clone(ExecutionPlan* plan, bool withDependencies,
                                 bool withProperties) const {
  auto inVariable = _inVariable;

  if (withProperties) {
    inVariable = plan->getAst()->variables()->createVariable(inVariable);
  }

  auto c = std::make_unique<ReturnNode>(plan, _id, inVariable);

  if (_count) {
    c->setCount();
  }

  return cloneHelper(std::move(c), withDependencies, withProperties);
}

/// @brief estimateCost
CostEstimate ReturnNode::estimateCost() const {
  TRI_ASSERT(!_dependencies.empty());
  CostEstimate estimate = _dependencies.at(0)->getCost();
  estimate.estimatedCost += estimate.estimatedNrItems;
  return estimate;
}

ReturnNode::ReturnNode(ExecutionPlan* plan, size_t id, Variable const* inVariable)
    : ExecutionNode(plan, id), _inVariable(inVariable), _count(false) {
  TRI_ASSERT(_inVariable != nullptr);
}

ExecutionNode::NodeType ReturnNode::getType() const { return RETURN; }

void ReturnNode::setCount() { _count = true; }

void ReturnNode::getVariablesUsedHere(arangodb::HashSet<Variable const*>& vars) const {
  vars.emplace(_inVariable);
}

Variable const* ReturnNode::inVariable() const { return _inVariable; }

void ReturnNode::inVariable(Variable const* v) { _inVariable = v; }

/// @brief toVelocyPack, for NoResultsNode
void NoResultsNode::toVelocyPackHelper(VPackBuilder& nodes, unsigned flags,
                                       std::unordered_set<ExecutionNode const*>& seen) const {
  // call base class method
  ExecutionNode::toVelocyPackHelperGeneric(nodes, flags, seen);

  // And close it
  nodes.close();
}

/// @brief creates corresponding ExecutionBlock
std::unique_ptr<ExecutionBlock> NoResultsNode::createBlock(
    ExecutionEngine& engine, std::unordered_map<ExecutionNode*, ExecutionBlock*> const&) const {
  ExecutionNode const* previousNode = getFirstDependency();
  TRI_ASSERT(previousNode != nullptr);
  ExecutorInfos infos(arangodb::aql::make_shared_unordered_set(),
                      arangodb::aql::make_shared_unordered_set(),
                      getRegisterPlan()->nrRegs[previousNode->getDepth()],
                      getRegisterPlan()->nrRegs[getDepth()], getRegsToClear(),
                      calcRegsToKeep());
  return std::make_unique<ExecutionBlockImpl<NoResultsExecutor>>(&engine, this,
                                                                 std::move(infos));
}

/// @brief estimateCost, the cost of a NoResults is nearly 0
CostEstimate NoResultsNode::estimateCost() const {
  CostEstimate estimate = CostEstimate::empty();
  estimate.estimatedCost = 0.5;  // just to make it non-zero
  return estimate;
}

NoResultsNode::NoResultsNode(ExecutionPlan* plan, size_t id)
    : ExecutionNode(plan, id) {}

NoResultsNode::NoResultsNode(ExecutionPlan* plan, arangodb::velocypack::Slice const& base)
    : ExecutionNode(plan, base) {}

ExecutionNode::NodeType NoResultsNode::getType() const { return NORESULTS; }

ExecutionNode* NoResultsNode::clone(ExecutionPlan* plan, bool withDependencies,
                                    bool withProperties) const {
  return cloneHelper(std::make_unique<NoResultsNode>(plan, _id),
      withDependencies, withProperties);
}

SortElement::SortElement(Variable const* v, bool asc)
    : var(v), ascending(asc) {}

SortElement::SortElement(Variable const* v, bool asc, std::vector<std::string> path)
    : var(v), ascending(asc), attributePath(std::move(path)) {}

std::string SortElement::toString() const {
  std::string result("$");
  result += std::to_string(var->id);
  for (auto const& it : attributePath) {
    result += "." + it;
  }
  return result;
}

ExecutionNode::VarInfo::VarInfo(int depth, RegisterId registerId)
    : depth(depth), registerId(registerId) {
  TRI_ASSERT(registerId < MaxRegisterId);
}

SortInformation::Match SortInformation::isCoveredBy(SortInformation const& other) {
  if (!isValid || !other.isValid) {
    return unequal;
  }

  if (isComplex || other.isComplex) {
    return unequal;
  }

  size_t const n = criteria.size();
  for (size_t i = 0; i < n; ++i) {
    if (other.criteria.size() <= i) {
      return otherLessAccurate;
    }

    auto ours = criteria[i];
    auto theirs = other.criteria[i];

    if (std::get<2>(ours) != std::get<2>(theirs)) {
      // sort order is different
      return unequal;
    }

    if (std::get<1>(ours) != std::get<1>(theirs)) {
      // sort criterion is different
      return unequal;
    }
  }

  if (other.criteria.size() > n) {
    return ourselvesLessAccurate;
  }

  return allEqual;
}<|MERGE_RESOLUTION|>--- conflicted
+++ resolved
@@ -32,13 +32,11 @@
 #include "Aql/ClusterNodes.h"
 #include "Aql/CollectNode.h"
 #include "Aql/Collection.h"
-#include "Aql/ConstFetcher.h"
 #include "Aql/EnumerateCollectionExecutor.h"
 #include "Aql/EnumerateListExecutor.h"
 #include "Aql/ExecutionBlockImpl.h"
 #include "Aql/ExecutionEngine.h"
 #include "Aql/ExecutionPlan.h"
-#include "Aql/Expression.h"
 #include "Aql/FilterExecutor.h"
 #include "Aql/Function.h"
 #include "Aql/IResearchViewNode.h"
@@ -50,7 +48,6 @@
 #include "Aql/NoResultsExecutor.h"
 #include "Aql/NodeFinder.h"
 #include "Aql/Query.h"
-#include "Aql/Range.h"
 #include "Aql/ReturnExecutor.h"
 #include "Aql/ShortestPathNode.h"
 #include "Aql/SortCondition.h"
@@ -58,8 +55,6 @@
 #include "Aql/SubqueryExecutor.h"
 #include "Aql/TraversalNode.h"
 #include "Aql/WalkerWorker.h"
-#include "Basics/StringUtils.h"
-#include "Basics/VelocyPackHelper.h"
 #include "Basics/system-compiler.h"
 #include "Cluster/ServerState.h"
 #include "StorageEngine/EngineSelectorFeature.h"
@@ -70,9 +65,6 @@
 #include <velocypack/Iterator.h>
 #include <velocypack/velocypack-aliases.h>
 
-#include <utility>
-
-using namespace arangodb;
 using namespace arangodb::basics;
 using namespace arangodb::aql;
 
@@ -207,7 +199,7 @@
   int nodeTypeID = slice.get("typeID").getNumericValue<int>();
   validateType(nodeTypeID);
 
-  auto nodeType = static_cast<NodeType>(nodeTypeID);
+  NodeType nodeType = static_cast<NodeType>(nodeTypeID);
 
   switch (nodeType) {
     case SINGLETON:
@@ -377,9 +369,9 @@
           TRI_ERROR_NOT_IMPLEMENTED,
           "\"varInfoList\" item needs to be an object");
     }
-    auto variableId = it.get("VariableId").getNumericValue<VariableId>();
-    auto registerId = it.get("RegisterId").getNumericValue<RegisterId>();
-    auto depth = it.get("depth").getNumericValue<unsigned int>();
+    VariableId variableId = it.get("VariableId").getNumericValue<VariableId>();
+    RegisterId registerId = it.get("RegisterId").getNumericValue<RegisterId>();
+    unsigned int depth = it.get("depth").getNumericValue<unsigned int>();
 
     _registerPlan->varInfo.emplace(variableId, VarInfo(depth, registerId));
   }
@@ -514,7 +506,7 @@
       other->_varsValid.insert(var);
     }
 
-    if (_registerPlan != nullptr) {
+    if (_registerPlan.get() != nullptr) {
       auto otherRegisterPlan =
           std::shared_ptr<RegisterPlan>(_registerPlan->clone(plan, _plan));
       other->_registerPlan = otherRegisterPlan;
@@ -832,328 +824,6 @@
   */
 }
 
-<<<<<<< HEAD
-// Copy constructor used for a subquery:
-ExecutionNode::RegisterPlan::RegisterPlan(RegisterPlan const& v, unsigned int newdepth)
-    : varInfo(v.varInfo),
-      nrRegsHere(v.nrRegsHere),
-      nrRegs(v.nrRegs),
-      subQueryNodes(),
-      depth(newdepth + 1),
-      totalNrRegs(v.nrRegs[newdepth]),
-      me(nullptr) {
-  if (depth + 1 < 8) {
-    // do a minium initial allocation to avoid frequent reallocations
-    nrRegsHere.reserve(8);
-    nrRegs.reserve(8);
-  }
-  nrRegsHere.resize(depth + 1);
-  nrRegsHere.back() = 0;
-  // create a copy of the last value here
-  // this is required because back returns a reference and emplace/push_back may
-  // invalidate all references
-  nrRegs.resize(depth);
-  RegisterId registerId = nrRegs.back();
-  nrRegs.emplace_back(registerId);
-}
-
-void ExecutionNode::RegisterPlan::clear() {
-  varInfo.clear();
-  nrRegsHere.clear();
-  nrRegs.clear();
-  subQueryNodes.clear();
-  depth = 0;
-  totalNrRegs = 0;
-}
-
-ExecutionNode::RegisterPlan* ExecutionNode::RegisterPlan::clone(ExecutionPlan* otherPlan,
-                                                                ExecutionPlan* plan) {
-  auto other = std::make_unique<RegisterPlan>();
-
-  other->nrRegsHere = nrRegsHere;
-  other->nrRegs = nrRegs;
-  other->depth = depth;
-  other->totalNrRegs = totalNrRegs;
-
-  other->varInfo = varInfo;
-
-  // No need to clone subQueryNodes because this was only used during
-  // the buildup.
-
-  return other.release();
-}
-
-void ExecutionNode::RegisterPlan::after(ExecutionNode* en) {
-  switch (en->getType()) {
-    case ExecutionNode::ENUMERATE_COLLECTION:
-    case ExecutionNode::INDEX: {
-      depth++;
-      nrRegsHere.emplace_back(1);
-      // create a copy of the last value here
-      // this is required because back returns a reference and emplace/push_back
-      // may invalidate all references
-      RegisterId registerId = 1 + nrRegs.back();
-      nrRegs.emplace_back(registerId);
-
-      auto ep = dynamic_cast<DocumentProducingNode const*>(en);
-      if (ep == nullptr) {
-        THROW_ARANGO_EXCEPTION_MESSAGE(
-            TRI_ERROR_INTERNAL,
-            "unexpected cast result for DocumentProducingNode");
-      }
-
-      varInfo.emplace(ep->outVariable()->id, VarInfo(depth, totalNrRegs));
-      totalNrRegs++;
-      break;
-    }
-
-    case ExecutionNode::ENUMERATE_LIST: {
-      depth++;
-      nrRegsHere.emplace_back(1);
-      // create a copy of the last value here
-      // this is required because back returns a reference and emplace/push_back
-      // may invalidate all references
-      RegisterId registerId = 1 + nrRegs.back();
-      nrRegs.emplace_back(registerId);
-
-      auto ep = ExecutionNode::castTo<EnumerateListNode const*>(en);
-      TRI_ASSERT(ep != nullptr);
-      varInfo.emplace(ep->outVariable()->id, VarInfo(depth, totalNrRegs));
-      totalNrRegs++;
-      break;
-    }
-
-    case ExecutionNode::CALCULATION: {
-      nrRegsHere[depth]++;
-      nrRegs[depth]++;
-      auto ep = ExecutionNode::castTo<CalculationNode const*>(en);
-      TRI_ASSERT(ep != nullptr);
-      varInfo.emplace(ep->outVariable()->id, VarInfo(depth, totalNrRegs));
-      totalNrRegs++;
-      break;
-    }
-
-    case ExecutionNode::SUBQUERY: {
-      nrRegsHere[depth]++;
-      nrRegs[depth]++;
-      auto ep = ExecutionNode::castTo<SubqueryNode const*>(en);
-      TRI_ASSERT(ep != nullptr);
-      varInfo.emplace(ep->outVariable()->id, VarInfo(depth, totalNrRegs));
-      totalNrRegs++;
-      subQueryNodes.emplace_back(en);
-      break;
-    }
-
-    case ExecutionNode::COLLECT: {
-      depth++;
-      nrRegsHere.emplace_back(0);
-      // create a copy of the last value here
-      // this is required because back returns a reference and emplace/push_back
-      // may invalidate all references
-      RegisterId registerId = nrRegs.back();
-      nrRegs.emplace_back(registerId);
-
-      auto ep = ExecutionNode::castTo<CollectNode const*>(en);
-      for (auto const& p : ep->_groupVariables) {
-        // p is std::pair<Variable const*,Variable const*>
-        // and the first is the to be assigned output variable
-        // for which we need to create a register in the current
-        // frame:
-        nrRegsHere[depth]++;
-        nrRegs[depth]++;
-        varInfo.emplace(p.first->id, VarInfo(depth, totalNrRegs));
-        totalNrRegs++;
-      }
-      for (auto const& p : ep->_aggregateVariables) {
-        // p is std::pair<Variable const*,Variable const*>
-        // and the first is the to be assigned output variable
-        // for which we need to create a register in the current
-        // frame:
-        nrRegsHere[depth]++;
-        nrRegs[depth]++;
-        varInfo.emplace(p.first->id, VarInfo(depth, totalNrRegs));
-        totalNrRegs++;
-      }
-      if (ep->_outVariable != nullptr) {
-        nrRegsHere[depth]++;
-        nrRegs[depth]++;
-        varInfo.emplace(ep->_outVariable->id, VarInfo(depth, totalNrRegs));
-        totalNrRegs++;
-      }
-      break;
-    }
-
-    case ExecutionNode::INSERT:
-    case ExecutionNode::UPDATE:
-    case ExecutionNode::REPLACE:
-    case ExecutionNode::REMOVE:
-    case ExecutionNode::UPSERT: {
-      depth++;
-      nrRegsHere.emplace_back(0);
-      // create a copy of the last value here
-      // this is required because back returns a reference and emplace/push_back
-      // may invalidate all references
-      RegisterId registerId = nrRegs.back();
-      nrRegs.emplace_back(registerId);
-
-      auto ep = dynamic_cast<ModificationNode const*>(en);
-      if (ep == nullptr) {
-        THROW_ARANGO_EXCEPTION_MESSAGE(
-            TRI_ERROR_INTERNAL, "unexpected cast result for ModificationNode");
-      }
-      if (ep->getOutVariableOld() != nullptr) {
-        nrRegsHere[depth]++;
-        nrRegs[depth]++;
-        varInfo.emplace(ep->getOutVariableOld()->id, VarInfo(depth, totalNrRegs));
-        totalNrRegs++;
-      }
-      if (ep->getOutVariableNew() != nullptr) {
-        nrRegsHere[depth]++;
-        nrRegs[depth]++;
-        varInfo.emplace(ep->getOutVariableNew()->id, VarInfo(depth, totalNrRegs));
-        totalNrRegs++;
-      }
-
-      break;
-    }
-
-    case ExecutionNode::SORT: {
-      // sort sorts in place and does not produce new registers
-      break;
-    }
-
-    case ExecutionNode::RETURN: {
-      // return is special. it produces a result but is the last step in the
-      // pipeline
-      break;
-    }
-
-    case ExecutionNode::SINGLETON:
-    case ExecutionNode::FILTER:
-    case ExecutionNode::LIMIT:
-    case ExecutionNode::SCATTER:
-    case ExecutionNode::DISTRIBUTE:
-    case ExecutionNode::GATHER:
-    case ExecutionNode::REMOTE:
-    case ExecutionNode::NORESULTS: {
-      // these node types do not produce any new registers
-      break;
-    }
-
-    case ExecutionNode::TRAVERSAL:
-    case ExecutionNode::SHORTEST_PATH:
-    case ExecutionNode::K_SHORTEST_PATHS: {
-      depth++;
-      auto ep = dynamic_cast<GraphNode const*>(en);
-      if (ep == nullptr) {
-        THROW_ARANGO_EXCEPTION_MESSAGE(TRI_ERROR_INTERNAL,
-                                       "unexpected cast result for GraphNode");
-      }
-      TRI_ASSERT(ep != nullptr);
-      auto vars = ep->getVariablesSetHere();
-      nrRegsHere.emplace_back(static_cast<RegisterId>(vars.size()));
-      // create a copy of the last value here
-      // this is requried because back returns a reference and emplace/push_back
-      // may invalidate all references
-      RegisterId registerId = static_cast<RegisterId>(vars.size() + nrRegs.back());
-      nrRegs.emplace_back(registerId);
-
-      for (auto& it : vars) {
-        varInfo.emplace(it->id, VarInfo(depth, totalNrRegs));
-        totalNrRegs++;
-      }
-      break;
-    }
-
-    case ExecutionNode::REMOTESINGLE: {
-      depth++;
-      auto ep = ExecutionNode::castTo<SingleRemoteOperationNode const*>(en);
-      TRI_ASSERT(ep != nullptr);
-      auto vars = ep->getVariablesSetHere();
-      nrRegsHere.emplace_back(static_cast<RegisterId>(vars.size()));
-      // create a copy of the last value here
-      // this is requried because back returns a reference and emplace/push_back
-      // may invalidate all references
-      auto registerId = static_cast<RegisterId>(vars.size() + nrRegs.back());
-      nrRegs.emplace_back(registerId);
-
-      for (auto& it : vars) {
-        varInfo.emplace(it->id, VarInfo(depth, totalNrRegs));
-        totalNrRegs++;
-      }
-      break;
-    }
-
-    case ExecutionNode::ENUMERATE_IRESEARCH_VIEW: {
-      auto ep = ExecutionNode::castTo<iresearch::IResearchViewNode const*>(en);
-      TRI_ASSERT(ep);
-
-      ep->planNodeRegisters(nrRegsHere, nrRegs, varInfo, totalNrRegs, ++depth);
-      break;
-    }
-
-    default: {
-      // should not reach this point
-      TRI_ASSERT(false);
-    }
-  }
-
-  en->_depth = depth;
-  en->_registerPlan = *me;
-
-  // Now find out which registers ought to be erased after this node:
-  if (en->getType() != ExecutionNode::RETURN) {
-    // ReturnNodes are special, since they return a single column anyway
-    arangodb::HashSet<Variable const*> varsUsedLater = en->getVarsUsedLater();
-    arangodb::HashSet<Variable const*> varsUsedHere;
-    en->getVariablesUsedHere(varsUsedHere);
-
-    // We need to delete those variables that have been used here but are not
-    // used any more later:
-    std::unordered_set<RegisterId> regsToClear;
-
-    for (auto const& v : varsUsedHere) {
-      auto it = varsUsedLater.find(v);
-
-      if (it == varsUsedLater.end()) {
-        auto it2 = varInfo.find(v->id);
-
-        if (it2 == varInfo.end()) {
-          // report an error here to prevent crashing
-          THROW_ARANGO_EXCEPTION_MESSAGE(TRI_ERROR_INTERNAL,
-                                         std::string("missing variable #") +
-                                             std::to_string(v->id) + " (" + v->name +
-                                             ") for node #" + std::to_string(en->id()) +
-                                             " (" + en->getTypeString() +
-                                             ") while planning registers");
-        }
-
-        // finally adjust the variable inside the IN calculation
-        TRI_ASSERT(it2 != varInfo.end());
-        RegisterId r = it2->second.registerId;
-        regsToClear.insert(r);
-      }
-    }
-    en->setRegsToClear(std::move(regsToClear));
-  }
-}
-
-ExecutionNode::RegisterPlan::RegisterPlan()
-    : depth(0), totalNrRegs(0), me(nullptr) {
-  nrRegsHere.reserve(8);
-  nrRegsHere.emplace_back(0);
-  nrRegs.reserve(8);
-  nrRegs.emplace_back(0);
-}
-
-void ExecutionNode::RegisterPlan::setSharedPtr(std::shared_ptr<RegisterPlan>* shared) { me = shared; }
-
-bool ExecutionNode::RegisterPlan::enterSubquery(ExecutionNode*, ExecutionNode*) {
-  return false;  // do not walk into subquery
-}
-
-=======
->>>>>>> ac2158ee
 RegisterId ExecutionNode::varToRegUnchecked(Variable const& var) const {
   std::unordered_map<VariableId, VarInfo> const& varInfo = getRegisterPlan()->varInfo;
   auto const it = varInfo.find(var.id);
@@ -1310,168 +980,6 @@
   return getRegisterPlan()->nrRegs[getDepth()];
 }
 
-ExecutionNode::ExecutionNode(ExecutionPlan* plan, size_t id)
-    : _id(id), _depth(0), _varUsageValid(false), _plan(plan) {}
-
-size_t ExecutionNode::id() const { return _id; }
-
-std::vector<ExecutionNode*> const& ExecutionNode::getDependencies() const {
-  return _dependencies;
-}
-
-ExecutionNode* ExecutionNode::getFirstDependency() const {
-  if (_dependencies.empty()) {
-    return nullptr;
-  }
-  TRI_ASSERT(_dependencies[0] != nullptr);
-  return _dependencies[0];
-}
-
-bool ExecutionNode::hasDependency() const { return (_dependencies.size() == 1); }
-
-void ExecutionNode::dependencies(std::vector<ExecutionNode*>& result) const {
-  for (auto const& it : _dependencies) {
-    TRI_ASSERT(it != nullptr);
-    result.emplace_back(it);
-  }
-}
-
-std::vector<ExecutionNode*> ExecutionNode::getParents() const { return _parents; }
-
-bool ExecutionNode::hasParent() const { return (_parents.size() == 1); }
-
-ExecutionNode* ExecutionNode::getFirstParent() const {
-  if (_parents.empty()) {
-    return nullptr;
-  }
-  TRI_ASSERT(_parents[0] != nullptr);
-  return _parents[0];
-}
-
-void ExecutionNode::parents(std::vector<ExecutionNode*>& result) const {
-  for (auto const& it : _parents) {
-    TRI_ASSERT(it != nullptr);
-    result.emplace_back(it);
-  }
-}
-
-ExecutionNode const* ExecutionNode::getSingleton() const {
-  auto node = this;
-  do {
-    node = node->getFirstDependency();
-  } while (node != nullptr && node->getType() != SINGLETON);
-
-  return node;
-}
-
-void ExecutionNode::getDependencyChain(std::vector<ExecutionNode*>& result, bool includeSelf) {
-  auto current = this;
-  while (current != nullptr) {
-    if (includeSelf || current != this) {
-      result.emplace_back(current);
-    }
-    current = current->getFirstDependency();
-  }
-}
-
-void ExecutionNode::setParent(ExecutionNode* p) {
-  _parents.clear();
-  _parents.emplace_back(p);
-}
-
-void ExecutionNode::getVariablesUsedHere(arangodb::HashSet<Variable const*>&) const {
-  // do nothing!
-}
-
-std::vector<Variable const*> ExecutionNode::getVariablesSetHere() const {
-  return std::vector<Variable const*>();
-}
-
-arangodb::HashSet<VariableId> ExecutionNode::getVariableIdsUsedHere() const {
-  arangodb::HashSet<Variable const*> vars;
-  getVariablesUsedHere(vars);
-
-  arangodb::HashSet<VariableId> ids;
-  for (auto& it : vars) {
-    ids.emplace(it->id);
-  }
-  return ids;
-}
-
-bool ExecutionNode::setsVariable(arangodb::HashSet<Variable const*> const& which) const {
-  for (auto const& v : getVariablesSetHere()) {
-    if (which.find(v) != which.end()) {
-      return true;
-    }
-  }
-  return false;
-}
-
-void ExecutionNode::setVarsUsedLater(arangodb::HashSet<Variable const*>& v) {
-  _varsUsedLater = v;
-}
-
-arangodb::HashSet<Variable const*> const& ExecutionNode::getVarsUsedLater() const {
-  TRI_ASSERT(_varUsageValid);
-  return _varsUsedLater;
-}
-
-void ExecutionNode::setVarsValid(arangodb::HashSet<Variable const*>& v) { _varsValid = v; }
-
-arangodb::HashSet<Variable const*> const& ExecutionNode::getVarsValid() const {
-  TRI_ASSERT(_varUsageValid);
-  return _varsValid;
-}
-
-void ExecutionNode::setVarUsageValid() { _varUsageValid = true; }
-
-void ExecutionNode::invalidateVarUsage() {
-  _varsUsedLater.clear();
-  _varsValid.clear();
-  _varUsageValid = false;
-}
-
-bool ExecutionNode::isDeterministic() { return true; }
-
-bool ExecutionNode::isModificationNode() const {
-  // derived classes can change this
-  return false;
-}
-
-ExecutionPlan const* ExecutionNode::plan() const { return _plan; }
-
-ExecutionPlan* ExecutionNode::plan() { return _plan; }
-
-const ExecutionNode::RegisterPlan* ExecutionNode::getRegisterPlan() const {
-  TRI_ASSERT(_registerPlan != nullptr);
-  return _registerPlan.get();
-}
-
-int ExecutionNode::getDepth() const { return _depth; }
-
-std::unordered_set<RegisterId> const& ExecutionNode::getRegsToClear() const {
-  return _regsToClear;
-}
-
-bool ExecutionNode::isVarUsedLater(Variable const* variable) const {
-  return (_varsUsedLater.find(variable) != _varsUsedLater.end());
-}
-
-bool ExecutionNode::isInInnerLoop() const { return getLoop() != nullptr; }
-
-void ExecutionNode::setId(size_t id) { _id = id; }
-
-void ExecutionNode::setRegsToClear(std::unordered_set<RegisterId>&& toClear) {
-  _regsToClear = std::move(toClear);
-}
-
-RegisterId ExecutionNode::variableToRegisterOptionalId(Variable const* var) const {
-  if (var) {
-    return variableToRegisterId(var);
-  }
-  return ExecutionNode::MaxRegisterId;
-}
-
 /// @brief creates corresponding ExecutionBlock
 std::unique_ptr<ExecutionBlock> SingletonNode::createBlock(
     ExecutionEngine& engine, std::unordered_map<ExecutionNode*, ExecutionBlock*> const&) const {
@@ -1514,20 +1022,6 @@
   return estimate;
 }
 
-SingletonNode::SingletonNode(ExecutionPlan* plan, size_t id)
-    : ExecutionNode(plan, id) {}
-
-SingletonNode::SingletonNode(ExecutionPlan* plan, arangodb::velocypack::Slice const& base)
-    : ExecutionNode(plan, base) {}
-
-ExecutionNode::NodeType SingletonNode::getType() const { return SINGLETON; }
-
-ExecutionNode* SingletonNode::clone(ExecutionPlan* plan, bool withDependencies,
-                                    bool withProperties) const {
-  return cloneHelper(std::make_unique<SingletonNode>(plan, _id),
-                     withDependencies, withProperties);
-}
-
 EnumerateCollectionNode::EnumerateCollectionNode(ExecutionPlan* plan,
                                                  arangodb::velocypack::Slice const& base)
     : ExecutionNode(plan, base),
@@ -1535,28 +1029,6 @@
       CollectionAccessingNode(plan, base),
       _random(base.get("random").getBoolean()),
       _hint(base) {}
-
-EnumerateCollectionNode::EnumerateCollectionNode(ExecutionPlan* plan, size_t id,
-                                                 aql::Collection const* collection,
-                                                 Variable const* outVariable,
-                                                 bool random, IndexHint hint)
-    : ExecutionNode(plan, id),
-      DocumentProducingNode(outVariable),
-      CollectionAccessingNode(collection),
-      _random(random),
-      _hint(std::move(hint)) {}
-
-ExecutionNode::NodeType EnumerateCollectionNode::getType() const { return ENUMERATE_COLLECTION; }
-
-IndexHint const& EnumerateCollectionNode::hint() const { return _hint; }
-
-void EnumerateCollectionNode::setRandom() { _random = true; }
-
-bool EnumerateCollectionNode::isDeterministic() { return !_random; }
-
-std::vector<Variable const*> EnumerateCollectionNode::getVariablesSetHere() const {
-  return std::vector<Variable const*>{_outVariable};
-}
 
 /// @brief toVelocyPack, for EnumerateCollectionNode
 void EnumerateCollectionNode::toVelocyPackHelper(VPackBuilder& builder, unsigned flags,
@@ -1736,27 +1208,6 @@
   return estimate;
 }
 
-EnumerateListNode::EnumerateListNode(ExecutionPlan* plan, size_t id,
-                                     Variable const* inVariable, Variable const* outVariable)
-    : ExecutionNode(plan, id), _inVariable(inVariable), _outVariable(outVariable) {
-  TRI_ASSERT(_inVariable != nullptr);
-  TRI_ASSERT(_outVariable != nullptr);
-}
-
-ExecutionNode::NodeType EnumerateListNode::getType() const { return ENUMERATE_LIST; }
-
-void EnumerateListNode::getVariablesUsedHere(arangodb::HashSet<Variable const*>& vars) const {
-  vars.emplace(_inVariable);
-}
-
-std::vector<Variable const*> EnumerateListNode::getVariablesSetHere() const {
-  return std::vector<Variable const*>{_outVariable};
-}
-
-Variable const* EnumerateListNode::inVariable() const { return _inVariable; }
-
-Variable const* EnumerateListNode::outVariable() const { return _outVariable; }
-
 LimitNode::LimitNode(ExecutionPlan* plan, arangodb::velocypack::Slice const& base)
     : ExecutionNode(plan, base),
       _offset(base.get("offset").getNumericValue<decltype(_offset)>()),
@@ -1803,28 +1254,6 @@
   estimate.estimatedCost += estimate.estimatedNrItems;
   return estimate;
 }
-
-LimitNode::LimitNode(ExecutionPlan* plan, size_t id, size_t offset, size_t limit)
-    : ExecutionNode(plan, id), _offset(offset), _limit(limit), _fullCount(false) {}
-
-ExecutionNode::NodeType LimitNode::getType() const { return LIMIT; }
-
-ExecutionNode* LimitNode::clone(ExecutionPlan* plan, bool withDependencies,
-                                bool withProperties) const {
-  auto c = std::make_unique<LimitNode>(plan, _id, _offset, _limit);
-
-  if (_fullCount) {
-    c->setFullCount();
-  }
-
-  return cloneHelper(std::move(c), withDependencies, withProperties);
-}
-
-void LimitNode::setFullCount() { _fullCount = true; }
-
-size_t LimitNode::offset() const { return _offset; }
-
-size_t LimitNode::limit() const { return _limit; }
 
 CalculationNode::CalculationNode(ExecutionPlan* plan, arangodb::velocypack::Slice const& base)
     : ExecutionNode(plan, base),
@@ -1975,44 +1404,6 @@
   return estimate;
 }
 
-CalculationNode::CalculationNode(ExecutionPlan* plan, size_t id, Expression* expr,
-                                 Variable const* conditionVariable, Variable const* outVariable)
-    : ExecutionNode(plan, id),
-      _conditionVariable(conditionVariable),
-      _outVariable(outVariable),
-      _expression(expr) {
-  TRI_ASSERT(_expression != nullptr);
-  TRI_ASSERT(_outVariable != nullptr);
-}
-
-CalculationNode::CalculationNode(ExecutionPlan* plan, size_t id,
-                                 Expression* expr, Variable const* outVariable)
-    : CalculationNode(plan, id, expr, nullptr, outVariable) {}
-
-CalculationNode::~CalculationNode() { delete _expression; }
-
-ExecutionNode::NodeType CalculationNode::getType() const { return CALCULATION; }
-
-Variable const* CalculationNode::outVariable() const { return _outVariable; }
-
-Expression* CalculationNode::expression() const { return _expression; }
-
-void CalculationNode::getVariablesUsedHere(arangodb::HashSet<Variable const*>& vars) const {
-  _expression->variables(vars);
-
-  if (_conditionVariable != nullptr) {
-    vars.emplace(_conditionVariable);
-  }
-}
-
-std::vector<Variable const*> CalculationNode::getVariablesSetHere() const {
-  return std::vector<Variable const*>{_outVariable};
-}
-
-bool CalculationNode::isDeterministic() {
-  return _expression->isDeterministic();
-}
-
 SubqueryNode::SubqueryNode(ExecutionPlan* plan, arangodb::velocypack::Slice const& base)
     : ExecutionNode(plan, base),
       _subquery(nullptr),
@@ -2212,24 +1603,24 @@
   arangodb::HashSet<Variable const*> _usedLater;
   arangodb::HashSet<Variable const*> _valid;
 
-  SubqueryVarUsageFinder() = default;
-
-  ~SubqueryVarUsageFinder() override = default;
-
-  bool before(ExecutionNode* en) final {
+  SubqueryVarUsageFinder() {}
+
+  ~SubqueryVarUsageFinder() {}
+
+  bool before(ExecutionNode* en) override final {
     // Add variables used here to _usedLater:
     en->getVariablesUsedHere(_usedLater);
     return false;
   }
 
-  void after(ExecutionNode* en) final {
+  void after(ExecutionNode* en) override final {
     // Add variables set here to _valid:
     for (auto& v : en->getVariablesSetHere()) {
       _valid.insert(v);
     }
   }
 
-  bool enterSubquery(ExecutionNode*, ExecutionNode* sub) final {
+  bool enterSubquery(ExecutionNode*, ExecutionNode* sub) override final {
     SubqueryVarUsageFinder subfinder;
     sub->walk(subfinder);
 
@@ -2265,13 +1656,13 @@
   bool _isDeterministic = true;
 
   DeterministicFinder() : _isDeterministic(true) {}
-  ~DeterministicFinder() override = default;
-
-  bool enterSubquery(ExecutionNode*, ExecutionNode*) final {
+  ~DeterministicFinder() {}
+
+  bool enterSubquery(ExecutionNode*, ExecutionNode*) override final {
     return false;
   }
 
-  bool before(ExecutionNode* node) final {
+  bool before(ExecutionNode* node) override final {
     if (!node->isDeterministic()) {
       _isDeterministic = false;
       return true;
@@ -2284,30 +1675,6 @@
   DeterministicFinder finder;
   _subquery->walk(finder);
   return finder._isDeterministic;
-}
-
-SubqueryNode::SubqueryNode(ExecutionPlan* plan, size_t id,
-                           ExecutionNode* subquery, Variable const* outVariable)
-    : ExecutionNode(plan, id), _subquery(subquery), _outVariable(outVariable) {
-  TRI_ASSERT(_subquery != nullptr);
-  TRI_ASSERT(_outVariable != nullptr);
-}
-
-ExecutionNode::NodeType SubqueryNode::getType() const { return SUBQUERY; }
-
-Variable const* SubqueryNode::outVariable() const { return _outVariable; }
-
-ExecutionNode* SubqueryNode::getSubquery() const { return _subquery; }
-
-void SubqueryNode::setSubquery(ExecutionNode* subquery, bool forceOverwrite) {
-  TRI_ASSERT(subquery != nullptr);
-  TRI_ASSERT((forceOverwrite && _subquery != nullptr) ||
-             (!forceOverwrite && _subquery == nullptr));
-  _subquery = subquery;
-}
-
-std::vector<Variable const*> SubqueryNode::getVariablesSetHere() const {
-  return std::vector<Variable const*>{_outVariable};
 }
 
 FilterNode::FilterNode(ExecutionPlan* plan, arangodb::velocypack::Slice const& base)
@@ -2373,19 +1740,6 @@
   return estimate;
 }
 
-FilterNode::FilterNode(ExecutionPlan* plan, size_t id, Variable const* inVariable)
-    : ExecutionNode(plan, id), _inVariable(inVariable) {
-  TRI_ASSERT(_inVariable != nullptr);
-}
-
-ExecutionNode::NodeType FilterNode::getType() const { return FILTER; }
-
-void FilterNode::getVariablesUsedHere(arangodb::HashSet<Variable const*>& vars) const {
-  vars.emplace(_inVariable);
-}
-
-Variable const* FilterNode::inVariable() const { return _inVariable; }
-
 ReturnNode::ReturnNode(ExecutionPlan* plan, arangodb::velocypack::Slice const& base)
     : ExecutionNode(plan, base),
       _inVariable(Variable::varFromVPack(plan->getAst(), base, "inVariable")),
@@ -2467,23 +1821,6 @@
   estimate.estimatedCost += estimate.estimatedNrItems;
   return estimate;
 }
-
-ReturnNode::ReturnNode(ExecutionPlan* plan, size_t id, Variable const* inVariable)
-    : ExecutionNode(plan, id), _inVariable(inVariable), _count(false) {
-  TRI_ASSERT(_inVariable != nullptr);
-}
-
-ExecutionNode::NodeType ReturnNode::getType() const { return RETURN; }
-
-void ReturnNode::setCount() { _count = true; }
-
-void ReturnNode::getVariablesUsedHere(arangodb::HashSet<Variable const*>& vars) const {
-  vars.emplace(_inVariable);
-}
-
-Variable const* ReturnNode::inVariable() const { return _inVariable; }
-
-void ReturnNode::inVariable(Variable const* v) { _inVariable = v; }
 
 /// @brief toVelocyPack, for NoResultsNode
 void NoResultsNode::toVelocyPackHelper(VPackBuilder& nodes, unsigned flags,
@@ -2514,74 +1851,4 @@
   CostEstimate estimate = CostEstimate::empty();
   estimate.estimatedCost = 0.5;  // just to make it non-zero
   return estimate;
-}
-
-NoResultsNode::NoResultsNode(ExecutionPlan* plan, size_t id)
-    : ExecutionNode(plan, id) {}
-
-NoResultsNode::NoResultsNode(ExecutionPlan* plan, arangodb::velocypack::Slice const& base)
-    : ExecutionNode(plan, base) {}
-
-ExecutionNode::NodeType NoResultsNode::getType() const { return NORESULTS; }
-
-ExecutionNode* NoResultsNode::clone(ExecutionPlan* plan, bool withDependencies,
-                                    bool withProperties) const {
-  return cloneHelper(std::make_unique<NoResultsNode>(plan, _id),
-      withDependencies, withProperties);
-}
-
-SortElement::SortElement(Variable const* v, bool asc)
-    : var(v), ascending(asc) {}
-
-SortElement::SortElement(Variable const* v, bool asc, std::vector<std::string> path)
-    : var(v), ascending(asc), attributePath(std::move(path)) {}
-
-std::string SortElement::toString() const {
-  std::string result("$");
-  result += std::to_string(var->id);
-  for (auto const& it : attributePath) {
-    result += "." + it;
-  }
-  return result;
-}
-
-ExecutionNode::VarInfo::VarInfo(int depth, RegisterId registerId)
-    : depth(depth), registerId(registerId) {
-  TRI_ASSERT(registerId < MaxRegisterId);
-}
-
-SortInformation::Match SortInformation::isCoveredBy(SortInformation const& other) {
-  if (!isValid || !other.isValid) {
-    return unequal;
-  }
-
-  if (isComplex || other.isComplex) {
-    return unequal;
-  }
-
-  size_t const n = criteria.size();
-  for (size_t i = 0; i < n; ++i) {
-    if (other.criteria.size() <= i) {
-      return otherLessAccurate;
-    }
-
-    auto ours = criteria[i];
-    auto theirs = other.criteria[i];
-
-    if (std::get<2>(ours) != std::get<2>(theirs)) {
-      // sort order is different
-      return unequal;
-    }
-
-    if (std::get<1>(ours) != std::get<1>(theirs)) {
-      // sort criterion is different
-      return unequal;
-    }
-  }
-
-  if (other.criteria.size() > n) {
-    return ourselvesLessAccurate;
-  }
-
-  return allEqual;
 }