////////////////////////////////////////////////////////////////////////////////
/// DISCLAIMER
///
/// Copyright 2014-2021 ArangoDB GmbH, Cologne, Germany
/// Copyright 2004-2014 triAGENS GmbH, Cologne, Germany
///
/// Licensed under the Apache License, Version 2.0 (the "License");
/// you may not use this file except in compliance with the License.
/// You may obtain a copy of the License at
///
///     http://www.apache.org/licenses/LICENSE-2.0
///
/// Unless required by applicable law or agreed to in writing, software
/// distributed under the License is distributed on an "AS IS" BASIS,
/// WITHOUT WARRANTIES OR CONDITIONS OF ANY KIND, either express or implied.
/// See the License for the specific language governing permissions and
/// limitations under the License.
///
/// Copyright holder is ArangoDB GmbH, Cologne, Germany
///
/// @author Max Neunhoeffer
////////////////////////////////////////////////////////////////////////////////

#include "ExecutionNode.h"

#include "Aql/AqlItemBlock.h"
#include "Aql/Ast.h"
#include "Aql/AsyncExecutor.h"
#include "Aql/CalculationExecutor.h"
#include "Aql/ClusterNodes.h"
#include "Aql/CollectNode.h"
#include "Aql/Collection.h"
#include "Aql/EnumerateCollectionExecutor.h"
#include "Aql/EnumerateListExecutor.h"
#include "Aql/ExecutionBlockImpl.h"
#include "Aql/ExecutionEngine.h"
#include "Aql/ExecutionNodeId.h"
#include "Aql/ExecutionPlan.h"
#include "Aql/Expression.h"
#include "Aql/FilterExecutor.h"
#include "Aql/FixedVarExpressionContext.h"
#include "Aql/Function.h"
#include "Aql/IResearchViewNode.h"
#include "Aql/IdExecutor.h"
#include "Aql/IndexNode.h"
#include "Aql/KShortestPathsNode.h"
#include "Aql/LimitExecutor.h"
#include "Aql/MaterializeExecutor.h"
#include "Aql/ModificationNodes.h"
#include "Aql/MutexNode.h"
#include "Aql/NoResultsExecutor.h"
#include "Aql/NodeFinder.h"
#include "Aql/Projections.h"
#include "Aql/Query.h"
#include "Aql/Range.h"
#include "Aql/RegisterPlan.h"
#include "Aql/ReturnExecutor.h"
#include "Aql/ShortestPathNode.h"
#include "Aql/SortCondition.h"
#include "Aql/SortNode.h"
#include "Aql/SubqueryEndExecutionNode.h"
#include "Aql/SubqueryExecutor.h"
#include "Aql/SubqueryStartExecutionNode.h"
#include "Aql/TraversalNode.h"
#include "Aql/WalkerWorker.h"
#include "Aql/WindowNode.h"
#include "Basics/VelocyPackHelper.h"
#include "Basics/system-compiler.h"
#include "Cluster/ServerState.h"
#include "Meta/static_assert_size.h"
#include "StorageEngine/EngineSelectorFeature.h"
#include "StorageEngine/StorageEngine.h"
#include "Transaction/CountCache.h"
#include "Transaction/Methods.h"

#include <velocypack/Iterator.h>
#include <velocypack/velocypack-aliases.h>

#include <algorithm>

using namespace arangodb;
using namespace arangodb::aql;
using namespace arangodb::basics;
using namespace materialize;

namespace {

/// @brief NodeType to string mapping
std::unordered_map<int, std::string const> const typeNames{
    {static_cast<int>(ExecutionNode::SINGLETON), "SingletonNode"},
    {static_cast<int>(ExecutionNode::ENUMERATE_COLLECTION),
     "EnumerateCollectionNode"},
    {static_cast<int>(ExecutionNode::ENUMERATE_LIST), "EnumerateListNode"},
    {static_cast<int>(ExecutionNode::INDEX), "IndexNode"},
    {static_cast<int>(ExecutionNode::LIMIT), "LimitNode"},
    {static_cast<int>(ExecutionNode::CALCULATION), "CalculationNode"},
    {static_cast<int>(ExecutionNode::SUBQUERY), "SubqueryNode"},
    {static_cast<int>(ExecutionNode::FILTER), "FilterNode"},
    {static_cast<int>(ExecutionNode::SORT), "SortNode"},
    {static_cast<int>(ExecutionNode::COLLECT), "CollectNode"},
    {static_cast<int>(ExecutionNode::RETURN), "ReturnNode"},
    {static_cast<int>(ExecutionNode::REMOVE), "RemoveNode"},
    {static_cast<int>(ExecutionNode::INSERT), "InsertNode"},
    {static_cast<int>(ExecutionNode::UPDATE), "UpdateNode"},
    {static_cast<int>(ExecutionNode::REPLACE), "ReplaceNode"},
    {static_cast<int>(ExecutionNode::REMOTE), "RemoteNode"},
    {static_cast<int>(ExecutionNode::SCATTER), "ScatterNode"},
    {static_cast<int>(ExecutionNode::DISTRIBUTE), "DistributeNode"},
    {static_cast<int>(ExecutionNode::GATHER), "GatherNode"},
    {static_cast<int>(ExecutionNode::NORESULTS), "NoResultsNode"},
    {static_cast<int>(ExecutionNode::UPSERT), "UpsertNode"},
    {static_cast<int>(ExecutionNode::TRAVERSAL), "TraversalNode"},
    {static_cast<int>(ExecutionNode::SHORTEST_PATH), "ShortestPathNode"},
    {static_cast<int>(ExecutionNode::K_SHORTEST_PATHS), "KShortestPathsNode"},
    {static_cast<int>(ExecutionNode::REMOTESINGLE),
     "SingleRemoteOperationNode"},
    {static_cast<int>(ExecutionNode::ENUMERATE_IRESEARCH_VIEW),
     "EnumerateViewNode"},
    {static_cast<int>(ExecutionNode::SUBQUERY_START), "SubqueryStartNode"},
    {static_cast<int>(ExecutionNode::SUBQUERY_END), "SubqueryEndNode"},
    {static_cast<int>(ExecutionNode::DISTRIBUTE_CONSUMER),
     "DistributeConsumer"},
    {static_cast<int>(ExecutionNode::MATERIALIZE), "MaterializeNode"},
    {static_cast<int>(ExecutionNode::ASYNC), "AsyncNode"},
    {static_cast<int>(ExecutionNode::MUTEX), "MutexNode"},
    {static_cast<int>(ExecutionNode::WINDOW), "WindowNode"},
};

void propagateConstVariables(RegisterPlan& from, RegisterPlan& to) {
  for (auto const& [id, info] : from.varInfo) {
    if (info.registerId.isConstRegister()) {
      to.varInfo.try_emplace(id, info);
    }
  }
}

void propagateConstVariablesToSubqueries(RegisterPlan& plan) {
  for (auto& s : plan.subQueryNodes) {
    auto sq = ExecutionNode::castTo<SubqueryNode*>(s);
    auto& subqueryPlan = *sq->getSubquery()->getRegisterPlan();
    subqueryPlan.nrConstRegs = plan.nrConstRegs;
    propagateConstVariables(plan, subqueryPlan);
    propagateConstVariablesToSubqueries(subqueryPlan);
  }
}
}  // namespace

/// @brief resolve nodeType to a string.
std::string const& ExecutionNode::getTypeString(NodeType type) {
  auto it = ::typeNames.find(static_cast<int>(type));

  if (it != ::typeNames.end()) {
    return (*it).second;
  }

  THROW_ARANGO_EXCEPTION_MESSAGE(TRI_ERROR_NOT_IMPLEMENTED,
                                 "missing type in TypeNames");
}

/// @brief returns the type name of the node
std::string const& ExecutionNode::getTypeString() const {
  return getTypeString(getType());
}

void ExecutionNode::validateType(int type) {
  auto it = ::typeNames.find(static_cast<int>(type));

  if (it == ::typeNames.end()) {
    THROW_ARANGO_EXCEPTION_MESSAGE(TRI_ERROR_NOT_IMPLEMENTED, "unknown TypeID");
  }
}

bool ExecutionNode::isInSubquery() const {
  auto const* current = this;
  while (current != nullptr && current->hasDependency()) {
    current = current->getFirstDependency();
  }
  TRI_ASSERT(current != nullptr);
  return current->id() != ExecutionNodeId{1};
}

/// @brief add a dependency
void ExecutionNode::addDependency(ExecutionNode* ep) {
  TRI_ASSERT(ep != nullptr);
  _dependencies.emplace_back(ep);
  ep->_parents.emplace_back(this);
}

/// @brief add a parent
void ExecutionNode::addParent(ExecutionNode* ep) {
  TRI_ASSERT(ep != nullptr);
  ep->_dependencies.emplace_back(this);
  _parents.emplace_back(ep);
}

void ExecutionNode::getSortElements(SortElementVector& elements, ExecutionPlan* plan,
                                    arangodb::velocypack::Slice const& slice,
                                    char const* which) {
  VPackSlice elementsSlice = slice.get("elements");

  if (!elementsSlice.isArray()) {
    std::string error = std::string("unexpected value for ") +
                        std::string(which) + std::string(" elements");
    THROW_ARANGO_EXCEPTION_MESSAGE(TRI_ERROR_INTERNAL, error);
  }

  elements.reserve(elementsSlice.length());

  for (VPackSlice it : VPackArrayIterator(elementsSlice)) {
    bool ascending = it.get("ascending").getBoolean();
    Variable* v = Variable::varFromVPack(plan->getAst(), it, "inVariable");
    elements.emplace_back(v, ascending);
    // Is there an attribute path?
    VPackSlice path = it.get("path");
    if (path.isArray()) {
      // Get a list of strings out and add to the path:
      auto& element = elements.back();
      for (auto const& it2 : VPackArrayIterator(path)) {
        if (it2.isString()) {
          element.attributePath.push_back(it2.copyString());
        }
      }
    }
  }
}

ExecutionNode* ExecutionNode::fromVPackFactory(ExecutionPlan* plan, VPackSlice const& slice) {
  int nodeTypeID = slice.get("typeID").getNumericValue<int>();
  validateType(nodeTypeID);

  NodeType nodeType = static_cast<NodeType>(nodeTypeID);

  switch (nodeType) {
    case SINGLETON:
      return new SingletonNode(plan, slice);
    case ENUMERATE_COLLECTION:
      return new EnumerateCollectionNode(plan, slice);
    case ENUMERATE_LIST:
      return new EnumerateListNode(plan, slice);
    case FILTER:
      return new FilterNode(plan, slice);
    case LIMIT:
      return new LimitNode(plan, slice);
    case CALCULATION:
      return new CalculationNode(plan, slice);
    case SUBQUERY:
      return new SubqueryNode(plan, slice);
    case SORT: {
      SortElementVector elements;
      getSortElements(elements, plan, slice, "SortNode");
      return new SortNode(plan, slice, elements, slice.get("stable").getBoolean());
    }
    case COLLECT: {
      Variable* expressionVariable =
          Variable::varFromVPack(plan->getAst(), slice, "expressionVariable", true);
      Variable* outVariable =
          Variable::varFromVPack(plan->getAst(), slice, "outVariable", true);

      // keepVariables
      std::vector<Variable const*> keepVariables;
      VPackSlice keepVariablesSlice = slice.get("keepVariables");
      if (keepVariablesSlice.isArray()) {
        for (VPackSlice it : VPackArrayIterator(keepVariablesSlice)) {
          Variable const* variable =
              Variable::varFromVPack(plan->getAst(), it, "variable");
          keepVariables.emplace_back(variable);
        }
      }

      // groups
      VPackSlice groupsSlice = slice.get("groups");
      if (!groupsSlice.isArray()) {
        THROW_ARANGO_EXCEPTION_MESSAGE(TRI_ERROR_NOT_IMPLEMENTED,
                                       "invalid \"groups\" definition");
      }

      std::vector<GroupVarInfo> groupVariables;
      {
        groupVariables.reserve(groupsSlice.length());
        for (VPackSlice it : VPackArrayIterator(groupsSlice)) {
          Variable* outVar =
              Variable::varFromVPack(plan->getAst(), it, "outVariable");
          Variable* inVar =
              Variable::varFromVPack(plan->getAst(), it, "inVariable");

          groupVariables.emplace_back(GroupVarInfo{outVar, inVar});
        }
      }

      // aggregates
      VPackSlice aggregatesSlice = slice.get("aggregates");
      if (!aggregatesSlice.isArray()) {
        THROW_ARANGO_EXCEPTION_MESSAGE(TRI_ERROR_NOT_IMPLEMENTED,
                                       "invalid \"aggregates\" definition");
      }

      std::vector<AggregateVarInfo> aggregateVariables;
      {
        aggregateVariables.reserve(aggregatesSlice.length());
        for (VPackSlice it : VPackArrayIterator(aggregatesSlice)) {
          Variable* outVar =
              Variable::varFromVPack(plan->getAst(), it, "outVariable");
          Variable* inVar =
              Variable::varFromVPack(plan->getAst(), it, "inVariable", true);

          std::string const type = it.get("type").copyString();
          aggregateVariables.emplace_back(AggregateVarInfo{outVar, inVar, type});
        }
      }

      // TODO - this can be removed in 3.9
      bool count = slice.get("count").getBoolean();
      bool isDistinctCommand = slice.get("isDistinctCommand").getBoolean();

      auto node = new CollectNode(plan, slice, expressionVariable, outVariable, keepVariables,
                                  plan->getAst()->variables()->variables(false), groupVariables,
                                  aggregateVariables, isDistinctCommand, count);

      // specialize the node if required
      bool specialized = slice.get("specialized").getBoolean();
      if (specialized) {
        node->specialized();
      }

      return node;
    }
    case INSERT:
      return new InsertNode(plan, slice);
    case REMOVE:
      return new RemoveNode(plan, slice);
    case UPDATE:
      return new UpdateNode(plan, slice);
    case REPLACE:
      return new ReplaceNode(plan, slice);
    case UPSERT:
      return new UpsertNode(plan, slice);
    case RETURN:
      return new ReturnNode(plan, slice);
    case NORESULTS:
      return new NoResultsNode(plan, slice);
    case INDEX:
      return new IndexNode(plan, slice);
    case REMOTE:
      return new RemoteNode(plan, slice);
    case GATHER: {
      SortElementVector elements;
      getSortElements(elements, plan, slice, "GatherNode");
      return new GatherNode(plan, slice, elements);
    }
    case SCATTER:
      return new ScatterNode(plan, slice);
    case DISTRIBUTE:
      return new DistributeNode(plan, slice);
    case TRAVERSAL:
      return new TraversalNode(plan, slice);
    case SHORTEST_PATH:
      return new ShortestPathNode(plan, slice);
    case K_SHORTEST_PATHS:
      return new KShortestPathsNode(plan, slice);
    case REMOTESINGLE:
      return new SingleRemoteOperationNode(plan, slice);
    case ENUMERATE_IRESEARCH_VIEW:
      return new iresearch::IResearchViewNode(*plan, slice);
    case SUBQUERY_START:
      return new SubqueryStartNode(plan, slice);
    case SUBQUERY_END:
      return new SubqueryEndNode(plan, slice);
    case DISTRIBUTE_CONSUMER:
      return new DistributeConsumerNode(plan, slice);
    case MATERIALIZE:
      return createMaterializeNode(plan, slice);
    case ASYNC:
      return new AsyncNode(plan, slice);
    case MUTEX:
      return new MutexNode(plan, slice);
    case WINDOW:{

      Variable* rangeVar =
          Variable::varFromVPack(plan->getAst(), slice, "rangeVariable", /*optional*/true);

      // aggregates
      VPackSlice aggregatesSlice = slice.get("aggregates");
      if (!aggregatesSlice.isArray()) {
        THROW_ARANGO_EXCEPTION_MESSAGE(TRI_ERROR_NOT_IMPLEMENTED,
                                       "invalid \"aggregates\" definition");
      }

      std::vector<AggregateVarInfo> aggregateVariables;
      {
        aggregateVariables.reserve(aggregatesSlice.length());
        for (VPackSlice it : VPackArrayIterator(aggregatesSlice)) {
          Variable* outVar =
              Variable::varFromVPack(plan->getAst(), it, "outVariable");
          Variable* inVar =
              Variable::varFromVPack(plan->getAst(), it, "inVariable");

          std::string const type = it.get("type").copyString();
          aggregateVariables.emplace_back(AggregateVarInfo{outVar, inVar, type});
        }
      }

      auto type = rangeVar != nullptr ? WindowBounds::Type::Range : WindowBounds::Type::Row;
      WindowBounds bounds(type, slice);
      return new WindowNode(plan, slice, std::move(bounds),
                            rangeVar, aggregateVariables);
    }
    default: {
      // should not reach this point
      TRI_ASSERT(false);
    }
  }
  return nullptr;
}

/// @brief create an ExecutionNode from VPackSlice
ExecutionNode::ExecutionNode(ExecutionPlan* plan, VPackSlice const& slice)
    : _id(slice.get("id").getNumericValue<size_t>()),
      _depth(slice.get("depth").getNumericValue<unsigned int>()),
      _varUsageValid(true),
      _isInSplicedSubquery(false),
      _plan(plan) {
  TRI_ASSERT(_registerPlan == nullptr);
  _registerPlan = std::make_shared<RegisterPlan>(slice, _depth);

  VPackSlice regsToClearList = slice.get("regsToClear");
  if (!regsToClearList.isArray()) {
    THROW_ARANGO_EXCEPTION_MESSAGE(TRI_ERROR_NOT_IMPLEMENTED,
                                   "\"regsToClear\" needs to be an array");
  }

  _regsToClear.reserve(regsToClearList.length());
  for (VPackSlice it : VPackArrayIterator(regsToClearList)) {
    _regsToClear.insert(it.getNumericValue<RegisterId::value_t>());
  }

  auto allVars = plan->getAst()->variables();

  VPackSlice varsUsedLaterStackSlice = slice.get("varsUsedLaterStack");

  if (varsUsedLaterStackSlice.isArray()) {
    _varsUsedLaterStack.reserve(varsUsedLaterStackSlice.length());
    for (auto stackEntrySlice : VPackArrayIterator(varsUsedLaterStackSlice)) {
      if (!stackEntrySlice.isArray()) {
        THROW_ARANGO_EXCEPTION_MESSAGE(TRI_ERROR_INTERNAL_AQL,
            "\"varsUsedLaterStack\" needs to contain arrays");
      }
      auto& varsUsedLater = _varsUsedLaterStack.emplace_back();

      varsUsedLater.reserve(stackEntrySlice.length());
      for (auto it : VPackArrayIterator(stackEntrySlice)) {
        Variable oneVarUsedLater(it);
        Variable* oneVariable = allVars->getVariable(oneVarUsedLater.id);

        if (oneVariable == nullptr) {
          std::string errmsg = "varsUsedLaterStack: ID not found in all-array: " +
                               StringUtils::itoa(oneVarUsedLater.id);
          THROW_ARANGO_EXCEPTION_MESSAGE(TRI_ERROR_INTERNAL_AQL, errmsg);
        }
        varsUsedLater.insert(oneVariable);
      }
    }
  } else if (!varsUsedLaterStackSlice.isNone()) {
    THROW_ARANGO_EXCEPTION_MESSAGE(TRI_ERROR_INTERNAL_AQL,
        "\"varsUsedLaterStack\" needs to be a non-empty array");
  }

  VPackSlice varsValidStackSlice = slice.get("varsValidStack");

  if (varsValidStackSlice.isArray()) {
    _varsValidStack.reserve(varsValidStackSlice.length());
    for (auto stackEntrySlice : VPackArrayIterator(varsValidStackSlice)) {
      if (!stackEntrySlice.isArray()) {
        THROW_ARANGO_EXCEPTION_MESSAGE(
            TRI_ERROR_INTERNAL_AQL,
            "\"varsValidStack\" needs to contain arrays");
      }
      auto& varsValid = _varsValidStack.emplace_back();

      varsValid.reserve(stackEntrySlice.length());
      for (VPackSlice it : VPackArrayIterator(stackEntrySlice)) {
        Variable oneVarValid(it);
        Variable* oneVariable = allVars->getVariable(oneVarValid.id);

        if (oneVariable == nullptr) {
          std::string errmsg = "varsValidStack: ID not found in all-array: " +
                               StringUtils::itoa(oneVarValid.id);
          THROW_ARANGO_EXCEPTION_MESSAGE(TRI_ERROR_INTERNAL_AQL, errmsg);
        }
        varsValid.insert(oneVariable);
      }
    }
  } else if (!varsValidStackSlice.isNone()) {
    THROW_ARANGO_EXCEPTION_MESSAGE(
        TRI_ERROR_INTERNAL_AQL,
        "\"varsValidStack\" needs to be a non-empty array");
  }

  VPackSlice regsToKeepStackSlice = slice.get("regsToKeepStack");

  if (regsToKeepStackSlice.isArray()) {
    // || regsToKeepStackSlice.length() == 0) {
    _regsToKeepStack.reserve(regsToKeepStackSlice.length());
    for (auto stackEntrySlice : VPackArrayIterator(regsToKeepStackSlice)) {
      if (!stackEntrySlice.isArray()) {
        THROW_ARANGO_EXCEPTION_MESSAGE(
            TRI_ERROR_INTERNAL_AQL,
            "\"regsToKeepStack\" needs to contain arrays");
      }
      auto& regsToKeep = _regsToKeepStack.emplace_back();

      regsToKeep.reserve(stackEntrySlice.length());
      for (VPackSlice it : VPackArrayIterator(stackEntrySlice)) {
        regsToKeep.insert(it.getNumericValue<RegisterId::value_t>());
      }
    }
  } else if (!regsToKeepStackSlice.isNone()) {
    THROW_ARANGO_EXCEPTION_MESSAGE(
        TRI_ERROR_INTERNAL_AQL,
        "\"regsToKeepStack\" needs to be a non-empty array");
  }


  _isInSplicedSubquery =
      VelocyPackHelper::getBooleanValue(slice, "isInSplicedSubquery", false);
}

ExecutionNode::ExecutionNode(ExecutionPlan& plan, ExecutionNode const& other)
    : ExecutionNode(&plan, other.id()) {
  TRI_ASSERT(&plan == other.plan());
  other.cloneWithoutRegisteringAndDependencies(plan, *this, false);
}

/// @brief toVelocyPack, export an ExecutionNode to VelocyPack
void ExecutionNode::toVelocyPack(VPackBuilder& builder, unsigned flags,
                                 bool keepTopLevelOpen) const {
  // default value is to NOT keep top level open
  builder.openObject();
  builder.add(VPackValue("nodes"));
  {
    std::unordered_set<ExecutionNode const*> seen;
    VPackArrayBuilder guard(&builder);
    toVelocyPackHelper(builder, flags, seen);
  }
  if (!keepTopLevelOpen) {
    builder.close();
  }
}

/// @brief execution Node clone utility to be called by derived classes
/// @return pointer to a registered node owned by a plan
ExecutionNode* ExecutionNode::cloneHelper(std::unique_ptr<ExecutionNode> other,
                                          bool withDependencies, bool withProperties) const {
  ExecutionPlan* plan = other->plan();

  cloneWithoutRegisteringAndDependencies(*plan, *other, withProperties);

  auto* registeredNode = plan->registerNode(std::move(other));

  if (withDependencies) {
    cloneDependencies(plan, registeredNode, withProperties);
  }

  return registeredNode;
}

void ExecutionNode::cloneWithoutRegisteringAndDependencies(ExecutionPlan& plan,
                                                           ExecutionNode& other,
                                                           bool withProperties) const {
  if (&plan == _plan) {
    // same execution plan for source and target
    // now assign a new id to the cloned node, otherwise it will fail
    // upon node registration and/or its meaning is ambiguous
    other.setId(plan.nextId());

    // cloning with properties will only work if we clone a node into
    // a different plan
    TRI_ASSERT(!withProperties);
  }

  other._regsToClear = _regsToClear;
  other._depth = _depth;
  other._varUsageValid = _varUsageValid;
  other._isInSplicedSubquery = _isInSplicedSubquery;

  if (withProperties) {
    auto allVars = plan.getAst()->variables();
    // Create new structures on the new AST...
    other._varsUsedLaterStack.reserve(_varsUsedLaterStack.size());
    for (auto const& stackEntry : _varsUsedLaterStack) {
      auto& otherStackEntry = other._varsUsedLaterStack.emplace_back();
      otherStackEntry.reserve(stackEntry.size());
      for (auto const& orgVar : stackEntry) {
        auto var = allVars->getVariable(orgVar->id);
        TRI_ASSERT(var != nullptr);
        otherStackEntry.emplace(var);
      }
    }

    other._varsValidStack.reserve(_varsValidStack.size());

    for (auto const& stackEntry : _varsValidStack) {
      auto& otherStackEntry = other._varsValidStack.emplace_back();
      otherStackEntry.reserve(stackEntry.size());
      for (auto const& orgVar : stackEntry) {
        auto var = allVars->getVariable(orgVar->id);
        TRI_ASSERT(var != nullptr);
        otherStackEntry.emplace(var);
      }
    }

    if (_registerPlan != nullptr) {
      other._registerPlan = _registerPlan->clone();
    }
  } else {
    // point to current AST -> don't do deep copies.
    other._varsUsedLaterStack = _varsUsedLaterStack;
    other._varsValidStack = _varsValidStack;
    other._registerPlan = _registerPlan;
  }
}

/// @brief helper for cloning, use virtual clone methods for dependencies
void ExecutionNode::cloneDependencies(ExecutionPlan* plan, ExecutionNode* theClone,
                                      bool withProperties) const {
  TRI_ASSERT(theClone != nullptr);
  auto it = _dependencies.begin();
  while (it != _dependencies.end()) {
    auto c = (*it)->clone(plan, true, withProperties);
    TRI_ASSERT(c != nullptr);
    try {
      c->_parents.emplace_back(theClone);
      theClone->_dependencies.emplace_back(c);
    } catch (...) {
      delete c;
      throw;
    }
    ++it;
  }
}

void ExecutionNode::cloneRegisterPlan(ExecutionNode* dependency) {
  TRI_ASSERT(hasDependency());
  TRI_ASSERT(getFirstDependency() == dependency);
  _registerPlan = dependency->getRegisterPlan();
  _depth = dependency->getDepth();
  setVarsUsedLater(dependency->getVarsUsedLaterStack());
  setVarsValid(dependency->getVarsValidStack());
  setVarUsageValid();
}

bool ExecutionNode::isEqualTo(ExecutionNode const& other) const {
  return ((this->getType() == other.getType()) && (_id == other._id) &&
          (_depth == other._depth) &&
          (isInSplicedSubquery() == other.isInSplicedSubquery()) &&
          (std::equal(_dependencies.begin(), _dependencies.end(),
                      other._dependencies.begin(), [](ExecutionNode* const l, ExecutionNode* const r) {
            return l->isEqualTo(*r);
          })));
}

/// @brief invalidate the cost estimation for the node and its dependencies
void ExecutionNode::invalidateCost() {
  _costEstimate.invalidate();

  for (auto& dep : _dependencies) {
    dep->invalidateCost();
  }
}

/// @brief estimate the cost of the node . . .
/// does not recalculate the estimate if already calculated
CostEstimate ExecutionNode::getCost() const {
  if (!_costEstimate.isValid()) {
    _costEstimate = estimateCost();
  }
  TRI_ASSERT(_costEstimate.estimatedCost >= 0.0);
  TRI_ASSERT(_costEstimate.isValid());
  return _costEstimate;
}

/// @brief functionality to walk an execution plan recursively
bool ExecutionNode::walk(WalkerWorkerBase<ExecutionNode>& worker) {
  if (worker.done(this)) {
    return false;
  }

  if (worker.before(this)) {
    return true;
  }

  // Now the children in their natural order:
  for (auto const& it : _dependencies) {
    if (it->walk(worker)) {
      return true;
    }
  }

  // Now handle a subquery:
  if (getType() == SUBQUERY) {
    auto p = ExecutionNode::castTo<SubqueryNode*>(this);
    auto subquery = p->getSubquery();

    if (worker.enterSubquery(this, subquery)) {
      bool shouldAbort = subquery->walk(worker);
      worker.leaveSubquery(this, subquery);

      if (shouldAbort) {
        return true;
      }
    }
  }

  worker.after(this);

  return false;
}

/// @brief functionality to walk an execution plan recursively.
/// This variant of walk(), when visiting a node,
///  - first, when at a SubqueryNode, recurses into its subquery
///  - after that recurses on its dependencies.
/// This is in contrast to walk(), which recurses on the dependencies before
/// recursing into the subquery.
bool ExecutionNode::walkSubqueriesFirst(WalkerWorkerBase<ExecutionNode>& worker) {
#ifdef ARANGODB_ENABLE_MAINTAINER_MODE
  if (worker.done(this)) {
    return false;
  }
#endif
  if (worker.before(this)) {
    return true;
  }

  // Now handle a subquery:
  if (getType() == SUBQUERY) {
    auto p = ExecutionNode::castTo<SubqueryNode*>(this);
    auto subquery = p->getSubquery();

    if (worker.enterSubquery(this, subquery)) {
      bool shouldAbort = subquery->walkSubqueriesFirst(worker);
      worker.leaveSubquery(this, subquery);

      if (shouldAbort) {
        return true;
      }
    }
  }

  // Now the children in their natural order:
  for (auto const& it : _dependencies) {
    if (it->walkSubqueriesFirst(worker)) {
      return true;
    }
  }

  worker.after(this);

  return false;
}

/// @brief get the surrounding loop
ExecutionNode const* ExecutionNode::getLoop() const {
  auto node = this;
  while (node != nullptr) {
    if (!node->hasDependency()) {
      return nullptr;
    }

    node = node->getFirstDependency();
    TRI_ASSERT(node != nullptr);

    auto type = node->getType();

    if (type == ENUMERATE_COLLECTION || type == INDEX || type == TRAVERSAL ||
        type == ENUMERATE_LIST || type == SHORTEST_PATH ||
        type == K_SHORTEST_PATHS || type == ENUMERATE_IRESEARCH_VIEW) {
      return node;
    }
  }

  return nullptr;
}

/// @brief toVelocyPackHelper, for a generic node
/// Note: The input nodes has to be an Array Element that is still Open.
///       At the end of this function the current-nodes Object is OPEN and
///       has to be closed. The initial caller of toVelocyPackHelper
///       has to close the array.
void ExecutionNode::toVelocyPackHelperGeneric(VPackBuilder& nodes, unsigned flags,
                                              std::unordered_set<ExecutionNode const*>& seen) const {
  TRI_ASSERT(nodes.isOpenArray());
  // We are not allowed to call if this node is already seen.
  TRI_ASSERT(seen.find(this) == seen.end());
  size_t const n = _dependencies.size();
  for (size_t i = 0; i < n; i++) {
    ExecutionNode const* dep = _dependencies[i];
    if (seen.find(dep) == seen.end()) {
      // Only toVelocypack those that have not been seen
      dep->toVelocyPackHelper(nodes, flags, seen);
    }
    // every dependency needs to be in this list!
    TRI_ASSERT(seen.find(dep) != seen.end());
  }
  // If this assert triggers we have created a loop.
  // There is a dependency path that leads back to this node
  TRI_ASSERT(seen.find(this) == seen.end());
  seen.emplace(this);
  nodes.openObject();
  nodes.add("type", VPackValue(getTypeString()));
  if (flags & ExecutionNode::SERIALIZE_DETAILS) {
    nodes.add("typeID", VPackValue(static_cast<int>(getType())));
  }
  nodes.add(VPackValue("dependencies"));  // Open Key
  {
    VPackArrayBuilder guard(&nodes);
    for (auto const& it : _dependencies) {
      nodes.add(VPackValue(it->id().id()));
    }
  }
  nodes.add("id", VPackValue(id().id()));
  if (flags & ExecutionNode::SERIALIZE_PARENTS) {
    nodes.add(VPackValue("parents"));  // Open Key
    VPackArrayBuilder guard(&nodes);
    for (auto const& it : _parents) {
      nodes.add(VPackValue(it->id().id()));
    }
  }
  if (flags & ExecutionNode::SERIALIZE_ESTIMATES) {
    CostEstimate estimate = getCost();
    nodes.add("estimatedCost", VPackValue(estimate.estimatedCost));
    nodes.add("estimatedNrItems", VPackValue(estimate.estimatedNrItems));
  }

  // SERIALIZE_REGISTER_INFORMATION => SERIALIZE_DETAILS
  TRI_ASSERT(!ExecutionNode::SERIALIZE_REGISTER_INFORMATION || ExecutionNode::SERIALIZE_DETAILS);
  if (flags & (ExecutionNode::SERIALIZE_DETAILS | ExecutionNode::SERIALIZE_REGISTER_INFORMATION)) {
    nodes.add("depth", VPackValue(_depth));

    if (_registerPlan) {
      _registerPlan->toVelocyPack(nodes);
    } else {
      RegisterPlan::toVelocyPackEmpty(nodes);
    }

    nodes.add(VPackValue("regsToClear"));
    {
      VPackArrayBuilder guard(&nodes);
      for (auto const& oneRegisterID : _regsToClear) {
        TRI_ASSERT(oneRegisterID.isVariableRegister());
        nodes.add(VPackValue(oneRegisterID.rawValue()));
      }
    }

    nodes.add(VPackValue("varsUsedLaterStack"));
    {
      VPackArrayBuilder guard(&nodes);
      TRI_ASSERT(!_varsUsedLaterStack.empty());
      for (auto const& stackEntry : _varsUsedLaterStack) {
        VPackArrayBuilder stackEntryGuard(&nodes);
        for (auto const& oneVar : stackEntry) {
          oneVar->toVelocyPack(nodes);
        }
      }
    }

    nodes.add(VPackValue("regsToKeepStack"));
    {
      VPackArrayBuilder guard(&nodes);
      for (auto const& stackEntry : getRegsToKeepStack()) {
        VPackArrayBuilder stackEntryGuard(&nodes);
        for (auto const& reg : stackEntry) {
          TRI_ASSERT(reg.isVariableRegister());
          nodes.add(VPackValue(reg.rawValue()));
        }
      }
    }

    nodes.add(VPackValue("varsValidStack"));
    {
      VPackArrayBuilder guard(&nodes);
      TRI_ASSERT(!_varsValidStack.empty());
      for (auto const& stackEntry : _varsValidStack) {
        VPackArrayBuilder stackEntryGuard(&nodes);
        for (auto const& oneVar : stackEntry) {
          oneVar->toVelocyPack(nodes);
        }
      }
    }

    if (flags & ExecutionNode::SERIALIZE_REGISTER_INFORMATION) {
      nodes.add(VPackValue("unusedRegsStack"));
      auto const& unusedRegsStack = _registerPlan->unusedRegsByNode.at(id());
      {
        VPackArrayBuilder guard(&nodes);
        TRI_ASSERT(!unusedRegsStack.empty());
        for (auto const& stackEntry : unusedRegsStack) {
          VPackArrayBuilder stackEntryGuard(&nodes);
          for (auto const& reg : stackEntry) {
            TRI_ASSERT(reg.isVariableRegister());
            nodes.add(VPackValue(reg.rawValue()));
          }
        }
      }

      nodes.add(VPackValue("regVarMapStack"));
      auto const& regVarMapStack = _registerPlan->regVarMapStackByNode.at(id());
      {
        VPackArrayBuilder guard(&nodes);
        TRI_ASSERT(!regVarMapStack.empty());
        for (auto const& stackEntry : regVarMapStack) {
          VPackObjectBuilder stackEntryGuard(&nodes);
          for (auto const& reg : stackEntry) {
            using std::to_string;
            // TODO - need to handle const registers here?
            nodes.add(VPackValue(to_string(reg.first.rawValue())));
            reg.second->toVelocyPack(nodes);
          }
        }
      }

      nodes.add(VPackValue("varsSetHere"));
      {
        VPackArrayBuilder guard(&nodes);
        auto const& varsSetHere = getVariablesSetHere();
        for (auto const& oneVar : varsSetHere) {
          oneVar->toVelocyPack(nodes);
        }
      }

      nodes.add(VPackValue("varsUsedHere"));
      {
        VPackArrayBuilder guard(&nodes);
        auto varsUsedHere = VarSet{};
        getVariablesUsedHere(varsUsedHere);
        for (auto const& oneVar : varsUsedHere) {
          oneVar->toVelocyPack(nodes);
        }
      }
    }

    nodes.add("isInSplicedSubquery", VPackValue(_isInSplicedSubquery));
  }
  TRI_ASSERT(nodes.isOpenObject());
}

/// @brief static analysis debugger
#if 0
struct RegisterPlanningDebugger final : public WalkerWorker<ExecutionNode, WalkerUniqueness::NonUnique> {
  RegisterPlanningDebugger()
    : indent(0) {
  }

  ~RegisterPlanningDebugger () = default;

  int indent;

  bool enterSubquery(ExecutionNode*, ExecutionNode*) override final {
    indent++;
    return true;
  }

  void leaveSubquery(ExecutionNode*, ExecutionNode*) override final {
    indent--;
  }

  void after(ExecutionNode* ep) override final {
    for (int i = 0; i < indent; i++) {
      std::cout << " ";
    }
    std::cout << ep->getTypeString() << " ";
    std::cout << "regsUsedHere: ";
    VarSet variablesUsedHere;
    ep->getVariablesUsedHere(variablesUsedHere);
    for (auto const& v : variablesUsedHere) {
      std::cout << ep->getRegisterPlan()->varInfo.find(v->id)->second.registerId
                << " ";
    }
    std::cout << "regsSetHere: ";
    for (auto const& v : ep->getVariablesSetHere()) {
      std::cout << ep->getRegisterPlan()->varInfo.find(v->id)->second.registerId
                << " ";
    }
    std::cout << "regsToClear: ";
    for (auto const& r : ep->getRegsToClear()) {
      std::cout << r << " ";
    }
    std::cout << std::endl;
  }
};

#endif

/// @brief planRegisters
void ExecutionNode::planRegisters(ExecutionNode* super, ExplainRegisterPlan explainRegisterPlan) {
  // The super is only for the case of subqueries.
  std::shared_ptr<RegisterPlan> v;

  if (super == nullptr) {
    v = std::make_shared<RegisterPlan>();
  } else {
    v = std::make_shared<RegisterPlan>(*(super->_registerPlan), super->_depth);
  }

  auto walker = RegisterPlanWalker{v, explainRegisterPlan};
  walk(walker);

  if (v->subqueryNodes.empty() && super == nullptr) {
    // shrink RegisterPlan by cutting off all unused rightmost registers
    // from each depth. this is a completely optional performance
    // optimization. turning it off should not affect correctness,
    // only performance.
    // note: we are intentionally not performing this optimization
    // in case the query still contains old style subqueries. 
    // in that case, the register planning optimization would be slightly
    // more complex to perform. 99.99% of queries should not be affected
    // by this optimization being turned off, because old-style subqueries
    // are only around in case except someone intentionally turned off
    // subquery optimizations. 
    v->shrink(this);
  }

  // Now handle old-style subqueries:
  for (auto& s : v->subqueryNodes) {
    auto sq = ExecutionNode::castTo<SubqueryNode*>(s);
    sq->getSubquery()->planRegisters(s, explainRegisterPlan);
    auto& subqueryPlan = *sq->getSubquery()->getRegisterPlan();
    // we only want to create a single const block for all queries, so we have to
    // ensure that nrConstRegs in the RegisterPlan of the root node contains the
    // sum of all const regs in all (sub)queries.
    v->nrConstRegs = subqueryPlan.nrConstRegs;
    propagateConstVariables(subqueryPlan, *v);
  }
<<<<<<< HEAD

  propagateConstVariablesToSubqueries(*v);
  
  walker.reset();
=======
>>>>>>> de7d5ba1
}

bool ExecutionNode::isInSplicedSubquery() const noexcept {
  return _isInSplicedSubquery;
}

void ExecutionNode::setIsInSplicedSubquery(bool const value) noexcept {
  _isInSplicedSubquery = value;
}

/// @brief replace a dependency, returns true if the pointer was found and
/// replaced, please note that this does not delete oldNode!
bool ExecutionNode::replaceDependency(ExecutionNode* oldNode, ExecutionNode* newNode) {
  TRI_ASSERT(oldNode != nullptr);
  TRI_ASSERT(newNode != nullptr);

  auto it = _dependencies.begin();

  while (it != _dependencies.end()) {
    if (*it == oldNode) {
      *it = newNode;
      try {
        newNode->_parents.emplace_back(this);
      } catch (...) {
        *it = oldNode;  // roll back
        return false;
      }
      try {
        for (auto it2 = oldNode->_parents.begin(); it2 != oldNode->_parents.end(); ++it2) {
          if (*it2 == this) {
            oldNode->_parents.erase(it2);
            break;
          }
        }
      } catch (...) {
        // If this happens, we ignore that the _parents of oldNode
        // are not set correctly
      }
      return true;
    }

    ++it;
  }
  return false;
}

/// @brief remove a dependency, returns true if the pointer was found and
/// removed, please note that this does not delete ep!
bool ExecutionNode::removeDependency(ExecutionNode* ep) {
  bool ok = false;
  for (auto it = _dependencies.begin(); it != _dependencies.end(); ++it) {
    if (*it == ep) {
      try {
        it = _dependencies.erase(it);
      } catch (...) {
        return false;
      }
      ok = true;
      break;
    }
  }

  if (!ok) {
    return false;
  }

  // Now remove us as a parent of the old dependency as well:
  for (auto it = ep->_parents.begin(); it != ep->_parents.end(); ++it) {
    if (*it == this) {
      try {
        ep->_parents.erase(it);
      } catch (...) {
      }
      return true;
    }
  }

  return false;
}

/// @brief remove all dependencies for the given node
void ExecutionNode::removeDependencies() {
  for (auto& x : _dependencies) {
    for (auto it = x->_parents.begin(); it != x->_parents.end();
         /* no hoisting */) {
      if (*it == this) {
        try {
          it = x->_parents.erase(it);
        } catch (...) {
        }
        break;
      } else {
        ++it;
      }
    }
  }
  _dependencies.clear();
}

RegisterId ExecutionNode::variableToRegisterId(Variable const* variable) const {
  return getRegisterPlan()->variableToRegisterId(variable);
}

// This is the general case and will not work if e.g. there is no predecessor.
RegisterInfos ExecutionNode::createRegisterInfos(RegIdSet readableInputRegisters,
                                                 RegIdSet writableOutputRegisters) const {
  auto const nrOutRegs = getNrOutputRegisters();
  auto const nrInRegs = getNrInputRegisters();

  auto regsToKeep = getRegsToKeepStack();
  auto regsToClear = getRegsToClear();

  return RegisterInfos{std::move(readableInputRegisters),
                       std::move(writableOutputRegisters),
                       nrInRegs,
                       nrOutRegs,
                       std::move(regsToClear),
                       std::move(regsToKeep)};
}

RegisterCount ExecutionNode::getNrInputRegisters() const {
  ExecutionNode const* previousNode = getFirstDependency();
  // in case of the SingletonNode, there are no input registers
  return previousNode == nullptr ? getNrOutputRegisters() : getRegisterPlan()->nrRegs[previousNode->getDepth()];
}

auto ExecutionNode::getRegsToKeepStack() const -> RegIdSetStack {
  if (_regsToKeepStack.empty()) {
    return _registerPlan->calcRegsToKeep(_varsUsedLaterStack, _varsValidStack,
                                         getVariablesSetHere());
  }
  return _regsToKeepStack;
}

RegisterCount ExecutionNode::getNrOutputRegisters() const {
  if (getType() == ExecutionNode::RETURN) {
    // Special case for RETURN, which usually writes only 1 register.
    // TODO We should be able to remove this when the new register planning is ready!
    auto returnNode = castTo<ReturnNode const*>(this);
    if (!returnNode->returnInheritedResults()) {
      return 1;
    }
  }

  return getRegisterPlan()->nrRegs[getDepth()];
}

ExecutionNode::ExecutionNode(ExecutionPlan* plan, ExecutionNodeId id)
    : _id(id), _depth(0), _varUsageValid(false), _isInSplicedSubquery(false), _plan(plan) {}

ExecutionNodeId ExecutionNode::id() const { return _id; }

void ExecutionNode::removeRegistersGreaterThan(RegisterId maxRegister) {
#ifdef ARANGODB_ENABLE_MAINTAINER_MODE
  auto assertNotContained = [](RegisterId maxRegister, auto const& container) noexcept {
    std::for_each(container.begin(), container.end(), [maxRegister](RegisterId regId) {
      TRI_ASSERT(regId <= maxRegister);
    });
  };
  assertNotContained(maxRegister, _regsToClear);
  // validate all levels of _regsToKeepStack
  for (auto const& regsToKeep : _regsToKeepStack) {
    assertNotContained(maxRegister, regsToKeep); 
  }
#endif
  
  auto removeRegisters = [maxRegister](auto& container) {
    for (auto it = container.begin(); it != container.end(); /* no hoisting */) {
      if ((*it) > maxRegister) {
        it = container.erase(it);
      } else {
        ++it;
      }
    }
  };

  auto it = _registerPlan->unusedRegsByNode.find(_id);
  if (it != _registerPlan->unusedRegsByNode.end()) {
    removeRegisters(it->second.back());
  }
}

void ExecutionNode::swapFirstDependency(ExecutionNode* node) {
  TRI_ASSERT(hasDependency());
  _dependencies[0] = node;
}

std::vector<ExecutionNode*> const& ExecutionNode::getDependencies() const {
  return _dependencies;
}

ExecutionNode* ExecutionNode::getFirstDependency() const {
  if (_dependencies.empty()) {
    return nullptr;
  }
  TRI_ASSERT(_dependencies[0] != nullptr);
  return _dependencies[0];
}

bool ExecutionNode::hasDependency() const {
  return (_dependencies.size() == 1);
}

void ExecutionNode::dependencies(std::vector<ExecutionNode*>& result) const {
  for (auto const& it : _dependencies) {
    TRI_ASSERT(it != nullptr);
    result.emplace_back(it);
  }
}

std::vector<ExecutionNode*> ExecutionNode::getParents() const {
  return _parents;
}

bool ExecutionNode::hasParent() const { return (_parents.size() == 1); }

/// @brief whether or not the node has any ancestor (parent at any distance)
/// of this type
bool ExecutionNode::hasParentOfType(ExecutionNode::NodeType type) const {
  ExecutionNode* current = getFirstParent();
  while (current != nullptr) {
    if (current->getType() == type) {
      return true;
    }
    current = current->getFirstParent();
  }
  return false;
}

ExecutionNode* ExecutionNode::getFirstParent() const {
  if (_parents.empty()) {
    return nullptr;
  }
  TRI_ASSERT(_parents[0] != nullptr);
  return _parents[0];
}

void ExecutionNode::parents(std::vector<ExecutionNode*>& result) const {
  for (auto const& it : _parents) {
    TRI_ASSERT(it != nullptr);
    result.emplace_back(it);
  }
}

ExecutionNode const* ExecutionNode::getSingleton() const {
  auto node = this;
  do {
    node = node->getFirstDependency();
  } while (node != nullptr && node->getType() != SINGLETON);

  return node;
}

ExecutionNode* ExecutionNode::getSingleton() {
  auto node = this;
  do {
    node = node->getFirstDependency();
  } while (node != nullptr && node->getType() != SINGLETON);

  return node;
}

void ExecutionNode::getDependencyChain(std::vector<ExecutionNode*>& result, bool includeSelf) {
  auto current = this;
  while (current != nullptr) {
    if (includeSelf || current != this) {
      result.emplace_back(current);
    }
    current = current->getFirstDependency();
  }
}

void ExecutionNode::setParent(ExecutionNode* p) {
  _parents.clear();
  _parents.emplace_back(p);
}

void ExecutionNode::getVariablesUsedHere(VarSet& vars) const {
  // do nothing!
}

std::vector<Variable const*> ExecutionNode::getVariablesSetHere() const {
  return std::vector<Variable const*>();
}

::arangodb::containers::HashSet<VariableId> ExecutionNode::getVariableIdsUsedHere() const {
  VarSet vars;
  getVariablesUsedHere(vars);

  ::arangodb::containers::HashSet<VariableId> ids;
  for (auto& it : vars) {
    ids.emplace(it->id);
  }
  return ids;
}

bool ExecutionNode::setsVariable(VarSet const& which) const {
  for (auto const& v : getVariablesSetHere()) {
    if (which.find(v) != which.end()) {
      return true;
    }
  }
  return false;
}

void ExecutionNode::setVarUsageValid() { _varUsageValid = true; }

void ExecutionNode::invalidateVarUsage() {
  _varsUsedLaterStack.clear();
  _varsValidStack.clear();
  _varUsageValid = false;
}

bool ExecutionNode::isDeterministic() { return true; }

bool ExecutionNode::isModificationNode() const {
  // derived classes can change this
  return false;
}

ExecutionPlan const* ExecutionNode::plan() const { return _plan; }

ExecutionPlan* ExecutionNode::plan() { return _plan; }

std::shared_ptr<RegisterPlan> ExecutionNode::getRegisterPlan() const {
  TRI_ASSERT(_registerPlan != nullptr);
  return _registerPlan;
}

int ExecutionNode::getDepth() const { return _depth; }

RegIdSet const& ExecutionNode::getRegsToClear() const {
  if (getType() == RETURN) {
    auto* returnNode = castTo<ReturnNode const*>(this);
    if (!returnNode->returnInheritedResults()) {
      static const decltype(_regsToClear) emptyRegsToClear{};
      return emptyRegsToClear;
    }
  }

  return _regsToClear;
}

bool ExecutionNode::isVarUsedLater(Variable const* variable) const {
  TRI_ASSERT(_varUsageValid);
  return (getVarsUsedLater().find(variable) != getVarsUsedLater().end());
}

bool ExecutionNode::isInInnerLoop() const { return getLoop() != nullptr; }

void ExecutionNode::setId(ExecutionNodeId id) { _id = id; }

void ExecutionNode::setRegsToClear(RegIdSet toClear) {
  _regsToClear = std::move(toClear);
}

void ExecutionNode::setRegsToKeep(RegIdSetStack toKeep) {
  _regsToKeepStack = std::move(toKeep);
}

RegisterId ExecutionNode::variableToRegisterOptionalId(Variable const* var) const {
  if (var) {
    return variableToRegisterId(var);
  }
  return RegisterPlan::MaxRegisterId;
}

bool ExecutionNode::isIncreaseDepth() const { return isIncreaseDepth(getType()); }

bool ExecutionNode::isIncreaseDepth(ExecutionNode::NodeType type) {
  switch (type) {
    case ENUMERATE_COLLECTION:
    case INDEX:
    case ENUMERATE_LIST:
    case COLLECT:

    case TRAVERSAL:
    case SHORTEST_PATH:
    case K_SHORTEST_PATHS:

    case REMOTESINGLE:
    case ENUMERATE_IRESEARCH_VIEW:
    case MATERIALIZE:

    case SUBQUERY_START:
    case SUBQUERY_END:
      return true;

    default:
      return false;
  }
}

bool ExecutionNode::alwaysCopiesRows(NodeType type) {
  // TODO This can be improved. And probably should be renamed.
  //      It is used in the register planning to discern whether we may reuse
  //      an input register immediately as an output register at this very block.
  switch (type) {
    case ENUMERATE_COLLECTION:
    case ENUMERATE_LIST:
    case FILTER:
    case SORT:
    case COLLECT:
    case INSERT:
    case REMOVE:
    case REPLACE:
    case UPDATE:
    case NORESULTS:
    case DISTRIBUTE:
    case UPSERT:
    case TRAVERSAL:
    case INDEX:
    case SHORTEST_PATH:
    case K_SHORTEST_PATHS:
    case REMOTESINGLE:
    case ENUMERATE_IRESEARCH_VIEW:
    case DISTRIBUTE_CONSUMER:
    case SUBQUERY_START:
    case SUBQUERY_END:
    case MATERIALIZE:
    case RETURN:
      return true;
    case CALCULATION:
    case SUBQUERY:
    case SINGLETON:
    case LIMIT:
    case WINDOW:
      return false;
    // It should be safe to return false for these, but is it necessary?
    // Returning true can lead to more efficient register usage.
    case REMOTE: // simon: could probably return true
    case SCATTER:
    case GATHER:
    case ASYNC:
    case MUTEX:
      return false;
    case MAX_NODE_TYPE_VALUE:
      TRI_ASSERT(false);
      THROW_ARANGO_EXCEPTION(TRI_ERROR_INTERNAL_AQL);
  }
  ADB_UNREACHABLE;
}

bool ExecutionNode::alwaysCopiesRows() const {
  return ExecutionNode::alwaysCopiesRows(getType());
}

void ExecutionNode::setVarsUsedLater(VarSetStack varStack) {
  _varsUsedLaterStack = std::move(varStack);
}

void ExecutionNode::setVarsValid(VarSetStack varStack) {
  _varsValidStack = std::move(varStack);
}

auto ExecutionNode::getVarsUsedLater() const noexcept -> VarSet const& {
  return getVarsUsedLaterStack().back();
}

auto ExecutionNode::getVarsUsedLaterStack() const noexcept -> VarSetStack const& {
  TRI_ASSERT(_varUsageValid);
  return _varsUsedLaterStack;
}

auto ExecutionNode::getVarsValid() const noexcept -> VarSet const& {
  return getVarsValidStack().back();
}

auto ExecutionNode::getVarsValidStack() const noexcept -> VarSetStack const& {
  TRI_ASSERT(_varUsageValid);
  return _varsValidStack;
}

/// @brief creates corresponding ExecutionBlock
std::unique_ptr<ExecutionBlock> SingletonNode::createBlock(
    ExecutionEngine& engine, std::unordered_map<ExecutionNode*, ExecutionBlock*> const&) const {

  auto registerInfos = createRegisterInfos({}, {});
  IdExecutorInfos infos(false);

  auto res = std::make_unique<ExecutionBlockImpl<IdExecutor<ConstFetcher>>>(
      &engine, this, std::move(registerInfos), std::move(infos));
  std::ignore = res->initializeCursor(InputAqlItemRow{CreateInvalidInputRowHint{}});
  return res;
}

/// @brief toVelocyPack, for SingletonNode
void SingletonNode::toVelocyPackHelper(VPackBuilder& nodes, unsigned flags,
                                       std::unordered_set<ExecutionNode const*>& seen) const {
  // call base class method
  ExecutionNode::toVelocyPackHelperGeneric(nodes, flags, seen);
  // This node has no own information.
  nodes.close();
}

/// @brief the cost of a singleton is 1, it produces one item only
CostEstimate SingletonNode::estimateCost() const {
  CostEstimate estimate = CostEstimate::empty();
  estimate.estimatedNrItems = 1;
  estimate.estimatedCost = 1.0;
  return estimate;
}

SingletonNode::SingletonNode(ExecutionPlan* plan, ExecutionNodeId id)
    : ExecutionNode(plan, id) {}

SingletonNode::SingletonNode(ExecutionPlan* plan, arangodb::velocypack::Slice const& base)
    : ExecutionNode(plan, base) {}

ExecutionNode::NodeType SingletonNode::getType() const { return SINGLETON; }

EnumerateCollectionNode::EnumerateCollectionNode(ExecutionPlan* plan,
                                                 arangodb::velocypack::Slice const& base)
    : ExecutionNode(plan, base),
      DocumentProducingNode(plan, base),
      CollectionAccessingNode(plan, base),
      _random(base.get("random").getBoolean()),
      _hint(base) {}

/// @brief toVelocyPack, for EnumerateCollectionNode
void EnumerateCollectionNode::toVelocyPackHelper(VPackBuilder& builder, unsigned flags,
                                                 std::unordered_set<ExecutionNode const*>& seen) const {
  // call base class method
  ExecutionNode::toVelocyPackHelperGeneric(builder, flags, seen);

  builder.add("random", VPackValue(_random));

  _hint.toVelocyPack(builder);

  // add outvariable and projection
  DocumentProducingNode::toVelocyPack(builder, flags);

  // add collection information
  CollectionAccessingNode::toVelocyPack(builder, flags);

  // And close it:
  builder.close();
}

/// @brief creates corresponding ExecutionBlock
std::unique_ptr<ExecutionBlock> EnumerateCollectionNode::createBlock(
    ExecutionEngine& engine, std::unordered_map<ExecutionNode*, ExecutionBlock*> const&) const {
  ExecutionNode const* previousNode = getFirstDependency();
  TRI_ASSERT(previousNode != nullptr);

  if (!engine.waitForSatellites(engine.getQuery(), collection())) {
    double maxWait = engine.getQuery().queryOptions().satelliteSyncWait;
    THROW_ARANGO_EXCEPTION_MESSAGE(TRI_ERROR_CLUSTER_AQL_COLLECTION_OUT_OF_SYNC,
                                   "collection " + collection()->name() +
                                       " did not come into sync in time (" +
                                       std::to_string(maxWait) + ")");
  }
  auto const produceResult = this->isVarUsedLater(_outVariable) || this->_filter != nullptr;
  auto outputRegister = variableToRegisterId(_outVariable);
  auto registerInfos = createRegisterInfos({},
                                           RegIdSet{outputRegister});
  auto executorInfos =
      EnumerateCollectionExecutorInfos(outputRegister, engine.getQuery(), collection(),
                                       _outVariable, produceResult,
                                       this->_filter.get(), this->projections(),
                                       this->_random, this->doCount());
  return std::make_unique<ExecutionBlockImpl<EnumerateCollectionExecutor>>(
      &engine, this, std::move(registerInfos), std::move(executorInfos));
}

/// @brief clone ExecutionNode recursively
ExecutionNode* EnumerateCollectionNode::clone(ExecutionPlan* plan, bool withDependencies,
                                              bool withProperties) const {
  auto outVariable = _outVariable;
  if (withProperties) {
    outVariable = plan->getAst()->variables()->createVariable(outVariable);
    TRI_ASSERT(outVariable != nullptr);
  }

  auto c = std::make_unique<EnumerateCollectionNode>(plan, _id, collection(),
                                                     outVariable, _random, _hint);

  c->_projections = _projections;
  CollectionAccessingNode::cloneInto(*c);
  DocumentProducingNode::cloneInto(plan, *c);

  return cloneHelper(std::move(c), withDependencies, withProperties);
}

void EnumerateCollectionNode::setRandom() { _random = true; }

bool EnumerateCollectionNode::isDeterministic() { return !_random; }

std::vector<Variable const*> EnumerateCollectionNode::getVariablesSetHere() const {
  return std::vector<Variable const*>{_outVariable};
}

/// @brief the cost of an enumerate collection node is a multiple of the cost of
/// its unique dependency
CostEstimate EnumerateCollectionNode::estimateCost() const {
  transaction::Methods& trx = _plan->getAst()->query().trxForOptimization();
  if (trx.status() != transaction::Status::RUNNING) {
    return CostEstimate::empty();
  }

  TRI_ASSERT(!_dependencies.empty());
  CostEstimate estimate = _dependencies.at(0)->getCost();
  auto const estimatedNrItems = collection()->count(&trx, transaction::CountType::TryCache);
  if (!doCount()) {
    // if "count" mode is active, the estimated number of items from above must not
    // be multiplied with the number of items in this collection
    estimate.estimatedNrItems *= estimatedNrItems;
  }
  // We do a full collection scan for each incoming item.
  // random iteration is slightly more expensive than linear iteration
  // we also penalize each EnumerateCollectionNode slightly (and do not
  // do the same for IndexNodes) so IndexNodes will be preferred
  estimate.estimatedCost += estimatedNrItems * (_random ? 1.005 : 1.0) + 1.0;

  return estimate;
}

EnumerateListNode::EnumerateListNode(ExecutionPlan* plan,
                                     arangodb::velocypack::Slice const& base)
    : ExecutionNode(plan, base),
      _inVariable(Variable::varFromVPack(plan->getAst(), base, "inVariable")),
      _outVariable(Variable::varFromVPack(plan->getAst(), base, "outVariable")) {}

/// @brief toVelocyPack, for EnumerateListNode
void EnumerateListNode::toVelocyPackHelper(VPackBuilder& nodes, unsigned flags,
                                           std::unordered_set<ExecutionNode const*>& seen) const {
  // call base class method
  ExecutionNode::toVelocyPackHelperGeneric(nodes, flags, seen);
  nodes.add(VPackValue("inVariable"));
  _inVariable->toVelocyPack(nodes);

  nodes.add(VPackValue("outVariable"));
  _outVariable->toVelocyPack(nodes);

  // And close it:
  nodes.close();
}

/// @brief creates corresponding ExecutionBlock
std::unique_ptr<ExecutionBlock> EnumerateListNode::createBlock(
    ExecutionEngine& engine, std::unordered_map<ExecutionNode*, ExecutionBlock*> const&) const {
  ExecutionNode const* previousNode = getFirstDependency();
  TRI_ASSERT(previousNode != nullptr);
  RegisterId inputRegister = variableToRegisterId(_inVariable);
  RegisterId outRegister = variableToRegisterId(_outVariable);
  auto registerInfos = createRegisterInfos(RegIdSet{inputRegister},
                                           RegIdSet{outRegister});
  auto executorInfos = EnumerateListExecutorInfos(inputRegister, outRegister);
  return std::make_unique<ExecutionBlockImpl<EnumerateListExecutor>>(
      &engine, this, std::move(registerInfos), std::move(executorInfos));
}

/// @brief clone ExecutionNode recursively
ExecutionNode* EnumerateListNode::clone(ExecutionPlan* plan, bool withDependencies,
                                        bool withProperties) const {
  auto outVariable = _outVariable;
  auto inVariable = _inVariable;

  if (withProperties) {
    outVariable = plan->getAst()->variables()->createVariable(outVariable);
    inVariable = plan->getAst()->variables()->createVariable(inVariable);
  }

  auto c = std::make_unique<EnumerateListNode>(plan, _id, inVariable, outVariable);

  return cloneHelper(std::move(c), withDependencies, withProperties);
}

/// @brief the cost of an enumerate list node
CostEstimate EnumerateListNode::estimateCost() const {
  // Well, what can we say? The length of the list can in general
  // only be determined at runtime... If we were to know that this
  // list is constant, then we could maybe multiply by the length
  // here... For the time being, we assume 100
  size_t length = 100;

  auto setter = _plan->getVarSetBy(_inVariable->id);

  if (setter != nullptr) {
    if (setter->getType() == ExecutionNode::CALCULATION) {
      // list variable introduced by a calculation
      auto expression = ExecutionNode::castTo<CalculationNode*>(setter)->expression();

      if (expression != nullptr) {
        auto node = expression->node();

        if (node->type == NODE_TYPE_ARRAY) {
          // this one is easy
          length = node->numMembers();
        }
        if (node->type == NODE_TYPE_RANGE) {
          auto low = node->getMember(0);
          auto high = node->getMember(1);

          if (low->isConstant() && high->isConstant() &&
              (low->isValueType(VALUE_TYPE_INT) || low->isValueType(VALUE_TYPE_DOUBLE)) &&
              (high->isValueType(VALUE_TYPE_INT) || high->isValueType(VALUE_TYPE_DOUBLE))) {
            // create a temporary range to determine the size
            Range range(low->getIntValue(), high->getIntValue());

            length = range.size();
          }
        }
      }
    } else if (setter->getType() == ExecutionNode::SUBQUERY) {
      // length will be set by the subquery's cost estimator
      CostEstimate subEstimate =
          ExecutionNode::castTo<SubqueryNode const*>(setter)->getSubquery()->getCost();
      length = subEstimate.estimatedNrItems;
    }
  }

  TRI_ASSERT(!_dependencies.empty());
  CostEstimate estimate = _dependencies.at(0)->getCost();
  estimate.estimatedNrItems *= length;
  estimate.estimatedCost += estimate.estimatedNrItems;
  return estimate;
}

EnumerateListNode::EnumerateListNode(ExecutionPlan* plan, ExecutionNodeId id,
                                     Variable const* inVariable, Variable const* outVariable)
    : ExecutionNode(plan, id), _inVariable(inVariable), _outVariable(outVariable) {
  TRI_ASSERT(_inVariable != nullptr);
  TRI_ASSERT(_outVariable != nullptr);
}

ExecutionNode::NodeType EnumerateListNode::getType() const {
  return ENUMERATE_LIST;
}

void EnumerateListNode::getVariablesUsedHere(VarSet& vars) const {
  vars.emplace(_inVariable);
}

std::vector<Variable const*> EnumerateListNode::getVariablesSetHere() const {
  return std::vector<Variable const*>{_outVariable};
}

Variable const* EnumerateListNode::inVariable() const { return _inVariable; }

Variable const* EnumerateListNode::outVariable() const { return _outVariable; }

LimitNode::LimitNode(ExecutionPlan* plan, arangodb::velocypack::Slice const& base)
    : ExecutionNode(plan, base),
      _offset(base.get("offset").getNumericValue<decltype(_offset)>()),
      _limit(base.get("limit").getNumericValue<decltype(_limit)>()),
      _fullCount(base.get("fullCount").getBoolean()) {}

/// @brief creates corresponding ExecutionBlock
std::unique_ptr<ExecutionBlock> LimitNode::createBlock(
    ExecutionEngine& engine, std::unordered_map<ExecutionNode*, ExecutionBlock*> const&) const {
  ExecutionNode const* previousNode = getFirstDependency();
  TRI_ASSERT(previousNode != nullptr);

  // Fullcount must only be enabled on the last limit node on the main level
  TRI_ASSERT(!_fullCount || !isInSubquery());

  auto registerInfos = createRegisterInfos({}, {});

  auto executorInfos = LimitExecutorInfos(_offset, _limit, _fullCount);
  return std::make_unique<ExecutionBlockImpl<LimitExecutor>>(&engine, this,
                                                             std::move(registerInfos),
                                                             std::move(executorInfos));
}

// @brief toVelocyPack, for LimitNode
void LimitNode::toVelocyPackHelper(VPackBuilder& nodes, unsigned flags,
                                   std::unordered_set<ExecutionNode const*>& seen) const {
  // call base class method
  ExecutionNode::toVelocyPackHelperGeneric(nodes, flags, seen);
  nodes.add("offset", VPackValue(_offset));
  nodes.add("limit", VPackValue(_limit));
  nodes.add("fullCount", VPackValue(_fullCount));

  // And close it:
  nodes.close();
}

/// @brief estimateCost
CostEstimate LimitNode::estimateCost() const {
  TRI_ASSERT(!_dependencies.empty());
  CostEstimate estimate = _dependencies.at(0)->getCost();

  // arbitrary cost value for skipping a single document
  // skipping over a document is not fully free, because in the RocksDB
  // case, we need to move iterarors forward, invoke the comparator etc.
  double const skipCost = 0.000001;

  size_t estimatedNrItems = estimate.estimatedNrItems;
  if (estimatedNrItems >= _offset) {
    estimate.estimatedCost += _offset * skipCost;
    estimatedNrItems -= _offset;
  } else {
    estimate.estimatedCost += estimatedNrItems * skipCost;
    estimatedNrItems = 0;
  }
  estimate.estimatedNrItems =
      (std::min)(_limit, estimatedNrItems);
  estimate.estimatedCost += estimate.estimatedNrItems;
  return estimate;
}

LimitNode::LimitNode(ExecutionPlan* plan, ExecutionNodeId id, size_t offset, size_t limit)
    : ExecutionNode(plan, id), _offset(offset), _limit(limit), _fullCount(false) {}

ExecutionNode::NodeType LimitNode::getType() const { return LIMIT; }

ExecutionNode* LimitNode::clone(ExecutionPlan* plan, bool withDependencies,
                                bool withProperties) const {
  auto c = std::make_unique<LimitNode>(plan, _id, _offset, _limit);

  if (_fullCount) {
    c->setFullCount();
  }

  return cloneHelper(std::move(c), withDependencies, withProperties);
}

void LimitNode::setFullCount() { _fullCount = true; }

bool LimitNode::fullCount() const noexcept { return _fullCount; }

size_t LimitNode::offset() const { return _offset; }

size_t LimitNode::limit() const { return _limit; }

CalculationNode::CalculationNode(ExecutionPlan* plan, arangodb::velocypack::Slice const& base)
    : ExecutionNode(plan, base),
      _outVariable(Variable::varFromVPack(plan->getAst(), base, "outVariable")),
      _expression(new Expression(plan->getAst(), base)) {}

CalculationNode::CalculationNode(ExecutionPlan* plan, ExecutionNodeId id,
                                 std::unique_ptr<Expression> expr, Variable const* outVariable)
    : ExecutionNode(plan, id), _outVariable(outVariable), _expression(std::move(expr)) {
  TRI_ASSERT(_expression != nullptr);
  TRI_ASSERT(_outVariable != nullptr);
}

CalculationNode::~CalculationNode() = default;

/// @brief toVelocyPack, for CalculationNode
void CalculationNode::toVelocyPackHelper(VPackBuilder& nodes, unsigned flags,
                                         std::unordered_set<ExecutionNode const*>& seen) const {
  // call base class method
  ExecutionNode::toVelocyPackHelperGeneric(nodes, flags, seen);
  nodes.add(VPackValue("expression"));
  _expression->toVelocyPack(nodes, flags);

  nodes.add(VPackValue("outVariable"));
  _outVariable->toVelocyPack(nodes);

  nodes.add("canThrow", VPackValue(false));

  nodes.add("expressionType", VPackValue(_expression->typeString()));

  if ((flags & SERIALIZE_FUNCTIONS) && _expression->node() != nullptr) {
    auto root = _expression->node();
    if (root != nullptr) {
      // enumerate all used functions, but report each function only once
      std::unordered_set<std::string> functionsSeen;
      nodes.add("functions", VPackValue(VPackValueType::Array));

      Ast::traverseReadOnly(root, [&functionsSeen, &nodes](AstNode const* node) -> bool {
        if (node->type == NODE_TYPE_FCALL) {
          auto func = static_cast<Function const*>(node->getData());
          if (functionsSeen.insert(func->name).second) {
            // built-in function, not seen before
            nodes.openObject();
            nodes.add("name", VPackValue(func->name));
            nodes.add("isDeterministic",
                      VPackValue(func->hasFlag(Function::Flags::Deterministic)));
            nodes.add("canAccessDocuments",
                      VPackValue(func->hasFlag(Function::Flags::CanReadDocuments)));
            nodes.add("canRunOnDBServerCluster",
                      VPackValue(func->hasFlag(Function::Flags::CanRunOnDBServerCluster)));
            nodes.add("canRunOnDBServerOneShard",
                      VPackValue(func->hasFlag(Function::Flags::CanRunOnDBServerOneShard)));
            nodes.add("cacheable", VPackValue(func->hasFlag(Function::Flags::Cacheable)));
            nodes.add("usesV8", VPackValue(func->hasV8Implementation()));
            // deprecated
            nodes.add("canRunOnDBServer",
                      VPackValue(func->hasFlag(Function::Flags::CanRunOnDBServerCluster)));
            nodes.close();
          }
        } else if (node->type == NODE_TYPE_FCALL_USER) {
          auto func = node->getString();
          if (functionsSeen.insert(func).second) {
            // user defined function, not seen before
            nodes.openObject();
            nodes.add("name", VPackValue(func));
            nodes.add("isDeterministic", VPackValue(false));
            nodes.add("canRunOnDBServer", VPackValue(false));
            nodes.add("usesV8", VPackValue(true));
            nodes.close();
          }
        }
        return true;
      });

      nodes.close();
    }
  }

  // And close it
  nodes.close();
}

/// @brief creates corresponding ExecutionBlock
std::unique_ptr<ExecutionBlock> CalculationNode::createBlock(
    ExecutionEngine& engine, std::unordered_map<ExecutionNode*, ExecutionBlock*> const&) const {
  ExecutionNode const* previousNode = getFirstDependency();
  TRI_ASSERT(previousNode != nullptr);

  RegisterId outputRegister = variableToRegisterId(_outVariable);
  TRI_ASSERT(_outVariable->hasConstValue == outputRegister.isConstRegister());

  VarSet inVars;
  _expression->variables(inVars);

  std::vector<Variable const*> expInVars;
  expInVars.reserve(inVars.size());
  std::vector<RegisterId> expInRegs;
  expInRegs.reserve(inVars.size());

  auto inputRegisters = RegIdSet{};
  inputRegisters.reserve(inVars.size());

  for (auto& var : inVars) {
    expInVars.emplace_back(var);
    auto regId = variableToRegisterId(var);
    expInRegs.emplace_back(regId);
    inputRegisters.emplace(regId);
  }

  bool const isReference = (expression()->node()->type == NODE_TYPE_REFERENCE);
  if (isReference) {
    TRI_ASSERT(expInRegs.size() == 1);
  }
  bool const willUseV8 = expression()->willUseV8();

  TRI_ASSERT(expression() != nullptr);

  auto registerInfos =
      createRegisterInfos(std::move(inputRegisters),
                          _outVariable->hasConstValue ? RegIdSet{} : RegIdSet{outputRegister});

  auto executorInfos = CalculationExecutorInfos(
      outputRegister, engine.getQuery() /* used for v8 contexts and in expression */,
      *expression(), std::move(expInVars) /* required by expression.execute */,
      std::move(expInRegs)); /* required by expression.execute */

  if (_outVariable->hasConstValue) {
    // TODO - can we simply use the IdExecutor instead?
    return std::make_unique<ExecutionBlockImpl<CalculationExecutor<CalculationType::Constant>>>(
        &engine, this,std::move(registerInfos), std::move(executorInfos));
  } else if (isReference) {
    return std::make_unique<ExecutionBlockImpl<CalculationExecutor<CalculationType::Reference>>>(
        &engine, this,std::move(registerInfos), std::move(executorInfos));
  } else if (!willUseV8) {
    return std::make_unique<ExecutionBlockImpl<CalculationExecutor<CalculationType::Condition>>>(
        &engine, this,std::move(registerInfos), std::move(executorInfos));
  } else {
    return std::make_unique<ExecutionBlockImpl<CalculationExecutor<CalculationType::V8Condition>>>(
        &engine, this, std::move(registerInfos), std::move(executorInfos));
  }
}

ExecutionNode* CalculationNode::clone(ExecutionPlan* plan, bool withDependencies,
                                      bool withProperties) const {
  auto outVariable = _outVariable;

  if (withProperties) {
    outVariable = plan->getAst()->variables()->createVariable(outVariable);
  }

  auto c = std::make_unique<CalculationNode>(plan, _id,
                                             _expression->clone(plan->getAst()),
                                             outVariable);

  return cloneHelper(std::move(c), withDependencies, withProperties);
}

/// @brief estimateCost
CostEstimate CalculationNode::estimateCost() const {
  TRI_ASSERT(!_dependencies.empty());
  CostEstimate estimate = _dependencies.at(0)->getCost();
  estimate.estimatedCost += estimate.estimatedNrItems;
  return estimate;
}

ExecutionNode::NodeType CalculationNode::getType() const { return CALCULATION; }

Variable const* CalculationNode::outVariable() const { return _outVariable; }

Expression* CalculationNode::expression() const {
  TRI_ASSERT(_expression != nullptr);
  return _expression.get();
}

void CalculationNode::getVariablesUsedHere(VarSet& vars) const {
  _expression->variables(vars);
}

std::vector<Variable const*> CalculationNode::getVariablesSetHere() const {
  return std::vector<Variable const*>{_outVariable};
}

bool CalculationNode::isDeterministic() {
  return _expression->isDeterministic();
}

SubqueryNode::SubqueryNode(ExecutionPlan* plan, arangodb::velocypack::Slice const& base)
    : ExecutionNode(plan, base),
      _subquery(nullptr),
      _outVariable(Variable::varFromVPack(plan->getAst(), base, "outVariable")) {}

/// @brief toVelocyPack, for SubqueryNode
void SubqueryNode::toVelocyPackHelper(VPackBuilder& nodes, unsigned flags,
                                      std::unordered_set<ExecutionNode const*>& seen) const {
  // call base class method
  ExecutionNode::toVelocyPackHelperGeneric(nodes, flags, seen);

  nodes.add(VPackValue("subquery"));
  _subquery->toVelocyPack(nodes, flags, /*keepTopLevelOpen*/ false);
  nodes.add(VPackValue("outVariable"));
  _outVariable->toVelocyPack(nodes);

  nodes.add("isConst", VPackValue(const_cast<SubqueryNode*>(this)->isConst()));

  // And add it:
  nodes.close();
}

/// @brief invalidate the cost estimation for the node and its dependencies
void SubqueryNode::invalidateCost() {
  ExecutionNode::invalidateCost();
  // pass invalidation call to subquery too
  getSubquery()->invalidateCost();
}

bool SubqueryNode::isConst() {
  if (isModificationNode() || !isDeterministic()) {
    return false;
  }

  if (mayAccessCollections() && _plan->getAst()->containsModificationNode()) {
    // a subquery that accesses data from a collection may not be const,
    // even if itself does not modify any data. it is possible that the
    // subquery is embedded into some outer loop that is modifying data
    return false;
  }

  VarSet vars;
  getVariablesUsedHere(vars);
  for (auto const& v : vars) {
    auto setter = _plan->getVarSetBy(v->id);

    if (setter == nullptr || setter->getType() != CALCULATION) {
      return false;
    }

    auto expression = ExecutionNode::castTo<CalculationNode const*>(setter)->expression();

    if (expression == nullptr) {
      return false;
    }
    if (!expression->isConstant()) {
      return false;
    }
  }

  return true;
}

bool SubqueryNode::mayAccessCollections() {
  if (_plan->getAst()->functionsMayAccessDocuments()) {
    // if the query contains any calls to functions that MAY access any
    // document, then we count this as a "yes"
    return true;
  }

  TRI_ASSERT(_subquery != nullptr);

  // if the subquery contains any of these nodes, it may access data from
  // a collection
  std::initializer_list<ExecutionNode::NodeType> const types = {
      ExecutionNode::ENUMERATE_IRESEARCH_VIEW,
      ExecutionNode::ENUMERATE_COLLECTION,
      ExecutionNode::INDEX,
      ExecutionNode::INSERT,
      ExecutionNode::UPDATE,
      ExecutionNode::REPLACE,
      ExecutionNode::REMOVE,
      ExecutionNode::UPSERT,
      ExecutionNode::TRAVERSAL,
      ExecutionNode::SHORTEST_PATH,
      ExecutionNode::K_SHORTEST_PATHS};

  ::arangodb::containers::SmallVector<ExecutionNode*>::allocator_type::arena_type a;
  ::arangodb::containers::SmallVector<ExecutionNode*> nodes{a};

  NodeFinder<std::initializer_list<ExecutionNode::NodeType>, WalkerUniqueness::Unique> finder(
      types, nodes, true);
  _subquery->walk(finder);

  if (!nodes.empty()) {
    return true;
  }

  return false;
}

/// @brief creates corresponding ExecutionBlock
std::unique_ptr<ExecutionBlock> SubqueryNode::createBlock(
    ExecutionEngine& engine,
    std::unordered_map<ExecutionNode*, ExecutionBlock*> const& cache) const {
  auto const it = cache.find(getSubquery());
  TRI_ASSERT(it != cache.end());
  auto subquery = it->second;
  TRI_ASSERT(subquery != nullptr);

  ExecutionNode const* previousNode = getFirstDependency();
  TRI_ASSERT(previousNode != nullptr);

  auto outputRegisters = RegIdSet{};

  auto outVar = getRegisterPlan()->varInfo.find(_outVariable->id);
  TRI_ASSERT(outVar != getRegisterPlan()->varInfo.end());
  RegisterId outReg = outVar->second.registerId;
  outputRegisters.emplace(outReg);

  auto registerInfos = createRegisterInfos({}, std::move(outputRegisters));

  // The const_cast has been taken from previous implementation.
  auto executorInfos =
      SubqueryExecutorInfos(*subquery, outReg, const_cast<SubqueryNode*>(this)->isConst());
  if (isModificationNode()) {
    return std::make_unique<ExecutionBlockImpl<SubqueryExecutor<true>>>(
        &engine, this, std::move(registerInfos), std::move(executorInfos));
  } else {
    return std::make_unique<ExecutionBlockImpl<SubqueryExecutor<false>>>(
        &engine, this, std::move(registerInfos), std::move(executorInfos));
  }
}

ExecutionNode* SubqueryNode::clone(ExecutionPlan* plan, bool withDependencies,
                                   bool withProperties) const {
  auto outVariable = _outVariable;

  if (withProperties) {
    outVariable = plan->getAst()->variables()->createVariable(outVariable);
  }
  auto c = std::make_unique<SubqueryNode>(plan, _id, _subquery->clone(plan, true, withProperties),
                                          outVariable);

  return cloneHelper(std::move(c), withDependencies, withProperties);
}

/// @brief whether or not the subquery is a data-modification operation
bool SubqueryNode::isModificationNode() const {
  std::vector<ExecutionNode*> stack({_subquery});

  while (!stack.empty()) {
    ExecutionNode* current = stack.back();

    if (current->isModificationNode()) {
      return true;
    }

    stack.pop_back();

    current->dependencies(stack);
  }

  return false;
}

/// @brief replace the out variable, so we can adjust the name.
void SubqueryNode::replaceOutVariable(Variable const* var) {
  _outVariable = var;
}

/// @brief estimateCost
CostEstimate SubqueryNode::estimateCost() const {
  TRI_ASSERT(!_dependencies.empty());
  CostEstimate subEstimate = _subquery->getCost();

  CostEstimate estimate = _dependencies.at(0)->getCost();
  estimate.estimatedCost += estimate.estimatedNrItems * subEstimate.estimatedCost;
  return estimate;
}

/// @brief helper struct to find all (outer) variables used in a SubqueryNode
struct SubqueryVarUsageFinder final
    : public WalkerWorker<ExecutionNode, WalkerUniqueness::Unique> {
  VarSet _usedLater;
  VarSet _valid;

  ~SubqueryVarUsageFinder() = default;

  bool before(ExecutionNode* en) override final {
    // Add variables used here to _usedLater:
    en->getVariablesUsedHere(_usedLater);
    return false;
  }

  void after(ExecutionNode* en) override final {
    // Add variables set here to _valid:
    for (auto& v : en->getVariablesSetHere()) {
      _valid.insert(v);
    }
  }

  bool enterSubquery(ExecutionNode*, ExecutionNode* sub) override final {
    SubqueryVarUsageFinder subfinder;
    sub->walk(subfinder);

    // keep track of all variables used by a (dependent) subquery
    // this is, all variables in the subqueries _usedLater that are not in
    // _valid

    // create the set difference. note: cannot use std::set_difference as our
    // sets are NOT sorted
    for (auto var : subfinder._usedLater) {
      if (_valid.find(var) != _valid.end()) {
        _usedLater.insert(var);
      }
    }
    return false;
  }
};

/// @brief getVariablesUsedHere, modifying the set in-place
void SubqueryNode::getVariablesUsedHere(VarSet& vars) const {
  SubqueryVarUsageFinder finder;
  _subquery->walk(finder);

  for (auto var : finder._usedLater) {
    if (finder._valid.find(var) == finder._valid.end()) {
      vars.insert(var);
    }
  }
}

/// @brief is the node determistic?
struct DeterministicFinder final
    : public WalkerWorker<ExecutionNode, WalkerUniqueness::Unique> {
  bool _isDeterministic = true;

  DeterministicFinder() : _isDeterministic(true) {}
  ~DeterministicFinder() = default;

  bool enterSubquery(ExecutionNode*, ExecutionNode*) override final {
    return false;
  }

  bool before(ExecutionNode* node) override final {
    if (!node->isDeterministic()) {
      _isDeterministic = false;
      return true;
    }
    return false;
  }
};

bool SubqueryNode::isDeterministic() {
  DeterministicFinder finder;
  _subquery->walk(finder);
  return finder._isDeterministic;
}

SubqueryNode::SubqueryNode(ExecutionPlan* plan, ExecutionNodeId id,
                           ExecutionNode* subquery, Variable const* outVariable)
    : ExecutionNode(plan, id), _subquery(subquery), _outVariable(outVariable) {
  TRI_ASSERT(_subquery != nullptr);
  TRI_ASSERT(_outVariable != nullptr);
}

ExecutionNode::NodeType SubqueryNode::getType() const { return SUBQUERY; }

Variable const* SubqueryNode::outVariable() const { return _outVariable; }

ExecutionNode* SubqueryNode::getSubquery() const { return _subquery; }

void SubqueryNode::setSubquery(ExecutionNode* subquery, bool forceOverwrite) {
  TRI_ASSERT(subquery != nullptr);
  TRI_ASSERT((forceOverwrite && _subquery != nullptr) ||
             (!forceOverwrite && _subquery == nullptr));
  _subquery = subquery;
}

std::vector<Variable const*> SubqueryNode::getVariablesSetHere() const {
  return std::vector<Variable const*>{_outVariable};
}

FilterNode::FilterNode(ExecutionPlan* plan, arangodb::velocypack::Slice const& base)
    : ExecutionNode(plan, base),
      _inVariable(Variable::varFromVPack(plan->getAst(), base, "inVariable")) {}

/// @brief toVelocyPack, for FilterNode
void FilterNode::toVelocyPackHelper(VPackBuilder& nodes, unsigned flags,
                                    std::unordered_set<ExecutionNode const*>& seen) const {
  // call base class method
  ExecutionNode::toVelocyPackHelperGeneric(nodes, flags, seen);

  nodes.add(VPackValue("inVariable"));
  _inVariable->toVelocyPack(nodes);

  // And close it:
  nodes.close();
}

/// @brief creates corresponding ExecutionBlock
std::unique_ptr<ExecutionBlock> FilterNode::createBlock(
    ExecutionEngine& engine, std::unordered_map<ExecutionNode*, ExecutionBlock*> const&) const {
  ExecutionNode const* previousNode = getFirstDependency();
  TRI_ASSERT(previousNode != nullptr);
  RegisterId inputRegister = variableToRegisterId(_inVariable);

  auto registerInfos = createRegisterInfos(RegIdSet{inputRegister}, {});
  auto executorInfos = FilterExecutorInfos(inputRegister);
  return std::make_unique<ExecutionBlockImpl<FilterExecutor>>(&engine, this,
                                                              std::move(registerInfos),
                                                              std::move(executorInfos));
}

ExecutionNode* FilterNode::clone(ExecutionPlan* plan, bool withDependencies,
                                 bool withProperties) const {
  auto inVariable = _inVariable;

  if (withProperties) {
    inVariable = plan->getAst()->variables()->createVariable(inVariable);
  }

  return cloneHelper(std::make_unique<FilterNode>(plan, _id, inVariable),
                     withDependencies, withProperties);
}

/// @brief estimateCost
CostEstimate FilterNode::estimateCost() const {
  TRI_ASSERT(!_dependencies.empty());

  // We are pessimistic here by not reducing the nrItems. However, in the
  // worst case the filter does not reduce the items at all. Furthermore,
  // no optimizer rule introduces FilterNodes, thus it is not important
  // that they appear to lower the costs. Note that contrary to this,
  // an IndexNode does lower the costs, it also has a better idea
  // to what extent the number of items is reduced. On the other hand it
  // is important that a FilterNode produces additional costs, otherwise
  // the rule throwing away a FilterNode that is already covered by an
  // IndexNode cannot reduce the costs.
  CostEstimate estimate = _dependencies.at(0)->getCost();
  estimate.estimatedCost += estimate.estimatedNrItems;
  return estimate;
}

FilterNode::FilterNode(ExecutionPlan* plan, ExecutionNodeId id, Variable const* inVariable)
    : ExecutionNode(plan, id), _inVariable(inVariable) {
  TRI_ASSERT(_inVariable != nullptr);
}

ExecutionNode::NodeType FilterNode::getType() const { return FILTER; }

void FilterNode::getVariablesUsedHere(VarSet& vars) const {
  vars.emplace(_inVariable);
}

Variable const* FilterNode::inVariable() const { return _inVariable; }

ReturnNode::ReturnNode(ExecutionPlan* plan, arangodb::velocypack::Slice const& base)
    : ExecutionNode(plan, base),
      _inVariable(Variable::varFromVPack(plan->getAst(), base, "inVariable")),
      _count(VelocyPackHelper::getBooleanValue(base, "count", false)) {}

/// @brief toVelocyPack, for ReturnNode
void ReturnNode::toVelocyPackHelper(VPackBuilder& nodes, unsigned flags,
                                    std::unordered_set<ExecutionNode const*>& seen) const {
  // call base class method
  ExecutionNode::toVelocyPackHelperGeneric(nodes, flags, seen);

  nodes.add(VPackValue("inVariable"));
  _inVariable->toVelocyPack(nodes);
  nodes.add("count", VPackValue(_count));

  // And close it:
  nodes.close();
}

/// @brief creates corresponding ExecutionBlock
std::unique_ptr<ExecutionBlock> ReturnNode::createBlock(
    ExecutionEngine& engine, std::unordered_map<ExecutionNode*, ExecutionBlock*> const&) const {
  ExecutionNode const* previousNode = getFirstDependency();
  TRI_ASSERT(previousNode != nullptr);

  RegisterId inputRegister = variableToRegisterId(_inVariable);

  // This is an important performance improvement:
  // If we have inherited results, we do move the block through
  // and do not modify it in any way.
  // In the other case it is important to shrink the matrix to exactly
  // one register that is stored within the DOCVEC.
  if (returnInheritedResults()) {
    auto executorInfos = IdExecutorInfos(_count, inputRegister);
    auto registerInfos = createRegisterInfos({}, {});
    return std::make_unique<ExecutionBlockImpl<IdExecutor<SingleRowFetcher<BlockPassthrough::Enable>>>>(
        &engine, this, std::move(registerInfos), std::move(executorInfos));
  } else {
    TRI_ASSERT(!returnInheritedResults());
    // TODO We should be able to remove this special case when the new
    //      register planning is ready.
    // The Return Executor only writes to register 0.
    constexpr auto outputRegister = RegisterId{0};

    auto registerInfos =
        createRegisterInfos(RegIdSet{inputRegister}, RegIdSet{outputRegister});
    auto executorInfos = ReturnExecutorInfos(inputRegister, _count);

    return std::make_unique<ExecutionBlockImpl<ReturnExecutor>>(&engine, this,
                                                                std::move(registerInfos),
                                                                std::move(executorInfos));
  }
}

bool ReturnNode::returnInheritedResults() const {
  bool const isRoot = plan()->root() == this;

  bool const isDBServer = ServerState::instance()->isDBServer();

  return isRoot && !isDBServer;
}

/// @brief clone ExecutionNode recursively
ExecutionNode* ReturnNode::clone(ExecutionPlan* plan, bool withDependencies,
                                 bool withProperties) const {
  auto inVariable = _inVariable;

  if (withProperties) {
    inVariable = plan->getAst()->variables()->createVariable(inVariable);
  }

  auto c = std::make_unique<ReturnNode>(plan, _id, inVariable);

  if (_count) {
    c->setCount();
  }

  return cloneHelper(std::move(c), withDependencies, withProperties);
}

/// @brief estimateCost
CostEstimate ReturnNode::estimateCost() const {
  TRI_ASSERT(!_dependencies.empty());
  CostEstimate estimate = _dependencies.at(0)->getCost();
  estimate.estimatedCost += estimate.estimatedNrItems;
  return estimate;
}

ReturnNode::ReturnNode(ExecutionPlan* plan, ExecutionNodeId id, Variable const* inVariable)
    : ExecutionNode(plan, id), _inVariable(inVariable), _count(false) {
  TRI_ASSERT(_inVariable != nullptr);
}

ExecutionNode::NodeType ReturnNode::getType() const { return RETURN; }

void ReturnNode::setCount() { _count = true; }

void ReturnNode::getVariablesUsedHere(VarSet& vars) const {
  vars.emplace(_inVariable);
}

Variable const* ReturnNode::inVariable() const { return _inVariable; }

void ReturnNode::inVariable(Variable const* v) { _inVariable = v; }

/// @brief toVelocyPack, for NoResultsNode
void NoResultsNode::toVelocyPackHelper(VPackBuilder& nodes, unsigned flags,
                                       std::unordered_set<ExecutionNode const*>& seen) const {
  // call base class method
  ExecutionNode::toVelocyPackHelperGeneric(nodes, flags, seen);

  // And close it
  nodes.close();
}

/// @brief creates corresponding ExecutionBlock
std::unique_ptr<ExecutionBlock> NoResultsNode::createBlock(
    ExecutionEngine& engine, std::unordered_map<ExecutionNode*, ExecutionBlock*> const&) const {
  ExecutionNode const* previousNode = getFirstDependency();
  TRI_ASSERT(previousNode != nullptr);

  auto registerInfos = createRegisterInfos({}, {});
  return std::make_unique<ExecutionBlockImpl<NoResultsExecutor>>(&engine, this,
                                                                 std::move(registerInfos),
                                                                 EmptyExecutorInfos{});
}

/// @brief estimateCost, the cost of a NoResults is nearly 0
CostEstimate NoResultsNode::estimateCost() const {
  CostEstimate estimate = CostEstimate::empty();
  estimate.estimatedCost = 0.5;  // just to make it non-zero
  return estimate;
}

NoResultsNode::NoResultsNode(ExecutionPlan* plan, ExecutionNodeId id)
    : ExecutionNode(plan, id) {}

NoResultsNode::NoResultsNode(ExecutionPlan* plan, arangodb::velocypack::Slice const& base)
    : ExecutionNode(plan, base) {}

ExecutionNode::NodeType NoResultsNode::getType() const { return NORESULTS; }

ExecutionNode* NoResultsNode::clone(ExecutionPlan* plan, bool withDependencies,
                                    bool withProperties) const {
  return cloneHelper(std::make_unique<NoResultsNode>(plan, _id),
                     withDependencies, withProperties);
}

SortElement::SortElement(Variable const* v, bool asc)
    : var(v), ascending(asc) {}

SortElement::SortElement(Variable const* v, bool asc, std::vector<std::string> const& path)
    : var(v), ascending(asc), attributePath(path) {}

std::string SortElement::toString() const {
  std::string result("$");
  result += std::to_string(var->id);
  for (auto const& it : attributePath) {
    result += "." + it;
  }
  return result;
}

EnumerateCollectionNode::EnumerateCollectionNode(ExecutionPlan* plan, ExecutionNodeId id,
                                                 aql::Collection const* collection,
                                                 Variable const* outVariable,
                                                 bool random, IndexHint const& hint)
    : ExecutionNode(plan, id),
      DocumentProducingNode(outVariable),
      CollectionAccessingNode(collection),
      _random(random),
      _hint(hint) {}

ExecutionNode::NodeType EnumerateCollectionNode::getType() const {
  return ENUMERATE_COLLECTION;
}

IndexHint const& EnumerateCollectionNode::hint() const { return _hint; }

SortInformation::Match SortInformation::isCoveredBy(SortInformation const& other) {
  if (!isValid || !other.isValid) {
    return unequal;
  }

  if (isComplex || other.isComplex) {
    return unequal;
  }

  size_t const n = criteria.size();
  for (size_t i = 0; i < n; ++i) {
    if (other.criteria.size() <= i) {
      return otherLessAccurate;
    }

    auto ours = criteria[i];
    auto theirs = other.criteria[i];

    if (std::get<2>(ours) != std::get<2>(theirs)) {
      // sort order is different
      return unequal;
    }

    if (std::get<1>(ours) != std::get<1>(theirs)) {
      // sort criterion is different
      return unequal;
    }
  }

  if (other.criteria.size() > n) {
    return ourselvesLessAccurate;
  }

  return allEqual;
}

/// @brief toVelocyPack, for AsyncNode
void AsyncNode::toVelocyPackHelper(VPackBuilder& nodes, unsigned flags,
                                   std::unordered_set<ExecutionNode const*>& seen) const {
  // call base class method
  ExecutionNode::toVelocyPackHelperGeneric(nodes, flags, seen);

  // And close it
  nodes.close();
}

/// @brief creates corresponding ExecutionBlock
std::unique_ptr<ExecutionBlock> AsyncNode::createBlock(
    ExecutionEngine& engine, std::unordered_map<ExecutionNode*, ExecutionBlock*> const&) const {
  return std::make_unique<ExecutionBlockImpl<AsyncExecutor>>(&engine, this);
}

/// @brief estimateCost
CostEstimate AsyncNode::estimateCost() const {
  if (_dependencies.empty()) {
    // we should always have dependency as we need input here...
    TRI_ASSERT(false);
    return aql::CostEstimate::empty();
  }
  aql::CostEstimate estimate = _dependencies[0]->getCost();
  return estimate;
}

AsyncNode::AsyncNode(ExecutionPlan* plan, ExecutionNodeId id)
    : ExecutionNode(plan, id) {}

AsyncNode::AsyncNode(ExecutionPlan* plan, arangodb::velocypack::Slice const& base)
    : ExecutionNode(plan, base) {}

ExecutionNode::NodeType AsyncNode::getType() const { return ASYNC; }

ExecutionNode* AsyncNode::clone(ExecutionPlan* plan, bool withDependencies,
                                    bool withProperties) const {
  return cloneHelper(std::make_unique<AsyncNode>(plan, _id),
                     withDependencies, withProperties);
}

namespace {
const char* MATERIALIZE_NODE_IN_NM_COL_PARAM = "inNmColPtr";
const char* MATERIALIZE_NODE_IN_NM_DOC_PARAM = "inNmDocId";
const char* MATERIALIZE_NODE_OUT_VARIABLE_PARAM = "outVariable";
}  // namespace

MaterializeNode* materialize::createMaterializeNode(ExecutionPlan* plan,
                                                    arangodb::velocypack::Slice const& base) {
  if (base.hasKey(MATERIALIZE_NODE_IN_NM_COL_PARAM)) {
    return new MaterializeMultiNode(plan, base);
  }
  return new MaterializeSingleNode(plan, base);
}

MaterializeNode::MaterializeNode(ExecutionPlan* plan, ExecutionNodeId id,
                                 aql::Variable const& inDocId, aql::Variable const& outVariable)
    : ExecutionNode(plan, id),
      _inNonMaterializedDocId(&inDocId),
      _outVariable(&outVariable) {}

MaterializeNode::MaterializeNode(ExecutionPlan* plan, arangodb::velocypack::Slice const& base)
    : ExecutionNode(plan, base),
      _inNonMaterializedDocId(aql::Variable::varFromVPack(plan->getAst(), base, MATERIALIZE_NODE_IN_NM_DOC_PARAM,
                                                          true)),
      _outVariable(aql::Variable::varFromVPack(plan->getAst(), base,
                                               MATERIALIZE_NODE_OUT_VARIABLE_PARAM)) {}

void MaterializeNode::toVelocyPackHelper(arangodb::velocypack::Builder& nodes, unsigned flags,
                                         std::unordered_set<ExecutionNode const*>& seen) const {
  // call base class method
  aql::ExecutionNode::toVelocyPackHelperGeneric(nodes, flags, seen);

  nodes.add(VPackValue(MATERIALIZE_NODE_IN_NM_DOC_PARAM));
  _inNonMaterializedDocId->toVelocyPack(nodes);

  nodes.add(VPackValue(MATERIALIZE_NODE_OUT_VARIABLE_PARAM));
  _outVariable->toVelocyPack(nodes);
}

CostEstimate MaterializeNode::estimateCost() const {
  if (_dependencies.empty()) {
    // we should always have dependency as we need input for materializing
    TRI_ASSERT(false);
    return aql::CostEstimate::empty();
  }
  aql::CostEstimate estimate = _dependencies[0]->getCost();
  // we will materialize all output of our dependency
  estimate.estimatedCost += estimate.estimatedNrItems;
  return estimate;
}

void MaterializeNode::getVariablesUsedHere(VarSet& vars) const {
  vars.emplace(_inNonMaterializedDocId);
}

std::vector<Variable const*> MaterializeNode::getVariablesSetHere() const {
  return std::vector<Variable const*>{_outVariable};
}

MaterializeMultiNode::MaterializeMultiNode(ExecutionPlan* plan, ExecutionNodeId id,
                                           aql::Variable const& inColPtr,
                                           aql::Variable const& inDocId,
                                           aql::Variable const& outVariable)
    : MaterializeNode(plan, id, inDocId, outVariable),
      _inNonMaterializedColPtr(&inColPtr) {}

MaterializeMultiNode::MaterializeMultiNode(ExecutionPlan* plan,
                                           arangodb::velocypack::Slice const& base)
    : MaterializeNode(plan, base),
      _inNonMaterializedColPtr(aql::Variable::varFromVPack(plan->getAst(), base, MATERIALIZE_NODE_IN_NM_COL_PARAM,
                                                           true)) {}

void MaterializeMultiNode::toVelocyPackHelper(arangodb::velocypack::Builder& nodes,
                                              unsigned flags,
                                              std::unordered_set<ExecutionNode const*>& seen) const {
  // call base class method
  MaterializeNode::toVelocyPackHelper(nodes, flags, seen);

  nodes.add(VPackValue(MATERIALIZE_NODE_IN_NM_COL_PARAM));
  _inNonMaterializedColPtr->toVelocyPack(nodes);

  nodes.close();
}

std::unique_ptr<ExecutionBlock> MaterializeMultiNode::createBlock(
    ExecutionEngine& engine, std::unordered_map<ExecutionNode*, ExecutionBlock*> const&) const {
  ExecutionNode const* previousNode = getFirstDependency();
  TRI_ASSERT(previousNode != nullptr);

  RegisterId inNmColPtrRegId;
  {
    auto it = getRegisterPlan()->varInfo.find(_inNonMaterializedColPtr->id);
    TRI_ASSERT(it != getRegisterPlan()->varInfo.end());
    inNmColPtrRegId = it->second.registerId;
  }
  RegisterId inNmDocIdRegId;
  {
    auto it = getRegisterPlan()->varInfo.find(_inNonMaterializedDocId->id);
    TRI_ASSERT(it != getRegisterPlan()->varInfo.end());
    inNmDocIdRegId = it->second.registerId;
  }
  RegisterId outDocumentRegId;
  {
    auto it = getRegisterPlan()->varInfo.find(_outVariable->id);
    TRI_ASSERT(it != getRegisterPlan()->varInfo.end());
    outDocumentRegId = it->second.registerId;
  }

  auto readableInputRegisters = getReadableInputRegisters(inNmColPtrRegId, inNmDocIdRegId);
  auto writableOutputRegisters = RegIdSet{outDocumentRegId};

  auto registerInfos = createRegisterInfos(std::move(readableInputRegisters), std::move(writableOutputRegisters));

  auto executorInfos =
      MaterializerExecutorInfos(inNmColPtrRegId, inNmDocIdRegId,
                                outDocumentRegId, engine.getQuery());

  return std::make_unique<ExecutionBlockImpl<MaterializeExecutor<decltype(inNmColPtrRegId)>>>(
      &engine, this, std::move(registerInfos), std::move(executorInfos));
}

ExecutionNode* MaterializeMultiNode::clone(ExecutionPlan* plan, bool withDependencies,
                                           bool withProperties) const {
  TRI_ASSERT(plan);

  auto* outVariable = _outVariable;
  auto* inNonMaterializedDocId = _inNonMaterializedDocId;
  auto* inNonMaterializedColId = _inNonMaterializedColPtr;

  if (withProperties) {
    outVariable = plan->getAst()->variables()->createVariable(outVariable);
    inNonMaterializedDocId =
        plan->getAst()->variables()->createVariable(inNonMaterializedDocId);
    inNonMaterializedColId =
        plan->getAst()->variables()->createVariable(inNonMaterializedColId);
  }

  auto c = std::make_unique<MaterializeMultiNode>(plan, _id, *inNonMaterializedColId,
                                                  *inNonMaterializedDocId, *outVariable);
  return cloneHelper(std::move(c), withDependencies, withProperties);
}

void MaterializeMultiNode::getVariablesUsedHere(
    VarSet& vars) const {
  // call base class method
  MaterializeNode::getVariablesUsedHere(vars);

  vars.emplace(_inNonMaterializedColPtr);
}

MaterializeSingleNode::MaterializeSingleNode(ExecutionPlan* plan, ExecutionNodeId id,
                                             aql::Collection const* collection,
                                             aql::Variable const& inDocId,
                                             aql::Variable const& outVariable)
    : MaterializeNode(plan, id, inDocId, outVariable),
      CollectionAccessingNode(collection) {}

MaterializeSingleNode::MaterializeSingleNode(ExecutionPlan* plan,
                                             arangodb::velocypack::Slice const& base)
    : MaterializeNode(plan, base), CollectionAccessingNode(plan, base) {}

void MaterializeSingleNode::toVelocyPackHelper(arangodb::velocypack::Builder& nodes,
                                               unsigned flags,
                                               std::unordered_set<ExecutionNode const*>& seen) const {
  // call base class method
  MaterializeNode::toVelocyPackHelper(nodes, flags, seen);

  // add collection information
  CollectionAccessingNode::toVelocyPack(nodes, flags);

  nodes.close();
}

std::unique_ptr<ExecutionBlock> MaterializeSingleNode::createBlock(
    ExecutionEngine& engine, std::unordered_map<ExecutionNode*, ExecutionBlock*> const&) const {
  ExecutionNode const* previousNode = getFirstDependency();
  TRI_ASSERT(previousNode != nullptr);
  RegisterId inNmDocIdRegId;
  {
    auto it = getRegisterPlan()->varInfo.find(_inNonMaterializedDocId->id);
    TRI_ASSERT(it != getRegisterPlan()->varInfo.end());
    inNmDocIdRegId = it->second.registerId;
  }
  RegisterId outDocumentRegId;
  {
    auto it = getRegisterPlan()->varInfo.find(_outVariable->id);
    TRI_ASSERT(it != getRegisterPlan()->varInfo.end());
    outDocumentRegId = it->second.registerId;
  }
  auto const& name = collection()->name();

  auto readableInputRegisters = getReadableInputRegisters(name, inNmDocIdRegId);
  auto writableOutputRegisters = RegIdSet{outDocumentRegId};

  auto registerInfos = createRegisterInfos(std::move(readableInputRegisters), std::move(writableOutputRegisters));

  auto executorInfos =
      MaterializerExecutorInfos<decltype(name)>(name, inNmDocIdRegId, outDocumentRegId,
                                                engine.getQuery());
  return std::make_unique<ExecutionBlockImpl<MaterializeExecutor<decltype(name)>>>(
      &engine, this, std::move(registerInfos), std::move(executorInfos));
}

ExecutionNode* MaterializeSingleNode::clone(ExecutionPlan* plan, bool withDependencies,
                                            bool withProperties) const {
  TRI_ASSERT(plan);

  auto* outVariable = _outVariable;
  auto* inNonMaterializedDocId = _inNonMaterializedDocId;

  if (withProperties) {
    outVariable = plan->getAst()->variables()->createVariable(outVariable);
    inNonMaterializedDocId =
        plan->getAst()->variables()->createVariable(inNonMaterializedDocId);
  }

  auto c = std::make_unique<MaterializeSingleNode>(plan, _id, collection(),
                                                   *inNonMaterializedDocId, *outVariable);
  CollectionAccessingNode::cloneInto(*c);
  return cloneHelper(std::move(c), withDependencies, withProperties);
}<|MERGE_RESOLUTION|>--- conflicted
+++ resolved
@@ -1030,13 +1030,8 @@
     v->nrConstRegs = subqueryPlan.nrConstRegs;
     propagateConstVariables(subqueryPlan, *v);
   }
-<<<<<<< HEAD
 
   propagateConstVariablesToSubqueries(*v);
-  
-  walker.reset();
-=======
->>>>>>> de7d5ba1
 }
 
 bool ExecutionNode::isInSplicedSubquery() const noexcept {
