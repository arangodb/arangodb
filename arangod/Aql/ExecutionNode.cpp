--- conflicted
+++ resolved
@@ -1237,34 +1237,6 @@
   return regsToKeep;
 };
 
-<<<<<<< HEAD
-// This is the general case and will not work if e.g. there is no predecessor.
-ExecutorInfos ExecutionNode::createRegisterInfos(
-    std::shared_ptr<std::unordered_set<RegisterId>>&& readableInputRegisters,
-    std::shared_ptr<std::unordered_set<RegisterId>>&& writableOutputRegisters) const {
-  RegisterId const nrOutRegs = getNrOutputRegisters();
-  RegisterId const nrInRegs = getNrInputRegisters();
-
-  std::unordered_set<RegisterId> regsToKeep = calcRegsToKeep();
-  std::unordered_set<RegisterId> regsToClear = getRegsToClear();
-
-  return ExecutorInfos{std::move(readableInputRegisters),
-                       std::move(writableOutputRegisters),
-                       nrInRegs,
-                       nrOutRegs,
-                       std::move(regsToClear),
-                       std::move(regsToKeep)};
-}
-
-RegisterId ExecutionNode::getNrInputRegisters() const {
-  ExecutionNode const* previousNode = getFirstDependency();
-  TRI_ASSERT(previousNode != nullptr);
-  return getRegisterPlan()->nrRegs[previousNode->getDepth()];
-}
-
-RegisterId ExecutionNode::getNrOutputRegisters() const {
-  return getRegisterPlan()->nrRegs[getDepth()];
-=======
 RegisterId ExecutionNode::variableToRegisterId(Variable const* variable) const {
   TRI_ASSERT(variable != nullptr);
   auto it = getRegisterPlan()->varInfo.find(variable->id);
@@ -1272,7 +1244,34 @@
   RegisterId rv = it->second.registerId;
   TRI_ASSERT(rv < ExecutionNode::MaxRegisterId);
   return rv;
->>>>>>> e078f352
+}
+
+// This is the general case and will not work if e.g. there is no predecessor.
+ExecutorInfos ExecutionNode::createRegisterInfos(
+    std::shared_ptr<std::unordered_set<RegisterId>>&& readableInputRegisters,
+    std::shared_ptr<std::unordered_set<RegisterId>>&& writableOutputRegisters) const {
+  RegisterId const nrOutRegs = getNrOutputRegisters();
+  RegisterId const nrInRegs = getNrInputRegisters();
+
+  std::unordered_set<RegisterId> regsToKeep = calcRegsToKeep();
+  std::unordered_set<RegisterId> regsToClear = getRegsToClear();
+
+  return ExecutorInfos{std::move(readableInputRegisters),
+                       std::move(writableOutputRegisters),
+                       nrInRegs,
+                       nrOutRegs,
+                       std::move(regsToClear),
+                       std::move(regsToKeep)};
+}
+
+RegisterId ExecutionNode::getNrInputRegisters() const {
+  ExecutionNode const* previousNode = getFirstDependency();
+  TRI_ASSERT(previousNode != nullptr);
+  return getRegisterPlan()->nrRegs[previousNode->getDepth()];
+}
+
+RegisterId ExecutionNode::getNrOutputRegisters() const {
+  return getRegisterPlan()->nrRegs[getDepth()];
 }
 
 /// @brief creates corresponding ExecutionBlock
