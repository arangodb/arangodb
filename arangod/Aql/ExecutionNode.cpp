////////////////////////////////////////////////////////////////////////////////
//
/// @brief Infrastructure for ExecutionPlans
///
/// DISCLAIMER
///
/// Copyright 2010-2014 triagens GmbH, Cologne, Germany
///
/// Licensed under the Apache License, Version 2.0 (the "License");
/// you may not use this file except in compliance with the License.
/// You may obtain a copy of the License at
///
///     http://www.apache.org/licenses/LICENSE-2.0
///
/// Unless required by applicable law or agreed to in writing, software
/// distributed under the License is distributed on an "AS IS" BASIS,
/// WITHOUT WARRANTIES OR CONDITIONS OF ANY KIND, either express or implied.
/// See the License for the specific language governing permissions and
/// limitations under the License.
///
/// Copyright holder is triAGENS GmbH, Cologne, Germany
///
/// @author Max Neunhoeffer
/// @author Copyright 2014, triagens GmbH, Cologne, Germany
////////////////////////////////////////////////////////////////////////////////

#include "ExecutionNode.h"

#include "Aql/AqlItemBlock.h"
#include "Aql/Ast.h"
#include "Aql/AsyncExecutor.h"
#include "Aql/CalculationExecutor.h"
#include "Aql/ClusterNodes.h"
#include "Aql/CollectNode.h"
#include "Aql/Collection.h"
#include "Aql/EnumerateCollectionExecutor.h"
#include "Aql/EnumerateListExecutor.h"
#include "Aql/ExecutionBlockImpl.h"
#include "Aql/ExecutionEngine.h"
#include "Aql/ExecutionNodeId.h"
#include "Aql/ExecutionPlan.h"
#include "Aql/Expression.h"
#include "Aql/FilterExecutor.h"
#include "Aql/Function.h"
#include "Aql/IResearchViewNode.h"
#include "Aql/IdExecutor.h"
#include "Aql/IndexNode.h"
#include "Aql/KShortestPathsNode.h"
#include "Aql/LimitExecutor.h"
#include "Aql/MaterializeExecutor.h"
#include "Aql/ModificationNodes.h"
#include "Aql/NoResultsExecutor.h"
#include "Aql/NodeFinder.h"
#include "Aql/ParallelStartExecutor.h"
#include "Aql/Query.h"
#include "Aql/Range.h"
#include "Aql/RegisterPlan.h"
#include "Aql/ReturnExecutor.h"
#include "Aql/ShortestPathNode.h"
#include "Aql/SortCondition.h"
#include "Aql/SortNode.h"
#include "Aql/SubqueryEndExecutionNode.h"
#include "Aql/SubqueryExecutor.h"
#include "Aql/SubqueryStartExecutionNode.h"
#include "Aql/TraversalNode.h"
#include "Aql/WalkerWorker.h"
#include "Basics/VelocyPackHelper.h"
#include "Basics/system-compiler.h"
#include "Cluster/ServerState.h"
#include "Meta/static_assert_size.h"
#include "StorageEngine/EngineSelectorFeature.h"
#include "StorageEngine/StorageEngine.h"
#include "Transaction/Methods.h"
#include "Utils/OperationCursor.h"

#include <velocypack/Iterator.h>
#include <velocypack/velocypack-aliases.h>

#include <algorithm>

using namespace arangodb;
using namespace arangodb::aql;
using namespace arangodb::basics;
using namespace materialize;

namespace {

/// @brief NodeType to string mapping
std::unordered_map<int, std::string const> const typeNames{
    {static_cast<int>(ExecutionNode::SINGLETON), "SingletonNode"},
    {static_cast<int>(ExecutionNode::ENUMERATE_COLLECTION),
     "EnumerateCollectionNode"},
    {static_cast<int>(ExecutionNode::ENUMERATE_LIST), "EnumerateListNode"},
    {static_cast<int>(ExecutionNode::INDEX), "IndexNode"},
    {static_cast<int>(ExecutionNode::LIMIT), "LimitNode"},
    {static_cast<int>(ExecutionNode::CALCULATION), "CalculationNode"},
    {static_cast<int>(ExecutionNode::SUBQUERY), "SubqueryNode"},
    {static_cast<int>(ExecutionNode::FILTER), "FilterNode"},
    {static_cast<int>(ExecutionNode::SORT), "SortNode"},
    {static_cast<int>(ExecutionNode::COLLECT), "CollectNode"},
    {static_cast<int>(ExecutionNode::RETURN), "ReturnNode"},
    {static_cast<int>(ExecutionNode::REMOVE), "RemoveNode"},
    {static_cast<int>(ExecutionNode::INSERT), "InsertNode"},
    {static_cast<int>(ExecutionNode::UPDATE), "UpdateNode"},
    {static_cast<int>(ExecutionNode::REPLACE), "ReplaceNode"},
    {static_cast<int>(ExecutionNode::REMOTE), "RemoteNode"},
    {static_cast<int>(ExecutionNode::SCATTER), "ScatterNode"},
    {static_cast<int>(ExecutionNode::DISTRIBUTE), "DistributeNode"},
    {static_cast<int>(ExecutionNode::GATHER), "GatherNode"},
    {static_cast<int>(ExecutionNode::NORESULTS), "NoResultsNode"},
    {static_cast<int>(ExecutionNode::UPSERT), "UpsertNode"},
    {static_cast<int>(ExecutionNode::TRAVERSAL), "TraversalNode"},
    {static_cast<int>(ExecutionNode::SHORTEST_PATH), "ShortestPathNode"},
    {static_cast<int>(ExecutionNode::K_SHORTEST_PATHS), "KShortestPathsNode"},
    {static_cast<int>(ExecutionNode::REMOTESINGLE),
     "SingleRemoteOperationNode"},
    {static_cast<int>(ExecutionNode::ENUMERATE_IRESEARCH_VIEW),
     "EnumerateViewNode"},
    {static_cast<int>(ExecutionNode::SUBQUERY_START), "SubqueryStartNode"},
    {static_cast<int>(ExecutionNode::SUBQUERY_END), "SubqueryEndNode"},
    {static_cast<int>(ExecutionNode::DISTRIBUTE_CONSUMER),
     "DistributeConsumer"},
    {static_cast<int>(ExecutionNode::MATERIALIZE), "MaterializeNode"},
    {static_cast<int>(ExecutionNode::ASYNC), "AsyncNode"},
    {static_cast<int>(ExecutionNode::PARALLEL_START), "ParallelStartNode"},
    {static_cast<int>(ExecutionNode::PARALLEL_END), "ParallelEndNode"},
};
}  // namespace

/// @brief resolve nodeType to a string.
std::string const& ExecutionNode::getTypeString(NodeType type) {
  auto it = ::typeNames.find(static_cast<int>(type));

  if (it != ::typeNames.end()) {
    return (*it).second;
  }

  THROW_ARANGO_EXCEPTION_MESSAGE(TRI_ERROR_NOT_IMPLEMENTED,
                                 "missing type in TypeNames");
}

/// @brief returns the type name of the node
std::string const& ExecutionNode::getTypeString() const {
  return getTypeString(getType());
}

void ExecutionNode::validateType(int type) {
  auto it = ::typeNames.find(static_cast<int>(type));

  if (it == ::typeNames.end()) {
    THROW_ARANGO_EXCEPTION_MESSAGE(TRI_ERROR_NOT_IMPLEMENTED, "unknown TypeID");
  }
}

bool ExecutionNode::isInSubquery() const {
  auto const* current = this;
  while (current != nullptr && current->hasDependency()) {
    current = current->getFirstDependency();
  }
  TRI_ASSERT(current != nullptr);
  return current->id() != ExecutionNodeId{1};
}

/// @brief add a dependency
void ExecutionNode::addDependency(ExecutionNode* ep) {
  TRI_ASSERT(ep != nullptr);
  _dependencies.emplace_back(ep);
  ep->_parents.emplace_back(this);
}

/// @brief add a parent
void ExecutionNode::addParent(ExecutionNode* ep) {
  TRI_ASSERT(ep != nullptr);
  ep->_dependencies.emplace_back(this);
  _parents.emplace_back(ep);
}

void ExecutionNode::getSortElements(SortElementVector& elements, ExecutionPlan* plan,
                                    arangodb::velocypack::Slice const& slice,
                                    char const* which) {
  VPackSlice elementsSlice = slice.get("elements");

  if (!elementsSlice.isArray()) {
    std::string error = std::string("unexpected value for ") +
                        std::string(which) + std::string(" elements");
    THROW_ARANGO_EXCEPTION_MESSAGE(TRI_ERROR_INTERNAL, error);
  }

  elements.reserve(elementsSlice.length());

  for (VPackSlice it : VPackArrayIterator(elementsSlice)) {
    bool ascending = it.get("ascending").getBoolean();
    Variable* v = Variable::varFromVPack(plan->getAst(), it, "inVariable");
    elements.emplace_back(v, ascending);
    // Is there an attribute path?
    VPackSlice path = it.get("path");
    if (path.isArray()) {
      // Get a list of strings out and add to the path:
      auto& element = elements.back();
      for (auto const& it2 : VPackArrayIterator(path)) {
        if (it2.isString()) {
          element.attributePath.push_back(it2.copyString());
        }
      }
    }
  }
}

ExecutionNode* ExecutionNode::fromVPackFactory(ExecutionPlan* plan, VPackSlice const& slice) {
  int nodeTypeID = slice.get("typeID").getNumericValue<int>();
  validateType(nodeTypeID);

  NodeType nodeType = static_cast<NodeType>(nodeTypeID);

  switch (nodeType) {
    case SINGLETON:
      return new SingletonNode(plan, slice);
    case ENUMERATE_COLLECTION:
      return new EnumerateCollectionNode(plan, slice);
    case ENUMERATE_LIST:
      return new EnumerateListNode(plan, slice);
    case FILTER:
      return new FilterNode(plan, slice);
    case LIMIT:
      return new LimitNode(plan, slice);
    case CALCULATION:
      return new CalculationNode(plan, slice);
    case SUBQUERY:
      return new SubqueryNode(plan, slice);
    case SORT: {
      SortElementVector elements;
      getSortElements(elements, plan, slice, "SortNode");
      return new SortNode(plan, slice, elements, slice.get("stable").getBoolean());
    }
    case COLLECT: {
      Variable* expressionVariable =
          Variable::varFromVPack(plan->getAst(), slice, "expressionVariable", true);
      Variable* outVariable =
          Variable::varFromVPack(plan->getAst(), slice, "outVariable", true);

      // keepVariables
      std::vector<Variable const*> keepVariables;
      VPackSlice keepVariablesSlice = slice.get("keepVariables");
      if (keepVariablesSlice.isArray()) {
        for (VPackSlice it : VPackArrayIterator(keepVariablesSlice)) {
          Variable const* variable =
              Variable::varFromVPack(plan->getAst(), it, "variable");
          keepVariables.emplace_back(variable);
        }
      }

      // groups
      VPackSlice groupsSlice = slice.get("groups");
      if (!groupsSlice.isArray()) {
        THROW_ARANGO_EXCEPTION_MESSAGE(TRI_ERROR_NOT_IMPLEMENTED,
                                       "invalid \"groups\" definition");
      }

      std::vector<std::pair<Variable const*, Variable const*>> groupVariables;
      {
        groupVariables.reserve(groupsSlice.length());
        for (VPackSlice it : VPackArrayIterator(groupsSlice)) {
          Variable* outVar =
              Variable::varFromVPack(plan->getAst(), it, "outVariable");
          Variable* inVar =
              Variable::varFromVPack(plan->getAst(), it, "inVariable");

          groupVariables.emplace_back(std::make_pair(outVar, inVar));
        }
      }

      // aggregates
      VPackSlice aggregatesSlice = slice.get("aggregates");
      if (!aggregatesSlice.isArray()) {
        THROW_ARANGO_EXCEPTION_MESSAGE(TRI_ERROR_NOT_IMPLEMENTED,
                                       "invalid \"aggregates\" definition");
      }

      std::vector<std::pair<Variable const*, std::pair<Variable const*, std::string>>> aggregateVariables;
      {
        aggregateVariables.reserve(aggregatesSlice.length());
        for (VPackSlice it : VPackArrayIterator(aggregatesSlice)) {
          Variable* outVar =
              Variable::varFromVPack(plan->getAst(), it, "outVariable");
          Variable* inVar =
              Variable::varFromVPack(plan->getAst(), it, "inVariable");

          std::string const type = it.get("type").copyString();
          aggregateVariables.emplace_back(
              std::make_pair(outVar, std::make_pair(inVar, type)));
        }
      }

      bool count = slice.get("count").getBoolean();
      bool isDistinctCommand = slice.get("isDistinctCommand").getBoolean();

      auto node = new CollectNode(plan, slice, expressionVariable, outVariable, keepVariables,
                                  plan->getAst()->variables()->variables(false), groupVariables,
                                  aggregateVariables, count, isDistinctCommand);

      // specialize the node if required
      bool specialized = slice.get("specialized").getBoolean();
      if (specialized) {
        node->specialized();
      }

      return node;
    }
    case INSERT:
      return new InsertNode(plan, slice);
    case REMOVE:
      return new RemoveNode(plan, slice);
    case UPDATE:
      return new UpdateNode(plan, slice);
    case REPLACE:
      return new ReplaceNode(plan, slice);
    case UPSERT:
      return new UpsertNode(plan, slice);
    case RETURN:
      return new ReturnNode(plan, slice);
    case NORESULTS:
      return new NoResultsNode(plan, slice);
    case INDEX:
      return new IndexNode(plan, slice);
    case REMOTE:
      return new RemoteNode(plan, slice);
    case GATHER: {
      SortElementVector elements;
      getSortElements(elements, plan, slice, "GatherNode");
      return new GatherNode(plan, slice, elements);
    }
    case SCATTER:
      return new ScatterNode(plan, slice);
    case DISTRIBUTE:
      return new DistributeNode(plan, slice);
    case TRAVERSAL:
      return new TraversalNode(plan, slice);
    case SHORTEST_PATH:
      return new ShortestPathNode(plan, slice);
    case K_SHORTEST_PATHS:
      return new KShortestPathsNode(plan, slice);
    case REMOTESINGLE:
      return new SingleRemoteOperationNode(plan, slice);
    case ENUMERATE_IRESEARCH_VIEW:
      return new iresearch::IResearchViewNode(*plan, slice);
    case SUBQUERY_START:
      return new SubqueryStartNode(plan, slice);
    case SUBQUERY_END:
      return new SubqueryEndNode(plan, slice);
    case DISTRIBUTE_CONSUMER:
      return new DistributeConsumerNode(plan, slice);
    case MATERIALIZE:
      return createMaterializeNode(plan, slice);
    case ASYNC:
      return new AsyncNode(plan, slice);
    case PARALLEL_START:
      return new ParallelStartNode(plan, slice);
    case PARALLEL_END:
      return new ParallelEndNode(plan, slice);
    default: {
      // should not reach this point
      TRI_ASSERT(false);
    }
  }
  return nullptr;
}

/// @brief create an ExecutionNode from VPackSlice
ExecutionNode::ExecutionNode(ExecutionPlan* plan, VPackSlice const& slice)
    : _id(slice.get("id").getNumericValue<size_t>()),
      _depth(slice.get("depth").getNumericValue<int>()),
      _varUsageValid(true),
      _isInSplicedSubquery(false),
      _plan(plan) {
  TRI_ASSERT(_registerPlan == nullptr);
  _registerPlan = std::make_shared<RegisterPlan>(slice, _depth);
  
  VPackSlice regsToClearList = slice.get("regsToClear");
  if (!regsToClearList.isArray()) {
    THROW_ARANGO_EXCEPTION_MESSAGE(TRI_ERROR_NOT_IMPLEMENTED,
                                   "\"regsToClear\" needs to be an array");
  }

  _regsToClear.reserve(regsToClearList.length());
  for (VPackSlice it : VPackArrayIterator(regsToClearList)) {
    _regsToClear.insert(it.getNumericValue<RegisterId>());
  }

  auto allVars = plan->getAst()->variables();

  VPackSlice varsUsedLater = slice.get("varsUsedLater");
  if (!varsUsedLater.isArray()) {
    THROW_ARANGO_EXCEPTION_MESSAGE(TRI_ERROR_NOT_IMPLEMENTED,
                                   "\"varsUsedLater\" needs to be an array");
  }

  _varsUsedLater.reserve(varsUsedLater.length());
  for (VPackSlice it : VPackArrayIterator(varsUsedLater)) {
    Variable oneVarUsedLater(it);
    Variable* oneVariable = allVars->getVariable(oneVarUsedLater.id);

    if (oneVariable == nullptr) {
      std::string errmsg = "varsUsedLater: ID not found in all-array: " +
                           StringUtils::itoa(oneVarUsedLater.id);
      THROW_ARANGO_EXCEPTION_MESSAGE(TRI_ERROR_NOT_IMPLEMENTED, errmsg);
    }
    _varsUsedLater.insert(oneVariable);
  }

  VPackSlice varsValidList = slice.get("varsValid");

  if (!varsValidList.isArray()) {
    THROW_ARANGO_EXCEPTION_MESSAGE(TRI_ERROR_NOT_IMPLEMENTED,
                                   "\"varsValid\" needs to be an array");
  }

  _varsValid.reserve(varsValidList.length());
  for (VPackSlice it : VPackArrayIterator(varsValidList)) {
    Variable oneVarValid(it);
    Variable* oneVariable = allVars->getVariable(oneVarValid.id);

    if (oneVariable == nullptr) {
      std::string errmsg = "varsValid: ID not found in all-array: " +
                           StringUtils::itoa(oneVarValid.id);
      THROW_ARANGO_EXCEPTION_MESSAGE(TRI_ERROR_NOT_IMPLEMENTED, errmsg);
    }
    _varsValid.insert(oneVariable);
  }

  _isInSplicedSubquery =
      VelocyPackHelper::getBooleanValue(slice, "isInSplicedSubquery", false);
}

ExecutionNode::ExecutionNode(ExecutionPlan& plan, ExecutionNode const& other)
    : ExecutionNode(&plan, other.id()) {
  TRI_ASSERT(&plan == other.plan());
  other.cloneWithoutRegisteringAndDependencies(plan, *this, false);
}

/// @brief toVelocyPack, export an ExecutionNode to VelocyPack
void ExecutionNode::toVelocyPack(VPackBuilder& builder, unsigned flags,
                                 bool keepTopLevelOpen) const {
  // default value is to NOT keep top level open
  builder.openObject();
  builder.add(VPackValue("nodes"));
  {
    std::unordered_set<ExecutionNode const*> seen;
    VPackArrayBuilder guard(&builder);
    toVelocyPackHelper(builder, flags, seen);
  }
  if (!keepTopLevelOpen) {
    builder.close();
  }
}

/// @brief execution Node clone utility to be called by derived classes
/// @return pointer to a registered node owned by a plan
ExecutionNode* ExecutionNode::cloneHelper(std::unique_ptr<ExecutionNode> other,
                                          bool withDependencies, bool withProperties) const {
  ExecutionPlan* plan = other->plan();

  cloneWithoutRegisteringAndDependencies(*plan, *other, withProperties);

  auto* registeredNode = plan->registerNode(std::move(other));

  if (withDependencies) {
    cloneDependencies(plan, registeredNode, withProperties);
  }

  return registeredNode;
}

void ExecutionNode::cloneWithoutRegisteringAndDependencies(ExecutionPlan& plan,
                                                           ExecutionNode& other,
                                                           bool withProperties) const {
  if (&plan == _plan) {
    // same execution plan for source and target
    // now assign a new id to the cloned node, otherwise it will fail
    // upon node registration and/or its meaning is ambiguous
    other.setId(plan.nextId());

    // cloning with properties will only work if we clone a node into
    // a different plan
    TRI_ASSERT(!withProperties);
  }

  other._regsToClear = _regsToClear;
  other._depth = _depth;
  other._varUsageValid = _varUsageValid;
  other._isInSplicedSubquery = _isInSplicedSubquery;

  if (withProperties) {
    auto allVars = plan.getAst()->variables();
    // Create new structures on the new AST...
    other._varsUsedLater.reserve(_varsUsedLater.size());
    for (auto const& orgVar : _varsUsedLater) {
      auto var = allVars->getVariable(orgVar->id);
      TRI_ASSERT(var != nullptr);
      other._varsUsedLater.insert(var);
    }

    other._varsValid.reserve(_varsValid.size());

    for (auto const& orgVar : _varsValid) {
      auto var = allVars->getVariable(orgVar->id);
      TRI_ASSERT(var != nullptr);
      other._varsValid.insert(var);
    }

    if (_registerPlan != nullptr) {
      other._registerPlan = _registerPlan->clone();
    }
  } else {
    // point to current AST -> don't do deep copies.
    other._varsUsedLater = _varsUsedLater;
    other._varsValid = _varsValid;
    other._registerPlan = _registerPlan;
  }
}

/// @brief helper for cloning, use virtual clone methods for dependencies
void ExecutionNode::cloneDependencies(ExecutionPlan* plan, ExecutionNode* theClone,
                                      bool withProperties) const {
  TRI_ASSERT(theClone != nullptr);
  auto it = _dependencies.begin();
  while (it != _dependencies.end()) {
    auto c = (*it)->clone(plan, true, withProperties);
    TRI_ASSERT(c != nullptr);
    try {
      c->_parents.emplace_back(theClone);
      theClone->_dependencies.emplace_back(c);
    } catch (...) {
      delete c;
      throw;
    }
    ++it;
  }
}

bool ExecutionNode::isEqualTo(ExecutionNode const& other) const {
  std::function<bool(ExecutionNode* const, ExecutionNode* const)> comparator =
      [](ExecutionNode* const l, ExecutionNode* const r) {
        return l->isEqualTo(*r);
      };

  return ((this->getType() == other.getType()) && (_id == other._id) &&
          (_depth == other._depth) &&
          (isInSplicedSubquery() == other.isInSplicedSubquery()) &&
          (std::equal(_dependencies.begin(), _dependencies.end(),
                      other._dependencies.begin(), comparator)));
}

/// @brief invalidate the cost estimation for the node and its dependencies
void ExecutionNode::invalidateCost() {
  _costEstimate.invalidate();

  for (auto& dep : _dependencies) {
    dep->invalidateCost();
  }
}

/// @brief estimate the cost of the node . . .
/// does not recalculate the estimate if already calculated
CostEstimate ExecutionNode::getCost() const {
  if (!_costEstimate.isValid()) {
    _costEstimate = estimateCost();
  }
  TRI_ASSERT(_costEstimate.estimatedCost >= 0.0);
  TRI_ASSERT(_costEstimate.isValid());
  return _costEstimate;
}

/// @brief functionality to walk an execution plan recursively
bool ExecutionNode::walk(WalkerWorker<ExecutionNode>& worker) {
#ifdef ARANGODB_ENABLE_FAILURE_TESTS
  // Only do every node exactly once
  // note: this check is not required normally because execution
  // plans do not contain cycles
  if (worker.done(this)) {
    return false;
  }
#endif

  if (worker.before(this)) {
    return true;
  }

  // Now the children in their natural order:
  for (auto const& it : _dependencies) {
    if (it->walk(worker)) {
      return true;
    }
  }

  // Now handle a subquery:
  if (getType() == SUBQUERY) {
    auto p = ExecutionNode::castTo<SubqueryNode*>(this);
    auto subquery = p->getSubquery();

    if (worker.enterSubquery(this, subquery)) {
      bool shouldAbort = subquery->walk(worker);
      worker.leaveSubquery(this, subquery);

      if (shouldAbort) {
        return true;
      }
    }
  }

  worker.after(this);

  return false;
}

/// @brief functionality to walk an execution plan recursively.
/// This variant of walk(), when visiting a node,
///  - first, when at a SubqueryNode, recurses into its subquery
///  - after that recurses on its dependencies.
/// This is in contrast to walk(), which recurses on the dependencies before
/// recursing into the subquery.
bool ExecutionNode::walkSubqueriesFirst(WalkerWorker<ExecutionNode>& worker) {
#ifdef ARANGODB_ENABLE_FAILURE_TESTS
  // Only do every node exactly once
  // note: this check is not required normally because execution
  // plans do not contain cycles
  if (worker.done(this)) {
    return false;
  }
#endif

  if (worker.before(this)) {
    return true;
  }

  // Now handle a subquery:
  if (getType() == SUBQUERY) {
    auto p = ExecutionNode::castTo<SubqueryNode*>(this);
    auto subquery = p->getSubquery();

    if (worker.enterSubquery(this, subquery)) {
      bool shouldAbort = subquery->walkSubqueriesFirst(worker);
      worker.leaveSubquery(this, subquery);

      if (shouldAbort) {
        return true;
      }
    }
  }

  // Now the children in their natural order:
  for (auto const& it : _dependencies) {
    if (it->walkSubqueriesFirst(worker)) {
      return true;
    }
  }

  worker.after(this);

  return false;
}

/// @brief get the surrounding loop
ExecutionNode const* ExecutionNode::getLoop() const {
  auto node = this;
  while (node != nullptr) {
    if (!node->hasDependency()) {
      return nullptr;
    }

    node = node->getFirstDependency();
    TRI_ASSERT(node != nullptr);

    auto type = node->getType();

    if (type == ENUMERATE_COLLECTION || type == INDEX || type == TRAVERSAL ||
        type == ENUMERATE_LIST || type == SHORTEST_PATH ||
        type == K_SHORTEST_PATHS || type == ENUMERATE_IRESEARCH_VIEW) {
      return node;
    }
  }

  return nullptr;
}

/// @brief toVelocyPackHelper, for a generic node
/// Note: The input nodes has to be an Array Element that is still Open.
///       At the end of this function the current-nodes Object is OPEN and
///       has to be closed. The initial caller of toVelocyPackHelper
///       has to close the array.
void ExecutionNode::toVelocyPackHelperGeneric(VPackBuilder& nodes, unsigned flags,
                                              std::unordered_set<ExecutionNode const*>& seen) const {
  TRI_ASSERT(nodes.isOpenArray());
  // We are not allowed to call if this node is already seen.
  TRI_ASSERT(seen.find(this) == seen.end());
  size_t const n = _dependencies.size();
  for (size_t i = 0; i < n; i++) {
    ExecutionNode const* dep = _dependencies[i];
    if (seen.find(dep) == seen.end()) {
      // Only toVelocypack those that have not been seen
      dep->toVelocyPackHelper(nodes, flags, seen);
    }
    // every dependency needs to be in this list!
    TRI_ASSERT(seen.find(dep) != seen.end());
  }
  // If this assert triggers we have created a loop.
  // There is a dependency path that leads back to this node
  TRI_ASSERT(seen.find(this) == seen.end());
  seen.emplace(this);
  nodes.openObject();
  nodes.add("type", VPackValue(getTypeString()));
  if (flags & ExecutionNode::SERIALIZE_DETAILS) {
    nodes.add("typeID", VPackValue(static_cast<int>(getType())));
  }
  nodes.add(VPackValue("dependencies"));  // Open Key
  {
    VPackArrayBuilder guard(&nodes);
    for (auto const& it : _dependencies) {
      nodes.add(VPackValue(it->id().id()));
    }
  }
  nodes.add("id", VPackValue(id().id()));
  if (flags & ExecutionNode::SERIALIZE_PARENTS) {
    nodes.add(VPackValue("parents"));  // Open Key
    VPackArrayBuilder guard(&nodes);
    for (auto const& it : _parents) {
      nodes.add(VPackValue(it->id().id()));
    }
  }
  if (flags & ExecutionNode::SERIALIZE_ESTIMATES) {
    CostEstimate estimate = getCost();
    nodes.add("estimatedCost", VPackValue(estimate.estimatedCost));
    nodes.add("estimatedNrItems", VPackValue(estimate.estimatedNrItems));
  }

  if (flags & ExecutionNode::SERIALIZE_DETAILS) {
    nodes.add("depth", VPackValue(_depth));

    if (_registerPlan) {
      _registerPlan->toVelocyPack(nodes);
    } else {
      RegisterPlan::toVelocyPackEmpty(nodes);
    }

    nodes.add(VPackValue("regsToClear"));
    {
      VPackArrayBuilder guard(&nodes);
      for (auto const& oneRegisterID : _regsToClear) {
        nodes.add(VPackValue(oneRegisterID));
      }
    }

    nodes.add(VPackValue("varsUsedLater"));
    {
      VPackArrayBuilder guard(&nodes);
      for (auto const& oneVar : _varsUsedLater) {
        oneVar->toVelocyPack(nodes);
      }
    }

    nodes.add(VPackValue("varsValid"));
    {
      VPackArrayBuilder guard(&nodes);
      for (auto const& oneVar : _varsValid) {
        oneVar->toVelocyPack(nodes);
      }
    }

    nodes.add("isInSplicedSubquery", VPackValue(_isInSplicedSubquery));
  }
  TRI_ASSERT(nodes.isOpenObject());
}

/// @brief static analysis debugger
#if 0
struct RegisterPlanningDebugger final : public WalkerWorker<ExecutionNode> {
  RegisterPlanningDebugger()
    : indent(0) {
  }

  ~RegisterPlanningDebugger () = default;

  int indent;

  bool enterSubquery(ExecutionNode*, ExecutionNode*) override final {
    indent++;
    return true;
  }

  void leaveSubquery(ExecutionNode*, ExecutionNode*) override final {
    indent--;
  }

  void after(ExecutionNode* ep) override final {
    for (int i = 0; i < indent; i++) {
      std::cout << " ";
    }
    std::cout << ep->getTypeString() << " ";
    std::cout << "regsUsedHere: ";
    ::arangodb::containers::HashSet<Variable const*> variablesUsedHere;
    ep->getVariablesUsedHere(variablesUsedHere);
    for (auto const& v : variablesUsedHere) {
      std::cout << ep->getRegisterPlan()->varInfo.find(v->id)->second.registerId
                << " ";
    }
    std::cout << "regsSetHere: ";
    for (auto const& v : ep->getVariablesSetHere()) {
      std::cout << ep->getRegisterPlan()->varInfo.find(v->id)->second.registerId
                << " ";
    }
    std::cout << "regsToClear: ";
    for (auto const& r : ep->getRegsToClear()) {
      std::cout << r << " ";
    }
    std::cout << std::endl;
  }
};

#endif

/// @brief planRegisters
void ExecutionNode::planRegisters(ExecutionNode* super) {
  // The super is only for the case of subqueries.
  std::shared_ptr<RegisterPlan> v;

  if (super == nullptr) {
    v = std::make_shared<RegisterPlan>();
  } else {
    v = std::make_shared<RegisterPlan>(*(super->_registerPlan), super->_depth);
  }
  v->setSharedPtr(&v);

  walk(*v);
  // Now handle the subqueries:
  for (auto& s : v->subQueryNodes) {
    if (s->getType() == ExecutionNode::NodeType::SUBQUERY) {
      auto sq = ExecutionNode::castTo<SubqueryNode*>(s);
      sq->getSubquery()->planRegisters(s);
    }
  }
  v->reset();

  // Just for debugging:
  /*
  std::cout << std::endl;
  RegisterPlanningDebugger debugger;
  walk(debugger);
  std::cout << std::endl;
  */
}

RegisterId ExecutionNode::varToRegUnchecked(Variable const& var) const {
  std::unordered_map<VariableId, VarInfo> const& varInfo = getRegisterPlan()->varInfo;
  auto const it = varInfo.find(var.id);
  TRI_ASSERT(it != varInfo.end());
  RegisterId const reg = it->second.registerId;

  return reg;
}

bool ExecutionNode::isInSplicedSubquery() const noexcept {
  return _isInSplicedSubquery;
}

void ExecutionNode::setIsInSplicedSubquery(bool const value) noexcept {
  _isInSplicedSubquery = value;
}

/// @brief replace a dependency, returns true if the pointer was found and
/// replaced, please note that this does not delete oldNode!
bool ExecutionNode::replaceDependency(ExecutionNode* oldNode, ExecutionNode* newNode) {
  TRI_ASSERT(oldNode != nullptr);
  TRI_ASSERT(newNode != nullptr);

  auto it = _dependencies.begin();

  while (it != _dependencies.end()) {
    if (*it == oldNode) {
      *it = newNode;
      try {
        newNode->_parents.emplace_back(this);
      } catch (...) {
        *it = oldNode;  // roll back
        return false;
      }
      try {
        for (auto it2 = oldNode->_parents.begin(); it2 != oldNode->_parents.end(); ++it2) {
          if (*it2 == this) {
            oldNode->_parents.erase(it2);
            break;
          }
        }
      } catch (...) {
        // If this happens, we ignore that the _parents of oldNode
        // are not set correctly
      }
      return true;
    }

    ++it;
  }
  return false;
}

/// @brief remove a dependency, returns true if the pointer was found and
/// removed, please note that this does not delete ep!
bool ExecutionNode::removeDependency(ExecutionNode* ep) {
  bool ok = false;
  for (auto it = _dependencies.begin(); it != _dependencies.end(); ++it) {
    if (*it == ep) {
      try {
        it = _dependencies.erase(it);
      } catch (...) {
        return false;
      }
      ok = true;
      break;
    }
  }

  if (!ok) {
    return false;
  }

  // Now remove us as a parent of the old dependency as well:
  for (auto it = ep->_parents.begin(); it != ep->_parents.end(); ++it) {
    if (*it == this) {
      try {
        ep->_parents.erase(it);
      } catch (...) {
      }
      return true;
    }
  }

  return false;
}

/// @brief remove all dependencies for the given node
void ExecutionNode::removeDependencies() {
  for (auto& x : _dependencies) {
    for (auto it = x->_parents.begin(); it != x->_parents.end();
         /* no hoisting */) {
      if (*it == this) {
        try {
          it = x->_parents.erase(it);
        } catch (...) {
        }
        break;
      } else {
        ++it;
      }
    }
  }
  _dependencies.clear();
}

std::unordered_set<RegisterId> ExecutionNode::calcRegsToKeep() const {
  ExecutionNode const* const previousNode = getFirstDependency();
  // Only the Singleton has no previousNode, and it does not call this method.
  TRI_ASSERT(previousNode != nullptr);

  bool inserted = false;
  RegisterId const nrInRegs = getRegisterPlan()->nrRegs[previousNode->getDepth()];
  std::unordered_set<RegisterId> regsToKeep{};
  regsToKeep.reserve(getVarsUsedLater().size());

  for (auto const var : getVarsUsedLater()) {
    auto reg = variableToRegisterId(var);
    if (reg < nrInRegs) {
      std::tie(std::ignore, inserted) = regsToKeep.emplace(reg);
      TRI_ASSERT(inserted);
    }
  }

  return regsToKeep;
}

RegisterId ExecutionNode::variableToRegisterId(Variable const* variable) const {
  TRI_ASSERT(variable != nullptr);
  auto it = getRegisterPlan()->varInfo.find(variable->id);
  TRI_ASSERT(it != getRegisterPlan()->varInfo.end());
  RegisterId rv = it->second.registerId;
  TRI_ASSERT(rv < RegisterPlan::MaxRegisterId);
  return rv;
}

// This is the general case and will not work if e.g. there is no predecessor.
ExecutorInfos ExecutionNode::createRegisterInfos(
    std::shared_ptr<std::unordered_set<RegisterId>>&& readableInputRegisters,
    std::shared_ptr<std::unordered_set<RegisterId>>&& writableOutputRegisters) const {
  RegisterId const nrOutRegs = getNrOutputRegisters();
  RegisterId const nrInRegs = getNrInputRegisters();

  std::unordered_set<RegisterId> regsToKeep = calcRegsToKeep();
  std::unordered_set<RegisterId> regsToClear = getRegsToClear();

  return ExecutorInfos{std::move(readableInputRegisters),
                       std::move(writableOutputRegisters),
                       nrInRegs,
                       nrOutRegs,
                       std::move(regsToClear),
                       std::move(regsToKeep)};
}

RegisterId ExecutionNode::getNrInputRegisters() const {
  ExecutionNode const* previousNode = getFirstDependency();
  TRI_ASSERT(previousNode != nullptr);
  return getRegisterPlan()->nrRegs[previousNode->getDepth()];
}

RegisterId ExecutionNode::getNrOutputRegisters() const {
  return getRegisterPlan()->nrRegs[getDepth()];
}

ExecutionNode::ExecutionNode(ExecutionPlan* plan, ExecutionNodeId id)
    : _id(id), 
      _depth(0), 
      _varUsageValid(false), 
      _isInSplicedSubquery(false),
      _plan(plan) {} 

ExecutionNodeId ExecutionNode::id() const { return _id; }

void ExecutionNode::swapFirstDependency(ExecutionNode* node) {
  TRI_ASSERT(hasDependency());
  _dependencies[0] = node;
}

std::vector<ExecutionNode*> const& ExecutionNode::getDependencies() const {
  return _dependencies;
}

ExecutionNode* ExecutionNode::getFirstDependency() const {
  if (_dependencies.empty()) {
    return nullptr;
  }
  TRI_ASSERT(_dependencies[0] != nullptr);
  return _dependencies[0];
}

bool ExecutionNode::hasDependency() const {
  return (_dependencies.size() == 1);
}

void ExecutionNode::dependencies(std::vector<ExecutionNode*>& result) const {
  for (auto const& it : _dependencies) {
    TRI_ASSERT(it != nullptr);
    result.emplace_back(it);
  }
}

std::vector<ExecutionNode*> ExecutionNode::getParents() const {
  return _parents;
}

bool ExecutionNode::hasParent() const { return (_parents.size() == 1); }

/// @brief whether or not the node has any ancestor (parent at any distance)
/// of this type
bool ExecutionNode::hasParentOfType(ExecutionNode::NodeType type) const {
  ExecutionNode* current = getFirstParent();
  while (current != nullptr) {
    if (current->getType() == type) {
      return true;
    }
    current = current->getFirstParent();
  }
  return false;
}

ExecutionNode* ExecutionNode::getFirstParent() const {
  if (_parents.empty()) {
    return nullptr;
  }
  TRI_ASSERT(_parents[0] != nullptr);
  return _parents[0];
}

void ExecutionNode::parents(std::vector<ExecutionNode*>& result) const {
  for (auto const& it : _parents) {
    TRI_ASSERT(it != nullptr);
    result.emplace_back(it);
  }
}

ExecutionNode const* ExecutionNode::getSingleton() const {
  auto node = this;
  do {
    node = node->getFirstDependency();
  } while (node != nullptr && node->getType() != SINGLETON);

  return node;
}

ExecutionNode* ExecutionNode::getSingleton() {
  auto node = this;
  do {
    node = node->getFirstDependency();
  } while (node != nullptr && node->getType() != SINGLETON);

  return node;
}

void ExecutionNode::getDependencyChain(std::vector<ExecutionNode*>& result, bool includeSelf) {
  auto current = this;
  while (current != nullptr) {
    if (includeSelf || current != this) {
      result.emplace_back(current);
    }
    current = current->getFirstDependency();
  }
}

void ExecutionNode::setParent(ExecutionNode* p) {
  _parents.clear();
  _parents.emplace_back(p);
}

void ExecutionNode::getVariablesUsedHere(::arangodb::containers::HashSet<const Variable*>&) const {
  // do nothing!
}

std::vector<Variable const*> ExecutionNode::getVariablesSetHere() const {
  return std::vector<Variable const*>();
}

::arangodb::containers::HashSet<VariableId> ExecutionNode::getVariableIdsUsedHere() const {
  ::arangodb::containers::HashSet<Variable const*> vars;
  getVariablesUsedHere(vars);

  ::arangodb::containers::HashSet<VariableId> ids;
  for (auto& it : vars) {
    ids.emplace(it->id);
  }
  return ids;
}

bool ExecutionNode::setsVariable(const ::arangodb::containers::HashSet<const Variable*>& which) const {
  for (auto const& v : getVariablesSetHere()) {
    if (which.find(v) != which.end()) {
      return true;
    }
  }
  return false;
}

void ExecutionNode::setVarsUsedLater(const ::arangodb::containers::HashSet<const Variable*>& v) {
  _varsUsedLater = v;
}

const ::arangodb::containers::HashSet<const Variable*>& ExecutionNode::getVarsUsedLater() const {
  TRI_ASSERT(_varUsageValid);
  return _varsUsedLater;
}

void ExecutionNode::setVarsValid(::arangodb::containers::HashSet<const Variable*> const& v) {
  _varsValid = v;
}

const ::arangodb::containers::HashSet<const Variable*>& ExecutionNode::getVarsValid() const {
  TRI_ASSERT(_varUsageValid);
  return _varsValid;
}

void ExecutionNode::setVarUsageValid() { _varUsageValid = true; }

void ExecutionNode::invalidateVarUsage() {
  _varsUsedLater.clear();
  _varsValid.clear();
  _varUsageValid = false;
}

bool ExecutionNode::isDeterministic() { return true; }

bool ExecutionNode::isModificationNode() const {
  // derived classes can change this
  return false;
}

ExecutionPlan const* ExecutionNode::plan() const { return _plan; }

ExecutionPlan* ExecutionNode::plan() { return _plan; }

std::shared_ptr<RegisterPlan> ExecutionNode::getRegisterPlan() const {
  TRI_ASSERT(_registerPlan != nullptr);
  return _registerPlan;
}

int ExecutionNode::getDepth() const { return _depth; }

std::unordered_set<RegisterId> const& ExecutionNode::getRegsToClear() const {
  return _regsToClear;
}

bool ExecutionNode::isVarUsedLater(Variable const* variable) const {
  return (_varsUsedLater.find(variable) != _varsUsedLater.end());
}

bool ExecutionNode::isInInnerLoop() const { return getLoop() != nullptr; }

void ExecutionNode::setId(ExecutionNodeId id) { _id = id; }

void ExecutionNode::setRegsToClear(std::unordered_set<RegisterId>&& toClear) {
  _regsToClear = std::move(toClear);
}

RegisterId ExecutionNode::variableToRegisterOptionalId(Variable const* var) const {
  if (var) {
    return variableToRegisterId(var);
  }
  return RegisterPlan::MaxRegisterId;
}

/// @brief creates corresponding ExecutionBlock
std::unique_ptr<ExecutionBlock> SingletonNode::createBlock(
    ExecutionEngine& engine, std::unordered_map<ExecutionNode*, ExecutionBlock*> const&) const {
  // number in == number out
  // Other nodes get the nrInRegs from the previous node.
  // That is why we do not use `calcRegsToKeep()`
  RegisterId const nrRegs = getRegisterPlan()->nrRegs[getDepth()];

  std::unordered_set<RegisterId> toKeep;
  if (isInSubquery()) {
    for (auto const& var : this->getVarsUsedLater()) {
      auto val = variableToRegisterId(var);
      if (val < nrRegs) {
        auto rv = toKeep.insert(val);
        TRI_ASSERT(rv.second);
      }
    }
  }

  IdExecutorInfos infos(nrRegs, std::move(toKeep), getRegsToClear(), false);

  auto res =
      std::make_unique<ExecutionBlockImpl<IdExecutor<ConstFetcher>>>(&engine, this,
                                                                     std::move(infos));
  std::ignore = res->initializeCursor(InputAqlItemRow{CreateInvalidInputRowHint{}});
  return res;
}

/// @brief toVelocyPack, for SingletonNode
void SingletonNode::toVelocyPackHelper(VPackBuilder& nodes, unsigned flags,
                                       std::unordered_set<ExecutionNode const*>& seen) const {
  // call base class method
  ExecutionNode::toVelocyPackHelperGeneric(nodes, flags, seen);
  // This node has no own information.
  nodes.close();
}

/// @brief the cost of a singleton is 1, it produces one item only
CostEstimate SingletonNode::estimateCost() const {
  CostEstimate estimate = CostEstimate::empty();
  estimate.estimatedNrItems = 1;
  estimate.estimatedCost = 1.0;
  return estimate;
}

SingletonNode::SingletonNode(ExecutionPlan* plan, ExecutionNodeId id)
    : ExecutionNode(plan, id) {}

SingletonNode::SingletonNode(ExecutionPlan* plan, arangodb::velocypack::Slice const& base)
    : ExecutionNode(plan, base) {}

ExecutionNode::NodeType SingletonNode::getType() const { return SINGLETON; }

EnumerateCollectionNode::EnumerateCollectionNode(ExecutionPlan* plan,
                                                 arangodb::velocypack::Slice const& base)
    : ExecutionNode(plan, base),
      DocumentProducingNode(plan, base),
      CollectionAccessingNode(plan, base),
      _random(base.get("random").getBoolean()),
      _hint(base) {}

/// @brief toVelocyPack, for EnumerateCollectionNode
void EnumerateCollectionNode::toVelocyPackHelper(VPackBuilder& builder, unsigned flags,
                                                 std::unordered_set<ExecutionNode const*>& seen) const {
  // call base class method
  ExecutionNode::toVelocyPackHelperGeneric(builder, flags, seen);

  builder.add("random", VPackValue(_random));

  _hint.toVelocyPack(builder);

  // add outvariable and projection
  DocumentProducingNode::toVelocyPack(builder, flags);

  // add collection information
  CollectionAccessingNode::toVelocyPack(builder, flags);

  // And close it:
  builder.close();
}

/// @brief creates corresponding ExecutionBlock
std::unique_ptr<ExecutionBlock> EnumerateCollectionNode::createBlock(
    ExecutionEngine& engine, std::unordered_map<ExecutionNode*, ExecutionBlock*> const&) const {
  ExecutionNode const* previousNode = getFirstDependency();
  TRI_ASSERT(previousNode != nullptr);

  auto const produceResult = this->isVarUsedLater(_outVariable) || this->_filter != nullptr;
  EnumerateCollectionExecutorInfos infos(
      variableToRegisterId(_outVariable),
      getRegisterPlan()->nrRegs[previousNode->getDepth()],
      getRegisterPlan()->nrRegs[getDepth()], getRegsToClear(), calcRegsToKeep(),
<<<<<<< HEAD
      engine.getQuery(), this->_collection, _outVariable,
      (this->isVarUsedLater(_outVariable) || this->_filter != nullptr),
      this->_filter.get(), this->projections(), this->coveringIndexAttributePositions(),
=======
      &engine, collection(), _outVariable, produceResult, this->_filter.get(),
      this->projections(), this->coveringIndexAttributePositions(),
>>>>>>> 02fc5cee
      this->_random);
  return std::make_unique<ExecutionBlockImpl<EnumerateCollectionExecutor>>(&engine, this,
                                                                           std::move(infos));
}

/// @brief clone ExecutionNode recursively
ExecutionNode* EnumerateCollectionNode::clone(ExecutionPlan* plan, bool withDependencies,
                                              bool withProperties) const {
  auto outVariable = _outVariable;
  if (withProperties) {
    outVariable = plan->getAst()->variables()->createVariable(outVariable);
    TRI_ASSERT(outVariable != nullptr);
  }

  auto c = std::make_unique<EnumerateCollectionNode>(plan, _id, collection(),
                                                     outVariable, _random, _hint);

  c->projections(_projections);
  CollectionAccessingNode::cloneInto(*c);
  DocumentProducingNode::cloneInto(plan, *c);

  return cloneHelper(std::move(c), withDependencies, withProperties);
}

void EnumerateCollectionNode::setRandom() { _random = true; }

bool EnumerateCollectionNode::isDeterministic() { return !_random; }

std::vector<Variable const*> EnumerateCollectionNode::getVariablesSetHere() const {
  return std::vector<Variable const*>{_outVariable};
}

/// @brief the cost of an enumerate collection node is a multiple of the cost of
/// its unique dependency
CostEstimate EnumerateCollectionNode::estimateCost() const {
  transaction::Methods& trx = _plan->getAst()->query().trxForOptimization();
  if (trx.status() != transaction::Status::RUNNING) {
    return CostEstimate::empty();
  }

  TRI_ASSERT(!_dependencies.empty());
  CostEstimate estimate = _dependencies.at(0)->getCost();
<<<<<<< HEAD
  estimate.estimatedNrItems *= _collection->count(&trx);
=======
  estimate.estimatedNrItems *= collection()->count(trx);
>>>>>>> 02fc5cee
  // We do a full collection scan for each incoming item.
  // random iteration is slightly more expensive than linear iteration
  // we also penalize each EnumerateCollectionNode slightly (and do not
  // do the same for IndexNodes) so IndexNodes will be preferred
  estimate.estimatedCost += estimate.estimatedNrItems * (_random ? 1.005 : 1.0) + 1.0;
  return estimate;
}

EnumerateListNode::EnumerateListNode(ExecutionPlan* plan,
                                     arangodb::velocypack::Slice const& base)
    : ExecutionNode(plan, base),
      _inVariable(Variable::varFromVPack(plan->getAst(), base, "inVariable")),
      _outVariable(Variable::varFromVPack(plan->getAst(), base, "outVariable")) {}

/// @brief toVelocyPack, for EnumerateListNode
void EnumerateListNode::toVelocyPackHelper(VPackBuilder& nodes, unsigned flags,
                                           std::unordered_set<ExecutionNode const*>& seen) const {
  // call base class method
  ExecutionNode::toVelocyPackHelperGeneric(nodes, flags, seen);
  nodes.add(VPackValue("inVariable"));
  _inVariable->toVelocyPack(nodes);

  nodes.add(VPackValue("outVariable"));
  _outVariable->toVelocyPack(nodes);

  // And close it:
  nodes.close();
}

/// @brief creates corresponding ExecutionBlock
std::unique_ptr<ExecutionBlock> EnumerateListNode::createBlock(
    ExecutionEngine& engine, std::unordered_map<ExecutionNode*, ExecutionBlock*> const&) const {
  ExecutionNode const* previousNode = getFirstDependency();
  TRI_ASSERT(previousNode != nullptr);
  RegisterId inputRegister = variableToRegisterId(_inVariable);
  RegisterId outRegister = variableToRegisterId(_outVariable);
  EnumerateListExecutorInfos infos(inputRegister, outRegister,
                                   getRegisterPlan()->nrRegs[previousNode->getDepth()],
                                   getRegisterPlan()->nrRegs[getDepth()],
                                   getRegsToClear(), calcRegsToKeep());
  return std::make_unique<ExecutionBlockImpl<EnumerateListExecutor>>(&engine, this,
                                                                     std::move(infos));
}

/// @brief clone ExecutionNode recursively
ExecutionNode* EnumerateListNode::clone(ExecutionPlan* plan, bool withDependencies,
                                        bool withProperties) const {
  auto outVariable = _outVariable;
  auto inVariable = _inVariable;

  if (withProperties) {
    outVariable = plan->getAst()->variables()->createVariable(outVariable);
    inVariable = plan->getAst()->variables()->createVariable(inVariable);
  }

  auto c = std::make_unique<EnumerateListNode>(plan, _id, inVariable, outVariable);

  return cloneHelper(std::move(c), withDependencies, withProperties);
}

/// @brief the cost of an enumerate list node
CostEstimate EnumerateListNode::estimateCost() const {
  // Well, what can we say? The length of the list can in general
  // only be determined at runtime... If we were to know that this
  // list is constant, then we could maybe multiply by the length
  // here... For the time being, we assume 100
  size_t length = 100;

  auto setter = _plan->getVarSetBy(_inVariable->id);

  if (setter != nullptr) {
    if (setter->getType() == ExecutionNode::CALCULATION) {
      // list variable introduced by a calculation
      auto expression = ExecutionNode::castTo<CalculationNode*>(setter)->expression();

      if (expression != nullptr) {
        auto node = expression->node();

        if (node->type == NODE_TYPE_ARRAY) {
          // this one is easy
          length = node->numMembers();
        }
        if (node->type == NODE_TYPE_RANGE) {
          auto low = node->getMember(0);
          auto high = node->getMember(1);

          if (low->isConstant() && high->isConstant() &&
              (low->isValueType(VALUE_TYPE_INT) || low->isValueType(VALUE_TYPE_DOUBLE)) &&
              (high->isValueType(VALUE_TYPE_INT) || high->isValueType(VALUE_TYPE_DOUBLE))) {
            // create a temporary range to determine the size
            Range range(low->getIntValue(), high->getIntValue());

            length = range.size();
          }
        }
      }
    } else if (setter->getType() == ExecutionNode::SUBQUERY) {
      // length will be set by the subquery's cost estimator
      CostEstimate subEstimate =
          ExecutionNode::castTo<SubqueryNode const*>(setter)->getSubquery()->getCost();
      length = subEstimate.estimatedNrItems;
    }
  }

  TRI_ASSERT(!_dependencies.empty());
  CostEstimate estimate = _dependencies.at(0)->getCost();
  estimate.estimatedNrItems *= length;
  estimate.estimatedCost += estimate.estimatedNrItems;
  return estimate;
}

EnumerateListNode::EnumerateListNode(ExecutionPlan* plan, ExecutionNodeId id,
                                     Variable const* inVariable, Variable const* outVariable)
    : ExecutionNode(plan, id), _inVariable(inVariable), _outVariable(outVariable) {
  TRI_ASSERT(_inVariable != nullptr);
  TRI_ASSERT(_outVariable != nullptr);
}

ExecutionNode::NodeType EnumerateListNode::getType() const {
  return ENUMERATE_LIST;
}

void EnumerateListNode::getVariablesUsedHere(::arangodb::containers::HashSet<const Variable*>& vars) const {
  vars.emplace(_inVariable);
}

std::vector<Variable const*> EnumerateListNode::getVariablesSetHere() const {
  return std::vector<Variable const*>{_outVariable};
}

Variable const* EnumerateListNode::inVariable() const { return _inVariable; }

Variable const* EnumerateListNode::outVariable() const { return _outVariable; }

LimitNode::LimitNode(ExecutionPlan* plan, arangodb::velocypack::Slice const& base)
    : ExecutionNode(plan, base),
      _offset(base.get("offset").getNumericValue<decltype(_offset)>()),
      _limit(base.get("limit").getNumericValue<decltype(_limit)>()),
      _fullCount(base.get("fullCount").getBoolean()) {}

/// @brief creates corresponding ExecutionBlock
std::unique_ptr<ExecutionBlock> LimitNode::createBlock(
    ExecutionEngine& engine, std::unordered_map<ExecutionNode*, ExecutionBlock*> const&) const {
  ExecutionNode const* previousNode = getFirstDependency();
  TRI_ASSERT(previousNode != nullptr);

  // Fullcount must only be enabled on the last limit node on the main level
  TRI_ASSERT(!_fullCount || !isInSubquery());

  LimitExecutorInfos infos(getRegisterPlan()->nrRegs[previousNode->getDepth()],
                           getRegisterPlan()->nrRegs[getDepth()], getRegsToClear(),
                           calcRegsToKeep(), _offset, _limit, _fullCount);
  return std::make_unique<ExecutionBlockImpl<LimitExecutor>>(&engine, this,
                                                             std::move(infos));
}

// @brief toVelocyPack, for LimitNode
void LimitNode::toVelocyPackHelper(VPackBuilder& nodes, unsigned flags,
                                   std::unordered_set<ExecutionNode const*>& seen) const {
  // call base class method
  ExecutionNode::toVelocyPackHelperGeneric(nodes, flags, seen);
  nodes.add("offset", VPackValue(_offset));
  nodes.add("limit", VPackValue(_limit));
  nodes.add("fullCount", VPackValue(_fullCount));

  // And close it:
  nodes.close();
}

/// @brief estimateCost
CostEstimate LimitNode::estimateCost() const {
  TRI_ASSERT(!_dependencies.empty());
  CostEstimate estimate = _dependencies.at(0)->getCost();
  estimate.estimatedNrItems =
      (std::min)(_limit, (std::max)(static_cast<size_t>(0),
                                    estimate.estimatedNrItems - _offset));
  estimate.estimatedCost += estimate.estimatedNrItems;
  return estimate;
}

LimitNode::LimitNode(ExecutionPlan* plan, ExecutionNodeId id, size_t offset, size_t limit)
    : ExecutionNode(plan, id), _offset(offset), _limit(limit), _fullCount(false) {}

ExecutionNode::NodeType LimitNode::getType() const { return LIMIT; }

ExecutionNode* LimitNode::clone(ExecutionPlan* plan, bool withDependencies,
                                bool withProperties) const {
  auto c = std::make_unique<LimitNode>(plan, _id, _offset, _limit);

  if (_fullCount) {
    c->setFullCount();
  }

  return cloneHelper(std::move(c), withDependencies, withProperties);
}

void LimitNode::setFullCount() { _fullCount = true; }

bool LimitNode::fullCount() const noexcept { return _fullCount; }

size_t LimitNode::offset() const { return _offset; }

size_t LimitNode::limit() const { return _limit; }

CalculationNode::CalculationNode(ExecutionPlan* plan, arangodb::velocypack::Slice const& base)
    : ExecutionNode(plan, base),
      _outVariable(Variable::varFromVPack(plan->getAst(), base, "outVariable")),
      _expression(new Expression(plan->getAst(), base)) {}

/// @brief toVelocyPack, for CalculationNode
void CalculationNode::toVelocyPackHelper(VPackBuilder& nodes, unsigned flags,
                                         std::unordered_set<ExecutionNode const*>& seen) const {
  // call base class method
  ExecutionNode::toVelocyPackHelperGeneric(nodes, flags, seen);
  nodes.add(VPackValue("expression"));
  _expression->toVelocyPack(nodes, flags);

  nodes.add(VPackValue("outVariable"));
  _outVariable->toVelocyPack(nodes);

  nodes.add("canThrow", VPackValue(false));

  nodes.add("expressionType", VPackValue(_expression->typeString()));

  if ((flags & SERIALIZE_FUNCTIONS) && _expression->node() != nullptr) {
    auto root = _expression->node();
    if (root != nullptr) {
      // enumerate all used functions, but report each function only once
      std::unordered_set<std::string> functionsSeen;
      nodes.add("functions", VPackValue(VPackValueType::Array));

      Ast::traverseReadOnly(root, [&functionsSeen, &nodes](AstNode const* node) -> bool {
        if (node->type == NODE_TYPE_FCALL) {
          auto func = static_cast<Function const*>(node->getData());
          if (functionsSeen.insert(func->name).second) {
            // built-in function, not seen before
            nodes.openObject();
            nodes.add("name", VPackValue(func->name));
            nodes.add("isDeterministic",
                      VPackValue(func->hasFlag(Function::Flags::Deterministic)));
            nodes.add("canRunOnDBServer",
                      VPackValue(func->hasFlag(Function::Flags::CanRunOnDBServer)));
            nodes.add("cacheable", VPackValue(func->hasFlag(Function::Flags::Cacheable)));
            nodes.add("usesV8", VPackValue(func->implementation == nullptr));
            nodes.close();
          }
        } else if (node->type == NODE_TYPE_FCALL_USER) {
          auto func = node->getString();
          if (functionsSeen.insert(func).second) {
            // user defined function, not seen before
            nodes.openObject();
            nodes.add("name", VPackValue(func));
            nodes.add("isDeterministic", VPackValue(false));
            nodes.add("canRunOnDBServer", VPackValue(false));
            nodes.add("usesV8", VPackValue(true));
            nodes.close();
          }
        }
        return true;
      });

      nodes.close();
    }
  }

  // And close it
  nodes.close();
}

/// @brief creates corresponding ExecutionBlock
std::unique_ptr<ExecutionBlock> CalculationNode::createBlock(
    ExecutionEngine& engine, std::unordered_map<ExecutionNode*, ExecutionBlock*> const&) const {
  ExecutionNode const* previousNode = getFirstDependency();
  TRI_ASSERT(previousNode != nullptr);

  RegisterId outputRegister = variableToRegisterId(_outVariable);

  ::arangodb::containers::HashSet<Variable const*> inVars;
  _expression->variables(inVars);

  std::vector<Variable const*> expInVars;
  expInVars.reserve(inVars.size());
  std::vector<RegisterId> expInRegs;
  expInRegs.reserve(inVars.size());

  for (auto& var : inVars) {
    expInVars.emplace_back(var);
    expInRegs.emplace_back(variableToRegisterId(var));
  }

  bool const isReference = (expression()->node()->type == NODE_TYPE_REFERENCE);
  if (isReference) {
    TRI_ASSERT(expInRegs.size() == 1);
  }
  bool const willUseV8 = expression()->willUseV8();

  TRI_ASSERT(expression() != nullptr);

  CalculationExecutorInfos infos(
      outputRegister, getRegisterPlan()->nrRegs[previousNode->getDepth()],
      getRegisterPlan()->nrRegs[getDepth()], getRegsToClear(), calcRegsToKeep(),
      engine.getQuery() /* used for v8 contexts and in expression */,
      *expression(), std::move(expInVars) /* required by expression.execute */,
      std::move(expInRegs)); /* required by expression.execute */

  if (isReference) {
    return std::make_unique<ExecutionBlockImpl<CalculationExecutor<CalculationType::Reference>>>(
        &engine, this, std::move(infos));
  } else if (!willUseV8) {
    return std::make_unique<ExecutionBlockImpl<CalculationExecutor<CalculationType::Condition>>>(
        &engine, this, std::move(infos));
  } else {
    return std::make_unique<ExecutionBlockImpl<CalculationExecutor<CalculationType::V8Condition>>>(
        &engine, this, std::move(infos));
  }
}

ExecutionNode* CalculationNode::clone(ExecutionPlan* plan, bool withDependencies,
                                      bool withProperties) const {
  auto outVariable = _outVariable;

  if (withProperties) {
    outVariable = plan->getAst()->variables()->createVariable(outVariable);
  }

  auto c = std::make_unique<CalculationNode>(plan, _id,
                                             _expression->clone(plan, plan->getAst()),
                                             outVariable);

  return cloneHelper(std::move(c), withDependencies, withProperties);
}

/// @brief estimateCost
CostEstimate CalculationNode::estimateCost() const {
  TRI_ASSERT(!_dependencies.empty());
  CostEstimate estimate = _dependencies.at(0)->getCost();
  estimate.estimatedCost += estimate.estimatedNrItems;
  return estimate;
}

CalculationNode::CalculationNode(ExecutionPlan* plan, ExecutionNodeId id,
                                 std::unique_ptr<Expression> expr, Variable const* outVariable)
    : ExecutionNode(plan, id), _outVariable(outVariable), _expression(std::move(expr)) {
  TRI_ASSERT(_expression != nullptr);
  TRI_ASSERT(_outVariable != nullptr);
}

CalculationNode::~CalculationNode() = default;

ExecutionNode::NodeType CalculationNode::getType() const { return CALCULATION; }

Variable const* CalculationNode::outVariable() const { return _outVariable; }

Expression* CalculationNode::expression() const { return _expression.get(); }

void CalculationNode::getVariablesUsedHere(::arangodb::containers::HashSet<const Variable*>& vars) const {
  _expression->variables(vars);
}

std::vector<Variable const*> CalculationNode::getVariablesSetHere() const {
  return std::vector<Variable const*>{_outVariable};
}

bool CalculationNode::isDeterministic() {
  return _expression->isDeterministic();
}

SubqueryNode::SubqueryNode(ExecutionPlan* plan, arangodb::velocypack::Slice const& base)
    : ExecutionNode(plan, base),
      _subquery(nullptr),
      _outVariable(Variable::varFromVPack(plan->getAst(), base, "outVariable")) {}

/// @brief toVelocyPack, for SubqueryNode
void SubqueryNode::toVelocyPackHelper(VPackBuilder& nodes, unsigned flags,
                                      std::unordered_set<ExecutionNode const*>& seen) const {
  // call base class method
  ExecutionNode::toVelocyPackHelperGeneric(nodes, flags, seen);

  nodes.add(VPackValue("subquery"));
  _subquery->toVelocyPack(nodes, flags, /*keepTopLevelOpen*/ false);
  nodes.add(VPackValue("outVariable"));
  _outVariable->toVelocyPack(nodes);

  nodes.add("isConst", VPackValue(const_cast<SubqueryNode*>(this)->isConst()));

  // And add it:
  nodes.close();
}

/// @brief invalidate the cost estimation for the node and its dependencies
void SubqueryNode::invalidateCost() {
  ExecutionNode::invalidateCost();
  // pass invalidation call to subquery too
  getSubquery()->invalidateCost();
}

bool SubqueryNode::isConst() {
  if (isModificationSubquery() || !isDeterministic()) {
    return false;
  }

  if (mayAccessCollections() && _plan->getAst()->containsModificationNode()) {
    // a subquery that accesses data from a collection may not be const,
    // even if itself does not modify any data. it is possible that the
    // subquery is embedded into some outer loop that is modifying data
    return false;
  }

  ::arangodb::containers::HashSet<Variable const*> vars;
  getVariablesUsedHere(vars);
  for (auto const& v : vars) {
    auto setter = _plan->getVarSetBy(v->id);

    if (setter == nullptr || setter->getType() != CALCULATION) {
      return false;
    }

    auto expression = ExecutionNode::castTo<CalculationNode const*>(setter)->expression();

    if (expression == nullptr) {
      return false;
    }
    if (!expression->isConstant()) {
      return false;
    }
  }

  return true;
}

bool SubqueryNode::mayAccessCollections() {
  if (_plan->getAst()->functionsMayAccessDocuments()) {
    // if the query contains any calls to functions that MAY access any
    // document, then we count this as a "yes"
    return true;
  }

  TRI_ASSERT(_subquery != nullptr);

  // if the subquery contains any of these nodes, it may access data from
  // a collection
  std::vector<ExecutionNode::NodeType> const types = {ExecutionNode::ENUMERATE_IRESEARCH_VIEW,
                                                      ExecutionNode::ENUMERATE_COLLECTION,
                                                      ExecutionNode::INDEX,
                                                      ExecutionNode::INSERT,
                                                      ExecutionNode::UPDATE,
                                                      ExecutionNode::REPLACE,
                                                      ExecutionNode::REMOVE,
                                                      ExecutionNode::UPSERT,
                                                      ExecutionNode::TRAVERSAL,
                                                      ExecutionNode::SHORTEST_PATH,
                                                      ExecutionNode::K_SHORTEST_PATHS};

  ::arangodb::containers::SmallVector<ExecutionNode*>::allocator_type::arena_type a;
  ::arangodb::containers::SmallVector<ExecutionNode*> nodes{a};

  NodeFinder<std::vector<ExecutionNode::NodeType>> finder(types, nodes, true);
  _subquery->walk(finder);

  if (!nodes.empty()) {
    return true;
  }

  return false;
}

/// @brief creates corresponding ExecutionBlock
std::unique_ptr<ExecutionBlock> SubqueryNode::createBlock(
    ExecutionEngine& engine,
    std::unordered_map<ExecutionNode*, ExecutionBlock*> const& cache) const {
  auto const it = cache.find(getSubquery());
  TRI_ASSERT(it != cache.end());
  auto subquery = it->second;
  TRI_ASSERT(subquery != nullptr);

  ExecutionNode const* previousNode = getFirstDependency();
  TRI_ASSERT(previousNode != nullptr);

  auto inputRegisters = std::make_shared<std::unordered_set<RegisterId>>();
  auto outputRegisters = std::make_shared<std::unordered_set<RegisterId>>();

  auto outVar = getRegisterPlan()->varInfo.find(_outVariable->id);
  TRI_ASSERT(outVar != getRegisterPlan()->varInfo.end());
  RegisterId outReg = outVar->second.registerId;
  outputRegisters->emplace(outReg);

  // The const_cast has been taken from previous implementation.
  SubqueryExecutorInfos infos(inputRegisters, outputRegisters,
                              getRegisterPlan()->nrRegs[previousNode->getDepth()],
                              getRegisterPlan()->nrRegs[getDepth()],
                              getRegsToClear(), calcRegsToKeep(), *subquery,
                              outReg, const_cast<SubqueryNode*>(this)->isConst());
  if (isModificationSubquery()) {
    return std::make_unique<ExecutionBlockImpl<SubqueryExecutor<true>>>(&engine, this,
                                                                        std::move(infos));
  } else {
    return std::make_unique<ExecutionBlockImpl<SubqueryExecutor<false>>>(&engine, this,
                                                                         std::move(infos));
  }
}

ExecutionNode* SubqueryNode::clone(ExecutionPlan* plan, bool withDependencies,
                                   bool withProperties) const {
  auto outVariable = _outVariable;

  if (withProperties) {
    outVariable = plan->getAst()->variables()->createVariable(outVariable);
  }
  auto c = std::make_unique<SubqueryNode>(plan, _id, _subquery->clone(plan, true, withProperties),
                                          outVariable);

  return cloneHelper(std::move(c), withDependencies, withProperties);
}

/// @brief whether or not the subquery is a data-modification operation
bool SubqueryNode::isModificationSubquery() const {
  std::vector<ExecutionNode*> stack({_subquery});

  while (!stack.empty()) {
    ExecutionNode* current = stack.back();

    if (current->isModificationNode()) {
      return true;
    }

    stack.pop_back();

    current->dependencies(stack);
  }

  return false;
}

/// @brief replace the out variable, so we can adjust the name.
void SubqueryNode::replaceOutVariable(Variable const* var) {
  _outVariable = var;
}

/// @brief estimateCost
CostEstimate SubqueryNode::estimateCost() const {
  TRI_ASSERT(!_dependencies.empty());
  CostEstimate subEstimate = _subquery->getCost();

  CostEstimate estimate = _dependencies.at(0)->getCost();
  estimate.estimatedCost += estimate.estimatedNrItems * subEstimate.estimatedCost;
  return estimate;
}

/// @brief helper struct to find all (outer) variables used in a SubqueryNode
struct SubqueryVarUsageFinder final : public WalkerWorker<ExecutionNode> {
  ::arangodb::containers::HashSet<Variable const*> _usedLater;
  ::arangodb::containers::HashSet<Variable const*> _valid;

  SubqueryVarUsageFinder() {}

  ~SubqueryVarUsageFinder() = default;

  bool before(ExecutionNode* en) override final {
    // Add variables used here to _usedLater:
    en->getVariablesUsedHere(_usedLater);
    return false;
  }

  void after(ExecutionNode* en) override final {
    // Add variables set here to _valid:
    for (auto& v : en->getVariablesSetHere()) {
      _valid.insert(v);
    }
  }

  bool enterSubquery(ExecutionNode*, ExecutionNode* sub) override final {
    SubqueryVarUsageFinder subfinder;
    sub->walk(subfinder);

    // keep track of all variables used by a (dependent) subquery
    // this is, all variables in the subqueries _usedLater that are not in
    // _valid

    // create the set difference. note: cannot use std::set_difference as our
    // sets are NOT sorted
    for (auto var : subfinder._usedLater) {
      if (_valid.find(var) != _valid.end()) {
        _usedLater.insert(var);
      }
    }
    return false;
  }
};

/// @brief getVariablesUsedHere, modifying the set in-place
void SubqueryNode::getVariablesUsedHere(::arangodb::containers::HashSet<Variable const*>& vars) const {
  SubqueryVarUsageFinder finder;
  _subquery->walk(finder);

  for (auto var : finder._usedLater) {
    if (finder._valid.find(var) == finder._valid.end()) {
      vars.insert(var);
    }
  }
}

/// @brief is the node determistic?
struct DeterministicFinder final : public WalkerWorker<ExecutionNode> {
  bool _isDeterministic = true;

  DeterministicFinder() : _isDeterministic(true) {}
  ~DeterministicFinder() = default;

  bool enterSubquery(ExecutionNode*, ExecutionNode*) override final {
    return false;
  }

  bool before(ExecutionNode* node) override final {
    if (!node->isDeterministic()) {
      _isDeterministic = false;
      return true;
    }
    return false;
  }
};

bool SubqueryNode::isDeterministic() {
  DeterministicFinder finder;
  _subquery->walk(finder);
  return finder._isDeterministic;
}

SubqueryNode::SubqueryNode(ExecutionPlan* plan, ExecutionNodeId id,
                           ExecutionNode* subquery, Variable const* outVariable)
    : ExecutionNode(plan, id), _subquery(subquery), _outVariable(outVariable) {
  TRI_ASSERT(_subquery != nullptr);
  TRI_ASSERT(_outVariable != nullptr);
}

ExecutionNode::NodeType SubqueryNode::getType() const { return SUBQUERY; }

Variable const* SubqueryNode::outVariable() const { return _outVariable; }

ExecutionNode* SubqueryNode::getSubquery() const { return _subquery; }

void SubqueryNode::setSubquery(ExecutionNode* subquery, bool forceOverwrite) {
  TRI_ASSERT(subquery != nullptr);
  TRI_ASSERT((forceOverwrite && _subquery != nullptr) ||
             (!forceOverwrite && _subquery == nullptr));
  _subquery = subquery;
}

std::vector<Variable const*> SubqueryNode::getVariablesSetHere() const {
  return std::vector<Variable const*>{_outVariable};
}

FilterNode::FilterNode(ExecutionPlan* plan, arangodb::velocypack::Slice const& base)
    : ExecutionNode(plan, base),
      _inVariable(Variable::varFromVPack(plan->getAst(), base, "inVariable")) {}

/// @brief toVelocyPack, for FilterNode
void FilterNode::toVelocyPackHelper(VPackBuilder& nodes, unsigned flags,
                                    std::unordered_set<ExecutionNode const*>& seen) const {
  // call base class method
  ExecutionNode::toVelocyPackHelperGeneric(nodes, flags, seen);

  nodes.add(VPackValue("inVariable"));
  _inVariable->toVelocyPack(nodes);

  // And close it:
  nodes.close();
}

/// @brief creates corresponding ExecutionBlock
std::unique_ptr<ExecutionBlock> FilterNode::createBlock(
    ExecutionEngine& engine, std::unordered_map<ExecutionNode*, ExecutionBlock*> const&) const {
  ExecutionNode const* previousNode = getFirstDependency();
  TRI_ASSERT(previousNode != nullptr);
  RegisterId inputRegister = variableToRegisterId(_inVariable);

  FilterExecutorInfos infos(inputRegister,
                            getRegisterPlan()->nrRegs[previousNode->getDepth()],
                            getRegisterPlan()->nrRegs[getDepth()],
                            getRegsToClear(), calcRegsToKeep());
  return std::make_unique<ExecutionBlockImpl<FilterExecutor>>(&engine, this,
                                                              std::move(infos));
}

ExecutionNode* FilterNode::clone(ExecutionPlan* plan, bool withDependencies,
                                 bool withProperties) const {
  auto inVariable = _inVariable;

  if (withProperties) {
    inVariable = plan->getAst()->variables()->createVariable(inVariable);
  }

  return cloneHelper(std::make_unique<FilterNode>(plan, _id, inVariable), withDependencies, withProperties);
}

/// @brief estimateCost
CostEstimate FilterNode::estimateCost() const {
  TRI_ASSERT(!_dependencies.empty());

  // We are pessimistic here by not reducing the nrItems. However, in the
  // worst case the filter does not reduce the items at all. Furthermore,
  // no optimizer rule introduces FilterNodes, thus it is not important
  // that they appear to lower the costs. Note that contrary to this,
  // an IndexNode does lower the costs, it also has a better idea
  // to what extent the number of items is reduced. On the other hand it
  // is important that a FilterNode produces additional costs, otherwise
  // the rule throwing away a FilterNode that is already covered by an
  // IndexNode cannot reduce the costs.
  CostEstimate estimate = _dependencies.at(0)->getCost();
  estimate.estimatedCost += estimate.estimatedNrItems;
  return estimate;
}

FilterNode::FilterNode(ExecutionPlan* plan, ExecutionNodeId id, Variable const* inVariable)
    : ExecutionNode(plan, id), _inVariable(inVariable) {
  TRI_ASSERT(_inVariable != nullptr);
}

ExecutionNode::NodeType FilterNode::getType() const { return FILTER; }

void FilterNode::getVariablesUsedHere(::arangodb::containers::HashSet<const Variable*>& vars) const {
  vars.emplace(_inVariable);
}

Variable const* FilterNode::inVariable() const { return _inVariable; }

ReturnNode::ReturnNode(ExecutionPlan* plan, arangodb::velocypack::Slice const& base)
    : ExecutionNode(plan, base),
      _inVariable(Variable::varFromVPack(plan->getAst(), base, "inVariable")),
      _count(VelocyPackHelper::getBooleanValue(base, "count", false)) {}

/// @brief toVelocyPack, for ReturnNode
void ReturnNode::toVelocyPackHelper(VPackBuilder& nodes, unsigned flags,
                                    std::unordered_set<ExecutionNode const*>& seen) const {
  // call base class method
  ExecutionNode::toVelocyPackHelperGeneric(nodes, flags, seen);

  nodes.add(VPackValue("inVariable"));
  _inVariable->toVelocyPack(nodes);
  nodes.add("count", VPackValue(_count));

  // And close it:
  nodes.close();
}

/// @brief creates corresponding ExecutionBlock
std::unique_ptr<ExecutionBlock> ReturnNode::createBlock(
    ExecutionEngine& engine, std::unordered_map<ExecutionNode*, ExecutionBlock*> const&) const {
  ExecutionNode const* previousNode = getFirstDependency();
  TRI_ASSERT(previousNode != nullptr);

  RegisterId inputRegister = variableToRegisterId(_inVariable);

  bool const isRoot = plan()->root() == this;

  bool const isDBServer = arangodb::ServerState::instance()->isDBServer();

  bool const returnInheritedResults = isRoot && !isDBServer;

  // This is an important performance improvement:
  // If we have inherited results, we do move the block through
  // and do not modify it in any way.
  // In the other case it is important to shrink the matrix to exactly
  // one register that is stored within the DOCVEC.
  RegisterId const numberInputRegisters =
      getRegisterPlan()->nrRegs[previousNode->getDepth()];

  if (returnInheritedResults) {
    // TODO Check for keep and clear registers.
    // As we are passthrough i think they do not matter
    IdExecutorInfos infos(numberInputRegisters, {}, {}, _count, inputRegister);
    return std::make_unique<ExecutionBlockImpl<IdExecutor<SingleRowFetcher<BlockPassthrough::Enable>>>>(
        &engine, this, std::move(infos));
  } else {
    TRI_ASSERT(!returnInheritedResults);
    // The Return Executor only writes to register 0.
    RegisterId const numberOutputRegisters = 1;
    ReturnExecutorInfos infos(inputRegister, numberInputRegisters,
                              numberOutputRegisters, _count);

    return std::make_unique<ExecutionBlockImpl<ReturnExecutor>>(&engine, this,
                                                                std::move(infos));
  }
}

/// @brief clone ExecutionNode recursively
ExecutionNode* ReturnNode::clone(ExecutionPlan* plan, bool withDependencies,
                                 bool withProperties) const {
  auto inVariable = _inVariable;

  if (withProperties) {
    inVariable = plan->getAst()->variables()->createVariable(inVariable);
  }

  auto c = std::make_unique<ReturnNode>(plan, _id, inVariable);

  if (_count) {
    c->setCount();
  }

  return cloneHelper(std::move(c), withDependencies, withProperties);
}

/// @brief estimateCost
CostEstimate ReturnNode::estimateCost() const {
  TRI_ASSERT(!_dependencies.empty());
  CostEstimate estimate = _dependencies.at(0)->getCost();
  estimate.estimatedCost += estimate.estimatedNrItems;
  return estimate;
}

ReturnNode::ReturnNode(ExecutionPlan* plan, ExecutionNodeId id, Variable const* inVariable)
    : ExecutionNode(plan, id), _inVariable(inVariable), _count(false) {
  TRI_ASSERT(_inVariable != nullptr);
}

ExecutionNode::NodeType ReturnNode::getType() const { return RETURN; }

void ReturnNode::setCount() { _count = true; }

void ReturnNode::getVariablesUsedHere(::arangodb::containers::HashSet<const Variable*>& vars) const {
  vars.emplace(_inVariable);
}

Variable const* ReturnNode::inVariable() const { return _inVariable; }

void ReturnNode::inVariable(Variable const* v) { _inVariable = v; }

/// @brief toVelocyPack, for NoResultsNode
void NoResultsNode::toVelocyPackHelper(VPackBuilder& nodes, unsigned flags,
                                       std::unordered_set<ExecutionNode const*>& seen) const {
  // call base class method
  ExecutionNode::toVelocyPackHelperGeneric(nodes, flags, seen);

  // And close it
  nodes.close();
}

/// @brief creates corresponding ExecutionBlock
std::unique_ptr<ExecutionBlock> NoResultsNode::createBlock(
    ExecutionEngine& engine, std::unordered_map<ExecutionNode*, ExecutionBlock*> const&) const {
  ExecutionNode const* previousNode = getFirstDependency();
  TRI_ASSERT(previousNode != nullptr);
  ExecutorInfos infos(arangodb::aql::make_shared_unordered_set(),
                      arangodb::aql::make_shared_unordered_set(),
                      getRegisterPlan()->nrRegs[previousNode->getDepth()],
                      getRegisterPlan()->nrRegs[getDepth()], getRegsToClear(),
                      calcRegsToKeep());
  return std::make_unique<ExecutionBlockImpl<NoResultsExecutor>>(&engine, this,
                                                                 std::move(infos));
}

/// @brief estimateCost, the cost of a NoResults is nearly 0
CostEstimate NoResultsNode::estimateCost() const {
  CostEstimate estimate = CostEstimate::empty();
  estimate.estimatedCost = 0.5;  // just to make it non-zero
  return estimate;
}

NoResultsNode::NoResultsNode(ExecutionPlan* plan, ExecutionNodeId id)
    : ExecutionNode(plan, id) {}

NoResultsNode::NoResultsNode(ExecutionPlan* plan, arangodb::velocypack::Slice const& base)
    : ExecutionNode(plan, base) {}

ExecutionNode::NodeType NoResultsNode::getType() const { return NORESULTS; }

ExecutionNode* NoResultsNode::clone(ExecutionPlan* plan, bool withDependencies,
                                    bool withProperties) const {
  return cloneHelper(std::make_unique<NoResultsNode>(plan, _id),
                     withDependencies, withProperties);
}

SortElement::SortElement(Variable const* v, bool asc)
    : var(v), ascending(asc) {}

SortElement::SortElement(Variable const* v, bool asc, std::vector<std::string> const& path)
    : var(v), ascending(asc), attributePath(path) {}

std::string SortElement::toString() const {
  std::string result("$");
  result += std::to_string(var->id);
  for (auto const& it : attributePath) {
    result += "." + it;
  }
  return result;
}

EnumerateCollectionNode::EnumerateCollectionNode(ExecutionPlan* plan, ExecutionNodeId id,
                                                 aql::Collection const* collection,
                                                 Variable const* outVariable,
                                                 bool random, IndexHint const& hint)
    : ExecutionNode(plan, id),
      DocumentProducingNode(outVariable),
      CollectionAccessingNode(collection),
      _random(random),
      _hint(hint) {}

ExecutionNode::NodeType EnumerateCollectionNode::getType() const {
  return ENUMERATE_COLLECTION;
}

IndexHint const& EnumerateCollectionNode::hint() const { return _hint; }

SortInformation::Match SortInformation::isCoveredBy(SortInformation const& other) {
  if (!isValid || !other.isValid) {
    return unequal;
  }

  if (isComplex || other.isComplex) {
    return unequal;
  }

  size_t const n = criteria.size();
  for (size_t i = 0; i < n; ++i) {
    if (other.criteria.size() <= i) {
      return otherLessAccurate;
    }

    auto ours = criteria[i];
    auto theirs = other.criteria[i];

    if (std::get<2>(ours) != std::get<2>(theirs)) {
      // sort order is different
      return unequal;
    }

    if (std::get<1>(ours) != std::get<1>(theirs)) {
      // sort criterion is different
      return unequal;
    }
  }

  if (other.criteria.size() > n) {
    return ourselvesLessAccurate;
  }

  return allEqual;
}

/// @brief toVelocyPack, for AsyncNode
void AsyncNode::toVelocyPackHelper(VPackBuilder& nodes, unsigned flags,
                                       std::unordered_set<ExecutionNode const*>& seen) const {
  // call base class method
  ExecutionNode::toVelocyPackHelperGeneric(nodes, flags, seen);

  // And close it
  nodes.close();
}

/// @brief creates corresponding ExecutionBlock
std::unique_ptr<ExecutionBlock> AsyncNode::createBlock(
    ExecutionEngine& engine, std::unordered_map<ExecutionNode*, ExecutionBlock*> const&) const {
  ExecutionNode const* previousNode = getFirstDependency();
  TRI_ASSERT(previousNode != nullptr);

  RegisterId const nrOutRegs = getRegisterPlan()->nrRegs[getDepth()];
  RegisterId const nrInRegs = nrOutRegs;

  std::unordered_set<RegisterId> regsToKeep = calcRegsToKeep();
  std::unordered_set<RegisterId> regsToClear = getRegsToClear();

  // Everything that is cleared here could and should have been cleared before
  TRI_ASSERT(regsToClear.empty());
  
  if (ServerState::instance()->isCoordinator()) {
    THROW_ARANGO_EXCEPTION_MESSAGE(TRI_ERROR_NOT_IMPLEMENTED,
                                   "AsyncExecutor not supported on coordinator");
  }

  ExecutorInfos infos({}, {}, nrInRegs, nrOutRegs, std::move(regsToClear),
                      std::move(regsToKeep));
  
  return std::make_unique<ExecutionBlockImpl<AsyncExecutor>>(&engine, this, std::move(infos));
}

/// @brief estimateCost
CostEstimate AsyncNode::estimateCost() const {
  if (_dependencies.empty()) {
    // we should always have dependency as we need input here...
    TRI_ASSERT(false);
    return aql::CostEstimate::empty();
  }
  aql::CostEstimate estimate = _dependencies[0]->getCost();
  return estimate;
}

AsyncNode::AsyncNode(ExecutionPlan* plan, size_t id)
    : ExecutionNode(plan, id) {}

AsyncNode::AsyncNode(ExecutionPlan* plan, arangodb::velocypack::Slice const& base)
    : ExecutionNode(plan, base) {}

ExecutionNode::NodeType AsyncNode::getType() const { return ASYNC; }

ExecutionNode* AsyncNode::clone(ExecutionPlan* plan, bool withDependencies,
                                    bool withProperties) const {
  return cloneHelper(std::make_unique<AsyncNode>(plan, _id),
                     withDependencies, withProperties);
}

void AsyncNode::cloneRegisterPlan(ExecutionNode* dependency) {
  TRI_ASSERT(hasDependency());
  TRI_ASSERT(getFirstDependency() == dependency);
  _registerPlan = dependency->getRegisterPlan();
  _depth = dependency->getDepth();
  setVarsUsedLater(dependency->getVarsUsedLater());
  setVarsValid(dependency->getVarsValid());
  setVarUsageValid();
}

ParallelStartNode::ParallelStartNode(ExecutionPlan* plan, size_t id)
    : ExecutionNode(plan, id) {}

ParallelStartNode::ParallelStartNode(ExecutionPlan* plan, arangodb::velocypack::Slice const& base)
    : ExecutionNode(plan, base) {}

ExecutionNode::NodeType ParallelStartNode::getType() const { return PARALLEL_START; }

ExecutionNode* ParallelStartNode::clone(ExecutionPlan* plan, bool withDependencies,
                                    bool withProperties) const {
  return cloneHelper(std::make_unique<ParallelStartNode>(plan, _id),
                     withDependencies, withProperties);
}

void ParallelStartNode::cloneRegisterPlan(ExecutionNode* dependency) {
  TRI_ASSERT(hasDependency());
  TRI_ASSERT(getFirstDependency() == dependency);
  _registerPlan = dependency->getRegisterPlan();
  _depth = dependency->getDepth();
  setVarsUsedLater(dependency->getVarsUsedLater());
  setVarsValid(dependency->getVarsValid());
  setVarUsageValid();
}

/// @brief toVelocyPack, for ParallelStartNode
void ParallelStartNode::toVelocyPackHelper(VPackBuilder& nodes, unsigned flags,
                                           std::unordered_set<ExecutionNode const*>& seen) const {
  // call base class method
  ExecutionNode::toVelocyPackHelperGeneric(nodes, flags, seen);

  // And close it
  nodes.close();
}

/// @brief creates corresponding ExecutionBlock
std::unique_ptr<ExecutionBlock> ParallelStartNode::createBlock(
    ExecutionEngine& engine, std::unordered_map<ExecutionNode*, ExecutionBlock*> const&) const {
  ExecutionNode const* previousNode = getFirstDependency();
  TRI_ASSERT(previousNode != nullptr);

  RegisterId const nrOutRegs = getRegisterPlan()->nrRegs[getDepth()];
  RegisterId const nrInRegs = nrOutRegs;

  std::unordered_set<RegisterId> regsToKeep = calcRegsToKeep();
  std::unordered_set<RegisterId> regsToClear = getRegsToClear();

  // Everything that is cleared here could and should have been cleared before
  TRI_ASSERT(regsToClear.empty());

  ExecutorInfos infos({}, {}, nrInRegs, nrOutRegs, std::move(regsToClear),
                      std::move(regsToKeep));
  
  return std::make_unique<ExecutionBlockImpl<ParallelStartExecutor>>(&engine, this, std::move(infos));
}

/// @brief estimateCost, the cost of a NoResults is nearly 0
CostEstimate ParallelStartNode::estimateCost() const {
  if (_dependencies.empty()) {
    return aql::CostEstimate::empty();
  }
  CostEstimate estimate = CostEstimate::empty();
  return estimate;
}

ParallelEndNode::ParallelEndNode(ExecutionPlan* plan, size_t id)
    : ExecutionNode(plan, id) {}

ParallelEndNode::ParallelEndNode(ExecutionPlan* plan, arangodb::velocypack::Slice const& base)
    : ExecutionNode(plan, base) {}

ExecutionNode::NodeType ParallelEndNode::getType() const { return PARALLEL_END; }

ExecutionNode* ParallelEndNode::clone(ExecutionPlan* plan, bool withDependencies,
                                      bool withProperties) const {
  return cloneHelper(std::make_unique<ParallelEndNode>(plan, _id),
                     withDependencies, withProperties);
}

void ParallelEndNode::cloneRegisterPlan(ExecutionNode* dependency) {
  TRI_ASSERT(hasDependency());
  TRI_ASSERT(getFirstDependency() == dependency);
  _registerPlan = dependency->getRegisterPlan();
  _depth = dependency->getDepth();
  setVarsUsedLater(dependency->getVarsUsedLater());
  setVarsValid(dependency->getVarsValid());
  setVarUsageValid();
}

/// @brief toVelocyPack, for ParallelEndNode
void ParallelEndNode::toVelocyPackHelper(VPackBuilder& nodes, unsigned flags,
                                         std::unordered_set<ExecutionNode const*>& seen) const {
  // call base class method
  ExecutionNode::toVelocyPackHelperGeneric(nodes, flags, seen);

  // And close it
  nodes.close();
}

/// @brief creates corresponding ExecutionBlock
std::unique_ptr<ExecutionBlock> ParallelEndNode::createBlock(
    ExecutionEngine& engine, std::unordered_map<ExecutionNode*, ExecutionBlock*> const&) const {
  ExecutionNode const* previousNode = getFirstDependency();
  TRI_ASSERT(previousNode != nullptr);

  RegisterId const nrOutRegs = getRegisterPlan()->nrRegs[getDepth()];
  RegisterId const nrInRegs = nrOutRegs;

  std::unordered_set<RegisterId> regsToKeep = calcRegsToKeep();
  std::unordered_set<RegisterId> regsToClear = getRegsToClear();

  // Everything that is cleared here could and should have been cleared before
  TRI_ASSERT(regsToClear.empty());

  ExecutorInfos infos({}, {}, nrInRegs, nrOutRegs, std::move(regsToClear),
                      std::move(regsToKeep));
 
  THROW_ARANGO_EXCEPTION_MESSAGE(TRI_ERROR_NOT_IMPLEMENTED, "createBlock not implemented for ParallelEndNode");
}

/// @brief estimateCost
CostEstimate ParallelEndNode::estimateCost() const {
  if (_dependencies.empty()) {
    return aql::CostEstimate::empty();
  }
  CostEstimate estimate = CostEstimate::empty();
  return estimate;
}

namespace {
const char* MATERIALIZE_NODE_IN_NM_COL_PARAM = "inNmColPtr";
const char* MATERIALIZE_NODE_IN_NM_DOC_PARAM = "inNmDocId";
const char* MATERIALIZE_NODE_OUT_VARIABLE_PARAM = "outVariable";
}  // namespace

MaterializeNode* materialize::createMaterializeNode(ExecutionPlan* plan,
                                                    arangodb::velocypack::Slice const& base) {
  if (base.hasKey(MATERIALIZE_NODE_IN_NM_COL_PARAM)) {
    return new MaterializeMultiNode(plan, base);
  }
  return new MaterializeSingleNode(plan, base);
}

MaterializeNode::MaterializeNode(ExecutionPlan* plan, ExecutionNodeId id,
                                 aql::Variable const& inDocId, aql::Variable const& outVariable)
    : ExecutionNode(plan, id),
      _inNonMaterializedDocId(&inDocId),
      _outVariable(&outVariable) {}

MaterializeNode::MaterializeNode(ExecutionPlan* plan, arangodb::velocypack::Slice const& base)
    : ExecutionNode(plan, base),
      _inNonMaterializedDocId(aql::Variable::varFromVPack(plan->getAst(), base, MATERIALIZE_NODE_IN_NM_DOC_PARAM,
                                                          true)),
      _outVariable(aql::Variable::varFromVPack(plan->getAst(), base,
                                               MATERIALIZE_NODE_OUT_VARIABLE_PARAM)) {}

void MaterializeNode::toVelocyPackHelper(arangodb::velocypack::Builder& nodes, unsigned flags,
                                         std::unordered_set<ExecutionNode const*>& seen) const {
  // call base class method
  aql::ExecutionNode::toVelocyPackHelperGeneric(nodes, flags, seen);

  nodes.add(VPackValue(MATERIALIZE_NODE_IN_NM_DOC_PARAM));
  _inNonMaterializedDocId->toVelocyPack(nodes);

  nodes.add(VPackValue(MATERIALIZE_NODE_OUT_VARIABLE_PARAM));
  _outVariable->toVelocyPack(nodes);
}

CostEstimate MaterializeNode::estimateCost() const {
  if (_dependencies.empty()) {
    // we should always have dependency as we need input for materializing
    TRI_ASSERT(false);
    return aql::CostEstimate::empty();
  }
  aql::CostEstimate estimate = _dependencies[0]->getCost();
  // we will materialize all output of our dependency
  estimate.estimatedCost += estimate.estimatedNrItems;
  return estimate;
}

void MaterializeNode::getVariablesUsedHere(::arangodb::containers::HashSet<Variable const*>& vars) const {
  vars.emplace(_inNonMaterializedDocId);
}

std::vector<Variable const*> MaterializeNode::getVariablesSetHere() const {
  return std::vector<Variable const*>{_outVariable};
}

MaterializeMultiNode::MaterializeMultiNode(ExecutionPlan* plan, ExecutionNodeId id,
                                           aql::Variable const& inColPtr,
                                           aql::Variable const& inDocId,
                                           aql::Variable const& outVariable)
    : MaterializeNode(plan, id, inDocId, outVariable),
      _inNonMaterializedColPtr(&inColPtr) {}

MaterializeMultiNode::MaterializeMultiNode(ExecutionPlan* plan,
                                           arangodb::velocypack::Slice const& base)
    : MaterializeNode(plan, base),
      _inNonMaterializedColPtr(aql::Variable::varFromVPack(plan->getAst(), base, MATERIALIZE_NODE_IN_NM_COL_PARAM,
                                                           true)) {}

void MaterializeMultiNode::toVelocyPackHelper(arangodb::velocypack::Builder& nodes,
                                              unsigned flags,
                                              std::unordered_set<ExecutionNode const*>& seen) const {
  // call base class method
  MaterializeNode::toVelocyPackHelper(nodes, flags, seen);

  nodes.add(VPackValue(MATERIALIZE_NODE_IN_NM_COL_PARAM));
  _inNonMaterializedColPtr->toVelocyPack(nodes);

  nodes.close();
}

std::unique_ptr<ExecutionBlock> MaterializeMultiNode::createBlock(
    ExecutionEngine& engine, std::unordered_map<ExecutionNode*, ExecutionBlock*> const&) const {
  ExecutionNode const* previousNode = getFirstDependency();
  TRI_ASSERT(previousNode != nullptr);

  RegisterId inNmColPtrRegId;
  {
    auto it = getRegisterPlan()->varInfo.find(_inNonMaterializedColPtr->id);
    TRI_ASSERT(it != getRegisterPlan()->varInfo.end());
    inNmColPtrRegId = it->second.registerId;
  }
  RegisterId inNmDocIdRegId;
  {
    auto it = getRegisterPlan()->varInfo.find(_inNonMaterializedDocId->id);
    TRI_ASSERT(it != getRegisterPlan()->varInfo.end());
    inNmDocIdRegId = it->second.registerId;
  }
  RegisterId outDocumentRegId;
  {
    auto it = getRegisterPlan()->varInfo.find(_outVariable->id);
    TRI_ASSERT(it != getRegisterPlan()->varInfo.end());
    outDocumentRegId = it->second.registerId;
  }

  return std::make_unique<ExecutionBlockImpl<MaterializeExecutor<decltype(inNmColPtrRegId)>>>(
      &engine, this,
      MaterializerExecutorInfos(getRegisterPlan()->nrRegs[previousNode->getDepth()],
                                getRegisterPlan()->nrRegs[getDepth()], getRegsToClear(),
                                calcRegsToKeep(), inNmColPtrRegId, inNmDocIdRegId,
                                outDocumentRegId, engine.getQuery()));
}

ExecutionNode* MaterializeMultiNode::clone(ExecutionPlan* plan, bool withDependencies,
                                           bool withProperties) const {
  TRI_ASSERT(plan);

  auto* outVariable = _outVariable;
  auto* inNonMaterializedDocId = _inNonMaterializedDocId;
  auto* inNonMaterializedColId = _inNonMaterializedColPtr;

  if (withProperties) {
    outVariable = plan->getAst()->variables()->createVariable(outVariable);
    inNonMaterializedDocId =
        plan->getAst()->variables()->createVariable(inNonMaterializedDocId);
    inNonMaterializedColId =
        plan->getAst()->variables()->createVariable(inNonMaterializedColId);
  }

  auto c = std::make_unique<MaterializeMultiNode>(plan, _id, *inNonMaterializedColId,
                                                  *inNonMaterializedDocId, *outVariable);
  return cloneHelper(std::move(c), withDependencies, withProperties);
}

void MaterializeMultiNode::getVariablesUsedHere(
    ::arangodb::containers::HashSet<Variable const*>& vars) const {
  // call base class method
  MaterializeNode::getVariablesUsedHere(vars);

  vars.emplace(_inNonMaterializedColPtr);
}

MaterializeSingleNode::MaterializeSingleNode(ExecutionPlan* plan, ExecutionNodeId id,
                                             aql::Collection const* collection,
                                             aql::Variable const& inDocId,
                                             aql::Variable const& outVariable)
    : MaterializeNode(plan, id, inDocId, outVariable),
      CollectionAccessingNode(collection) {}

MaterializeSingleNode::MaterializeSingleNode(ExecutionPlan* plan,
                                             arangodb::velocypack::Slice const& base)
    : MaterializeNode(plan, base), CollectionAccessingNode(plan, base) {}

void MaterializeSingleNode::toVelocyPackHelper(arangodb::velocypack::Builder& nodes,
                                               unsigned flags,
                                               std::unordered_set<ExecutionNode const*>& seen) const {
  // call base class method
  MaterializeNode::toVelocyPackHelper(nodes, flags, seen);

  // add collection information
  CollectionAccessingNode::toVelocyPack(nodes, flags);

  nodes.close();
}

std::unique_ptr<ExecutionBlock> MaterializeSingleNode::createBlock(
    ExecutionEngine& engine, std::unordered_map<ExecutionNode*, ExecutionBlock*> const&) const {
  ExecutionNode const* previousNode = getFirstDependency();
  TRI_ASSERT(previousNode != nullptr);
  RegisterId inNmDocIdRegId;
  {
    auto it = getRegisterPlan()->varInfo.find(_inNonMaterializedDocId->id);
    TRI_ASSERT(it != getRegisterPlan()->varInfo.end());
    inNmDocIdRegId = it->second.registerId;
  }
  RegisterId outDocumentRegId;
  {
    auto it = getRegisterPlan()->varInfo.find(_outVariable->id);
    TRI_ASSERT(it != getRegisterPlan()->varInfo.end());
    outDocumentRegId = it->second.registerId;
  }
<<<<<<< HEAD
  auto const& name = _collection->name();
=======
  TRI_ASSERT(engine.getQuery());
  auto const& name = collection()->name();
>>>>>>> 02fc5cee

  return std::make_unique<ExecutionBlockImpl<MaterializeExecutor<decltype(name)>>>(
      &engine, this,
      MaterializerExecutorInfos<decltype(name)>(
          getRegisterPlan()->nrRegs[previousNode->getDepth()],
          getRegisterPlan()->nrRegs[getDepth()], getRegsToClear(),
<<<<<<< HEAD
          calcRegsToKeep(), _collection->name(), inNmDocIdRegId,
          outDocumentRegId, engine.getQuery()));
=======
          calcRegsToKeep(), collection()->name(), inNmDocIdRegId,
          outDocumentRegId, engine.getQuery()->trx()));
>>>>>>> 02fc5cee
}

ExecutionNode* MaterializeSingleNode::clone(ExecutionPlan* plan, bool withDependencies,
                                            bool withProperties) const {
  TRI_ASSERT(plan);

  auto* outVariable = _outVariable;
  auto* inNonMaterializedDocId = _inNonMaterializedDocId;

  if (withProperties) {
    outVariable = plan->getAst()->variables()->createVariable(outVariable);
    inNonMaterializedDocId =
        plan->getAst()->variables()->createVariable(inNonMaterializedDocId);
  }

  auto c = std::make_unique<MaterializeSingleNode>(plan, _id, collection(),
                                                   *inNonMaterializedDocId, *outVariable);
  CollectionAccessingNode::cloneInto(*c);
  return cloneHelper(std::move(c), withDependencies, withProperties);
}<|MERGE_RESOLUTION|>--- conflicted
+++ resolved
@@ -1303,14 +1303,8 @@
       variableToRegisterId(_outVariable),
       getRegisterPlan()->nrRegs[previousNode->getDepth()],
       getRegisterPlan()->nrRegs[getDepth()], getRegsToClear(), calcRegsToKeep(),
-<<<<<<< HEAD
-      engine.getQuery(), this->_collection, _outVariable,
-      (this->isVarUsedLater(_outVariable) || this->_filter != nullptr),
-      this->_filter.get(), this->projections(), this->coveringIndexAttributePositions(),
-=======
-      &engine, collection(), _outVariable, produceResult, this->_filter.get(),
+      engine.getQuery(), collection(), _outVariable, produceResult, this->_filter.get(),
       this->projections(), this->coveringIndexAttributePositions(),
->>>>>>> 02fc5cee
       this->_random);
   return std::make_unique<ExecutionBlockImpl<EnumerateCollectionExecutor>>(&engine, this,
                                                                            std::move(infos));
@@ -1353,11 +1347,7 @@
 
   TRI_ASSERT(!_dependencies.empty());
   CostEstimate estimate = _dependencies.at(0)->getCost();
-<<<<<<< HEAD
-  estimate.estimatedNrItems *= _collection->count(&trx);
-=======
-  estimate.estimatedNrItems *= collection()->count(trx);
->>>>>>> 02fc5cee
+  estimate.estimatedNrItems *= collection()->count(&trx);
   // We do a full collection scan for each incoming item.
   // random iteration is slightly more expensive than linear iteration
   // we also penalize each EnumerateCollectionNode slightly (and do not
@@ -2344,7 +2334,7 @@
   return estimate;
 }
 
-AsyncNode::AsyncNode(ExecutionPlan* plan, size_t id)
+AsyncNode::AsyncNode(ExecutionPlan* plan, ExecutionNodeId id)
     : ExecutionNode(plan, id) {}
 
 AsyncNode::AsyncNode(ExecutionPlan* plan, arangodb::velocypack::Slice const& base)
@@ -2368,7 +2358,7 @@
   setVarUsageValid();
 }
 
-ParallelStartNode::ParallelStartNode(ExecutionPlan* plan, size_t id)
+ParallelStartNode::ParallelStartNode(ExecutionPlan* plan, ExecutionNodeId id)
     : ExecutionNode(plan, id) {}
 
 ParallelStartNode::ParallelStartNode(ExecutionPlan* plan, arangodb::velocypack::Slice const& base)
@@ -2432,7 +2422,7 @@
   return estimate;
 }
 
-ParallelEndNode::ParallelEndNode(ExecutionPlan* plan, size_t id)
+ParallelEndNode::ParallelEndNode(ExecutionPlan* plan, ExecutionNodeId id)
     : ExecutionNode(plan, id) {}
 
 ParallelEndNode::ParallelEndNode(ExecutionPlan* plan, arangodb::velocypack::Slice const& base)
@@ -2680,25 +2670,15 @@
     TRI_ASSERT(it != getRegisterPlan()->varInfo.end());
     outDocumentRegId = it->second.registerId;
   }
-<<<<<<< HEAD
-  auto const& name = _collection->name();
-=======
-  TRI_ASSERT(engine.getQuery());
   auto const& name = collection()->name();
->>>>>>> 02fc5cee
 
   return std::make_unique<ExecutionBlockImpl<MaterializeExecutor<decltype(name)>>>(
       &engine, this,
       MaterializerExecutorInfos<decltype(name)>(
           getRegisterPlan()->nrRegs[previousNode->getDepth()],
           getRegisterPlan()->nrRegs[getDepth()], getRegsToClear(),
-<<<<<<< HEAD
-          calcRegsToKeep(), _collection->name(), inNmDocIdRegId,
+          calcRegsToKeep(), collection()->name(), inNmDocIdRegId,
           outDocumentRegId, engine.getQuery()));
-=======
-          calcRegsToKeep(), collection()->name(), inNmDocIdRegId,
-          outDocumentRegId, engine.getQuery()->trx()));
->>>>>>> 02fc5cee
 }
 
 ExecutionNode* MaterializeSingleNode::clone(ExecutionPlan* plan, bool withDependencies,
