--- conflicted
+++ resolved
@@ -1000,17 +1000,10 @@
   return getRegisterPlan()->nrRegs[getDepth()];
 }
 
-<<<<<<< HEAD
-ExecutionNode::ExecutionNode(ExecutionPlan* plan, size_t id)
-    : _id(id),
-      _depth(0),
-      _varUsageValid(false),
-=======
 ExecutionNode::ExecutionNode(ExecutionPlan* plan, ExecutionNodeId id)
     : _id(id), 
       _depth(0), 
       _varUsageValid(false), 
->>>>>>> ae71c105
       _isInSplicedSubquery(false),
       _plan(plan) {}
 
@@ -1293,7 +1286,6 @@
   ExecutionNode const* previousNode = getFirstDependency();
   TRI_ASSERT(previousNode != nullptr);
 
-<<<<<<< HEAD
   if (!engine.waitForSatellites(this->_collection)) {
     double maxWait = engine.getQuery()->queryOptions().satelliteSyncWait;
     THROW_ARANGO_EXCEPTION_MESSAGE(TRI_ERROR_CLUSTER_AQL_COLLECTION_OUT_OF_SYNC,
@@ -1301,9 +1293,7 @@
                                    " did not come into sync in time (" +
                                    std::to_string(maxWait) + ")");
   }
-=======
   auto const produceResult = this->isVarUsedLater(_outVariable) || this->_filter != nullptr;
->>>>>>> ae71c105
   EnumerateCollectionExecutorInfos infos(
       variableToRegisterId(_outVariable),
       getRegisterPlan()->nrRegs[previousNode->getDepth()],
