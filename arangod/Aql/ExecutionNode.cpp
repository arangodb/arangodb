--- conflicted
+++ resolved
@@ -1934,15 +1934,11 @@
 
   auto c = std::make_unique<ReturnNode>(plan, _id, inVariable);
 
-<<<<<<< HEAD
   if (_count) {
     c->setCount();
   }
 
-  cloneHelper(c, withDependencies, withProperties);
-=======
   cloneHelper(c.get(), withDependencies, withProperties);
->>>>>>> ba81e7aa
 
   return c.release();
 }
