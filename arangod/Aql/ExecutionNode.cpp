////////////////////////////////////////////////////////////////////////////////
//
/// @brief Infrastructure for ExecutionPlans
///
/// DISCLAIMER
///
/// Copyright 2010-2014 triagens GmbH, Cologne, Germany
///
/// Licensed under the Apache License, Version 2.0 (the "License");
/// you may not use this file except in compliance with the License.
/// You may obtain a copy of the License at
///
///     http://www.apache.org/licenses/LICENSE-2.0
///
/// Unless required by applicable law or agreed to in writing, software
/// distributed under the License is distributed on an "AS IS" BASIS,
/// WITHOUT WARRANTIES OR CONDITIONS OF ANY KIND, either express or implied.
/// See the License for the specific language governing permissions and
/// limitations under the License.
///
/// Copyright holder is triAGENS GmbH, Cologne, Germany
///
/// @author Max Neunhoeffer
/// @author Copyright 2014, triagens GmbH, Cologne, Germany
////////////////////////////////////////////////////////////////////////////////

#include "ExecutionNode.h"

#include "Aql/AqlItemBlock.h"
#include "Aql/Ast.h"
#include "Aql/CalculationExecutor.h"
#include "Aql/ClusterNodes.h"
#include "Aql/CollectNode.h"
#include "Aql/Collection.h"
#include "Aql/EnumerateCollectionExecutor.h"
#include "Aql/EnumerateListExecutor.h"
#include "Aql/ExecutionBlockImpl.h"
#include "Aql/ExecutionEngine.h"
#include "Aql/ExecutionPlan.h"
#include "Aql/FilterExecutor.h"
#include "Aql/Function.h"
#include "Aql/IdExecutor.h"
#include "Aql/IndexNode.h"
#include "Aql/LimitExecutor.h"
#include "Aql/ModificationNodes.h"
#include "Aql/NoResultsExecutor.h"
#include "Aql/NodeFinder.h"
#include "Aql/Query.h"
#include "Aql/ReturnExecutor.h"
#include "Aql/ShortestPathNode.h"
#include "Aql/SortCondition.h"
#include "Aql/SortNode.h"
#include "Aql/SubqueryBlock.h"
#include "Aql/TraversalNode.h"
#include "Aql/WalkerWorker.h"
#include "Cluster/ServerState.h"
#include "StorageEngine/EngineSelectorFeature.h"
#include "StorageEngine/StorageEngine.h"
#include "Transaction/Methods.h"
#include "Utils/OperationCursor.h"

#ifdef USE_IRESEARCH
#include "IResearch/IResearchViewNode.h"
#endif

#include <velocypack/Iterator.h>
#include <velocypack/velocypack-aliases.h>

using namespace arangodb::basics;
using namespace arangodb::aql;

namespace {

/// @brief NodeType to string mapping
std::unordered_map<int, std::string const> const typeNames{
    {static_cast<int>(ExecutionNode::SINGLETON), "SingletonNode"},
    {static_cast<int>(ExecutionNode::ENUMERATE_COLLECTION),
     "EnumerateCollectionNode"},
    {static_cast<int>(ExecutionNode::ENUMERATE_LIST), "EnumerateListNode"},
    {static_cast<int>(ExecutionNode::INDEX), "IndexNode"},
    {static_cast<int>(ExecutionNode::LIMIT), "LimitNode"},
    {static_cast<int>(ExecutionNode::CALCULATION), "CalculationNode"},
    {static_cast<int>(ExecutionNode::SUBQUERY), "SubqueryNode"},
    {static_cast<int>(ExecutionNode::FILTER), "FilterNode"},
    {static_cast<int>(ExecutionNode::SORT), "SortNode"},
    {static_cast<int>(ExecutionNode::COLLECT), "CollectNode"},
    {static_cast<int>(ExecutionNode::RETURN), "ReturnNode"},
    {static_cast<int>(ExecutionNode::REMOVE), "RemoveNode"},
    {static_cast<int>(ExecutionNode::INSERT), "InsertNode"},
    {static_cast<int>(ExecutionNode::UPDATE), "UpdateNode"},
    {static_cast<int>(ExecutionNode::REPLACE), "ReplaceNode"},
    {static_cast<int>(ExecutionNode::REMOTE), "RemoteNode"},
    {static_cast<int>(ExecutionNode::SCATTER), "ScatterNode"},
    {static_cast<int>(ExecutionNode::DISTRIBUTE), "DistributeNode"},
    {static_cast<int>(ExecutionNode::GATHER), "GatherNode"},
    {static_cast<int>(ExecutionNode::NORESULTS), "NoResultsNode"},
    {static_cast<int>(ExecutionNode::UPSERT), "UpsertNode"},
    {static_cast<int>(ExecutionNode::TRAVERSAL), "TraversalNode"},
    {static_cast<int>(ExecutionNode::SHORTEST_PATH), "ShortestPathNode"},
    {static_cast<int>(ExecutionNode::REMOTESINGLE),
     "SingleRemoteOperationNode"},
#ifdef USE_IRESEARCH
    {static_cast<int>(ExecutionNode::ENUMERATE_IRESEARCH_VIEW),
     "EnumerateViewNode"},
#endif
};

// FIXME -- this temporary function should be
// replaced by a ExecutionNode member variable
// that shows the subquery depth and if filled
// during register planning
bool isInSubQuery(ExecutionNode const* node) {
  auto current = node;
  while (current->hasDependency()){
    current = current->getFirstDependency();
  }
  TRI_ASSERT(current->getType() == ExecutionNode::NodeType::SINGLETON);
  return current->id() != 1;
}

}  // namespace

/// @brief resolve nodeType to a string.
std::string const& ExecutionNode::getTypeString(NodeType type) {
  auto it = ::typeNames.find(static_cast<int>(type));

  if (it != ::typeNames.end()) {
    return (*it).second;
  }

  THROW_ARANGO_EXCEPTION_MESSAGE(TRI_ERROR_NOT_IMPLEMENTED,
                                 "missing type in TypeNames");
}

/// @brief returns the type name of the node
std::string const& ExecutionNode::getTypeString() const {
  return getTypeString(getType());
}

void ExecutionNode::validateType(int type) {
  auto it = ::typeNames.find(static_cast<int>(type));

  if (it == ::typeNames.end()) {
    THROW_ARANGO_EXCEPTION_MESSAGE(TRI_ERROR_NOT_IMPLEMENTED, "unknown TypeID");
  }
}

/// @brief add a dependency
void ExecutionNode::addDependency(ExecutionNode* ep) {
  TRI_ASSERT(ep != nullptr);
  _dependencies.emplace_back(ep);
  ep->_parents.emplace_back(this);
}

/// @brief add a parent
void ExecutionNode::addParent(ExecutionNode* ep) {
  TRI_ASSERT(ep != nullptr);
  ep->_dependencies.emplace_back(this);
  _parents.emplace_back(ep);
}

void ExecutionNode::getSortElements(SortElementVector& elements, ExecutionPlan* plan,
                                    arangodb::velocypack::Slice const& slice,
                                    char const* which) {
  VPackSlice elementsSlice = slice.get("elements");

  if (!elementsSlice.isArray()) {
    std::string error = std::string("unexpected value for ") +
                        std::string(which) + std::string(" elements");
    THROW_ARANGO_EXCEPTION_MESSAGE(TRI_ERROR_INTERNAL, error);
  }

  elements.reserve(elementsSlice.length());

  for (auto const& it : VPackArrayIterator(elementsSlice)) {
    bool ascending = it.get("ascending").getBoolean();
    Variable* v = Variable::varFromVPack(plan->getAst(), it, "inVariable");
    elements.emplace_back(v, ascending);
    // Is there an attribute path?
    VPackSlice path = it.get("path");
    if (path.isArray()) {
      // Get a list of strings out and add to the path:
      auto& element = elements.back();
      for (auto const& it2 : VPackArrayIterator(it)) {
        if (it2.isString()) {
          element.attributePath.push_back(it2.copyString());
        }
      }
    }
  }
}

ExecutionNode* ExecutionNode::fromVPackFactory(ExecutionPlan* plan, VPackSlice const& slice) {
  int nodeTypeID = slice.get("typeID").getNumericValue<int>();
  validateType(nodeTypeID);

  NodeType nodeType = static_cast<NodeType>(nodeTypeID);

  switch (nodeType) {
    case SINGLETON:
      return new SingletonNode(plan, slice);
    case ENUMERATE_COLLECTION:
      return new EnumerateCollectionNode(plan, slice);
    case ENUMERATE_LIST:
      return new EnumerateListNode(plan, slice);
    case FILTER:
      return new FilterNode(plan, slice);
    case LIMIT:
      return new LimitNode(plan, slice);
    case CALCULATION:
      return new CalculationNode(plan, slice);
    case SUBQUERY:
      return new SubqueryNode(plan, slice);
    case SORT: {
      SortElementVector elements;
      getSortElements(elements, plan, slice, "SortNode");
      return new SortNode(plan, slice, elements, slice.get("stable").getBoolean());
    }
    case COLLECT: {
      Variable* expressionVariable =
          Variable::varFromVPack(plan->getAst(), slice, "expressionVariable", true);
      Variable* outVariable =
          Variable::varFromVPack(plan->getAst(), slice, "outVariable", true);

      // keepVariables
      std::vector<Variable const*> keepVariables;
      VPackSlice keepVariablesSlice = slice.get("keepVariables");
      if (keepVariablesSlice.isArray()) {
        for (auto const& it : VPackArrayIterator(keepVariablesSlice)) {
          Variable const* variable =
              Variable::varFromVPack(plan->getAst(), it, "variable");
          keepVariables.emplace_back(variable);
        }
      }

      // groups
      VPackSlice groupsSlice = slice.get("groups");
      if (!groupsSlice.isArray()) {
        THROW_ARANGO_EXCEPTION_MESSAGE(TRI_ERROR_NOT_IMPLEMENTED,
                                       "invalid \"groups\" definition");
      }

      std::vector<std::pair<Variable const*, Variable const*>> groupVariables;
      {
        groupVariables.reserve(groupsSlice.length());
        for (auto const& it : VPackArrayIterator(groupsSlice)) {
          Variable* outVar =
              Variable::varFromVPack(plan->getAst(), it, "outVariable");
          Variable* inVar =
              Variable::varFromVPack(plan->getAst(), it, "inVariable");

          groupVariables.emplace_back(std::make_pair(outVar, inVar));
        }
      }

      // aggregates
      VPackSlice aggregatesSlice = slice.get("aggregates");
      if (!aggregatesSlice.isArray()) {
        THROW_ARANGO_EXCEPTION_MESSAGE(TRI_ERROR_NOT_IMPLEMENTED,
                                       "invalid \"aggregates\" definition");
      }

      std::vector<std::pair<Variable const*, std::pair<Variable const*, std::string>>> aggregateVariables;
      {
        aggregateVariables.reserve(aggregatesSlice.length());
        for (auto const& it : VPackArrayIterator(aggregatesSlice)) {
          Variable* outVar =
              Variable::varFromVPack(plan->getAst(), it, "outVariable");
          Variable* inVar =
              Variable::varFromVPack(plan->getAst(), it, "inVariable");

          std::string const type = it.get("type").copyString();
          aggregateVariables.emplace_back(
              std::make_pair(outVar, std::make_pair(inVar, type)));
        }
      }

      bool count = slice.get("count").getBoolean();
      bool isDistinctCommand = slice.get("isDistinctCommand").getBoolean();

      auto node = new CollectNode(plan, slice, expressionVariable, outVariable, keepVariables,
                                  plan->getAst()->variables()->variables(false), groupVariables,
                                  aggregateVariables, count, isDistinctCommand);

      // specialize the node if required
      bool specialized = slice.get("specialized").getBoolean();
      if (specialized) {
        node->specialized();
      }

      return node;
    }
    case INSERT:
      return new InsertNode(plan, slice);
    case REMOVE:
      return new RemoveNode(plan, slice);
    case UPDATE:
      return new UpdateNode(plan, slice);
    case REPLACE:
      return new ReplaceNode(plan, slice);
    case UPSERT:
      return new UpsertNode(plan, slice);
    case RETURN:
      return new ReturnNode(plan, slice);
    case NORESULTS:
      return new NoResultsNode(plan, slice);
    case INDEX:
      return new IndexNode(plan, slice);
    case REMOTE:
      return new RemoteNode(plan, slice);
    case GATHER: {
      SortElementVector elements;
      getSortElements(elements, plan, slice, "GatherNode");
      return new GatherNode(plan, slice, elements);
    }
    case SCATTER:
      return new ScatterNode(plan, slice);
    case DISTRIBUTE:
      return new DistributeNode(plan, slice);
    case TRAVERSAL:
      return new TraversalNode(plan, slice);
    case SHORTEST_PATH:
      return new ShortestPathNode(plan, slice);
    case REMOTESINGLE:
      return new SingleRemoteOperationNode(plan, slice);
#ifdef USE_IRESEARCH
    case ENUMERATE_IRESEARCH_VIEW:
      return new iresearch::IResearchViewNode(*plan, slice);
#endif
    default: {
      // should not reach this point
      TRI_ASSERT(false);
    }
  }
  return nullptr;
}

/// @brief create an ExecutionNode from VPackSlice
ExecutionNode::ExecutionNode(ExecutionPlan* plan, VPackSlice const& slice)
    : _id(slice.get("id").getNumericValue<size_t>()),
      _depth(slice.get("depth").getNumericValue<int>()),
      _varUsageValid(true),
      _plan(plan) {
  TRI_ASSERT(_registerPlan.get() == nullptr);
  _registerPlan.reset(new RegisterPlan());
  _registerPlan->clear();
  _registerPlan->depth = _depth;
  _registerPlan->totalNrRegs = slice.get("totalNrRegs").getNumericValue<unsigned int>();

  VPackSlice varInfoList = slice.get("varInfoList");
  if (!varInfoList.isArray()) {
    THROW_ARANGO_EXCEPTION_MESSAGE(
        TRI_ERROR_BAD_PARAMETER,
        "\"varInfoList\" attribute needs to be an array");
  }

  _registerPlan->varInfo.reserve(varInfoList.length());

  for (auto const& it : VPackArrayIterator(varInfoList)) {
    if (!it.isObject()) {
      THROW_ARANGO_EXCEPTION_MESSAGE(
          TRI_ERROR_NOT_IMPLEMENTED,
          "\"varInfoList\" item needs to be an object");
    }
    VariableId variableId = it.get("VariableId").getNumericValue<VariableId>();
    RegisterId registerId = it.get("RegisterId").getNumericValue<RegisterId>();
    unsigned int depth = it.get("depth").getNumericValue<unsigned int>();

    _registerPlan->varInfo.emplace(variableId, VarInfo(depth, registerId));
  }

  VPackSlice nrRegsList = slice.get("nrRegs");
  if (!nrRegsList.isArray()) {
    THROW_ARANGO_EXCEPTION_MESSAGE(TRI_ERROR_BAD_PARAMETER,
                                   "\"nrRegs\" attribute needs to be an array");
  }

  _registerPlan->nrRegs.reserve(nrRegsList.length());
  for (auto const& it : VPackArrayIterator(nrRegsList)) {
    _registerPlan->nrRegs.emplace_back(it.getNumericValue<RegisterId>());
  }

  VPackSlice nrRegsHereList = slice.get("nrRegsHere");
  if (!nrRegsHereList.isArray()) {
    THROW_ARANGO_EXCEPTION_MESSAGE(TRI_ERROR_NOT_IMPLEMENTED,
                                   "\"nrRegsHere\" needs to be an array");
  }

  _registerPlan->nrRegsHere.reserve(nrRegsHereList.length());
  for (auto const& it : VPackArrayIterator(nrRegsHereList)) {
    _registerPlan->nrRegsHere.emplace_back(it.getNumericValue<RegisterId>());
  }

  VPackSlice regsToClearList = slice.get("regsToClear");
  if (!regsToClearList.isArray()) {
    THROW_ARANGO_EXCEPTION_MESSAGE(TRI_ERROR_NOT_IMPLEMENTED,
                                   "\"regsToClear\" needs to be an array");
  }

  _regsToClear.reserve(regsToClearList.length());
  for (auto const& it : VPackArrayIterator(regsToClearList)) {
    _regsToClear.insert(it.getNumericValue<RegisterId>());
  }

  auto allVars = plan->getAst()->variables();

  VPackSlice varsUsedLater = slice.get("varsUsedLater");
  if (!varsUsedLater.isArray()) {
    THROW_ARANGO_EXCEPTION_MESSAGE(TRI_ERROR_NOT_IMPLEMENTED,
                                   "\"varsUsedLater\" needs to be an array");
  }

  _varsUsedLater.reserve(varsUsedLater.length());
  for (auto const& it : VPackArrayIterator(varsUsedLater)) {
    Variable oneVarUsedLater(it);
    Variable* oneVariable = allVars->getVariable(oneVarUsedLater.id);

    if (oneVariable == nullptr) {
      std::string errmsg = "varsUsedLater: ID not found in all-array: " +
                           StringUtils::itoa(oneVarUsedLater.id);
      THROW_ARANGO_EXCEPTION_MESSAGE(TRI_ERROR_NOT_IMPLEMENTED, errmsg);
    }
    _varsUsedLater.insert(oneVariable);
  }

  VPackSlice varsValidList = slice.get("varsValid");

  if (!varsValidList.isArray()) {
    THROW_ARANGO_EXCEPTION_MESSAGE(TRI_ERROR_NOT_IMPLEMENTED,
                                   "\"varsValid\" needs to be an array");
  }

  _varsValid.reserve(varsValidList.length());
  for (auto const& it : VPackArrayIterator(varsValidList)) {
    Variable oneVarValid(it);
    Variable* oneVariable = allVars->getVariable(oneVarValid.id);

    if (oneVariable == nullptr) {
      std::string errmsg = "varsValid: ID not found in all-array: " +
                           StringUtils::itoa(oneVarValid.id);
      THROW_ARANGO_EXCEPTION_MESSAGE(TRI_ERROR_NOT_IMPLEMENTED, errmsg);
    }
    _varsValid.insert(oneVariable);
  }
}

/// @brief toVelocyPack, export an ExecutionNode to VelocyPack
void ExecutionNode::toVelocyPack(VPackBuilder& builder, unsigned flags,
                                 bool keepTopLevelOpen) const {
  // default value is to NOT keep top level open
  builder.openObject();
  builder.add(VPackValue("nodes"));
  {
    VPackArrayBuilder guard(&builder);
    toVelocyPackHelper(builder, flags);
  }
  if (!keepTopLevelOpen) {
    builder.close();
  }
}

/// @brief execution Node clone utility to be called by derived classes
/// @return pointer to a registered node owned by a plan
ExecutionNode* ExecutionNode::cloneHelper(std::unique_ptr<ExecutionNode> other,
                                          bool withDependencies, bool withProperties) const {
  ExecutionPlan* plan = other->plan();

  if (plan == _plan) {
    // same execution plan for source and target
    // now assign a new id to the cloned node, otherwise it will fail
    // upon node registration and/or its meaning is ambiguous
    other->setId(plan->nextId());

    // cloning with properties will only work if we clone a node into
    // a different plan
    TRI_ASSERT(!withProperties);
  }

  other->_regsToClear = _regsToClear;
  other->_depth = _depth;
  other->_varUsageValid = _varUsageValid;

  if (withProperties) {
    auto allVars = plan->getAst()->variables();
    // Create new structures on the new AST...
    other->_varsUsedLater.reserve(_varsUsedLater.size());
    for (auto const& orgVar : _varsUsedLater) {
      auto var = allVars->getVariable(orgVar->id);
      TRI_ASSERT(var != nullptr);
      other->_varsUsedLater.insert(var);
    }

    other->_varsValid.reserve(_varsValid.size());

    for (auto const& orgVar : _varsValid) {
      auto var = allVars->getVariable(orgVar->id);
      TRI_ASSERT(var != nullptr);
      other->_varsValid.insert(var);
    }

    if (_registerPlan.get() != nullptr) {
      auto otherRegisterPlan =
          std::shared_ptr<RegisterPlan>(_registerPlan->clone(plan, _plan));
      other->_registerPlan = otherRegisterPlan;
    }
  } else {
    // point to current AST -> don't do deep copies.
    other->_varsUsedLater = _varsUsedLater;
    other->_varsValid = _varsValid;
    other->_registerPlan = _registerPlan;
  }

  auto* registeredNode = plan->registerNode(std::move(other));

  if (withDependencies) {
    cloneDependencies(plan, registeredNode, withProperties);
  }

  return registeredNode;
}

/// @brief helper for cloning, use virtual clone methods for dependencies
void ExecutionNode::cloneDependencies(ExecutionPlan* plan, ExecutionNode* theClone,
                                      bool withProperties) const {
  TRI_ASSERT(theClone != nullptr);
  auto it = _dependencies.begin();
  while (it != _dependencies.end()) {
    auto c = (*it)->clone(plan, true, withProperties);
    TRI_ASSERT(c != nullptr);
    try {
      c->_parents.emplace_back(theClone);
      theClone->_dependencies.emplace_back(c);
    } catch (...) {
      delete c;
      throw;
    }
    ++it;
  }
}

/// @brief invalidate the cost estimation for the node and its dependencies
void ExecutionNode::invalidateCost() {
  _costEstimate.invalidate();

  for (auto& dep : _dependencies) {
    dep->invalidateCost();
  }
}

/// @brief estimate the cost of the node . . .
/// does not recalculate the estimate if already calculated
CostEstimate ExecutionNode::getCost() const {
  if (!_costEstimate.isValid()) {
    _costEstimate = estimateCost();
  }
  TRI_ASSERT(_costEstimate.estimatedCost >= 0.0);
  TRI_ASSERT(_costEstimate.isValid());
  return _costEstimate;
}

/// @brief functionality to walk an execution plan recursively
bool ExecutionNode::walk(WalkerWorker<ExecutionNode>& worker) {
#ifdef ARANGODB_ENABLE_FAILURE_TESTS
  // Only do every node exactly once
  // note: this check is not required normally because execution
  // plans do not contain cycles
  if (worker.done(this)) {
    return false;
  }
#endif

  if (worker.before(this)) {
    return true;
  }

  // Now the children in their natural order:
  for (auto const& it : _dependencies) {
    if (it->walk(worker)) {
      return true;
    }
  }

  // Now handle a subquery:
  if (getType() == SUBQUERY) {
    auto p = ExecutionNode::castTo<SubqueryNode*>(this);
    auto subquery = p->getSubquery();

    if (worker.enterSubquery(this, subquery)) {
      bool shouldAbort = subquery->walk(worker);
      worker.leaveSubquery(this, subquery);

      if (shouldAbort) {
        return true;
      }
    }
  }

  worker.after(this);

  return false;
}

/// @brief get the surrounding loop
ExecutionNode const* ExecutionNode::getLoop() const {
  auto node = this;
  while (node != nullptr) {
    if (!node->hasDependency()) {
      return nullptr;
    }

    node = node->getFirstDependency();
    TRI_ASSERT(node != nullptr);

    auto type = node->getType();

    if (type == ENUMERATE_COLLECTION || type == INDEX || type == TRAVERSAL ||
        type == ENUMERATE_LIST || type == SHORTEST_PATH
#ifdef USE_IRESEARCH
        || type == ENUMERATE_IRESEARCH_VIEW
#endif
    ) {
      return node;
    }
  }

  return nullptr;
}

/// @brief toVelocyPackHelper, for a generic node
/// Note: The input nodes has to be an Array Element that is still Open.
///       At the end of this function the current-nodes Object is OPEN and
///       has to be closed. The initial caller of toVelocyPackHelper
///       has to close the array.
void ExecutionNode::toVelocyPackHelperGeneric(VPackBuilder& nodes, unsigned flags) const {
  TRI_ASSERT(nodes.isOpenArray());
  size_t const n = _dependencies.size();
  for (size_t i = 0; i < n; i++) {
    _dependencies[i]->toVelocyPackHelper(nodes, flags);
  }
  nodes.openObject();
  nodes.add("type", VPackValue(getTypeString()));
  if (flags & ExecutionNode::SERIALIZE_DETAILS) {
    nodes.add("typeID", VPackValue(static_cast<int>(getType())));
  }
  nodes.add(VPackValue("dependencies"));  // Open Key
  {
    VPackArrayBuilder guard(&nodes);
    for (auto const& it : _dependencies) {
      nodes.add(VPackValue(static_cast<double>(it->id())));
    }
  }
  nodes.add("id", VPackValue(static_cast<double>(id())));
  if (flags & ExecutionNode::SERIALIZE_PARENTS) {
    nodes.add(VPackValue("parents"));  // Open Key
    VPackArrayBuilder guard(&nodes);
    for (auto const& it : _parents) {
      nodes.add(VPackValue(static_cast<double>(it->id())));
    }
  }
  if (flags & ExecutionNode::SERIALIZE_ESTIMATES) {
    CostEstimate estimate = getCost();
    nodes.add("estimatedCost", VPackValue(estimate.estimatedCost));
    nodes.add("estimatedNrItems", VPackValue(estimate.estimatedNrItems));
  }

  if (flags & ExecutionNode::SERIALIZE_DETAILS) {
    nodes.add("depth", VPackValue(static_cast<double>(_depth)));

    if (_registerPlan) {
      nodes.add(VPackValue("varInfoList"));
      {
        VPackArrayBuilder guard(&nodes);
        for (auto const& oneVarInfo : _registerPlan->varInfo) {
          VPackObjectBuilder guardInner(&nodes);
          nodes.add("VariableId", VPackValue(static_cast<double>(oneVarInfo.first)));
          nodes.add("depth", VPackValue(static_cast<double>(oneVarInfo.second.depth)));
          nodes.add("RegisterId",
                    VPackValue(static_cast<double>(oneVarInfo.second.registerId)));
        }
      }
      nodes.add(VPackValue("nrRegs"));
      {
        VPackArrayBuilder guard(&nodes);
        for (auto const& oneRegisterID : _registerPlan->nrRegs) {
          nodes.add(VPackValue(static_cast<double>(oneRegisterID)));
        }
      }
      nodes.add(VPackValue("nrRegsHere"));
      {
        VPackArrayBuilder guard(&nodes);
        for (auto const& oneRegisterID : _registerPlan->nrRegsHere) {
          nodes.add(VPackValue(static_cast<double>(oneRegisterID)));
        }
      }
      nodes.add("totalNrRegs", VPackValue(_registerPlan->totalNrRegs));
    } else {
      nodes.add(VPackValue("varInfoList"));
      { VPackArrayBuilder guard(&nodes); }
      nodes.add(VPackValue("nrRegs"));
      { VPackArrayBuilder guard(&nodes); }
      nodes.add(VPackValue("nrRegsHere"));
      { VPackArrayBuilder guard(&nodes); }
      nodes.add("totalNrRegs", VPackValue(0));
    }

    nodes.add(VPackValue("regsToClear"));
    {
      VPackArrayBuilder guard(&nodes);
      for (auto const& oneRegisterID : _regsToClear) {
        nodes.add(VPackValue(static_cast<double>(oneRegisterID)));
      }
    }

    nodes.add(VPackValue("varsUsedLater"));
    {
      VPackArrayBuilder guard(&nodes);
      for (auto const& oneVar : _varsUsedLater) {
        oneVar->toVelocyPack(nodes);
      }
    }

    nodes.add(VPackValue("varsValid"));
    {
      VPackArrayBuilder guard(&nodes);
      for (auto const& oneVar : _varsValid) {
        oneVar->toVelocyPack(nodes);
      }
    }
  }
  TRI_ASSERT(nodes.isOpenObject());
}

/// @brief static analysis debugger
#if 0
struct RegisterPlanningDebugger final : public WalkerWorker<ExecutionNode> {
  RegisterPlanningDebugger ()
    : indent(0) {
  }

  ~RegisterPlanningDebugger () {
  }

  int indent;

  bool enterSubquery (ExecutionNode*, ExecutionNode*) override final {
    indent++;
    return true;
  }

  void leaveSubquery (ExecutionNode*, ExecutionNode*) override final {
    indent--;
  }

  void after (ExecutionNode* ep) override final {
    for (int i = 0; i < indent; i++) {
      std::cout << " ";
    }
    std::cout << ep->getTypeString() << " ";
    std::cout << "regsUsedHere: ";
    arangodb::HashSet<Variable const*> variablesUsedHere;
    ep->getVariablesUsedHere(variablesUsedHere);
    for (auto const& v : variablesUsedHere) {
      std::cout << ep->getRegisterPlan()->varInfo.find(v->id)->second.registerId
                << " ";
    }
    std::cout << "regsSetHere: ";
    for (auto const& v : ep->getVariablesSetHere()) {
      std::cout << ep->getRegisterPlan()->varInfo.find(v->id)->second.registerId
                << " ";
    }
    std::cout << "regsToClear: ";
    for (auto const& r : ep->getRegsToClear()) {
      std::cout << r << " ";
    }
    std::cout << std::endl;
  }
};

#endif

/// @brief planRegisters
void ExecutionNode::planRegisters(ExecutionNode* super) {
  // The super is only for the case of subqueries.
  std::shared_ptr<RegisterPlan> v;

  if (super == nullptr) {
    v.reset(new RegisterPlan());
  } else {
    v.reset(new RegisterPlan(*(super->_registerPlan), super->_depth));
  }
  v->setSharedPtr(&v);

  walk(*v);
  // Now handle the subqueries:
  for (auto& s : v->subQueryNodes) {
    auto sq = ExecutionNode::castTo<SubqueryNode*>(s);
    sq->getSubquery()->planRegisters(s);
  }
  v->reset();

  // Just for debugging:
  /*
  std::cout << std::endl;
  RegisterPlanningDebugger debugger;
  walk(debugger);
  std::cout << std::endl;
  */
}

// Copy constructor used for a subquery:
ExecutionNode::RegisterPlan::RegisterPlan(RegisterPlan const& v, unsigned int newdepth)
    : varInfo(v.varInfo),
      nrRegsHere(v.nrRegsHere),
      nrRegs(v.nrRegs),
      subQueryNodes(),
      depth(newdepth + 1),
      totalNrRegs(v.nrRegs[newdepth]),
      me(nullptr) {
  nrRegs.resize(depth);
  nrRegsHere.resize(depth);
  nrRegsHere.emplace_back(0);
  // create a copy of the last value here
  // this is required because back returns a reference and emplace/push_back may
  // invalidate all references
  RegisterId registerId = nrRegs.back();
  nrRegs.emplace_back(registerId);
}

void ExecutionNode::RegisterPlan::clear() {
  varInfo.clear();
  nrRegsHere.clear();
  nrRegs.clear();
  subQueryNodes.clear();
  depth = 0;
  totalNrRegs = 0;
}

ExecutionNode::RegisterPlan* ExecutionNode::RegisterPlan::clone(ExecutionPlan* otherPlan,
                                                                ExecutionPlan* plan) {
  auto other = std::make_unique<RegisterPlan>();

  other->nrRegsHere = nrRegsHere;
  other->nrRegs = nrRegs;
  other->depth = depth;
  other->totalNrRegs = totalNrRegs;

  other->varInfo = varInfo;

  // No need to clone subQueryNodes because this was only used during
  // the buildup.

  return other.release();
}

void ExecutionNode::RegisterPlan::after(ExecutionNode* en) {
  switch (en->getType()) {
    case ExecutionNode::ENUMERATE_COLLECTION:
    case ExecutionNode::INDEX: {
      depth++;
      nrRegsHere.emplace_back(1);
      // create a copy of the last value here
      // this is required because back returns a reference and emplace/push_back
      // may invalidate all references
      RegisterId registerId = 1 + nrRegs.back();
      nrRegs.emplace_back(registerId);

      auto ep = dynamic_cast<DocumentProducingNode const*>(en);
      if (ep == nullptr) {
        THROW_ARANGO_EXCEPTION_MESSAGE(
            TRI_ERROR_INTERNAL,
            "unexpected cast result for DocumentProducingNode");
      }

      varInfo.emplace(ep->outVariable()->id, VarInfo(depth, totalNrRegs));
      totalNrRegs++;
      break;
    }

    case ExecutionNode::ENUMERATE_LIST: {
      depth++;
      nrRegsHere.emplace_back(1);
      // create a copy of the last value here
      // this is required because back returns a reference and emplace/push_back
      // may invalidate all references
      RegisterId registerId = 1 + nrRegs.back();
      nrRegs.emplace_back(registerId);

      auto ep = ExecutionNode::castTo<EnumerateListNode const*>(en);
      TRI_ASSERT(ep != nullptr);
      varInfo.emplace(ep->outVariable()->id, VarInfo(depth, totalNrRegs));
      totalNrRegs++;
      break;
    }

    case ExecutionNode::CALCULATION: {
      nrRegsHere[depth]++;
      nrRegs[depth]++;
      auto ep = ExecutionNode::castTo<CalculationNode const*>(en);
      TRI_ASSERT(ep != nullptr);
      varInfo.emplace(ep->outVariable()->id, VarInfo(depth, totalNrRegs));
      totalNrRegs++;
      break;
    }

    case ExecutionNode::SUBQUERY: {
      nrRegsHere[depth]++;
      nrRegs[depth]++;
      auto ep = ExecutionNode::castTo<SubqueryNode const*>(en);
      TRI_ASSERT(ep != nullptr);
      varInfo.emplace(ep->outVariable()->id, VarInfo(depth, totalNrRegs));
      totalNrRegs++;
      subQueryNodes.emplace_back(en);
      break;
    }

    case ExecutionNode::COLLECT: {
      depth++;
      nrRegsHere.emplace_back(0);
      // create a copy of the last value here
      // this is required because back returns a reference and emplace/push_back
      // may invalidate all references
      RegisterId registerId = nrRegs.back();
      nrRegs.emplace_back(registerId);

      auto ep = ExecutionNode::castTo<CollectNode const*>(en);
      for (auto const& p : ep->_groupVariables) {
        // p is std::pair<Variable const*,Variable const*>
        // and the first is the to be assigned output variable
        // for which we need to create a register in the current
        // frame:
        nrRegsHere[depth]++;
        nrRegs[depth]++;
        varInfo.emplace(p.first->id, VarInfo(depth, totalNrRegs));
        totalNrRegs++;
      }
      for (auto const& p : ep->_aggregateVariables) {
        // p is std::pair<Variable const*,Variable const*>
        // and the first is the to be assigned output variable
        // for which we need to create a register in the current
        // frame:
        nrRegsHere[depth]++;
        nrRegs[depth]++;
        varInfo.emplace(p.first->id, VarInfo(depth, totalNrRegs));
        totalNrRegs++;
      }
      if (ep->_outVariable != nullptr) {
        nrRegsHere[depth]++;
        nrRegs[depth]++;
        varInfo.emplace(ep->_outVariable->id, VarInfo(depth, totalNrRegs));
        totalNrRegs++;
      }
      break;
    }

    case ExecutionNode::INSERT:
    case ExecutionNode::UPDATE:
    case ExecutionNode::REPLACE:
    case ExecutionNode::REMOVE:
    case ExecutionNode::UPSERT: {
      depth++;
      nrRegsHere.emplace_back(0);
      // create a copy of the last value here
      // this is required because back returns a reference and emplace/push_back
      // may invalidate all references
      RegisterId registerId = nrRegs.back();
      nrRegs.emplace_back(registerId);

      auto ep = dynamic_cast<ModificationNode const*>(en);
      if (ep == nullptr) {
        THROW_ARANGO_EXCEPTION_MESSAGE(
            TRI_ERROR_INTERNAL, "unexpected cast result for ModificationNode");
      }
      if (ep->getOutVariableOld() != nullptr) {
        nrRegsHere[depth]++;
        nrRegs[depth]++;
        varInfo.emplace(ep->getOutVariableOld()->id, VarInfo(depth, totalNrRegs));
        totalNrRegs++;
      }
      if (ep->getOutVariableNew() != nullptr) {
        nrRegsHere[depth]++;
        nrRegs[depth]++;
        varInfo.emplace(ep->getOutVariableNew()->id, VarInfo(depth, totalNrRegs));
        totalNrRegs++;
      }

      break;
    }

    case ExecutionNode::SORT: {
      // sort sorts in place and does not produce new registers
      break;
    }

    case ExecutionNode::RETURN: {
      // return is special. it produces a result but is the last step in the
      // pipeline
      break;
    }

    case ExecutionNode::SINGLETON:
    case ExecutionNode::FILTER:
    case ExecutionNode::LIMIT:
    case ExecutionNode::SCATTER:
    case ExecutionNode::DISTRIBUTE:
    case ExecutionNode::GATHER:
    case ExecutionNode::REMOTE:
    case ExecutionNode::NORESULTS: {
      // these node types do not produce any new registers
      break;
    }

    case ExecutionNode::TRAVERSAL:
    case ExecutionNode::SHORTEST_PATH: {
      depth++;
      auto ep = dynamic_cast<GraphNode const*>(en);
      if (ep == nullptr) {
        THROW_ARANGO_EXCEPTION_MESSAGE(TRI_ERROR_INTERNAL,
                                       "unexpected cast result for GraphNode");
      }
      TRI_ASSERT(ep != nullptr);
      auto vars = ep->getVariablesSetHere();
      nrRegsHere.emplace_back(static_cast<RegisterId>(vars.size()));
      // create a copy of the last value here
      // this is requried because back returns a reference and emplace/push_back
      // may invalidate all references
      RegisterId registerId = static_cast<RegisterId>(vars.size() + nrRegs.back());
      nrRegs.emplace_back(registerId);

      for (auto& it : vars) {
        varInfo.emplace(it->id, VarInfo(depth, totalNrRegs));
        totalNrRegs++;
      }
      break;
    }

    case ExecutionNode::REMOTESINGLE: {
      depth++;
      auto ep = ExecutionNode::castTo<SingleRemoteOperationNode const*>(en);
      TRI_ASSERT(ep != nullptr);
      auto vars = ep->getVariablesSetHere();
      nrRegsHere.emplace_back(static_cast<RegisterId>(vars.size()));
      // create a copy of the last value here
      // this is requried because back returns a reference and emplace/push_back
      // may invalidate all references
      RegisterId registerId = static_cast<RegisterId>(vars.size() + nrRegs.back());
      nrRegs.emplace_back(registerId);

      for (auto& it : vars) {
        varInfo.emplace(it->id, VarInfo(depth, totalNrRegs));
        totalNrRegs++;
      }
      break;
    }

#ifdef USE_IRESEARCH
    case ExecutionNode::ENUMERATE_IRESEARCH_VIEW: {
      auto ep = ExecutionNode::castTo<iresearch::IResearchViewNode const*>(en);
      TRI_ASSERT(ep);

      ep->planNodeRegisters(nrRegsHere, nrRegs, varInfo, totalNrRegs, ++depth);
      break;
    }
#endif

    default: {
      // should not reach this point
      TRI_ASSERT(false);
    }
  }

  en->_depth = depth;
  en->_registerPlan = *me;

  // Now find out which registers ought to be erased after this node:
  if (en->getType() != ExecutionNode::RETURN) {
    // ReturnNodes are special, since they return a single column anyway
    arangodb::HashSet<Variable const*> varsUsedLater = en->getVarsUsedLater();
    arangodb::HashSet<Variable const*> varsUsedHere;
    en->getVariablesUsedHere(varsUsedHere);

    // We need to delete those variables that have been used here but are not
    // used any more later:
    std::unordered_set<RegisterId> regsToClear;

    for (auto const& v : varsUsedHere) {
      auto it = varsUsedLater.find(v);

      if (it == varsUsedLater.end()) {
        auto it2 = varInfo.find(v->id);

        if (it2 == varInfo.end()) {
          // report an error here to prevent crashing
          THROW_ARANGO_EXCEPTION_MESSAGE(TRI_ERROR_INTERNAL,
                                         std::string("missing variable #") +
                                             std::to_string(v->id) + " (" + v->name +
                                             ") for node #" + std::to_string(en->id()) +
                                             " (" + en->getTypeString() +
                                             ") while planning registers");
        }

        // finally adjust the variable inside the IN calculation
        TRI_ASSERT(it2 != varInfo.end());
        RegisterId r = it2->second.registerId;
        regsToClear.insert(r);
      }
    }
    en->setRegsToClear(std::move(regsToClear));
  }
}

/// @brief replace a dependency, returns true if the pointer was found and
/// replaced, please note that this does not delete oldNode!
bool ExecutionNode::replaceDependency(ExecutionNode* oldNode, ExecutionNode* newNode) {
  TRI_ASSERT(oldNode != nullptr);
  TRI_ASSERT(newNode != nullptr);

  auto it = _dependencies.begin();

  while (it != _dependencies.end()) {
    if (*it == oldNode) {
      *it = newNode;
      try {
        newNode->_parents.emplace_back(this);
      } catch (...) {
        *it = oldNode;  // roll back
        return false;
      }
      try {
        for (auto it2 = oldNode->_parents.begin(); it2 != oldNode->_parents.end(); ++it2) {
          if (*it2 == this) {
            oldNode->_parents.erase(it2);
            break;
          }
        }
      } catch (...) {
        // If this happens, we ignore that the _parents of oldNode
        // are not set correctly
      }
      return true;
    }

    ++it;
  }
  return false;
}

/// @brief remove a dependency, returns true if the pointer was found and
/// removed, please note that this does not delete ep!
bool ExecutionNode::removeDependency(ExecutionNode* ep) {
  bool ok = false;
  for (auto it = _dependencies.begin(); it != _dependencies.end(); ++it) {
    if (*it == ep) {
      try {
        it = _dependencies.erase(it);
      } catch (...) {
        return false;
      }
      ok = true;
      break;
    }
  }

  if (!ok) {
    return false;
  }

  // Now remove us as a parent of the old dependency as well:
  for (auto it = ep->_parents.begin(); it != ep->_parents.end(); ++it) {
    if (*it == this) {
      try {
        ep->_parents.erase(it);
      } catch (...) {
      }
      return true;
    }
  }

  return false;
}

/// @brief remove all dependencies for the given node
void ExecutionNode::removeDependencies() {
  for (auto& x : _dependencies) {
    for (auto it = x->_parents.begin(); it != x->_parents.end();
         /* no hoisting */) {
      if (*it == this) {
        try {
          it = x->_parents.erase(it);
        } catch (...) {
        }
        break;
      } else {
        ++it;
      }
    }
  }
  _dependencies.clear();
}

std::unordered_set<RegisterId> ExecutionNode::calcRegsToKeep() const {
  std::unordered_set<RegisterId> regsToKeep{};
  regsToKeep.reserve(getVarsUsedLater().size());
  ExecutionNode const* const previousNode = getFirstDependency();
  // Only the Singleton has no previousNode, and it does not call this method.
  TRI_ASSERT(previousNode != nullptr);
  RegisterId const nrInRegs = getRegisterPlan()->nrRegs[previousNode->getDepth()];
  std::unordered_map<VariableId, VarInfo> const& varInfo = getRegisterPlan()->varInfo;
  for (auto const var : getVarsUsedLater()) {
    auto const it = varInfo.find(var->id);
    TRI_ASSERT(it != varInfo.end());
    RegisterId const reg = it->second.registerId;
    if (reg < nrInRegs) {
      bool inserted;
      std::tie(std::ignore, inserted) = regsToKeep.emplace(reg);
      TRI_ASSERT(inserted);
    }
  }

  return regsToKeep;
};

/// @brief creates corresponding ExecutionBlock
std::unique_ptr<ExecutionBlock> SingletonNode::createBlock(
    ExecutionEngine& engine, std::unordered_map<ExecutionNode*, ExecutionBlock*> const&) const {
  std::unordered_set<RegisterId> toKeep;
  RegisterId const nrRegs = getRegisterPlan()->nrRegs[getDepth()];

  if (isInSubQuery(this)) {
    auto const& varinfo = this->getRegisterPlan()->varInfo;
    for (auto const& var : this->getVarsUsedLater()) {
      auto it2 = varinfo.find(var->id);
      if (it2 != varinfo.end()) {
        auto val = (*it2).second.registerId;
        if (val < nrRegs) {
          toKeep.insert(val);
        }
      }
    }
  }

  IdExecutorInfos infos(nrRegs, std::move(toKeep), getRegsToClear());

  return std::make_unique<ExecutionBlockImpl<IdExecutor>>(&engine, this, std::move(infos));
}

/// @brief toVelocyPack, for SingletonNode
void SingletonNode::toVelocyPackHelper(VPackBuilder& nodes, unsigned flags) const {
  // call base class method
  ExecutionNode::toVelocyPackHelperGeneric(nodes, flags);
  // This node has no own information.
  nodes.close();
}

/// @brief the cost of a singleton is 1, it produces one item only
CostEstimate SingletonNode::estimateCost() const {
  CostEstimate estimate = CostEstimate::empty();
  estimate.estimatedNrItems = 1;
  estimate.estimatedCost = 1.0;
  return estimate;
}

EnumerateCollectionNode::EnumerateCollectionNode(ExecutionPlan* plan,
                                                 arangodb::velocypack::Slice const& base)
    : ExecutionNode(plan, base),
      DocumentProducingNode(plan, base),
      CollectionAccessingNode(plan, base),
      _random(base.get("random").getBoolean()) {}

/// @brief toVelocyPack, for EnumerateCollectionNode
void EnumerateCollectionNode::toVelocyPackHelper(VPackBuilder& builder, unsigned flags) const {
  // call base class method
  ExecutionNode::toVelocyPackHelperGeneric(builder, flags);

  builder.add("random", VPackValue(_random));

  // add outvariable and projection
  DocumentProducingNode::toVelocyPack(builder);

  // add collection information
  CollectionAccessingNode::toVelocyPack(builder);

  // And close it:
  builder.close();
}

/// @brief creates corresponding ExecutionBlock
std::unique_ptr<ExecutionBlock> EnumerateCollectionNode::createBlock(
    ExecutionEngine& engine, std::unordered_map<ExecutionNode*, ExecutionBlock*> const&) const {
  ExecutionNode const* previousNode = getFirstDependency();
  TRI_ASSERT(previousNode != nullptr);
  auto it = getRegisterPlan()->varInfo.find(_outVariable->id);
  TRI_ASSERT(it != getRegisterPlan()->varInfo.end());
  RegisterId outputRegister = it->second.registerId;

  transaction::Methods* trxPtr = _plan->getAst()->query()->trx();

  EnumerateCollectionExecutorInfos infos(
      outputRegister, getRegisterPlan()->nrRegs[previousNode->getDepth()],
<<<<<<< HEAD
      getRegisterPlan()->nrRegs[getDepth()], getRegsToClear(), &engine, this->_collection,
      _outVariable, this->isVarUsedLater(_outVariable), this->projections(), trxPtr,
      this->coveringIndexAttributePositions(),
=======
      getRegisterPlan()->nrRegs[getDepth()], getRegsToClear(), calcRegsToKeep(),
      &engine, this->_collection, _outVariable,
      this->isVarUsedLater(_outVariable), this->projections(), trxPtr,
      this->coveringIndexAttributePositions(), allowCoveringIndexOptimization,
>>>>>>> dd6329da
      EngineSelectorFeature::ENGINE->useRawDocumentPointers(), this->_random);
  return std::make_unique<ExecutionBlockImpl<EnumerateCollectionExecutor>>(&engine, this,
                                                                           std::move(infos));
}

/// @brief clone ExecutionNode recursively
ExecutionNode* EnumerateCollectionNode::clone(ExecutionPlan* plan, bool withDependencies,
                                              bool withProperties) const {
  auto outVariable = _outVariable;
  if (withProperties) {
    outVariable = plan->getAst()->variables()->createVariable(outVariable);
    TRI_ASSERT(outVariable != nullptr);
  }

  auto c = std::make_unique<EnumerateCollectionNode>(plan, _id, _collection,
                                                     outVariable, _random);

  c->projections(_projections);

  return cloneHelper(std::move(c), withDependencies, withProperties);
}

/// @brief the cost of an enumerate collection node is a multiple of the cost of
/// its unique dependency
CostEstimate EnumerateCollectionNode::estimateCost() const {
  transaction::Methods* trx = _plan->getAst()->query()->trx();
  if (trx->status() != transaction::Status::RUNNING) {
    return CostEstimate::empty();
  }

  TRI_ASSERT(!_dependencies.empty());
  CostEstimate estimate = _dependencies.at(0)->getCost();
  estimate.estimatedNrItems *= _collection->count(trx);
  // We do a full collection scan for each incoming item.
  // random iteration is slightly more expensive than linear iteration
  // we also penalize each EnumerateCollectionNode slightly (and do not
  // do the same for IndexNodes) so IndexNodes will be preferred
  estimate.estimatedCost += estimate.estimatedNrItems * (_random ? 1.005 : 1.0) + 1.0;
  return estimate;
}

EnumerateListNode::EnumerateListNode(ExecutionPlan* plan,
                                     arangodb::velocypack::Slice const& base)
    : ExecutionNode(plan, base),
      _inVariable(Variable::varFromVPack(plan->getAst(), base, "inVariable")),
      _outVariable(Variable::varFromVPack(plan->getAst(), base, "outVariable")) {}

/// @brief toVelocyPack, for EnumerateListNode
void EnumerateListNode::toVelocyPackHelper(VPackBuilder& nodes, unsigned flags) const {
  // call base class method
  ExecutionNode::toVelocyPackHelperGeneric(nodes, flags);
  nodes.add(VPackValue("inVariable"));
  _inVariable->toVelocyPack(nodes);

  nodes.add(VPackValue("outVariable"));
  _outVariable->toVelocyPack(nodes);

  // And close it:
  nodes.close();
}

/// @brief creates corresponding ExecutionBlock
std::unique_ptr<ExecutionBlock> EnumerateListNode::createBlock(
    ExecutionEngine& engine, std::unordered_map<ExecutionNode*, ExecutionBlock*> const&) const {
  ExecutionNode const* previousNode = getFirstDependency();
  TRI_ASSERT(previousNode != nullptr);

  auto it = getRegisterPlan()->varInfo.find(_inVariable->id);
  TRI_ASSERT(it != getRegisterPlan()->varInfo.end());
  RegisterId inputRegister = it->second.registerId;

  it = getRegisterPlan()->varInfo.find(_outVariable->id);
  TRI_ASSERT(it != getRegisterPlan()->varInfo.end());
  RegisterId outRegister = it->second.registerId;

  EnumerateListExecutorInfos infos(inputRegister, outRegister,
                                   getRegisterPlan()->nrRegs[previousNode->getDepth()],
                                   getRegisterPlan()->nrRegs[getDepth()],
                                   getRegsToClear(), calcRegsToKeep());
  return std::make_unique<ExecutionBlockImpl<EnumerateListExecutor>>(&engine, this,
                                                                     std::move(infos));
}

/// @brief clone ExecutionNode recursively
ExecutionNode* EnumerateListNode::clone(ExecutionPlan* plan, bool withDependencies,
                                        bool withProperties) const {
  auto outVariable = _outVariable;
  auto inVariable = _inVariable;

  if (withProperties) {
    outVariable = plan->getAst()->variables()->createVariable(outVariable);
    inVariable = plan->getAst()->variables()->createVariable(inVariable);
  }

  auto c = std::make_unique<EnumerateListNode>(plan, _id, inVariable, outVariable);

  return cloneHelper(std::move(c), withDependencies, withProperties);
}

/// @brief the cost of an enumerate list node
CostEstimate EnumerateListNode::estimateCost() const {
  // Well, what can we say? The length of the list can in general
  // only be determined at runtime... If we were to know that this
  // list is constant, then we could maybe multiply by the length
  // here... For the time being, we assume 100
  size_t length = 100;

  auto setter = _plan->getVarSetBy(_inVariable->id);

  if (setter != nullptr) {
    if (setter->getType() == ExecutionNode::CALCULATION) {
      // list variable introduced by a calculation
      auto expression = ExecutionNode::castTo<CalculationNode*>(setter)->expression();

      if (expression != nullptr) {
        auto node = expression->node();

        if (node->type == NODE_TYPE_ARRAY) {
          // this one is easy
          length = node->numMembers();
        }
        if (node->type == NODE_TYPE_RANGE) {
          auto low = node->getMember(0);
          auto high = node->getMember(1);

          if (low->isConstant() && high->isConstant() &&
              (low->isValueType(VALUE_TYPE_INT) || low->isValueType(VALUE_TYPE_DOUBLE)) &&
              (high->isValueType(VALUE_TYPE_INT) || high->isValueType(VALUE_TYPE_DOUBLE))) {
            // create a temporary range to determine the size
            Range range(low->getIntValue(), high->getIntValue());

            length = range.size();
          }
        }
      }
    } else if (setter->getType() == ExecutionNode::SUBQUERY) {
      // length will be set by the subquery's cost estimator
      CostEstimate subEstimate =
          ExecutionNode::castTo<SubqueryNode const*>(setter)->getSubquery()->getCost();
      length = subEstimate.estimatedNrItems;
    }
  }

  TRI_ASSERT(!_dependencies.empty());
  CostEstimate estimate = _dependencies.at(0)->getCost();
  estimate.estimatedNrItems *= length;
  estimate.estimatedCost += estimate.estimatedNrItems;
  return estimate;
}

LimitNode::LimitNode(ExecutionPlan* plan, arangodb::velocypack::Slice const& base)
    : ExecutionNode(plan, base),
      _offset(base.get("offset").getNumericValue<decltype(_offset)>()),
      _limit(base.get("limit").getNumericValue<decltype(_limit)>()),
      _fullCount(base.get("fullCount").getBoolean()) {}

/// @brief creates corresponding ExecutionBlock
std::unique_ptr<ExecutionBlock> LimitNode::createBlock(
    ExecutionEngine& engine, std::unordered_map<ExecutionNode*, ExecutionBlock*> const&) const {
  ExecutionNode const* previousNode = getFirstDependency();
  TRI_ASSERT(previousNode != nullptr);

  // Fullcount must only be enabled on the last limit node on the main level
  TRI_ASSERT(!_fullCount || !isInSubQuery(this));

  LimitExecutorInfos infos(getRegisterPlan()->nrRegs[previousNode->getDepth()],
                           getRegisterPlan()->nrRegs[getDepth()], getRegsToClear(),
                           calcRegsToKeep(), _offset, _limit, _fullCount);

  return std::make_unique<ExecutionBlockImpl<LimitExecutor>>(&engine, this,
                                                             std::move(infos));
}

// @brief toVelocyPack, for LimitNode
void LimitNode::toVelocyPackHelper(VPackBuilder& nodes, unsigned flags) const {
  // call base class method
  ExecutionNode::toVelocyPackHelperGeneric(nodes, flags);
  nodes.add("offset", VPackValue(static_cast<double>(_offset)));
  nodes.add("limit", VPackValue(static_cast<double>(_limit)));
  nodes.add("fullCount", VPackValue(_fullCount));

  // And close it:
  nodes.close();
}

/// @brief estimateCost
CostEstimate LimitNode::estimateCost() const {
  TRI_ASSERT(!_dependencies.empty());
  CostEstimate estimate = _dependencies.at(0)->getCost();
  estimate.estimatedNrItems =
      (std::min)(_limit, (std::max)(static_cast<size_t>(0),
                                    estimate.estimatedNrItems - _offset));
  estimate.estimatedCost += estimate.estimatedNrItems;
  return estimate;
}

CalculationNode::CalculationNode(ExecutionPlan* plan, arangodb::velocypack::Slice const& base)
    : ExecutionNode(plan, base),
      _conditionVariable(Variable::varFromVPack(plan->getAst(), base,
                                                "conditionVariable", true)),
      _outVariable(Variable::varFromVPack(plan->getAst(), base, "outVariable")),
      _expression(new Expression(plan, plan->getAst(), base)) {}

/// @brief toVelocyPack, for CalculationNode
void CalculationNode::toVelocyPackHelper(VPackBuilder& nodes, unsigned flags) const {
  // call base class method
  ExecutionNode::toVelocyPackHelperGeneric(nodes, flags);
  nodes.add(VPackValue("expression"));
  _expression->toVelocyPack(nodes, flags);

  nodes.add(VPackValue("outVariable"));
  _outVariable->toVelocyPack(nodes);

  nodes.add("canThrow", VPackValue(false));

  if (_conditionVariable != nullptr) {
    nodes.add(VPackValue("conditionVariable"));
    _conditionVariable->toVelocyPack(nodes);
  }

  nodes.add("expressionType", VPackValue(_expression->typeString()));

  if ((flags & SERIALIZE_FUNCTIONS) && _expression->node() != nullptr) {
    auto root = _expression->node();
    if (root != nullptr) {
      // enumerate all used functions, but report each function only once
      std::unordered_set<std::string> functionsSeen;
      nodes.add("functions", VPackValue(VPackValueType::Array));

      Ast::traverseReadOnly(root, [&functionsSeen, &nodes](AstNode const* node) -> bool {
        if (node->type == NODE_TYPE_FCALL) {
          auto func = static_cast<Function const*>(node->getData());
          if (functionsSeen.insert(func->name).second) {
            // built-in function, not seen before
            nodes.openObject();
            nodes.add("name", VPackValue(func->name));
            nodes.add("isDeterministic",
                      VPackValue(func->hasFlag(Function::Flags::Deterministic)));
            nodes.add("canRunOnDBServer",
                      VPackValue(func->hasFlag(Function::Flags::CanRunOnDBServer)));
            nodes.add("cacheable", VPackValue(func->hasFlag(Function::Flags::Cacheable)));
            nodes.add("usesV8", VPackValue(func->implementation == nullptr));
            nodes.close();
          }
        } else if (node->type == NODE_TYPE_FCALL_USER) {
          auto func = node->getString();
          if (functionsSeen.insert(func).second) {
            // user defined function, not seen before
            nodes.openObject();
            nodes.add("name", VPackValue(func));
            nodes.add("isDeterministic", VPackValue(false));
            nodes.add("canRunOnDBServer", VPackValue(false));
            nodes.add("usesV8", VPackValue(true));
            nodes.close();
          }
        }
        return true;
      });

      nodes.close();
    }
  }

  // And close it
  nodes.close();
}

/// @brief creates corresponding ExecutionBlock
std::unique_ptr<ExecutionBlock> CalculationNode::createBlock(
    ExecutionEngine& engine, std::unordered_map<ExecutionNode*, ExecutionBlock*> const&) const {
  ExecutionNode const* previousNode = getFirstDependency();
  TRI_ASSERT(previousNode != nullptr);
  auto it = getRegisterPlan()->varInfo.find(_outVariable->id);
  TRI_ASSERT(it != getRegisterPlan()->varInfo.end());
  RegisterId outputRegister = it->second.registerId;

  arangodb::HashSet<Variable const*> inVars;
  _expression->variables(inVars);

  std::vector<Variable const*> expInVars;
  expInVars.reserve(inVars.size());
  std::vector<RegisterId> expInRegs;
  expInRegs.reserve(inVars.size());

  auto& varInfo = getRegisterPlan()->varInfo;
  for (auto& var : inVars) {
    TRI_ASSERT(var != nullptr);
    auto infoIter = varInfo.find(var->id);
    TRI_ASSERT(infoIter != varInfo.end());
    TRI_ASSERT(infoIter->second.registerId < ExecutionNode::MaxRegisterId);

    expInVars.emplace_back(var);
    expInRegs.emplace_back(infoIter->second.registerId);
  }

  bool const isReference = (expression()->node()->type == NODE_TYPE_REFERENCE);
  if (isReference) {
    TRI_ASSERT(expInRegs.size() == 1);
  }
  bool const willUseV8 = expression()->willUseV8();

  TRI_ASSERT(engine.getQuery() != nullptr);
  TRI_ASSERT(expression() != nullptr);

  CalculationExecutorInfos infos(
      outputRegister, getRegisterPlan()->nrRegs[previousNode->getDepth()],
      getRegisterPlan()->nrRegs[getDepth()], getRegsToClear(), calcRegsToKeep(),
      *engine.getQuery() /* used for v8 contexts and in expression */,
      *expression(), std::move(expInVars) /* required by expression.execute */,
      std::move(expInRegs) /* required by expression.execute */
  );

  if (isReference) {
    return std::make_unique<ExecutionBlockImpl<CalculationExecutor<CalculationType::Reference>>>(
        &engine, this, std::move(infos));
  } else if (!willUseV8) {
    return std::make_unique<ExecutionBlockImpl<CalculationExecutor<CalculationType::Condition>>>(
        &engine, this, std::move(infos));
  } else {
    return std::make_unique<ExecutionBlockImpl<CalculationExecutor<CalculationType::V8Condition>>>(
        &engine, this, std::move(infos));
  }
}

ExecutionNode* CalculationNode::clone(ExecutionPlan* plan, bool withDependencies,
                                      bool withProperties) const {
  auto conditionVariable = _conditionVariable;
  auto outVariable = _outVariable;

  if (withProperties) {
    if (_conditionVariable != nullptr) {
      conditionVariable = plan->getAst()->variables()->createVariable(conditionVariable);
    }
    outVariable = plan->getAst()->variables()->createVariable(outVariable);
  }

  auto c = std::make_unique<CalculationNode>(plan, _id,
                                             _expression->clone(plan, plan->getAst()),
                                             conditionVariable, outVariable);

  return cloneHelper(std::move(c), withDependencies, withProperties);
}

/// @brief estimateCost
CostEstimate CalculationNode::estimateCost() const {
  TRI_ASSERT(!_dependencies.empty());
  CostEstimate estimate = _dependencies.at(0)->getCost();
  estimate.estimatedCost += estimate.estimatedNrItems;
  return estimate;
}

SubqueryNode::SubqueryNode(ExecutionPlan* plan, arangodb::velocypack::Slice const& base)
    : ExecutionNode(plan, base),
      _subquery(nullptr),
      _outVariable(Variable::varFromVPack(plan->getAst(), base, "outVariable")) {}

/// @brief toVelocyPack, for SubqueryNode
void SubqueryNode::toVelocyPackHelper(VPackBuilder& nodes, unsigned flags) const {
  // call base class method
  ExecutionNode::toVelocyPackHelperGeneric(nodes, flags);

  nodes.add(VPackValue("subquery"));
  _subquery->toVelocyPack(nodes, flags, /*keepTopLevelOpen*/ false);
  nodes.add(VPackValue("outVariable"));
  _outVariable->toVelocyPack(nodes);

  nodes.add("isConst", VPackValue(const_cast<SubqueryNode*>(this)->isConst()));

  // And add it:
  nodes.close();
}

/// @brief invalidate the cost estimation for the node and its dependencies
void SubqueryNode::invalidateCost() {
  ExecutionNode::invalidateCost();
  // pass invalidation call to subquery too
  getSubquery()->invalidateCost();
}

bool SubqueryNode::isConst() {
  if (isModificationSubquery() || !isDeterministic()) {
    return false;
  }

  if (mayAccessCollections() && _plan->getAst()->query()->isModificationQuery()) {
    // a subquery that accesses data from a collection may not be const,
    // even if itself does not modify any data. it is possible that the
    // subquery is embedded into some outer loop that is modifying data
    return false;
  }

  arangodb::HashSet<Variable const*> vars;
  getVariablesUsedHere(vars);
  for (auto const& v : vars) {
    auto setter = _plan->getVarSetBy(v->id);

    if (setter == nullptr || setter->getType() != CALCULATION) {
      return false;
    }

    auto expression = ExecutionNode::castTo<CalculationNode const*>(setter)->expression();

    if (expression == nullptr) {
      return false;
    }
    if (!expression->isConstant()) {
      return false;
    }
  }

  return true;
}

bool SubqueryNode::mayAccessCollections() {
  if (_plan->getAst()->functionsMayAccessDocuments()) {
    // if the query contains any calls to functions that MAY access any
    // document, then we count this as a "yes"
    return true;
  }

  TRI_ASSERT(_subquery != nullptr);

  // if the subquery contains any of these nodes, it may access data from
  // a collection
  std::vector<ExecutionNode::NodeType> const types = {
#ifdef USE_IRESEARCH
      ExecutionNode::ENUMERATE_IRESEARCH_VIEW,
#endif
      ExecutionNode::ENUMERATE_COLLECTION,
      ExecutionNode::INDEX,
      ExecutionNode::INSERT,
      ExecutionNode::UPDATE,
      ExecutionNode::REPLACE,
      ExecutionNode::REMOVE,
      ExecutionNode::UPSERT,
      ExecutionNode::TRAVERSAL,
      ExecutionNode::SHORTEST_PATH};

  SmallVector<ExecutionNode*>::allocator_type::arena_type a;
  SmallVector<ExecutionNode*> nodes{a};

  NodeFinder<std::vector<ExecutionNode::NodeType>> finder(types, nodes, true);
  _subquery->walk(finder);

  if (!nodes.empty()) {
    return true;
  }

  return false;
}

/// @brief creates corresponding ExecutionBlock
std::unique_ptr<ExecutionBlock> SubqueryNode::createBlock(
    ExecutionEngine& engine,
    std::unordered_map<ExecutionNode*, ExecutionBlock*> const& cache) const {
  auto const it = cache.find(getSubquery());
  TRI_ASSERT(it != cache.end());

  return std::make_unique<SubqueryBlock>(&engine, this, it->second);
}

ExecutionNode* SubqueryNode::clone(ExecutionPlan* plan, bool withDependencies,
                                   bool withProperties) const {
  auto outVariable = _outVariable;

  if (withProperties) {
    outVariable = plan->getAst()->variables()->createVariable(outVariable);
  }
  auto c = std::make_unique<SubqueryNode>(plan, _id, _subquery->clone(plan, true, withProperties),
                                          outVariable);

  return cloneHelper(std::move(c), withDependencies, withProperties);
}

/// @brief whether or not the subquery is a data-modification operation
bool SubqueryNode::isModificationSubquery() const {
  std::vector<ExecutionNode*> stack({_subquery});

  while (!stack.empty()) {
    ExecutionNode* current = stack.back();

    if (current->isModificationNode()) {
      return true;
    }

    stack.pop_back();

    current->dependencies(stack);
  }

  return false;
}

/// @brief replace the out variable, so we can adjust the name.
void SubqueryNode::replaceOutVariable(Variable const* var) {
  _outVariable = var;
}

/// @brief estimateCost
CostEstimate SubqueryNode::estimateCost() const {
  TRI_ASSERT(!_dependencies.empty());
  CostEstimate subEstimate = _subquery->getCost();

  CostEstimate estimate = _dependencies.at(0)->getCost();
  estimate.estimatedCost += estimate.estimatedNrItems * subEstimate.estimatedCost;
  return estimate;
}

/// @brief helper struct to find all (outer) variables used in a SubqueryNode
struct SubqueryVarUsageFinder final : public WalkerWorker<ExecutionNode> {
  arangodb::HashSet<Variable const*> _usedLater;
  arangodb::HashSet<Variable const*> _valid;

  SubqueryVarUsageFinder() {}

  ~SubqueryVarUsageFinder() {}

  bool before(ExecutionNode* en) override final {
    // Add variables used here to _usedLater:
    en->getVariablesUsedHere(_usedLater);
    return false;
  }

  void after(ExecutionNode* en) override final {
    // Add variables set here to _valid:
    for (auto& v : en->getVariablesSetHere()) {
      _valid.insert(v);
    }
  }

  bool enterSubquery(ExecutionNode*, ExecutionNode* sub) override final {
    SubqueryVarUsageFinder subfinder;
    sub->walk(subfinder);

    // keep track of all variables used by a (dependent) subquery
    // this is, all variables in the subqueries _usedLater that are not in
    // _valid

    // create the set difference. note: cannot use std::set_difference as our
    // sets are NOT sorted
    for (auto var : subfinder._usedLater) {
      if (_valid.find(var) != _valid.end()) {
        _usedLater.insert(var);
      }
    }
    return false;
  }
};

/// @brief getVariablesUsedHere, modifying the set in-place
void SubqueryNode::getVariablesUsedHere(arangodb::HashSet<Variable const*>& vars) const {
  SubqueryVarUsageFinder finder;
  _subquery->walk(finder);

  for (auto var : finder._usedLater) {
    if (finder._valid.find(var) == finder._valid.end()) {
      vars.insert(var);
    }
  }
}

/// @brief is the node determistic?
struct DeterministicFinder final : public WalkerWorker<ExecutionNode> {
  bool _isDeterministic = true;

  DeterministicFinder() : _isDeterministic(true) {}
  ~DeterministicFinder() {}

  bool enterSubquery(ExecutionNode*, ExecutionNode*) override final {
    return false;
  }

  bool before(ExecutionNode* node) override final {
    if (!node->isDeterministic()) {
      _isDeterministic = false;
      return true;
    }
    return false;
  }
};

bool SubqueryNode::isDeterministic() {
  DeterministicFinder finder;
  _subquery->walk(finder);
  return finder._isDeterministic;
}

FilterNode::FilterNode(ExecutionPlan* plan, arangodb::velocypack::Slice const& base)
    : ExecutionNode(plan, base),
      _inVariable(Variable::varFromVPack(plan->getAst(), base, "inVariable")) {}

/// @brief toVelocyPack, for FilterNode
void FilterNode::toVelocyPackHelper(VPackBuilder& nodes, unsigned flags) const {
  // call base class method
  ExecutionNode::toVelocyPackHelperGeneric(nodes, flags);

  nodes.add(VPackValue("inVariable"));
  _inVariable->toVelocyPack(nodes);

  // And close it:
  nodes.close();
}

/// @brief creates corresponding ExecutionBlock
std::unique_ptr<ExecutionBlock> FilterNode::createBlock(
    ExecutionEngine& engine, std::unordered_map<ExecutionNode*, ExecutionBlock*> const&) const {
  ExecutionNode const* previousNode = getFirstDependency();
  TRI_ASSERT(previousNode != nullptr);
  auto it = getRegisterPlan()->varInfo.find(_inVariable->id);
  TRI_ASSERT(it != getRegisterPlan()->varInfo.end());
  RegisterId inputRegister = it->second.registerId;

  FilterExecutorInfos infos(inputRegister,
                            getRegisterPlan()->nrRegs[previousNode->getDepth()],
                            getRegisterPlan()->nrRegs[getDepth()],
                            getRegsToClear(), calcRegsToKeep());
  return std::make_unique<ExecutionBlockImpl<FilterExecutor>>(&engine, this,
                                                              std::move(infos));
}

ExecutionNode* FilterNode::clone(ExecutionPlan* plan, bool withDependencies,
                                 bool withProperties) const {
  auto inVariable = _inVariable;

  if (withProperties) {
    inVariable = plan->getAst()->variables()->createVariable(inVariable);
  }

  auto c = std::make_unique<FilterNode>(plan, _id, inVariable);

  return cloneHelper(std::move(c), withDependencies, withProperties);
}

/// @brief estimateCost
CostEstimate FilterNode::estimateCost() const {
  TRI_ASSERT(!_dependencies.empty());

  // We are pessimistic here by not reducing the nrItems. However, in the
  // worst case the filter does not reduce the items at all. Furthermore,
  // no optimizer rule introduces FilterNodes, thus it is not important
  // that they appear to lower the costs. Note that contrary to this,
  // an IndexNode does lower the costs, it also has a better idea
  // to what extent the number of items is reduced. On the other hand it
  // is important that a FilterNode produces additional costs, otherwise
  // the rule throwing away a FilterNode that is already covered by an
  // IndexNode cannot reduce the costs.
  CostEstimate estimate = _dependencies.at(0)->getCost();
  estimate.estimatedCost += estimate.estimatedNrItems;
  return estimate;
}

ReturnNode::ReturnNode(ExecutionPlan* plan, arangodb::velocypack::Slice const& base)
    : ExecutionNode(plan, base),
      _inVariable(Variable::varFromVPack(plan->getAst(), base, "inVariable")),
      _count(VelocyPackHelper::getBooleanValue(base, "count", false)) {}

/// @brief toVelocyPack, for ReturnNode
void ReturnNode::toVelocyPackHelper(VPackBuilder& nodes, unsigned flags) const {
  // call base class method
  ExecutionNode::toVelocyPackHelperGeneric(nodes, flags);

  nodes.add(VPackValue("inVariable"));
  _inVariable->toVelocyPack(nodes);
  nodes.add("count", VPackValue(_count));

  // And close it:
  nodes.close();
}

/// @brief creates corresponding ExecutionBlock
std::unique_ptr<ExecutionBlock> ReturnNode::createBlock(
    ExecutionEngine& engine, std::unordered_map<ExecutionNode*, ExecutionBlock*> const&) const {
  ExecutionNode const* previousNode = getFirstDependency();
  TRI_ASSERT(previousNode != nullptr);

  auto it = getRegisterPlan()->varInfo.find(_inVariable->id);
  TRI_ASSERT(it != getRegisterPlan()->varInfo.end());
  RegisterId inputRegister = it->second.registerId;

  // TODO - remove LOGGING once register planning changes have been made and the ReturnExecutor is final
  // LOG_DEVEL << "-------------------------------";
  // LOG_DEVEL << "inputRegister:     " << inputRegister;
  // LOG_DEVEL << "input block width: " << getRegisterPlan()->nrRegs[previousNode->getDepth()];
  // LOG_DEVEL << "ouput block width: " << getRegisterPlan()->nrRegs[getDepth()];

  // std::stringstream ss;
  // for(auto const& a : getRegsToClear()){
  //  ss << a << " ";
  //}
  // LOG_DEVEL << "registersToClear:  " << ss.rdbuf();

  bool const isRoot = plan()->root() == this;

  bool const isDBServer = arangodb::ServerState::instance()->isDBServer();

  bool const returnInheritedResults = isRoot && !isDBServer;

  ReturnExecutorInfos infos(inputRegister,
                            getRegisterPlan()->nrRegs[previousNode->getDepth()],
                            getRegisterPlan()->nrRegs[getDepth()], _count,
                            returnInheritedResults);
  if (returnInheritedResults) {
    return std::make_unique<ExecutionBlockImpl<ReturnExecutor<true>>>(&engine, this,
                                                                      std::move(infos));
  } else {
    return std::make_unique<ExecutionBlockImpl<ReturnExecutor<false>>>(&engine, this,
                                                                       std::move(infos));
  }
}

/// @brief clone ExecutionNode recursively
ExecutionNode* ReturnNode::clone(ExecutionPlan* plan, bool withDependencies,
                                 bool withProperties) const {
  auto inVariable = _inVariable;

  if (withProperties) {
    inVariable = plan->getAst()->variables()->createVariable(inVariable);
  }

  auto c = std::make_unique<ReturnNode>(plan, _id, inVariable);

  if (_count) {
    c->setCount();
  }

  return cloneHelper(std::move(c), withDependencies, withProperties);
}

/// @brief estimateCost
CostEstimate ReturnNode::estimateCost() const {
  TRI_ASSERT(!_dependencies.empty());
  CostEstimate estimate = _dependencies.at(0)->getCost();
  estimate.estimatedCost += estimate.estimatedNrItems;
  return estimate;
}

/// @brief toVelocyPack, for NoResultsNode
void NoResultsNode::toVelocyPackHelper(VPackBuilder& nodes, unsigned flags) const {
  // call base class method
  ExecutionNode::toVelocyPackHelperGeneric(nodes, flags);

  // And close it
  nodes.close();
}

/// @brief creates corresponding ExecutionBlock
std::unique_ptr<ExecutionBlock> NoResultsNode::createBlock(
    ExecutionEngine& engine, std::unordered_map<ExecutionNode*, ExecutionBlock*> const&) const {
  ExecutionNode const* previousNode = getFirstDependency();
  TRI_ASSERT(previousNode != nullptr);
  ExecutorInfos infos(arangodb::aql::make_shared_unordered_set(),
                      arangodb::aql::make_shared_unordered_set(),
                      getRegisterPlan()->nrRegs[previousNode->getDepth()],
                      getRegisterPlan()->nrRegs[getDepth()], getRegsToClear(),
                      calcRegsToKeep());
  return std::make_unique<ExecutionBlockImpl<NoResultsExecutor>>(&engine, this,
                                                                 std::move(infos));
}

/// @brief estimateCost, the cost of a NoResults is nearly 0
CostEstimate NoResultsNode::estimateCost() const {
  CostEstimate estimate = CostEstimate::empty();
  estimate.estimatedCost = 0.5;  // just to make it non-zero
  return estimate;
}<|MERGE_RESOLUTION|>--- conflicted
+++ resolved
@@ -111,7 +111,7 @@
 // during register planning
 bool isInSubQuery(ExecutionNode const* node) {
   auto current = node;
-  while (current->hasDependency()){
+  while (current->hasDependency()) {
     current = current->getFirstDependency();
   }
   TRI_ASSERT(current->getType() == ExecutionNode::NodeType::SINGLETON);
@@ -1296,16 +1296,9 @@
 
   EnumerateCollectionExecutorInfos infos(
       outputRegister, getRegisterPlan()->nrRegs[previousNode->getDepth()],
-<<<<<<< HEAD
-      getRegisterPlan()->nrRegs[getDepth()], getRegsToClear(), &engine, this->_collection,
-      _outVariable, this->isVarUsedLater(_outVariable), this->projections(), trxPtr,
-      this->coveringIndexAttributePositions(),
-=======
       getRegisterPlan()->nrRegs[getDepth()], getRegsToClear(), calcRegsToKeep(),
-      &engine, this->_collection, _outVariable,
-      this->isVarUsedLater(_outVariable), this->projections(), trxPtr,
-      this->coveringIndexAttributePositions(), allowCoveringIndexOptimization,
->>>>>>> dd6329da
+      &engine, this->_collection, _outVariable, this->isVarUsedLater(_outVariable),
+      this->projections(), trxPtr, this->coveringIndexAttributePositions(),
       EngineSelectorFeature::ENGINE->useRawDocumentPointers(), this->_random);
   return std::make_unique<ExecutionBlockImpl<EnumerateCollectionExecutor>>(&engine, this,
                                                                            std::move(infos));
