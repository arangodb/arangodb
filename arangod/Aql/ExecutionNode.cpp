////////////////////////////////////////////////////////////////////////////////
//
/// @brief Infrastructure for ExecutionPlans
///
/// DISCLAIMER
///
/// Copyright 2010-2014 triagens GmbH, Cologne, Germany
///
/// Licensed under the Apache License, Version 2.0 (the "License");
/// you may not use this file except in compliance with the License.
/// You may obtain a copy of the License at
///
///     http://www.apache.org/licenses/LICENSE-2.0
///
/// Unless required by applicable law or agreed to in writing, software
/// distributed under the License is distributed on an "AS IS" BASIS,
/// WITHOUT WARRANTIES OR CONDITIONS OF ANY KIND, either express or implied.
/// See the License for the specific language governing permissions and
/// limitations under the License.
///
/// Copyright holder is triAGENS GmbH, Cologne, Germany
///
/// @author Max Neunhoeffer
/// @author Copyright 2014, triagens GmbH, Cologne, Germany
////////////////////////////////////////////////////////////////////////////////

#include "ExecutionNode.h"

#include "Aql/AqlItemBlock.h"
#include "Aql/Ast.h"
#include "Aql/AsyncExecutor.h"
#include "Aql/CalculationExecutor.h"
#include "Aql/ClusterNodes.h"
#include "Aql/CollectNode.h"
#include "Aql/Collection.h"
#include "Aql/EnumerateCollectionExecutor.h"
#include "Aql/EnumerateListExecutor.h"
#include "Aql/ExecutionBlockImpl.h"
#include "Aql/ExecutionEngine.h"
#include "Aql/ExecutionNodeId.h"
#include "Aql/ExecutionPlan.h"
#include "Aql/Expression.h"
#include "Aql/FilterExecutor.h"
#include "Aql/Function.h"
#include "Aql/IResearchViewNode.h"
#include "Aql/IdExecutor.h"
#include "Aql/IndexNode.h"
#include "Aql/KShortestPathsNode.h"
#include "Aql/LimitExecutor.h"
#include "Aql/MaterializeExecutor.h"
#include "Aql/ModificationNodes.h"
#include "Aql/MutexExecutor.h"
#include "Aql/NoResultsExecutor.h"
#include "Aql/NodeFinder.h"
#include "Aql/Query.h"
#include "Aql/Range.h"
#include "Aql/RegisterPlan.h"
#include "Aql/ReturnExecutor.h"
#include "Aql/ShortestPathNode.h"
#include "Aql/SortCondition.h"
#include "Aql/SortNode.h"
#include "Aql/SubqueryEndExecutionNode.h"
#include "Aql/SubqueryExecutor.h"
#include "Aql/SubqueryStartExecutionNode.h"
#include "Aql/TraversalNode.h"
#include "Aql/WalkerWorker.h"
#include "Basics/VelocyPackHelper.h"
#include "Basics/system-compiler.h"
#include "Cluster/ServerState.h"
#include "Meta/static_assert_size.h"
#include "StorageEngine/EngineSelectorFeature.h"
#include "StorageEngine/StorageEngine.h"
#include "Transaction/CountCache.h"
#include "Transaction/Methods.h"

#include <velocypack/Iterator.h>
#include <velocypack/velocypack-aliases.h>

#include <algorithm>

using namespace arangodb;
using namespace arangodb::aql;
using namespace arangodb::basics;
using namespace materialize;

namespace {

/// @brief NodeType to string mapping
std::unordered_map<int, std::string const> const typeNames{
    {static_cast<int>(ExecutionNode::SINGLETON), "SingletonNode"},
    {static_cast<int>(ExecutionNode::ENUMERATE_COLLECTION),
     "EnumerateCollectionNode"},
    {static_cast<int>(ExecutionNode::ENUMERATE_LIST), "EnumerateListNode"},
    {static_cast<int>(ExecutionNode::INDEX), "IndexNode"},
    {static_cast<int>(ExecutionNode::LIMIT), "LimitNode"},
    {static_cast<int>(ExecutionNode::CALCULATION), "CalculationNode"},
    {static_cast<int>(ExecutionNode::SUBQUERY), "SubqueryNode"},
    {static_cast<int>(ExecutionNode::FILTER), "FilterNode"},
    {static_cast<int>(ExecutionNode::SORT), "SortNode"},
    {static_cast<int>(ExecutionNode::COLLECT), "CollectNode"},
    {static_cast<int>(ExecutionNode::RETURN), "ReturnNode"},
    {static_cast<int>(ExecutionNode::REMOVE), "RemoveNode"},
    {static_cast<int>(ExecutionNode::INSERT), "InsertNode"},
    {static_cast<int>(ExecutionNode::UPDATE), "UpdateNode"},
    {static_cast<int>(ExecutionNode::REPLACE), "ReplaceNode"},
    {static_cast<int>(ExecutionNode::REMOTE), "RemoteNode"},
    {static_cast<int>(ExecutionNode::SCATTER), "ScatterNode"},
    {static_cast<int>(ExecutionNode::DISTRIBUTE), "DistributeNode"},
    {static_cast<int>(ExecutionNode::GATHER), "GatherNode"},
    {static_cast<int>(ExecutionNode::NORESULTS), "NoResultsNode"},
    {static_cast<int>(ExecutionNode::UPSERT), "UpsertNode"},
    {static_cast<int>(ExecutionNode::TRAVERSAL), "TraversalNode"},
    {static_cast<int>(ExecutionNode::SHORTEST_PATH), "ShortestPathNode"},
    {static_cast<int>(ExecutionNode::K_SHORTEST_PATHS), "KShortestPathsNode"},
    {static_cast<int>(ExecutionNode::REMOTESINGLE),
     "SingleRemoteOperationNode"},
    {static_cast<int>(ExecutionNode::ENUMERATE_IRESEARCH_VIEW),
     "EnumerateViewNode"},
    {static_cast<int>(ExecutionNode::SUBQUERY_START), "SubqueryStartNode"},
    {static_cast<int>(ExecutionNode::SUBQUERY_END), "SubqueryEndNode"},
    {static_cast<int>(ExecutionNode::DISTRIBUTE_CONSUMER),
     "DistributeConsumer"},
    {static_cast<int>(ExecutionNode::MATERIALIZE), "MaterializeNode"},
    {static_cast<int>(ExecutionNode::ASYNC), "AsyncNode"},
    {static_cast<int>(ExecutionNode::MUTEX), "MutexNode"},
};
}  // namespace

/// @brief resolve nodeType to a string.
std::string const& ExecutionNode::getTypeString(NodeType type) {
  auto it = ::typeNames.find(static_cast<int>(type));

  if (it != ::typeNames.end()) {
    return (*it).second;
  }

  THROW_ARANGO_EXCEPTION_MESSAGE(TRI_ERROR_NOT_IMPLEMENTED,
                                 "missing type in TypeNames");
}

/// @brief returns the type name of the node
std::string const& ExecutionNode::getTypeString() const {
  return getTypeString(getType());
}

void ExecutionNode::validateType(int type) {
  auto it = ::typeNames.find(static_cast<int>(type));

  if (it == ::typeNames.end()) {
    THROW_ARANGO_EXCEPTION_MESSAGE(TRI_ERROR_NOT_IMPLEMENTED, "unknown TypeID");
  }
}

bool ExecutionNode::isInSubquery() const {
  auto const* current = this;
  while (current != nullptr && current->hasDependency()) {
    current = current->getFirstDependency();
  }
  TRI_ASSERT(current != nullptr);
  return current->id() != ExecutionNodeId{1};
}

/// @brief add a dependency
void ExecutionNode::addDependency(ExecutionNode* ep) {
  TRI_ASSERT(ep != nullptr);
  _dependencies.emplace_back(ep);
  ep->_parents.emplace_back(this);
}

/// @brief add a parent
void ExecutionNode::addParent(ExecutionNode* ep) {
  TRI_ASSERT(ep != nullptr);
  ep->_dependencies.emplace_back(this);
  _parents.emplace_back(ep);
}

void ExecutionNode::getSortElements(SortElementVector& elements, ExecutionPlan* plan,
                                    arangodb::velocypack::Slice const& slice,
                                    char const* which) {
  VPackSlice elementsSlice = slice.get("elements");

  if (!elementsSlice.isArray()) {
    std::string error = std::string("unexpected value for ") +
                        std::string(which) + std::string(" elements");
    THROW_ARANGO_EXCEPTION_MESSAGE(TRI_ERROR_INTERNAL, error);
  }

  elements.reserve(elementsSlice.length());

  for (VPackSlice it : VPackArrayIterator(elementsSlice)) {
    bool ascending = it.get("ascending").getBoolean();
    Variable* v = Variable::varFromVPack(plan->getAst(), it, "inVariable");
    elements.emplace_back(v, ascending);
    // Is there an attribute path?
    VPackSlice path = it.get("path");
    if (path.isArray()) {
      // Get a list of strings out and add to the path:
      auto& element = elements.back();
      for (auto const& it2 : VPackArrayIterator(path)) {
        if (it2.isString()) {
          element.attributePath.push_back(it2.copyString());
        }
      }
    }
  }
}

ExecutionNode* ExecutionNode::fromVPackFactory(ExecutionPlan* plan, VPackSlice const& slice) {
  int nodeTypeID = slice.get("typeID").getNumericValue<int>();
  validateType(nodeTypeID);

  NodeType nodeType = static_cast<NodeType>(nodeTypeID);

  switch (nodeType) {
    case SINGLETON:
      return new SingletonNode(plan, slice);
    case ENUMERATE_COLLECTION:
      return new EnumerateCollectionNode(plan, slice);
    case ENUMERATE_LIST:
      return new EnumerateListNode(plan, slice);
    case FILTER:
      return new FilterNode(plan, slice);
    case LIMIT:
      return new LimitNode(plan, slice);
    case CALCULATION:
      return new CalculationNode(plan, slice);
    case SUBQUERY:
      return new SubqueryNode(plan, slice);
    case SORT: {
      SortElementVector elements;
      getSortElements(elements, plan, slice, "SortNode");
      return new SortNode(plan, slice, elements, slice.get("stable").getBoolean());
    }
    case COLLECT: {
      Variable* expressionVariable =
          Variable::varFromVPack(plan->getAst(), slice, "expressionVariable", true);
      Variable* outVariable =
          Variable::varFromVPack(plan->getAst(), slice, "outVariable", true);

      // keepVariables
      std::vector<Variable const*> keepVariables;
      VPackSlice keepVariablesSlice = slice.get("keepVariables");
      if (keepVariablesSlice.isArray()) {
        for (VPackSlice it : VPackArrayIterator(keepVariablesSlice)) {
          Variable const* variable =
              Variable::varFromVPack(plan->getAst(), it, "variable");
          keepVariables.emplace_back(variable);
        }
      }

      // groups
      VPackSlice groupsSlice = slice.get("groups");
      if (!groupsSlice.isArray()) {
        THROW_ARANGO_EXCEPTION_MESSAGE(TRI_ERROR_NOT_IMPLEMENTED,
                                       "invalid \"groups\" definition");
      }

      std::vector<std::pair<Variable const*, Variable const*>> groupVariables;
      {
        groupVariables.reserve(groupsSlice.length());
        for (VPackSlice it : VPackArrayIterator(groupsSlice)) {
          Variable* outVar =
              Variable::varFromVPack(plan->getAst(), it, "outVariable");
          Variable* inVar =
              Variable::varFromVPack(plan->getAst(), it, "inVariable");

          groupVariables.emplace_back(std::make_pair(outVar, inVar));
        }
      }

      // aggregates
      VPackSlice aggregatesSlice = slice.get("aggregates");
      if (!aggregatesSlice.isArray()) {
        THROW_ARANGO_EXCEPTION_MESSAGE(TRI_ERROR_NOT_IMPLEMENTED,
                                       "invalid \"aggregates\" definition");
      }

      std::vector<std::pair<Variable const*, std::pair<Variable const*, std::string>>> aggregateVariables;
      {
        aggregateVariables.reserve(aggregatesSlice.length());
        for (VPackSlice it : VPackArrayIterator(aggregatesSlice)) {
          Variable* outVar =
              Variable::varFromVPack(plan->getAst(), it, "outVariable");
          Variable* inVar =
              Variable::varFromVPack(plan->getAst(), it, "inVariable");

          std::string const type = it.get("type").copyString();
          aggregateVariables.emplace_back(
              std::make_pair(outVar, std::make_pair(inVar, type)));
        }
      }

      bool count = slice.get("count").getBoolean();
      bool isDistinctCommand = slice.get("isDistinctCommand").getBoolean();

      auto node = new CollectNode(plan, slice, expressionVariable, outVariable, keepVariables,
                                  plan->getAst()->variables()->variables(false), groupVariables,
                                  aggregateVariables, count, isDistinctCommand);

      // specialize the node if required
      bool specialized = slice.get("specialized").getBoolean();
      if (specialized) {
        node->specialized();
      }

      return node;
    }
    case INSERT:
      return new InsertNode(plan, slice);
    case REMOVE:
      return new RemoveNode(plan, slice);
    case UPDATE:
      return new UpdateNode(plan, slice);
    case REPLACE:
      return new ReplaceNode(plan, slice);
    case UPSERT:
      return new UpsertNode(plan, slice);
    case RETURN:
      return new ReturnNode(plan, slice);
    case NORESULTS:
      return new NoResultsNode(plan, slice);
    case INDEX:
      return new IndexNode(plan, slice);
    case REMOTE:
      return new RemoteNode(plan, slice);
    case GATHER: {
      SortElementVector elements;
      getSortElements(elements, plan, slice, "GatherNode");
      return new GatherNode(plan, slice, elements);
    }
    case SCATTER:
      return new ScatterNode(plan, slice);
    case DISTRIBUTE:
      return new DistributeNode(plan, slice);
    case TRAVERSAL:
      return new TraversalNode(plan, slice);
    case SHORTEST_PATH:
      return new ShortestPathNode(plan, slice);
    case K_SHORTEST_PATHS:
      return new KShortestPathsNode(plan, slice);
    case REMOTESINGLE:
      return new SingleRemoteOperationNode(plan, slice);
    case ENUMERATE_IRESEARCH_VIEW:
      return new iresearch::IResearchViewNode(*plan, slice);
    case SUBQUERY_START:
      return new SubqueryStartNode(plan, slice);
    case SUBQUERY_END:
      return new SubqueryEndNode(plan, slice);
    case DISTRIBUTE_CONSUMER:
      return new DistributeConsumerNode(plan, slice);
    case MATERIALIZE:
      return createMaterializeNode(plan, slice);
    case ASYNC:
      return new AsyncNode(plan, slice);
    case MUTEX:
      return new MutexNode(plan, slice);
    default: {
      // should not reach this point
      TRI_ASSERT(false);
    }
  }
  return nullptr;
}

/// @brief create an ExecutionNode from VPackSlice
ExecutionNode::ExecutionNode(ExecutionPlan* plan, VPackSlice const& slice)
    : _id(slice.get("id").getNumericValue<size_t>()),
      _depth(slice.get("depth").getNumericValue<int>()),
      _varUsageValid(true),
      _isInSplicedSubquery(false),
      _plan(plan) {
  TRI_ASSERT(_registerPlan == nullptr);
  _registerPlan = std::make_shared<RegisterPlan>(slice, _depth);

  VPackSlice regsToClearList = slice.get("regsToClear");
  if (!regsToClearList.isArray()) {
    THROW_ARANGO_EXCEPTION_MESSAGE(TRI_ERROR_NOT_IMPLEMENTED,
                                   "\"regsToClear\" needs to be an array");
  }

  _regsToClear.reserve(regsToClearList.length());
  for (VPackSlice it : VPackArrayIterator(regsToClearList)) {
    _regsToClear.insert(it.getNumericValue<RegisterId>());
  }

  auto allVars = plan->getAst()->variables();

  VPackSlice varsUsedLaterStackSlice = slice.get("varsUsedLaterStack");

  if (varsUsedLaterStackSlice.isNone()) {
    // 3.6 compatibility for rolling upgrades, can be removed in 3.8
    VPackSlice varsUsedLaterSlice = slice.get("varsUsedLater");
    if (!varsUsedLaterSlice.isArray()) {
      THROW_ARANGO_EXCEPTION_MESSAGE(TRI_ERROR_NOT_IMPLEMENTED,
          "\"varsUsedLater\" needs to be an array");
    }
    auto& varsUsedLater = _varsUsedLaterStack.emplace_back();

    varsUsedLater.reserve(varsUsedLaterSlice.length());
    for (VPackSlice it : VPackArrayIterator(varsUsedLaterSlice)) {
      Variable oneVarUsedLater(it);
      Variable* oneVariable = allVars->getVariable(oneVarUsedLater.id);

      if (oneVariable == nullptr) {
        std::string errmsg = "varsUsedLater: ID not found in all-array: " +
                             StringUtils::itoa(oneVarUsedLater.id);
        THROW_ARANGO_EXCEPTION_MESSAGE(TRI_ERROR_NOT_IMPLEMENTED, errmsg);
      }
      varsUsedLater.insert(oneVariable);
    }
  } else {
    if (!varsUsedLaterStackSlice.isArray() || varsUsedLaterStackSlice.length() == 0) {
      THROW_ARANGO_EXCEPTION_MESSAGE(TRI_ERROR_INTERNAL_AQL,
          "\"varsUsedLaterStack\" needs to be a non-empty array");
    }

    _varsUsedLaterStack.reserve(varsUsedLaterStackSlice.length());
    for (auto stackEntrySlice : VPackArrayIterator(varsUsedLaterStackSlice)) {
      if (!stackEntrySlice.isArray()) {
        THROW_ARANGO_EXCEPTION_MESSAGE(TRI_ERROR_INTERNAL_AQL,
            "\"varsUsedLaterStack\" needs to contain arrays");
      }
      auto& varsUsedLater = _varsUsedLaterStack.emplace_back();

      varsUsedLater.reserve(stackEntrySlice.length());
      for (auto it : VPackArrayIterator(stackEntrySlice)) {
        Variable oneVarUsedLater(it);
        Variable* oneVariable = allVars->getVariable(oneVarUsedLater.id);

        if (oneVariable == nullptr) {
          std::string errmsg = "varsUsedLaterStack: ID not found in all-array: " +
                               StringUtils::itoa(oneVarUsedLater.id);
          THROW_ARANGO_EXCEPTION_MESSAGE(TRI_ERROR_INTERNAL_AQL, errmsg);
        }
        varsUsedLater.insert(oneVariable);
      }
    }
  }

  VPackSlice varsValidStackSlice = slice.get("varsValidStack");

  if (varsValidStackSlice.isNone()) {
    // 3.6 compatibility for rolling upgrades, can be removed in 3.8
    VPackSlice varsValidSlice = slice.get("varsValid");

    if (!varsValidSlice.isArray()) {
      THROW_ARANGO_EXCEPTION_MESSAGE(TRI_ERROR_NOT_IMPLEMENTED,
                                     "\"varsValid\" needs to be an array");
    }
    auto& varsValid = _varsValidStack.emplace_back();

    varsValid.reserve(varsValidSlice.length());
    for (VPackSlice it : VPackArrayIterator(varsValidSlice)) {
      Variable oneVarValid(it);
      Variable* oneVariable = allVars->getVariable(oneVarValid.id);

      if (oneVariable == nullptr) {
        std::string errmsg = "varsValid: ID not found in all-array: " +
                             StringUtils::itoa(oneVarValid.id);
        THROW_ARANGO_EXCEPTION_MESSAGE(TRI_ERROR_NOT_IMPLEMENTED, errmsg);
      }
      varsValid.insert(oneVariable);
    }
  } else {
    if (!varsValidStackSlice.isArray() || varsValidStackSlice.length() == 0) {
      THROW_ARANGO_EXCEPTION_MESSAGE(
          TRI_ERROR_INTERNAL_AQL,
          "\"varsValidStack\" needs to be a non-empty array");
    }

    _varsValidStack.reserve(varsValidStackSlice.length());
    for (auto stackEntrySlice : VPackArrayIterator(varsValidStackSlice)) {
      if (!stackEntrySlice.isArray()) {
        THROW_ARANGO_EXCEPTION_MESSAGE(
            TRI_ERROR_INTERNAL_AQL,
            "\"varsValidStack\" needs to contain arrays");
      }
      auto& varsValid = _varsValidStack.emplace_back();

      varsValid.reserve(stackEntrySlice.length());
      for (VPackSlice it : VPackArrayIterator(stackEntrySlice)) {
        Variable oneVarValid(it);
        Variable* oneVariable = allVars->getVariable(oneVarValid.id);

        if (oneVariable == nullptr) {
          std::string errmsg = "varsValidStack: ID not found in all-array: " +
                               StringUtils::itoa(oneVarValid.id);
          THROW_ARANGO_EXCEPTION_MESSAGE(TRI_ERROR_INTERNAL_AQL, errmsg);
        }
        varsValid.insert(oneVariable);
      }
    }
  }

  _isInSplicedSubquery =
      VelocyPackHelper::getBooleanValue(slice, "isInSplicedSubquery", false);
}

ExecutionNode::ExecutionNode(ExecutionPlan& plan, ExecutionNode const& other)
    : ExecutionNode(&plan, other.id()) {
  TRI_ASSERT(&plan == other.plan());
  other.cloneWithoutRegisteringAndDependencies(plan, *this, false);
}

/// @brief toVelocyPack, export an ExecutionNode to VelocyPack
void ExecutionNode::toVelocyPack(VPackBuilder& builder, unsigned flags,
                                 bool keepTopLevelOpen) const {
  // default value is to NOT keep top level open
  builder.openObject();
  builder.add(VPackValue("nodes"));
  {
    std::unordered_set<ExecutionNode const*> seen;
    VPackArrayBuilder guard(&builder);
    toVelocyPackHelper(builder, flags, seen);
  }
  if (!keepTopLevelOpen) {
    builder.close();
  }
}

/// @brief execution Node clone utility to be called by derived classes
/// @return pointer to a registered node owned by a plan
ExecutionNode* ExecutionNode::cloneHelper(std::unique_ptr<ExecutionNode> other,
                                          bool withDependencies, bool withProperties) const {
  ExecutionPlan* plan = other->plan();

  cloneWithoutRegisteringAndDependencies(*plan, *other, withProperties);

  auto* registeredNode = plan->registerNode(std::move(other));

  if (withDependencies) {
    cloneDependencies(plan, registeredNode, withProperties);
  }

  return registeredNode;
}

void ExecutionNode::cloneWithoutRegisteringAndDependencies(ExecutionPlan& plan,
                                                           ExecutionNode& other,
                                                           bool withProperties) const {
  if (&plan == _plan) {
    // same execution plan for source and target
    // now assign a new id to the cloned node, otherwise it will fail
    // upon node registration and/or its meaning is ambiguous
    other.setId(plan.nextId());

    // cloning with properties will only work if we clone a node into
    // a different plan
    TRI_ASSERT(!withProperties);
  }

  other._regsToClear = _regsToClear;
  other._depth = _depth;
  other._varUsageValid = _varUsageValid;
  other._isInSplicedSubquery = _isInSplicedSubquery;

  if (withProperties) {
    auto allVars = plan.getAst()->variables();
    // Create new structures on the new AST...
    other._varsUsedLaterStack.reserve(_varsUsedLaterStack.size());
    for (auto const& stackEntry : _varsUsedLaterStack) {
      auto& otherStackEntry = other._varsUsedLaterStack.emplace_back();
      otherStackEntry.reserve(stackEntry.size());
      for (auto const& orgVar : stackEntry) {
        auto var = allVars->getVariable(orgVar->id);
        TRI_ASSERT(var != nullptr);
        otherStackEntry.emplace(var);
      }
    }

    other._varsValidStack.reserve(_varsValidStack.size());

    for (auto const& stackEntry : _varsValidStack) {
      auto& otherStackEntry = other._varsValidStack.emplace_back();
      otherStackEntry.reserve(stackEntry.size());
      for (auto const& orgVar : stackEntry) {
        auto var = allVars->getVariable(orgVar->id);
        TRI_ASSERT(var != nullptr);
        otherStackEntry.emplace(var);
      }
    }

    if (_registerPlan != nullptr) {
      other._registerPlan = _registerPlan->clone();
    }
  } else {
    // point to current AST -> don't do deep copies.
    other._varsUsedLaterStack = _varsUsedLaterStack;
    other._varsValidStack = _varsValidStack;
    other._registerPlan = _registerPlan;
  }
}

/// @brief helper for cloning, use virtual clone methods for dependencies
void ExecutionNode::cloneDependencies(ExecutionPlan* plan, ExecutionNode* theClone,
                                      bool withProperties) const {
  TRI_ASSERT(theClone != nullptr);
  auto it = _dependencies.begin();
  while (it != _dependencies.end()) {
    auto c = (*it)->clone(plan, true, withProperties);
    TRI_ASSERT(c != nullptr);
    try {
      c->_parents.emplace_back(theClone);
      theClone->_dependencies.emplace_back(c);
    } catch (...) {
      delete c;
      throw;
    }
    ++it;
  }
}

// clone register plan of dependency, needed when inserting nodes after planning
void ExecutionNode::cloneRegisterPlan(ExecutionNode* dependency) {
  TRI_ASSERT(hasDependency());
  TRI_ASSERT(getFirstDependency() == dependency);
  _registerPlan = dependency->getRegisterPlan();
  _depth = dependency->getDepth();
  setVarsUsedLater(dependency->getVarsUsedLater());
  setVarsValid(dependency->getVarsValid());
  setVarUsageValid();
}

bool ExecutionNode::isEqualTo(ExecutionNode const& other) const {
  std::function<bool(ExecutionNode* const, ExecutionNode* const)> comparator =
      [](ExecutionNode* const l, ExecutionNode* const r) {
        return l->isEqualTo(*r);
      };

  return ((this->getType() == other.getType()) && (_id == other._id) &&
          (_depth == other._depth) &&
          (isInSplicedSubquery() == other.isInSplicedSubquery()) &&
          (std::equal(_dependencies.begin(), _dependencies.end(),
                      other._dependencies.begin(), comparator)));
}

/// @brief invalidate the cost estimation for the node and its dependencies
void ExecutionNode::invalidateCost() {
  _costEstimate.invalidate();

  for (auto& dep : _dependencies) {
    dep->invalidateCost();
  }
}

/// @brief estimate the cost of the node . . .
/// does not recalculate the estimate if already calculated
CostEstimate ExecutionNode::getCost() const {
  if (!_costEstimate.isValid()) {
    _costEstimate = estimateCost();
  }
  TRI_ASSERT(_costEstimate.estimatedCost >= 0.0);
  TRI_ASSERT(_costEstimate.isValid());
  return _costEstimate;
}

/// @brief functionality to walk an execution plan recursively
bool ExecutionNode::walk(WalkerWorker<ExecutionNode>& worker) {
#ifdef ARANGODB_ENABLE_FAILURE_TESTS
  // Only do every node exactly once
  // note: this check is not required normally because execution
  // plans do not contain cycles
  if (worker.done(this)) {
    return false;
  }
#endif

  if (worker.before(this)) {
    return true;
  }

  // Now the children in their natural order:
  for (auto const& it : _dependencies) {
    if (it->walk(worker)) {
      return true;
    }
  }

  // Now handle a subquery:
  if (getType() == SUBQUERY) {
    auto p = ExecutionNode::castTo<SubqueryNode*>(this);
    auto subquery = p->getSubquery();

    if (worker.enterSubquery(this, subquery)) {
      bool shouldAbort = subquery->walk(worker);
      worker.leaveSubquery(this, subquery);

      if (shouldAbort) {
        return true;
      }
    }
  }

  worker.after(this);

  return false;
}

/// @brief functionality to walk an execution plan recursively.
/// This variant of walk(), when visiting a node,
///  - first, when at a SubqueryNode, recurses into its subquery
///  - after that recurses on its dependencies.
/// This is in contrast to walk(), which recurses on the dependencies before
/// recursing into the subquery.
bool ExecutionNode::walkSubqueriesFirst(WalkerWorker<ExecutionNode>& worker) {
#ifdef ARANGODB_ENABLE_FAILURE_TESTS
  // Only do every node exactly once
  // note: this check is not required normally because execution
  // plans do not contain cycles
  if (worker.done(this)) {
    return false;
  }
#endif

  if (worker.before(this)) {
    return true;
  }

  // Now handle a subquery:
  if (getType() == SUBQUERY) {
    auto p = ExecutionNode::castTo<SubqueryNode*>(this);
    auto subquery = p->getSubquery();

    if (worker.enterSubquery(this, subquery)) {
      bool shouldAbort = subquery->walkSubqueriesFirst(worker);
      worker.leaveSubquery(this, subquery);

      if (shouldAbort) {
        return true;
      }
    }
  }

  // Now the children in their natural order:
  for (auto const& it : _dependencies) {
    if (it->walkSubqueriesFirst(worker)) {
      return true;
    }
  }

  worker.after(this);

  return false;
}

/// @brief get the surrounding loop
ExecutionNode const* ExecutionNode::getLoop() const {
  auto node = this;
  while (node != nullptr) {
    if (!node->hasDependency()) {
      return nullptr;
    }

    node = node->getFirstDependency();
    TRI_ASSERT(node != nullptr);

    auto type = node->getType();

    if (type == ENUMERATE_COLLECTION || type == INDEX || type == TRAVERSAL ||
        type == ENUMERATE_LIST || type == SHORTEST_PATH ||
        type == K_SHORTEST_PATHS || type == ENUMERATE_IRESEARCH_VIEW) {
      return node;
    }
  }

  return nullptr;
}

/// @brief toVelocyPackHelper, for a generic node
/// Note: The input nodes has to be an Array Element that is still Open.
///       At the end of this function the current-nodes Object is OPEN and
///       has to be closed. The initial caller of toVelocyPackHelper
///       has to close the array.
void ExecutionNode::toVelocyPackHelperGeneric(VPackBuilder& nodes, unsigned flags,
                                              std::unordered_set<ExecutionNode const*>& seen) const {
  TRI_ASSERT(nodes.isOpenArray());
  // We are not allowed to call if this node is already seen.
  TRI_ASSERT(seen.find(this) == seen.end());
  size_t const n = _dependencies.size();
  for (size_t i = 0; i < n; i++) {
    ExecutionNode const* dep = _dependencies[i];
    if (seen.find(dep) == seen.end()) {
      // Only toVelocypack those that have not been seen
      dep->toVelocyPackHelper(nodes, flags, seen);
    }
    // every dependency needs to be in this list!
    TRI_ASSERT(seen.find(dep) != seen.end());
  }
  // If this assert triggers we have created a loop.
  // There is a dependency path that leads back to this node
  TRI_ASSERT(seen.find(this) == seen.end());
  seen.emplace(this);
  nodes.openObject();
  nodes.add("type", VPackValue(getTypeString()));
  if (flags & ExecutionNode::SERIALIZE_DETAILS) {
    nodes.add("typeID", VPackValue(static_cast<int>(getType())));
  }
  nodes.add(VPackValue("dependencies"));  // Open Key
  {
    VPackArrayBuilder guard(&nodes);
    for (auto const& it : _dependencies) {
      nodes.add(VPackValue(it->id().id()));
    }
  }
  nodes.add("id", VPackValue(id().id()));
  if (flags & ExecutionNode::SERIALIZE_PARENTS) {
    nodes.add(VPackValue("parents"));  // Open Key
    VPackArrayBuilder guard(&nodes);
    for (auto const& it : _parents) {
      nodes.add(VPackValue(it->id().id()));
    }
  }
  if (flags & ExecutionNode::SERIALIZE_ESTIMATES) {
    CostEstimate estimate = getCost();
    nodes.add("estimatedCost", VPackValue(estimate.estimatedCost));
    nodes.add("estimatedNrItems", VPackValue(estimate.estimatedNrItems));
  }

  if (flags & ExecutionNode::SERIALIZE_DETAILS) {
    nodes.add("depth", VPackValue(_depth));

    if (_registerPlan) {
      _registerPlan->toVelocyPack(nodes);
    } else {
      RegisterPlan::toVelocyPackEmpty(nodes);
    }

    nodes.add(VPackValue("regsToClear"));
    {
      VPackArrayBuilder guard(&nodes);
      for (auto const& oneRegisterID : _regsToClear) {
        nodes.add(VPackValue(oneRegisterID));
      }
    }

    nodes.add(VPackValue("varsUsedLaterStack"));
    {
      VPackArrayBuilder guard(&nodes);
      TRI_ASSERT(!_varsUsedLaterStack.empty());
      for (auto const& stackEntry : _varsUsedLaterStack) {
        VPackArrayBuilder stackEntryGuard(&nodes);
        for (auto const& oneVar : stackEntry) {
          oneVar->toVelocyPack(nodes);
        }
      }
    }

    nodes.add(VPackValue("varsValidStack"));
    {
      VPackArrayBuilder guard(&nodes);
      TRI_ASSERT(!_varsValidStack.empty());
      for (auto const& stackEntry : _varsValidStack) {
        VPackArrayBuilder stackEntryGuard(&nodes);
        for (auto const& oneVar : stackEntry) {
          oneVar->toVelocyPack(nodes);
        }
      }
    }

    nodes.add("isInSplicedSubquery", VPackValue(_isInSplicedSubquery));
  }
  TRI_ASSERT(nodes.isOpenObject());
}

/// @brief static analysis debugger
#if 0
struct RegisterPlanningDebugger final : public WalkerWorker<ExecutionNode> {
  RegisterPlanningDebugger()
    : indent(0) {
  }

  ~RegisterPlanningDebugger () = default;

  int indent;

  bool enterSubquery(ExecutionNode*, ExecutionNode*) override final {
    indent++;
    return true;
  }

  void leaveSubquery(ExecutionNode*, ExecutionNode*) override final {
    indent--;
  }

  void after(ExecutionNode* ep) override final {
    for (int i = 0; i < indent; i++) {
      std::cout << " ";
    }
    std::cout << ep->getTypeString() << " ";
    std::cout << "regsUsedHere: ";
    VarSet variablesUsedHere;
    ep->getVariablesUsedHere(variablesUsedHere);
    for (auto const& v : variablesUsedHere) {
      std::cout << ep->getRegisterPlan()->varInfo.find(v->id)->second.registerId
                << " ";
    }
    std::cout << "regsSetHere: ";
    for (auto const& v : ep->getVariablesSetHere()) {
      std::cout << ep->getRegisterPlan()->varInfo.find(v->id)->second.registerId
                << " ";
    }
    std::cout << "regsToClear: ";
    for (auto const& r : ep->getRegsToClear()) {
      std::cout << r << " ";
    }
    std::cout << std::endl;
  }
};

#endif

/// @brief planRegisters
void ExecutionNode::planRegisters(ExecutionNode* super) {
  // The super is only for the case of subqueries.
  std::shared_ptr<RegisterPlan> v;

  if (super == nullptr) {
    v = std::make_shared<RegisterPlan>();
  } else {
    v = std::make_shared<RegisterPlan>(*(super->_registerPlan), super->_depth);
  }

  RegisterPlanWalker walker(v);
  walk(walker);

  // Now handle the subqueries:
  for (auto& s : v->subQueryNodes) {
    auto sq = ExecutionNode::castTo<SubqueryNode*>(s);
    sq->getSubquery()->planRegisters(s);
  }
  walker.reset();
}

RegisterId ExecutionNode::varToRegUnchecked(Variable const& var) const {
  std::unordered_map<VariableId, VarInfo> const& varInfo = getRegisterPlan()->varInfo;
  auto const it = varInfo.find(var.id);
  TRI_ASSERT(it != varInfo.end());
  RegisterId const reg = it->second.registerId;

  return reg;
}

bool ExecutionNode::isInSplicedSubquery() const noexcept {
  return _isInSplicedSubquery;
}

void ExecutionNode::setIsInSplicedSubquery(bool const value) noexcept {
  _isInSplicedSubquery = value;
}

/// @brief replace a dependency, returns true if the pointer was found and
/// replaced, please note that this does not delete oldNode!
bool ExecutionNode::replaceDependency(ExecutionNode* oldNode, ExecutionNode* newNode) {
  TRI_ASSERT(oldNode != nullptr);
  TRI_ASSERT(newNode != nullptr);

  auto it = _dependencies.begin();

  while (it != _dependencies.end()) {
    if (*it == oldNode) {
      *it = newNode;
      try {
        newNode->_parents.emplace_back(this);
      } catch (...) {
        *it = oldNode;  // roll back
        return false;
      }
      try {
        for (auto it2 = oldNode->_parents.begin(); it2 != oldNode->_parents.end(); ++it2) {
          if (*it2 == this) {
            oldNode->_parents.erase(it2);
            break;
          }
        }
      } catch (...) {
        // If this happens, we ignore that the _parents of oldNode
        // are not set correctly
      }
      return true;
    }

    ++it;
  }
  return false;
}

/// @brief remove a dependency, returns true if the pointer was found and
/// removed, please note that this does not delete ep!
bool ExecutionNode::removeDependency(ExecutionNode* ep) {
  bool ok = false;
  for (auto it = _dependencies.begin(); it != _dependencies.end(); ++it) {
    if (*it == ep) {
      try {
        it = _dependencies.erase(it);
      } catch (...) {
        return false;
      }
      ok = true;
      break;
    }
  }

  if (!ok) {
    return false;
  }

  // Now remove us as a parent of the old dependency as well:
  for (auto it = ep->_parents.begin(); it != ep->_parents.end(); ++it) {
    if (*it == this) {
      try {
        ep->_parents.erase(it);
      } catch (...) {
      }
      return true;
    }
  }

  return false;
}

/// @brief remove all dependencies for the given node
void ExecutionNode::removeDependencies() {
  for (auto& x : _dependencies) {
    for (auto it = x->_parents.begin(); it != x->_parents.end();
         /* no hoisting */) {
      if (*it == this) {
        try {
          it = x->_parents.erase(it);
        } catch (...) {
        }
        break;
      } else {
        ++it;
      }
    }
  }
  _dependencies.clear();
}

auto ExecutionNode::calcRegsToKeep() const -> RegIdSetStack {
  RegIdSetStack regsToKeepStack;
  regsToKeepStack.reserve(getVarsUsedLaterStack().size());

  auto const& varsSetHere = getVariablesSetHere();

  TRI_ASSERT(getVarsUsedLaterStack().size() == getVarsValidStack().size());

  // TODO The lower levels of the stacks inside the same subquery do not differ,
  //      so we calculate the same thing multiple times.
  //      Instead, calculate it in the register planning and pass the results.

  for (auto const& [idx, stackEntry] : enumerate(getVarsValidStack())) {
    auto& regsToKeep = regsToKeepStack.emplace_back();
    auto const& varsUsedLater = getVarsUsedLaterStack()[idx];

    for (auto const var : stackEntry) {
      auto reg = variableToRegisterId(var);

      bool isSetHere = std::find(varsSetHere.begin(), varsSetHere.end(), var) !=
                       varsSetHere.end();
      bool isUsedLater = std::find(varsUsedLater.begin(), varsUsedLater.end(), var) !=
                         varsUsedLater.end();
      if (!isSetHere && isUsedLater) {
        regsToKeep.emplace(reg);
      }
    }
  }

  return regsToKeepStack;
}

RegisterId ExecutionNode::variableToRegisterId(Variable const* variable) const {
  TRI_ASSERT(variable != nullptr);
  auto it = getRegisterPlan()->varInfo.find(variable->id);
  TRI_ASSERT(it != getRegisterPlan()->varInfo.end());
  RegisterId rv = it->second.registerId;
  TRI_ASSERT(rv < RegisterPlan::MaxRegisterId);
  return rv;
}

// This is the general case and will not work if e.g. there is no predecessor.
RegisterInfos ExecutionNode::createRegisterInfos(RegIdSet readableInputRegisters,
                                                 RegIdSet writableOutputRegisters) const {
  auto const nrOutRegs = getNrOutputRegisters();
  auto const nrInRegs = getNrInputRegisters();

  auto const& regsToKeep = calcRegsToKeep();
  auto const& regsToClear = getRegsToClear();

  return RegisterInfos{std::move(readableInputRegisters),
                       std::move(writableOutputRegisters),
                       nrInRegs,
                       nrOutRegs,
                       regsToClear,
                       regsToKeep};
}

RegisterCount ExecutionNode::getNrInputRegisters() const {
  ExecutionNode const* previousNode = getFirstDependency();
  // in case of the SingletonNode, there are no input registers
  return previousNode == nullptr ? getNrOutputRegisters() : getRegisterPlan()->nrRegs[previousNode->getDepth()];
}

RegisterCount ExecutionNode::getNrOutputRegisters() const {
  if (getType() == ExecutionNode::RETURN) {
    // Special case for RETURN, which usually writes only 1 register.
    // TODO We should be able to remove this when the new register planning is ready!
    auto returnNode = castTo<ReturnNode const*>(this);
    if (!returnNode->returnInheritedResults()) {
      return 1;
    }
  }

  return getRegisterPlan()->nrRegs[getDepth()];
}

ExecutionNode::ExecutionNode(ExecutionPlan* plan, ExecutionNodeId id)
    : _id(id), _depth(0), _varUsageValid(false), _isInSplicedSubquery(false), _plan(plan) {}

ExecutionNodeId ExecutionNode::id() const { return _id; }

void ExecutionNode::swapFirstDependency(ExecutionNode* node) {
  TRI_ASSERT(hasDependency());
  _dependencies[0] = node;
}

std::vector<ExecutionNode*> const& ExecutionNode::getDependencies() const {
  return _dependencies;
}

ExecutionNode* ExecutionNode::getFirstDependency() const {
  if (_dependencies.empty()) {
    return nullptr;
  }
  TRI_ASSERT(_dependencies[0] != nullptr);
  return _dependencies[0];
}

bool ExecutionNode::hasDependency() const {
  return (_dependencies.size() == 1);
}

void ExecutionNode::dependencies(std::vector<ExecutionNode*>& result) const {
  for (auto const& it : _dependencies) {
    TRI_ASSERT(it != nullptr);
    result.emplace_back(it);
  }
}

std::vector<ExecutionNode*> ExecutionNode::getParents() const {
  return _parents;
}

bool ExecutionNode::hasParent() const { return (_parents.size() == 1); }

/// @brief whether or not the node has any ancestor (parent at any distance)
/// of this type
bool ExecutionNode::hasParentOfType(ExecutionNode::NodeType type) const {
  ExecutionNode* current = getFirstParent();
  while (current != nullptr) {
    if (current->getType() == type) {
      return true;
    }
    current = current->getFirstParent();
  }
  return false;
}

ExecutionNode* ExecutionNode::getFirstParent() const {
  if (_parents.empty()) {
    return nullptr;
  }
  TRI_ASSERT(_parents[0] != nullptr);
  return _parents[0];
}

void ExecutionNode::parents(std::vector<ExecutionNode*>& result) const {
  for (auto const& it : _parents) {
    TRI_ASSERT(it != nullptr);
    result.emplace_back(it);
  }
}

ExecutionNode const* ExecutionNode::getSingleton() const {
  auto node = this;
  do {
    node = node->getFirstDependency();
  } while (node != nullptr && node->getType() != SINGLETON);

  return node;
}

ExecutionNode* ExecutionNode::getSingleton() {
  auto node = this;
  do {
    node = node->getFirstDependency();
  } while (node != nullptr && node->getType() != SINGLETON);

  return node;
}

void ExecutionNode::getDependencyChain(std::vector<ExecutionNode*>& result, bool includeSelf) {
  auto current = this;
  while (current != nullptr) {
    if (includeSelf || current != this) {
      result.emplace_back(current);
    }
    current = current->getFirstDependency();
  }
}

void ExecutionNode::setParent(ExecutionNode* p) {
  _parents.clear();
  _parents.emplace_back(p);
}

void ExecutionNode::getVariablesUsedHere(VarSet& vars) const {
  // do nothing!
}

std::vector<Variable const*> ExecutionNode::getVariablesSetHere() const {
  return std::vector<Variable const*>();
}

::arangodb::containers::HashSet<VariableId> ExecutionNode::getVariableIdsUsedHere() const {
  VarSet vars;
  getVariablesUsedHere(vars);

  ::arangodb::containers::HashSet<VariableId> ids;
  for (auto& it : vars) {
    ids.emplace(it->id);
  }
  return ids;
}

bool ExecutionNode::setsVariable(VarSet const& which) const {
  for (auto const& v : getVariablesSetHere()) {
    if (which.find(v) != which.end()) {
      return true;
    }
  }
  return false;
}

void ExecutionNode::setVarUsageValid() { _varUsageValid = true; }

void ExecutionNode::invalidateVarUsage() {
  _varsUsedLaterStack.clear();
  _varsValidStack.clear();
  _varUsageValid = false;
}

bool ExecutionNode::isDeterministic() { return true; }

bool ExecutionNode::isModificationNode() const {
  // derived classes can change this
  return false;
}

ExecutionPlan const* ExecutionNode::plan() const { return _plan; }

ExecutionPlan* ExecutionNode::plan() { return _plan; }

std::shared_ptr<RegisterPlan> ExecutionNode::getRegisterPlan() const {
  TRI_ASSERT(_registerPlan != nullptr);
  return _registerPlan;
}

int ExecutionNode::getDepth() const { return _depth; }

std::unordered_set<RegisterId> const& ExecutionNode::getRegsToClear() const {
  if (getType() == RETURN) {
    auto* returnNode = castTo<ReturnNode const*>(this);
    if (!returnNode->returnInheritedResults()) {
      static const decltype(_regsToClear) emptyRegsToClear;
      return emptyRegsToClear;
    }
  }

  return _regsToClear;
}

bool ExecutionNode::isVarUsedLater(Variable const* variable) const {
  TRI_ASSERT(_varUsageValid);
  return (getVarsUsedLater().find(variable) != getVarsUsedLater().end());
}

bool ExecutionNode::isInInnerLoop() const { return getLoop() != nullptr; }

void ExecutionNode::setId(ExecutionNodeId id) { _id = id; }

void ExecutionNode::setRegsToClear(std::unordered_set<RegisterId>&& toClear) {
  _regsToClear = std::move(toClear);
}

RegisterId ExecutionNode::variableToRegisterOptionalId(Variable const* var) const {
  if (var) {
    return variableToRegisterId(var);
  }
  return RegisterPlan::MaxRegisterId;
}

bool ExecutionNode::isIncreaseDepth() const { return isIncreaseDepth(getType()); }

bool ExecutionNode::isIncreaseDepth(ExecutionNode::NodeType type) {
  switch (type) {
    case ENUMERATE_COLLECTION:
    case INDEX:
    case ENUMERATE_LIST:
    case COLLECT:

    case TRAVERSAL:
    case SHORTEST_PATH:
    case K_SHORTEST_PATHS:

    case REMOTESINGLE:
    case ENUMERATE_IRESEARCH_VIEW:
    case MATERIALIZE:
      return true;

    default:
      return false;
  }
}

bool ExecutionNode::alwaysCopiesRows(NodeType type) {
  // TODO This can be improved. And probably should be renamed.
  //      It is used in the register planning to discern whether we may reuse
  //      an input register immediately as an output register at this very block.
  switch (type) {
    case ENUMERATE_COLLECTION:
    case ENUMERATE_LIST:
    case FILTER:
    case SORT:
    case COLLECT:
    case INSERT:
    case REMOVE:
    case REPLACE:
    case UPDATE:
    case NORESULTS:
    case DISTRIBUTE:
    case UPSERT:
    case TRAVERSAL:
    case INDEX:
    case SHORTEST_PATH:
    case K_SHORTEST_PATHS:
    case REMOTESINGLE:
    case ENUMERATE_IRESEARCH_VIEW:
    case DISTRIBUTE_CONSUMER:
    case SUBQUERY_START:
    case SUBQUERY_END:
    case MATERIALIZE:
    case RETURN:
      return true;
    case CALCULATION:
    case SUBQUERY:
    case SINGLETON:
    case LIMIT:
      return false;
    // It should be safe to return false for these, but is it necessary?
    // Returning true can lead to more efficient register usage.
    case REMOTE:
    case SCATTER:
    case GATHER:
    case ASYNC:
    case PARALLEL_START:
    case PARALLEL_END:
      return false;
    case MAX_NODE_TYPE_VALUE:
      TRI_ASSERT(false);
      THROW_ARANGO_EXCEPTION(TRI_ERROR_INTERNAL_AQL);
  }
  ADB_UNREACHABLE;
}

bool ExecutionNode::alwaysCopiesRows() const {
  return ExecutionNode::alwaysCopiesRows(getType());
}

void ExecutionNode::setVarsUsedLater(VarSetStack varStack) {
  _varsUsedLaterStack = std::move(varStack);
}

void ExecutionNode::setVarsValid(VarSetStack varStack) {
  _varsValidStack = std::move(varStack);
}

auto ExecutionNode::getVarsUsedLaterStack() const noexcept -> VarSetStack const& {
  TRI_ASSERT(_varUsageValid);
  return _varsUsedLaterStack;
}

auto ExecutionNode::getVarsValidStack() const noexcept -> VarSetStack const& {
  TRI_ASSERT(_varUsageValid);
  return _varsValidStack;
}

/// @brief creates corresponding ExecutionBlock
std::unique_ptr<ExecutionBlock> SingletonNode::createBlock(
    ExecutionEngine& engine, std::unordered_map<ExecutionNode*, ExecutionBlock*> const&) const {

  auto registerInfos = createRegisterInfos({}, {});
  IdExecutorInfos infos(false);

  auto res = std::make_unique<ExecutionBlockImpl<IdExecutor<ConstFetcher>>>(
      &engine, this, std::move(registerInfos), std::move(infos));
  std::ignore = res->initializeCursor(InputAqlItemRow{CreateInvalidInputRowHint{}});
  return res;
}

/// @brief toVelocyPack, for SingletonNode
void SingletonNode::toVelocyPackHelper(VPackBuilder& nodes, unsigned flags,
                                       std::unordered_set<ExecutionNode const*>& seen) const {
  // call base class method
  ExecutionNode::toVelocyPackHelperGeneric(nodes, flags, seen);
  // This node has no own information.
  nodes.close();
}

/// @brief the cost of a singleton is 1, it produces one item only
CostEstimate SingletonNode::estimateCost() const {
  CostEstimate estimate = CostEstimate::empty();
  estimate.estimatedNrItems = 1;
  estimate.estimatedCost = 1.0;
  return estimate;
}

SingletonNode::SingletonNode(ExecutionPlan* plan, ExecutionNodeId id)
    : ExecutionNode(plan, id) {}

SingletonNode::SingletonNode(ExecutionPlan* plan, arangodb::velocypack::Slice const& base)
    : ExecutionNode(plan, base) {}

ExecutionNode::NodeType SingletonNode::getType() const { return SINGLETON; }

VariableIdSet SingletonNode::getOutputVariables() const { return {}; }

EnumerateCollectionNode::EnumerateCollectionNode(ExecutionPlan* plan,
                                                 arangodb::velocypack::Slice const& base)
    : ExecutionNode(plan, base),
      DocumentProducingNode(plan, base),
      CollectionAccessingNode(plan, base),
      _random(base.get("random").getBoolean()),
      _hint(base) {}

/// @brief toVelocyPack, for EnumerateCollectionNode
void EnumerateCollectionNode::toVelocyPackHelper(VPackBuilder& builder, unsigned flags,
                                                 std::unordered_set<ExecutionNode const*>& seen) const {
  // call base class method
  ExecutionNode::toVelocyPackHelperGeneric(builder, flags, seen);

  builder.add("random", VPackValue(_random));

  _hint.toVelocyPack(builder);

  // add outvariable and projection
  DocumentProducingNode::toVelocyPack(builder, flags);

  // add collection information
  CollectionAccessingNode::toVelocyPack(builder, flags);

  // And close it:
  builder.close();
}

/// @brief creates corresponding ExecutionBlock
std::unique_ptr<ExecutionBlock> EnumerateCollectionNode::createBlock(
    ExecutionEngine& engine, std::unordered_map<ExecutionNode*, ExecutionBlock*> const&) const {
  ExecutionNode const* previousNode = getFirstDependency();
  TRI_ASSERT(previousNode != nullptr);

  if (!engine.waitForSatellites(engine.getQuery(), collection())) {
    double maxWait = engine.getQuery().queryOptions().satelliteSyncWait;
    THROW_ARANGO_EXCEPTION_MESSAGE(TRI_ERROR_CLUSTER_AQL_COLLECTION_OUT_OF_SYNC,
                                   "collection " + collection()->name() +
                                       " did not come into sync in time (" +
                                       std::to_string(maxWait) + ")");
  }
  auto const produceResult = this->isVarUsedLater(_outVariable) || this->_filter != nullptr;
  auto outputRegister = variableToRegisterId(_outVariable);
  auto registerInfos = createRegisterInfos({},
                                           RegIdSet{outputRegister});
  auto executorInfos =
      EnumerateCollectionExecutorInfos(outputRegister, engine.getQuery(), collection(),
                                       _outVariable, produceResult,
                                       this->_filter.get(), this->projections(),
                                       this->coveringIndexAttributePositions(),
                                       this->_random);
  return std::make_unique<ExecutionBlockImpl<EnumerateCollectionExecutor>>(
      &engine, this, std::move(registerInfos), std::move(executorInfos));
}

/// @brief clone ExecutionNode recursively
ExecutionNode* EnumerateCollectionNode::clone(ExecutionPlan* plan, bool withDependencies,
                                              bool withProperties) const {
  auto outVariable = _outVariable;
  if (withProperties) {
    outVariable = plan->getAst()->variables()->createVariable(outVariable);
    TRI_ASSERT(outVariable != nullptr);
  }

  auto c = std::make_unique<EnumerateCollectionNode>(plan, _id, collection(),
                                                     outVariable, _random, _hint);

  c->projections(_projections);
  CollectionAccessingNode::cloneInto(*c);
  DocumentProducingNode::cloneInto(plan, *c);

  return cloneHelper(std::move(c), withDependencies, withProperties);
}

void EnumerateCollectionNode::setRandom() { _random = true; }

bool EnumerateCollectionNode::isDeterministic() { return !_random; }

std::vector<Variable const*> EnumerateCollectionNode::getVariablesSetHere() const {
  return std::vector<Variable const*>{_outVariable};
}

VariableIdSet EnumerateCollectionNode::getOutputVariables() const {
  return {_outVariable->id};
}

/// @brief the cost of an enumerate collection node is a multiple of the cost of
/// its unique dependency
CostEstimate EnumerateCollectionNode::estimateCost() const {
  transaction::Methods& trx = _plan->getAst()->query().trxForOptimization();
  if (trx.status() != transaction::Status::RUNNING) {
    return CostEstimate::empty();
  }

  TRI_ASSERT(!_dependencies.empty());
  CostEstimate estimate = _dependencies.at(0)->getCost();
  estimate.estimatedNrItems *= collection()->count(&trx, transaction::CountType::TryCache);
  // We do a full collection scan for each incoming item.
  // random iteration is slightly more expensive than linear iteration
  // we also penalize each EnumerateCollectionNode slightly (and do not
  // do the same for IndexNodes) so IndexNodes will be preferred
  estimate.estimatedCost += estimate.estimatedNrItems * (_random ? 1.005 : 1.0) + 1.0;
  return estimate;
}

EnumerateListNode::EnumerateListNode(ExecutionPlan* plan,
                                     arangodb::velocypack::Slice const& base)
    : ExecutionNode(plan, base),
      _inVariable(Variable::varFromVPack(plan->getAst(), base, "inVariable")),
      _outVariable(Variable::varFromVPack(plan->getAst(), base, "outVariable")) {}

/// @brief toVelocyPack, for EnumerateListNode
void EnumerateListNode::toVelocyPackHelper(VPackBuilder& nodes, unsigned flags,
                                           std::unordered_set<ExecutionNode const*>& seen) const {
  // call base class method
  ExecutionNode::toVelocyPackHelperGeneric(nodes, flags, seen);
  nodes.add(VPackValue("inVariable"));
  _inVariable->toVelocyPack(nodes);

  nodes.add(VPackValue("outVariable"));
  _outVariable->toVelocyPack(nodes);

  // And close it:
  nodes.close();
}

/// @brief creates corresponding ExecutionBlock
std::unique_ptr<ExecutionBlock> EnumerateListNode::createBlock(
    ExecutionEngine& engine, std::unordered_map<ExecutionNode*, ExecutionBlock*> const&) const {
  ExecutionNode const* previousNode = getFirstDependency();
  TRI_ASSERT(previousNode != nullptr);
  RegisterId inputRegister = variableToRegisterId(_inVariable);
  RegisterId outRegister = variableToRegisterId(_outVariable);
  auto registerInfos = createRegisterInfos(RegIdSet{inputRegister},
                                           RegIdSet{outRegister});
  auto executorInfos = EnumerateListExecutorInfos(inputRegister, outRegister);
  return std::make_unique<ExecutionBlockImpl<EnumerateListExecutor>>(
      &engine, this, std::move(registerInfos), std::move(executorInfos));
}

/// @brief clone ExecutionNode recursively
ExecutionNode* EnumerateListNode::clone(ExecutionPlan* plan, bool withDependencies,
                                        bool withProperties) const {
  auto outVariable = _outVariable;
  auto inVariable = _inVariable;

  if (withProperties) {
    outVariable = plan->getAst()->variables()->createVariable(outVariable);
    inVariable = plan->getAst()->variables()->createVariable(inVariable);
  }

  auto c = std::make_unique<EnumerateListNode>(plan, _id, inVariable, outVariable);

  return cloneHelper(std::move(c), withDependencies, withProperties);
}

/// @brief the cost of an enumerate list node
CostEstimate EnumerateListNode::estimateCost() const {
  // Well, what can we say? The length of the list can in general
  // only be determined at runtime... If we were to know that this
  // list is constant, then we could maybe multiply by the length
  // here... For the time being, we assume 100
  size_t length = 100;

  auto setter = _plan->getVarSetBy(_inVariable->id);

  if (setter != nullptr) {
    if (setter->getType() == ExecutionNode::CALCULATION) {
      // list variable introduced by a calculation
      auto expression = ExecutionNode::castTo<CalculationNode*>(setter)->expression();

      if (expression != nullptr) {
        auto node = expression->node();

        if (node->type == NODE_TYPE_ARRAY) {
          // this one is easy
          length = node->numMembers();
        }
        if (node->type == NODE_TYPE_RANGE) {
          auto low = node->getMember(0);
          auto high = node->getMember(1);

          if (low->isConstant() && high->isConstant() &&
              (low->isValueType(VALUE_TYPE_INT) || low->isValueType(VALUE_TYPE_DOUBLE)) &&
              (high->isValueType(VALUE_TYPE_INT) || high->isValueType(VALUE_TYPE_DOUBLE))) {
            // create a temporary range to determine the size
            Range range(low->getIntValue(), high->getIntValue());

            length = range.size();
          }
        }
      }
    } else if (setter->getType() == ExecutionNode::SUBQUERY) {
      // length will be set by the subquery's cost estimator
      CostEstimate subEstimate =
          ExecutionNode::castTo<SubqueryNode const*>(setter)->getSubquery()->getCost();
      length = subEstimate.estimatedNrItems;
    }
  }

  TRI_ASSERT(!_dependencies.empty());
  CostEstimate estimate = _dependencies.at(0)->getCost();
  estimate.estimatedNrItems *= length;
  estimate.estimatedCost += estimate.estimatedNrItems;
  return estimate;
}

EnumerateListNode::EnumerateListNode(ExecutionPlan* plan, ExecutionNodeId id,
                                     Variable const* inVariable, Variable const* outVariable)
    : ExecutionNode(plan, id), _inVariable(inVariable), _outVariable(outVariable) {
  TRI_ASSERT(_inVariable != nullptr);
  TRI_ASSERT(_outVariable != nullptr);
}

ExecutionNode::NodeType EnumerateListNode::getType() const {
  return ENUMERATE_LIST;
}

void EnumerateListNode::getVariablesUsedHere(VarSet& vars) const {
  vars.emplace(_inVariable);
}

std::vector<Variable const*> EnumerateListNode::getVariablesSetHere() const {
  return std::vector<Variable const*>{_outVariable};
}

Variable const* EnumerateListNode::inVariable() const { return _inVariable; }

Variable const* EnumerateListNode::outVariable() const { return _outVariable; }

VariableIdSet EnumerateListNode::getOutputVariables() const {
  return {_outVariable->id};
}

LimitNode::LimitNode(ExecutionPlan* plan, arangodb::velocypack::Slice const& base)
    : ExecutionNode(plan, base),
      _offset(base.get("offset").getNumericValue<decltype(_offset)>()),
      _limit(base.get("limit").getNumericValue<decltype(_limit)>()),
      _fullCount(base.get("fullCount").getBoolean()) {}

/// @brief creates corresponding ExecutionBlock
std::unique_ptr<ExecutionBlock> LimitNode::createBlock(
    ExecutionEngine& engine, std::unordered_map<ExecutionNode*, ExecutionBlock*> const&) const {
  ExecutionNode const* previousNode = getFirstDependency();
  TRI_ASSERT(previousNode != nullptr);

  // Fullcount must only be enabled on the last limit node on the main level
  TRI_ASSERT(!_fullCount || !isInSubquery());

  auto registerInfos = createRegisterInfos({}, {});

  auto executorInfos = LimitExecutorInfos(_offset, _limit, _fullCount);
  return std::make_unique<ExecutionBlockImpl<LimitExecutor>>(&engine, this,
                                                             std::move(registerInfos),
                                                             std::move(executorInfos));
}

// @brief toVelocyPack, for LimitNode
void LimitNode::toVelocyPackHelper(VPackBuilder& nodes, unsigned flags,
                                   std::unordered_set<ExecutionNode const*>& seen) const {
  // call base class method
  ExecutionNode::toVelocyPackHelperGeneric(nodes, flags, seen);
  nodes.add("offset", VPackValue(_offset));
  nodes.add("limit", VPackValue(_limit));
  nodes.add("fullCount", VPackValue(_fullCount));

  // And close it:
  nodes.close();
}

/// @brief estimateCost
CostEstimate LimitNode::estimateCost() const {
  TRI_ASSERT(!_dependencies.empty());
  CostEstimate estimate = _dependencies.at(0)->getCost();
  estimate.estimatedNrItems =
      (std::min)(_limit, (std::max)(static_cast<size_t>(0),
                                    estimate.estimatedNrItems - _offset));
  estimate.estimatedCost += estimate.estimatedNrItems;
  return estimate;
}

LimitNode::LimitNode(ExecutionPlan* plan, ExecutionNodeId id, size_t offset, size_t limit)
    : ExecutionNode(plan, id), _offset(offset), _limit(limit), _fullCount(false) {}

ExecutionNode::NodeType LimitNode::getType() const { return LIMIT; }

ExecutionNode* LimitNode::clone(ExecutionPlan* plan, bool withDependencies,
                                bool withProperties) const {
  auto c = std::make_unique<LimitNode>(plan, _id, _offset, _limit);

  if (_fullCount) {
    c->setFullCount();
  }

  return cloneHelper(std::move(c), withDependencies, withProperties);
}

void LimitNode::setFullCount() { _fullCount = true; }

bool LimitNode::fullCount() const noexcept { return _fullCount; }

size_t LimitNode::offset() const { return _offset; }

size_t LimitNode::limit() const { return _limit; }

auto LimitNode::getOutputVariables() const -> VariableIdSet { return {}; }

CalculationNode::CalculationNode(ExecutionPlan* plan, arangodb::velocypack::Slice const& base)
    : ExecutionNode(plan, base),
      _outVariable(Variable::varFromVPack(plan->getAst(), base, "outVariable")),
      _expression(new Expression(plan->getAst(), base)) {}

/// @brief toVelocyPack, for CalculationNode
void CalculationNode::toVelocyPackHelper(VPackBuilder& nodes, unsigned flags,
                                         std::unordered_set<ExecutionNode const*>& seen) const {
  // call base class method
  ExecutionNode::toVelocyPackHelperGeneric(nodes, flags, seen);
  nodes.add(VPackValue("expression"));
  _expression->toVelocyPack(nodes, flags);

  nodes.add(VPackValue("outVariable"));
  _outVariable->toVelocyPack(nodes);

  nodes.add("canThrow", VPackValue(false));

  nodes.add("expressionType", VPackValue(_expression->typeString()));

  if ((flags & SERIALIZE_FUNCTIONS) && _expression->node() != nullptr) {
    auto root = _expression->node();
    if (root != nullptr) {
      // enumerate all used functions, but report each function only once
      std::unordered_set<std::string> functionsSeen;
      nodes.add("functions", VPackValue(VPackValueType::Array));

      Ast::traverseReadOnly(root, [&functionsSeen, &nodes](AstNode const* node) -> bool {
        if (node->type == NODE_TYPE_FCALL) {
          auto func = static_cast<Function const*>(node->getData());
          if (functionsSeen.insert(func->name).second) {
            // built-in function, not seen before
            nodes.openObject();
            nodes.add("name", VPackValue(func->name));
            nodes.add("isDeterministic",
                      VPackValue(func->hasFlag(Function::Flags::Deterministic)));
            nodes.add("canRunOnDBServer",
                      VPackValue(func->hasFlag(Function::Flags::CanRunOnDBServer)));
            nodes.add("cacheable", VPackValue(func->hasFlag(Function::Flags::Cacheable)));
            nodes.add("usesV8", VPackValue(func->implementation == nullptr));
            nodes.close();
          }
        } else if (node->type == NODE_TYPE_FCALL_USER) {
          auto func = node->getString();
          if (functionsSeen.insert(func).second) {
            // user defined function, not seen before
            nodes.openObject();
            nodes.add("name", VPackValue(func));
            nodes.add("isDeterministic", VPackValue(false));
            nodes.add("canRunOnDBServer", VPackValue(false));
            nodes.add("usesV8", VPackValue(true));
            nodes.close();
          }
        }
        return true;
      });

      nodes.close();
    }
  }

  // And close it
  nodes.close();
}

/// @brief creates corresponding ExecutionBlock
std::unique_ptr<ExecutionBlock> CalculationNode::createBlock(
    ExecutionEngine& engine, std::unordered_map<ExecutionNode*, ExecutionBlock*> const&) const {
  ExecutionNode const* previousNode = getFirstDependency();
  TRI_ASSERT(previousNode != nullptr);

  RegisterId outputRegister = variableToRegisterId(_outVariable);

  VarSet inVars;
  _expression->variables(inVars);

  std::vector<Variable const*> expInVars;
  expInVars.reserve(inVars.size());
  std::vector<RegisterId> expInRegs;
  expInRegs.reserve(inVars.size());

  auto inputRegisters = RegIdSet{};
  inputRegisters.reserve(inVars.size());

  for (auto& var : inVars) {
    expInVars.emplace_back(var);
    auto regId = variableToRegisterId(var);
    expInRegs.emplace_back(regId);
    inputRegisters.emplace(regId);
  }

  bool const isReference = (expression()->node()->type == NODE_TYPE_REFERENCE);
  if (isReference) {
    TRI_ASSERT(expInRegs.size() == 1);
  }
  bool const willUseV8 = expression()->willUseV8();

  TRI_ASSERT(expression() != nullptr);


  auto registerInfos =
      createRegisterInfos(std::move(inputRegisters),
                          RegIdSet{outputRegister});

  auto executorInfos = CalculationExecutorInfos(
      outputRegister, engine.getQuery() /* used for v8 contexts and in expression */,
      *expression(), std::move(expInVars) /* required by expression.execute */,
      std::move(expInRegs)); /* required by expression.execute */

  if (isReference) {
    return std::make_unique<ExecutionBlockImpl<CalculationExecutor<CalculationType::Reference>>>(
        &engine, this,std::move(registerInfos), std::move(executorInfos));
  } else if (!willUseV8) {
    return std::make_unique<ExecutionBlockImpl<CalculationExecutor<CalculationType::Condition>>>(
        &engine, this,std::move(registerInfos), std::move(executorInfos));
  } else {
    return std::make_unique<ExecutionBlockImpl<CalculationExecutor<CalculationType::V8Condition>>>(
        &engine, this, std::move(registerInfos), std::move(executorInfos));
  }
}

ExecutionNode* CalculationNode::clone(ExecutionPlan* plan, bool withDependencies,
                                      bool withProperties) const {
  auto outVariable = _outVariable;

  if (withProperties) {
    outVariable = plan->getAst()->variables()->createVariable(outVariable);
  }

  auto c = std::make_unique<CalculationNode>(plan, _id,
                                             _expression->clone(plan->getAst()),
                                             outVariable);

  return cloneHelper(std::move(c), withDependencies, withProperties);
}

/// @brief estimateCost
CostEstimate CalculationNode::estimateCost() const {
  TRI_ASSERT(!_dependencies.empty());
  CostEstimate estimate = _dependencies.at(0)->getCost();
  estimate.estimatedCost += estimate.estimatedNrItems;
  return estimate;
}

CalculationNode::CalculationNode(ExecutionPlan* plan, ExecutionNodeId id,
                                 std::unique_ptr<Expression> expr, Variable const* outVariable)
    : ExecutionNode(plan, id), _outVariable(outVariable), _expression(std::move(expr)) {
  TRI_ASSERT(_expression != nullptr);
  TRI_ASSERT(_outVariable != nullptr);
}

CalculationNode::~CalculationNode() = default;

ExecutionNode::NodeType CalculationNode::getType() const { return CALCULATION; }

Variable const* CalculationNode::outVariable() const { return _outVariable; }

Expression* CalculationNode::expression() const { return _expression.get(); }

void CalculationNode::getVariablesUsedHere(VarSet& vars) const {
  _expression->variables(vars);
}

std::vector<Variable const*> CalculationNode::getVariablesSetHere() const {
  return std::vector<Variable const*>{_outVariable};
}

bool CalculationNode::isDeterministic() {
  return _expression->isDeterministic();
}

VariableIdSet CalculationNode::getOutputVariables() const {
  return {_outVariable->id};
}

SubqueryNode::SubqueryNode(ExecutionPlan* plan, arangodb::velocypack::Slice const& base)
    : ExecutionNode(plan, base),
      _subquery(nullptr),
      _outVariable(Variable::varFromVPack(plan->getAst(), base, "outVariable")) {}

/// @brief toVelocyPack, for SubqueryNode
void SubqueryNode::toVelocyPackHelper(VPackBuilder& nodes, unsigned flags,
                                      std::unordered_set<ExecutionNode const*>& seen) const {
  // call base class method
  ExecutionNode::toVelocyPackHelperGeneric(nodes, flags, seen);

  nodes.add(VPackValue("subquery"));
  _subquery->toVelocyPack(nodes, flags, /*keepTopLevelOpen*/ false);
  nodes.add(VPackValue("outVariable"));
  _outVariable->toVelocyPack(nodes);

  nodes.add("isConst", VPackValue(const_cast<SubqueryNode*>(this)->isConst()));

  // And add it:
  nodes.close();
}

/// @brief invalidate the cost estimation for the node and its dependencies
void SubqueryNode::invalidateCost() {
  ExecutionNode::invalidateCost();
  // pass invalidation call to subquery too
  getSubquery()->invalidateCost();
}

bool SubqueryNode::isConst() {
  if (isModificationSubquery() || !isDeterministic()) {
    return false;
  }

  if (mayAccessCollections() && _plan->getAst()->containsModificationNode()) {
    // a subquery that accesses data from a collection may not be const,
    // even if itself does not modify any data. it is possible that the
    // subquery is embedded into some outer loop that is modifying data
    return false;
  }

  VarSet vars;
  getVariablesUsedHere(vars);
  for (auto const& v : vars) {
    auto setter = _plan->getVarSetBy(v->id);

    if (setter == nullptr || setter->getType() != CALCULATION) {
      return false;
    }

    auto expression = ExecutionNode::castTo<CalculationNode const*>(setter)->expression();

    if (expression == nullptr) {
      return false;
    }
    if (!expression->isConstant()) {
      return false;
    }
  }

  return true;
}

bool SubqueryNode::mayAccessCollections() {
  if (_plan->getAst()->functionsMayAccessDocuments()) {
    // if the query contains any calls to functions that MAY access any
    // document, then we count this as a "yes"
    return true;
  }

  TRI_ASSERT(_subquery != nullptr);

  // if the subquery contains any of these nodes, it may access data from
  // a collection
  std::vector<ExecutionNode::NodeType> const types = {ExecutionNode::ENUMERATE_IRESEARCH_VIEW,
                                                      ExecutionNode::ENUMERATE_COLLECTION,
                                                      ExecutionNode::INDEX,
                                                      ExecutionNode::INSERT,
                                                      ExecutionNode::UPDATE,
                                                      ExecutionNode::REPLACE,
                                                      ExecutionNode::REMOVE,
                                                      ExecutionNode::UPSERT,
                                                      ExecutionNode::TRAVERSAL,
                                                      ExecutionNode::SHORTEST_PATH,
                                                      ExecutionNode::K_SHORTEST_PATHS};

  ::arangodb::containers::SmallVector<ExecutionNode*>::allocator_type::arena_type a;
  ::arangodb::containers::SmallVector<ExecutionNode*> nodes{a};

  NodeFinder<std::vector<ExecutionNode::NodeType>> finder(types, nodes, true);
  _subquery->walk(finder);

  if (!nodes.empty()) {
    return true;
  }

  return false;
}

/// @brief creates corresponding ExecutionBlock
std::unique_ptr<ExecutionBlock> SubqueryNode::createBlock(
    ExecutionEngine& engine,
    std::unordered_map<ExecutionNode*, ExecutionBlock*> const& cache) const {
  auto const it = cache.find(getSubquery());
  TRI_ASSERT(it != cache.end());
  auto subquery = it->second;
  TRI_ASSERT(subquery != nullptr);

  ExecutionNode const* previousNode = getFirstDependency();
  TRI_ASSERT(previousNode != nullptr);

  auto outputRegisters = RegIdSet{};

  auto outVar = getRegisterPlan()->varInfo.find(_outVariable->id);
  TRI_ASSERT(outVar != getRegisterPlan()->varInfo.end());
  RegisterId outReg = outVar->second.registerId;
  outputRegisters.emplace(outReg);

  auto registerInfos = createRegisterInfos({}, std::move(outputRegisters));

  // The const_cast has been taken from previous implementation.
  auto executorInfos =
      SubqueryExecutorInfos(*subquery, outReg, const_cast<SubqueryNode*>(this)->isConst());
  if (isModificationSubquery()) {
    return std::make_unique<ExecutionBlockImpl<SubqueryExecutor<true>>>(
        &engine, this, std::move(registerInfos), std::move(executorInfos));
  } else {
    return std::make_unique<ExecutionBlockImpl<SubqueryExecutor<false>>>(
        &engine, this, std::move(registerInfos), std::move(executorInfos));
  }
}

ExecutionNode* SubqueryNode::clone(ExecutionPlan* plan, bool withDependencies,
                                   bool withProperties) const {
  auto outVariable = _outVariable;

  if (withProperties) {
    outVariable = plan->getAst()->variables()->createVariable(outVariable);
  }
  auto c = std::make_unique<SubqueryNode>(plan, _id, _subquery->clone(plan, true, withProperties),
                                          outVariable);

  return cloneHelper(std::move(c), withDependencies, withProperties);
}

/// @brief whether or not the subquery is a data-modification operation
bool SubqueryNode::isModificationSubquery() const {
  std::vector<ExecutionNode*> stack({_subquery});

  while (!stack.empty()) {
    ExecutionNode* current = stack.back();

    if (current->isModificationNode()) {
      return true;
    }

    stack.pop_back();

    current->dependencies(stack);
  }

  return false;
}

/// @brief replace the out variable, so we can adjust the name.
void SubqueryNode::replaceOutVariable(Variable const* var) {
  _outVariable = var;
}

/// @brief estimateCost
CostEstimate SubqueryNode::estimateCost() const {
  TRI_ASSERT(!_dependencies.empty());
  CostEstimate subEstimate = _subquery->getCost();

  CostEstimate estimate = _dependencies.at(0)->getCost();
  estimate.estimatedCost += estimate.estimatedNrItems * subEstimate.estimatedCost;
  return estimate;
}

/// @brief helper struct to find all (outer) variables used in a SubqueryNode
struct SubqueryVarUsageFinder final : public WalkerWorker<ExecutionNode> {
  VarSet _usedLater;
  VarSet _valid;

  SubqueryVarUsageFinder() {}

  ~SubqueryVarUsageFinder() = default;

  bool before(ExecutionNode* en) override final {
    // Add variables used here to _usedLater:
    en->getVariablesUsedHere(_usedLater);
    return false;
  }

  void after(ExecutionNode* en) override final {
    // Add variables set here to _valid:
    for (auto& v : en->getVariablesSetHere()) {
      _valid.insert(v);
    }
  }

  bool enterSubquery(ExecutionNode*, ExecutionNode* sub) override final {
    SubqueryVarUsageFinder subfinder;
    sub->walk(subfinder);

    // keep track of all variables used by a (dependent) subquery
    // this is, all variables in the subqueries _usedLater that are not in
    // _valid

    // create the set difference. note: cannot use std::set_difference as our
    // sets are NOT sorted
    for (auto var : subfinder._usedLater) {
      if (_valid.find(var) != _valid.end()) {
        _usedLater.insert(var);
      }
    }
    return false;
  }
};

/// @brief getVariablesUsedHere, modifying the set in-place
void SubqueryNode::getVariablesUsedHere(VarSet& vars) const {
  SubqueryVarUsageFinder finder;
  _subquery->walk(finder);

  for (auto var : finder._usedLater) {
    if (finder._valid.find(var) == finder._valid.end()) {
      vars.insert(var);
    }
  }
}

/// @brief is the node determistic?
struct DeterministicFinder final : public WalkerWorker<ExecutionNode> {
  bool _isDeterministic = true;

  DeterministicFinder() : _isDeterministic(true) {}
  ~DeterministicFinder() = default;

  bool enterSubquery(ExecutionNode*, ExecutionNode*) override final {
    return false;
  }

  bool before(ExecutionNode* node) override final {
    if (!node->isDeterministic()) {
      _isDeterministic = false;
      return true;
    }
    return false;
  }
};

bool SubqueryNode::isDeterministic() {
  DeterministicFinder finder;
  _subquery->walk(finder);
  return finder._isDeterministic;
}

SubqueryNode::SubqueryNode(ExecutionPlan* plan, ExecutionNodeId id,
                           ExecutionNode* subquery, Variable const* outVariable)
    : ExecutionNode(plan, id), _subquery(subquery), _outVariable(outVariable) {
  TRI_ASSERT(_subquery != nullptr);
  TRI_ASSERT(_outVariable != nullptr);
}

ExecutionNode::NodeType SubqueryNode::getType() const { return SUBQUERY; }

Variable const* SubqueryNode::outVariable() const { return _outVariable; }

ExecutionNode* SubqueryNode::getSubquery() const { return _subquery; }

void SubqueryNode::setSubquery(ExecutionNode* subquery, bool forceOverwrite) {
  TRI_ASSERT(subquery != nullptr);
  TRI_ASSERT((forceOverwrite && _subquery != nullptr) ||
             (!forceOverwrite && _subquery == nullptr));
  _subquery = subquery;
}

std::vector<Variable const*> SubqueryNode::getVariablesSetHere() const {
  return std::vector<Variable const*>{_outVariable};
}

VariableIdSet SubqueryNode::getOutputVariables() const {
  return {_outVariable->id};
}

FilterNode::FilterNode(ExecutionPlan* plan, arangodb::velocypack::Slice const& base)
    : ExecutionNode(plan, base),
      _inVariable(Variable::varFromVPack(plan->getAst(), base, "inVariable")) {}

/// @brief toVelocyPack, for FilterNode
void FilterNode::toVelocyPackHelper(VPackBuilder& nodes, unsigned flags,
                                    std::unordered_set<ExecutionNode const*>& seen) const {
  // call base class method
  ExecutionNode::toVelocyPackHelperGeneric(nodes, flags, seen);

  nodes.add(VPackValue("inVariable"));
  _inVariable->toVelocyPack(nodes);

  // And close it:
  nodes.close();
}

/// @brief creates corresponding ExecutionBlock
std::unique_ptr<ExecutionBlock> FilterNode::createBlock(
    ExecutionEngine& engine, std::unordered_map<ExecutionNode*, ExecutionBlock*> const&) const {
  ExecutionNode const* previousNode = getFirstDependency();
  TRI_ASSERT(previousNode != nullptr);
  RegisterId inputRegister = variableToRegisterId(_inVariable);

  auto registerInfos = createRegisterInfos({inputRegister},
                                           {});

  auto executorInfos = FilterExecutorInfos(inputRegister);
  return std::make_unique<ExecutionBlockImpl<FilterExecutor>>(&engine, this,
                                                              std::move(registerInfos),
                                                              std::move(executorInfos));
}

ExecutionNode* FilterNode::clone(ExecutionPlan* plan, bool withDependencies,
                                 bool withProperties) const {
  auto inVariable = _inVariable;

  if (withProperties) {
    inVariable = plan->getAst()->variables()->createVariable(inVariable);
  }

  return cloneHelper(std::make_unique<FilterNode>(plan, _id, inVariable),
                     withDependencies, withProperties);
}

/// @brief estimateCost
CostEstimate FilterNode::estimateCost() const {
  TRI_ASSERT(!_dependencies.empty());

  // We are pessimistic here by not reducing the nrItems. However, in the
  // worst case the filter does not reduce the items at all. Furthermore,
  // no optimizer rule introduces FilterNodes, thus it is not important
  // that they appear to lower the costs. Note that contrary to this,
  // an IndexNode does lower the costs, it also has a better idea
  // to what extent the number of items is reduced. On the other hand it
  // is important that a FilterNode produces additional costs, otherwise
  // the rule throwing away a FilterNode that is already covered by an
  // IndexNode cannot reduce the costs.
  CostEstimate estimate = _dependencies.at(0)->getCost();
  estimate.estimatedCost += estimate.estimatedNrItems;
  return estimate;
}

FilterNode::FilterNode(ExecutionPlan* plan, ExecutionNodeId id, Variable const* inVariable)
    : ExecutionNode(plan, id), _inVariable(inVariable) {
  TRI_ASSERT(_inVariable != nullptr);
}

ExecutionNode::NodeType FilterNode::getType() const { return FILTER; }

void FilterNode::getVariablesUsedHere(VarSet& vars) const {
  vars.emplace(_inVariable);
}

Variable const* FilterNode::inVariable() const { return _inVariable; }

auto FilterNode::getOutputVariables() const -> VariableIdSet { return {}; }

ReturnNode::ReturnNode(ExecutionPlan* plan, arangodb::velocypack::Slice const& base)
    : ExecutionNode(plan, base),
      _inVariable(Variable::varFromVPack(plan->getAst(), base, "inVariable")),
      _count(VelocyPackHelper::getBooleanValue(base, "count", false)) {}

/// @brief toVelocyPack, for ReturnNode
void ReturnNode::toVelocyPackHelper(VPackBuilder& nodes, unsigned flags,
                                    std::unordered_set<ExecutionNode const*>& seen) const {
  // call base class method
  ExecutionNode::toVelocyPackHelperGeneric(nodes, flags, seen);

  nodes.add(VPackValue("inVariable"));
  _inVariable->toVelocyPack(nodes);
  nodes.add("count", VPackValue(_count));

  // And close it:
  nodes.close();
}

/// @brief creates corresponding ExecutionBlock
std::unique_ptr<ExecutionBlock> ReturnNode::createBlock(
    ExecutionEngine& engine, std::unordered_map<ExecutionNode*, ExecutionBlock*> const&) const {
  ExecutionNode const* previousNode = getFirstDependency();
  TRI_ASSERT(previousNode != nullptr);

  RegisterId inputRegister = variableToRegisterId(_inVariable);

  // This is an important performance improvement:
  // If we have inherited results, we do move the block through
  // and do not modify it in any way.
  // In the other case it is important to shrink the matrix to exactly
  // one register that is stored within the DOCVEC.
  if (returnInheritedResults()) {
    auto executorInfos = IdExecutorInfos(_count, inputRegister);
    auto registerInfos = createRegisterInfos({}, {});
    return std::make_unique<ExecutionBlockImpl<IdExecutor<SingleRowFetcher<BlockPassthrough::Enable>>>>(
        &engine, this, std::move(registerInfos), std::move(executorInfos));
  } else {
    TRI_ASSERT(!returnInheritedResults());
    // TODO We should be able to remove this special case when the new
    //      register planning is ready.
    // The Return Executor only writes to register 0.
    constexpr auto outputRegister = RegisterId{0};

    auto registerInfos =
        createRegisterInfos({inputRegister},
                            {outputRegister});
    auto executorInfos = ReturnExecutorInfos(inputRegister, _count);

    return std::make_unique<ExecutionBlockImpl<ReturnExecutor>>(&engine, this,
                                                                std::move(registerInfos),
                                                                std::move(executorInfos));
  }
}

bool ReturnNode::returnInheritedResults() const {
  bool const isRoot = plan()->root() == this;

  bool const isDBServer = ServerState::instance()->isDBServer();

  return isRoot && !isDBServer;
}

/// @brief clone ExecutionNode recursively
ExecutionNode* ReturnNode::clone(ExecutionPlan* plan, bool withDependencies,
                                 bool withProperties) const {
  auto inVariable = _inVariable;

  if (withProperties) {
    inVariable = plan->getAst()->variables()->createVariable(inVariable);
  }

  auto c = std::make_unique<ReturnNode>(plan, _id, inVariable);

  if (_count) {
    c->setCount();
  }

  return cloneHelper(std::move(c), withDependencies, withProperties);
}

/// @brief estimateCost
CostEstimate ReturnNode::estimateCost() const {
  TRI_ASSERT(!_dependencies.empty());
  CostEstimate estimate = _dependencies.at(0)->getCost();
  estimate.estimatedCost += estimate.estimatedNrItems;
  return estimate;
}

ReturnNode::ReturnNode(ExecutionPlan* plan, ExecutionNodeId id, Variable const* inVariable)
    : ExecutionNode(plan, id), _inVariable(inVariable), _count(false) {
  TRI_ASSERT(_inVariable != nullptr);
}

ExecutionNode::NodeType ReturnNode::getType() const { return RETURN; }

void ReturnNode::setCount() { _count = true; }

void ReturnNode::getVariablesUsedHere(VarSet& vars) const {
  vars.emplace(_inVariable);
}

Variable const* ReturnNode::inVariable() const { return _inVariable; }

void ReturnNode::inVariable(Variable const* v) { _inVariable = v; }

auto ReturnNode::getOutputVariables() const -> VariableIdSet { return {}; }

/// @brief toVelocyPack, for NoResultsNode
void NoResultsNode::toVelocyPackHelper(VPackBuilder& nodes, unsigned flags,
                                       std::unordered_set<ExecutionNode const*>& seen) const {
  // call base class method
  ExecutionNode::toVelocyPackHelperGeneric(nodes, flags, seen);

  // And close it
  nodes.close();
}

/// @brief creates corresponding ExecutionBlock
std::unique_ptr<ExecutionBlock> NoResultsNode::createBlock(
    ExecutionEngine& engine, std::unordered_map<ExecutionNode*, ExecutionBlock*> const&) const {
  ExecutionNode const* previousNode = getFirstDependency();
  TRI_ASSERT(previousNode != nullptr);

  auto registerInfos = createRegisterInfos({}, {});
  return std::make_unique<ExecutionBlockImpl<NoResultsExecutor>>(&engine, this,
                                                                 std::move(registerInfos),
                                                                 EmptyExecutorInfos{});
}

/// @brief estimateCost, the cost of a NoResults is nearly 0
CostEstimate NoResultsNode::estimateCost() const {
  CostEstimate estimate = CostEstimate::empty();
  estimate.estimatedCost = 0.5;  // just to make it non-zero
  return estimate;
}

NoResultsNode::NoResultsNode(ExecutionPlan* plan, ExecutionNodeId id)
    : ExecutionNode(plan, id) {}

NoResultsNode::NoResultsNode(ExecutionPlan* plan, arangodb::velocypack::Slice const& base)
    : ExecutionNode(plan, base) {}

ExecutionNode::NodeType NoResultsNode::getType() const { return NORESULTS; }

ExecutionNode* NoResultsNode::clone(ExecutionPlan* plan, bool withDependencies,
                                    bool withProperties) const {
  return cloneHelper(std::make_unique<NoResultsNode>(plan, _id),
                     withDependencies, withProperties);
}

auto NoResultsNode::getOutputVariables() const -> VariableIdSet { return {}; }

SortElement::SortElement(Variable const* v, bool asc)
    : var(v), ascending(asc) {}

SortElement::SortElement(Variable const* v, bool asc, std::vector<std::string> const& path)
    : var(v), ascending(asc), attributePath(path) {}

std::string SortElement::toString() const {
  std::string result("$");
  result += std::to_string(var->id);
  for (auto const& it : attributePath) {
    result += "." + it;
  }
  return result;
}

EnumerateCollectionNode::EnumerateCollectionNode(ExecutionPlan* plan, ExecutionNodeId id,
                                                 aql::Collection const* collection,
                                                 Variable const* outVariable,
                                                 bool random, IndexHint const& hint)
    : ExecutionNode(plan, id),
      DocumentProducingNode(outVariable),
      CollectionAccessingNode(collection),
      _random(random),
      _hint(hint) {}

ExecutionNode::NodeType EnumerateCollectionNode::getType() const {
  return ENUMERATE_COLLECTION;
}

IndexHint const& EnumerateCollectionNode::hint() const { return _hint; }

SortInformation::Match SortInformation::isCoveredBy(SortInformation const& other) {
  if (!isValid || !other.isValid) {
    return unequal;
  }

  if (isComplex || other.isComplex) {
    return unequal;
  }

  size_t const n = criteria.size();
  for (size_t i = 0; i < n; ++i) {
    if (other.criteria.size() <= i) {
      return otherLessAccurate;
    }

    auto ours = criteria[i];
    auto theirs = other.criteria[i];

    if (std::get<2>(ours) != std::get<2>(theirs)) {
      // sort order is different
      return unequal;
    }

    if (std::get<1>(ours) != std::get<1>(theirs)) {
      // sort criterion is different
      return unequal;
    }
  }

  if (other.criteria.size() > n) {
    return ourselvesLessAccurate;
  }

  return allEqual;
}

<<<<<<< HEAD
/// @brief toVelocyPack, for AsyncNode
void AsyncNode::toVelocyPackHelper(VPackBuilder& nodes, unsigned flags,
                                   std::unordered_set<ExecutionNode const*>& seen) const {
=======
ParallelStartNode::ParallelStartNode(ExecutionPlan* plan, ExecutionNodeId id)
    : ExecutionNode(plan, id) {}

ParallelStartNode::ParallelStartNode(ExecutionPlan* plan, arangodb::velocypack::Slice const& base)
    : ExecutionNode(plan, base) {}

ExecutionNode::NodeType ParallelStartNode::getType() const { return PARALLEL_START; }

ExecutionNode* ParallelStartNode::clone(ExecutionPlan* plan, bool withDependencies,
                                    bool withProperties) const {
  return cloneHelper(std::make_unique<ParallelStartNode>(plan, _id),
                     withDependencies, withProperties);
}

void ParallelStartNode::cloneRegisterPlan(ExecutionNode* dependency) {
  TRI_ASSERT(hasDependency());
  TRI_ASSERT(getFirstDependency() == dependency);
  _registerPlan = dependency->getRegisterPlan();
  _depth = dependency->getDepth();
  setVarsUsedLater(dependency->getVarsUsedLaterStack());
  setVarsValid(dependency->getVarsValidStack());
  setVarUsageValid();
}

/// @brief toVelocyPack, for ParallelStartNode
void ParallelStartNode::toVelocyPackHelper(VPackBuilder& nodes, unsigned flags,
                                           std::unordered_set<ExecutionNode const*>& seen) const {
>>>>>>> 54737031
  // call base class method
  ExecutionNode::toVelocyPackHelperGeneric(nodes, flags, seen);

  // And close it
  nodes.close();
}

/// @brief creates corresponding ExecutionBlock
std::unique_ptr<ExecutionBlock> AsyncNode::createBlock(
    ExecutionEngine& engine, std::unordered_map<ExecutionNode*, ExecutionBlock*> const&) const {
<<<<<<< HEAD
//  ExecutionNode const* previousNode = getFirstDependency();
//  TRI_ASSERT(previousNode != nullptr);
//
//  RegisterId const nrOutRegs = getRegisterPlan()->nrRegs[getDepth()];
=======
  ExecutionNode const* previousNode = getFirstDependency();
  TRI_ASSERT(previousNode != nullptr);

  auto regsToKeep = calcRegsToKeep();
  auto regsToClear = getRegsToClear();

  // Everything that is cleared here could and should have been cleared before
  TRI_ASSERT(regsToClear.empty());

  THROW_ARANGO_EXCEPTION_MESSAGE(TRI_ERROR_NOT_IMPLEMENTED, "Parallel Start is not implemented");

//  ExecutorInfos infos({}, {}, nrInRegs, nrOutRegs, std::move(regsToClear),
//                      std::move(regsToKeep));
>>>>>>> 54737031
//
//  std::unordered_set<RegisterId> regsToKeep = calcRegsToKeep();
//  std::unordered_set<RegisterId> regsToClear = getRegsToClear();
//
//  // Everything that is cleared here could and should have been cleared before
//  TRI_ASSERT(regsToClear.empty());

  return std::make_unique<ExecutionBlockImpl<AsyncExecutor>>(&engine, this);
}

/// @brief estimateCost
CostEstimate AsyncNode::estimateCost() const {
  if (_dependencies.empty()) {
    // we should always have dependency as we need input here...
    TRI_ASSERT(false);
    return aql::CostEstimate::empty();
  }
  aql::CostEstimate estimate = _dependencies[0]->getCost();
  return estimate;
}

AsyncNode::AsyncNode(ExecutionPlan* plan, ExecutionNodeId id)
    : ExecutionNode(plan, id) {}

AsyncNode::AsyncNode(ExecutionPlan* plan, arangodb::velocypack::Slice const& base)
    : ExecutionNode(plan, base) {}

ExecutionNode::NodeType AsyncNode::getType() const { return ASYNC; }

ExecutionNode* AsyncNode::clone(ExecutionPlan* plan, bool withDependencies,
                                    bool withProperties) const {
  return cloneHelper(std::make_unique<AsyncNode>(plan, _id),
                     withDependencies, withProperties);
}

<<<<<<< HEAD
auto AsyncNode::getOutputVariables() const -> VariableIdSet { return {}; }

MutexNode::MutexNode(ExecutionPlan* plan, ExecutionNodeId id)
    : ExecutionNode(plan, id) {}

MutexNode::MutexNode(ExecutionPlan* plan, arangodb::velocypack::Slice const& base)
    : ExecutionNode(plan, base) {}

ExecutionNode::NodeType MutexNode::getType() const { return MUTEX; }

ExecutionNode* MutexNode::clone(ExecutionPlan* plan, bool withDependencies,
                                bool withProperties) const {
  return cloneHelper(std::make_unique<MutexNode>(plan, _id),
                     withDependencies, withProperties);
=======
void ParallelEndNode::cloneRegisterPlan(ExecutionNode* dependency) {
  TRI_ASSERT(hasDependency());
  TRI_ASSERT(getFirstDependency() == dependency);
  _registerPlan = dependency->getRegisterPlan();
  _depth = dependency->getDepth();
  setVarsUsedLater(dependency->getVarsUsedLaterStack());
  setVarsValid(dependency->getVarsValidStack());
  setVarUsageValid();
>>>>>>> 54737031
}


/// @brief toVelocyPack, for MutexNode
void MutexNode::toVelocyPackHelper(VPackBuilder& nodes, unsigned flags,
                                   std::unordered_set<ExecutionNode const*>& seen) const {
  // call base class method
  ExecutionNode::toVelocyPackHelperGeneric(nodes, flags, seen);

  // And close it
  nodes.close();
}

/// @brief creates corresponding ExecutionBlock
std::unique_ptr<ExecutionBlock> MutexNode::createBlock(
    ExecutionEngine& engine, std::unordered_map<ExecutionNode*, ExecutionBlock*> const&) const {
  ExecutionNode const* previousNode = getFirstDependency();
  TRI_ASSERT(previousNode != nullptr);

  std::unordered_set<RegisterId> regsToKeep = calcRegsToKeep();
  std::unordered_set<RegisterId> regsToClear = getRegsToClear();

  // Everything that is cleared here could and should have been cleared before
  TRI_ASSERT(regsToClear.empty());

  return std::make_unique<ExecutionBlockImpl<MutexExecutor>>(&engine, this);
}

/// @brief estimateCost, the cost of a NoResults is nearly 0
CostEstimate MutexNode::estimateCost() const {
  if (_dependencies.empty()) {
    return aql::CostEstimate::empty();
  }
  CostEstimate estimate = CostEstimate::empty();
  return estimate;
}

auto MutexNode::getOutputVariables() const -> VariableIdSet { return {}; }

namespace {
const char* MATERIALIZE_NODE_IN_NM_COL_PARAM = "inNmColPtr";
const char* MATERIALIZE_NODE_IN_NM_DOC_PARAM = "inNmDocId";
const char* MATERIALIZE_NODE_OUT_VARIABLE_PARAM = "outVariable";
}  // namespace

MaterializeNode* materialize::createMaterializeNode(ExecutionPlan* plan,
                                                    arangodb::velocypack::Slice const& base) {
  if (base.hasKey(MATERIALIZE_NODE_IN_NM_COL_PARAM)) {
    return new MaterializeMultiNode(plan, base);
  }
  return new MaterializeSingleNode(plan, base);
}

MaterializeNode::MaterializeNode(ExecutionPlan* plan, ExecutionNodeId id,
                                 aql::Variable const& inDocId, aql::Variable const& outVariable)
    : ExecutionNode(plan, id),
      _inNonMaterializedDocId(&inDocId),
      _outVariable(&outVariable) {}

MaterializeNode::MaterializeNode(ExecutionPlan* plan, arangodb::velocypack::Slice const& base)
    : ExecutionNode(plan, base),
      _inNonMaterializedDocId(aql::Variable::varFromVPack(plan->getAst(), base, MATERIALIZE_NODE_IN_NM_DOC_PARAM,
                                                          true)),
      _outVariable(aql::Variable::varFromVPack(plan->getAst(), base,
                                               MATERIALIZE_NODE_OUT_VARIABLE_PARAM)) {}

void MaterializeNode::toVelocyPackHelper(arangodb::velocypack::Builder& nodes, unsigned flags,
                                         std::unordered_set<ExecutionNode const*>& seen) const {
  // call base class method
  aql::ExecutionNode::toVelocyPackHelperGeneric(nodes, flags, seen);

  nodes.add(VPackValue(MATERIALIZE_NODE_IN_NM_DOC_PARAM));
  _inNonMaterializedDocId->toVelocyPack(nodes);

  nodes.add(VPackValue(MATERIALIZE_NODE_OUT_VARIABLE_PARAM));
  _outVariable->toVelocyPack(nodes);
}

CostEstimate MaterializeNode::estimateCost() const {
  if (_dependencies.empty()) {
    // we should always have dependency as we need input for materializing
    TRI_ASSERT(false);
    return aql::CostEstimate::empty();
  }
  aql::CostEstimate estimate = _dependencies[0]->getCost();
  // we will materialize all output of our dependency
  estimate.estimatedCost += estimate.estimatedNrItems;
  return estimate;
}

void MaterializeNode::getVariablesUsedHere(VarSet& vars) const {
  vars.emplace(_inNonMaterializedDocId);
}

std::vector<Variable const*> MaterializeNode::getVariablesSetHere() const {
  return std::vector<Variable const*>{_outVariable};
}

MaterializeMultiNode::MaterializeMultiNode(ExecutionPlan* plan, ExecutionNodeId id,
                                           aql::Variable const& inColPtr,
                                           aql::Variable const& inDocId,
                                           aql::Variable const& outVariable)
    : MaterializeNode(plan, id, inDocId, outVariable),
      _inNonMaterializedColPtr(&inColPtr) {}

MaterializeMultiNode::MaterializeMultiNode(ExecutionPlan* plan,
                                           arangodb::velocypack::Slice const& base)
    : MaterializeNode(plan, base),
      _inNonMaterializedColPtr(aql::Variable::varFromVPack(plan->getAst(), base, MATERIALIZE_NODE_IN_NM_COL_PARAM,
                                                           true)) {}

void MaterializeMultiNode::toVelocyPackHelper(arangodb::velocypack::Builder& nodes,
                                              unsigned flags,
                                              std::unordered_set<ExecutionNode const*>& seen) const {
  // call base class method
  MaterializeNode::toVelocyPackHelper(nodes, flags, seen);

  nodes.add(VPackValue(MATERIALIZE_NODE_IN_NM_COL_PARAM));
  _inNonMaterializedColPtr->toVelocyPack(nodes);

  nodes.close();
}

std::unique_ptr<ExecutionBlock> MaterializeMultiNode::createBlock(
    ExecutionEngine& engine, std::unordered_map<ExecutionNode*, ExecutionBlock*> const&) const {
  ExecutionNode const* previousNode = getFirstDependency();
  TRI_ASSERT(previousNode != nullptr);

  RegisterId inNmColPtrRegId;
  {
    auto it = getRegisterPlan()->varInfo.find(_inNonMaterializedColPtr->id);
    TRI_ASSERT(it != getRegisterPlan()->varInfo.end());
    inNmColPtrRegId = it->second.registerId;
  }
  RegisterId inNmDocIdRegId;
  {
    auto it = getRegisterPlan()->varInfo.find(_inNonMaterializedDocId->id);
    TRI_ASSERT(it != getRegisterPlan()->varInfo.end());
    inNmDocIdRegId = it->second.registerId;
  }
  RegisterId outDocumentRegId;
  {
    auto it = getRegisterPlan()->varInfo.find(_outVariable->id);
    TRI_ASSERT(it != getRegisterPlan()->varInfo.end());
    outDocumentRegId = it->second.registerId;
  }

  auto readableInputRegisters = getReadableInputRegisters(inNmColPtrRegId, inNmDocIdRegId);
  auto writableOutputRegisters = RegIdSet{outDocumentRegId};

  auto registerInfos = createRegisterInfos(std::move(readableInputRegisters), std::move(writableOutputRegisters));

  auto executorInfos =
      MaterializerExecutorInfos(inNmColPtrRegId, inNmDocIdRegId,
                                outDocumentRegId, engine.getQuery());

  return std::make_unique<ExecutionBlockImpl<MaterializeExecutor<decltype(inNmColPtrRegId)>>>(
      &engine, this, std::move(registerInfos), std::move(executorInfos));
}

ExecutionNode* MaterializeMultiNode::clone(ExecutionPlan* plan, bool withDependencies,
                                           bool withProperties) const {
  TRI_ASSERT(plan);

  auto* outVariable = _outVariable;
  auto* inNonMaterializedDocId = _inNonMaterializedDocId;
  auto* inNonMaterializedColId = _inNonMaterializedColPtr;

  if (withProperties) {
    outVariable = plan->getAst()->variables()->createVariable(outVariable);
    inNonMaterializedDocId =
        plan->getAst()->variables()->createVariable(inNonMaterializedDocId);
    inNonMaterializedColId =
        plan->getAst()->variables()->createVariable(inNonMaterializedColId);
  }

  auto c = std::make_unique<MaterializeMultiNode>(plan, _id, *inNonMaterializedColId,
                                                  *inNonMaterializedDocId, *outVariable);
  return cloneHelper(std::move(c), withDependencies, withProperties);
}

void MaterializeMultiNode::getVariablesUsedHere(
    VarSet& vars) const {
  // call base class method
  MaterializeNode::getVariablesUsedHere(vars);

  vars.emplace(_inNonMaterializedColPtr);
}

MaterializeSingleNode::MaterializeSingleNode(ExecutionPlan* plan, ExecutionNodeId id,
                                             aql::Collection const* collection,
                                             aql::Variable const& inDocId,
                                             aql::Variable const& outVariable)
    : MaterializeNode(plan, id, inDocId, outVariable),
      CollectionAccessingNode(collection) {}

MaterializeSingleNode::MaterializeSingleNode(ExecutionPlan* plan,
                                             arangodb::velocypack::Slice const& base)
    : MaterializeNode(plan, base), CollectionAccessingNode(plan, base) {}

void MaterializeSingleNode::toVelocyPackHelper(arangodb::velocypack::Builder& nodes,
                                               unsigned flags,
                                               std::unordered_set<ExecutionNode const*>& seen) const {
  // call base class method
  MaterializeNode::toVelocyPackHelper(nodes, flags, seen);

  // add collection information
  CollectionAccessingNode::toVelocyPack(nodes, flags);

  nodes.close();
}

std::unique_ptr<ExecutionBlock> MaterializeSingleNode::createBlock(
    ExecutionEngine& engine, std::unordered_map<ExecutionNode*, ExecutionBlock*> const&) const {
  ExecutionNode const* previousNode = getFirstDependency();
  TRI_ASSERT(previousNode != nullptr);
  RegisterId inNmDocIdRegId;
  {
    auto it = getRegisterPlan()->varInfo.find(_inNonMaterializedDocId->id);
    TRI_ASSERT(it != getRegisterPlan()->varInfo.end());
    inNmDocIdRegId = it->second.registerId;
  }
  RegisterId outDocumentRegId;
  {
    auto it = getRegisterPlan()->varInfo.find(_outVariable->id);
    TRI_ASSERT(it != getRegisterPlan()->varInfo.end());
    outDocumentRegId = it->second.registerId;
  }
  auto const& name = collection()->name();

  auto readableInputRegisters = getReadableInputRegisters(name, inNmDocIdRegId);
  auto writableOutputRegisters = RegIdSet{outDocumentRegId};

  auto registerInfos = createRegisterInfos(std::move(readableInputRegisters), std::move(writableOutputRegisters));

  auto executorInfos =
      MaterializerExecutorInfos<decltype(name)>(name, inNmDocIdRegId, outDocumentRegId,
                                                engine.getQuery());
  return std::make_unique<ExecutionBlockImpl<MaterializeExecutor<decltype(name)>>>(
      &engine, this, std::move(registerInfos), std::move(executorInfos));
}

ExecutionNode* MaterializeSingleNode::clone(ExecutionPlan* plan, bool withDependencies,
                                            bool withProperties) const {
  TRI_ASSERT(plan);

  auto* outVariable = _outVariable;
  auto* inNonMaterializedDocId = _inNonMaterializedDocId;

  if (withProperties) {
    outVariable = plan->getAst()->variables()->createVariable(outVariable);
    inNonMaterializedDocId =
        plan->getAst()->variables()->createVariable(inNonMaterializedDocId);
  }

  auto c = std::make_unique<MaterializeSingleNode>(plan, _id, collection(),
                                                   *inNonMaterializedDocId, *outVariable);
  CollectionAccessingNode::cloneInto(*c);
  return cloneHelper(std::move(c), withDependencies, withProperties);
}

auto materialize::MaterializeNode::getOutputVariables() const -> VariableIdSet {
  return {_outVariable->id};
}<|MERGE_RESOLUTION|>--- conflicted
+++ resolved
@@ -610,17 +610,6 @@
   }
 }
 
-// clone register plan of dependency, needed when inserting nodes after planning
-void ExecutionNode::cloneRegisterPlan(ExecutionNode* dependency) {
-  TRI_ASSERT(hasDependency());
-  TRI_ASSERT(getFirstDependency() == dependency);
-  _registerPlan = dependency->getRegisterPlan();
-  _depth = dependency->getDepth();
-  setVarsUsedLater(dependency->getVarsUsedLater());
-  setVarsValid(dependency->getVarsValid());
-  setVarUsageValid();
-}
-
 bool ExecutionNode::isEqualTo(ExecutionNode const& other) const {
   std::function<bool(ExecutionNode* const, ExecutionNode* const)> comparator =
       [](ExecutionNode* const l, ExecutionNode* const r) {
@@ -1363,8 +1352,7 @@
     case SCATTER:
     case GATHER:
     case ASYNC:
-    case PARALLEL_START:
-    case PARALLEL_END:
+    case MUTEX:
       return false;
     case MAX_NODE_TYPE_VALUE:
       TRI_ASSERT(false);
@@ -2501,26 +2489,48 @@
   return allEqual;
 }
 
-<<<<<<< HEAD
 /// @brief toVelocyPack, for AsyncNode
 void AsyncNode::toVelocyPackHelper(VPackBuilder& nodes, unsigned flags,
                                    std::unordered_set<ExecutionNode const*>& seen) const {
-=======
-ParallelStartNode::ParallelStartNode(ExecutionPlan* plan, ExecutionNodeId id)
+  // call base class method
+  ExecutionNode::toVelocyPackHelperGeneric(nodes, flags, seen);
+
+  // And close it
+  nodes.close();
+}
+
+/// @brief creates corresponding ExecutionBlock
+std::unique_ptr<ExecutionBlock> AsyncNode::createBlock(
+    ExecutionEngine& engine, std::unordered_map<ExecutionNode*, ExecutionBlock*> const&) const {
+  return std::make_unique<ExecutionBlockImpl<AsyncExecutor>>(&engine, this);
+}
+
+/// @brief estimateCost
+CostEstimate AsyncNode::estimateCost() const {
+  if (_dependencies.empty()) {
+    // we should always have dependency as we need input here...
+    TRI_ASSERT(false);
+    return aql::CostEstimate::empty();
+  }
+  aql::CostEstimate estimate = _dependencies[0]->getCost();
+  return estimate;
+}
+
+AsyncNode::AsyncNode(ExecutionPlan* plan, ExecutionNodeId id)
     : ExecutionNode(plan, id) {}
 
-ParallelStartNode::ParallelStartNode(ExecutionPlan* plan, arangodb::velocypack::Slice const& base)
+AsyncNode::AsyncNode(ExecutionPlan* plan, arangodb::velocypack::Slice const& base)
     : ExecutionNode(plan, base) {}
 
-ExecutionNode::NodeType ParallelStartNode::getType() const { return PARALLEL_START; }
-
-ExecutionNode* ParallelStartNode::clone(ExecutionPlan* plan, bool withDependencies,
+ExecutionNode::NodeType AsyncNode::getType() const { return ASYNC; }
+
+ExecutionNode* AsyncNode::clone(ExecutionPlan* plan, bool withDependencies,
                                     bool withProperties) const {
-  return cloneHelper(std::make_unique<ParallelStartNode>(plan, _id),
+  return cloneHelper(std::make_unique<AsyncNode>(plan, _id),
                      withDependencies, withProperties);
 }
 
-void ParallelStartNode::cloneRegisterPlan(ExecutionNode* dependency) {
+void AsyncNode::cloneRegisterPlan(ExecutionNode* dependency) {
   TRI_ASSERT(hasDependency());
   TRI_ASSERT(getFirstDependency() == dependency);
   _registerPlan = dependency->getRegisterPlan();
@@ -2530,76 +2540,6 @@
   setVarUsageValid();
 }
 
-/// @brief toVelocyPack, for ParallelStartNode
-void ParallelStartNode::toVelocyPackHelper(VPackBuilder& nodes, unsigned flags,
-                                           std::unordered_set<ExecutionNode const*>& seen) const {
->>>>>>> 54737031
-  // call base class method
-  ExecutionNode::toVelocyPackHelperGeneric(nodes, flags, seen);
-
-  // And close it
-  nodes.close();
-}
-
-/// @brief creates corresponding ExecutionBlock
-std::unique_ptr<ExecutionBlock> AsyncNode::createBlock(
-    ExecutionEngine& engine, std::unordered_map<ExecutionNode*, ExecutionBlock*> const&) const {
-<<<<<<< HEAD
-//  ExecutionNode const* previousNode = getFirstDependency();
-//  TRI_ASSERT(previousNode != nullptr);
-//
-//  RegisterId const nrOutRegs = getRegisterPlan()->nrRegs[getDepth()];
-=======
-  ExecutionNode const* previousNode = getFirstDependency();
-  TRI_ASSERT(previousNode != nullptr);
-
-  auto regsToKeep = calcRegsToKeep();
-  auto regsToClear = getRegsToClear();
-
-  // Everything that is cleared here could and should have been cleared before
-  TRI_ASSERT(regsToClear.empty());
-
-  THROW_ARANGO_EXCEPTION_MESSAGE(TRI_ERROR_NOT_IMPLEMENTED, "Parallel Start is not implemented");
-
-//  ExecutorInfos infos({}, {}, nrInRegs, nrOutRegs, std::move(regsToClear),
-//                      std::move(regsToKeep));
->>>>>>> 54737031
-//
-//  std::unordered_set<RegisterId> regsToKeep = calcRegsToKeep();
-//  std::unordered_set<RegisterId> regsToClear = getRegsToClear();
-//
-//  // Everything that is cleared here could and should have been cleared before
-//  TRI_ASSERT(regsToClear.empty());
-
-  return std::make_unique<ExecutionBlockImpl<AsyncExecutor>>(&engine, this);
-}
-
-/// @brief estimateCost
-CostEstimate AsyncNode::estimateCost() const {
-  if (_dependencies.empty()) {
-    // we should always have dependency as we need input here...
-    TRI_ASSERT(false);
-    return aql::CostEstimate::empty();
-  }
-  aql::CostEstimate estimate = _dependencies[0]->getCost();
-  return estimate;
-}
-
-AsyncNode::AsyncNode(ExecutionPlan* plan, ExecutionNodeId id)
-    : ExecutionNode(plan, id) {}
-
-AsyncNode::AsyncNode(ExecutionPlan* plan, arangodb::velocypack::Slice const& base)
-    : ExecutionNode(plan, base) {}
-
-ExecutionNode::NodeType AsyncNode::getType() const { return ASYNC; }
-
-ExecutionNode* AsyncNode::clone(ExecutionPlan* plan, bool withDependencies,
-                                    bool withProperties) const {
-  return cloneHelper(std::make_unique<AsyncNode>(plan, _id),
-                     withDependencies, withProperties);
-}
-
-<<<<<<< HEAD
 auto AsyncNode::getOutputVariables() const -> VariableIdSet { return {}; }
 
 MutexNode::MutexNode(ExecutionPlan* plan, ExecutionNodeId id)
@@ -2614,8 +2554,37 @@
                                 bool withProperties) const {
   return cloneHelper(std::make_unique<MutexNode>(plan, _id),
                      withDependencies, withProperties);
-=======
-void ParallelEndNode::cloneRegisterPlan(ExecutionNode* dependency) {
+}
+
+/// @brief toVelocyPack, for MutexNode
+void MutexNode::toVelocyPackHelper(VPackBuilder& nodes, unsigned flags,
+                                   std::unordered_set<ExecutionNode const*>& seen) const {
+  // call base class method
+  ExecutionNode::toVelocyPackHelperGeneric(nodes, flags, seen);
+
+  // And close it
+  nodes.close();
+}
+
+/// @brief creates corresponding ExecutionBlock
+std::unique_ptr<ExecutionBlock> MutexNode::createBlock(
+    ExecutionEngine& engine, std::unordered_map<ExecutionNode*, ExecutionBlock*> const&) const {
+  ExecutionNode const* previousNode = getFirstDependency();
+  TRI_ASSERT(previousNode != nullptr);
+
+  return std::make_unique<ExecutionBlockImpl<MutexExecutor>>(&engine, this);
+}
+
+/// @brief estimateCost, the cost of a NoResults is nearly 0
+CostEstimate MutexNode::estimateCost() const {
+  if (_dependencies.empty()) {
+    return aql::CostEstimate::empty();
+  }
+  CostEstimate estimate = CostEstimate::empty();
+  return estimate;
+}
+
+void MutexNode::cloneRegisterPlan(ExecutionNode* dependency) {
   TRI_ASSERT(hasDependency());
   TRI_ASSERT(getFirstDependency() == dependency);
   _registerPlan = dependency->getRegisterPlan();
@@ -2623,42 +2592,6 @@
   setVarsUsedLater(dependency->getVarsUsedLaterStack());
   setVarsValid(dependency->getVarsValidStack());
   setVarUsageValid();
->>>>>>> 54737031
-}
-
-
-/// @brief toVelocyPack, for MutexNode
-void MutexNode::toVelocyPackHelper(VPackBuilder& nodes, unsigned flags,
-                                   std::unordered_set<ExecutionNode const*>& seen) const {
-  // call base class method
-  ExecutionNode::toVelocyPackHelperGeneric(nodes, flags, seen);
-
-  // And close it
-  nodes.close();
-}
-
-/// @brief creates corresponding ExecutionBlock
-std::unique_ptr<ExecutionBlock> MutexNode::createBlock(
-    ExecutionEngine& engine, std::unordered_map<ExecutionNode*, ExecutionBlock*> const&) const {
-  ExecutionNode const* previousNode = getFirstDependency();
-  TRI_ASSERT(previousNode != nullptr);
-
-  std::unordered_set<RegisterId> regsToKeep = calcRegsToKeep();
-  std::unordered_set<RegisterId> regsToClear = getRegsToClear();
-
-  // Everything that is cleared here could and should have been cleared before
-  TRI_ASSERT(regsToClear.empty());
-
-  return std::make_unique<ExecutionBlockImpl<MutexExecutor>>(&engine, this);
-}
-
-/// @brief estimateCost, the cost of a NoResults is nearly 0
-CostEstimate MutexNode::estimateCost() const {
-  if (_dependencies.empty()) {
-    return aql::CostEstimate::empty();
-  }
-  CostEstimate estimate = CostEstimate::empty();
-  return estimate;
 }
 
 auto MutexNode::getOutputVariables() const -> VariableIdSet { return {}; }
