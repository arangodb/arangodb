////////////////////////////////////////////////////////////////////////////////
//
/// @brief Infrastructure for ExecutionPlans
///
/// DISCLAIMER
///
/// Copyright 2010-2014 triagens GmbH, Cologne, Germany
///
/// Licensed under the Apache License, Version 2.0 (the "License");
/// you may not use this file except in compliance with the License.
/// You may obtain a copy of the License at
///
///     http://www.apache.org/licenses/LICENSE-2.0
///
/// Unless required by applicable law or agreed to in writing, software
/// distributed under the License is distributed on an "AS IS" BASIS,
/// WITHOUT WARRANTIES OR CONDITIONS OF ANY KIND, either express or implied.
/// See the License for the specific language governing permissions and
/// limitations under the License.
///
/// Copyright holder is triAGENS GmbH, Cologne, Germany
///
/// @author Max Neunhoeffer
/// @author Copyright 2014, triagens GmbH, Cologne, Germany
////////////////////////////////////////////////////////////////////////////////

#include "ExecutionNode.h"

#include "Aql/AqlItemBlock.h"
#include "Aql/Ast.h"
#include "Aql/CalculationExecutor.h"
#include "Aql/ClusterNodes.h"
#include "Aql/CollectNode.h"
#include "Aql/Collection.h"
#include "Aql/EnumerateCollectionExecutor.h"
#include "Aql/EnumerateListExecutor.h"
#include "Aql/ExecutionBlockImpl.h"
#include "Aql/ExecutionEngine.h"
#include "Aql/ExecutionPlan.h"
#include "Aql/FilterExecutor.h"
#include "Aql/Function.h"
#include "Aql/IResearchViewNode.h"
#include "Aql/IdExecutor.h"
#include "Aql/IndexNode.h"
#include "Aql/KShortestPathsNode.h"
#include "Aql/LimitExecutor.h"
#include "Aql/ModificationNodes.h"
#include "Aql/NoResultsExecutor.h"
#include "Aql/NodeFinder.h"
#include "Aql/Query.h"
#include "Aql/ReturnExecutor.h"
#include "Aql/ShortestPathNode.h"
#include "Aql/SortCondition.h"
#include "Aql/SortNode.h"
#include "Aql/SubqueryExecutor.h"
#include "Aql/SubqueryEndExecutionNode.h"
#include "Aql/SubqueryStartExecutionNode.h"
#include "Aql/TraversalNode.h"
#include "Aql/WalkerWorker.h"
#include "Basics/system-compiler.h"
#include "Cluster/ServerState.h"
#include "Meta/static_assert_size.h"
#include "StorageEngine/EngineSelectorFeature.h"
#include "StorageEngine/StorageEngine.h"
#include "Transaction/Methods.h"
#include "Utils/OperationCursor.h"

#include <velocypack/Iterator.h>
#include <velocypack/velocypack-aliases.h>

using namespace arangodb::basics;
using namespace arangodb::aql;

namespace {

/// @brief NodeType to string mapping
std::unordered_map<int, std::string const> const typeNames{
    {static_cast<int>(ExecutionNode::SINGLETON), "SingletonNode"},
    {static_cast<int>(ExecutionNode::ENUMERATE_COLLECTION),
     "EnumerateCollectionNode"},
    {static_cast<int>(ExecutionNode::ENUMERATE_LIST), "EnumerateListNode"},
    {static_cast<int>(ExecutionNode::INDEX), "IndexNode"},
    {static_cast<int>(ExecutionNode::LIMIT), "LimitNode"},
    {static_cast<int>(ExecutionNode::CALCULATION), "CalculationNode"},
    {static_cast<int>(ExecutionNode::SUBQUERY), "SubqueryNode"},
    {static_cast<int>(ExecutionNode::FILTER), "FilterNode"},
    {static_cast<int>(ExecutionNode::SORT), "SortNode"},
    {static_cast<int>(ExecutionNode::COLLECT), "CollectNode"},
    {static_cast<int>(ExecutionNode::RETURN), "ReturnNode"},
    {static_cast<int>(ExecutionNode::REMOVE), "RemoveNode"},
    {static_cast<int>(ExecutionNode::INSERT), "InsertNode"},
    {static_cast<int>(ExecutionNode::UPDATE), "UpdateNode"},
    {static_cast<int>(ExecutionNode::REPLACE), "ReplaceNode"},
    {static_cast<int>(ExecutionNode::REMOTE), "RemoteNode"},
    {static_cast<int>(ExecutionNode::SCATTER), "ScatterNode"},
    {static_cast<int>(ExecutionNode::DISTRIBUTE), "DistributeNode"},
    {static_cast<int>(ExecutionNode::GATHER), "GatherNode"},
    {static_cast<int>(ExecutionNode::NORESULTS), "NoResultsNode"},
    {static_cast<int>(ExecutionNode::UPSERT), "UpsertNode"},
    {static_cast<int>(ExecutionNode::TRAVERSAL), "TraversalNode"},
    {static_cast<int>(ExecutionNode::SHORTEST_PATH), "ShortestPathNode"},
    {static_cast<int>(ExecutionNode::K_SHORTEST_PATHS), "KShortestPathsNode"},
    {static_cast<int>(ExecutionNode::REMOTESINGLE),
     "SingleRemoteOperationNode"},
    {static_cast<int>(ExecutionNode::ENUMERATE_IRESEARCH_VIEW),
     "EnumerateViewNode"},
<<<<<<< HEAD
    {static_cast<int>(ExecutionNode::SUBQUERY_START), "SubqueryStartNode"},
    {static_cast<int>(ExecutionNode::SUBQUERY_END), "SubqueryEndNode"},
};
=======
    {static_cast<int>(ExecutionNode::DISTRIBUTE_CONSUMER),
     "DistributeConsumer"}};
>>>>>>> 0b8c75c7

// FIXME -- this temporary function should be
// replaced by a ExecutionNode member variable
// that shows the subquery depth and if filled
// during register planning
bool isInSubQuery(ExecutionNode const* node) {
  auto current = node;
  TRI_ASSERT(current != nullptr);
  while (current != nullptr && current->hasDependency()) {
    current = current->getFirstDependency();
  }
  if (ADB_UNLIKELY(current == nullptr)) {
    // shouldn't happen in reality, just to please the compiler
    return false;
  }
  TRI_ASSERT(current != nullptr);
  TRI_ASSERT(current->getType() == ExecutionNode::NodeType::SINGLETON);
  return current->id() != 1;
}

}  // namespace

/// @brief resolve nodeType to a string.
std::string const& ExecutionNode::getTypeString(NodeType type) {
  auto it = ::typeNames.find(static_cast<int>(type));

  if (it != ::typeNames.end()) {
    return (*it).second;
  }

  THROW_ARANGO_EXCEPTION_MESSAGE(TRI_ERROR_NOT_IMPLEMENTED,
                                 "missing type in TypeNames");
}

/// @brief returns the type name of the node
std::string const& ExecutionNode::getTypeString() const {
  return getTypeString(getType());
}

void ExecutionNode::validateType(int type) {
  auto it = ::typeNames.find(static_cast<int>(type));

  if (it == ::typeNames.end()) {
    THROW_ARANGO_EXCEPTION_MESSAGE(TRI_ERROR_NOT_IMPLEMENTED, "unknown TypeID");
  }
}

/// @brief add a dependency
void ExecutionNode::addDependency(ExecutionNode* ep) {
  TRI_ASSERT(ep != nullptr);
  _dependencies.emplace_back(ep);
  ep->_parents.emplace_back(this);
}

/// @brief add a parent
void ExecutionNode::addParent(ExecutionNode* ep) {
  TRI_ASSERT(ep != nullptr);
  ep->_dependencies.emplace_back(this);
  _parents.emplace_back(ep);
}

void ExecutionNode::getSortElements(SortElementVector& elements, ExecutionPlan* plan,
                                    arangodb::velocypack::Slice const& slice,
                                    char const* which) {
  VPackSlice elementsSlice = slice.get("elements");

  if (!elementsSlice.isArray()) {
    std::string error = std::string("unexpected value for ") +
                        std::string(which) + std::string(" elements");
    THROW_ARANGO_EXCEPTION_MESSAGE(TRI_ERROR_INTERNAL, error);
  }

  elements.reserve(elementsSlice.length());

  for (auto const& it : VPackArrayIterator(elementsSlice)) {
    bool ascending = it.get("ascending").getBoolean();
    Variable* v = Variable::varFromVPack(plan->getAst(), it, "inVariable");
    elements.emplace_back(v, ascending);
    // Is there an attribute path?
    VPackSlice path = it.get("path");
    if (path.isArray()) {
      // Get a list of strings out and add to the path:
      auto& element = elements.back();
      for (auto const& it2 : VPackArrayIterator(path)) {
        if (it2.isString()) {
          element.attributePath.push_back(it2.copyString());
        }
      }
    }
  }
}

ExecutionNode* ExecutionNode::fromVPackFactory(ExecutionPlan* plan, VPackSlice const& slice) {
  int nodeTypeID = slice.get("typeID").getNumericValue<int>();
  validateType(nodeTypeID);

  NodeType nodeType = static_cast<NodeType>(nodeTypeID);

  switch (nodeType) {
    case SINGLETON:
      return new SingletonNode(plan, slice);
    case ENUMERATE_COLLECTION:
      return new EnumerateCollectionNode(plan, slice);
    case ENUMERATE_LIST:
      return new EnumerateListNode(plan, slice);
    case FILTER:
      return new FilterNode(plan, slice);
    case LIMIT:
      return new LimitNode(plan, slice);
    case CALCULATION:
      return new CalculationNode(plan, slice);
    case SUBQUERY:
      return new SubqueryNode(plan, slice);
    case SORT: {
      SortElementVector elements;
      getSortElements(elements, plan, slice, "SortNode");
      return new SortNode(plan, slice, elements, slice.get("stable").getBoolean());
    }
    case COLLECT: {
      Variable* expressionVariable =
          Variable::varFromVPack(plan->getAst(), slice, "expressionVariable", true);
      Variable* outVariable =
          Variable::varFromVPack(plan->getAst(), slice, "outVariable", true);

      // keepVariables
      std::vector<Variable const*> keepVariables;
      VPackSlice keepVariablesSlice = slice.get("keepVariables");
      if (keepVariablesSlice.isArray()) {
        for (auto const& it : VPackArrayIterator(keepVariablesSlice)) {
          Variable const* variable =
              Variable::varFromVPack(plan->getAst(), it, "variable");
          keepVariables.emplace_back(variable);
        }
      }

      // groups
      VPackSlice groupsSlice = slice.get("groups");
      if (!groupsSlice.isArray()) {
        THROW_ARANGO_EXCEPTION_MESSAGE(TRI_ERROR_NOT_IMPLEMENTED,
                                       "invalid \"groups\" definition");
      }

      std::vector<std::pair<Variable const*, Variable const*>> groupVariables;
      {
        groupVariables.reserve(groupsSlice.length());
        for (auto const& it : VPackArrayIterator(groupsSlice)) {
          Variable* outVar =
              Variable::varFromVPack(plan->getAst(), it, "outVariable");
          Variable* inVar =
              Variable::varFromVPack(plan->getAst(), it, "inVariable");

          groupVariables.emplace_back(std::make_pair(outVar, inVar));
        }
      }

      // aggregates
      VPackSlice aggregatesSlice = slice.get("aggregates");
      if (!aggregatesSlice.isArray()) {
        THROW_ARANGO_EXCEPTION_MESSAGE(TRI_ERROR_NOT_IMPLEMENTED,
                                       "invalid \"aggregates\" definition");
      }

      std::vector<std::pair<Variable const*, std::pair<Variable const*, std::string>>> aggregateVariables;
      {
        aggregateVariables.reserve(aggregatesSlice.length());
        for (auto const& it : VPackArrayIterator(aggregatesSlice)) {
          Variable* outVar =
              Variable::varFromVPack(plan->getAst(), it, "outVariable");
          Variable* inVar =
              Variable::varFromVPack(plan->getAst(), it, "inVariable");

          std::string const type = it.get("type").copyString();
          aggregateVariables.emplace_back(
              std::make_pair(outVar, std::make_pair(inVar, type)));
        }
      }

      bool count = slice.get("count").getBoolean();
      bool isDistinctCommand = slice.get("isDistinctCommand").getBoolean();

      auto node = new CollectNode(plan, slice, expressionVariable, outVariable, keepVariables,
                                  plan->getAst()->variables()->variables(false), groupVariables,
                                  aggregateVariables, count, isDistinctCommand);

      // specialize the node if required
      bool specialized = slice.get("specialized").getBoolean();
      if (specialized) {
        node->specialized();
      }

      return node;
    }
    case INSERT:
      return new InsertNode(plan, slice);
    case REMOVE:
      return new RemoveNode(plan, slice);
    case UPDATE:
      return new UpdateNode(plan, slice);
    case REPLACE:
      return new ReplaceNode(plan, slice);
    case UPSERT:
      return new UpsertNode(plan, slice);
    case RETURN:
      return new ReturnNode(plan, slice);
    case NORESULTS:
      return new NoResultsNode(plan, slice);
    case INDEX:
      return new IndexNode(plan, slice);
    case REMOTE:
      return new RemoteNode(plan, slice);
    case GATHER: {
      SortElementVector elements;
      getSortElements(elements, plan, slice, "GatherNode");
      return new GatherNode(plan, slice, elements);
    }
    case SCATTER:
      return new ScatterNode(plan, slice);
    case DISTRIBUTE:
      return new DistributeNode(plan, slice);
    case TRAVERSAL:
      return new TraversalNode(plan, slice);
    case SHORTEST_PATH:
      return new ShortestPathNode(plan, slice);
    case K_SHORTEST_PATHS:
      return new KShortestPathsNode(plan, slice);
    case REMOTESINGLE:
      return new SingleRemoteOperationNode(plan, slice);
    case ENUMERATE_IRESEARCH_VIEW:
      return new iresearch::IResearchViewNode(*plan, slice);
<<<<<<< HEAD
    case SUBQUERY_START:
      return new SubqueryStartNode(plan, slice);
    case SUBQUERY_END:
      return new SubqueryEndNode(plan, slice);
=======
    case DISTRIBUTE_CONSUMER:
      return new DistributeConsumerNode(plan, slice);
>>>>>>> 0b8c75c7
    default: {
      // should not reach this point
      TRI_ASSERT(false);
    }
  }
  return nullptr;
}

/// @brief create an ExecutionNode from VPackSlice
ExecutionNode::ExecutionNode(ExecutionPlan* plan, VPackSlice const& slice)
    : _id(slice.get("id").getNumericValue<size_t>()),
      _depth(slice.get("depth").getNumericValue<int>()),
      _varUsageValid(true),
      _plan(plan) {
  TRI_ASSERT(_registerPlan.get() == nullptr);
  _registerPlan.reset(new RegisterPlan());
  _registerPlan->clear();
  _registerPlan->depth = _depth;
  _registerPlan->totalNrRegs = slice.get("totalNrRegs").getNumericValue<unsigned int>();

  VPackSlice varInfoList = slice.get("varInfoList");
  if (!varInfoList.isArray()) {
    THROW_ARANGO_EXCEPTION_MESSAGE(
        TRI_ERROR_BAD_PARAMETER,
        "\"varInfoList\" attribute needs to be an array");
  }

  _registerPlan->varInfo.reserve(varInfoList.length());

  for (auto const& it : VPackArrayIterator(varInfoList)) {
    if (!it.isObject()) {
      THROW_ARANGO_EXCEPTION_MESSAGE(
          TRI_ERROR_NOT_IMPLEMENTED,
          "\"varInfoList\" item needs to be an object");
    }
    VariableId variableId = it.get("VariableId").getNumericValue<VariableId>();
    RegisterId registerId = it.get("RegisterId").getNumericValue<RegisterId>();
    unsigned int depth = it.get("depth").getNumericValue<unsigned int>();

    _registerPlan->varInfo.emplace(variableId, VarInfo(depth, registerId));
  }

  VPackSlice nrRegsList = slice.get("nrRegs");
  if (!nrRegsList.isArray()) {
    THROW_ARANGO_EXCEPTION_MESSAGE(TRI_ERROR_BAD_PARAMETER,
                                   "\"nrRegs\" attribute needs to be an array");
  }

  _registerPlan->nrRegs.reserve(nrRegsList.length());
  for (auto const& it : VPackArrayIterator(nrRegsList)) {
    _registerPlan->nrRegs.emplace_back(it.getNumericValue<RegisterId>());
  }

  VPackSlice nrRegsHereList = slice.get("nrRegsHere");
  if (!nrRegsHereList.isArray()) {
    THROW_ARANGO_EXCEPTION_MESSAGE(TRI_ERROR_NOT_IMPLEMENTED,
                                   "\"nrRegsHere\" needs to be an array");
  }

  _registerPlan->nrRegsHere.reserve(nrRegsHereList.length());
  for (auto const& it : VPackArrayIterator(nrRegsHereList)) {
    _registerPlan->nrRegsHere.emplace_back(it.getNumericValue<RegisterId>());
  }

  VPackSlice regsToClearList = slice.get("regsToClear");
  if (!regsToClearList.isArray()) {
    THROW_ARANGO_EXCEPTION_MESSAGE(TRI_ERROR_NOT_IMPLEMENTED,
                                   "\"regsToClear\" needs to be an array");
  }

  _regsToClear.reserve(regsToClearList.length());
  for (auto const& it : VPackArrayIterator(regsToClearList)) {
    _regsToClear.insert(it.getNumericValue<RegisterId>());
  }

  auto allVars = plan->getAst()->variables();

  VPackSlice varsUsedLater = slice.get("varsUsedLater");
  if (!varsUsedLater.isArray()) {
    THROW_ARANGO_EXCEPTION_MESSAGE(TRI_ERROR_NOT_IMPLEMENTED,
                                   "\"varsUsedLater\" needs to be an array");
  }

  _varsUsedLater.reserve(varsUsedLater.length());
  for (auto const& it : VPackArrayIterator(varsUsedLater)) {
    Variable oneVarUsedLater(it);
    Variable* oneVariable = allVars->getVariable(oneVarUsedLater.id);

    if (oneVariable == nullptr) {
      std::string errmsg = "varsUsedLater: ID not found in all-array: " +
                           StringUtils::itoa(oneVarUsedLater.id);
      THROW_ARANGO_EXCEPTION_MESSAGE(TRI_ERROR_NOT_IMPLEMENTED, errmsg);
    }
    _varsUsedLater.insert(oneVariable);
  }

  VPackSlice varsValidList = slice.get("varsValid");

  if (!varsValidList.isArray()) {
    THROW_ARANGO_EXCEPTION_MESSAGE(TRI_ERROR_NOT_IMPLEMENTED,
                                   "\"varsValid\" needs to be an array");
  }

  _varsValid.reserve(varsValidList.length());
  for (auto const& it : VPackArrayIterator(varsValidList)) {
    Variable oneVarValid(it);
    Variable* oneVariable = allVars->getVariable(oneVarValid.id);

    if (oneVariable == nullptr) {
      std::string errmsg = "varsValid: ID not found in all-array: " +
                           StringUtils::itoa(oneVarValid.id);
      THROW_ARANGO_EXCEPTION_MESSAGE(TRI_ERROR_NOT_IMPLEMENTED, errmsg);
    }
    _varsValid.insert(oneVariable);
  }
}

/// @brief toVelocyPack, export an ExecutionNode to VelocyPack
void ExecutionNode::toVelocyPack(VPackBuilder& builder, unsigned flags,
                                 bool keepTopLevelOpen) const {
  // default value is to NOT keep top level open
  builder.openObject();
  builder.add(VPackValue("nodes"));
  {
    std::unordered_set<ExecutionNode const*> seen;
    VPackArrayBuilder guard(&builder);
    toVelocyPackHelper(builder, flags, seen);
  }
  if (!keepTopLevelOpen) {
    builder.close();
  }
}

/// @brief execution Node clone utility to be called by derived classes
/// @return pointer to a registered node owned by a plan
ExecutionNode* ExecutionNode::cloneHelper(std::unique_ptr<ExecutionNode> other,
                                          bool withDependencies, bool withProperties) const {
  ExecutionPlan* plan = other->plan();

  if (plan == _plan) {
    // same execution plan for source and target
    // now assign a new id to the cloned node, otherwise it will fail
    // upon node registration and/or its meaning is ambiguous
    other->setId(plan->nextId());

    // cloning with properties will only work if we clone a node into
    // a different plan
    TRI_ASSERT(!withProperties);
  }

  other->_regsToClear = _regsToClear;
  other->_depth = _depth;
  other->_varUsageValid = _varUsageValid;

  if (withProperties) {
    auto allVars = plan->getAst()->variables();
    // Create new structures on the new AST...
    other->_varsUsedLater.reserve(_varsUsedLater.size());
    for (auto const& orgVar : _varsUsedLater) {
      auto var = allVars->getVariable(orgVar->id);
      TRI_ASSERT(var != nullptr);
      other->_varsUsedLater.insert(var);
    }

    other->_varsValid.reserve(_varsValid.size());

    for (auto const& orgVar : _varsValid) {
      auto var = allVars->getVariable(orgVar->id);
      TRI_ASSERT(var != nullptr);
      other->_varsValid.insert(var);
    }

    if (_registerPlan.get() != nullptr) {
      auto otherRegisterPlan =
          std::shared_ptr<RegisterPlan>(_registerPlan->clone(plan, _plan));
      other->_registerPlan = otherRegisterPlan;
    }
  } else {
    // point to current AST -> don't do deep copies.
    other->_varsUsedLater = _varsUsedLater;
    other->_varsValid = _varsValid;
    other->_registerPlan = _registerPlan;
  }

  auto* registeredNode = plan->registerNode(std::move(other));

  if (withDependencies) {
    cloneDependencies(plan, registeredNode, withProperties);
  }

  return registeredNode;
}

/// @brief helper for cloning, use virtual clone methods for dependencies
void ExecutionNode::cloneDependencies(ExecutionPlan* plan, ExecutionNode* theClone,
                                      bool withProperties) const {
  TRI_ASSERT(theClone != nullptr);
  auto it = _dependencies.begin();
  while (it != _dependencies.end()) {
    auto c = (*it)->clone(plan, true, withProperties);
    TRI_ASSERT(c != nullptr);
    try {
      c->_parents.emplace_back(theClone);
      theClone->_dependencies.emplace_back(c);
    } catch (...) {
      delete c;
      throw;
    }
    ++it;
  }
}

bool ExecutionNode::isEqualTo(ExecutionNode const& other) const {
  std::function<bool(ExecutionNode* const, ExecutionNode* const)> comparator =
      [](ExecutionNode* const l, ExecutionNode* const r) {
        return l->isEqualTo(*r);
      };

  return ((this->getType() == other.getType()) && (_id == other._id) &&
          (_depth == other._depth) &&
          (std::equal(_dependencies.begin(), _dependencies.end(),
                      other._dependencies.begin(), comparator)));
}

/// @brief invalidate the cost estimation for the node and its dependencies
void ExecutionNode::invalidateCost() {
  _costEstimate.invalidate();

  for (auto& dep : _dependencies) {
    dep->invalidateCost();
  }
}

/// @brief estimate the cost of the node . . .
/// does not recalculate the estimate if already calculated
CostEstimate ExecutionNode::getCost() const {
  if (!_costEstimate.isValid()) {
    _costEstimate = estimateCost();
  }
  TRI_ASSERT(_costEstimate.estimatedCost >= 0.0);
  TRI_ASSERT(_costEstimate.isValid());
  return _costEstimate;
}

/// @brief functionality to walk an execution plan recursively
bool ExecutionNode::walk(WalkerWorker<ExecutionNode>& worker) {
#ifdef ARANGODB_ENABLE_FAILURE_TESTS
  // Only do every node exactly once
  // note: this check is not required normally because execution
  // plans do not contain cycles
  if (worker.done(this)) {
    return false;
  }
#endif

  if (worker.before(this)) {
    return true;
  }

  // Now the children in their natural order:
  for (auto const& it : _dependencies) {
    if (it->walk(worker)) {
      return true;
    }
  }

  // Now handle a subquery:
  if (getType() == SUBQUERY) {
    auto p = ExecutionNode::castTo<SubqueryNode*>(this);
    auto subquery = p->getSubquery();

    if (worker.enterSubquery(this, subquery)) {
      bool shouldAbort = subquery->walk(worker);
      worker.leaveSubquery(this, subquery);

      if (shouldAbort) {
        return true;
      }
    }
  }

  worker.after(this);

  return false;
}

/// @brief get the surrounding loop
ExecutionNode const* ExecutionNode::getLoop() const {
  auto node = this;
  while (node != nullptr) {
    if (!node->hasDependency()) {
      return nullptr;
    }

    node = node->getFirstDependency();
    TRI_ASSERT(node != nullptr);

    auto type = node->getType();

    if (type == ENUMERATE_COLLECTION || type == INDEX || type == TRAVERSAL ||
        type == ENUMERATE_LIST || type == SHORTEST_PATH ||
        type == K_SHORTEST_PATHS || type == ENUMERATE_IRESEARCH_VIEW) {
      return node;
    }
  }

  return nullptr;
}

/// @brief toVelocyPackHelper, for a generic node
/// Note: The input nodes has to be an Array Element that is still Open.
///       At the end of this function the current-nodes Object is OPEN and
///       has to be closed. The initial caller of toVelocyPackHelper
///       has to close the array.
void ExecutionNode::toVelocyPackHelperGeneric(VPackBuilder& nodes, unsigned flags,
                                              std::unordered_set<ExecutionNode const*>& seen) const {
  TRI_ASSERT(nodes.isOpenArray());
  // We are not allowed to call if this node is already seen.
  TRI_ASSERT(seen.find(this) == seen.end());
  size_t const n = _dependencies.size();
  for (size_t i = 0; i < n; i++) {
    ExecutionNode const* dep = _dependencies[i];
    if (seen.find(dep) == seen.end()) {
      // Only toVelocypack those that have not been seen
      dep->toVelocyPackHelper(nodes, flags, seen);
    }
    // every dependency needs to be in this list!
    TRI_ASSERT(seen.find(dep) != seen.end());
  }
  // If this assert triggers we have created a loop.
  // There is a dependency path that leads back to this node
  TRI_ASSERT(seen.find(this) == seen.end());
  seen.emplace(this);
  nodes.openObject();
  nodes.add("type", VPackValue(getTypeString()));
  if (flags & ExecutionNode::SERIALIZE_DETAILS) {
    nodes.add("typeID", VPackValue(static_cast<int>(getType())));
  }
  nodes.add(VPackValue("dependencies"));  // Open Key
  {
    VPackArrayBuilder guard(&nodes);
    for (auto const& it : _dependencies) {
      nodes.add(VPackValue(it->id()));
    }
  }
  nodes.add("id", VPackValue(id()));
  if (flags & ExecutionNode::SERIALIZE_PARENTS) {
    nodes.add(VPackValue("parents"));  // Open Key
    VPackArrayBuilder guard(&nodes);
    for (auto const& it : _parents) {
      nodes.add(VPackValue(it->id()));
    }
  }
  if (flags & ExecutionNode::SERIALIZE_ESTIMATES) {
    CostEstimate estimate = getCost();
    nodes.add("estimatedCost", VPackValue(estimate.estimatedCost));
    nodes.add("estimatedNrItems", VPackValue(estimate.estimatedNrItems));
  }

  if (flags & ExecutionNode::SERIALIZE_DETAILS) {
    nodes.add("depth", VPackValue(_depth));

    if (_registerPlan) {
      nodes.add(VPackValue("varInfoList"));
      {
        VPackArrayBuilder guard(&nodes);
        for (auto const& oneVarInfo : _registerPlan->varInfo) {
          VPackObjectBuilder guardInner(&nodes);
          nodes.add("VariableId", VPackValue(oneVarInfo.first));
          nodes.add("depth", VPackValue(oneVarInfo.second.depth));
          nodes.add("RegisterId", VPackValue(oneVarInfo.second.registerId));
        }
      }
      nodes.add(VPackValue("nrRegs"));
      {
        VPackArrayBuilder guard(&nodes);
        for (auto const& oneRegisterID : _registerPlan->nrRegs) {
          nodes.add(VPackValue(oneRegisterID));
        }
      }
      nodes.add(VPackValue("nrRegsHere"));
      {
        VPackArrayBuilder guard(&nodes);
        for (auto const& oneRegisterID : _registerPlan->nrRegsHere) {
          nodes.add(VPackValue(oneRegisterID));
        }
      }
      nodes.add("totalNrRegs", VPackValue(_registerPlan->totalNrRegs));
    } else {
      nodes.add(VPackValue("varInfoList"));
      { VPackArrayBuilder guard(&nodes); }
      nodes.add(VPackValue("nrRegs"));
      { VPackArrayBuilder guard(&nodes); }
      nodes.add(VPackValue("nrRegsHere"));
      { VPackArrayBuilder guard(&nodes); }
      nodes.add("totalNrRegs", VPackValue(0));
    }

    nodes.add(VPackValue("regsToClear"));
    {
      VPackArrayBuilder guard(&nodes);
      for (auto const& oneRegisterID : _regsToClear) {
        nodes.add(VPackValue(oneRegisterID));
      }
    }

    nodes.add(VPackValue("varsUsedLater"));
    {
      VPackArrayBuilder guard(&nodes);
      for (auto const& oneVar : _varsUsedLater) {
        oneVar->toVelocyPack(nodes);
      }
    }

    nodes.add(VPackValue("varsValid"));
    {
      VPackArrayBuilder guard(&nodes);
      for (auto const& oneVar : _varsValid) {
        oneVar->toVelocyPack(nodes);
      }
    }
  }
  TRI_ASSERT(nodes.isOpenObject());
}

/// @brief static analysis debugger
#if 0
struct RegisterPlanningDebugger final : public WalkerWorker<ExecutionNode> {
  RegisterPlanningDebugger ()
    : indent(0) {
  }

  ~RegisterPlanningDebugger () {
  }

  int indent;

  bool enterSubquery (ExecutionNode*, ExecutionNode*) override final {
    indent++;
    return true;
  }

  void leaveSubquery (ExecutionNode*, ExecutionNode*) override final {
    indent--;
  }

  void after (ExecutionNode* ep) override final {
    for (int i = 0; i < indent; i++) {
      std::cout << " ";
    }
    std::cout << ep->getTypeString() << " ";
    std::cout << "regsUsedHere: ";
    arangodb::HashSet<Variable const*> variablesUsedHere;
    ep->getVariablesUsedHere(variablesUsedHere);
    for (auto const& v : variablesUsedHere) {
      std::cout << ep->getRegisterPlan()->varInfo.find(v->id)->second.registerId
                << " ";
    }
    std::cout << "regsSetHere: ";
    for (auto const& v : ep->getVariablesSetHere()) {
      std::cout << ep->getRegisterPlan()->varInfo.find(v->id)->second.registerId
                << " ";
    }
    std::cout << "regsToClear: ";
    for (auto const& r : ep->getRegsToClear()) {
      std::cout << r << " ";
    }
    std::cout << std::endl;
  }
};

#endif

/// @brief planRegisters
void ExecutionNode::planRegisters(ExecutionNode* super) {
  // The super is only for the case of subqueries.
  std::shared_ptr<RegisterPlan> v;

  if (super == nullptr) {
    v.reset(new RegisterPlan());
  } else {
    v.reset(new RegisterPlan(*(super->_registerPlan), super->_depth));
  }
  v->setSharedPtr(&v);

  walk(*v);
  // Now handle the subqueries:
  for (auto& s : v->subQueryNodes) {
    auto sq = ExecutionNode::castTo<SubqueryNode*>(s);
    sq->getSubquery()->planRegisters(s);
  }
  v->reset();

  // Just for debugging:
  /*
  std::cout << std::endl;
  RegisterPlanningDebugger debugger;
  walk(debugger);
  std::cout << std::endl;
  */
}

// Copy constructor used for a subquery:
ExecutionNode::RegisterPlan::RegisterPlan(RegisterPlan const& v, unsigned int newdepth)
    : varInfo(v.varInfo),
      nrRegsHere(v.nrRegsHere),
      nrRegs(v.nrRegs),
      subQueryNodes(),
      depth(newdepth + 1),
      totalNrRegs(v.nrRegs[newdepth]),
      me(nullptr) {
  if (depth + 1 < 8) {
    // do a minium initial allocation to avoid frequent reallocations
    nrRegsHere.reserve(8);
    nrRegs.reserve(8);
  }
  nrRegsHere.resize(depth + 1);
  nrRegsHere.back() = 0;
  // create a copy of the last value here
  // this is required because back returns a reference and emplace/push_back may
  // invalidate all references
  nrRegs.resize(depth);
  RegisterId registerId = nrRegs.back();
  nrRegs.emplace_back(registerId);
}

void ExecutionNode::RegisterPlan::clear() {
  varInfo.clear();
  nrRegsHere.clear();
  nrRegs.clear();
  subQueryNodes.clear();
  depth = 0;
  totalNrRegs = 0;
}

ExecutionNode::RegisterPlan* ExecutionNode::RegisterPlan::clone(ExecutionPlan* otherPlan,
                                                                ExecutionPlan* plan) {
  auto other = std::make_unique<RegisterPlan>();

  other->nrRegsHere = nrRegsHere;
  other->nrRegs = nrRegs;
  other->depth = depth;
  other->totalNrRegs = totalNrRegs;

  other->varInfo = varInfo;

  // No need to clone subQueryNodes because this was only used during
  // the buildup.

  return other.release();
}

void ExecutionNode::RegisterPlan::after(ExecutionNode* en) {
  switch (en->getType()) {
    case ExecutionNode::ENUMERATE_COLLECTION:
    case ExecutionNode::INDEX: {
      depth++;
      nrRegsHere.emplace_back(1);
      // create a copy of the last value here
      // this is required because back returns a reference and emplace/push_back
      // may invalidate all references
      RegisterId registerId = 1 + nrRegs.back();
      nrRegs.emplace_back(registerId);

      auto ep = dynamic_cast<DocumentProducingNode const*>(en);
      if (ep == nullptr) {
        THROW_ARANGO_EXCEPTION_MESSAGE(
            TRI_ERROR_INTERNAL,
            "unexpected cast result for DocumentProducingNode");
      }

      varInfo.emplace(ep->outVariable()->id, VarInfo(depth, totalNrRegs));
      totalNrRegs++;
      break;
    }

    case ExecutionNode::ENUMERATE_LIST: {
      depth++;
      nrRegsHere.emplace_back(1);
      // create a copy of the last value here
      // this is required because back returns a reference and emplace/push_back
      // may invalidate all references
      RegisterId registerId = 1 + nrRegs.back();
      nrRegs.emplace_back(registerId);

      auto ep = ExecutionNode::castTo<EnumerateListNode const*>(en);
      TRI_ASSERT(ep != nullptr);
      varInfo.emplace(ep->outVariable()->id, VarInfo(depth, totalNrRegs));
      totalNrRegs++;
      break;
    }

    case ExecutionNode::CALCULATION: {
      nrRegsHere[depth]++;
      nrRegs[depth]++;
      auto ep = ExecutionNode::castTo<CalculationNode const*>(en);
      TRI_ASSERT(ep != nullptr);
      varInfo.emplace(ep->outVariable()->id, VarInfo(depth, totalNrRegs));
      totalNrRegs++;
      break;
    }

    case ExecutionNode::SUBQUERY: {
      nrRegsHere[depth]++;
      nrRegs[depth]++;
      auto ep = ExecutionNode::castTo<SubqueryNode const*>(en);
      TRI_ASSERT(ep != nullptr);
      varInfo.emplace(ep->outVariable()->id, VarInfo(depth, totalNrRegs));
      totalNrRegs++;
      subQueryNodes.emplace_back(en);
      break;
    }

    case ExecutionNode::COLLECT: {
      depth++;
      nrRegsHere.emplace_back(0);
      // create a copy of the last value here
      // this is required because back returns a reference and emplace/push_back
      // may invalidate all references
      RegisterId registerId = nrRegs.back();
      nrRegs.emplace_back(registerId);

      auto ep = ExecutionNode::castTo<CollectNode const*>(en);
      for (auto const& p : ep->_groupVariables) {
        // p is std::pair<Variable const*,Variable const*>
        // and the first is the to be assigned output variable
        // for which we need to create a register in the current
        // frame:
        nrRegsHere[depth]++;
        nrRegs[depth]++;
        varInfo.emplace(p.first->id, VarInfo(depth, totalNrRegs));
        totalNrRegs++;
      }
      for (auto const& p : ep->_aggregateVariables) {
        // p is std::pair<Variable const*,Variable const*>
        // and the first is the to be assigned output variable
        // for which we need to create a register in the current
        // frame:
        nrRegsHere[depth]++;
        nrRegs[depth]++;
        varInfo.emplace(p.first->id, VarInfo(depth, totalNrRegs));
        totalNrRegs++;
      }
      if (ep->_outVariable != nullptr) {
        nrRegsHere[depth]++;
        nrRegs[depth]++;
        varInfo.emplace(ep->_outVariable->id, VarInfo(depth, totalNrRegs));
        totalNrRegs++;
      }
      break;
    }

    case ExecutionNode::INSERT:
    case ExecutionNode::UPDATE:
    case ExecutionNode::REPLACE:
    case ExecutionNode::REMOVE:
    case ExecutionNode::UPSERT: {
      depth++;
      nrRegsHere.emplace_back(0);
      // create a copy of the last value here
      // this is required because back returns a reference and emplace/push_back
      // may invalidate all references
      RegisterId registerId = nrRegs.back();
      nrRegs.emplace_back(registerId);

      auto ep = dynamic_cast<ModificationNode const*>(en);
      if (ep == nullptr) {
        THROW_ARANGO_EXCEPTION_MESSAGE(
            TRI_ERROR_INTERNAL, "unexpected cast result for ModificationNode");
      }
      if (ep->getOutVariableOld() != nullptr) {
        nrRegsHere[depth]++;
        nrRegs[depth]++;
        varInfo.emplace(ep->getOutVariableOld()->id, VarInfo(depth, totalNrRegs));
        totalNrRegs++;
      }
      if (ep->getOutVariableNew() != nullptr) {
        nrRegsHere[depth]++;
        nrRegs[depth]++;
        varInfo.emplace(ep->getOutVariableNew()->id, VarInfo(depth, totalNrRegs));
        totalNrRegs++;
      }

      break;
    }

    case ExecutionNode::SORT: {
      // sort sorts in place and does not produce new registers
      break;
    }

    case ExecutionNode::RETURN: {
      // return is special. it produces a result but is the last step in the
      // pipeline
      break;
    }

    case ExecutionNode::SINGLETON:
    case ExecutionNode::FILTER:
    case ExecutionNode::LIMIT:
    case ExecutionNode::SCATTER:
    case ExecutionNode::DISTRIBUTE:
    case ExecutionNode::GATHER:
    case ExecutionNode::REMOTE:
    case ExecutionNode::DISTRIBUTE_CONSUMER:
    case ExecutionNode::NORESULTS: {
      // these node types do not produce any new registers
      break;
    }

    case ExecutionNode::TRAVERSAL:
    case ExecutionNode::SHORTEST_PATH:
    case ExecutionNode::K_SHORTEST_PATHS: {
      depth++;
      auto ep = dynamic_cast<GraphNode const*>(en);
      if (ep == nullptr) {
        THROW_ARANGO_EXCEPTION_MESSAGE(TRI_ERROR_INTERNAL,
                                       "unexpected cast result for GraphNode");
      }
      TRI_ASSERT(ep != nullptr);
      auto vars = ep->getVariablesSetHere();
      nrRegsHere.emplace_back(static_cast<RegisterId>(vars.size()));
      // create a copy of the last value here
      // this is requried because back returns a reference and emplace/push_back
      // may invalidate all references
      RegisterId registerId = static_cast<RegisterId>(vars.size() + nrRegs.back());
      nrRegs.emplace_back(registerId);

      for (auto& it : vars) {
        varInfo.emplace(it->id, VarInfo(depth, totalNrRegs));
        totalNrRegs++;
      }
      break;
    }

    case ExecutionNode::REMOTESINGLE: {
      depth++;
      auto ep = ExecutionNode::castTo<SingleRemoteOperationNode const*>(en);
      TRI_ASSERT(ep != nullptr);
      auto vars = ep->getVariablesSetHere();
      nrRegsHere.emplace_back(static_cast<RegisterId>(vars.size()));
      // create a copy of the last value here
      // this is requried because back returns a reference and emplace/push_back
      // may invalidate all references
      RegisterId registerId = static_cast<RegisterId>(vars.size() + nrRegs.back());
      nrRegs.emplace_back(registerId);

      for (auto& it : vars) {
        varInfo.emplace(it->id, VarInfo(depth, totalNrRegs));
        totalNrRegs++;
      }
      break;
    }

    case ExecutionNode::ENUMERATE_IRESEARCH_VIEW: {
      auto ep = ExecutionNode::castTo<iresearch::IResearchViewNode const*>(en);
      TRI_ASSERT(ep);

      ep->planNodeRegisters(nrRegsHere, nrRegs, varInfo, totalNrRegs, ++depth);
      break;
    }

    case ExecutionNode::SUBQUERY_START: {
      break;
    }

    case ExecutionNode::SUBQUERY_END: {
      nrRegsHere[depth]++;
      nrRegs[depth]++;
      auto ep = ExecutionNode::castTo<SubqueryEndNode const*>(en);
      TRI_ASSERT(ep != nullptr);
      varInfo.emplace(ep->outVariable()->id, VarInfo(depth, totalNrRegs));
      totalNrRegs++;
      break;
    }

    default: {
      // should not reach this point
      TRI_ASSERT(false);
    }
  }

  en->_depth = depth;
  en->_registerPlan = *me;

  // Now find out which registers ought to be erased after this node:
  if (en->getType() != ExecutionNode::RETURN) {
    // ReturnNodes are special, since they return a single column anyway
    arangodb::HashSet<Variable const*> varsUsedLater = en->getVarsUsedLater();
    arangodb::HashSet<Variable const*> varsUsedHere;
    en->getVariablesUsedHere(varsUsedHere);

    // We need to delete those variables that have been used here but are not
    // used any more later:
    std::unordered_set<RegisterId> regsToClear;

    for (auto const& v : varsUsedHere) {
      auto it = varsUsedLater.find(v);

      if (it == varsUsedLater.end()) {
        auto it2 = varInfo.find(v->id);

        if (it2 == varInfo.end()) {
          // report an error here to prevent crashing
          THROW_ARANGO_EXCEPTION_MESSAGE(TRI_ERROR_INTERNAL,
                                         std::string("missing variable #") +
                                             std::to_string(v->id) + " (" + v->name +
                                             ") for node #" + std::to_string(en->id()) +
                                             " (" + en->getTypeString() +
                                             ") while planning registers");
        }

        // finally adjust the variable inside the IN calculation
        TRI_ASSERT(it2 != varInfo.end());
        RegisterId r = it2->second.registerId;
        regsToClear.insert(r);
      }
    }
    en->setRegsToClear(std::move(regsToClear));
  }
}

RegisterId ExecutionNode::varToRegUnchecked(Variable const& var) const {
  std::unordered_map<VariableId, VarInfo> const& varInfo = getRegisterPlan()->varInfo;
  auto const it = varInfo.find(var.id);
  TRI_ASSERT(it != varInfo.end());
  RegisterId const reg = it->second.registerId;

  return reg;
}

/// @brief replace a dependency, returns true if the pointer was found and
/// replaced, please note that this does not delete oldNode!
bool ExecutionNode::replaceDependency(ExecutionNode* oldNode, ExecutionNode* newNode) {
  TRI_ASSERT(oldNode != nullptr);
  TRI_ASSERT(newNode != nullptr);

  auto it = _dependencies.begin();

  while (it != _dependencies.end()) {
    if (*it == oldNode) {
      *it = newNode;
      try {
        newNode->_parents.emplace_back(this);
      } catch (...) {
        *it = oldNode;  // roll back
        return false;
      }
      try {
        for (auto it2 = oldNode->_parents.begin(); it2 != oldNode->_parents.end(); ++it2) {
          if (*it2 == this) {
            oldNode->_parents.erase(it2);
            break;
          }
        }
      } catch (...) {
        // If this happens, we ignore that the _parents of oldNode
        // are not set correctly
      }
      return true;
    }

    ++it;
  }
  return false;
}

/// @brief remove a dependency, returns true if the pointer was found and
/// removed, please note that this does not delete ep!
bool ExecutionNode::removeDependency(ExecutionNode* ep) {
  bool ok = false;
  for (auto it = _dependencies.begin(); it != _dependencies.end(); ++it) {
    if (*it == ep) {
      try {
        it = _dependencies.erase(it);
      } catch (...) {
        return false;
      }
      ok = true;
      break;
    }
  }

  if (!ok) {
    return false;
  }

  // Now remove us as a parent of the old dependency as well:
  for (auto it = ep->_parents.begin(); it != ep->_parents.end(); ++it) {
    if (*it == this) {
      try {
        ep->_parents.erase(it);
      } catch (...) {
      }
      return true;
    }
  }

  return false;
}

/// @brief remove all dependencies for the given node
void ExecutionNode::removeDependencies() {
  for (auto& x : _dependencies) {
    for (auto it = x->_parents.begin(); it != x->_parents.end();
         /* no hoisting */) {
      if (*it == this) {
        try {
          it = x->_parents.erase(it);
        } catch (...) {
        }
        break;
      } else {
        ++it;
      }
    }
  }
  _dependencies.clear();
}

std::unordered_set<RegisterId> ExecutionNode::calcRegsToKeep() const {
  ExecutionNode const* const previousNode = getFirstDependency();
  // Only the Singleton has no previousNode, and it does not call this method.
  TRI_ASSERT(previousNode != nullptr);

  bool inserted = false;
  RegisterId const nrInRegs = getRegisterPlan()->nrRegs[previousNode->getDepth()];
  std::unordered_set<RegisterId> regsToKeep{};
  regsToKeep.reserve(getVarsUsedLater().size());

  for (auto const var : getVarsUsedLater()) {
    auto reg = variableToRegisterId(var);
    if (reg < nrInRegs) {
      std::tie(std::ignore, inserted) = regsToKeep.emplace(reg);
      TRI_ASSERT(inserted);
    }
  }

  return regsToKeep;
};

RegisterId ExecutionNode::variableToRegisterId(Variable const* variable) const {
  TRI_ASSERT(variable != nullptr);
  auto it = getRegisterPlan()->varInfo.find(variable->id);
  TRI_ASSERT(it != getRegisterPlan()->varInfo.end());
  RegisterId rv = it->second.registerId;
  TRI_ASSERT(rv < ExecutionNode::MaxRegisterId);
  return rv;
}

// This is the general case and will not work if e.g. there is no predecessor.
ExecutorInfos ExecutionNode::createRegisterInfos(
    std::shared_ptr<std::unordered_set<RegisterId>>&& readableInputRegisters,
    std::shared_ptr<std::unordered_set<RegisterId>>&& writableOutputRegisters) const {
  RegisterId const nrOutRegs = getNrOutputRegisters();
  RegisterId const nrInRegs = getNrInputRegisters();

  std::unordered_set<RegisterId> regsToKeep = calcRegsToKeep();
  std::unordered_set<RegisterId> regsToClear = getRegsToClear();

  return ExecutorInfos{std::move(readableInputRegisters),
                       std::move(writableOutputRegisters),
                       nrInRegs,
                       nrOutRegs,
                       std::move(regsToClear),
                       std::move(regsToKeep)};
}

RegisterId ExecutionNode::getNrInputRegisters() const {
  ExecutionNode const* previousNode = getFirstDependency();
  TRI_ASSERT(previousNode != nullptr);
  return getRegisterPlan()->nrRegs[previousNode->getDepth()];
}

RegisterId ExecutionNode::getNrOutputRegisters() const {
  return getRegisterPlan()->nrRegs[getDepth()];
}

/// @brief creates corresponding ExecutionBlock
std::unique_ptr<ExecutionBlock> SingletonNode::createBlock(
    ExecutionEngine& engine, std::unordered_map<ExecutionNode*, ExecutionBlock*> const&) const {
  // number in == number out
  // Other nodes get the nrInRegs from the previous node.
  // That is why we do not use `calcRegsToKeep()`
  RegisterId const nrRegs = getRegisterPlan()->nrRegs[getDepth()];

  std::unordered_set<RegisterId> toKeep;
  if (::isInSubQuery(this)) {
    for (auto const& var : this->getVarsUsedLater()) {
      auto val = variableToRegisterId(var);
      if (val < nrRegs) {
        auto rv = toKeep.insert(val);
        TRI_ASSERT(rv.second);
      }
    }
  }

  IdExecutorInfos infos(nrRegs, std::move(toKeep), getRegsToClear());

  return std::make_unique<ExecutionBlockImpl<IdExecutor<true, ConstFetcher>>>(
      &engine, this, std::move(infos));
}

/// @brief toVelocyPack, for SingletonNode
void SingletonNode::toVelocyPackHelper(VPackBuilder& nodes, unsigned flags,
                                       std::unordered_set<ExecutionNode const*>& seen) const {
  // call base class method
  ExecutionNode::toVelocyPackHelperGeneric(nodes, flags, seen);
  // This node has no own information.
  nodes.close();
}

/// @brief the cost of a singleton is 1, it produces one item only
CostEstimate SingletonNode::estimateCost() const {
  CostEstimate estimate = CostEstimate::empty();
  estimate.estimatedNrItems = 1;
  estimate.estimatedCost = 1.0;
  return estimate;
}

EnumerateCollectionNode::EnumerateCollectionNode(ExecutionPlan* plan,
                                                 arangodb::velocypack::Slice const& base)
    : ExecutionNode(plan, base),
      DocumentProducingNode(plan, base),
      CollectionAccessingNode(plan, base),
      _random(base.get("random").getBoolean()),
      _hint(base) {}

/// @brief toVelocyPack, for EnumerateCollectionNode
void EnumerateCollectionNode::toVelocyPackHelper(VPackBuilder& builder, unsigned flags,
                                                 std::unordered_set<ExecutionNode const*>& seen) const {
  // call base class method
  ExecutionNode::toVelocyPackHelperGeneric(builder, flags, seen);

  builder.add("random", VPackValue(_random));

  _hint.toVelocyPack(builder);

  // add outvariable and projection
  DocumentProducingNode::toVelocyPack(builder);

  // add collection information
  CollectionAccessingNode::toVelocyPack(builder);

  // And close it:
  builder.close();
}

/// @brief creates corresponding ExecutionBlock
std::unique_ptr<ExecutionBlock> EnumerateCollectionNode::createBlock(
    ExecutionEngine& engine, std::unordered_map<ExecutionNode*, ExecutionBlock*> const&) const {
  ExecutionNode const* previousNode = getFirstDependency();
  TRI_ASSERT(previousNode != nullptr);

  transaction::Methods* trxPtr = _plan->getAst()->query()->trx();

  EnumerateCollectionExecutorInfos infos(
      variableToRegisterId(_outVariable),
      getRegisterPlan()->nrRegs[previousNode->getDepth()],
      getRegisterPlan()->nrRegs[getDepth()], getRegsToClear(), calcRegsToKeep(),
      &engine, this->_collection, _outVariable, this->isVarUsedLater(_outVariable),
      this->projections(), trxPtr, this->coveringIndexAttributePositions(),
      EngineSelectorFeature::ENGINE->useRawDocumentPointers(), this->_random);
  return std::make_unique<ExecutionBlockImpl<EnumerateCollectionExecutor>>(&engine, this,
                                                                           std::move(infos));
}

/// @brief clone ExecutionNode recursively
ExecutionNode* EnumerateCollectionNode::clone(ExecutionPlan* plan, bool withDependencies,
                                              bool withProperties) const {
  auto outVariable = _outVariable;
  if (withProperties) {
    outVariable = plan->getAst()->variables()->createVariable(outVariable);
    TRI_ASSERT(outVariable != nullptr);
  }

  auto c = std::make_unique<EnumerateCollectionNode>(plan, _id, _collection,
                                                     outVariable, _random, _hint);

  c->projections(_projections);
  CollectionAccessingNode::cloneInto(*c);
  return cloneHelper(std::move(c), withDependencies, withProperties);
}

/// @brief the cost of an enumerate collection node is a multiple of the cost of
/// its unique dependency
CostEstimate EnumerateCollectionNode::estimateCost() const {
  transaction::Methods* trx = _plan->getAst()->query()->trx();
  if (trx->status() != transaction::Status::RUNNING) {
    return CostEstimate::empty();
  }

  TRI_ASSERT(!_dependencies.empty());
  CostEstimate estimate = _dependencies.at(0)->getCost();
  estimate.estimatedNrItems *= _collection->count(trx);
  // We do a full collection scan for each incoming item.
  // random iteration is slightly more expensive than linear iteration
  // we also penalize each EnumerateCollectionNode slightly (and do not
  // do the same for IndexNodes) so IndexNodes will be preferred
  estimate.estimatedCost += estimate.estimatedNrItems * (_random ? 1.005 : 1.0) + 1.0;
  return estimate;
}

EnumerateListNode::EnumerateListNode(ExecutionPlan* plan,
                                     arangodb::velocypack::Slice const& base)
    : ExecutionNode(plan, base),
      _inVariable(Variable::varFromVPack(plan->getAst(), base, "inVariable")),
      _outVariable(Variable::varFromVPack(plan->getAst(), base, "outVariable")) {}

/// @brief toVelocyPack, for EnumerateListNode
void EnumerateListNode::toVelocyPackHelper(VPackBuilder& nodes, unsigned flags,
                                           std::unordered_set<ExecutionNode const*>& seen) const {
  // call base class method
  ExecutionNode::toVelocyPackHelperGeneric(nodes, flags, seen);
  nodes.add(VPackValue("inVariable"));
  _inVariable->toVelocyPack(nodes);

  nodes.add(VPackValue("outVariable"));
  _outVariable->toVelocyPack(nodes);

  // And close it:
  nodes.close();
}

/// @brief creates corresponding ExecutionBlock
std::unique_ptr<ExecutionBlock> EnumerateListNode::createBlock(
    ExecutionEngine& engine, std::unordered_map<ExecutionNode*, ExecutionBlock*> const&) const {
  ExecutionNode const* previousNode = getFirstDependency();
  TRI_ASSERT(previousNode != nullptr);
  RegisterId inputRegister = variableToRegisterId(_inVariable);
  RegisterId outRegister = variableToRegisterId(_outVariable);
  EnumerateListExecutorInfos infos(inputRegister, outRegister,
                                   getRegisterPlan()->nrRegs[previousNode->getDepth()],
                                   getRegisterPlan()->nrRegs[getDepth()],
                                   getRegsToClear(), calcRegsToKeep());
  return std::make_unique<ExecutionBlockImpl<EnumerateListExecutor>>(&engine, this,
                                                                     std::move(infos));
}

/// @brief clone ExecutionNode recursively
ExecutionNode* EnumerateListNode::clone(ExecutionPlan* plan, bool withDependencies,
                                        bool withProperties) const {
  auto outVariable = _outVariable;
  auto inVariable = _inVariable;

  if (withProperties) {
    outVariable = plan->getAst()->variables()->createVariable(outVariable);
    inVariable = plan->getAst()->variables()->createVariable(inVariable);
  }

  auto c = std::make_unique<EnumerateListNode>(plan, _id, inVariable, outVariable);

  return cloneHelper(std::move(c), withDependencies, withProperties);
}

/// @brief the cost of an enumerate list node
CostEstimate EnumerateListNode::estimateCost() const {
  // Well, what can we say? The length of the list can in general
  // only be determined at runtime... If we were to know that this
  // list is constant, then we could maybe multiply by the length
  // here... For the time being, we assume 100
  size_t length = 100;

  auto setter = _plan->getVarSetBy(_inVariable->id);

  if (setter != nullptr) {
    if (setter->getType() == ExecutionNode::CALCULATION) {
      // list variable introduced by a calculation
      auto expression = ExecutionNode::castTo<CalculationNode*>(setter)->expression();

      if (expression != nullptr) {
        auto node = expression->node();

        if (node->type == NODE_TYPE_ARRAY) {
          // this one is easy
          length = node->numMembers();
        }
        if (node->type == NODE_TYPE_RANGE) {
          auto low = node->getMember(0);
          auto high = node->getMember(1);

          if (low->isConstant() && high->isConstant() &&
              (low->isValueType(VALUE_TYPE_INT) || low->isValueType(VALUE_TYPE_DOUBLE)) &&
              (high->isValueType(VALUE_TYPE_INT) || high->isValueType(VALUE_TYPE_DOUBLE))) {
            // create a temporary range to determine the size
            Range range(low->getIntValue(), high->getIntValue());

            length = range.size();
          }
        }
      }
    } else if (setter->getType() == ExecutionNode::SUBQUERY) {
      // length will be set by the subquery's cost estimator
      CostEstimate subEstimate =
          ExecutionNode::castTo<SubqueryNode const*>(setter)->getSubquery()->getCost();
      length = subEstimate.estimatedNrItems;
    }
  }

  TRI_ASSERT(!_dependencies.empty());
  CostEstimate estimate = _dependencies.at(0)->getCost();
  estimate.estimatedNrItems *= length;
  estimate.estimatedCost += estimate.estimatedNrItems;
  return estimate;
}

LimitNode::LimitNode(ExecutionPlan* plan, arangodb::velocypack::Slice const& base)
    : ExecutionNode(plan, base),
      _offset(base.get("offset").getNumericValue<decltype(_offset)>()),
      _limit(base.get("limit").getNumericValue<decltype(_limit)>()),
      _fullCount(base.get("fullCount").getBoolean()) {}

/// @brief creates corresponding ExecutionBlock
std::unique_ptr<ExecutionBlock> LimitNode::createBlock(
    ExecutionEngine& engine, std::unordered_map<ExecutionNode*, ExecutionBlock*> const&) const {
  ExecutionNode const* previousNode = getFirstDependency();
  TRI_ASSERT(previousNode != nullptr);

  // Fullcount must only be enabled on the last limit node on the main level
  TRI_ASSERT(!_fullCount || !::isInSubQuery(this));

  LimitExecutorInfos infos(getRegisterPlan()->nrRegs[previousNode->getDepth()],
                           getRegisterPlan()->nrRegs[getDepth()], getRegsToClear(),
                           calcRegsToKeep(), _offset, _limit, _fullCount);

  return std::make_unique<ExecutionBlockImpl<LimitExecutor>>(&engine, this,
                                                             std::move(infos));
}

// @brief toVelocyPack, for LimitNode
void LimitNode::toVelocyPackHelper(VPackBuilder& nodes, unsigned flags,
                                   std::unordered_set<ExecutionNode const*>& seen) const {
  // call base class method
  ExecutionNode::toVelocyPackHelperGeneric(nodes, flags, seen);
  nodes.add("offset", VPackValue(_offset));
  nodes.add("limit", VPackValue(_limit));
  nodes.add("fullCount", VPackValue(_fullCount));

  // And close it:
  nodes.close();
}

/// @brief estimateCost
CostEstimate LimitNode::estimateCost() const {
  TRI_ASSERT(!_dependencies.empty());
  CostEstimate estimate = _dependencies.at(0)->getCost();
  estimate.estimatedNrItems =
      (std::min)(_limit, (std::max)(static_cast<size_t>(0),
                                    estimate.estimatedNrItems - _offset));
  estimate.estimatedCost += estimate.estimatedNrItems;
  return estimate;
}

CalculationNode::CalculationNode(ExecutionPlan* plan, arangodb::velocypack::Slice const& base)
    : ExecutionNode(plan, base),
      _conditionVariable(Variable::varFromVPack(plan->getAst(), base,
                                                "conditionVariable", true)),
      _outVariable(Variable::varFromVPack(plan->getAst(), base, "outVariable")),
      _expression(new Expression(plan, plan->getAst(), base)) {}

/// @brief toVelocyPack, for CalculationNode
void CalculationNode::toVelocyPackHelper(VPackBuilder& nodes, unsigned flags,
                                         std::unordered_set<ExecutionNode const*>& seen) const {
  // call base class method
  ExecutionNode::toVelocyPackHelperGeneric(nodes, flags, seen);
  nodes.add(VPackValue("expression"));
  _expression->toVelocyPack(nodes, flags);

  nodes.add(VPackValue("outVariable"));
  _outVariable->toVelocyPack(nodes);

  nodes.add("canThrow", VPackValue(false));

  if (_conditionVariable != nullptr) {
    nodes.add(VPackValue("conditionVariable"));
    _conditionVariable->toVelocyPack(nodes);
  }

  nodes.add("expressionType", VPackValue(_expression->typeString()));

  if ((flags & SERIALIZE_FUNCTIONS) && _expression->node() != nullptr) {
    auto root = _expression->node();
    if (root != nullptr) {
      // enumerate all used functions, but report each function only once
      std::unordered_set<std::string> functionsSeen;
      nodes.add("functions", VPackValue(VPackValueType::Array));

      Ast::traverseReadOnly(root, [&functionsSeen, &nodes](AstNode const* node) -> bool {
        if (node->type == NODE_TYPE_FCALL) {
          auto func = static_cast<Function const*>(node->getData());
          if (functionsSeen.insert(func->name).second) {
            // built-in function, not seen before
            nodes.openObject();
            nodes.add("name", VPackValue(func->name));
            nodes.add("isDeterministic",
                      VPackValue(func->hasFlag(Function::Flags::Deterministic)));
            nodes.add("canRunOnDBServer",
                      VPackValue(func->hasFlag(Function::Flags::CanRunOnDBServer)));
            nodes.add("cacheable", VPackValue(func->hasFlag(Function::Flags::Cacheable)));
            nodes.add("usesV8", VPackValue(func->implementation == nullptr));
            nodes.close();
          }
        } else if (node->type == NODE_TYPE_FCALL_USER) {
          auto func = node->getString();
          if (functionsSeen.insert(func).second) {
            // user defined function, not seen before
            nodes.openObject();
            nodes.add("name", VPackValue(func));
            nodes.add("isDeterministic", VPackValue(false));
            nodes.add("canRunOnDBServer", VPackValue(false));
            nodes.add("usesV8", VPackValue(true));
            nodes.close();
          }
        }
        return true;
      });

      nodes.close();
    }
  }

  // And close it
  nodes.close();
}

/// @brief creates corresponding ExecutionBlock
std::unique_ptr<ExecutionBlock> CalculationNode::createBlock(
    ExecutionEngine& engine, std::unordered_map<ExecutionNode*, ExecutionBlock*> const&) const {
  ExecutionNode const* previousNode = getFirstDependency();
  TRI_ASSERT(previousNode != nullptr);

  RegisterId outputRegister = variableToRegisterId(_outVariable);

  arangodb::HashSet<Variable const*> inVars;
  _expression->variables(inVars);

  std::vector<Variable const*> expInVars;
  expInVars.reserve(inVars.size());
  std::vector<RegisterId> expInRegs;
  expInRegs.reserve(inVars.size());

  for (auto& var : inVars) {
    expInVars.emplace_back(var);
    expInRegs.emplace_back(variableToRegisterId(var));
  }

  bool const isReference = (expression()->node()->type == NODE_TYPE_REFERENCE);
  if (isReference) {
    TRI_ASSERT(expInRegs.size() == 1);
  }
  bool const willUseV8 = expression()->willUseV8();

  TRI_ASSERT(engine.getQuery() != nullptr);
  TRI_ASSERT(expression() != nullptr);

  CalculationExecutorInfos infos(
      outputRegister, getRegisterPlan()->nrRegs[previousNode->getDepth()],
      getRegisterPlan()->nrRegs[getDepth()], getRegsToClear(), calcRegsToKeep(),
      *engine.getQuery() /* used for v8 contexts and in expression */,
      *expression(), std::move(expInVars) /* required by expression.execute */,
      std::move(expInRegs) /* required by expression.execute */
  );

  if (isReference) {
    return std::make_unique<ExecutionBlockImpl<CalculationExecutor<CalculationType::Reference>>>(
        &engine, this, std::move(infos));
  } else if (!willUseV8) {
    return std::make_unique<ExecutionBlockImpl<CalculationExecutor<CalculationType::Condition>>>(
        &engine, this, std::move(infos));
  } else {
    return std::make_unique<ExecutionBlockImpl<CalculationExecutor<CalculationType::V8Condition>>>(
        &engine, this, std::move(infos));
  }
}

ExecutionNode* CalculationNode::clone(ExecutionPlan* plan, bool withDependencies,
                                      bool withProperties) const {
  auto conditionVariable = _conditionVariable;
  auto outVariable = _outVariable;

  if (withProperties) {
    if (_conditionVariable != nullptr) {
      conditionVariable = plan->getAst()->variables()->createVariable(conditionVariable);
    }
    outVariable = plan->getAst()->variables()->createVariable(outVariable);
  }

  auto c = std::make_unique<CalculationNode>(plan, _id,
                                             _expression->clone(plan, plan->getAst()),
                                             conditionVariable, outVariable);

  return cloneHelper(std::move(c), withDependencies, withProperties);
}

/// @brief estimateCost
CostEstimate CalculationNode::estimateCost() const {
  TRI_ASSERT(!_dependencies.empty());
  CostEstimate estimate = _dependencies.at(0)->getCost();
  estimate.estimatedCost += estimate.estimatedNrItems;
  return estimate;
}

SubqueryNode::SubqueryNode(ExecutionPlan* plan, arangodb::velocypack::Slice const& base)
    : ExecutionNode(plan, base),
      _subquery(nullptr),
      _outVariable(Variable::varFromVPack(plan->getAst(), base, "outVariable")) {}

/// @brief toVelocyPack, for SubqueryNode
void SubqueryNode::toVelocyPackHelper(VPackBuilder& nodes, unsigned flags,
                                      std::unordered_set<ExecutionNode const*>& seen) const {
  // call base class method
  ExecutionNode::toVelocyPackHelperGeneric(nodes, flags, seen);

  nodes.add(VPackValue("subquery"));
  _subquery->toVelocyPack(nodes, flags, /*keepTopLevelOpen*/ false);
  nodes.add(VPackValue("outVariable"));
  _outVariable->toVelocyPack(nodes);

  nodes.add("isConst", VPackValue(const_cast<SubqueryNode*>(this)->isConst()));

  // And add it:
  nodes.close();
}

/// @brief invalidate the cost estimation for the node and its dependencies
void SubqueryNode::invalidateCost() {
  ExecutionNode::invalidateCost();
  // pass invalidation call to subquery too
  getSubquery()->invalidateCost();
}

bool SubqueryNode::isConst() {
  if (isModificationSubquery() || !isDeterministic()) {
    return false;
  }

  if (mayAccessCollections() && _plan->getAst()->query()->isModificationQuery()) {
    // a subquery that accesses data from a collection may not be const,
    // even if itself does not modify any data. it is possible that the
    // subquery is embedded into some outer loop that is modifying data
    return false;
  }

  arangodb::HashSet<Variable const*> vars;
  getVariablesUsedHere(vars);
  for (auto const& v : vars) {
    auto setter = _plan->getVarSetBy(v->id);

    if (setter == nullptr || setter->getType() != CALCULATION) {
      return false;
    }

    auto expression = ExecutionNode::castTo<CalculationNode const*>(setter)->expression();

    if (expression == nullptr) {
      return false;
    }
    if (!expression->isConstant()) {
      return false;
    }
  }

  return true;
}

bool SubqueryNode::mayAccessCollections() {
  if (_plan->getAst()->functionsMayAccessDocuments()) {
    // if the query contains any calls to functions that MAY access any
    // document, then we count this as a "yes"
    return true;
  }

  TRI_ASSERT(_subquery != nullptr);

  // if the subquery contains any of these nodes, it may access data from
  // a collection
  std::vector<ExecutionNode::NodeType> const types = {ExecutionNode::ENUMERATE_IRESEARCH_VIEW,
                                                      ExecutionNode::ENUMERATE_COLLECTION,
                                                      ExecutionNode::INDEX,
                                                      ExecutionNode::INSERT,
                                                      ExecutionNode::UPDATE,
                                                      ExecutionNode::REPLACE,
                                                      ExecutionNode::REMOVE,
                                                      ExecutionNode::UPSERT,
                                                      ExecutionNode::TRAVERSAL,
                                                      ExecutionNode::SHORTEST_PATH,
                                                      ExecutionNode::K_SHORTEST_PATHS};

  SmallVector<ExecutionNode*>::allocator_type::arena_type a;
  SmallVector<ExecutionNode*> nodes{a};

  NodeFinder<std::vector<ExecutionNode::NodeType>> finder(types, nodes, true);
  _subquery->walk(finder);

  if (!nodes.empty()) {
    return true;
  }

  return false;
}

/// @brief creates corresponding ExecutionBlock
std::unique_ptr<ExecutionBlock> SubqueryNode::createBlock(
    ExecutionEngine& engine,
    std::unordered_map<ExecutionNode*, ExecutionBlock*> const& cache) const {
  auto const it = cache.find(getSubquery());
  TRI_ASSERT(it != cache.end());
  auto subquery = it->second;
  TRI_ASSERT(subquery != nullptr);

  ExecutionNode const* previousNode = getFirstDependency();
  TRI_ASSERT(previousNode != nullptr);

  auto inputRegisters = std::make_shared<std::unordered_set<RegisterId>>();
  auto outputRegisters = std::make_shared<std::unordered_set<RegisterId>>();

  auto outVar = getRegisterPlan()->varInfo.find(_outVariable->id);
  TRI_ASSERT(outVar != getRegisterPlan()->varInfo.end());
  RegisterId outReg = outVar->second.registerId;
  outputRegisters->emplace(outReg);

  // The const_cast has been taken from previous implementation.
  SubqueryExecutorInfos infos(inputRegisters, outputRegisters,
                              getRegisterPlan()->nrRegs[previousNode->getDepth()],
                              getRegisterPlan()->nrRegs[getDepth()],
                              getRegsToClear(), calcRegsToKeep(), *subquery,
                              outReg, const_cast<SubqueryNode*>(this)->isConst());
  if (isModificationSubquery()) {
    return std::make_unique<ExecutionBlockImpl<SubqueryExecutor<true>>>(&engine, this,
                                                                        std::move(infos));
  } else {
    return std::make_unique<ExecutionBlockImpl<SubqueryExecutor<false>>>(&engine, this,
                                                                         std::move(infos));
  }
}

ExecutionNode* SubqueryNode::shallowClone(ExecutionPlan* plan, bool withDependencies,
                                          bool withProperties, ExecutionNode* subquery) const {
  auto outVariable = _outVariable;

  if (withProperties) {
    outVariable = plan->getAst()->variables()->createVariable(outVariable);
  }

  auto c = std::make_unique<SubqueryNode>(plan, _id, subquery, outVariable);

  return cloneHelper(std::move(c), withDependencies, withProperties);
}

ExecutionNode* SubqueryNode::clone(ExecutionPlan* plan, bool withDependencies,
                                   bool withProperties) const {
  auto outVariable = _outVariable;

  if (withProperties) {
    outVariable = plan->getAst()->variables()->createVariable(outVariable);
  }
  auto c = std::make_unique<SubqueryNode>(plan, _id, _subquery->clone(plan, true, withProperties),
                                          outVariable);

  return cloneHelper(std::move(c), withDependencies, withProperties);
}

/// @brief whether or not the subquery is a data-modification operation
bool SubqueryNode::isModificationSubquery() const {
  std::vector<ExecutionNode*> stack({_subquery});

  while (!stack.empty()) {
    ExecutionNode* current = stack.back();

    if (current->isModificationNode()) {
      return true;
    }

    stack.pop_back();

    current->dependencies(stack);
  }

  return false;
}

/// @brief replace the out variable, so we can adjust the name.
void SubqueryNode::replaceOutVariable(Variable const* var) {
  _outVariable = var;
}

/// @brief estimateCost
CostEstimate SubqueryNode::estimateCost() const {
  TRI_ASSERT(!_dependencies.empty());
  CostEstimate subEstimate = _subquery->getCost();

  CostEstimate estimate = _dependencies.at(0)->getCost();
  estimate.estimatedCost += estimate.estimatedNrItems * subEstimate.estimatedCost;
  return estimate;
}

/// @brief helper struct to find all (outer) variables used in a SubqueryNode
struct SubqueryVarUsageFinder final : public WalkerWorker<ExecutionNode> {
  arangodb::HashSet<Variable const*> _usedLater;
  arangodb::HashSet<Variable const*> _valid;

  SubqueryVarUsageFinder() {}

  ~SubqueryVarUsageFinder() {}

  bool before(ExecutionNode* en) override final {
    // Add variables used here to _usedLater:
    en->getVariablesUsedHere(_usedLater);
    return false;
  }

  void after(ExecutionNode* en) override final {
    // Add variables set here to _valid:
    for (auto& v : en->getVariablesSetHere()) {
      _valid.insert(v);
    }
  }

  bool enterSubquery(ExecutionNode*, ExecutionNode* sub) override final {
    SubqueryVarUsageFinder subfinder;
    sub->walk(subfinder);

    // keep track of all variables used by a (dependent) subquery
    // this is, all variables in the subqueries _usedLater that are not in
    // _valid

    // create the set difference. note: cannot use std::set_difference as our
    // sets are NOT sorted
    for (auto var : subfinder._usedLater) {
      if (_valid.find(var) != _valid.end()) {
        _usedLater.insert(var);
      }
    }
    return false;
  }
};

/// @brief getVariablesUsedHere, modifying the set in-place
void SubqueryNode::getVariablesUsedHere(arangodb::HashSet<Variable const*>& vars) const {
  SubqueryVarUsageFinder finder;
  _subquery->walk(finder);

  for (auto var : finder._usedLater) {
    if (finder._valid.find(var) == finder._valid.end()) {
      vars.insert(var);
    }
  }
}

/// @brief is the node determistic?
struct DeterministicFinder final : public WalkerWorker<ExecutionNode> {
  bool _isDeterministic = true;

  DeterministicFinder() : _isDeterministic(true) {}
  ~DeterministicFinder() {}

  bool enterSubquery(ExecutionNode*, ExecutionNode*) override final {
    return false;
  }

  bool before(ExecutionNode* node) override final {
    if (!node->isDeterministic()) {
      _isDeterministic = false;
      return true;
    }
    return false;
  }
};

bool SubqueryNode::isDeterministic() {
  DeterministicFinder finder;
  _subquery->walk(finder);
  return finder._isDeterministic;
}

FilterNode::FilterNode(ExecutionPlan* plan, arangodb::velocypack::Slice const& base)
    : ExecutionNode(plan, base),
      _inVariable(Variable::varFromVPack(plan->getAst(), base, "inVariable")) {}

/// @brief toVelocyPack, for FilterNode
void FilterNode::toVelocyPackHelper(VPackBuilder& nodes, unsigned flags,
                                    std::unordered_set<ExecutionNode const*>& seen) const {
  // call base class method
  ExecutionNode::toVelocyPackHelperGeneric(nodes, flags, seen);

  nodes.add(VPackValue("inVariable"));
  _inVariable->toVelocyPack(nodes);

  // And close it:
  nodes.close();
}

/// @brief creates corresponding ExecutionBlock
std::unique_ptr<ExecutionBlock> FilterNode::createBlock(
    ExecutionEngine& engine, std::unordered_map<ExecutionNode*, ExecutionBlock*> const&) const {
  ExecutionNode const* previousNode = getFirstDependency();
  TRI_ASSERT(previousNode != nullptr);
  RegisterId inputRegister = variableToRegisterId(_inVariable);

  FilterExecutorInfos infos(inputRegister,
                            getRegisterPlan()->nrRegs[previousNode->getDepth()],
                            getRegisterPlan()->nrRegs[getDepth()],
                            getRegsToClear(), calcRegsToKeep());
  return std::make_unique<ExecutionBlockImpl<FilterExecutor>>(&engine, this,
                                                              std::move(infos));
}

ExecutionNode* FilterNode::clone(ExecutionPlan* plan, bool withDependencies,
                                 bool withProperties) const {
  auto inVariable = _inVariable;

  if (withProperties) {
    inVariable = plan->getAst()->variables()->createVariable(inVariable);
  }

  auto c = std::make_unique<FilterNode>(plan, _id, inVariable);

  return cloneHelper(std::move(c), withDependencies, withProperties);
}

/// @brief estimateCost
CostEstimate FilterNode::estimateCost() const {
  TRI_ASSERT(!_dependencies.empty());

  // We are pessimistic here by not reducing the nrItems. However, in the
  // worst case the filter does not reduce the items at all. Furthermore,
  // no optimizer rule introduces FilterNodes, thus it is not important
  // that they appear to lower the costs. Note that contrary to this,
  // an IndexNode does lower the costs, it also has a better idea
  // to what extent the number of items is reduced. On the other hand it
  // is important that a FilterNode produces additional costs, otherwise
  // the rule throwing away a FilterNode that is already covered by an
  // IndexNode cannot reduce the costs.
  CostEstimate estimate = _dependencies.at(0)->getCost();
  estimate.estimatedCost += estimate.estimatedNrItems;
  return estimate;
}

ReturnNode::ReturnNode(ExecutionPlan* plan, arangodb::velocypack::Slice const& base)
    : ExecutionNode(plan, base),
      _inVariable(Variable::varFromVPack(plan->getAst(), base, "inVariable")),
      _count(VelocyPackHelper::getBooleanValue(base, "count", false)) {}

/// @brief toVelocyPack, for ReturnNode
void ReturnNode::toVelocyPackHelper(VPackBuilder& nodes, unsigned flags,
                                    std::unordered_set<ExecutionNode const*>& seen) const {
  // call base class method
  ExecutionNode::toVelocyPackHelperGeneric(nodes, flags, seen);

  nodes.add(VPackValue("inVariable"));
  _inVariable->toVelocyPack(nodes);
  nodes.add("count", VPackValue(_count));

  // And close it:
  nodes.close();
}

/// @brief creates corresponding ExecutionBlock
std::unique_ptr<ExecutionBlock> ReturnNode::createBlock(
    ExecutionEngine& engine, std::unordered_map<ExecutionNode*, ExecutionBlock*> const&) const {
  ExecutionNode const* previousNode = getFirstDependency();
  TRI_ASSERT(previousNode != nullptr);

  RegisterId inputRegister = variableToRegisterId(_inVariable);

  bool const isRoot = plan()->root() == this;

  bool const isDBServer = arangodb::ServerState::instance()->isDBServer();

  bool const returnInheritedResults = isRoot && !isDBServer;

  // This is an important performance improvement:
  // If we have inherited results, we do move the block through
  // and do not modify it in any way.
  // In the other case it is important to shrink the matrix to exactly
  // one register that is stored within the DOCVEC.
  RegisterId const numberInputRegisters =
      getRegisterPlan()->nrRegs[previousNode->getDepth()];
  RegisterId const numberOutputRegisters =
      returnInheritedResults ? getRegisterPlan()->nrRegs[getDepth()] : 1;

  if (returnInheritedResults) {
    return std::make_unique<ExecutionBlockImpl<IdExecutor<true, void>>>(&engine, this, inputRegister,
                                                                        _count);
  } else {
    TRI_ASSERT(!returnInheritedResults);
    ReturnExecutorInfos infos(inputRegister, numberInputRegisters,
                              numberOutputRegisters, _count);

    return std::make_unique<ExecutionBlockImpl<ReturnExecutor>>(&engine, this,
                                                                std::move(infos));
  }
}

/// @brief clone ExecutionNode recursively
ExecutionNode* ReturnNode::clone(ExecutionPlan* plan, bool withDependencies,
                                 bool withProperties) const {
  auto inVariable = _inVariable;

  if (withProperties) {
    inVariable = plan->getAst()->variables()->createVariable(inVariable);
  }

  auto c = std::make_unique<ReturnNode>(plan, _id, inVariable);

  if (_count) {
    c->setCount();
  }

  return cloneHelper(std::move(c), withDependencies, withProperties);
}

/// @brief estimateCost
CostEstimate ReturnNode::estimateCost() const {
  TRI_ASSERT(!_dependencies.empty());
  CostEstimate estimate = _dependencies.at(0)->getCost();
  estimate.estimatedCost += estimate.estimatedNrItems;
  return estimate;
}

/// @brief toVelocyPack, for NoResultsNode
void NoResultsNode::toVelocyPackHelper(VPackBuilder& nodes, unsigned flags,
                                       std::unordered_set<ExecutionNode const*>& seen) const {
  // call base class method
  ExecutionNode::toVelocyPackHelperGeneric(nodes, flags, seen);

  // And close it
  nodes.close();
}

/// @brief creates corresponding ExecutionBlock
std::unique_ptr<ExecutionBlock> NoResultsNode::createBlock(
    ExecutionEngine& engine, std::unordered_map<ExecutionNode*, ExecutionBlock*> const&) const {
  ExecutionNode const* previousNode = getFirstDependency();
  TRI_ASSERT(previousNode != nullptr);
  ExecutorInfos infos(arangodb::aql::make_shared_unordered_set(),
                      arangodb::aql::make_shared_unordered_set(),
                      getRegisterPlan()->nrRegs[previousNode->getDepth()],
                      getRegisterPlan()->nrRegs[getDepth()], getRegsToClear(),
                      calcRegsToKeep());
  return std::make_unique<ExecutionBlockImpl<NoResultsExecutor>>(&engine, this,
                                                                 std::move(infos));
}

/// @brief estimateCost, the cost of a NoResults is nearly 0
CostEstimate NoResultsNode::estimateCost() const {
  CostEstimate estimate = CostEstimate::empty();
  estimate.estimatedCost = 0.5;  // just to make it non-zero
  return estimate;
}<|MERGE_RESOLUTION|>--- conflicted
+++ resolved
@@ -52,8 +52,8 @@
 #include "Aql/ShortestPathNode.h"
 #include "Aql/SortCondition.h"
 #include "Aql/SortNode.h"
+#include "Aql/SubqueryEndExecutionNode.h"
 #include "Aql/SubqueryExecutor.h"
-#include "Aql/SubqueryEndExecutionNode.h"
 #include "Aql/SubqueryStartExecutionNode.h"
 #include "Aql/TraversalNode.h"
 #include "Aql/WalkerWorker.h"
@@ -104,14 +104,10 @@
      "SingleRemoteOperationNode"},
     {static_cast<int>(ExecutionNode::ENUMERATE_IRESEARCH_VIEW),
      "EnumerateViewNode"},
-<<<<<<< HEAD
     {static_cast<int>(ExecutionNode::SUBQUERY_START), "SubqueryStartNode"},
     {static_cast<int>(ExecutionNode::SUBQUERY_END), "SubqueryEndNode"},
-};
-=======
     {static_cast<int>(ExecutionNode::DISTRIBUTE_CONSUMER),
      "DistributeConsumer"}};
->>>>>>> 0b8c75c7
 
 // FIXME -- this temporary function should be
 // replaced by a ExecutionNode member variable
@@ -341,15 +337,12 @@
       return new SingleRemoteOperationNode(plan, slice);
     case ENUMERATE_IRESEARCH_VIEW:
       return new iresearch::IResearchViewNode(*plan, slice);
-<<<<<<< HEAD
     case SUBQUERY_START:
       return new SubqueryStartNode(plan, slice);
     case SUBQUERY_END:
       return new SubqueryEndNode(plan, slice);
-=======
     case DISTRIBUTE_CONSUMER:
       return new DistributeConsumerNode(plan, slice);
->>>>>>> 0b8c75c7
     default: {
       // should not reach this point
       TRI_ASSERT(false);
