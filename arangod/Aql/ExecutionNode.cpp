////////////////////////////////////////////////////////////////////////////////
//
/// @brief Infrastructure for ExecutionPlans
///
/// DISCLAIMER
///
/// Copyright 2010-2014 triagens GmbH, Cologne, Germany
///
/// Licensed under the Apache License, Version 2.0 (the "License");
/// you may not use this file except in compliance with the License.
/// You may obtain a copy of the License at
///
///     http://www.apache.org/licenses/LICENSE-2.0
///
/// Unless required by applicable law or agreed to in writing, software
/// distributed under the License is distributed on an "AS IS" BASIS,
/// WITHOUT WARRANTIES OR CONDITIONS OF ANY KIND, either express or implied.
/// See the License for the specific language governing permissions and
/// limitations under the License.
///
/// Copyright holder is triAGENS GmbH, Cologne, Germany
///
/// @author Max Neunhoeffer
/// @author Copyright 2014, triagens GmbH, Cologne, Germany
////////////////////////////////////////////////////////////////////////////////

#include "ExecutionNode.h"

#include "Aql/AqlItemBlock.h"
#include "Aql/Ast.h"
#include "Aql/CalculationExecutor.h"
#include "Aql/ClusterNodes.h"
#include "Aql/CollectNode.h"
#include "Aql/Collection.h"
#include "Aql/EnumerateCollectionExecutor.h"
#include "Aql/EnumerateListExecutor.h"
#include "Aql/ExecutionBlockImpl.h"
#include "Aql/ExecutionEngine.h"
#include "Aql/ExecutionNodeId.h"
#include "Aql/ExecutionPlan.h"
#include "Aql/Expression.h"
#include "Aql/FilterExecutor.h"
#include "Aql/Function.h"
#include "Aql/IResearchViewNode.h"
#include "Aql/IdExecutor.h"
#include "Aql/IndexNode.h"
#include "Aql/KShortestPathsNode.h"
#include "Aql/LimitExecutor.h"
#include "Aql/MaterializeExecutor.h"
#include "Aql/ModificationNodes.h"
#include "Aql/NoResultsExecutor.h"
#include "Aql/NodeFinder.h"
#include "Aql/ParallelStartExecutor.h"
#include "Aql/Query.h"
#include "Aql/Range.h"
#include "Aql/RegisterPlan.h"
#include "Aql/ReturnExecutor.h"
#include "Aql/ShortestPathNode.h"
#include "Aql/SortCondition.h"
#include "Aql/SortNode.h"
#include "Aql/SubqueryEndExecutionNode.h"
#include "Aql/SubqueryExecutor.h"
#include "Aql/SubqueryStartExecutionNode.h"
#include "Aql/TraversalNode.h"
#include "Aql/WalkerWorker.h"
#include "Basics/VelocyPackHelper.h"
#include "Basics/system-compiler.h"
#include "Cluster/ServerState.h"
#include "Meta/static_assert_size.h"
#include "StorageEngine/EngineSelectorFeature.h"
#include "StorageEngine/StorageEngine.h"
#include "Transaction/CountCache.h"
#include "Transaction/Methods.h"

#include <velocypack/Iterator.h>
#include <velocypack/velocypack-aliases.h>

#include <algorithm>

using namespace arangodb;
using namespace arangodb::aql;
using namespace arangodb::basics;
using namespace materialize;

namespace {

/// @brief NodeType to string mapping
std::unordered_map<int, std::string const> const typeNames{
    {static_cast<int>(ExecutionNode::SINGLETON), "SingletonNode"},
    {static_cast<int>(ExecutionNode::ENUMERATE_COLLECTION),
     "EnumerateCollectionNode"},
    {static_cast<int>(ExecutionNode::ENUMERATE_LIST), "EnumerateListNode"},
    {static_cast<int>(ExecutionNode::INDEX), "IndexNode"},
    {static_cast<int>(ExecutionNode::LIMIT), "LimitNode"},
    {static_cast<int>(ExecutionNode::CALCULATION), "CalculationNode"},
    {static_cast<int>(ExecutionNode::SUBQUERY), "SubqueryNode"},
    {static_cast<int>(ExecutionNode::FILTER), "FilterNode"},
    {static_cast<int>(ExecutionNode::SORT), "SortNode"},
    {static_cast<int>(ExecutionNode::COLLECT), "CollectNode"},
    {static_cast<int>(ExecutionNode::RETURN), "ReturnNode"},
    {static_cast<int>(ExecutionNode::REMOVE), "RemoveNode"},
    {static_cast<int>(ExecutionNode::INSERT), "InsertNode"},
    {static_cast<int>(ExecutionNode::UPDATE), "UpdateNode"},
    {static_cast<int>(ExecutionNode::REPLACE), "ReplaceNode"},
    {static_cast<int>(ExecutionNode::REMOTE), "RemoteNode"},
    {static_cast<int>(ExecutionNode::SCATTER), "ScatterNode"},
    {static_cast<int>(ExecutionNode::DISTRIBUTE), "DistributeNode"},
    {static_cast<int>(ExecutionNode::GATHER), "GatherNode"},
    {static_cast<int>(ExecutionNode::NORESULTS), "NoResultsNode"},
    {static_cast<int>(ExecutionNode::UPSERT), "UpsertNode"},
    {static_cast<int>(ExecutionNode::TRAVERSAL), "TraversalNode"},
    {static_cast<int>(ExecutionNode::SHORTEST_PATH), "ShortestPathNode"},
    {static_cast<int>(ExecutionNode::K_SHORTEST_PATHS), "KShortestPathsNode"},
    {static_cast<int>(ExecutionNode::REMOTESINGLE),
     "SingleRemoteOperationNode"},
    {static_cast<int>(ExecutionNode::ENUMERATE_IRESEARCH_VIEW),
     "EnumerateViewNode"},
    {static_cast<int>(ExecutionNode::SUBQUERY_START), "SubqueryStartNode"},
    {static_cast<int>(ExecutionNode::SUBQUERY_END), "SubqueryEndNode"},
    {static_cast<int>(ExecutionNode::DISTRIBUTE_CONSUMER),
     "DistributeConsumer"},
    {static_cast<int>(ExecutionNode::MATERIALIZE), "MaterializeNode"},
    {static_cast<int>(ExecutionNode::ASYNC), "AsyncNode"},
    {static_cast<int>(ExecutionNode::PARALLEL_START), "ParallelStartNode"},
    {static_cast<int>(ExecutionNode::PARALLEL_END), "ParallelEndNode"},
};
}  // namespace

/// @brief resolve nodeType to a string.
std::string const& ExecutionNode::getTypeString(NodeType type) {
  auto it = ::typeNames.find(static_cast<int>(type));

  if (it != ::typeNames.end()) {
    return (*it).second;
  }

  THROW_ARANGO_EXCEPTION_MESSAGE(TRI_ERROR_NOT_IMPLEMENTED,
                                 "missing type in TypeNames");
}

/// @brief returns the type name of the node
std::string const& ExecutionNode::getTypeString() const {
  return getTypeString(getType());
}

void ExecutionNode::validateType(int type) {
  auto it = ::typeNames.find(static_cast<int>(type));

  if (it == ::typeNames.end()) {
    THROW_ARANGO_EXCEPTION_MESSAGE(TRI_ERROR_NOT_IMPLEMENTED, "unknown TypeID");
  }
}

bool ExecutionNode::isInSubquery() const {
  auto const* current = this;
  while (current != nullptr && current->hasDependency()) {
    current = current->getFirstDependency();
  }
  TRI_ASSERT(current != nullptr);
  return current->id() != ExecutionNodeId{1};
}

/// @brief add a dependency
void ExecutionNode::addDependency(ExecutionNode* ep) {
  TRI_ASSERT(ep != nullptr);
  _dependencies.emplace_back(ep);
  ep->_parents.emplace_back(this);
}

/// @brief add a parent
void ExecutionNode::addParent(ExecutionNode* ep) {
  TRI_ASSERT(ep != nullptr);
  ep->_dependencies.emplace_back(this);
  _parents.emplace_back(ep);
}

void ExecutionNode::getSortElements(SortElementVector& elements, ExecutionPlan* plan,
                                    arangodb::velocypack::Slice const& slice,
                                    char const* which) {
  VPackSlice elementsSlice = slice.get("elements");

  if (!elementsSlice.isArray()) {
    std::string error = std::string("unexpected value for ") +
                        std::string(which) + std::string(" elements");
    THROW_ARANGO_EXCEPTION_MESSAGE(TRI_ERROR_INTERNAL, error);
  }

  elements.reserve(elementsSlice.length());

  for (VPackSlice it : VPackArrayIterator(elementsSlice)) {
    bool ascending = it.get("ascending").getBoolean();
    Variable* v = Variable::varFromVPack(plan->getAst(), it, "inVariable");
    elements.emplace_back(v, ascending);
    // Is there an attribute path?
    VPackSlice path = it.get("path");
    if (path.isArray()) {
      // Get a list of strings out and add to the path:
      auto& element = elements.back();
      for (auto const& it2 : VPackArrayIterator(path)) {
        if (it2.isString()) {
          element.attributePath.push_back(it2.copyString());
        }
      }
    }
  }
}

ExecutionNode* ExecutionNode::fromVPackFactory(ExecutionPlan* plan, VPackSlice const& slice) {
  int nodeTypeID = slice.get("typeID").getNumericValue<int>();
  validateType(nodeTypeID);

  NodeType nodeType = static_cast<NodeType>(nodeTypeID);

  switch (nodeType) {
    case SINGLETON:
      return new SingletonNode(plan, slice);
    case ENUMERATE_COLLECTION:
      return new EnumerateCollectionNode(plan, slice);
    case ENUMERATE_LIST:
      return new EnumerateListNode(plan, slice);
    case FILTER:
      return new FilterNode(plan, slice);
    case LIMIT:
      return new LimitNode(plan, slice);
    case CALCULATION:
      return new CalculationNode(plan, slice);
    case SUBQUERY:
      return new SubqueryNode(plan, slice);
    case SORT: {
      SortElementVector elements;
      getSortElements(elements, plan, slice, "SortNode");
      return new SortNode(plan, slice, elements, slice.get("stable").getBoolean());
    }
    case COLLECT: {
      Variable* expressionVariable =
          Variable::varFromVPack(plan->getAst(), slice, "expressionVariable", true);
      Variable* outVariable =
          Variable::varFromVPack(plan->getAst(), slice, "outVariable", true);

      // keepVariables
      std::vector<Variable const*> keepVariables;
      VPackSlice keepVariablesSlice = slice.get("keepVariables");
      if (keepVariablesSlice.isArray()) {
        for (VPackSlice it : VPackArrayIterator(keepVariablesSlice)) {
          Variable const* variable =
              Variable::varFromVPack(plan->getAst(), it, "variable");
          keepVariables.emplace_back(variable);
        }
      }

      // groups
      VPackSlice groupsSlice = slice.get("groups");
      if (!groupsSlice.isArray()) {
        THROW_ARANGO_EXCEPTION_MESSAGE(TRI_ERROR_NOT_IMPLEMENTED,
                                       "invalid \"groups\" definition");
      }

      std::vector<std::pair<Variable const*, Variable const*>> groupVariables;
      {
        groupVariables.reserve(groupsSlice.length());
        for (VPackSlice it : VPackArrayIterator(groupsSlice)) {
          Variable* outVar =
              Variable::varFromVPack(plan->getAst(), it, "outVariable");
          Variable* inVar =
              Variable::varFromVPack(plan->getAst(), it, "inVariable");

          groupVariables.emplace_back(std::make_pair(outVar, inVar));
        }
      }

      // aggregates
      VPackSlice aggregatesSlice = slice.get("aggregates");
      if (!aggregatesSlice.isArray()) {
        THROW_ARANGO_EXCEPTION_MESSAGE(TRI_ERROR_NOT_IMPLEMENTED,
                                       "invalid \"aggregates\" definition");
      }

      std::vector<std::pair<Variable const*, std::pair<Variable const*, std::string>>> aggregateVariables;
      {
        aggregateVariables.reserve(aggregatesSlice.length());
        for (VPackSlice it : VPackArrayIterator(aggregatesSlice)) {
          Variable* outVar =
              Variable::varFromVPack(plan->getAst(), it, "outVariable");
          Variable* inVar =
              Variable::varFromVPack(plan->getAst(), it, "inVariable");

          std::string const type = it.get("type").copyString();
          aggregateVariables.emplace_back(
              std::make_pair(outVar, std::make_pair(inVar, type)));
        }
      }

      bool count = slice.get("count").getBoolean();
      bool isDistinctCommand = slice.get("isDistinctCommand").getBoolean();

      auto node = new CollectNode(plan, slice, expressionVariable, outVariable, keepVariables,
                                  plan->getAst()->variables()->variables(false), groupVariables,
                                  aggregateVariables, count, isDistinctCommand);

      // specialize the node if required
      bool specialized = slice.get("specialized").getBoolean();
      if (specialized) {
        node->specialized();
      }

      return node;
    }
    case INSERT:
      return new InsertNode(plan, slice);
    case REMOVE:
      return new RemoveNode(plan, slice);
    case UPDATE:
      return new UpdateNode(plan, slice);
    case REPLACE:
      return new ReplaceNode(plan, slice);
    case UPSERT:
      return new UpsertNode(plan, slice);
    case RETURN:
      return new ReturnNode(plan, slice);
    case NORESULTS:
      return new NoResultsNode(plan, slice);
    case INDEX:
      return new IndexNode(plan, slice);
    case REMOTE:
      return new RemoteNode(plan, slice);
    case GATHER: {
      SortElementVector elements;
      getSortElements(elements, plan, slice, "GatherNode");
      return new GatherNode(plan, slice, elements);
    }
    case SCATTER:
      return new ScatterNode(plan, slice);
    case DISTRIBUTE:
      return new DistributeNode(plan, slice);
    case TRAVERSAL:
      return new TraversalNode(plan, slice);
    case SHORTEST_PATH:
      return new ShortestPathNode(plan, slice);
    case K_SHORTEST_PATHS:
      return new KShortestPathsNode(plan, slice);
    case REMOTESINGLE:
      return new SingleRemoteOperationNode(plan, slice);
    case ENUMERATE_IRESEARCH_VIEW:
      return new iresearch::IResearchViewNode(*plan, slice);
    case SUBQUERY_START:
      return new SubqueryStartNode(plan, slice);
    case SUBQUERY_END:
      return new SubqueryEndNode(plan, slice);
    case DISTRIBUTE_CONSUMER:
      return new DistributeConsumerNode(plan, slice);
    case MATERIALIZE:
      return createMaterializeNode(plan, slice);
//    case ASYNC:
//      return new AsyncNode(plan, slice);
    case PARALLEL_START:
      return new ParallelStartNode(plan, slice);
    case PARALLEL_END:
      return new ParallelEndNode(plan, slice);
    default: {
      // should not reach this point
      TRI_ASSERT(false);
    }
  }
  return nullptr;
}

/// @brief create an ExecutionNode from VPackSlice
ExecutionNode::ExecutionNode(ExecutionPlan* plan, VPackSlice const& slice)
    : _id(slice.get("id").getNumericValue<size_t>()),
      _depth(slice.get("depth").getNumericValue<int>()),
      _varUsageValid(true),
      _isInSplicedSubquery(false),
      _plan(plan) {
  TRI_ASSERT(_registerPlan == nullptr);
  _registerPlan = std::make_shared<RegisterPlan>(slice, _depth);

  VPackSlice regsToClearList = slice.get("regsToClear");
  if (!regsToClearList.isArray()) {
    THROW_ARANGO_EXCEPTION_MESSAGE(TRI_ERROR_NOT_IMPLEMENTED,
                                   "\"regsToClear\" needs to be an array");
  }

  _regsToClear.reserve(regsToClearList.length());
  for (VPackSlice it : VPackArrayIterator(regsToClearList)) {
    _regsToClear.insert(it.getNumericValue<RegisterId>());
  }

  auto allVars = plan->getAst()->variables();

  VPackSlice varsUsedLaterStackSlice = slice.get("varsUsedLaterStack");

  if (varsUsedLaterStackSlice.isNone()) {
    // 3.6 compatibility for rolling upgrades, can be removed in 3.8
    VPackSlice varsUsedLaterSlice = slice.get("varsUsedLater");
    if (!varsUsedLaterSlice.isArray()) {
      THROW_ARANGO_EXCEPTION_MESSAGE(TRI_ERROR_NOT_IMPLEMENTED,
          "\"varsUsedLater\" needs to be an array");
    }
    auto& varsUsedLater = _varsUsedLaterStack.emplace_back();

    varsUsedLater.reserve(varsUsedLaterSlice.length());
    for (VPackSlice it : VPackArrayIterator(varsUsedLaterSlice)) {
      Variable oneVarUsedLater(it);
      Variable* oneVariable = allVars->getVariable(oneVarUsedLater.id);

      if (oneVariable == nullptr) {
        std::string errmsg = "varsUsedLater: ID not found in all-array: " +
                             StringUtils::itoa(oneVarUsedLater.id);
        THROW_ARANGO_EXCEPTION_MESSAGE(TRI_ERROR_NOT_IMPLEMENTED, errmsg);
      }
      varsUsedLater.insert(oneVariable);
    }
  } else {
    if (!varsUsedLaterStackSlice.isArray() || varsUsedLaterStackSlice.length() == 0) {
      THROW_ARANGO_EXCEPTION_MESSAGE(TRI_ERROR_INTERNAL_AQL,
          "\"varsUsedLaterStack\" needs to be a non-empty array");
    }

    _varsUsedLaterStack.reserve(varsUsedLaterStackSlice.length());
    for (auto stackEntrySlice : VPackArrayIterator(varsUsedLaterStackSlice)) {
      if (!stackEntrySlice.isArray()) {
        THROW_ARANGO_EXCEPTION_MESSAGE(TRI_ERROR_INTERNAL_AQL,
            "\"varsUsedLaterStack\" needs to contain arrays");
      }
      auto& varsUsedLater = _varsUsedLaterStack.emplace_back();

      varsUsedLater.reserve(stackEntrySlice.length());
      for (auto it : VPackArrayIterator(stackEntrySlice)) {
        Variable oneVarUsedLater(it);
        Variable* oneVariable = allVars->getVariable(oneVarUsedLater.id);

        if (oneVariable == nullptr) {
          std::string errmsg = "varsUsedLaterStack: ID not found in all-array: " +
                               StringUtils::itoa(oneVarUsedLater.id);
          THROW_ARANGO_EXCEPTION_MESSAGE(TRI_ERROR_INTERNAL_AQL, errmsg);
        }
        varsUsedLater.insert(oneVariable);
      }
    }
  }

  VPackSlice varsValidStackSlice = slice.get("varsValidStack");

  if (varsValidStackSlice.isNone()) {
    // 3.6 compatibility for rolling upgrades, can be removed in 3.8
    VPackSlice varsValidSlice = slice.get("varsValid");

    if (!varsValidSlice.isArray()) {
      THROW_ARANGO_EXCEPTION_MESSAGE(TRI_ERROR_NOT_IMPLEMENTED,
                                     "\"varsValid\" needs to be an array");
    }
    auto& varsValid = _varsValidStack.emplace_back();

    varsValid.reserve(varsValidSlice.length());
    for (VPackSlice it : VPackArrayIterator(varsValidSlice)) {
      Variable oneVarValid(it);
      Variable* oneVariable = allVars->getVariable(oneVarValid.id);

      if (oneVariable == nullptr) {
        std::string errmsg = "varsValid: ID not found in all-array: " +
                             StringUtils::itoa(oneVarValid.id);
        THROW_ARANGO_EXCEPTION_MESSAGE(TRI_ERROR_NOT_IMPLEMENTED, errmsg);
      }
      varsValid.insert(oneVariable);
    }
  } else {
    if (!varsValidStackSlice.isArray() || varsValidStackSlice.length() == 0) {
      THROW_ARANGO_EXCEPTION_MESSAGE(
          TRI_ERROR_INTERNAL_AQL,
          "\"varsValidStack\" needs to be a non-empty array");
    }

    _varsValidStack.reserve(varsValidStackSlice.length());
    for (auto stackEntrySlice : VPackArrayIterator(varsValidStackSlice)) {
      if (!stackEntrySlice.isArray()) {
        THROW_ARANGO_EXCEPTION_MESSAGE(
            TRI_ERROR_INTERNAL_AQL,
            "\"varsValidStack\" needs to contain arrays");
      }
      auto& varsValid = _varsValidStack.emplace_back();

      varsValid.reserve(stackEntrySlice.length());
      for (VPackSlice it : VPackArrayIterator(stackEntrySlice)) {
        Variable oneVarValid(it);
        Variable* oneVariable = allVars->getVariable(oneVarValid.id);

        if (oneVariable == nullptr) {
          std::string errmsg = "varsValidStack: ID not found in all-array: " +
                               StringUtils::itoa(oneVarValid.id);
          THROW_ARANGO_EXCEPTION_MESSAGE(TRI_ERROR_INTERNAL_AQL, errmsg);
        }
        varsValid.insert(oneVariable);
      }
    }
  }

  VPackSlice regsToKeepStackSlice = slice.get("regsToKeepStack");
  if (!regsToKeepStackSlice.isNone()) {
    if (!regsToKeepStackSlice.isArray() || regsToKeepStackSlice.length() == 0) {
      THROW_ARANGO_EXCEPTION_MESSAGE(
          TRI_ERROR_INTERNAL_AQL,
          "\"regsToKeepStack\" needs to be a non-empty array");
    }

    _regsToKeepStack.reserve(regsToKeepStackSlice.length());
    for (auto stackEntrySlice : VPackArrayIterator(regsToKeepStackSlice)) {
      if (!stackEntrySlice.isArray()) {
        THROW_ARANGO_EXCEPTION_MESSAGE(
            TRI_ERROR_INTERNAL_AQL,
            "\"regsToKeepStack\" needs to contain arrays");
      }
      auto& regsToKeep = _regsToKeepStack.emplace_back();

      regsToKeep.reserve(stackEntrySlice.length());
      for (VPackSlice it : VPackArrayIterator(stackEntrySlice)) {
        regsToKeep.insert(it.getNumericValue<RegisterId>());
      }
    }
  } else {
    // otherwise this is lazily computed in getRegsToKeep.
    // This is 3.6 compatibility and can be uncommented in 3.7
    //THROW_ARANGO_EXCEPTION_MESSAGE(TRI_ERROR_NOT_IMPLEMENTED,
    //                               "\"regsToKeepStack\" needs to be an array");
  }

  _isInSplicedSubquery =
      VelocyPackHelper::getBooleanValue(slice, "isInSplicedSubquery", false);
}

ExecutionNode::ExecutionNode(ExecutionPlan& plan, ExecutionNode const& other)
    : ExecutionNode(&plan, other.id()) {
  TRI_ASSERT(&plan == other.plan());
  other.cloneWithoutRegisteringAndDependencies(plan, *this, false);
}

/// @brief toVelocyPack, export an ExecutionNode to VelocyPack
void ExecutionNode::toVelocyPack(VPackBuilder& builder, unsigned flags,
                                 bool keepTopLevelOpen) const {
  // default value is to NOT keep top level open
  builder.openObject();
  builder.add(VPackValue("nodes"));
  {
    std::unordered_set<ExecutionNode const*> seen;
    VPackArrayBuilder guard(&builder);
    toVelocyPackHelper(builder, flags, seen);
  }
  if (!keepTopLevelOpen) {
    builder.close();
  }
}

/// @brief execution Node clone utility to be called by derived classes
/// @return pointer to a registered node owned by a plan
ExecutionNode* ExecutionNode::cloneHelper(std::unique_ptr<ExecutionNode> other,
                                          bool withDependencies, bool withProperties) const {
  ExecutionPlan* plan = other->plan();

  cloneWithoutRegisteringAndDependencies(*plan, *other, withProperties);

  auto* registeredNode = plan->registerNode(std::move(other));

  if (withDependencies) {
    cloneDependencies(plan, registeredNode, withProperties);
  }

  return registeredNode;
}

void ExecutionNode::cloneWithoutRegisteringAndDependencies(ExecutionPlan& plan,
                                                           ExecutionNode& other,
                                                           bool withProperties) const {
  if (&plan == _plan) {
    // same execution plan for source and target
    // now assign a new id to the cloned node, otherwise it will fail
    // upon node registration and/or its meaning is ambiguous
    other.setId(plan.nextId());

    // cloning with properties will only work if we clone a node into
    // a different plan
    TRI_ASSERT(!withProperties);
  }

  other._regsToClear = _regsToClear;
  other._depth = _depth;
  other._varUsageValid = _varUsageValid;
  other._isInSplicedSubquery = _isInSplicedSubquery;

  if (withProperties) {
    auto allVars = plan.getAst()->variables();
    // Create new structures on the new AST...
    other._varsUsedLaterStack.reserve(_varsUsedLaterStack.size());
    for (auto const& stackEntry : _varsUsedLaterStack) {
      auto& otherStackEntry = other._varsUsedLaterStack.emplace_back();
      otherStackEntry.reserve(stackEntry.size());
      for (auto const& orgVar : stackEntry) {
        auto var = allVars->getVariable(orgVar->id);
        TRI_ASSERT(var != nullptr);
        otherStackEntry.emplace(var);
      }
    }

    other._varsValidStack.reserve(_varsValidStack.size());

    for (auto const& stackEntry : _varsValidStack) {
      auto& otherStackEntry = other._varsValidStack.emplace_back();
      otherStackEntry.reserve(stackEntry.size());
      for (auto const& orgVar : stackEntry) {
        auto var = allVars->getVariable(orgVar->id);
        TRI_ASSERT(var != nullptr);
        otherStackEntry.emplace(var);
      }
    }

    if (_registerPlan != nullptr) {
      other._registerPlan = _registerPlan->clone();
    }
  } else {
    // point to current AST -> don't do deep copies.
    other._varsUsedLaterStack = _varsUsedLaterStack;
    other._varsValidStack = _varsValidStack;
    other._registerPlan = _registerPlan;
  }
}

/// @brief helper for cloning, use virtual clone methods for dependencies
void ExecutionNode::cloneDependencies(ExecutionPlan* plan, ExecutionNode* theClone,
                                      bool withProperties) const {
  TRI_ASSERT(theClone != nullptr);
  auto it = _dependencies.begin();
  while (it != _dependencies.end()) {
    auto c = (*it)->clone(plan, true, withProperties);
    TRI_ASSERT(c != nullptr);
    try {
      c->_parents.emplace_back(theClone);
      theClone->_dependencies.emplace_back(c);
    } catch (...) {
      delete c;
      throw;
    }
    ++it;
  }
}

bool ExecutionNode::isEqualTo(ExecutionNode const& other) const {
  std::function<bool(ExecutionNode* const, ExecutionNode* const)> comparator =
      [](ExecutionNode* const l, ExecutionNode* const r) {
        return l->isEqualTo(*r);
      };

  return ((this->getType() == other.getType()) && (_id == other._id) &&
          (_depth == other._depth) &&
          (isInSplicedSubquery() == other.isInSplicedSubquery()) &&
          (std::equal(_dependencies.begin(), _dependencies.end(),
                      other._dependencies.begin(), comparator)));
}

/// @brief invalidate the cost estimation for the node and its dependencies
void ExecutionNode::invalidateCost() {
  _costEstimate.invalidate();

  for (auto& dep : _dependencies) {
    dep->invalidateCost();
  }
}

/// @brief estimate the cost of the node . . .
/// does not recalculate the estimate if already calculated
CostEstimate ExecutionNode::getCost() const {
  if (!_costEstimate.isValid()) {
    _costEstimate = estimateCost();
  }
  TRI_ASSERT(_costEstimate.estimatedCost >= 0.0);
  TRI_ASSERT(_costEstimate.isValid());
  return _costEstimate;
}

/// @brief functionality to walk an execution plan recursively
bool ExecutionNode::walk(WalkerWorker<ExecutionNode>& worker) {
#ifdef ARANGODB_ENABLE_FAILURE_TESTS
  // Only do every node exactly once
  // note: this check is not required normally because execution
  // plans do not contain cycles
  if (worker.done(this)) {
    return false;
  }
#endif

  if (worker.before(this)) {
    return true;
  }

  // Now the children in their natural order:
  for (auto const& it : _dependencies) {
    if (it->walk(worker)) {
      return true;
    }
  }

  // Now handle a subquery:
  if (getType() == SUBQUERY) {
    auto p = ExecutionNode::castTo<SubqueryNode*>(this);
    auto subquery = p->getSubquery();

    if (worker.enterSubquery(this, subquery)) {
      bool shouldAbort = subquery->walk(worker);
      worker.leaveSubquery(this, subquery);

      if (shouldAbort) {
        return true;
      }
    }
  }

  worker.after(this);

  return false;
}

/// @brief functionality to walk an execution plan recursively.
/// This variant of walk(), when visiting a node,
///  - first, when at a SubqueryNode, recurses into its subquery
///  - after that recurses on its dependencies.
/// This is in contrast to walk(), which recurses on the dependencies before
/// recursing into the subquery.
bool ExecutionNode::walkSubqueriesFirst(WalkerWorker<ExecutionNode>& worker) {
#ifdef ARANGODB_ENABLE_FAILURE_TESTS
  // Only do every node exactly once
  // note: this check is not required normally because execution
  // plans do not contain cycles
  if (worker.done(this)) {
    return false;
  }
#endif

  if (worker.before(this)) {
    return true;
  }

  // Now handle a subquery:
  if (getType() == SUBQUERY) {
    auto p = ExecutionNode::castTo<SubqueryNode*>(this);
    auto subquery = p->getSubquery();

    if (worker.enterSubquery(this, subquery)) {
      bool shouldAbort = subquery->walkSubqueriesFirst(worker);
      worker.leaveSubquery(this, subquery);

      if (shouldAbort) {
        return true;
      }
    }
  }

  // Now the children in their natural order:
  for (auto const& it : _dependencies) {
    if (it->walkSubqueriesFirst(worker)) {
      return true;
    }
  }

  worker.after(this);

  return false;
}

/// @brief get the surrounding loop
ExecutionNode const* ExecutionNode::getLoop() const {
  auto node = this;
  while (node != nullptr) {
    if (!node->hasDependency()) {
      return nullptr;
    }

    node = node->getFirstDependency();
    TRI_ASSERT(node != nullptr);

    auto type = node->getType();

    if (type == ENUMERATE_COLLECTION || type == INDEX || type == TRAVERSAL ||
        type == ENUMERATE_LIST || type == SHORTEST_PATH ||
        type == K_SHORTEST_PATHS || type == ENUMERATE_IRESEARCH_VIEW) {
      return node;
    }
  }

  return nullptr;
}

/// @brief toVelocyPackHelper, for a generic node
/// Note: The input nodes has to be an Array Element that is still Open.
///       At the end of this function the current-nodes Object is OPEN and
///       has to be closed. The initial caller of toVelocyPackHelper
///       has to close the array.
void ExecutionNode::toVelocyPackHelperGeneric(VPackBuilder& nodes, unsigned flags,
                                              std::unordered_set<ExecutionNode const*>& seen) const {
  TRI_ASSERT(nodes.isOpenArray());
  // We are not allowed to call if this node is already seen.
  TRI_ASSERT(seen.find(this) == seen.end());
  size_t const n = _dependencies.size();
  for (size_t i = 0; i < n; i++) {
    ExecutionNode const* dep = _dependencies[i];
    if (seen.find(dep) == seen.end()) {
      // Only toVelocypack those that have not been seen
      dep->toVelocyPackHelper(nodes, flags, seen);
    }
    // every dependency needs to be in this list!
    TRI_ASSERT(seen.find(dep) != seen.end());
  }
  // If this assert triggers we have created a loop.
  // There is a dependency path that leads back to this node
  TRI_ASSERT(seen.find(this) == seen.end());
  seen.emplace(this);
  nodes.openObject();
  nodes.add("type", VPackValue(getTypeString()));
  if (flags & ExecutionNode::SERIALIZE_DETAILS) {
    nodes.add("typeID", VPackValue(static_cast<int>(getType())));
  }
  nodes.add(VPackValue("dependencies"));  // Open Key
  {
    VPackArrayBuilder guard(&nodes);
    for (auto const& it : _dependencies) {
      nodes.add(VPackValue(it->id().id()));
    }
  }
  nodes.add("id", VPackValue(id().id()));
  if (flags & ExecutionNode::SERIALIZE_PARENTS) {
    nodes.add(VPackValue("parents"));  // Open Key
    VPackArrayBuilder guard(&nodes);
    for (auto const& it : _parents) {
      nodes.add(VPackValue(it->id().id()));
    }
  }
  if (flags & ExecutionNode::SERIALIZE_ESTIMATES) {
    CostEstimate estimate = getCost();
    nodes.add("estimatedCost", VPackValue(estimate.estimatedCost));
    nodes.add("estimatedNrItems", VPackValue(estimate.estimatedNrItems));
  }

  if (flags & ExecutionNode::SERIALIZE_DETAILS) {
    nodes.add("depth", VPackValue(_depth));

    if (_registerPlan) {
      _registerPlan->toVelocyPack(nodes);
    } else {
      RegisterPlan::toVelocyPackEmpty(nodes);
    }

    nodes.add(VPackValue("regsToClear"));
    {
      VPackArrayBuilder guard(&nodes);
      for (auto const& oneRegisterID : _regsToClear) {
        nodes.add(VPackValue(oneRegisterID));
      }
    }

    nodes.add(VPackValue("varsUsedLaterStack"));
    {
      VPackArrayBuilder guard(&nodes);
      TRI_ASSERT(!_varsUsedLaterStack.empty());
      for (auto const& stackEntry : _varsUsedLaterStack) {
        VPackArrayBuilder stackEntryGuard(&nodes);
        for (auto const& oneVar : stackEntry) {
          oneVar->toVelocyPack(nodes);
        }
      }
    }

    nodes.add(VPackValue("regsToKeepStack"));
    {
      VPackArrayBuilder guard(&nodes);
      TRI_ASSERT(!_regsToKeepStack.empty());
      for (auto const& stackEntry : _regsToKeepStack) {
        VPackArrayBuilder stackEntryGuard(&nodes);
        for (auto const& reg : stackEntry) {
          nodes.add(VPackValue(reg));
        }
      }
    }

    nodes.add(VPackValue("varsValidStack"));
    {
      VPackArrayBuilder guard(&nodes);
      TRI_ASSERT(!_varsValidStack.empty());
      for (auto const& stackEntry : _varsValidStack) {
        VPackArrayBuilder stackEntryGuard(&nodes);
        for (auto const& oneVar : stackEntry) {
          oneVar->toVelocyPack(nodes);
        }
      }
    }

    nodes.add("isInSplicedSubquery", VPackValue(_isInSplicedSubquery));
  }
  TRI_ASSERT(nodes.isOpenObject());
}

/// @brief static analysis debugger
#if 0
struct RegisterPlanningDebugger final : public WalkerWorker<ExecutionNode> {
  RegisterPlanningDebugger()
    : indent(0) {
  }

  ~RegisterPlanningDebugger () = default;

  int indent;

  bool enterSubquery(ExecutionNode*, ExecutionNode*) override final {
    indent++;
    return true;
  }

  void leaveSubquery(ExecutionNode*, ExecutionNode*) override final {
    indent--;
  }

  void after(ExecutionNode* ep) override final {
    for (int i = 0; i < indent; i++) {
      std::cout << " ";
    }
    std::cout << ep->getTypeString() << " ";
    std::cout << "regsUsedHere: ";
    VarSet variablesUsedHere;
    ep->getVariablesUsedHere(variablesUsedHere);
    for (auto const& v : variablesUsedHere) {
      std::cout << ep->getRegisterPlan()->varInfo.find(v->id)->second.registerId
                << " ";
    }
    std::cout << "regsSetHere: ";
    for (auto const& v : ep->getVariablesSetHere()) {
      std::cout << ep->getRegisterPlan()->varInfo.find(v->id)->second.registerId
                << " ";
    }
    std::cout << "regsToClear: ";
    for (auto const& r : ep->getRegsToClear()) {
      std::cout << r << " ";
    }
    std::cout << std::endl;
  }
};

#endif

/// @brief planRegisters
void ExecutionNode::planRegisters(ExecutionNode* super) {
  // The super is only for the case of subqueries.
  std::shared_ptr<RegisterPlan> v;

  if (super == nullptr) {
    v = std::make_shared<RegisterPlan>();
  } else {
    v = std::make_shared<RegisterPlan>(*(super->_registerPlan), super->_depth);
  }

  RegisterPlanWalker walker(v);
  walk(walker);

  // Now handle the subqueries:
  for (auto& s : v->subQueryNodes) {
    auto sq = ExecutionNode::castTo<SubqueryNode*>(s);
    sq->getSubquery()->planRegisters(s);
  }
  walker.reset();
}

RegisterId ExecutionNode::varToRegUnchecked(Variable const& var) const {
  std::unordered_map<VariableId, VarInfo> const& varInfo = getRegisterPlan()->varInfo;
  auto const it = varInfo.find(var.id);
  TRI_ASSERT(it != varInfo.end());
  RegisterId const reg = it->second.registerId;

  return reg;
}

bool ExecutionNode::isInSplicedSubquery() const noexcept {
  return _isInSplicedSubquery;
}

void ExecutionNode::setIsInSplicedSubquery(bool const value) noexcept {
  _isInSplicedSubquery = value;
}

/// @brief replace a dependency, returns true if the pointer was found and
/// replaced, please note that this does not delete oldNode!
bool ExecutionNode::replaceDependency(ExecutionNode* oldNode, ExecutionNode* newNode) {
  TRI_ASSERT(oldNode != nullptr);
  TRI_ASSERT(newNode != nullptr);

  auto it = _dependencies.begin();

  while (it != _dependencies.end()) {
    if (*it == oldNode) {
      *it = newNode;
      try {
        newNode->_parents.emplace_back(this);
      } catch (...) {
        *it = oldNode;  // roll back
        return false;
      }
      try {
        for (auto it2 = oldNode->_parents.begin(); it2 != oldNode->_parents.end(); ++it2) {
          if (*it2 == this) {
            oldNode->_parents.erase(it2);
            break;
          }
        }
      } catch (...) {
        // If this happens, we ignore that the _parents of oldNode
        // are not set correctly
      }
      return true;
    }

    ++it;
  }
  return false;
}

/// @brief remove a dependency, returns true if the pointer was found and
/// removed, please note that this does not delete ep!
bool ExecutionNode::removeDependency(ExecutionNode* ep) {
  bool ok = false;
  for (auto it = _dependencies.begin(); it != _dependencies.end(); ++it) {
    if (*it == ep) {
      try {
        it = _dependencies.erase(it);
      } catch (...) {
        return false;
      }
      ok = true;
      break;
    }
  }

  if (!ok) {
    return false;
  }

  // Now remove us as a parent of the old dependency as well:
  for (auto it = ep->_parents.begin(); it != ep->_parents.end(); ++it) {
    if (*it == this) {
      try {
        ep->_parents.erase(it);
      } catch (...) {
      }
      return true;
    }
  }

  return false;
}

/// @brief remove all dependencies for the given node
void ExecutionNode::removeDependencies() {
  for (auto& x : _dependencies) {
    for (auto it = x->_parents.begin(); it != x->_parents.end();
         /* no hoisting */) {
      if (*it == this) {
        try {
          it = x->_parents.erase(it);
        } catch (...) {
        }
        break;
      } else {
        ++it;
      }
    }
  }
  _dependencies.clear();
}

RegisterId ExecutionNode::variableToRegisterId(Variable const* variable) const {
  return getRegisterPlan()->variableToRegisterId(variable);
}

// This is the general case and will not work if e.g. there is no predecessor.
RegisterInfos ExecutionNode::createRegisterInfos(RegIdSet readableInputRegisters,
                                                 RegIdSet writableOutputRegisters) const {
  auto const nrOutRegs = getNrOutputRegisters();
  auto const nrInRegs = getNrInputRegisters();

  auto const& regsToKeep = getRegsToKeepStack();
  auto const& regsToClear = getRegsToClear();

  return RegisterInfos{std::move(readableInputRegisters),
                       std::move(writableOutputRegisters),
                       nrInRegs,
                       nrOutRegs,
                       regsToClear,
                       regsToKeep};
}

RegisterCount ExecutionNode::getNrInputRegisters() const {
  ExecutionNode const* previousNode = getFirstDependency();
  // in case of the SingletonNode, there are no input registers
  return previousNode == nullptr ? getNrOutputRegisters() : getRegisterPlan()->nrRegs[previousNode->getDepth()];
}

<<<<<<< HEAD
auto ExecutionNode::getRegsToKeepStack() const -> RegIdSetStack {
  if (_regsToKeepStack.empty()) {
    // This is 3.6 compatibility code. It can be removed in 3.7.
    // The function should then become const noexcept and should return a const& instead
    return _registerPlan->calcRegsToKeep(_varsUsedLaterStack, _varsValidStack,
                                         getVariablesSetHere());
  }
  return _regsToKeepStack;
}

RegisterId ExecutionNode::getNrOutputRegisters() const {
=======
RegisterCount ExecutionNode::getNrOutputRegisters() const {
>>>>>>> 7f437f6f
  if (getType() == ExecutionNode::RETURN) {
    // Special case for RETURN, which usually writes only 1 register.
    // TODO We should be able to remove this when the new register planning is ready!
    auto returnNode = castTo<ReturnNode const*>(this);
    if (!returnNode->returnInheritedResults()) {
      return 1;
    }
  }

  return getRegisterPlan()->nrRegs[getDepth()];
}

ExecutionNode::ExecutionNode(ExecutionPlan* plan, ExecutionNodeId id)
    : _id(id), _depth(0), _varUsageValid(false), _isInSplicedSubquery(false), _plan(plan) {}

ExecutionNodeId ExecutionNode::id() const { return _id; }

void ExecutionNode::swapFirstDependency(ExecutionNode* node) {
  TRI_ASSERT(hasDependency());
  _dependencies[0] = node;
}

std::vector<ExecutionNode*> const& ExecutionNode::getDependencies() const {
  return _dependencies;
}

ExecutionNode* ExecutionNode::getFirstDependency() const {
  if (_dependencies.empty()) {
    return nullptr;
  }
  TRI_ASSERT(_dependencies[0] != nullptr);
  return _dependencies[0];
}

bool ExecutionNode::hasDependency() const {
  return (_dependencies.size() == 1);
}

void ExecutionNode::dependencies(std::vector<ExecutionNode*>& result) const {
  for (auto const& it : _dependencies) {
    TRI_ASSERT(it != nullptr);
    result.emplace_back(it);
  }
}

std::vector<ExecutionNode*> ExecutionNode::getParents() const {
  return _parents;
}

bool ExecutionNode::hasParent() const { return (_parents.size() == 1); }

/// @brief whether or not the node has any ancestor (parent at any distance)
/// of this type
bool ExecutionNode::hasParentOfType(ExecutionNode::NodeType type) const {
  ExecutionNode* current = getFirstParent();
  while (current != nullptr) {
    if (current->getType() == type) {
      return true;
    }
    current = current->getFirstParent();
  }
  return false;
}

ExecutionNode* ExecutionNode::getFirstParent() const {
  if (_parents.empty()) {
    return nullptr;
  }
  TRI_ASSERT(_parents[0] != nullptr);
  return _parents[0];
}

void ExecutionNode::parents(std::vector<ExecutionNode*>& result) const {
  for (auto const& it : _parents) {
    TRI_ASSERT(it != nullptr);
    result.emplace_back(it);
  }
}

ExecutionNode const* ExecutionNode::getSingleton() const {
  auto node = this;
  do {
    node = node->getFirstDependency();
  } while (node != nullptr && node->getType() != SINGLETON);

  return node;
}

ExecutionNode* ExecutionNode::getSingleton() {
  auto node = this;
  do {
    node = node->getFirstDependency();
  } while (node != nullptr && node->getType() != SINGLETON);

  return node;
}

void ExecutionNode::getDependencyChain(std::vector<ExecutionNode*>& result, bool includeSelf) {
  auto current = this;
  while (current != nullptr) {
    if (includeSelf || current != this) {
      result.emplace_back(current);
    }
    current = current->getFirstDependency();
  }
}

void ExecutionNode::setParent(ExecutionNode* p) {
  _parents.clear();
  _parents.emplace_back(p);
}

void ExecutionNode::getVariablesUsedHere(VarSet& vars) const {
  // do nothing!
}

std::vector<Variable const*> ExecutionNode::getVariablesSetHere() const {
  return std::vector<Variable const*>();
}

::arangodb::containers::HashSet<VariableId> ExecutionNode::getVariableIdsUsedHere() const {
  VarSet vars;
  getVariablesUsedHere(vars);

  ::arangodb::containers::HashSet<VariableId> ids;
  for (auto& it : vars) {
    ids.emplace(it->id);
  }
  return ids;
}

bool ExecutionNode::setsVariable(VarSet const& which) const {
  for (auto const& v : getVariablesSetHere()) {
    if (which.find(v) != which.end()) {
      return true;
    }
  }
  return false;
}

void ExecutionNode::setVarUsageValid() { _varUsageValid = true; }

void ExecutionNode::invalidateVarUsage() {
  _varsUsedLaterStack.clear();
  _varsValidStack.clear();
  _varUsageValid = false;
}

bool ExecutionNode::isDeterministic() { return true; }

bool ExecutionNode::isModificationNode() const {
  // derived classes can change this
  return false;
}

ExecutionPlan const* ExecutionNode::plan() const { return _plan; }

ExecutionPlan* ExecutionNode::plan() { return _plan; }

std::shared_ptr<RegisterPlan> ExecutionNode::getRegisterPlan() const {
  TRI_ASSERT(_registerPlan != nullptr);
  return _registerPlan;
}

int ExecutionNode::getDepth() const { return _depth; }

std::unordered_set<RegisterId> const& ExecutionNode::getRegsToClear() const {
  if (getType() == RETURN) {
    auto* returnNode = castTo<ReturnNode const*>(this);
    if (!returnNode->returnInheritedResults()) {
      static const decltype(_regsToClear) emptyRegsToClear;
      return emptyRegsToClear;
    }
  }

  return _regsToClear;
}

bool ExecutionNode::isVarUsedLater(Variable const* variable) const {
  TRI_ASSERT(_varUsageValid);
  return (getVarsUsedLater().find(variable) != getVarsUsedLater().end());
}

bool ExecutionNode::isInInnerLoop() const { return getLoop() != nullptr; }

void ExecutionNode::setId(ExecutionNodeId id) { _id = id; }

void ExecutionNode::setRegsToClear(RegIdSet toClear) {
  _regsToClear = std::move(toClear);
}

void ExecutionNode::setRegsToKeep(RegIdSetStack toKeep) {
  _regsToKeepStack = std::move(toKeep);
}

RegisterId ExecutionNode::variableToRegisterOptionalId(Variable const* var) const {
  if (var) {
    return variableToRegisterId(var);
  }
  return RegisterPlan::MaxRegisterId;
}

bool ExecutionNode::isIncreaseDepth() const { return isIncreaseDepth(getType()); }

bool ExecutionNode::isIncreaseDepth(ExecutionNode::NodeType type) {
  switch (type) {
    case ENUMERATE_COLLECTION:
    case INDEX:
    case ENUMERATE_LIST:
    case COLLECT:

    case TRAVERSAL:
    case SHORTEST_PATH:
    case K_SHORTEST_PATHS:

    case REMOTESINGLE:
    case ENUMERATE_IRESEARCH_VIEW:
    case MATERIALIZE:
      return true;

    default:
      return false;
  }
}

bool ExecutionNode::alwaysCopiesRows(NodeType type) {
  // TODO This can be improved. And probably should be renamed.
  //      It is used in the register planning to discern whether we may reuse
  //      an input register immediately as an output register at this very block.
  switch (type) {
    case ENUMERATE_COLLECTION:
    case ENUMERATE_LIST:
    case FILTER:
    case SORT:
    case COLLECT:
    case INSERT:
    case REMOVE:
    case REPLACE:
    case UPDATE:
    case NORESULTS:
    case DISTRIBUTE:
    case UPSERT:
    case TRAVERSAL:
    case INDEX:
    case SHORTEST_PATH:
    case K_SHORTEST_PATHS:
    case REMOTESINGLE:
    case ENUMERATE_IRESEARCH_VIEW:
    case DISTRIBUTE_CONSUMER:
    case SUBQUERY_START:
    case SUBQUERY_END:
    case MATERIALIZE:
    case RETURN:
      return true;
    case CALCULATION:
    case SUBQUERY:
    case SINGLETON:
    case LIMIT:
      return false;
    // It should be safe to return false for these, but is it necessary?
    // Returning true can lead to more efficient register usage.
    case REMOTE:
    case SCATTER:
    case GATHER:
    case ASYNC:
    case PARALLEL_START:
    case PARALLEL_END:
      return false;
    case MAX_NODE_TYPE_VALUE:
      TRI_ASSERT(false);
      THROW_ARANGO_EXCEPTION(TRI_ERROR_INTERNAL_AQL);
  }
  ADB_UNREACHABLE;
}

bool ExecutionNode::alwaysCopiesRows() const {
  return ExecutionNode::alwaysCopiesRows(getType());
}

void ExecutionNode::setVarsUsedLater(VarSetStack varStack) {
  _varsUsedLaterStack = std::move(varStack);
}

void ExecutionNode::setVarsValid(VarSetStack varStack) {
  _varsValidStack = std::move(varStack);
}

auto ExecutionNode::getVarsUsedLaterStack() const noexcept -> VarSetStack const& {
  TRI_ASSERT(_varUsageValid);
  return _varsUsedLaterStack;
}

auto ExecutionNode::getVarsValidStack() const noexcept -> VarSetStack const& {
  TRI_ASSERT(_varUsageValid);
  return _varsValidStack;
}

/// @brief creates corresponding ExecutionBlock
std::unique_ptr<ExecutionBlock> SingletonNode::createBlock(
    ExecutionEngine& engine, std::unordered_map<ExecutionNode*, ExecutionBlock*> const&) const {

  auto registerInfos = createRegisterInfos({}, {});
  IdExecutorInfos infos(false);

  auto res = std::make_unique<ExecutionBlockImpl<IdExecutor<ConstFetcher>>>(
      &engine, this, std::move(registerInfos), std::move(infos));
  std::ignore = res->initializeCursor(InputAqlItemRow{CreateInvalidInputRowHint{}});
  return res;
}

/// @brief toVelocyPack, for SingletonNode
void SingletonNode::toVelocyPackHelper(VPackBuilder& nodes, unsigned flags,
                                       std::unordered_set<ExecutionNode const*>& seen) const {
  // call base class method
  ExecutionNode::toVelocyPackHelperGeneric(nodes, flags, seen);
  // This node has no own information.
  nodes.close();
}

/// @brief the cost of a singleton is 1, it produces one item only
CostEstimate SingletonNode::estimateCost() const {
  CostEstimate estimate = CostEstimate::empty();
  estimate.estimatedNrItems = 1;
  estimate.estimatedCost = 1.0;
  return estimate;
}

SingletonNode::SingletonNode(ExecutionPlan* plan, ExecutionNodeId id)
    : ExecutionNode(plan, id) {}

SingletonNode::SingletonNode(ExecutionPlan* plan, arangodb::velocypack::Slice const& base)
    : ExecutionNode(plan, base) {}

ExecutionNode::NodeType SingletonNode::getType() const { return SINGLETON; }

VariableIdSet SingletonNode::getOutputVariables() const { return {}; }

EnumerateCollectionNode::EnumerateCollectionNode(ExecutionPlan* plan,
                                                 arangodb::velocypack::Slice const& base)
    : ExecutionNode(plan, base),
      DocumentProducingNode(plan, base),
      CollectionAccessingNode(plan, base),
      _random(base.get("random").getBoolean()),
      _hint(base) {}

/// @brief toVelocyPack, for EnumerateCollectionNode
void EnumerateCollectionNode::toVelocyPackHelper(VPackBuilder& builder, unsigned flags,
                                                 std::unordered_set<ExecutionNode const*>& seen) const {
  // call base class method
  ExecutionNode::toVelocyPackHelperGeneric(builder, flags, seen);

  builder.add("random", VPackValue(_random));

  _hint.toVelocyPack(builder);

  // add outvariable and projection
  DocumentProducingNode::toVelocyPack(builder, flags);

  // add collection information
  CollectionAccessingNode::toVelocyPack(builder, flags);

  // And close it:
  builder.close();
}

/// @brief creates corresponding ExecutionBlock
std::unique_ptr<ExecutionBlock> EnumerateCollectionNode::createBlock(
    ExecutionEngine& engine, std::unordered_map<ExecutionNode*, ExecutionBlock*> const&) const {
  ExecutionNode const* previousNode = getFirstDependency();
  TRI_ASSERT(previousNode != nullptr);

  if (!engine.waitForSatellites(engine.getQuery(), collection())) {
    double maxWait = engine.getQuery().queryOptions().satelliteSyncWait;
    THROW_ARANGO_EXCEPTION_MESSAGE(TRI_ERROR_CLUSTER_AQL_COLLECTION_OUT_OF_SYNC,
                                   "collection " + collection()->name() +
                                       " did not come into sync in time (" +
                                       std::to_string(maxWait) + ")");
  }
  auto const produceResult = this->isVarUsedLater(_outVariable) || this->_filter != nullptr;
  auto outputRegister = variableToRegisterId(_outVariable);
  auto registerInfos = createRegisterInfos({},
                                           RegIdSet{outputRegister});
  auto executorInfos =
      EnumerateCollectionExecutorInfos(outputRegister, engine.getQuery(), collection(),
                                       _outVariable, produceResult,
                                       this->_filter.get(), this->projections(),
                                       this->coveringIndexAttributePositions(),
                                       this->_random);
  return std::make_unique<ExecutionBlockImpl<EnumerateCollectionExecutor>>(
      &engine, this, std::move(registerInfos), std::move(executorInfos));
}

/// @brief clone ExecutionNode recursively
ExecutionNode* EnumerateCollectionNode::clone(ExecutionPlan* plan, bool withDependencies,
                                              bool withProperties) const {
  auto outVariable = _outVariable;
  if (withProperties) {
    outVariable = plan->getAst()->variables()->createVariable(outVariable);
    TRI_ASSERT(outVariable != nullptr);
  }

  auto c = std::make_unique<EnumerateCollectionNode>(plan, _id, collection(),
                                                     outVariable, _random, _hint);

  c->projections(_projections);
  CollectionAccessingNode::cloneInto(*c);
  DocumentProducingNode::cloneInto(plan, *c);

  return cloneHelper(std::move(c), withDependencies, withProperties);
}

void EnumerateCollectionNode::setRandom() { _random = true; }

bool EnumerateCollectionNode::isDeterministic() { return !_random; }

std::vector<Variable const*> EnumerateCollectionNode::getVariablesSetHere() const {
  return std::vector<Variable const*>{_outVariable};
}

VariableIdSet EnumerateCollectionNode::getOutputVariables() const {
  return {_outVariable->id};
}

/// @brief the cost of an enumerate collection node is a multiple of the cost of
/// its unique dependency
CostEstimate EnumerateCollectionNode::estimateCost() const {
  transaction::Methods& trx = _plan->getAst()->query().trxForOptimization();
  if (trx.status() != transaction::Status::RUNNING) {
    return CostEstimate::empty();
  }

  TRI_ASSERT(!_dependencies.empty());
  CostEstimate estimate = _dependencies.at(0)->getCost();
  estimate.estimatedNrItems *= collection()->count(&trx, transaction::CountType::TryCache);
  // We do a full collection scan for each incoming item.
  // random iteration is slightly more expensive than linear iteration
  // we also penalize each EnumerateCollectionNode slightly (and do not
  // do the same for IndexNodes) so IndexNodes will be preferred
  estimate.estimatedCost += estimate.estimatedNrItems * (_random ? 1.005 : 1.0) + 1.0;
  return estimate;
}

EnumerateListNode::EnumerateListNode(ExecutionPlan* plan,
                                     arangodb::velocypack::Slice const& base)
    : ExecutionNode(plan, base),
      _inVariable(Variable::varFromVPack(plan->getAst(), base, "inVariable")),
      _outVariable(Variable::varFromVPack(plan->getAst(), base, "outVariable")) {}

/// @brief toVelocyPack, for EnumerateListNode
void EnumerateListNode::toVelocyPackHelper(VPackBuilder& nodes, unsigned flags,
                                           std::unordered_set<ExecutionNode const*>& seen) const {
  // call base class method
  ExecutionNode::toVelocyPackHelperGeneric(nodes, flags, seen);
  nodes.add(VPackValue("inVariable"));
  _inVariable->toVelocyPack(nodes);

  nodes.add(VPackValue("outVariable"));
  _outVariable->toVelocyPack(nodes);

  // And close it:
  nodes.close();
}

/// @brief creates corresponding ExecutionBlock
std::unique_ptr<ExecutionBlock> EnumerateListNode::createBlock(
    ExecutionEngine& engine, std::unordered_map<ExecutionNode*, ExecutionBlock*> const&) const {
  ExecutionNode const* previousNode = getFirstDependency();
  TRI_ASSERT(previousNode != nullptr);
  RegisterId inputRegister = variableToRegisterId(_inVariable);
  RegisterId outRegister = variableToRegisterId(_outVariable);
  auto registerInfos = createRegisterInfos(RegIdSet{inputRegister},
                                           RegIdSet{outRegister});
  auto executorInfos = EnumerateListExecutorInfos(inputRegister, outRegister);
  return std::make_unique<ExecutionBlockImpl<EnumerateListExecutor>>(
      &engine, this, std::move(registerInfos), std::move(executorInfos));
}

/// @brief clone ExecutionNode recursively
ExecutionNode* EnumerateListNode::clone(ExecutionPlan* plan, bool withDependencies,
                                        bool withProperties) const {
  auto outVariable = _outVariable;
  auto inVariable = _inVariable;

  if (withProperties) {
    outVariable = plan->getAst()->variables()->createVariable(outVariable);
    inVariable = plan->getAst()->variables()->createVariable(inVariable);
  }

  auto c = std::make_unique<EnumerateListNode>(plan, _id, inVariable, outVariable);

  return cloneHelper(std::move(c), withDependencies, withProperties);
}

/// @brief the cost of an enumerate list node
CostEstimate EnumerateListNode::estimateCost() const {
  // Well, what can we say? The length of the list can in general
  // only be determined at runtime... If we were to know that this
  // list is constant, then we could maybe multiply by the length
  // here... For the time being, we assume 100
  size_t length = 100;

  auto setter = _plan->getVarSetBy(_inVariable->id);

  if (setter != nullptr) {
    if (setter->getType() == ExecutionNode::CALCULATION) {
      // list variable introduced by a calculation
      auto expression = ExecutionNode::castTo<CalculationNode*>(setter)->expression();

      if (expression != nullptr) {
        auto node = expression->node();

        if (node->type == NODE_TYPE_ARRAY) {
          // this one is easy
          length = node->numMembers();
        }
        if (node->type == NODE_TYPE_RANGE) {
          auto low = node->getMember(0);
          auto high = node->getMember(1);

          if (low->isConstant() && high->isConstant() &&
              (low->isValueType(VALUE_TYPE_INT) || low->isValueType(VALUE_TYPE_DOUBLE)) &&
              (high->isValueType(VALUE_TYPE_INT) || high->isValueType(VALUE_TYPE_DOUBLE))) {
            // create a temporary range to determine the size
            Range range(low->getIntValue(), high->getIntValue());

            length = range.size();
          }
        }
      }
    } else if (setter->getType() == ExecutionNode::SUBQUERY) {
      // length will be set by the subquery's cost estimator
      CostEstimate subEstimate =
          ExecutionNode::castTo<SubqueryNode const*>(setter)->getSubquery()->getCost();
      length = subEstimate.estimatedNrItems;
    }
  }

  TRI_ASSERT(!_dependencies.empty());
  CostEstimate estimate = _dependencies.at(0)->getCost();
  estimate.estimatedNrItems *= length;
  estimate.estimatedCost += estimate.estimatedNrItems;
  return estimate;
}

EnumerateListNode::EnumerateListNode(ExecutionPlan* plan, ExecutionNodeId id,
                                     Variable const* inVariable, Variable const* outVariable)
    : ExecutionNode(plan, id), _inVariable(inVariable), _outVariable(outVariable) {
  TRI_ASSERT(_inVariable != nullptr);
  TRI_ASSERT(_outVariable != nullptr);
}

ExecutionNode::NodeType EnumerateListNode::getType() const {
  return ENUMERATE_LIST;
}

void EnumerateListNode::getVariablesUsedHere(VarSet& vars) const {
  vars.emplace(_inVariable);
}

std::vector<Variable const*> EnumerateListNode::getVariablesSetHere() const {
  return std::vector<Variable const*>{_outVariable};
}

Variable const* EnumerateListNode::inVariable() const { return _inVariable; }

Variable const* EnumerateListNode::outVariable() const { return _outVariable; }

VariableIdSet EnumerateListNode::getOutputVariables() const {
  return {_outVariable->id};
}

LimitNode::LimitNode(ExecutionPlan* plan, arangodb::velocypack::Slice const& base)
    : ExecutionNode(plan, base),
      _offset(base.get("offset").getNumericValue<decltype(_offset)>()),
      _limit(base.get("limit").getNumericValue<decltype(_limit)>()),
      _fullCount(base.get("fullCount").getBoolean()) {}

/// @brief creates corresponding ExecutionBlock
std::unique_ptr<ExecutionBlock> LimitNode::createBlock(
    ExecutionEngine& engine, std::unordered_map<ExecutionNode*, ExecutionBlock*> const&) const {
  ExecutionNode const* previousNode = getFirstDependency();
  TRI_ASSERT(previousNode != nullptr);

  // Fullcount must only be enabled on the last limit node on the main level
  TRI_ASSERT(!_fullCount || !isInSubquery());

  auto registerInfos = createRegisterInfos({}, {});

  auto executorInfos = LimitExecutorInfos(_offset, _limit, _fullCount);
  return std::make_unique<ExecutionBlockImpl<LimitExecutor>>(&engine, this,
                                                             std::move(registerInfos),
                                                             std::move(executorInfos));
}

// @brief toVelocyPack, for LimitNode
void LimitNode::toVelocyPackHelper(VPackBuilder& nodes, unsigned flags,
                                   std::unordered_set<ExecutionNode const*>& seen) const {
  // call base class method
  ExecutionNode::toVelocyPackHelperGeneric(nodes, flags, seen);
  nodes.add("offset", VPackValue(_offset));
  nodes.add("limit", VPackValue(_limit));
  nodes.add("fullCount", VPackValue(_fullCount));

  // And close it:
  nodes.close();
}

/// @brief estimateCost
CostEstimate LimitNode::estimateCost() const {
  TRI_ASSERT(!_dependencies.empty());
  CostEstimate estimate = _dependencies.at(0)->getCost();
  estimate.estimatedNrItems =
      (std::min)(_limit, (std::max)(static_cast<size_t>(0),
                                    estimate.estimatedNrItems - _offset));
  estimate.estimatedCost += estimate.estimatedNrItems;
  return estimate;
}

LimitNode::LimitNode(ExecutionPlan* plan, ExecutionNodeId id, size_t offset, size_t limit)
    : ExecutionNode(plan, id), _offset(offset), _limit(limit), _fullCount(false) {}

ExecutionNode::NodeType LimitNode::getType() const { return LIMIT; }

ExecutionNode* LimitNode::clone(ExecutionPlan* plan, bool withDependencies,
                                bool withProperties) const {
  auto c = std::make_unique<LimitNode>(plan, _id, _offset, _limit);

  if (_fullCount) {
    c->setFullCount();
  }

  return cloneHelper(std::move(c), withDependencies, withProperties);
}

void LimitNode::setFullCount() { _fullCount = true; }

bool LimitNode::fullCount() const noexcept { return _fullCount; }

size_t LimitNode::offset() const { return _offset; }

size_t LimitNode::limit() const { return _limit; }

auto LimitNode::getOutputVariables() const -> VariableIdSet { return {}; }

CalculationNode::CalculationNode(ExecutionPlan* plan, arangodb::velocypack::Slice const& base)
    : ExecutionNode(plan, base),
      _outVariable(Variable::varFromVPack(plan->getAst(), base, "outVariable")),
      _expression(new Expression(plan->getAst(), base)) {}

/// @brief toVelocyPack, for CalculationNode
void CalculationNode::toVelocyPackHelper(VPackBuilder& nodes, unsigned flags,
                                         std::unordered_set<ExecutionNode const*>& seen) const {
  // call base class method
  ExecutionNode::toVelocyPackHelperGeneric(nodes, flags, seen);
  nodes.add(VPackValue("expression"));
  _expression->toVelocyPack(nodes, flags);

  nodes.add(VPackValue("outVariable"));
  _outVariable->toVelocyPack(nodes);

  nodes.add("canThrow", VPackValue(false));

  nodes.add("expressionType", VPackValue(_expression->typeString()));

  if ((flags & SERIALIZE_FUNCTIONS) && _expression->node() != nullptr) {
    auto root = _expression->node();
    if (root != nullptr) {
      // enumerate all used functions, but report each function only once
      std::unordered_set<std::string> functionsSeen;
      nodes.add("functions", VPackValue(VPackValueType::Array));

      Ast::traverseReadOnly(root, [&functionsSeen, &nodes](AstNode const* node) -> bool {
        if (node->type == NODE_TYPE_FCALL) {
          auto func = static_cast<Function const*>(node->getData());
          if (functionsSeen.insert(func->name).second) {
            // built-in function, not seen before
            nodes.openObject();
            nodes.add("name", VPackValue(func->name));
            nodes.add("isDeterministic",
                      VPackValue(func->hasFlag(Function::Flags::Deterministic)));
            nodes.add("canRunOnDBServer",
                      VPackValue(func->hasFlag(Function::Flags::CanRunOnDBServer)));
            nodes.add("cacheable", VPackValue(func->hasFlag(Function::Flags::Cacheable)));
            nodes.add("usesV8", VPackValue(func->implementation == nullptr));
            nodes.close();
          }
        } else if (node->type == NODE_TYPE_FCALL_USER) {
          auto func = node->getString();
          if (functionsSeen.insert(func).second) {
            // user defined function, not seen before
            nodes.openObject();
            nodes.add("name", VPackValue(func));
            nodes.add("isDeterministic", VPackValue(false));
            nodes.add("canRunOnDBServer", VPackValue(false));
            nodes.add("usesV8", VPackValue(true));
            nodes.close();
          }
        }
        return true;
      });

      nodes.close();
    }
  }

  // And close it
  nodes.close();
}

/// @brief creates corresponding ExecutionBlock
std::unique_ptr<ExecutionBlock> CalculationNode::createBlock(
    ExecutionEngine& engine, std::unordered_map<ExecutionNode*, ExecutionBlock*> const&) const {
  ExecutionNode const* previousNode = getFirstDependency();
  TRI_ASSERT(previousNode != nullptr);

  RegisterId outputRegister = variableToRegisterId(_outVariable);

  VarSet inVars;
  _expression->variables(inVars);

  std::vector<Variable const*> expInVars;
  expInVars.reserve(inVars.size());
  std::vector<RegisterId> expInRegs;
  expInRegs.reserve(inVars.size());

  auto inputRegisters = RegIdSet{};
  inputRegisters.reserve(inVars.size());

  for (auto& var : inVars) {
    expInVars.emplace_back(var);
    auto regId = variableToRegisterId(var);
    expInRegs.emplace_back(regId);
    inputRegisters.emplace(regId);
  }

  bool const isReference = (expression()->node()->type == NODE_TYPE_REFERENCE);
  if (isReference) {
    TRI_ASSERT(expInRegs.size() == 1);
  }
  bool const willUseV8 = expression()->willUseV8();

  TRI_ASSERT(expression() != nullptr);


  auto registerInfos =
      createRegisterInfos(std::move(inputRegisters),
                          RegIdSet{outputRegister});

  auto executorInfos = CalculationExecutorInfos(
      outputRegister, engine.getQuery() /* used for v8 contexts and in expression */,
      *expression(), std::move(expInVars) /* required by expression.execute */,
      std::move(expInRegs)); /* required by expression.execute */

  if (isReference) {
    return std::make_unique<ExecutionBlockImpl<CalculationExecutor<CalculationType::Reference>>>(
        &engine, this,std::move(registerInfos), std::move(executorInfos));
  } else if (!willUseV8) {
    return std::make_unique<ExecutionBlockImpl<CalculationExecutor<CalculationType::Condition>>>(
        &engine, this,std::move(registerInfos), std::move(executorInfos));
  } else {
    return std::make_unique<ExecutionBlockImpl<CalculationExecutor<CalculationType::V8Condition>>>(
        &engine, this, std::move(registerInfos), std::move(executorInfos));
  }
}

ExecutionNode* CalculationNode::clone(ExecutionPlan* plan, bool withDependencies,
                                      bool withProperties) const {
  auto outVariable = _outVariable;

  if (withProperties) {
    outVariable = plan->getAst()->variables()->createVariable(outVariable);
  }

  auto c = std::make_unique<CalculationNode>(plan, _id,
                                             _expression->clone(plan->getAst()),
                                             outVariable);

  return cloneHelper(std::move(c), withDependencies, withProperties);
}

/// @brief estimateCost
CostEstimate CalculationNode::estimateCost() const {
  TRI_ASSERT(!_dependencies.empty());
  CostEstimate estimate = _dependencies.at(0)->getCost();
  estimate.estimatedCost += estimate.estimatedNrItems;
  return estimate;
}

CalculationNode::CalculationNode(ExecutionPlan* plan, ExecutionNodeId id,
                                 std::unique_ptr<Expression> expr, Variable const* outVariable)
    : ExecutionNode(plan, id), _outVariable(outVariable), _expression(std::move(expr)) {
  TRI_ASSERT(_expression != nullptr);
  TRI_ASSERT(_outVariable != nullptr);
}

CalculationNode::~CalculationNode() = default;

ExecutionNode::NodeType CalculationNode::getType() const { return CALCULATION; }

Variable const* CalculationNode::outVariable() const { return _outVariable; }

Expression* CalculationNode::expression() const { return _expression.get(); }

void CalculationNode::getVariablesUsedHere(VarSet& vars) const {
  _expression->variables(vars);
}

std::vector<Variable const*> CalculationNode::getVariablesSetHere() const {
  return std::vector<Variable const*>{_outVariable};
}

bool CalculationNode::isDeterministic() {
  return _expression->isDeterministic();
}

VariableIdSet CalculationNode::getOutputVariables() const {
  return {_outVariable->id};
}

SubqueryNode::SubqueryNode(ExecutionPlan* plan, arangodb::velocypack::Slice const& base)
    : ExecutionNode(plan, base),
      _subquery(nullptr),
      _outVariable(Variable::varFromVPack(plan->getAst(), base, "outVariable")) {}

/// @brief toVelocyPack, for SubqueryNode
void SubqueryNode::toVelocyPackHelper(VPackBuilder& nodes, unsigned flags,
                                      std::unordered_set<ExecutionNode const*>& seen) const {
  // call base class method
  ExecutionNode::toVelocyPackHelperGeneric(nodes, flags, seen);

  nodes.add(VPackValue("subquery"));
  _subquery->toVelocyPack(nodes, flags, /*keepTopLevelOpen*/ false);
  nodes.add(VPackValue("outVariable"));
  _outVariable->toVelocyPack(nodes);

  nodes.add("isConst", VPackValue(const_cast<SubqueryNode*>(this)->isConst()));

  // And add it:
  nodes.close();
}

/// @brief invalidate the cost estimation for the node and its dependencies
void SubqueryNode::invalidateCost() {
  ExecutionNode::invalidateCost();
  // pass invalidation call to subquery too
  getSubquery()->invalidateCost();
}

bool SubqueryNode::isConst() {
  if (isModificationSubquery() || !isDeterministic()) {
    return false;
  }

  if (mayAccessCollections() && _plan->getAst()->containsModificationNode()) {
    // a subquery that accesses data from a collection may not be const,
    // even if itself does not modify any data. it is possible that the
    // subquery is embedded into some outer loop that is modifying data
    return false;
  }

  VarSet vars;
  getVariablesUsedHere(vars);
  for (auto const& v : vars) {
    auto setter = _plan->getVarSetBy(v->id);

    if (setter == nullptr || setter->getType() != CALCULATION) {
      return false;
    }

    auto expression = ExecutionNode::castTo<CalculationNode const*>(setter)->expression();

    if (expression == nullptr) {
      return false;
    }
    if (!expression->isConstant()) {
      return false;
    }
  }

  return true;
}

bool SubqueryNode::mayAccessCollections() {
  if (_plan->getAst()->functionsMayAccessDocuments()) {
    // if the query contains any calls to functions that MAY access any
    // document, then we count this as a "yes"
    return true;
  }

  TRI_ASSERT(_subquery != nullptr);

  // if the subquery contains any of these nodes, it may access data from
  // a collection
  std::vector<ExecutionNode::NodeType> const types = {ExecutionNode::ENUMERATE_IRESEARCH_VIEW,
                                                      ExecutionNode::ENUMERATE_COLLECTION,
                                                      ExecutionNode::INDEX,
                                                      ExecutionNode::INSERT,
                                                      ExecutionNode::UPDATE,
                                                      ExecutionNode::REPLACE,
                                                      ExecutionNode::REMOVE,
                                                      ExecutionNode::UPSERT,
                                                      ExecutionNode::TRAVERSAL,
                                                      ExecutionNode::SHORTEST_PATH,
                                                      ExecutionNode::K_SHORTEST_PATHS};

  ::arangodb::containers::SmallVector<ExecutionNode*>::allocator_type::arena_type a;
  ::arangodb::containers::SmallVector<ExecutionNode*> nodes{a};

  NodeFinder<std::vector<ExecutionNode::NodeType>> finder(types, nodes, true);
  _subquery->walk(finder);

  if (!nodes.empty()) {
    return true;
  }

  return false;
}

/// @brief creates corresponding ExecutionBlock
std::unique_ptr<ExecutionBlock> SubqueryNode::createBlock(
    ExecutionEngine& engine,
    std::unordered_map<ExecutionNode*, ExecutionBlock*> const& cache) const {
  auto const it = cache.find(getSubquery());
  TRI_ASSERT(it != cache.end());
  auto subquery = it->second;
  TRI_ASSERT(subquery != nullptr);

  ExecutionNode const* previousNode = getFirstDependency();
  TRI_ASSERT(previousNode != nullptr);

  auto outputRegisters = RegIdSet{};

  auto outVar = getRegisterPlan()->varInfo.find(_outVariable->id);
  TRI_ASSERT(outVar != getRegisterPlan()->varInfo.end());
  RegisterId outReg = outVar->second.registerId;
  outputRegisters.emplace(outReg);

  auto registerInfos = createRegisterInfos({}, std::move(outputRegisters));

  // The const_cast has been taken from previous implementation.
  auto executorInfos =
      SubqueryExecutorInfos(*subquery, outReg, const_cast<SubqueryNode*>(this)->isConst());
  if (isModificationSubquery()) {
    return std::make_unique<ExecutionBlockImpl<SubqueryExecutor<true>>>(
        &engine, this, std::move(registerInfos), std::move(executorInfos));
  } else {
    return std::make_unique<ExecutionBlockImpl<SubqueryExecutor<false>>>(
        &engine, this, std::move(registerInfos), std::move(executorInfos));
  }
}

ExecutionNode* SubqueryNode::clone(ExecutionPlan* plan, bool withDependencies,
                                   bool withProperties) const {
  auto outVariable = _outVariable;

  if (withProperties) {
    outVariable = plan->getAst()->variables()->createVariable(outVariable);
  }
  auto c = std::make_unique<SubqueryNode>(plan, _id, _subquery->clone(plan, true, withProperties),
                                          outVariable);

  return cloneHelper(std::move(c), withDependencies, withProperties);
}

/// @brief whether or not the subquery is a data-modification operation
bool SubqueryNode::isModificationSubquery() const {
  std::vector<ExecutionNode*> stack({_subquery});

  while (!stack.empty()) {
    ExecutionNode* current = stack.back();

    if (current->isModificationNode()) {
      return true;
    }

    stack.pop_back();

    current->dependencies(stack);
  }

  return false;
}

/// @brief replace the out variable, so we can adjust the name.
void SubqueryNode::replaceOutVariable(Variable const* var) {
  _outVariable = var;
}

/// @brief estimateCost
CostEstimate SubqueryNode::estimateCost() const {
  TRI_ASSERT(!_dependencies.empty());
  CostEstimate subEstimate = _subquery->getCost();

  CostEstimate estimate = _dependencies.at(0)->getCost();
  estimate.estimatedCost += estimate.estimatedNrItems * subEstimate.estimatedCost;
  return estimate;
}

/// @brief helper struct to find all (outer) variables used in a SubqueryNode
struct SubqueryVarUsageFinder final : public WalkerWorker<ExecutionNode> {
  VarSet _usedLater;
  VarSet _valid;

  SubqueryVarUsageFinder() {}

  ~SubqueryVarUsageFinder() = default;

  bool before(ExecutionNode* en) override final {
    // Add variables used here to _usedLater:
    en->getVariablesUsedHere(_usedLater);
    return false;
  }

  void after(ExecutionNode* en) override final {
    // Add variables set here to _valid:
    for (auto& v : en->getVariablesSetHere()) {
      _valid.insert(v);
    }
  }

  bool enterSubquery(ExecutionNode*, ExecutionNode* sub) override final {
    SubqueryVarUsageFinder subfinder;
    sub->walk(subfinder);

    // keep track of all variables used by a (dependent) subquery
    // this is, all variables in the subqueries _usedLater that are not in
    // _valid

    // create the set difference. note: cannot use std::set_difference as our
    // sets are NOT sorted
    for (auto var : subfinder._usedLater) {
      if (_valid.find(var) != _valid.end()) {
        _usedLater.insert(var);
      }
    }
    return false;
  }
};

/// @brief getVariablesUsedHere, modifying the set in-place
void SubqueryNode::getVariablesUsedHere(VarSet& vars) const {
  SubqueryVarUsageFinder finder;
  _subquery->walk(finder);

  for (auto var : finder._usedLater) {
    if (finder._valid.find(var) == finder._valid.end()) {
      vars.insert(var);
    }
  }
}

/// @brief is the node determistic?
struct DeterministicFinder final : public WalkerWorker<ExecutionNode> {
  bool _isDeterministic = true;

  DeterministicFinder() : _isDeterministic(true) {}
  ~DeterministicFinder() = default;

  bool enterSubquery(ExecutionNode*, ExecutionNode*) override final {
    return false;
  }

  bool before(ExecutionNode* node) override final {
    if (!node->isDeterministic()) {
      _isDeterministic = false;
      return true;
    }
    return false;
  }
};

bool SubqueryNode::isDeterministic() {
  DeterministicFinder finder;
  _subquery->walk(finder);
  return finder._isDeterministic;
}

SubqueryNode::SubqueryNode(ExecutionPlan* plan, ExecutionNodeId id,
                           ExecutionNode* subquery, Variable const* outVariable)
    : ExecutionNode(plan, id), _subquery(subquery), _outVariable(outVariable) {
  TRI_ASSERT(_subquery != nullptr);
  TRI_ASSERT(_outVariable != nullptr);
}

ExecutionNode::NodeType SubqueryNode::getType() const { return SUBQUERY; }

Variable const* SubqueryNode::outVariable() const { return _outVariable; }

ExecutionNode* SubqueryNode::getSubquery() const { return _subquery; }

void SubqueryNode::setSubquery(ExecutionNode* subquery, bool forceOverwrite) {
  TRI_ASSERT(subquery != nullptr);
  TRI_ASSERT((forceOverwrite && _subquery != nullptr) ||
             (!forceOverwrite && _subquery == nullptr));
  _subquery = subquery;
}

std::vector<Variable const*> SubqueryNode::getVariablesSetHere() const {
  return std::vector<Variable const*>{_outVariable};
}

VariableIdSet SubqueryNode::getOutputVariables() const {
  return {_outVariable->id};
}

FilterNode::FilterNode(ExecutionPlan* plan, arangodb::velocypack::Slice const& base)
    : ExecutionNode(plan, base),
      _inVariable(Variable::varFromVPack(plan->getAst(), base, "inVariable")) {}

/// @brief toVelocyPack, for FilterNode
void FilterNode::toVelocyPackHelper(VPackBuilder& nodes, unsigned flags,
                                    std::unordered_set<ExecutionNode const*>& seen) const {
  // call base class method
  ExecutionNode::toVelocyPackHelperGeneric(nodes, flags, seen);

  nodes.add(VPackValue("inVariable"));
  _inVariable->toVelocyPack(nodes);

  // And close it:
  nodes.close();
}

/// @brief creates corresponding ExecutionBlock
std::unique_ptr<ExecutionBlock> FilterNode::createBlock(
    ExecutionEngine& engine, std::unordered_map<ExecutionNode*, ExecutionBlock*> const&) const {
  ExecutionNode const* previousNode = getFirstDependency();
  TRI_ASSERT(previousNode != nullptr);
  RegisterId inputRegister = variableToRegisterId(_inVariable);

  auto registerInfos = createRegisterInfos({inputRegister},
                                           {});

  auto executorInfos = FilterExecutorInfos(inputRegister);
  return std::make_unique<ExecutionBlockImpl<FilterExecutor>>(&engine, this,
                                                              std::move(registerInfos),
                                                              std::move(executorInfos));
}

ExecutionNode* FilterNode::clone(ExecutionPlan* plan, bool withDependencies,
                                 bool withProperties) const {
  auto inVariable = _inVariable;

  if (withProperties) {
    inVariable = plan->getAst()->variables()->createVariable(inVariable);
  }

  return cloneHelper(std::make_unique<FilterNode>(plan, _id, inVariable),
                     withDependencies, withProperties);
}

/// @brief estimateCost
CostEstimate FilterNode::estimateCost() const {
  TRI_ASSERT(!_dependencies.empty());

  // We are pessimistic here by not reducing the nrItems. However, in the
  // worst case the filter does not reduce the items at all. Furthermore,
  // no optimizer rule introduces FilterNodes, thus it is not important
  // that they appear to lower the costs. Note that contrary to this,
  // an IndexNode does lower the costs, it also has a better idea
  // to what extent the number of items is reduced. On the other hand it
  // is important that a FilterNode produces additional costs, otherwise
  // the rule throwing away a FilterNode that is already covered by an
  // IndexNode cannot reduce the costs.
  CostEstimate estimate = _dependencies.at(0)->getCost();
  estimate.estimatedCost += estimate.estimatedNrItems;
  return estimate;
}

FilterNode::FilterNode(ExecutionPlan* plan, ExecutionNodeId id, Variable const* inVariable)
    : ExecutionNode(plan, id), _inVariable(inVariable) {
  TRI_ASSERT(_inVariable != nullptr);
}

ExecutionNode::NodeType FilterNode::getType() const { return FILTER; }

void FilterNode::getVariablesUsedHere(VarSet& vars) const {
  vars.emplace(_inVariable);
}

Variable const* FilterNode::inVariable() const { return _inVariable; }

auto FilterNode::getOutputVariables() const -> VariableIdSet { return {}; }

ReturnNode::ReturnNode(ExecutionPlan* plan, arangodb::velocypack::Slice const& base)
    : ExecutionNode(plan, base),
      _inVariable(Variable::varFromVPack(plan->getAst(), base, "inVariable")),
      _count(VelocyPackHelper::getBooleanValue(base, "count", false)) {}

/// @brief toVelocyPack, for ReturnNode
void ReturnNode::toVelocyPackHelper(VPackBuilder& nodes, unsigned flags,
                                    std::unordered_set<ExecutionNode const*>& seen) const {
  // call base class method
  ExecutionNode::toVelocyPackHelperGeneric(nodes, flags, seen);

  nodes.add(VPackValue("inVariable"));
  _inVariable->toVelocyPack(nodes);
  nodes.add("count", VPackValue(_count));

  // And close it:
  nodes.close();
}

/// @brief creates corresponding ExecutionBlock
std::unique_ptr<ExecutionBlock> ReturnNode::createBlock(
    ExecutionEngine& engine, std::unordered_map<ExecutionNode*, ExecutionBlock*> const&) const {
  ExecutionNode const* previousNode = getFirstDependency();
  TRI_ASSERT(previousNode != nullptr);

  RegisterId inputRegister = variableToRegisterId(_inVariable);

  // This is an important performance improvement:
  // If we have inherited results, we do move the block through
  // and do not modify it in any way.
  // In the other case it is important to shrink the matrix to exactly
  // one register that is stored within the DOCVEC.
  if (returnInheritedResults()) {
    auto executorInfos = IdExecutorInfos(_count, inputRegister);
    auto registerInfos = createRegisterInfos({}, {});
    return std::make_unique<ExecutionBlockImpl<IdExecutor<SingleRowFetcher<BlockPassthrough::Enable>>>>(
        &engine, this, std::move(registerInfos), std::move(executorInfos));
  } else {
    TRI_ASSERT(!returnInheritedResults());
    // TODO We should be able to remove this special case when the new
    //      register planning is ready.
    // The Return Executor only writes to register 0.
    constexpr auto outputRegister = RegisterId{0};

    auto registerInfos =
        createRegisterInfos({inputRegister},
                            {outputRegister});
    auto executorInfos = ReturnExecutorInfos(inputRegister, _count);

    return std::make_unique<ExecutionBlockImpl<ReturnExecutor>>(&engine, this,
                                                                std::move(registerInfos),
                                                                std::move(executorInfos));
  }
}

bool ReturnNode::returnInheritedResults() const {
  bool const isRoot = plan()->root() == this;

  bool const isDBServer = ServerState::instance()->isDBServer();

  return isRoot && !isDBServer;
}

/// @brief clone ExecutionNode recursively
ExecutionNode* ReturnNode::clone(ExecutionPlan* plan, bool withDependencies,
                                 bool withProperties) const {
  auto inVariable = _inVariable;

  if (withProperties) {
    inVariable = plan->getAst()->variables()->createVariable(inVariable);
  }

  auto c = std::make_unique<ReturnNode>(plan, _id, inVariable);

  if (_count) {
    c->setCount();
  }

  return cloneHelper(std::move(c), withDependencies, withProperties);
}

/// @brief estimateCost
CostEstimate ReturnNode::estimateCost() const {
  TRI_ASSERT(!_dependencies.empty());
  CostEstimate estimate = _dependencies.at(0)->getCost();
  estimate.estimatedCost += estimate.estimatedNrItems;
  return estimate;
}

ReturnNode::ReturnNode(ExecutionPlan* plan, ExecutionNodeId id, Variable const* inVariable)
    : ExecutionNode(plan, id), _inVariable(inVariable), _count(false) {
  TRI_ASSERT(_inVariable != nullptr);
}

ExecutionNode::NodeType ReturnNode::getType() const { return RETURN; }

void ReturnNode::setCount() { _count = true; }

void ReturnNode::getVariablesUsedHere(VarSet& vars) const {
  vars.emplace(_inVariable);
}

Variable const* ReturnNode::inVariable() const { return _inVariable; }

void ReturnNode::inVariable(Variable const* v) { _inVariable = v; }

auto ReturnNode::getOutputVariables() const -> VariableIdSet { return {}; }

/// @brief toVelocyPack, for NoResultsNode
void NoResultsNode::toVelocyPackHelper(VPackBuilder& nodes, unsigned flags,
                                       std::unordered_set<ExecutionNode const*>& seen) const {
  // call base class method
  ExecutionNode::toVelocyPackHelperGeneric(nodes, flags, seen);

  // And close it
  nodes.close();
}

/// @brief creates corresponding ExecutionBlock
std::unique_ptr<ExecutionBlock> NoResultsNode::createBlock(
    ExecutionEngine& engine, std::unordered_map<ExecutionNode*, ExecutionBlock*> const&) const {
  ExecutionNode const* previousNode = getFirstDependency();
  TRI_ASSERT(previousNode != nullptr);

  auto registerInfos = createRegisterInfos({}, {});
  return std::make_unique<ExecutionBlockImpl<NoResultsExecutor>>(&engine, this,
                                                                 std::move(registerInfos),
                                                                 EmptyExecutorInfos{});
}

/// @brief estimateCost, the cost of a NoResults is nearly 0
CostEstimate NoResultsNode::estimateCost() const {
  CostEstimate estimate = CostEstimate::empty();
  estimate.estimatedCost = 0.5;  // just to make it non-zero
  return estimate;
}

NoResultsNode::NoResultsNode(ExecutionPlan* plan, ExecutionNodeId id)
    : ExecutionNode(plan, id) {}

NoResultsNode::NoResultsNode(ExecutionPlan* plan, arangodb::velocypack::Slice const& base)
    : ExecutionNode(plan, base) {}

ExecutionNode::NodeType NoResultsNode::getType() const { return NORESULTS; }

ExecutionNode* NoResultsNode::clone(ExecutionPlan* plan, bool withDependencies,
                                    bool withProperties) const {
  return cloneHelper(std::make_unique<NoResultsNode>(plan, _id),
                     withDependencies, withProperties);
}

auto NoResultsNode::getOutputVariables() const -> VariableIdSet { return {}; }

SortElement::SortElement(Variable const* v, bool asc)
    : var(v), ascending(asc) {}

SortElement::SortElement(Variable const* v, bool asc, std::vector<std::string> const& path)
    : var(v), ascending(asc), attributePath(path) {}

std::string SortElement::toString() const {
  std::string result("$");
  result += std::to_string(var->id);
  for (auto const& it : attributePath) {
    result += "." + it;
  }
  return result;
}

EnumerateCollectionNode::EnumerateCollectionNode(ExecutionPlan* plan, ExecutionNodeId id,
                                                 aql::Collection const* collection,
                                                 Variable const* outVariable,
                                                 bool random, IndexHint const& hint)
    : ExecutionNode(plan, id),
      DocumentProducingNode(outVariable),
      CollectionAccessingNode(collection),
      _random(random),
      _hint(hint) {}

ExecutionNode::NodeType EnumerateCollectionNode::getType() const {
  return ENUMERATE_COLLECTION;
}

IndexHint const& EnumerateCollectionNode::hint() const { return _hint; }

SortInformation::Match SortInformation::isCoveredBy(SortInformation const& other) {
  if (!isValid || !other.isValid) {
    return unequal;
  }

  if (isComplex || other.isComplex) {
    return unequal;
  }

  size_t const n = criteria.size();
  for (size_t i = 0; i < n; ++i) {
    if (other.criteria.size() <= i) {
      return otherLessAccurate;
    }

    auto ours = criteria[i];
    auto theirs = other.criteria[i];

    if (std::get<2>(ours) != std::get<2>(theirs)) {
      // sort order is different
      return unequal;
    }

    if (std::get<1>(ours) != std::get<1>(theirs)) {
      // sort criterion is different
      return unequal;
    }
  }

  if (other.criteria.size() > n) {
    return ourselvesLessAccurate;
  }

  return allEqual;
}

ParallelStartNode::ParallelStartNode(ExecutionPlan* plan, ExecutionNodeId id)
    : ExecutionNode(plan, id) {}

ParallelStartNode::ParallelStartNode(ExecutionPlan* plan, arangodb::velocypack::Slice const& base)
    : ExecutionNode(plan, base) {}

ExecutionNode::NodeType ParallelStartNode::getType() const { return PARALLEL_START; }

ExecutionNode* ParallelStartNode::clone(ExecutionPlan* plan, bool withDependencies,
                                    bool withProperties) const {
  return cloneHelper(std::make_unique<ParallelStartNode>(plan, _id),
                     withDependencies, withProperties);
}

void ParallelStartNode::cloneRegisterPlan(ExecutionNode* dependency) {
  TRI_ASSERT(hasDependency());
  TRI_ASSERT(getFirstDependency() == dependency);
  _registerPlan = dependency->getRegisterPlan();
  _depth = dependency->getDepth();
  setVarsUsedLater(dependency->getVarsUsedLaterStack());
  setVarsValid(dependency->getVarsValidStack());
  setVarUsageValid();
}

/// @brief toVelocyPack, for ParallelStartNode
void ParallelStartNode::toVelocyPackHelper(VPackBuilder& nodes, unsigned flags,
                                           std::unordered_set<ExecutionNode const*>& seen) const {
  // call base class method
  ExecutionNode::toVelocyPackHelperGeneric(nodes, flags, seen);

  // And close it
  nodes.close();
}

/// @brief creates corresponding ExecutionBlock
std::unique_ptr<ExecutionBlock> ParallelStartNode::createBlock(
    ExecutionEngine& engine, std::unordered_map<ExecutionNode*, ExecutionBlock*> const&) const {
  ExecutionNode const* previousNode = getFirstDependency();
  TRI_ASSERT(previousNode != nullptr);

  auto regsToKeep = getRegsToKeepStack();
  auto regsToClear = getRegsToClear();

  // Everything that is cleared here could and should have been cleared before
  TRI_ASSERT(regsToClear.empty());

  THROW_ARANGO_EXCEPTION_MESSAGE(TRI_ERROR_NOT_IMPLEMENTED, "Parallel Start is not implemented");

//  ExecutorInfos infos({}, {}, nrInRegs, nrOutRegs, std::move(regsToClear),
//                      std::move(regsToKeep));
//
//  return std::make_unique<ExecutionBlockImpl<ParallelStartExecutor>>(&engine, this, std::move(infos));
}

/// @brief estimateCost, the cost of a NoResults is nearly 0
CostEstimate ParallelStartNode::estimateCost() const {
  if (_dependencies.empty()) {
    return aql::CostEstimate::empty();
  }
  CostEstimate estimate = CostEstimate::empty();
  return estimate;
}

auto ParallelStartNode::getOutputVariables() const -> VariableIdSet { return {}; }

ParallelEndNode::ParallelEndNode(ExecutionPlan* plan, ExecutionNodeId id)
    : ExecutionNode(plan, id) {}

ParallelEndNode::ParallelEndNode(ExecutionPlan* plan, arangodb::velocypack::Slice const& base)
    : ExecutionNode(plan, base) {}

ExecutionNode::NodeType ParallelEndNode::getType() const { return PARALLEL_END; }

ExecutionNode* ParallelEndNode::clone(ExecutionPlan* plan, bool withDependencies,
                                      bool withProperties) const {
  return cloneHelper(std::make_unique<ParallelEndNode>(plan, _id),
                     withDependencies, withProperties);
}

void ParallelEndNode::cloneRegisterPlan(ExecutionNode* dependency) {
  TRI_ASSERT(hasDependency());
  TRI_ASSERT(getFirstDependency() == dependency);
  _registerPlan = dependency->getRegisterPlan();
  _depth = dependency->getDepth();
  setVarsUsedLater(dependency->getVarsUsedLaterStack());
  setVarsValid(dependency->getVarsValidStack());
  setVarUsageValid();
}

/// @brief toVelocyPack, for ParallelEndNode
void ParallelEndNode::toVelocyPackHelper(VPackBuilder& nodes, unsigned flags,
                                         std::unordered_set<ExecutionNode const*>& seen) const {
  // call base class method
  ExecutionNode::toVelocyPackHelperGeneric(nodes, flags, seen);

  // And close it
  nodes.close();
}

/// @brief creates corresponding ExecutionBlock
std::unique_ptr<ExecutionBlock> ParallelEndNode::createBlock(
    ExecutionEngine& engine, std::unordered_map<ExecutionNode*, ExecutionBlock*> const&) const {
  THROW_ARANGO_EXCEPTION_MESSAGE(TRI_ERROR_NOT_IMPLEMENTED, "createBlock not implemented for ParallelEndNode");
}

/// @brief estimateCost
CostEstimate ParallelEndNode::estimateCost() const {
  if (_dependencies.empty()) {
    return aql::CostEstimate::empty();
  }
  CostEstimate estimate = CostEstimate::empty();
  return estimate;
}

auto ParallelEndNode::getOutputVariables() const -> VariableIdSet { return {}; }

namespace {
const char* MATERIALIZE_NODE_IN_NM_COL_PARAM = "inNmColPtr";
const char* MATERIALIZE_NODE_IN_NM_DOC_PARAM = "inNmDocId";
const char* MATERIALIZE_NODE_OUT_VARIABLE_PARAM = "outVariable";
}  // namespace

MaterializeNode* materialize::createMaterializeNode(ExecutionPlan* plan,
                                                    arangodb::velocypack::Slice const& base) {
  if (base.hasKey(MATERIALIZE_NODE_IN_NM_COL_PARAM)) {
    return new MaterializeMultiNode(plan, base);
  }
  return new MaterializeSingleNode(plan, base);
}

MaterializeNode::MaterializeNode(ExecutionPlan* plan, ExecutionNodeId id,
                                 aql::Variable const& inDocId, aql::Variable const& outVariable)
    : ExecutionNode(plan, id),
      _inNonMaterializedDocId(&inDocId),
      _outVariable(&outVariable) {}

MaterializeNode::MaterializeNode(ExecutionPlan* plan, arangodb::velocypack::Slice const& base)
    : ExecutionNode(plan, base),
      _inNonMaterializedDocId(aql::Variable::varFromVPack(plan->getAst(), base, MATERIALIZE_NODE_IN_NM_DOC_PARAM,
                                                          true)),
      _outVariable(aql::Variable::varFromVPack(plan->getAst(), base,
                                               MATERIALIZE_NODE_OUT_VARIABLE_PARAM)) {}

void MaterializeNode::toVelocyPackHelper(arangodb::velocypack::Builder& nodes, unsigned flags,
                                         std::unordered_set<ExecutionNode const*>& seen) const {
  // call base class method
  aql::ExecutionNode::toVelocyPackHelperGeneric(nodes, flags, seen);

  nodes.add(VPackValue(MATERIALIZE_NODE_IN_NM_DOC_PARAM));
  _inNonMaterializedDocId->toVelocyPack(nodes);

  nodes.add(VPackValue(MATERIALIZE_NODE_OUT_VARIABLE_PARAM));
  _outVariable->toVelocyPack(nodes);
}

CostEstimate MaterializeNode::estimateCost() const {
  if (_dependencies.empty()) {
    // we should always have dependency as we need input for materializing
    TRI_ASSERT(false);
    return aql::CostEstimate::empty();
  }
  aql::CostEstimate estimate = _dependencies[0]->getCost();
  // we will materialize all output of our dependency
  estimate.estimatedCost += estimate.estimatedNrItems;
  return estimate;
}

void MaterializeNode::getVariablesUsedHere(VarSet& vars) const {
  vars.emplace(_inNonMaterializedDocId);
}

std::vector<Variable const*> MaterializeNode::getVariablesSetHere() const {
  return std::vector<Variable const*>{_outVariable};
}

MaterializeMultiNode::MaterializeMultiNode(ExecutionPlan* plan, ExecutionNodeId id,
                                           aql::Variable const& inColPtr,
                                           aql::Variable const& inDocId,
                                           aql::Variable const& outVariable)
    : MaterializeNode(plan, id, inDocId, outVariable),
      _inNonMaterializedColPtr(&inColPtr) {}

MaterializeMultiNode::MaterializeMultiNode(ExecutionPlan* plan,
                                           arangodb::velocypack::Slice const& base)
    : MaterializeNode(plan, base),
      _inNonMaterializedColPtr(aql::Variable::varFromVPack(plan->getAst(), base, MATERIALIZE_NODE_IN_NM_COL_PARAM,
                                                           true)) {}

void MaterializeMultiNode::toVelocyPackHelper(arangodb::velocypack::Builder& nodes,
                                              unsigned flags,
                                              std::unordered_set<ExecutionNode const*>& seen) const {
  // call base class method
  MaterializeNode::toVelocyPackHelper(nodes, flags, seen);

  nodes.add(VPackValue(MATERIALIZE_NODE_IN_NM_COL_PARAM));
  _inNonMaterializedColPtr->toVelocyPack(nodes);

  nodes.close();
}

std::unique_ptr<ExecutionBlock> MaterializeMultiNode::createBlock(
    ExecutionEngine& engine, std::unordered_map<ExecutionNode*, ExecutionBlock*> const&) const {
  ExecutionNode const* previousNode = getFirstDependency();
  TRI_ASSERT(previousNode != nullptr);

  RegisterId inNmColPtrRegId;
  {
    auto it = getRegisterPlan()->varInfo.find(_inNonMaterializedColPtr->id);
    TRI_ASSERT(it != getRegisterPlan()->varInfo.end());
    inNmColPtrRegId = it->second.registerId;
  }
  RegisterId inNmDocIdRegId;
  {
    auto it = getRegisterPlan()->varInfo.find(_inNonMaterializedDocId->id);
    TRI_ASSERT(it != getRegisterPlan()->varInfo.end());
    inNmDocIdRegId = it->second.registerId;
  }
  RegisterId outDocumentRegId;
  {
    auto it = getRegisterPlan()->varInfo.find(_outVariable->id);
    TRI_ASSERT(it != getRegisterPlan()->varInfo.end());
    outDocumentRegId = it->second.registerId;
  }

  auto readableInputRegisters = getReadableInputRegisters(inNmColPtrRegId, inNmDocIdRegId);
  auto writableOutputRegisters = RegIdSet{outDocumentRegId};

  auto registerInfos = createRegisterInfos(std::move(readableInputRegisters), std::move(writableOutputRegisters));

  auto executorInfos =
      MaterializerExecutorInfos(inNmColPtrRegId, inNmDocIdRegId,
                                outDocumentRegId, engine.getQuery());

  return std::make_unique<ExecutionBlockImpl<MaterializeExecutor<decltype(inNmColPtrRegId)>>>(
      &engine, this, std::move(registerInfos), std::move(executorInfos));
}

ExecutionNode* MaterializeMultiNode::clone(ExecutionPlan* plan, bool withDependencies,
                                           bool withProperties) const {
  TRI_ASSERT(plan);

  auto* outVariable = _outVariable;
  auto* inNonMaterializedDocId = _inNonMaterializedDocId;
  auto* inNonMaterializedColId = _inNonMaterializedColPtr;

  if (withProperties) {
    outVariable = plan->getAst()->variables()->createVariable(outVariable);
    inNonMaterializedDocId =
        plan->getAst()->variables()->createVariable(inNonMaterializedDocId);
    inNonMaterializedColId =
        plan->getAst()->variables()->createVariable(inNonMaterializedColId);
  }

  auto c = std::make_unique<MaterializeMultiNode>(plan, _id, *inNonMaterializedColId,
                                                  *inNonMaterializedDocId, *outVariable);
  return cloneHelper(std::move(c), withDependencies, withProperties);
}

void MaterializeMultiNode::getVariablesUsedHere(
    VarSet& vars) const {
  // call base class method
  MaterializeNode::getVariablesUsedHere(vars);

  vars.emplace(_inNonMaterializedColPtr);
}

MaterializeSingleNode::MaterializeSingleNode(ExecutionPlan* plan, ExecutionNodeId id,
                                             aql::Collection const* collection,
                                             aql::Variable const& inDocId,
                                             aql::Variable const& outVariable)
    : MaterializeNode(plan, id, inDocId, outVariable),
      CollectionAccessingNode(collection) {}

MaterializeSingleNode::MaterializeSingleNode(ExecutionPlan* plan,
                                             arangodb::velocypack::Slice const& base)
    : MaterializeNode(plan, base), CollectionAccessingNode(plan, base) {}

void MaterializeSingleNode::toVelocyPackHelper(arangodb::velocypack::Builder& nodes,
                                               unsigned flags,
                                               std::unordered_set<ExecutionNode const*>& seen) const {
  // call base class method
  MaterializeNode::toVelocyPackHelper(nodes, flags, seen);

  // add collection information
  CollectionAccessingNode::toVelocyPack(nodes, flags);

  nodes.close();
}

std::unique_ptr<ExecutionBlock> MaterializeSingleNode::createBlock(
    ExecutionEngine& engine, std::unordered_map<ExecutionNode*, ExecutionBlock*> const&) const {
  ExecutionNode const* previousNode = getFirstDependency();
  TRI_ASSERT(previousNode != nullptr);
  RegisterId inNmDocIdRegId;
  {
    auto it = getRegisterPlan()->varInfo.find(_inNonMaterializedDocId->id);
    TRI_ASSERT(it != getRegisterPlan()->varInfo.end());
    inNmDocIdRegId = it->second.registerId;
  }
  RegisterId outDocumentRegId;
  {
    auto it = getRegisterPlan()->varInfo.find(_outVariable->id);
    TRI_ASSERT(it != getRegisterPlan()->varInfo.end());
    outDocumentRegId = it->second.registerId;
  }
  auto const& name = collection()->name();

  auto readableInputRegisters = getReadableInputRegisters(name, inNmDocIdRegId);
  auto writableOutputRegisters = RegIdSet{outDocumentRegId};

  auto registerInfos = createRegisterInfos(std::move(readableInputRegisters), std::move(writableOutputRegisters));

  auto executorInfos =
      MaterializerExecutorInfos<decltype(name)>(name, inNmDocIdRegId, outDocumentRegId,
                                                engine.getQuery());
  return std::make_unique<ExecutionBlockImpl<MaterializeExecutor<decltype(name)>>>(
      &engine, this, std::move(registerInfos), std::move(executorInfos));
}

ExecutionNode* MaterializeSingleNode::clone(ExecutionPlan* plan, bool withDependencies,
                                            bool withProperties) const {
  TRI_ASSERT(plan);

  auto* outVariable = _outVariable;
  auto* inNonMaterializedDocId = _inNonMaterializedDocId;

  if (withProperties) {
    outVariable = plan->getAst()->variables()->createVariable(outVariable);
    inNonMaterializedDocId =
        plan->getAst()->variables()->createVariable(inNonMaterializedDocId);
  }

  auto c = std::make_unique<MaterializeSingleNode>(plan, _id, collection(),
                                                   *inNonMaterializedDocId, *outVariable);
  CollectionAccessingNode::cloneInto(*c);
  return cloneHelper(std::move(c), withDependencies, withProperties);
}

auto materialize::MaterializeNode::getOutputVariables() const -> VariableIdSet {
  return {_outVariable->id};
}<|MERGE_RESOLUTION|>--- conflicted
+++ resolved
@@ -1096,7 +1096,6 @@
   return previousNode == nullptr ? getNrOutputRegisters() : getRegisterPlan()->nrRegs[previousNode->getDepth()];
 }
 
-<<<<<<< HEAD
 auto ExecutionNode::getRegsToKeepStack() const -> RegIdSetStack {
   if (_regsToKeepStack.empty()) {
     // This is 3.6 compatibility code. It can be removed in 3.7.
@@ -1107,10 +1106,7 @@
   return _regsToKeepStack;
 }
 
-RegisterId ExecutionNode::getNrOutputRegisters() const {
-=======
 RegisterCount ExecutionNode::getNrOutputRegisters() const {
->>>>>>> 7f437f6f
   if (getType() == ExecutionNode::RETURN) {
     // Special case for RETURN, which usually writes only 1 register.
     // TODO We should be able to remove this when the new register planning is ready!
