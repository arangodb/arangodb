--- conflicted
+++ resolved
@@ -1317,13 +1317,8 @@
       getRegisterPlan()->nrRegs[getDepth()], getRegsToClear(), calcRegsToKeep(),
       &engine, collection(), _outVariable, produceResult, this->_filter.get(),
       this->projections(), this->coveringIndexAttributePositions(), this->_random);
-<<<<<<< HEAD
   return std::make_unique<ExecutionBlockImpl<EnumerateCollectionExecutor>>(
       &engine, this, std::move(registerInfos), std::move(executorInfos));
-=======
-  return std::make_unique<ExecutionBlockImpl<EnumerateCollectionExecutor>>(&engine, this,
-                                                                           std::move(infos));
->>>>>>> 4a883cbb
 }
 
 /// @brief clone ExecutionNode recursively
