////////////////////////////////////////////////////////////////////////////////
//
/// @brief Infrastructure for ExecutionPlans
///
/// DISCLAIMER
///
/// Copyright 2010-2014 triagens GmbH, Cologne, Germany
///
/// Licensed under the Apache License, Version 2.0 (the "License");
/// you may not use this file except in compliance with the License.
/// You may obtain a copy of the License at
///
///     http://www.apache.org/licenses/LICENSE-2.0
///
/// Unless required by applicable law or agreed to in writing, software
/// distributed under the License is distributed on an "AS IS" BASIS,
/// WITHOUT WARRANTIES OR CONDITIONS OF ANY KIND, either express or implied.
/// See the License for the specific language governing permissions and
/// limitations under the License.
///
/// Copyright holder is triAGENS GmbH, Cologne, Germany
///
/// @author Max Neunhoeffer
/// @author Copyright 2014, triagens GmbH, Cologne, Germany
////////////////////////////////////////////////////////////////////////////////

#include "ExecutionNode.h"

#include "Aql/AqlItemBlock.h"
#include "Aql/Ast.h"
#include "Aql/AsyncExecutor.h"
#include "Aql/CalculationExecutor.h"
#include "Aql/ClusterNodes.h"
#include "Aql/CollectNode.h"
#include "Aql/Collection.h"
#include "Aql/EnumerateCollectionExecutor.h"
#include "Aql/EnumerateListExecutor.h"
#include "Aql/ExecutionBlockImpl.h"
#include "Aql/ExecutionEngine.h"
#include "Aql/ExecutionPlan.h"
#include "Aql/Expression.h"
#include "Aql/FilterExecutor.h"
#include "Aql/Function.h"
#include "Aql/IResearchViewNode.h"
#include "Aql/IdExecutor.h"
#include "Aql/IndexNode.h"
#include "Aql/KShortestPathsNode.h"
#include "Aql/LimitExecutor.h"
#include "Aql/MaterializeExecutor.h"
#include "Aql/ModificationNodes.h"
#include "Aql/NoResultsExecutor.h"
#include "Aql/NodeFinder.h"
#include "Aql/ParallelStartExecutor.h"
#include "Aql/Query.h"
#include "Aql/Range.h"
#include "Aql/RegisterPlan.h"
#include "Aql/ReturnExecutor.h"
#include "Aql/ShortestPathNode.h"
#include "Aql/SortCondition.h"
#include "Aql/SortNode.h"
#include "Aql/SubqueryEndExecutionNode.h"
#include "Aql/SubqueryExecutor.h"
#include "Aql/SubqueryStartExecutionNode.h"
#include "Aql/TraversalNode.h"
#include "Aql/WalkerWorker.h"
#include "Basics/VelocyPackHelper.h"
#include "Basics/system-compiler.h"
#include "Cluster/ServerState.h"
#include "Meta/static_assert_size.h"
#include "StorageEngine/EngineSelectorFeature.h"
#include "StorageEngine/StorageEngine.h"
#include "Transaction/Methods.h"
#include "Utils/OperationCursor.h"

#include <velocypack/Iterator.h>
#include <velocypack/velocypack-aliases.h>

using namespace arangodb;
using namespace arangodb::aql;
using namespace arangodb::basics;
using namespace materialize;

namespace {

/// @brief NodeType to string mapping
std::unordered_map<int, std::string const> const typeNames{
    {static_cast<int>(ExecutionNode::SINGLETON), "SingletonNode"},
    {static_cast<int>(ExecutionNode::ENUMERATE_COLLECTION),
     "EnumerateCollectionNode"},
    {static_cast<int>(ExecutionNode::ENUMERATE_LIST), "EnumerateListNode"},
    {static_cast<int>(ExecutionNode::INDEX), "IndexNode"},
    {static_cast<int>(ExecutionNode::LIMIT), "LimitNode"},
    {static_cast<int>(ExecutionNode::CALCULATION), "CalculationNode"},
    {static_cast<int>(ExecutionNode::SUBQUERY), "SubqueryNode"},
    {static_cast<int>(ExecutionNode::FILTER), "FilterNode"},
    {static_cast<int>(ExecutionNode::SORT), "SortNode"},
    {static_cast<int>(ExecutionNode::COLLECT), "CollectNode"},
    {static_cast<int>(ExecutionNode::RETURN), "ReturnNode"},
    {static_cast<int>(ExecutionNode::REMOVE), "RemoveNode"},
    {static_cast<int>(ExecutionNode::INSERT), "InsertNode"},
    {static_cast<int>(ExecutionNode::UPDATE), "UpdateNode"},
    {static_cast<int>(ExecutionNode::REPLACE), "ReplaceNode"},
    {static_cast<int>(ExecutionNode::REMOTE), "RemoteNode"},
    {static_cast<int>(ExecutionNode::SCATTER), "ScatterNode"},
    {static_cast<int>(ExecutionNode::DISTRIBUTE), "DistributeNode"},
    {static_cast<int>(ExecutionNode::GATHER), "GatherNode"},
    {static_cast<int>(ExecutionNode::NORESULTS), "NoResultsNode"},
    {static_cast<int>(ExecutionNode::UPSERT), "UpsertNode"},
    {static_cast<int>(ExecutionNode::TRAVERSAL), "TraversalNode"},
    {static_cast<int>(ExecutionNode::SHORTEST_PATH), "ShortestPathNode"},
    {static_cast<int>(ExecutionNode::K_SHORTEST_PATHS), "KShortestPathsNode"},
    {static_cast<int>(ExecutionNode::REMOTESINGLE),
     "SingleRemoteOperationNode"},
    {static_cast<int>(ExecutionNode::ENUMERATE_IRESEARCH_VIEW),
     "EnumerateViewNode"},
    {static_cast<int>(ExecutionNode::SUBQUERY_START), "SubqueryStartNode"},
    {static_cast<int>(ExecutionNode::SUBQUERY_END), "SubqueryEndNode"},
    {static_cast<int>(ExecutionNode::DISTRIBUTE_CONSUMER),
     "DistributeConsumer"},
<<<<<<< HEAD
    {static_cast<int>(ExecutionNode::MATERIALIZE),
     "MaterializeNode"},
    {static_cast<int>(ExecutionNode::ASYNC),
    "AsyncNode"},
    {static_cast<int>(ExecutionNode::PARALLEL_START),
    "ParallelStartNode"},
    {static_cast<int>(ExecutionNode::PARALLEL_END),
    "ParallelEndNode"},
};
=======
    {static_cast<int>(ExecutionNode::MATERIALIZE), "MaterializeNode"}};
>>>>>>> 3b922bcb
}  // namespace

/// @brief resolve nodeType to a string.
std::string const& ExecutionNode::getTypeString(NodeType type) {
  auto it = ::typeNames.find(static_cast<int>(type));

  if (it != ::typeNames.end()) {
    return (*it).second;
  }

  THROW_ARANGO_EXCEPTION_MESSAGE(TRI_ERROR_NOT_IMPLEMENTED,
                                 "missing type in TypeNames");
}

/// @brief returns the type name of the node
std::string const& ExecutionNode::getTypeString() const {
  return getTypeString(getType());
}

void ExecutionNode::validateType(int type) {
  auto it = ::typeNames.find(static_cast<int>(type));

  if (it == ::typeNames.end()) {
    THROW_ARANGO_EXCEPTION_MESSAGE(TRI_ERROR_NOT_IMPLEMENTED, "unknown TypeID");
  }
}

bool ExecutionNode::isInSubquery() const {
  auto const* current = this;
  while (current != nullptr && current->hasDependency()) {
    current = current->getFirstDependency();
  }
  TRI_ASSERT(current != nullptr);
  return current->id() != 1;
}

/// @brief add a dependency
void ExecutionNode::addDependency(ExecutionNode* ep) {
  TRI_ASSERT(ep != nullptr);
  _dependencies.emplace_back(ep);
  ep->_parents.emplace_back(this);
}

/// @brief add a parent
void ExecutionNode::addParent(ExecutionNode* ep) {
  TRI_ASSERT(ep != nullptr);
  ep->_dependencies.emplace_back(this);
  _parents.emplace_back(ep);
}

void ExecutionNode::getSortElements(SortElementVector& elements, ExecutionPlan* plan,
                                    arangodb::velocypack::Slice const& slice,
                                    char const* which) {
  VPackSlice elementsSlice = slice.get("elements");

  if (!elementsSlice.isArray()) {
    std::string error = std::string("unexpected value for ") +
                        std::string(which) + std::string(" elements");
    THROW_ARANGO_EXCEPTION_MESSAGE(TRI_ERROR_INTERNAL, error);
  }

  elements.reserve(elementsSlice.length());

  for (VPackSlice it : VPackArrayIterator(elementsSlice)) {
    bool ascending = it.get("ascending").getBoolean();
    Variable* v = Variable::varFromVPack(plan->getAst(), it, "inVariable");
    elements.emplace_back(v, ascending);
    // Is there an attribute path?
    VPackSlice path = it.get("path");
    if (path.isArray()) {
      // Get a list of strings out and add to the path:
      auto& element = elements.back();
      for (auto const& it2 : VPackArrayIterator(path)) {
        if (it2.isString()) {
          element.attributePath.push_back(it2.copyString());
        }
      }
    }
  }
}

ExecutionNode* ExecutionNode::fromVPackFactory(ExecutionPlan* plan, VPackSlice const& slice) {
  int nodeTypeID = slice.get("typeID").getNumericValue<int>();
  validateType(nodeTypeID);

  NodeType nodeType = static_cast<NodeType>(nodeTypeID);

  switch (nodeType) {
    case SINGLETON:
      return new SingletonNode(plan, slice);
    case ENUMERATE_COLLECTION:
      return new EnumerateCollectionNode(plan, slice);
    case ENUMERATE_LIST:
      return new EnumerateListNode(plan, slice);
    case FILTER:
      return new FilterNode(plan, slice);
    case LIMIT:
      return new LimitNode(plan, slice);
    case CALCULATION:
      return new CalculationNode(plan, slice);
    case SUBQUERY:
      return new SubqueryNode(plan, slice);
    case SORT: {
      SortElementVector elements;
      getSortElements(elements, plan, slice, "SortNode");
      return new SortNode(plan, slice, elements, slice.get("stable").getBoolean());
    }
    case COLLECT: {
      Variable* expressionVariable =
          Variable::varFromVPack(plan->getAst(), slice, "expressionVariable", true);
      Variable* outVariable =
          Variable::varFromVPack(plan->getAst(), slice, "outVariable", true);

      // keepVariables
      std::vector<Variable const*> keepVariables;
      VPackSlice keepVariablesSlice = slice.get("keepVariables");
      if (keepVariablesSlice.isArray()) {
        for (VPackSlice it : VPackArrayIterator(keepVariablesSlice)) {
          Variable const* variable =
              Variable::varFromVPack(plan->getAst(), it, "variable");
          keepVariables.emplace_back(variable);
        }
      }

      // groups
      VPackSlice groupsSlice = slice.get("groups");
      if (!groupsSlice.isArray()) {
        THROW_ARANGO_EXCEPTION_MESSAGE(TRI_ERROR_NOT_IMPLEMENTED,
                                       "invalid \"groups\" definition");
      }

      std::vector<std::pair<Variable const*, Variable const*>> groupVariables;
      {
        groupVariables.reserve(groupsSlice.length());
        for (VPackSlice it : VPackArrayIterator(groupsSlice)) {
          Variable* outVar =
              Variable::varFromVPack(plan->getAst(), it, "outVariable");
          Variable* inVar =
              Variable::varFromVPack(plan->getAst(), it, "inVariable");

          groupVariables.emplace_back(std::make_pair(outVar, inVar));
        }
      }

      // aggregates
      VPackSlice aggregatesSlice = slice.get("aggregates");
      if (!aggregatesSlice.isArray()) {
        THROW_ARANGO_EXCEPTION_MESSAGE(TRI_ERROR_NOT_IMPLEMENTED,
                                       "invalid \"aggregates\" definition");
      }

      std::vector<std::pair<Variable const*, std::pair<Variable const*, std::string>>> aggregateVariables;
      {
        aggregateVariables.reserve(aggregatesSlice.length());
        for (VPackSlice it : VPackArrayIterator(aggregatesSlice)) {
          Variable* outVar =
              Variable::varFromVPack(plan->getAst(), it, "outVariable");
          Variable* inVar =
              Variable::varFromVPack(plan->getAst(), it, "inVariable");

          std::string const type = it.get("type").copyString();
          aggregateVariables.emplace_back(
              std::make_pair(outVar, std::make_pair(inVar, type)));
        }
      }

      bool count = slice.get("count").getBoolean();
      bool isDistinctCommand = slice.get("isDistinctCommand").getBoolean();

      auto node = new CollectNode(plan, slice, expressionVariable, outVariable, keepVariables,
                                  plan->getAst()->variables()->variables(false), groupVariables,
                                  aggregateVariables, count, isDistinctCommand);

      // specialize the node if required
      bool specialized = slice.get("specialized").getBoolean();
      if (specialized) {
        node->specialized();
      }

      return node;
    }
    case INSERT:
      return new InsertNode(plan, slice);
    case REMOVE:
      return new RemoveNode(plan, slice);
    case UPDATE:
      return new UpdateNode(plan, slice);
    case REPLACE:
      return new ReplaceNode(plan, slice);
    case UPSERT:
      return new UpsertNode(plan, slice);
    case RETURN:
      return new ReturnNode(plan, slice);
    case NORESULTS:
      return new NoResultsNode(plan, slice);
    case INDEX:
      return new IndexNode(plan, slice);
    case REMOTE:
      return new RemoteNode(plan, slice);
    case GATHER: {
      SortElementVector elements;
      getSortElements(elements, plan, slice, "GatherNode");
      return new GatherNode(plan, slice, elements);
    }
    case SCATTER:
      return new ScatterNode(plan, slice);
    case DISTRIBUTE:
      return new DistributeNode(plan, slice);
    case TRAVERSAL:
      return new TraversalNode(plan, slice);
    case SHORTEST_PATH:
      return new ShortestPathNode(plan, slice);
    case K_SHORTEST_PATHS:
      return new KShortestPathsNode(plan, slice);
    case REMOTESINGLE:
      return new SingleRemoteOperationNode(plan, slice);
    case ENUMERATE_IRESEARCH_VIEW:
      return new iresearch::IResearchViewNode(*plan, slice);
    case SUBQUERY_START:
      return new SubqueryStartNode(plan, slice);
    case SUBQUERY_END:
      return new SubqueryEndNode(plan, slice);
    case DISTRIBUTE_CONSUMER:
      return new DistributeConsumerNode(plan, slice);
    case MATERIALIZE:
      return createMaterializeNode(plan, slice);
    case ASYNC:
      return new AsyncNode(plan, slice);
    case PARALLEL_START:
      return new ParallelStartNode(plan, slice);
    case PARALLEL_END:
      return new ParallelEndNode(plan, slice);
    default: {
      // should not reach this point
      TRI_ASSERT(false);
    }
  }
  return nullptr;
}

/// @brief create an ExecutionNode from VPackSlice
ExecutionNode::ExecutionNode(ExecutionPlan* plan, VPackSlice const& slice)
    : _id(slice.get("id").getNumericValue<size_t>()),
      _depth(slice.get("depth").getNumericValue<int>()),
      _varUsageValid(true),
      _plan(plan),
      _isInSplicedSubquery(false) {
  TRI_ASSERT(_registerPlan.get() == nullptr);
  _registerPlan.reset(new RegisterPlan());
  _registerPlan->clear();
  _registerPlan->depth = _depth;
  _registerPlan->totalNrRegs = slice.get("totalNrRegs").getNumericValue<unsigned int>();

  VPackSlice varInfoList = slice.get("varInfoList");
  if (!varInfoList.isArray()) {
    THROW_ARANGO_EXCEPTION_MESSAGE(
        TRI_ERROR_BAD_PARAMETER,
        "\"varInfoList\" attribute needs to be an array");
  }

  _registerPlan->varInfo.reserve(varInfoList.length());

  for (VPackSlice it : VPackArrayIterator(varInfoList)) {
    if (!it.isObject()) {
      THROW_ARANGO_EXCEPTION_MESSAGE(
          TRI_ERROR_NOT_IMPLEMENTED,
          "\"varInfoList\" item needs to be an object");
    }
    VariableId variableId = it.get("VariableId").getNumericValue<VariableId>();
    RegisterId registerId = it.get("RegisterId").getNumericValue<RegisterId>();
    unsigned int depth = it.get("depth").getNumericValue<unsigned int>();

    _registerPlan->varInfo.try_emplace(variableId, VarInfo(depth, registerId));
  }

  VPackSlice nrRegsList = slice.get("nrRegs");
  if (!nrRegsList.isArray()) {
    THROW_ARANGO_EXCEPTION_MESSAGE(TRI_ERROR_BAD_PARAMETER,
                                   "\"nrRegs\" attribute needs to be an array");
  }

  _registerPlan->nrRegs.reserve(nrRegsList.length());
  for (VPackSlice it : VPackArrayIterator(nrRegsList)) {
    _registerPlan->nrRegs.emplace_back(it.getNumericValue<RegisterId>());
  }

  VPackSlice nrRegsHereList = slice.get("nrRegsHere");
  if (!nrRegsHereList.isArray()) {
    THROW_ARANGO_EXCEPTION_MESSAGE(TRI_ERROR_NOT_IMPLEMENTED,
                                   "\"nrRegsHere\" needs to be an array");
  }

  _registerPlan->nrRegsHere.reserve(nrRegsHereList.length());
  for (VPackSlice it : VPackArrayIterator(nrRegsHereList)) {
    _registerPlan->nrRegsHere.emplace_back(it.getNumericValue<RegisterId>());
  }

  VPackSlice regsToClearList = slice.get("regsToClear");
  if (!regsToClearList.isArray()) {
    THROW_ARANGO_EXCEPTION_MESSAGE(TRI_ERROR_NOT_IMPLEMENTED,
                                   "\"regsToClear\" needs to be an array");
  }

  _regsToClear.reserve(regsToClearList.length());
  for (VPackSlice it : VPackArrayIterator(regsToClearList)) {
    _regsToClear.insert(it.getNumericValue<RegisterId>());
  }

  auto allVars = plan->getAst()->variables();

  VPackSlice varsUsedLater = slice.get("varsUsedLater");
  if (!varsUsedLater.isArray()) {
    THROW_ARANGO_EXCEPTION_MESSAGE(TRI_ERROR_NOT_IMPLEMENTED,
                                   "\"varsUsedLater\" needs to be an array");
  }

  _varsUsedLater.reserve(varsUsedLater.length());
  for (VPackSlice it : VPackArrayIterator(varsUsedLater)) {
    Variable oneVarUsedLater(it);
    Variable* oneVariable = allVars->getVariable(oneVarUsedLater.id);

    if (oneVariable == nullptr) {
      std::string errmsg = "varsUsedLater: ID not found in all-array: " +
                           StringUtils::itoa(oneVarUsedLater.id);
      THROW_ARANGO_EXCEPTION_MESSAGE(TRI_ERROR_NOT_IMPLEMENTED, errmsg);
    }
    _varsUsedLater.insert(oneVariable);
  }

  VPackSlice varsValidList = slice.get("varsValid");

  if (!varsValidList.isArray()) {
    THROW_ARANGO_EXCEPTION_MESSAGE(TRI_ERROR_NOT_IMPLEMENTED,
                                   "\"varsValid\" needs to be an array");
  }

  _varsValid.reserve(varsValidList.length());
  for (VPackSlice it : VPackArrayIterator(varsValidList)) {
    Variable oneVarValid(it);
    Variable* oneVariable = allVars->getVariable(oneVarValid.id);

    if (oneVariable == nullptr) {
      std::string errmsg = "varsValid: ID not found in all-array: " +
                           StringUtils::itoa(oneVarValid.id);
      THROW_ARANGO_EXCEPTION_MESSAGE(TRI_ERROR_NOT_IMPLEMENTED, errmsg);
    }
    _varsValid.insert(oneVariable);
  }

  _isInSplicedSubquery =
      VelocyPackHelper::getBooleanValue(slice, "isInSplicedSubquery", false);
}

/// @brief toVelocyPack, export an ExecutionNode to VelocyPack
void ExecutionNode::toVelocyPack(VPackBuilder& builder, unsigned flags,
                                 bool keepTopLevelOpen) const {
  // default value is to NOT keep top level open
  builder.openObject();
  builder.add(VPackValue("nodes"));
  {
    std::unordered_set<ExecutionNode const*> seen;
    VPackArrayBuilder guard(&builder);
    toVelocyPackHelper(builder, flags, seen);
  }
  if (!keepTopLevelOpen) {
    builder.close();
  }
}

/// @brief execution Node clone utility to be called by derived classes
/// @return pointer to a registered node owned by a plan
ExecutionNode* ExecutionNode::cloneHelper(std::unique_ptr<ExecutionNode> other,
                                          bool withDependencies, bool withProperties) const {
  ExecutionPlan* plan = other->plan();

  if (plan == _plan) {
    // same execution plan for source and target
    // now assign a new id to the cloned node, otherwise it will fail
    // upon node registration and/or its meaning is ambiguous
    other->setId(plan->nextId());

    // cloning with properties will only work if we clone a node into
    // a different plan
    TRI_ASSERT(!withProperties);
  }

  other->_regsToClear = _regsToClear;
  other->_depth = _depth;
  other->_varUsageValid = _varUsageValid;
  other->_isInSplicedSubquery = _isInSplicedSubquery;

  if (withProperties) {
    auto allVars = plan->getAst()->variables();
    // Create new structures on the new AST...
    other->_varsUsedLater.reserve(_varsUsedLater.size());
    for (auto const& orgVar : _varsUsedLater) {
      auto var = allVars->getVariable(orgVar->id);
      TRI_ASSERT(var != nullptr);
      other->_varsUsedLater.insert(var);
    }

    other->_varsValid.reserve(_varsValid.size());

    for (auto const& orgVar : _varsValid) {
      auto var = allVars->getVariable(orgVar->id);
      TRI_ASSERT(var != nullptr);
      other->_varsValid.insert(var);
    }

    if (_registerPlan.get() != nullptr) {
      auto otherRegisterPlan =
          std::shared_ptr<RegisterPlan>(_registerPlan->clone(plan, _plan));
      other->_registerPlan = otherRegisterPlan;
    }
  } else {
    // point to current AST -> don't do deep copies.
    other->_varsUsedLater = _varsUsedLater;
    other->_varsValid = _varsValid;
    other->_registerPlan = _registerPlan;
  }

  auto* registeredNode = plan->registerNode(std::move(other));

  if (withDependencies) {
    cloneDependencies(plan, registeredNode, withProperties);
  }

  return registeredNode;
}

/// @brief helper for cloning, use virtual clone methods for dependencies
void ExecutionNode::cloneDependencies(ExecutionPlan* plan, ExecutionNode* theClone,
                                      bool withProperties) const {
  TRI_ASSERT(theClone != nullptr);
  auto it = _dependencies.begin();
  while (it != _dependencies.end()) {
    auto c = (*it)->clone(plan, true, withProperties);
    TRI_ASSERT(c != nullptr);
    try {
      c->_parents.emplace_back(theClone);
      theClone->_dependencies.emplace_back(c);
    } catch (...) {
      delete c;
      throw;
    }
    ++it;
  }
}

bool ExecutionNode::isEqualTo(ExecutionNode const& other) const {
  std::function<bool(ExecutionNode* const, ExecutionNode* const)> comparator =
      [](ExecutionNode* const l, ExecutionNode* const r) {
        return l->isEqualTo(*r);
      };

  return ((this->getType() == other.getType()) && (_id == other._id) &&
          (_depth == other._depth) &&
          (isInSplicedSubquery() == other.isInSplicedSubquery()) &&
          (std::equal(_dependencies.begin(), _dependencies.end(),
                      other._dependencies.begin(), comparator)));
}

/// @brief invalidate the cost estimation for the node and its dependencies
void ExecutionNode::invalidateCost() {
  _costEstimate.invalidate();

  for (auto& dep : _dependencies) {
    dep->invalidateCost();
  }
}

/// @brief estimate the cost of the node . . .
/// does not recalculate the estimate if already calculated
CostEstimate ExecutionNode::getCost() const {
  if (!_costEstimate.isValid()) {
    _costEstimate = estimateCost();
  }
  TRI_ASSERT(_costEstimate.estimatedCost >= 0.0);
  TRI_ASSERT(_costEstimate.isValid());
  return _costEstimate;
}

/// @brief functionality to walk an execution plan recursively
bool ExecutionNode::walk(WalkerWorker<ExecutionNode>& worker) {
#ifdef ARANGODB_ENABLE_FAILURE_TESTS
  // Only do every node exactly once
  // note: this check is not required normally because execution
  // plans do not contain cycles
  if (worker.done(this)) {
    return false;
  }
#endif

  if (worker.before(this)) {
    return true;
  }

  // Now the children in their natural order:
  for (auto const& it : _dependencies) {
    if (it->walk(worker)) {
      return true;
    }
  }

  // Now handle a subquery:
  if (getType() == SUBQUERY) {
    auto p = ExecutionNode::castTo<SubqueryNode*>(this);
    auto subquery = p->getSubquery();

    if (worker.enterSubquery(this, subquery)) {
      bool shouldAbort = subquery->walk(worker);
      worker.leaveSubquery(this, subquery);

      if (shouldAbort) {
        return true;
      }
    }
  }

  worker.after(this);

  return false;
}

/// @brief functionality to walk an execution plan recursively.
/// This variant of walk(), when visiting a node,
///  - first, when at a SubqueryNode, recurses into its subquery
///  - after that recurses on its dependencies.
/// This is in contrast to walk(), which recurses on the dependencies before
/// recursing into the subquery.
bool ExecutionNode::walkSubqueriesFirst(WalkerWorker<ExecutionNode>& worker) {
#ifdef ARANGODB_ENABLE_FAILURE_TESTS
  // Only do every node exactly once
  // note: this check is not required normally because execution
  // plans do not contain cycles
  if (worker.done(this)) {
    return false;
  }
#endif

  if (worker.before(this)) {
    return true;
  }

  // Now handle a subquery:
  if (getType() == SUBQUERY) {
    auto p = ExecutionNode::castTo<SubqueryNode*>(this);
    auto subquery = p->getSubquery();

    if (worker.enterSubquery(this, subquery)) {
      bool shouldAbort = subquery->walkSubqueriesFirst(worker);
      worker.leaveSubquery(this, subquery);

      if (shouldAbort) {
        return true;
      }
    }
  }

  // Now the children in their natural order:
  for (auto const& it : _dependencies) {
    if (it->walkSubqueriesFirst(worker)) {
      return true;
    }
  }

  worker.after(this);

  return false;
}

/// @brief get the surrounding loop
ExecutionNode const* ExecutionNode::getLoop() const {
  auto node = this;
  while (node != nullptr) {
    if (!node->hasDependency()) {
      return nullptr;
    }

    node = node->getFirstDependency();
    TRI_ASSERT(node != nullptr);

    auto type = node->getType();

    if (type == ENUMERATE_COLLECTION || type == INDEX || type == TRAVERSAL ||
        type == ENUMERATE_LIST || type == SHORTEST_PATH ||
        type == K_SHORTEST_PATHS || type == ENUMERATE_IRESEARCH_VIEW) {
      return node;
    }
  }

  return nullptr;
}

/// @brief toVelocyPackHelper, for a generic node
/// Note: The input nodes has to be an Array Element that is still Open.
///       At the end of this function the current-nodes Object is OPEN and
///       has to be closed. The initial caller of toVelocyPackHelper
///       has to close the array.
void ExecutionNode::toVelocyPackHelperGeneric(VPackBuilder& nodes, unsigned flags,
                                              std::unordered_set<ExecutionNode const*>& seen) const {
  TRI_ASSERT(nodes.isOpenArray());
  // We are not allowed to call if this node is already seen.
  TRI_ASSERT(seen.find(this) == seen.end());
  size_t const n = _dependencies.size();
  for (size_t i = 0; i < n; i++) {
    ExecutionNode const* dep = _dependencies[i];
    if (seen.find(dep) == seen.end()) {
      // Only toVelocypack those that have not been seen
      dep->toVelocyPackHelper(nodes, flags, seen);
    }
    // every dependency needs to be in this list!
    TRI_ASSERT(seen.find(dep) != seen.end());
  }
  // If this assert triggers we have created a loop.
  // There is a dependency path that leads back to this node
  TRI_ASSERT(seen.find(this) == seen.end());
  seen.emplace(this);
  nodes.openObject();
  nodes.add("type", VPackValue(getTypeString()));
  if (flags & ExecutionNode::SERIALIZE_DETAILS) {
    nodes.add("typeID", VPackValue(static_cast<int>(getType())));
  }
  nodes.add(VPackValue("dependencies"));  // Open Key
  {
    VPackArrayBuilder guard(&nodes);
    for (auto const& it : _dependencies) {
      nodes.add(VPackValue(it->id()));
    }
  }
  nodes.add("id", VPackValue(id()));
  if (flags & ExecutionNode::SERIALIZE_PARENTS) {
    nodes.add(VPackValue("parents"));  // Open Key
    VPackArrayBuilder guard(&nodes);
    for (auto const& it : _parents) {
      nodes.add(VPackValue(it->id()));
    }
  }
  if (flags & ExecutionNode::SERIALIZE_ESTIMATES) {
    CostEstimate estimate = getCost();
    nodes.add("estimatedCost", VPackValue(estimate.estimatedCost));
    nodes.add("estimatedNrItems", VPackValue(estimate.estimatedNrItems));
  }

  if (flags & ExecutionNode::SERIALIZE_DETAILS) {
    nodes.add("depth", VPackValue(_depth));

    if (_registerPlan) {
      nodes.add(VPackValue("varInfoList"));
      {
        VPackArrayBuilder guard(&nodes);
        for (auto const& oneVarInfo : _registerPlan->varInfo) {
          VPackObjectBuilder guardInner(&nodes);
          nodes.add("VariableId", VPackValue(oneVarInfo.first));
          nodes.add("depth", VPackValue(oneVarInfo.second.depth));
          nodes.add("RegisterId", VPackValue(oneVarInfo.second.registerId));
        }
      }
      nodes.add(VPackValue("nrRegs"));
      {
        VPackArrayBuilder guard(&nodes);
        for (auto const& oneRegisterID : _registerPlan->nrRegs) {
          nodes.add(VPackValue(oneRegisterID));
        }
      }
      nodes.add(VPackValue("nrRegsHere"));
      {
        VPackArrayBuilder guard(&nodes);
        for (auto const& oneRegisterID : _registerPlan->nrRegsHere) {
          nodes.add(VPackValue(oneRegisterID));
        }
      }
      nodes.add("totalNrRegs", VPackValue(_registerPlan->totalNrRegs));
    } else {
      nodes.add(VPackValue("varInfoList"));
      { VPackArrayBuilder guard(&nodes); }
      nodes.add(VPackValue("nrRegs"));
      { VPackArrayBuilder guard(&nodes); }
      nodes.add(VPackValue("nrRegsHere"));
      { VPackArrayBuilder guard(&nodes); }
      nodes.add("totalNrRegs", VPackValue(0));
    }

    nodes.add(VPackValue("regsToClear"));
    {
      VPackArrayBuilder guard(&nodes);
      for (auto const& oneRegisterID : _regsToClear) {
        nodes.add(VPackValue(oneRegisterID));
      }
    }

    nodes.add(VPackValue("varsUsedLater"));
    {
      VPackArrayBuilder guard(&nodes);
      for (auto const& oneVar : _varsUsedLater) {
        oneVar->toVelocyPack(nodes);
      }
    }

    nodes.add(VPackValue("varsValid"));
    {
      VPackArrayBuilder guard(&nodes);
      for (auto const& oneVar : _varsValid) {
        oneVar->toVelocyPack(nodes);
      }
    }

    nodes.add("isInSplicedSubquery", VPackValue(_isInSplicedSubquery));
  }
  TRI_ASSERT(nodes.isOpenObject());
}

/// @brief static analysis debugger
#if 0
struct RegisterPlanningDebugger final : public WalkerWorker<ExecutionNode> {
  RegisterPlanningDebugger()
    : indent(0) {
  }

  ~RegisterPlanningDebugger () = default;

  int indent;

  bool enterSubquery(ExecutionNode*, ExecutionNode*) override final {
    indent++;
    return true;
  }

  void leaveSubquery(ExecutionNode*, ExecutionNode*) override final {
    indent--;
  }

  void after(ExecutionNode* ep) override final {
    for (int i = 0; i < indent; i++) {
      std::cout << " ";
    }
    std::cout << ep->getTypeString() << " ";
    std::cout << "regsUsedHere: ";
    ::arangodb::containers::HashSet<Variable const*> variablesUsedHere;
    ep->getVariablesUsedHere(variablesUsedHere);
    for (auto const& v : variablesUsedHere) {
      std::cout << ep->getRegisterPlan()->varInfo.find(v->id)->second.registerId
                << " ";
    }
    std::cout << "regsSetHere: ";
    for (auto const& v : ep->getVariablesSetHere()) {
      std::cout << ep->getRegisterPlan()->varInfo.find(v->id)->second.registerId
                << " ";
    }
    std::cout << "regsToClear: ";
    for (auto const& r : ep->getRegsToClear()) {
      std::cout << r << " ";
    }
    std::cout << std::endl;
  }
};

#endif

/// @brief planRegisters
void ExecutionNode::planRegisters(ExecutionNode* super) {
  // The super is only for the case of subqueries.
  std::shared_ptr<RegisterPlan> v;

  if (super == nullptr) {
    v.reset(new RegisterPlan());
  } else {
    v.reset(new RegisterPlan(*(super->_registerPlan), super->_depth));
  }
  v->setSharedPtr(&v);

  walk(*v);
  // Now handle the subqueries:
  for (auto& s : v->subQueryNodes) {
    if (s->getType() == ExecutionNode::NodeType::SUBQUERY) {
      auto sq = ExecutionNode::castTo<SubqueryNode*>(s);
      sq->getSubquery()->planRegisters(s);
    }
  }
  v->reset();

  // Just for debugging:
  /*
  std::cout << std::endl;
  RegisterPlanningDebugger debugger;
  walk(debugger);
  std::cout << std::endl;
  */
}

RegisterId ExecutionNode::varToRegUnchecked(Variable const& var) const {
  std::unordered_map<VariableId, VarInfo> const& varInfo = getRegisterPlan()->varInfo;
  auto const it = varInfo.find(var.id);
  TRI_ASSERT(it != varInfo.end());
  RegisterId const reg = it->second.registerId;

  return reg;
}

bool ExecutionNode::isInSplicedSubquery() const noexcept {
  return _isInSplicedSubquery;
}

void ExecutionNode::setIsInSplicedSubquery(bool const value) noexcept {
  _isInSplicedSubquery = value;
}

/// @brief replace a dependency, returns true if the pointer was found and
/// replaced, please note that this does not delete oldNode!
bool ExecutionNode::replaceDependency(ExecutionNode* oldNode, ExecutionNode* newNode) {
  TRI_ASSERT(oldNode != nullptr);
  TRI_ASSERT(newNode != nullptr);

  auto it = _dependencies.begin();

  while (it != _dependencies.end()) {
    if (*it == oldNode) {
      *it = newNode;
      try {
        newNode->_parents.emplace_back(this);
      } catch (...) {
        *it = oldNode;  // roll back
        return false;
      }
      try {
        for (auto it2 = oldNode->_parents.begin(); it2 != oldNode->_parents.end(); ++it2) {
          if (*it2 == this) {
            oldNode->_parents.erase(it2);
            break;
          }
        }
      } catch (...) {
        // If this happens, we ignore that the _parents of oldNode
        // are not set correctly
      }
      return true;
    }

    ++it;
  }
  return false;
}

/// @brief remove a dependency, returns true if the pointer was found and
/// removed, please note that this does not delete ep!
bool ExecutionNode::removeDependency(ExecutionNode* ep) {
  bool ok = false;
  for (auto it = _dependencies.begin(); it != _dependencies.end(); ++it) {
    if (*it == ep) {
      try {
        it = _dependencies.erase(it);
      } catch (...) {
        return false;
      }
      ok = true;
      break;
    }
  }

  if (!ok) {
    return false;
  }

  // Now remove us as a parent of the old dependency as well:
  for (auto it = ep->_parents.begin(); it != ep->_parents.end(); ++it) {
    if (*it == this) {
      try {
        ep->_parents.erase(it);
      } catch (...) {
      }
      return true;
    }
  }

  return false;
}

/// @brief remove all dependencies for the given node
void ExecutionNode::removeDependencies() {
  for (auto& x : _dependencies) {
    for (auto it = x->_parents.begin(); it != x->_parents.end();
         /* no hoisting */) {
      if (*it == this) {
        try {
          it = x->_parents.erase(it);
        } catch (...) {
        }
        break;
      } else {
        ++it;
      }
    }
  }
  _dependencies.clear();
}

std::unordered_set<RegisterId> ExecutionNode::calcRegsToKeep() const {
  ExecutionNode const* const previousNode = getFirstDependency();
  // Only the Singleton has no previousNode, and it does not call this method.
  TRI_ASSERT(previousNode != nullptr);

  bool inserted = false;
  RegisterId const nrInRegs = getRegisterPlan()->nrRegs[previousNode->getDepth()];
  std::unordered_set<RegisterId> regsToKeep{};
  regsToKeep.reserve(getVarsUsedLater().size());

  for (auto const var : getVarsUsedLater()) {
    auto reg = variableToRegisterId(var);
    if (reg < nrInRegs) {
      std::tie(std::ignore, inserted) = regsToKeep.emplace(reg);
      TRI_ASSERT(inserted);
    }
  }

  return regsToKeep;
}

RegisterId ExecutionNode::variableToRegisterId(Variable const* variable) const {
  TRI_ASSERT(variable != nullptr);
  auto it = getRegisterPlan()->varInfo.find(variable->id);
  TRI_ASSERT(it != getRegisterPlan()->varInfo.end());
  RegisterId rv = it->second.registerId;
  TRI_ASSERT(rv < RegisterPlan::MaxRegisterId);
  return rv;
}

// This is the general case and will not work if e.g. there is no predecessor.
ExecutorInfos ExecutionNode::createRegisterInfos(
    std::shared_ptr<std::unordered_set<RegisterId>>&& readableInputRegisters,
    std::shared_ptr<std::unordered_set<RegisterId>>&& writableOutputRegisters) const {
  RegisterId const nrOutRegs = getNrOutputRegisters();
  RegisterId const nrInRegs = getNrInputRegisters();

  std::unordered_set<RegisterId> regsToKeep = calcRegsToKeep();
  std::unordered_set<RegisterId> regsToClear = getRegsToClear();

  return ExecutorInfos{std::move(readableInputRegisters),
                       std::move(writableOutputRegisters),
                       nrInRegs,
                       nrOutRegs,
                       std::move(regsToClear),
                       std::move(regsToKeep)};
}

RegisterId ExecutionNode::getNrInputRegisters() const {
  ExecutionNode const* previousNode = getFirstDependency();
  TRI_ASSERT(previousNode != nullptr);
  return getRegisterPlan()->nrRegs[previousNode->getDepth()];
}

RegisterId ExecutionNode::getNrOutputRegisters() const {
  return getRegisterPlan()->nrRegs[getDepth()];
}

ExecutionNode::ExecutionNode(ExecutionPlan* plan, size_t id)
    : _id(id), _depth(0), _varUsageValid(false), _plan(plan), _isInSplicedSubquery(false) {}

ExecutionNode::~ExecutionNode() = default;

size_t ExecutionNode::id() const { return _id; }

void ExecutionNode::swapFirstDependency(ExecutionNode* node) {
  TRI_ASSERT(hasDependency());
  _dependencies[0] = node;
}

std::vector<ExecutionNode*> const& ExecutionNode::getDependencies() const {
  return _dependencies;
}

ExecutionNode* ExecutionNode::getFirstDependency() const {
  if (_dependencies.empty()) {
    return nullptr;
  }
  TRI_ASSERT(_dependencies[0] != nullptr);
  return _dependencies[0];
}

bool ExecutionNode::hasDependency() const {
  return (_dependencies.size() == 1);
}

void ExecutionNode::dependencies(std::vector<ExecutionNode*>& result) const {
  for (auto const& it : _dependencies) {
    TRI_ASSERT(it != nullptr);
    result.emplace_back(it);
  }
}

std::vector<ExecutionNode*> ExecutionNode::getParents() const {
  return _parents;
}

bool ExecutionNode::hasParent() const { return (_parents.size() == 1); }

/// @brief whether or not the node has any ancestor (parent at any distance)
/// of this type
bool ExecutionNode::hasParentOfType(ExecutionNode::NodeType type) const {
  ExecutionNode* current = getFirstParent();
  while (current != nullptr) {
    if (current->getType() == type) {
      return true;
    }
    current = current->getFirstParent();
  }
  return false;
}

ExecutionNode* ExecutionNode::getFirstParent() const {
  if (_parents.empty()) {
    return nullptr;
  }
  TRI_ASSERT(_parents[0] != nullptr);
  return _parents[0];
}

void ExecutionNode::parents(std::vector<ExecutionNode*>& result) const {
  for (auto const& it : _parents) {
    TRI_ASSERT(it != nullptr);
    result.emplace_back(it);
  }
}

ExecutionNode const* ExecutionNode::getSingleton() const {
  auto node = this;
  do {
    node = node->getFirstDependency();
  } while (node != nullptr && node->getType() != SINGLETON);

  return node;
}

ExecutionNode* ExecutionNode::getSingleton() {
  auto node = this;
  do {
    node = node->getFirstDependency();
  } while (node != nullptr && node->getType() != SINGLETON);

  return node;
}

void ExecutionNode::getDependencyChain(std::vector<ExecutionNode*>& result, bool includeSelf) {
  auto current = this;
  while (current != nullptr) {
    if (includeSelf || current != this) {
      result.emplace_back(current);
    }
    current = current->getFirstDependency();
  }
}

void ExecutionNode::setParent(ExecutionNode* p) {
  _parents.clear();
  _parents.emplace_back(p);
}

void ExecutionNode::getVariablesUsedHere(::arangodb::containers::HashSet<const Variable*>&) const {
  // do nothing!
}

std::vector<Variable const*> ExecutionNode::getVariablesSetHere() const {
  return std::vector<Variable const*>();
}

::arangodb::containers::HashSet<VariableId> ExecutionNode::getVariableIdsUsedHere() const {
  ::arangodb::containers::HashSet<Variable const*> vars;
  getVariablesUsedHere(vars);

  ::arangodb::containers::HashSet<VariableId> ids;
  for (auto& it : vars) {
    ids.emplace(it->id);
  }
  return ids;
}

bool ExecutionNode::setsVariable(const ::arangodb::containers::HashSet<const Variable*>& which) const {
  for (auto const& v : getVariablesSetHere()) {
    if (which.find(v) != which.end()) {
      return true;
    }
  }
  return false;
}

void ExecutionNode::setVarsUsedLater(const ::arangodb::containers::HashSet<const Variable*>& v) {
  _varsUsedLater = v;
}

const ::arangodb::containers::HashSet<const Variable*>& ExecutionNode::getVarsUsedLater() const {
  TRI_ASSERT(_varUsageValid);
  return _varsUsedLater;
}

void ExecutionNode::setVarsValid(::arangodb::containers::HashSet<const Variable*> const& v) {
  _varsValid = v;
}

const ::arangodb::containers::HashSet<const Variable*>& ExecutionNode::getVarsValid() const {
  TRI_ASSERT(_varUsageValid);
  return _varsValid;
}

void ExecutionNode::setVarUsageValid() { _varUsageValid = true; }

void ExecutionNode::invalidateVarUsage() {
  _varsUsedLater.clear();
  _varsValid.clear();
  _varUsageValid = false;
}

bool ExecutionNode::isDeterministic() { return true; }

bool ExecutionNode::isModificationNode() const {
  // derived classes can change this
  return false;
}

ExecutionPlan const* ExecutionNode::plan() const { return _plan; }

ExecutionPlan* ExecutionNode::plan() { return _plan; }

std::shared_ptr<RegisterPlan> ExecutionNode::getRegisterPlan() const {
  TRI_ASSERT(_registerPlan != nullptr);
  return _registerPlan;
}

int ExecutionNode::getDepth() const { return _depth; }

std::unordered_set<RegisterId> const& ExecutionNode::getRegsToClear() const {
  return _regsToClear;
}

bool ExecutionNode::isVarUsedLater(Variable const* variable) const {
  return (_varsUsedLater.find(variable) != _varsUsedLater.end());
}

bool ExecutionNode::isInInnerLoop() const { return getLoop() != nullptr; }

void ExecutionNode::setId(size_t id) { _id = id; }

void ExecutionNode::setRegsToClear(std::unordered_set<RegisterId>&& toClear) {
  _regsToClear = std::move(toClear);
}

RegisterId ExecutionNode::variableToRegisterOptionalId(Variable const* var) const {
  if (var) {
    return variableToRegisterId(var);
  }
  return RegisterPlan::MaxRegisterId;
}

/// @brief creates corresponding ExecutionBlock
std::unique_ptr<ExecutionBlock> SingletonNode::createBlock(
    ExecutionEngine& engine, std::unordered_map<ExecutionNode*, ExecutionBlock*> const&) const {
  // number in == number out
  // Other nodes get the nrInRegs from the previous node.
  // That is why we do not use `calcRegsToKeep()`
  RegisterId const nrRegs = getRegisterPlan()->nrRegs[getDepth()];

  std::unordered_set<RegisterId> toKeep;
  if (isInSubquery()) {
    for (auto const& var : this->getVarsUsedLater()) {
      auto val = variableToRegisterId(var);
      if (val < nrRegs) {
        auto rv = toKeep.insert(val);
        TRI_ASSERT(rv.second);
      }
    }
  }

  IdExecutorInfos infos(nrRegs, std::move(toKeep), getRegsToClear(), false);

  auto res =
      std::make_unique<ExecutionBlockImpl<IdExecutor<ConstFetcher>>>(&engine, this,
                                                                     std::move(infos));
  std::ignore = res->initializeCursor(InputAqlItemRow{CreateInvalidInputRowHint{}});
  return res;
}

/// @brief toVelocyPack, for SingletonNode
void SingletonNode::toVelocyPackHelper(VPackBuilder& nodes, unsigned flags,
                                       std::unordered_set<ExecutionNode const*>& seen) const {
  // call base class method
  ExecutionNode::toVelocyPackHelperGeneric(nodes, flags, seen);
  // This node has no own information.
  nodes.close();
}

/// @brief the cost of a singleton is 1, it produces one item only
CostEstimate SingletonNode::estimateCost() const {
  CostEstimate estimate = CostEstimate::empty();
  estimate.estimatedNrItems = 1;
  estimate.estimatedCost = 1.0;
  return estimate;
}

SingletonNode::SingletonNode(ExecutionPlan* plan, size_t id)
    : ExecutionNode(plan, id) {}

SingletonNode::SingletonNode(ExecutionPlan* plan, arangodb::velocypack::Slice const& base)
    : ExecutionNode(plan, base) {}

ExecutionNode::NodeType SingletonNode::getType() const { return SINGLETON; }

EnumerateCollectionNode::EnumerateCollectionNode(ExecutionPlan* plan,
                                                 arangodb::velocypack::Slice const& base)
    : ExecutionNode(plan, base),
      DocumentProducingNode(plan, base),
      CollectionAccessingNode(plan, base),
      _random(base.get("random").getBoolean()),
      _hint(base) {}

/// @brief toVelocyPack, for EnumerateCollectionNode
void EnumerateCollectionNode::toVelocyPackHelper(VPackBuilder& builder, unsigned flags,
                                                 std::unordered_set<ExecutionNode const*>& seen) const {
  // call base class method
  ExecutionNode::toVelocyPackHelperGeneric(builder, flags, seen);

  builder.add("random", VPackValue(_random));

  _hint.toVelocyPack(builder);

  // add outvariable and projection
  DocumentProducingNode::toVelocyPack(builder, flags);

  // add collection information
  CollectionAccessingNode::toVelocyPack(builder, flags);

  // And close it:
  builder.close();
}

/// @brief creates corresponding ExecutionBlock
std::unique_ptr<ExecutionBlock> EnumerateCollectionNode::createBlock(
    ExecutionEngine& engine, std::unordered_map<ExecutionNode*, ExecutionBlock*> const&) const {
  ExecutionNode const* previousNode = getFirstDependency();
  TRI_ASSERT(previousNode != nullptr);

  EnumerateCollectionExecutorInfos infos(
      variableToRegisterId(_outVariable),
      getRegisterPlan()->nrRegs[previousNode->getDepth()],
      getRegisterPlan()->nrRegs[getDepth()], getRegsToClear(), calcRegsToKeep(),
<<<<<<< HEAD
      engine.getQuery(), this->_collection, _outVariable, (this->isVarUsedLater(_outVariable) || this->_filter != nullptr),
      this->_filter.get(), this->projections(), EngineSelectorFeature::ENGINE->useRawDocumentPointers(), this->_random);
=======
      &engine, this->_collection, _outVariable,
      (this->isVarUsedLater(_outVariable) || this->_filter != nullptr),
      this->_filter.get(), this->projections(), this->coveringIndexAttributePositions(),
      EngineSelectorFeature::ENGINE->useRawDocumentPointers(), this->_random);
>>>>>>> 3b922bcb
  return std::make_unique<ExecutionBlockImpl<EnumerateCollectionExecutor>>(&engine, this,
                                                                           std::move(infos));
}

/// @brief clone ExecutionNode recursively
ExecutionNode* EnumerateCollectionNode::clone(ExecutionPlan* plan, bool withDependencies,
                                              bool withProperties) const {
  auto outVariable = _outVariable;
  if (withProperties) {
    outVariable = plan->getAst()->variables()->createVariable(outVariable);
    TRI_ASSERT(outVariable != nullptr);
  }

  auto c = std::make_unique<EnumerateCollectionNode>(plan, _id, _collection,
                                                     outVariable, _random, _hint);

  c->projections(_projections);
  CollectionAccessingNode::cloneInto(*c);
  DocumentProducingNode::cloneInto(plan, *c);

  return cloneHelper(std::move(c), withDependencies, withProperties);
}

void EnumerateCollectionNode::setRandom() { _random = true; }

bool EnumerateCollectionNode::isDeterministic() { return !_random; }

std::vector<Variable const*> EnumerateCollectionNode::getVariablesSetHere() const {
  return std::vector<Variable const*>{_outVariable};
}

/// @brief the cost of an enumerate collection node is a multiple of the cost of
/// its unique dependency
CostEstimate EnumerateCollectionNode::estimateCost() const {
  transaction::Methods* trx = _plan->getAst()->query()->trx();
  if (trx->status() != transaction::Status::RUNNING) {
    return CostEstimate::empty();
  }

  TRI_ASSERT(!_dependencies.empty());
  CostEstimate estimate = _dependencies.at(0)->getCost();
  estimate.estimatedNrItems *= _collection->count(trx);
  // We do a full collection scan for each incoming item.
  // random iteration is slightly more expensive than linear iteration
  // we also penalize each EnumerateCollectionNode slightly (and do not
  // do the same for IndexNodes) so IndexNodes will be preferred
  estimate.estimatedCost += estimate.estimatedNrItems * (_random ? 1.005 : 1.0) + 1.0;
  return estimate;
}

EnumerateListNode::EnumerateListNode(ExecutionPlan* plan,
                                     arangodb::velocypack::Slice const& base)
    : ExecutionNode(plan, base),
      _inVariable(Variable::varFromVPack(plan->getAst(), base, "inVariable")),
      _outVariable(Variable::varFromVPack(plan->getAst(), base, "outVariable")) {}

/// @brief toVelocyPack, for EnumerateListNode
void EnumerateListNode::toVelocyPackHelper(VPackBuilder& nodes, unsigned flags,
                                           std::unordered_set<ExecutionNode const*>& seen) const {
  // call base class method
  ExecutionNode::toVelocyPackHelperGeneric(nodes, flags, seen);
  nodes.add(VPackValue("inVariable"));
  _inVariable->toVelocyPack(nodes);

  nodes.add(VPackValue("outVariable"));
  _outVariable->toVelocyPack(nodes);

  // And close it:
  nodes.close();
}

/// @brief creates corresponding ExecutionBlock
std::unique_ptr<ExecutionBlock> EnumerateListNode::createBlock(
    ExecutionEngine& engine, std::unordered_map<ExecutionNode*, ExecutionBlock*> const&) const {
  ExecutionNode const* previousNode = getFirstDependency();
  TRI_ASSERT(previousNode != nullptr);
  RegisterId inputRegister = variableToRegisterId(_inVariable);
  RegisterId outRegister = variableToRegisterId(_outVariable);
  EnumerateListExecutorInfos infos(inputRegister, outRegister,
                                   getRegisterPlan()->nrRegs[previousNode->getDepth()],
                                   getRegisterPlan()->nrRegs[getDepth()],
                                   getRegsToClear(), calcRegsToKeep());
  return std::make_unique<ExecutionBlockImpl<EnumerateListExecutor>>(&engine, this,
                                                                     std::move(infos));
}

/// @brief clone ExecutionNode recursively
ExecutionNode* EnumerateListNode::clone(ExecutionPlan* plan, bool withDependencies,
                                        bool withProperties) const {
  auto outVariable = _outVariable;
  auto inVariable = _inVariable;

  if (withProperties) {
    outVariable = plan->getAst()->variables()->createVariable(outVariable);
    inVariable = plan->getAst()->variables()->createVariable(inVariable);
  }

  auto c = std::make_unique<EnumerateListNode>(plan, _id, inVariable, outVariable);

  return cloneHelper(std::move(c), withDependencies, withProperties);
}

/// @brief the cost of an enumerate list node
CostEstimate EnumerateListNode::estimateCost() const {
  // Well, what can we say? The length of the list can in general
  // only be determined at runtime... If we were to know that this
  // list is constant, then we could maybe multiply by the length
  // here... For the time being, we assume 100
  size_t length = 100;

  auto setter = _plan->getVarSetBy(_inVariable->id);

  if (setter != nullptr) {
    if (setter->getType() == ExecutionNode::CALCULATION) {
      // list variable introduced by a calculation
      auto expression = ExecutionNode::castTo<CalculationNode*>(setter)->expression();

      if (expression != nullptr) {
        auto node = expression->node();

        if (node->type == NODE_TYPE_ARRAY) {
          // this one is easy
          length = node->numMembers();
        }
        if (node->type == NODE_TYPE_RANGE) {
          auto low = node->getMember(0);
          auto high = node->getMember(1);

          if (low->isConstant() && high->isConstant() &&
              (low->isValueType(VALUE_TYPE_INT) || low->isValueType(VALUE_TYPE_DOUBLE)) &&
              (high->isValueType(VALUE_TYPE_INT) || high->isValueType(VALUE_TYPE_DOUBLE))) {
            // create a temporary range to determine the size
            Range range(low->getIntValue(), high->getIntValue());

            length = range.size();
          }
        }
      }
    } else if (setter->getType() == ExecutionNode::SUBQUERY) {
      // length will be set by the subquery's cost estimator
      CostEstimate subEstimate =
          ExecutionNode::castTo<SubqueryNode const*>(setter)->getSubquery()->getCost();
      length = subEstimate.estimatedNrItems;
    }
  }

  TRI_ASSERT(!_dependencies.empty());
  CostEstimate estimate = _dependencies.at(0)->getCost();
  estimate.estimatedNrItems *= length;
  estimate.estimatedCost += estimate.estimatedNrItems;
  return estimate;
}

EnumerateListNode::EnumerateListNode(ExecutionPlan* plan, size_t id,
                                     Variable const* inVariable, Variable const* outVariable)
    : ExecutionNode(plan, id), _inVariable(inVariable), _outVariable(outVariable) {
  TRI_ASSERT(_inVariable != nullptr);
  TRI_ASSERT(_outVariable != nullptr);
}

ExecutionNode::NodeType EnumerateListNode::getType() const {
  return ENUMERATE_LIST;
}

void EnumerateListNode::getVariablesUsedHere(::arangodb::containers::HashSet<const Variable*>& vars) const {
  vars.emplace(_inVariable);
}

std::vector<Variable const*> EnumerateListNode::getVariablesSetHere() const {
  return std::vector<Variable const*>{_outVariable};
}

Variable const* EnumerateListNode::inVariable() const { return _inVariable; }

Variable const* EnumerateListNode::outVariable() const { return _outVariable; }

LimitNode::LimitNode(ExecutionPlan* plan, arangodb::velocypack::Slice const& base)
    : ExecutionNode(plan, base),
      _offset(base.get("offset").getNumericValue<decltype(_offset)>()),
      _limit(base.get("limit").getNumericValue<decltype(_limit)>()),
      _fullCount(base.get("fullCount").getBoolean()) {}

/// @brief creates corresponding ExecutionBlock
std::unique_ptr<ExecutionBlock> LimitNode::createBlock(
    ExecutionEngine& engine, std::unordered_map<ExecutionNode*, ExecutionBlock*> const&) const {
  ExecutionNode const* previousNode = getFirstDependency();
  TRI_ASSERT(previousNode != nullptr);

  // Fullcount must only be enabled on the last limit node on the main level
  TRI_ASSERT(!_fullCount || !isInSubquery());

  LimitExecutorInfos infos(getRegisterPlan()->nrRegs[previousNode->getDepth()],
                           getRegisterPlan()->nrRegs[getDepth()], getRegsToClear(),
                           calcRegsToKeep(), _offset, _limit, _fullCount);
  return std::make_unique<ExecutionBlockImpl<LimitExecutor>>(&engine, this,
                                                             std::move(infos));
}

// @brief toVelocyPack, for LimitNode
void LimitNode::toVelocyPackHelper(VPackBuilder& nodes, unsigned flags,
                                   std::unordered_set<ExecutionNode const*>& seen) const {
  // call base class method
  ExecutionNode::toVelocyPackHelperGeneric(nodes, flags, seen);
  nodes.add("offset", VPackValue(_offset));
  nodes.add("limit", VPackValue(_limit));
  nodes.add("fullCount", VPackValue(_fullCount));

  // And close it:
  nodes.close();
}

/// @brief estimateCost
CostEstimate LimitNode::estimateCost() const {
  TRI_ASSERT(!_dependencies.empty());
  CostEstimate estimate = _dependencies.at(0)->getCost();
  estimate.estimatedNrItems =
      (std::min)(_limit, (std::max)(static_cast<size_t>(0),
                                    estimate.estimatedNrItems - _offset));
  estimate.estimatedCost += estimate.estimatedNrItems;
  return estimate;
}

LimitNode::LimitNode(ExecutionPlan* plan, size_t id, size_t offset, size_t limit)
    : ExecutionNode(plan, id), _offset(offset), _limit(limit), _fullCount(false) {}

ExecutionNode::NodeType LimitNode::getType() const { return LIMIT; }

ExecutionNode* LimitNode::clone(ExecutionPlan* plan, bool withDependencies,
                                bool withProperties) const {
  auto c = std::make_unique<LimitNode>(plan, _id, _offset, _limit);

  if (_fullCount) {
    c->setFullCount();
  }

  return cloneHelper(std::move(c), withDependencies, withProperties);
}

void LimitNode::setFullCount() { _fullCount = true; }

bool LimitNode::fullCount() const noexcept { return _fullCount; }

size_t LimitNode::offset() const { return _offset; }

size_t LimitNode::limit() const { return _limit; }

CalculationNode::CalculationNode(ExecutionPlan* plan, arangodb::velocypack::Slice const& base)
    : ExecutionNode(plan, base),
      _outVariable(Variable::varFromVPack(plan->getAst(), base, "outVariable")),
      _expression(new Expression(plan, plan->getAst(), base)) {}

/// @brief toVelocyPack, for CalculationNode
void CalculationNode::toVelocyPackHelper(VPackBuilder& nodes, unsigned flags,
                                         std::unordered_set<ExecutionNode const*>& seen) const {
  // call base class method
  ExecutionNode::toVelocyPackHelperGeneric(nodes, flags, seen);
  nodes.add(VPackValue("expression"));
  _expression->toVelocyPack(nodes, flags);

  nodes.add(VPackValue("outVariable"));
  _outVariable->toVelocyPack(nodes);

  nodes.add("canThrow", VPackValue(false));

  nodes.add("expressionType", VPackValue(_expression->typeString()));

  if ((flags & SERIALIZE_FUNCTIONS) && _expression->node() != nullptr) {
    auto root = _expression->node();
    if (root != nullptr) {
      // enumerate all used functions, but report each function only once
      std::unordered_set<std::string> functionsSeen;
      nodes.add("functions", VPackValue(VPackValueType::Array));

      Ast::traverseReadOnly(root, [&functionsSeen, &nodes](AstNode const* node) -> bool {
        if (node->type == NODE_TYPE_FCALL) {
          auto func = static_cast<Function const*>(node->getData());
          if (functionsSeen.insert(func->name).second) {
            // built-in function, not seen before
            nodes.openObject();
            nodes.add("name", VPackValue(func->name));
            nodes.add("isDeterministic",
                      VPackValue(func->hasFlag(Function::Flags::Deterministic)));
            nodes.add("canRunOnDBServer",
                      VPackValue(func->hasFlag(Function::Flags::CanRunOnDBServer)));
            nodes.add("cacheable", VPackValue(func->hasFlag(Function::Flags::Cacheable)));
            nodes.add("usesV8", VPackValue(func->implementation == nullptr));
            nodes.close();
          }
        } else if (node->type == NODE_TYPE_FCALL_USER) {
          auto func = node->getString();
          if (functionsSeen.insert(func).second) {
            // user defined function, not seen before
            nodes.openObject();
            nodes.add("name", VPackValue(func));
            nodes.add("isDeterministic", VPackValue(false));
            nodes.add("canRunOnDBServer", VPackValue(false));
            nodes.add("usesV8", VPackValue(true));
            nodes.close();
          }
        }
        return true;
      });

      nodes.close();
    }
  }

  // And close it
  nodes.close();
}

/// @brief creates corresponding ExecutionBlock
std::unique_ptr<ExecutionBlock> CalculationNode::createBlock(
    ExecutionEngine& engine, std::unordered_map<ExecutionNode*, ExecutionBlock*> const&) const {
  ExecutionNode const* previousNode = getFirstDependency();
  TRI_ASSERT(previousNode != nullptr);

  RegisterId outputRegister = variableToRegisterId(_outVariable);

  ::arangodb::containers::HashSet<Variable const*> inVars;
  _expression->variables(inVars);

  std::vector<Variable const*> expInVars;
  expInVars.reserve(inVars.size());
  std::vector<RegisterId> expInRegs;
  expInRegs.reserve(inVars.size());

  for (auto& var : inVars) {
    expInVars.emplace_back(var);
    expInRegs.emplace_back(variableToRegisterId(var));
  }

  bool const isReference = (expression()->node()->type == NODE_TYPE_REFERENCE);
  if (isReference) {
    TRI_ASSERT(expInRegs.size() == 1);
  }
  bool const willUseV8 = expression()->willUseV8();

  TRI_ASSERT(engine.getQuery() != nullptr);
  TRI_ASSERT(expression() != nullptr);

  CalculationExecutorInfos infos(
      outputRegister, getRegisterPlan()->nrRegs[previousNode->getDepth()],
      getRegisterPlan()->nrRegs[getDepth()], getRegsToClear(), calcRegsToKeep(),
      *engine.getQuery() /* used for v8 contexts and in expression */,
      *expression(), std::move(expInVars) /* required by expression.execute */,
      std::move(expInRegs)); /* required by expression.execute */

  if (isReference) {
    return std::make_unique<ExecutionBlockImpl<CalculationExecutor<CalculationType::Reference>>>(
        &engine, this, std::move(infos));
  } else if (!willUseV8) {
    return std::make_unique<ExecutionBlockImpl<CalculationExecutor<CalculationType::Condition>>>(
        &engine, this, std::move(infos));
  } else {
    return std::make_unique<ExecutionBlockImpl<CalculationExecutor<CalculationType::V8Condition>>>(
        &engine, this, std::move(infos));
  }
}

ExecutionNode* CalculationNode::clone(ExecutionPlan* plan, bool withDependencies,
                                      bool withProperties) const {
  auto outVariable = _outVariable;

  if (withProperties) {
    outVariable = plan->getAst()->variables()->createVariable(outVariable);
  }

  auto c = std::make_unique<CalculationNode>(plan, _id,
                                             _expression->clone(plan, plan->getAst()),
                                             outVariable);

  return cloneHelper(std::move(c), withDependencies, withProperties);
}

/// @brief estimateCost
CostEstimate CalculationNode::estimateCost() const {
  TRI_ASSERT(!_dependencies.empty());
  CostEstimate estimate = _dependencies.at(0)->getCost();
  estimate.estimatedCost += estimate.estimatedNrItems;
  return estimate;
}

CalculationNode::CalculationNode(ExecutionPlan* plan, size_t id,
                                 std::unique_ptr<Expression> expr, Variable const* outVariable)
    : ExecutionNode(plan, id), _outVariable(outVariable), _expression(std::move(expr)) {
  TRI_ASSERT(_expression != nullptr);
  TRI_ASSERT(_outVariable != nullptr);
}

CalculationNode::~CalculationNode() = default;

ExecutionNode::NodeType CalculationNode::getType() const { return CALCULATION; }

Variable const* CalculationNode::outVariable() const { return _outVariable; }

Expression* CalculationNode::expression() const { return _expression.get(); }

void CalculationNode::getVariablesUsedHere(::arangodb::containers::HashSet<const Variable*>& vars) const {
  _expression->variables(vars);
}

std::vector<Variable const*> CalculationNode::getVariablesSetHere() const {
  return std::vector<Variable const*>{_outVariable};
}

bool CalculationNode::isDeterministic() {
  return _expression->isDeterministic();
}

SubqueryNode::SubqueryNode(ExecutionPlan* plan, arangodb::velocypack::Slice const& base)
    : ExecutionNode(plan, base),
      _subquery(nullptr),
      _outVariable(Variable::varFromVPack(plan->getAst(), base, "outVariable")) {}

/// @brief toVelocyPack, for SubqueryNode
void SubqueryNode::toVelocyPackHelper(VPackBuilder& nodes, unsigned flags,
                                      std::unordered_set<ExecutionNode const*>& seen) const {
  // call base class method
  ExecutionNode::toVelocyPackHelperGeneric(nodes, flags, seen);

  nodes.add(VPackValue("subquery"));
  _subquery->toVelocyPack(nodes, flags, /*keepTopLevelOpen*/ false);
  nodes.add(VPackValue("outVariable"));
  _outVariable->toVelocyPack(nodes);

  nodes.add("isConst", VPackValue(const_cast<SubqueryNode*>(this)->isConst()));

  // And add it:
  nodes.close();
}

/// @brief invalidate the cost estimation for the node and its dependencies
void SubqueryNode::invalidateCost() {
  ExecutionNode::invalidateCost();
  // pass invalidation call to subquery too
  getSubquery()->invalidateCost();
}

bool SubqueryNode::isConst() {
  if (isModificationSubquery() || !isDeterministic()) {
    return false;
  }

  if (mayAccessCollections() && _plan->getAst()->query()->isModificationQuery()) {
    // a subquery that accesses data from a collection may not be const,
    // even if itself does not modify any data. it is possible that the
    // subquery is embedded into some outer loop that is modifying data
    return false;
  }

  ::arangodb::containers::HashSet<Variable const*> vars;
  getVariablesUsedHere(vars);
  for (auto const& v : vars) {
    auto setter = _plan->getVarSetBy(v->id);

    if (setter == nullptr || setter->getType() != CALCULATION) {
      return false;
    }

    auto expression = ExecutionNode::castTo<CalculationNode const*>(setter)->expression();

    if (expression == nullptr) {
      return false;
    }
    if (!expression->isConstant()) {
      return false;
    }
  }

  return true;
}

bool SubqueryNode::mayAccessCollections() {
  if (_plan->getAst()->functionsMayAccessDocuments()) {
    // if the query contains any calls to functions that MAY access any
    // document, then we count this as a "yes"
    return true;
  }

  TRI_ASSERT(_subquery != nullptr);

  // if the subquery contains any of these nodes, it may access data from
  // a collection
  std::vector<ExecutionNode::NodeType> const types = {ExecutionNode::ENUMERATE_IRESEARCH_VIEW,
                                                      ExecutionNode::ENUMERATE_COLLECTION,
                                                      ExecutionNode::INDEX,
                                                      ExecutionNode::INSERT,
                                                      ExecutionNode::UPDATE,
                                                      ExecutionNode::REPLACE,
                                                      ExecutionNode::REMOVE,
                                                      ExecutionNode::UPSERT,
                                                      ExecutionNode::TRAVERSAL,
                                                      ExecutionNode::SHORTEST_PATH,
                                                      ExecutionNode::K_SHORTEST_PATHS};

  ::arangodb::containers::SmallVector<ExecutionNode*>::allocator_type::arena_type a;
  ::arangodb::containers::SmallVector<ExecutionNode*> nodes{a};

  NodeFinder<std::vector<ExecutionNode::NodeType>> finder(types, nodes, true);
  _subquery->walk(finder);

  if (!nodes.empty()) {
    return true;
  }

  return false;
}

/// @brief creates corresponding ExecutionBlock
std::unique_ptr<ExecutionBlock> SubqueryNode::createBlock(
    ExecutionEngine& engine,
    std::unordered_map<ExecutionNode*, ExecutionBlock*> const& cache) const {
  auto const it = cache.find(getSubquery());
  TRI_ASSERT(it != cache.end());
  auto subquery = it->second;
  TRI_ASSERT(subquery != nullptr);

  ExecutionNode const* previousNode = getFirstDependency();
  TRI_ASSERT(previousNode != nullptr);

  auto inputRegisters = std::make_shared<std::unordered_set<RegisterId>>();
  auto outputRegisters = std::make_shared<std::unordered_set<RegisterId>>();

  auto outVar = getRegisterPlan()->varInfo.find(_outVariable->id);
  TRI_ASSERT(outVar != getRegisterPlan()->varInfo.end());
  RegisterId outReg = outVar->second.registerId;
  outputRegisters->emplace(outReg);

  // The const_cast has been taken from previous implementation.
  SubqueryExecutorInfos infos(inputRegisters, outputRegisters,
                              getRegisterPlan()->nrRegs[previousNode->getDepth()],
                              getRegisterPlan()->nrRegs[getDepth()],
                              getRegsToClear(), calcRegsToKeep(), *subquery,
                              outReg, const_cast<SubqueryNode*>(this)->isConst());
  if (isModificationSubquery()) {
    return std::make_unique<ExecutionBlockImpl<SubqueryExecutor<true>>>(&engine, this,
                                                                        std::move(infos));
  } else {
    return std::make_unique<ExecutionBlockImpl<SubqueryExecutor<false>>>(&engine, this,
                                                                         std::move(infos));
  }
}

ExecutionNode* SubqueryNode::clone(ExecutionPlan* plan, bool withDependencies,
                                   bool withProperties) const {
  auto outVariable = _outVariable;

  if (withProperties) {
    outVariable = plan->getAst()->variables()->createVariable(outVariable);
  }
  auto c = std::make_unique<SubqueryNode>(plan, _id, _subquery->clone(plan, true, withProperties),
                                          outVariable);

  return cloneHelper(std::move(c), withDependencies, withProperties);
}

/// @brief whether or not the subquery is a data-modification operation
bool SubqueryNode::isModificationSubquery() const {
  std::vector<ExecutionNode*> stack({_subquery});

  while (!stack.empty()) {
    ExecutionNode* current = stack.back();

    if (current->isModificationNode()) {
      return true;
    }

    stack.pop_back();

    current->dependencies(stack);
  }

  return false;
}

/// @brief replace the out variable, so we can adjust the name.
void SubqueryNode::replaceOutVariable(Variable const* var) {
  _outVariable = var;
}

/// @brief estimateCost
CostEstimate SubqueryNode::estimateCost() const {
  TRI_ASSERT(!_dependencies.empty());
  CostEstimate subEstimate = _subquery->getCost();

  CostEstimate estimate = _dependencies.at(0)->getCost();
  estimate.estimatedCost += estimate.estimatedNrItems * subEstimate.estimatedCost;
  return estimate;
}

/// @brief helper struct to find all (outer) variables used in a SubqueryNode
struct SubqueryVarUsageFinder final : public WalkerWorker<ExecutionNode> {
  ::arangodb::containers::HashSet<Variable const*> _usedLater;
  ::arangodb::containers::HashSet<Variable const*> _valid;

  SubqueryVarUsageFinder() {}

  ~SubqueryVarUsageFinder() = default;

  bool before(ExecutionNode* en) override final {
    // Add variables used here to _usedLater:
    en->getVariablesUsedHere(_usedLater);
    return false;
  }

  void after(ExecutionNode* en) override final {
    // Add variables set here to _valid:
    for (auto& v : en->getVariablesSetHere()) {
      _valid.insert(v);
    }
  }

  bool enterSubquery(ExecutionNode*, ExecutionNode* sub) override final {
    SubqueryVarUsageFinder subfinder;
    sub->walk(subfinder);

    // keep track of all variables used by a (dependent) subquery
    // this is, all variables in the subqueries _usedLater that are not in
    // _valid

    // create the set difference. note: cannot use std::set_difference as our
    // sets are NOT sorted
    for (auto var : subfinder._usedLater) {
      if (_valid.find(var) != _valid.end()) {
        _usedLater.insert(var);
      }
    }
    return false;
  }
};

/// @brief getVariablesUsedHere, modifying the set in-place
void SubqueryNode::getVariablesUsedHere(::arangodb::containers::HashSet<Variable const*>& vars) const {
  SubqueryVarUsageFinder finder;
  _subquery->walk(finder);

  for (auto var : finder._usedLater) {
    if (finder._valid.find(var) == finder._valid.end()) {
      vars.insert(var);
    }
  }
}

/// @brief is the node determistic?
struct DeterministicFinder final : public WalkerWorker<ExecutionNode> {
  bool _isDeterministic = true;

  DeterministicFinder() : _isDeterministic(true) {}
  ~DeterministicFinder() = default;

  bool enterSubquery(ExecutionNode*, ExecutionNode*) override final {
    return false;
  }

  bool before(ExecutionNode* node) override final {
    if (!node->isDeterministic()) {
      _isDeterministic = false;
      return true;
    }
    return false;
  }
};

bool SubqueryNode::isDeterministic() {
  DeterministicFinder finder;
  _subquery->walk(finder);
  return finder._isDeterministic;
}

SubqueryNode::SubqueryNode(ExecutionPlan* plan, size_t id,
                           ExecutionNode* subquery, Variable const* outVariable)
    : ExecutionNode(plan, id), _subquery(subquery), _outVariable(outVariable) {
  TRI_ASSERT(_subquery != nullptr);
  TRI_ASSERT(_outVariable != nullptr);
}

ExecutionNode::NodeType SubqueryNode::getType() const { return SUBQUERY; }

Variable const* SubqueryNode::outVariable() const { return _outVariable; }

ExecutionNode* SubqueryNode::getSubquery() const { return _subquery; }

void SubqueryNode::setSubquery(ExecutionNode* subquery, bool forceOverwrite) {
  TRI_ASSERT(subquery != nullptr);
  TRI_ASSERT((forceOverwrite && _subquery != nullptr) ||
             (!forceOverwrite && _subquery == nullptr));
  _subquery = subquery;
}

std::vector<Variable const*> SubqueryNode::getVariablesSetHere() const {
  return std::vector<Variable const*>{_outVariable};
}

FilterNode::FilterNode(ExecutionPlan* plan, arangodb::velocypack::Slice const& base)
    : ExecutionNode(plan, base),
      _inVariable(Variable::varFromVPack(plan->getAst(), base, "inVariable")) {}

/// @brief toVelocyPack, for FilterNode
void FilterNode::toVelocyPackHelper(VPackBuilder& nodes, unsigned flags,
                                    std::unordered_set<ExecutionNode const*>& seen) const {
  // call base class method
  ExecutionNode::toVelocyPackHelperGeneric(nodes, flags, seen);

  nodes.add(VPackValue("inVariable"));
  _inVariable->toVelocyPack(nodes);

  // And close it:
  nodes.close();
}

/// @brief creates corresponding ExecutionBlock
std::unique_ptr<ExecutionBlock> FilterNode::createBlock(
    ExecutionEngine& engine, std::unordered_map<ExecutionNode*, ExecutionBlock*> const&) const {
  ExecutionNode const* previousNode = getFirstDependency();
  TRI_ASSERT(previousNode != nullptr);
  RegisterId inputRegister = variableToRegisterId(_inVariable);

  FilterExecutorInfos infos(inputRegister,
                            getRegisterPlan()->nrRegs[previousNode->getDepth()],
                            getRegisterPlan()->nrRegs[getDepth()],
                            getRegsToClear(), calcRegsToKeep());
  return std::make_unique<ExecutionBlockImpl<FilterExecutor>>(&engine, this,
                                                              std::move(infos));
}

ExecutionNode* FilterNode::clone(ExecutionPlan* plan, bool withDependencies,
                                 bool withProperties) const {
  auto inVariable = _inVariable;

  if (withProperties) {
    inVariable = plan->getAst()->variables()->createVariable(inVariable);
  }

  auto c = std::make_unique<FilterNode>(plan, _id, inVariable);

  return cloneHelper(std::move(c), withDependencies, withProperties);
}

/// @brief estimateCost
CostEstimate FilterNode::estimateCost() const {
  TRI_ASSERT(!_dependencies.empty());

  // We are pessimistic here by not reducing the nrItems. However, in the
  // worst case the filter does not reduce the items at all. Furthermore,
  // no optimizer rule introduces FilterNodes, thus it is not important
  // that they appear to lower the costs. Note that contrary to this,
  // an IndexNode does lower the costs, it also has a better idea
  // to what extent the number of items is reduced. On the other hand it
  // is important that a FilterNode produces additional costs, otherwise
  // the rule throwing away a FilterNode that is already covered by an
  // IndexNode cannot reduce the costs.
  CostEstimate estimate = _dependencies.at(0)->getCost();
  estimate.estimatedCost += estimate.estimatedNrItems;
  return estimate;
}

FilterNode::FilterNode(ExecutionPlan* plan, size_t id, Variable const* inVariable)
    : ExecutionNode(plan, id), _inVariable(inVariable) {
  TRI_ASSERT(_inVariable != nullptr);
}

ExecutionNode::NodeType FilterNode::getType() const { return FILTER; }

void FilterNode::getVariablesUsedHere(::arangodb::containers::HashSet<const Variable*>& vars) const {
  vars.emplace(_inVariable);
}

Variable const* FilterNode::inVariable() const { return _inVariable; }

ReturnNode::ReturnNode(ExecutionPlan* plan, arangodb::velocypack::Slice const& base)
    : ExecutionNode(plan, base),
      _inVariable(Variable::varFromVPack(plan->getAst(), base, "inVariable")),
      _count(VelocyPackHelper::getBooleanValue(base, "count", false)) {}

/// @brief toVelocyPack, for ReturnNode
void ReturnNode::toVelocyPackHelper(VPackBuilder& nodes, unsigned flags,
                                    std::unordered_set<ExecutionNode const*>& seen) const {
  // call base class method
  ExecutionNode::toVelocyPackHelperGeneric(nodes, flags, seen);

  nodes.add(VPackValue("inVariable"));
  _inVariable->toVelocyPack(nodes);
  nodes.add("count", VPackValue(_count));

  // And close it:
  nodes.close();
}

/// @brief creates corresponding ExecutionBlock
std::unique_ptr<ExecutionBlock> ReturnNode::createBlock(
    ExecutionEngine& engine, std::unordered_map<ExecutionNode*, ExecutionBlock*> const&) const {
  ExecutionNode const* previousNode = getFirstDependency();
  TRI_ASSERT(previousNode != nullptr);

  RegisterId inputRegister = variableToRegisterId(_inVariable);

  bool const isRoot = plan()->root() == this;

  bool const isDBServer = arangodb::ServerState::instance()->isDBServer();

  bool const returnInheritedResults = isRoot && !isDBServer;

  // This is an important performance improvement:
  // If we have inherited results, we do move the block through
  // and do not modify it in any way.
  // In the other case it is important to shrink the matrix to exactly
  // one register that is stored within the DOCVEC.
  RegisterId const numberInputRegisters =
      getRegisterPlan()->nrRegs[previousNode->getDepth()];

  if (returnInheritedResults) {
    // TODO Check for keep and clear registers.
    // As we are passthrough i think they do not matter
    IdExecutorInfos infos(numberInputRegisters, {}, {}, _count, inputRegister);
    return std::make_unique<ExecutionBlockImpl<IdExecutor<SingleRowFetcher<BlockPassthrough::Enable>>>>(
        &engine, this, std::move(infos));
  } else {
    TRI_ASSERT(!returnInheritedResults);
    // The Return Executor only writes to register 0.
    RegisterId const numberOutputRegisters = 1;
    ReturnExecutorInfos infos(inputRegister, numberInputRegisters,
                              numberOutputRegisters, _count);

    return std::make_unique<ExecutionBlockImpl<ReturnExecutor>>(&engine, this,
                                                                std::move(infos));
  }
}

/// @brief clone ExecutionNode recursively
ExecutionNode* ReturnNode::clone(ExecutionPlan* plan, bool withDependencies,
                                 bool withProperties) const {
  auto inVariable = _inVariable;

  if (withProperties) {
    inVariable = plan->getAst()->variables()->createVariable(inVariable);
  }

  auto c = std::make_unique<ReturnNode>(plan, _id, inVariable);

  if (_count) {
    c->setCount();
  }

  return cloneHelper(std::move(c), withDependencies, withProperties);
}

/// @brief estimateCost
CostEstimate ReturnNode::estimateCost() const {
  TRI_ASSERT(!_dependencies.empty());
  CostEstimate estimate = _dependencies.at(0)->getCost();
  estimate.estimatedCost += estimate.estimatedNrItems;
  return estimate;
}

ReturnNode::ReturnNode(ExecutionPlan* plan, size_t id, Variable const* inVariable)
    : ExecutionNode(plan, id), _inVariable(inVariable), _count(false) {
  TRI_ASSERT(_inVariable != nullptr);
}

ExecutionNode::NodeType ReturnNode::getType() const { return RETURN; }

void ReturnNode::setCount() { _count = true; }

void ReturnNode::getVariablesUsedHere(::arangodb::containers::HashSet<const Variable*>& vars) const {
  vars.emplace(_inVariable);
}

Variable const* ReturnNode::inVariable() const { return _inVariable; }

void ReturnNode::inVariable(Variable const* v) { _inVariable = v; }

/// @brief toVelocyPack, for NoResultsNode
void NoResultsNode::toVelocyPackHelper(VPackBuilder& nodes, unsigned flags,
                                       std::unordered_set<ExecutionNode const*>& seen) const {
  // call base class method
  ExecutionNode::toVelocyPackHelperGeneric(nodes, flags, seen);

  // And close it
  nodes.close();
}

/// @brief creates corresponding ExecutionBlock
std::unique_ptr<ExecutionBlock> NoResultsNode::createBlock(
    ExecutionEngine& engine, std::unordered_map<ExecutionNode*, ExecutionBlock*> const&) const {
  ExecutionNode const* previousNode = getFirstDependency();
  TRI_ASSERT(previousNode != nullptr);
  ExecutorInfos infos(arangodb::aql::make_shared_unordered_set(),
                      arangodb::aql::make_shared_unordered_set(),
                      getRegisterPlan()->nrRegs[previousNode->getDepth()],
                      getRegisterPlan()->nrRegs[getDepth()], getRegsToClear(),
                      calcRegsToKeep());
  return std::make_unique<ExecutionBlockImpl<NoResultsExecutor>>(&engine, this,
                                                                 std::move(infos));
}

/// @brief estimateCost, the cost of a NoResults is nearly 0
CostEstimate NoResultsNode::estimateCost() const {
  CostEstimate estimate = CostEstimate::empty();
  estimate.estimatedCost = 0.5;  // just to make it non-zero
  return estimate;
}

NoResultsNode::NoResultsNode(ExecutionPlan* plan, size_t id)
    : ExecutionNode(plan, id) {}

NoResultsNode::NoResultsNode(ExecutionPlan* plan, arangodb::velocypack::Slice const& base)
    : ExecutionNode(plan, base) {}

ExecutionNode::NodeType NoResultsNode::getType() const { return NORESULTS; }

ExecutionNode* NoResultsNode::clone(ExecutionPlan* plan, bool withDependencies,
                                    bool withProperties) const {
  return cloneHelper(std::make_unique<NoResultsNode>(plan, _id),
                     withDependencies, withProperties);
}

SortElement::SortElement(Variable const* v, bool asc)
    : var(v), ascending(asc) {}

SortElement::SortElement(Variable const* v, bool asc, std::vector<std::string> const& path)
    : var(v), ascending(asc), attributePath(path) {}

std::string SortElement::toString() const {
  std::string result("$");
  result += std::to_string(var->id);
  for (auto const& it : attributePath) {
    result += "." + it;
  }
  return result;
}

EnumerateCollectionNode::EnumerateCollectionNode(ExecutionPlan* plan, size_t id,
                                                 aql::Collection const* collection,
                                                 Variable const* outVariable,
                                                 bool random, IndexHint const& hint)
    : ExecutionNode(plan, id),
      DocumentProducingNode(outVariable),
      CollectionAccessingNode(collection),
      _random(random),
      _hint(hint) {}

ExecutionNode::NodeType EnumerateCollectionNode::getType() const {
  return ENUMERATE_COLLECTION;
}

IndexHint const& EnumerateCollectionNode::hint() const { return _hint; }

SortInformation::Match SortInformation::isCoveredBy(SortInformation const& other) {
  if (!isValid || !other.isValid) {
    return unequal;
  }

  if (isComplex || other.isComplex) {
    return unequal;
  }

  size_t const n = criteria.size();
  for (size_t i = 0; i < n; ++i) {
    if (other.criteria.size() <= i) {
      return otherLessAccurate;
    }

    auto ours = criteria[i];
    auto theirs = other.criteria[i];

    if (std::get<2>(ours) != std::get<2>(theirs)) {
      // sort order is different
      return unequal;
    }

    if (std::get<1>(ours) != std::get<1>(theirs)) {
      // sort criterion is different
      return unequal;
    }
  }

  if (other.criteria.size() > n) {
    return ourselvesLessAccurate;
  }

  return allEqual;
}

/// @brief toVelocyPack, for AsyncNode
void AsyncNode::toVelocyPackHelper(VPackBuilder& nodes, unsigned flags,
                                       std::unordered_set<ExecutionNode const*>& seen) const {
  // call base class method
  ExecutionNode::toVelocyPackHelperGeneric(nodes, flags, seen);

  // And close it
  nodes.close();
}

/// @brief creates corresponding ExecutionBlock
std::unique_ptr<ExecutionBlock> AsyncNode::createBlock(
    ExecutionEngine& engine, std::unordered_map<ExecutionNode*, ExecutionBlock*> const&) const {
  ExecutionNode const* previousNode = getFirstDependency();
  TRI_ASSERT(previousNode != nullptr);

  RegisterId const nrOutRegs = getRegisterPlan()->nrRegs[getDepth()];
  RegisterId const nrInRegs = nrOutRegs;

  std::unordered_set<RegisterId> regsToKeep = calcRegsToKeep();
  std::unordered_set<RegisterId> regsToClear = getRegsToClear();

  // Everything that is cleared here could and should have been cleared before
  TRI_ASSERT(regsToClear.empty());
  
  if (ServerState::instance()->isCoordinator()) {
    THROW_ARANGO_EXCEPTION_MESSAGE(TRI_ERROR_NOT_IMPLEMENTED,
                                   "AsyncExecutor not supported on coordinator");
  }

  ExecutorInfos infos({}, {}, nrInRegs, nrOutRegs, std::move(regsToClear),
                      std::move(regsToKeep));
  
  return std::make_unique<ExecutionBlockImpl<AsyncExecutor>>(&engine, this, std::move(infos));
}

/// @brief estimateCost
CostEstimate AsyncNode::estimateCost() const {
  if (_dependencies.empty()) {
    // we should always have dependency as we need input here...
    TRI_ASSERT(false);
    return aql::CostEstimate::empty();
  }
  aql::CostEstimate estimate = _dependencies[0]->getCost();
  return estimate;
}

AsyncNode::AsyncNode(ExecutionPlan* plan, size_t id)
    : ExecutionNode(plan, id) {}

AsyncNode::AsyncNode(ExecutionPlan* plan, arangodb::velocypack::Slice const& base)
    : ExecutionNode(plan, base) {}

ExecutionNode::NodeType AsyncNode::getType() const { return ASYNC; }

ExecutionNode* AsyncNode::clone(ExecutionPlan* plan, bool withDependencies,
                                    bool withProperties) const {
  return cloneHelper(std::make_unique<AsyncNode>(plan, _id),
                     withDependencies, withProperties);
}

void AsyncNode::cloneRegisterPlan(ExecutionNode* dependency) {
  TRI_ASSERT(hasDependency());
  TRI_ASSERT(getFirstDependency() == dependency);
  _registerPlan = dependency->getRegisterPlan();
  _depth = dependency->getDepth();
  setVarsUsedLater(dependency->getVarsUsedLater());
  setVarsValid(dependency->getVarsValid());
  setVarUsageValid();
}

ParallelStartNode::ParallelStartNode(ExecutionPlan* plan, size_t id)
    : ExecutionNode(plan, id) {}

ParallelStartNode::ParallelStartNode(ExecutionPlan* plan, arangodb::velocypack::Slice const& base)
    : ExecutionNode(plan, base) {}

ExecutionNode::NodeType ParallelStartNode::getType() const { return PARALLEL_START; }

ExecutionNode* ParallelStartNode::clone(ExecutionPlan* plan, bool withDependencies,
                                    bool withProperties) const {
  return cloneHelper(std::make_unique<ParallelStartNode>(plan, _id),
                     withDependencies, withProperties);
}

void ParallelStartNode::cloneRegisterPlan(ExecutionNode* dependency) {
  TRI_ASSERT(hasDependency());
  TRI_ASSERT(getFirstDependency() == dependency);
  _registerPlan = dependency->getRegisterPlan();
  _depth = dependency->getDepth();
  setVarsUsedLater(dependency->getVarsUsedLater());
  setVarsValid(dependency->getVarsValid());
  setVarUsageValid();
}

/// @brief toVelocyPack, for ParallelStartNode
void ParallelStartNode::toVelocyPackHelper(VPackBuilder& nodes, unsigned flags,
                                           std::unordered_set<ExecutionNode const*>& seen) const {
  // call base class method
  ExecutionNode::toVelocyPackHelperGeneric(nodes, flags, seen);

  // And close it
  nodes.close();
}

/// @brief creates corresponding ExecutionBlock
std::unique_ptr<ExecutionBlock> ParallelStartNode::createBlock(
    ExecutionEngine& engine, std::unordered_map<ExecutionNode*, ExecutionBlock*> const&) const {
  ExecutionNode const* previousNode = getFirstDependency();
  TRI_ASSERT(previousNode != nullptr);

  RegisterId const nrOutRegs = getRegisterPlan()->nrRegs[getDepth()];
  RegisterId const nrInRegs = nrOutRegs;

  std::unordered_set<RegisterId> regsToKeep = calcRegsToKeep();
  std::unordered_set<RegisterId> regsToClear = getRegsToClear();

  // Everything that is cleared here could and should have been cleared before
  TRI_ASSERT(regsToClear.empty());

  ExecutorInfos infos({}, {}, nrInRegs, nrOutRegs, std::move(regsToClear),
                      std::move(regsToKeep));
  
  return std::make_unique<ExecutionBlockImpl<ParallelStartExecutor>>(&engine, this, std::move(infos));
}

/// @brief estimateCost, the cost of a NoResults is nearly 0
CostEstimate ParallelStartNode::estimateCost() const {
  if (_dependencies.empty()) {
    return aql::CostEstimate::empty();
  }
  CostEstimate estimate = CostEstimate::empty();
  return estimate;
}

ParallelEndNode::ParallelEndNode(ExecutionPlan* plan, size_t id)
    : ExecutionNode(plan, id) {}

ParallelEndNode::ParallelEndNode(ExecutionPlan* plan, arangodb::velocypack::Slice const& base)
    : ExecutionNode(plan, base) {}

ExecutionNode::NodeType ParallelEndNode::getType() const { return PARALLEL_END; }

ExecutionNode* ParallelEndNode::clone(ExecutionPlan* plan, bool withDependencies,
                                      bool withProperties) const {
  return cloneHelper(std::make_unique<ParallelEndNode>(plan, _id),
                     withDependencies, withProperties);
}

void ParallelEndNode::cloneRegisterPlan(ExecutionNode* dependency) {
  TRI_ASSERT(hasDependency());
  TRI_ASSERT(getFirstDependency() == dependency);
  _registerPlan = dependency->getRegisterPlan();
  _depth = dependency->getDepth();
  setVarsUsedLater(dependency->getVarsUsedLater());
  setVarsValid(dependency->getVarsValid());
  setVarUsageValid();
}

/// @brief toVelocyPack, for ParallelEndNode
void ParallelEndNode::toVelocyPackHelper(VPackBuilder& nodes, unsigned flags,
                                         std::unordered_set<ExecutionNode const*>& seen) const {
  // call base class method
  ExecutionNode::toVelocyPackHelperGeneric(nodes, flags, seen);

  // And close it
  nodes.close();
}

/// @brief creates corresponding ExecutionBlock
std::unique_ptr<ExecutionBlock> ParallelEndNode::createBlock(
    ExecutionEngine& engine, std::unordered_map<ExecutionNode*, ExecutionBlock*> const&) const {
  ExecutionNode const* previousNode = getFirstDependency();
  TRI_ASSERT(previousNode != nullptr);

  RegisterId const nrOutRegs = getRegisterPlan()->nrRegs[getDepth()];
  RegisterId const nrInRegs = nrOutRegs;

  std::unordered_set<RegisterId> regsToKeep = calcRegsToKeep();
  std::unordered_set<RegisterId> regsToClear = getRegsToClear();

  // Everything that is cleared here could and should have been cleared before
  TRI_ASSERT(regsToClear.empty());

  ExecutorInfos infos({}, {}, nrInRegs, nrOutRegs, std::move(regsToClear),
                      std::move(regsToKeep));
 
  THROW_ARANGO_EXCEPTION_MESSAGE(TRI_ERROR_NOT_IMPLEMENTED, "createBlock not implemented for ParallelEndNode");
}

/// @brief estimateCost
CostEstimate ParallelEndNode::estimateCost() const {
  if (_dependencies.empty()) {
    return aql::CostEstimate::empty();
  }
  CostEstimate estimate = CostEstimate::empty();
  return estimate;
}

namespace {
const char* MATERIALIZE_NODE_IN_NM_COL_PARAM = "inNmColPtr";
const char* MATERIALIZE_NODE_IN_NM_DOC_PARAM = "inNmDocId";
const char* MATERIALIZE_NODE_OUT_VARIABLE_PARAM = "outVariable";
}  // namespace

MaterializeNode* materialize::createMaterializeNode(ExecutionPlan* plan,
                                                    arangodb::velocypack::Slice const& base) {
  if (base.hasKey(MATERIALIZE_NODE_IN_NM_COL_PARAM)) {
    return new MaterializeMultiNode(plan, base);
  }
  return new MaterializeSingleNode(plan, base);
}

MaterializeNode::MaterializeNode(ExecutionPlan* plan, size_t id,
                                 aql::Variable const& inDocId, aql::Variable const& outVariable)
    : ExecutionNode(plan, id),
      _inNonMaterializedDocId(&inDocId),
      _outVariable(&outVariable) {}

MaterializeNode::MaterializeNode(ExecutionPlan* plan, arangodb::velocypack::Slice const& base)
    : ExecutionNode(plan, base),
      _inNonMaterializedDocId(aql::Variable::varFromVPack(plan->getAst(), base, MATERIALIZE_NODE_IN_NM_DOC_PARAM,
                                                          true)),
      _outVariable(aql::Variable::varFromVPack(plan->getAst(), base,
                                               MATERIALIZE_NODE_OUT_VARIABLE_PARAM)) {}

void MaterializeNode::toVelocyPackHelper(arangodb::velocypack::Builder& nodes, unsigned flags,
                                         std::unordered_set<ExecutionNode const*>& seen) const {
  // call base class method
  aql::ExecutionNode::toVelocyPackHelperGeneric(nodes, flags, seen);

  nodes.add(VPackValue(MATERIALIZE_NODE_IN_NM_DOC_PARAM));
  _inNonMaterializedDocId->toVelocyPack(nodes);

  nodes.add(VPackValue(MATERIALIZE_NODE_OUT_VARIABLE_PARAM));
  _outVariable->toVelocyPack(nodes);
}

CostEstimate MaterializeNode::estimateCost() const {
  if (_dependencies.empty()) {
    // we should always have dependency as we need input for materializing
    TRI_ASSERT(false);
    return aql::CostEstimate::empty();
  }
  aql::CostEstimate estimate = _dependencies[0]->getCost();
  // we will materialize all output of our dependency
  estimate.estimatedCost += estimate.estimatedNrItems;
  return estimate;
}

void MaterializeNode::getVariablesUsedHere(::arangodb::containers::HashSet<Variable const*>& vars) const {
  vars.emplace(_inNonMaterializedDocId);
}

std::vector<Variable const*> MaterializeNode::getVariablesSetHere() const {
  return std::vector<Variable const*>{_outVariable};
}

MaterializeMultiNode::MaterializeMultiNode(ExecutionPlan* plan, size_t id,
                                           aql::Variable const& inColPtr,
                                           aql::Variable const& inDocId,
                                           aql::Variable const& outVariable)
    : MaterializeNode(plan, id, inDocId, outVariable),
      _inNonMaterializedColPtr(&inColPtr) {}

MaterializeMultiNode::MaterializeMultiNode(ExecutionPlan* plan,
                                           arangodb::velocypack::Slice const& base)
    : MaterializeNode(plan, base),
      _inNonMaterializedColPtr(aql::Variable::varFromVPack(plan->getAst(), base, MATERIALIZE_NODE_IN_NM_COL_PARAM,
                                                           true)) {}

void MaterializeMultiNode::toVelocyPackHelper(arangodb::velocypack::Builder& nodes,
                                              unsigned flags,
                                              std::unordered_set<ExecutionNode const*>& seen) const {
  // call base class method
  MaterializeNode::toVelocyPackHelper(nodes, flags, seen);

  nodes.add(VPackValue(MATERIALIZE_NODE_IN_NM_COL_PARAM));
  _inNonMaterializedColPtr->toVelocyPack(nodes);

  nodes.close();
}

std::unique_ptr<ExecutionBlock> MaterializeMultiNode::createBlock(
    ExecutionEngine& engine, std::unordered_map<ExecutionNode*, ExecutionBlock*> const&) const {
  ExecutionNode const* previousNode = getFirstDependency();
  TRI_ASSERT(previousNode != nullptr);

  RegisterId inNmColPtrRegId;
  {
    auto it = getRegisterPlan()->varInfo.find(_inNonMaterializedColPtr->id);
    TRI_ASSERT(it != getRegisterPlan()->varInfo.end());
    inNmColPtrRegId = it->second.registerId;
  }
  RegisterId inNmDocIdRegId;
  {
    auto it = getRegisterPlan()->varInfo.find(_inNonMaterializedDocId->id);
    TRI_ASSERT(it != getRegisterPlan()->varInfo.end());
    inNmDocIdRegId = it->second.registerId;
  }
  RegisterId outDocumentRegId;
  {
    auto it = getRegisterPlan()->varInfo.find(_outVariable->id);
    TRI_ASSERT(it != getRegisterPlan()->varInfo.end());
    outDocumentRegId = it->second.registerId;
  }
  TRI_ASSERT(engine.getQuery());

<<<<<<< HEAD
  return std::make_unique<ExecutionBlockImpl<MaterializeExecutor<decltype(inNmColPtrRegId)>>>(&engine, this,
     MaterializerExecutorInfos(getRegisterPlan()->nrRegs[previousNode->getDepth()],
                               getRegisterPlan()->nrRegs[getDepth()], getRegsToClear(),
                               calcRegsToKeep(), inNmColPtrRegId, inNmDocIdRegId,
                               outDocumentRegId, engine.getQuery()->readOnlyTrx()));
=======
  return std::make_unique<ExecutionBlockImpl<MaterializeExecutor<decltype(inNmColPtrRegId)>>>(
      &engine, this,
      MaterializerExecutorInfos(getRegisterPlan()->nrRegs[previousNode->getDepth()],
                                getRegisterPlan()->nrRegs[getDepth()], getRegsToClear(),
                                calcRegsToKeep(), inNmColPtrRegId, inNmDocIdRegId,
                                outDocumentRegId, engine.getQuery()->trx()));
>>>>>>> 3b922bcb
}

ExecutionNode* MaterializeMultiNode::clone(ExecutionPlan* plan, bool withDependencies,
                                           bool withProperties) const {
  TRI_ASSERT(plan);

  auto* outVariable = _outVariable;
  auto* inNonMaterializedDocId = _inNonMaterializedDocId;
  auto* inNonMaterializedColId = _inNonMaterializedColPtr;

  if (withProperties) {
    outVariable = plan->getAst()->variables()->createVariable(outVariable);
    inNonMaterializedDocId =
        plan->getAst()->variables()->createVariable(inNonMaterializedDocId);
    inNonMaterializedColId =
        plan->getAst()->variables()->createVariable(inNonMaterializedColId);
  }

  auto c = std::make_unique<MaterializeMultiNode>(plan, _id, *inNonMaterializedColId,
                                                  *inNonMaterializedDocId, *outVariable);
  return cloneHelper(std::move(c), withDependencies, withProperties);
}

void MaterializeMultiNode::getVariablesUsedHere(
    ::arangodb::containers::HashSet<Variable const*>& vars) const {
  // call base class method
  MaterializeNode::getVariablesUsedHere(vars);

  vars.emplace(_inNonMaterializedColPtr);
}

MaterializeSingleNode::MaterializeSingleNode(ExecutionPlan* plan, size_t id,
                                             aql::Collection const* collection,
                                             aql::Variable const& inDocId,
                                             aql::Variable const& outVariable)
    : MaterializeNode(plan, id, inDocId, outVariable),
      CollectionAccessingNode(collection) {}

MaterializeSingleNode::MaterializeSingleNode(ExecutionPlan* plan,
                                             arangodb::velocypack::Slice const& base)
    : MaterializeNode(plan, base), CollectionAccessingNode(plan, base) {}

void MaterializeSingleNode::toVelocyPackHelper(arangodb::velocypack::Builder& nodes,
                                               unsigned flags,
                                               std::unordered_set<ExecutionNode const*>& seen) const {
  // call base class method
  MaterializeNode::toVelocyPackHelper(nodes, flags, seen);

  // add collection information
  CollectionAccessingNode::toVelocyPack(nodes, flags);

  nodes.close();
}

std::unique_ptr<ExecutionBlock> MaterializeSingleNode::createBlock(
    ExecutionEngine& engine, std::unordered_map<ExecutionNode*, ExecutionBlock*> const&) const {
  ExecutionNode const* previousNode = getFirstDependency();
  TRI_ASSERT(previousNode != nullptr);
  RegisterId inNmDocIdRegId;
  {
    auto it = getRegisterPlan()->varInfo.find(_inNonMaterializedDocId->id);
    TRI_ASSERT(it != getRegisterPlan()->varInfo.end());
    inNmDocIdRegId = it->second.registerId;
  }
  RegisterId outDocumentRegId;
  {
    auto it = getRegisterPlan()->varInfo.find(_outVariable->id);
    TRI_ASSERT(it != getRegisterPlan()->varInfo.end());
    outDocumentRegId = it->second.registerId;
  }
  TRI_ASSERT(engine.getQuery());
  auto const& name = _collection->name();

<<<<<<< HEAD
  return std::make_unique<ExecutionBlockImpl<MaterializeExecutor<decltype(name)>>>(&engine, this,
    MaterializerExecutorInfos<decltype(name)>(getRegisterPlan()->nrRegs[previousNode->getDepth()],
                                              getRegisterPlan()->nrRegs[getDepth()], getRegsToClear(),
                                              calcRegsToKeep(), _collection->name(), inNmDocIdRegId,
                                              outDocumentRegId, engine.getQuery()->readOnlyTrx()));
=======
  return std::make_unique<ExecutionBlockImpl<MaterializeExecutor<decltype(name)>>>(
      &engine, this,
      MaterializerExecutorInfos<decltype(name)>(
          getRegisterPlan()->nrRegs[previousNode->getDepth()],
          getRegisterPlan()->nrRegs[getDepth()], getRegsToClear(),
          calcRegsToKeep(), _collection->name(), inNmDocIdRegId,
          outDocumentRegId, engine.getQuery()->trx()));
>>>>>>> 3b922bcb
}

ExecutionNode* MaterializeSingleNode::clone(ExecutionPlan* plan, bool withDependencies,
                                            bool withProperties) const {
  TRI_ASSERT(plan);

  auto* outVariable = _outVariable;
  auto* inNonMaterializedDocId = _inNonMaterializedDocId;

  if (withProperties) {
    outVariable = plan->getAst()->variables()->createVariable(outVariable);
    inNonMaterializedDocId =
        plan->getAst()->variables()->createVariable(inNonMaterializedDocId);
  }

  auto c = std::make_unique<MaterializeSingleNode>(plan, _id, _collection,
                                                   *inNonMaterializedDocId, *outVariable);
  CollectionAccessingNode::cloneInto(*c);
  return cloneHelper(std::move(c), withDependencies, withProperties);
}<|MERGE_RESOLUTION|>--- conflicted
+++ resolved
@@ -117,19 +117,11 @@
     {static_cast<int>(ExecutionNode::SUBQUERY_END), "SubqueryEndNode"},
     {static_cast<int>(ExecutionNode::DISTRIBUTE_CONSUMER),
      "DistributeConsumer"},
-<<<<<<< HEAD
-    {static_cast<int>(ExecutionNode::MATERIALIZE),
-     "MaterializeNode"},
-    {static_cast<int>(ExecutionNode::ASYNC),
-    "AsyncNode"},
-    {static_cast<int>(ExecutionNode::PARALLEL_START),
-    "ParallelStartNode"},
-    {static_cast<int>(ExecutionNode::PARALLEL_END),
-    "ParallelEndNode"},
+    {static_cast<int>(ExecutionNode::MATERIALIZE), "MaterializeNode"},
+    {static_cast<int>(ExecutionNode::ASYNC), "AsyncNode"},
+    {static_cast<int>(ExecutionNode::PARALLEL_START), "ParallelStartNode"},
+    {static_cast<int>(ExecutionNode::PARALLEL_END), "ParallelEndNode"},
 };
-=======
-    {static_cast<int>(ExecutionNode::MATERIALIZE), "MaterializeNode"}};
->>>>>>> 3b922bcb
 }  // namespace
 
 /// @brief resolve nodeType to a string.
@@ -1372,15 +1364,10 @@
       variableToRegisterId(_outVariable),
       getRegisterPlan()->nrRegs[previousNode->getDepth()],
       getRegisterPlan()->nrRegs[getDepth()], getRegsToClear(), calcRegsToKeep(),
-<<<<<<< HEAD
-      engine.getQuery(), this->_collection, _outVariable, (this->isVarUsedLater(_outVariable) || this->_filter != nullptr),
-      this->_filter.get(), this->projections(), EngineSelectorFeature::ENGINE->useRawDocumentPointers(), this->_random);
-=======
-      &engine, this->_collection, _outVariable,
+      engine.getQuery(), this->_collection, _outVariable,
       (this->isVarUsedLater(_outVariable) || this->_filter != nullptr),
       this->_filter.get(), this->projections(), this->coveringIndexAttributePositions(),
       EngineSelectorFeature::ENGINE->useRawDocumentPointers(), this->_random);
->>>>>>> 3b922bcb
   return std::make_unique<ExecutionBlockImpl<EnumerateCollectionExecutor>>(&engine, this,
                                                                            std::move(infos));
 }
@@ -1415,14 +1402,14 @@
 /// @brief the cost of an enumerate collection node is a multiple of the cost of
 /// its unique dependency
 CostEstimate EnumerateCollectionNode::estimateCost() const {
-  transaction::Methods* trx = _plan->getAst()->query()->trx();
-  if (trx->status() != transaction::Status::RUNNING) {
+  transaction::Methods& trx = _plan->getAst()->query().trxForOptimization();
+  if (trx.status() != transaction::Status::RUNNING) {
     return CostEstimate::empty();
   }
 
   TRI_ASSERT(!_dependencies.empty());
   CostEstimate estimate = _dependencies.at(0)->getCost();
-  estimate.estimatedNrItems *= _collection->count(trx);
+  estimate.estimatedNrItems *= _collection->count(&trx);
   // We do a full collection scan for each incoming item.
   // random iteration is slightly more expensive than linear iteration
   // we also penalize each EnumerateCollectionNode slightly (and do not
@@ -1630,7 +1617,7 @@
 CalculationNode::CalculationNode(ExecutionPlan* plan, arangodb::velocypack::Slice const& base)
     : ExecutionNode(plan, base),
       _outVariable(Variable::varFromVPack(plan->getAst(), base, "outVariable")),
-      _expression(new Expression(plan, plan->getAst(), base)) {}
+      _expression(new Expression(plan->getAst(), base)) {}
 
 /// @brief toVelocyPack, for CalculationNode
 void CalculationNode::toVelocyPackHelper(VPackBuilder& nodes, unsigned flags,
@@ -1719,13 +1706,12 @@
   }
   bool const willUseV8 = expression()->willUseV8();
 
-  TRI_ASSERT(engine.getQuery() != nullptr);
   TRI_ASSERT(expression() != nullptr);
 
   CalculationExecutorInfos infos(
       outputRegister, getRegisterPlan()->nrRegs[previousNode->getDepth()],
       getRegisterPlan()->nrRegs[getDepth()], getRegsToClear(), calcRegsToKeep(),
-      *engine.getQuery() /* used for v8 contexts and in expression */,
+      engine.getQuery() /* used for v8 contexts and in expression */,
       *expression(), std::move(expInVars) /* required by expression.execute */,
       std::move(expInRegs)); /* required by expression.execute */
 
@@ -1825,7 +1811,7 @@
     return false;
   }
 
-  if (mayAccessCollections() && _plan->getAst()->query()->isModificationQuery()) {
+  if (mayAccessCollections() && _plan->getAst()->containsModificationOp()) {
     // a subquery that accesses data from a collection may not be const,
     // even if itself does not modify any data. it is possible that the
     // subquery is embedded into some outer loop that is modifying data
@@ -2673,20 +2659,12 @@
   }
   TRI_ASSERT(engine.getQuery());
 
-<<<<<<< HEAD
-  return std::make_unique<ExecutionBlockImpl<MaterializeExecutor<decltype(inNmColPtrRegId)>>>(&engine, this,
-     MaterializerExecutorInfos(getRegisterPlan()->nrRegs[previousNode->getDepth()],
-                               getRegisterPlan()->nrRegs[getDepth()], getRegsToClear(),
-                               calcRegsToKeep(), inNmColPtrRegId, inNmDocIdRegId,
-                               outDocumentRegId, engine.getQuery()->readOnlyTrx()));
-=======
   return std::make_unique<ExecutionBlockImpl<MaterializeExecutor<decltype(inNmColPtrRegId)>>>(
       &engine, this,
       MaterializerExecutorInfos(getRegisterPlan()->nrRegs[previousNode->getDepth()],
                                 getRegisterPlan()->nrRegs[getDepth()], getRegsToClear(),
                                 calcRegsToKeep(), inNmColPtrRegId, inNmDocIdRegId,
-                                outDocumentRegId, engine.getQuery()->trx()));
->>>>>>> 3b922bcb
+                                outDocumentRegId, engine.getQuery()));
 }
 
 ExecutionNode* MaterializeMultiNode::clone(ExecutionPlan* plan, bool withDependencies,
@@ -2760,21 +2738,13 @@
   TRI_ASSERT(engine.getQuery());
   auto const& name = _collection->name();
 
-<<<<<<< HEAD
-  return std::make_unique<ExecutionBlockImpl<MaterializeExecutor<decltype(name)>>>(&engine, this,
-    MaterializerExecutorInfos<decltype(name)>(getRegisterPlan()->nrRegs[previousNode->getDepth()],
-                                              getRegisterPlan()->nrRegs[getDepth()], getRegsToClear(),
-                                              calcRegsToKeep(), _collection->name(), inNmDocIdRegId,
-                                              outDocumentRegId, engine.getQuery()->readOnlyTrx()));
-=======
   return std::make_unique<ExecutionBlockImpl<MaterializeExecutor<decltype(name)>>>(
       &engine, this,
       MaterializerExecutorInfos<decltype(name)>(
           getRegisterPlan()->nrRegs[previousNode->getDepth()],
           getRegisterPlan()->nrRegs[getDepth()], getRegsToClear(),
           calcRegsToKeep(), _collection->name(), inNmDocIdRegId,
-          outDocumentRegId, engine.getQuery()->trx()));
->>>>>>> 3b922bcb
+          outDocumentRegId, engine.getQuery()));
 }
 
 ExecutionNode* MaterializeSingleNode::clone(ExecutionPlan* plan, bool withDependencies,
