--- conflicted
+++ resolved
@@ -111,12 +111,7 @@
 // during register planning
 bool isInSubQuery(ExecutionNode const* node) {
   auto current = node;
-<<<<<<< HEAD
-  while (current->hasDependency()) {
-=======
-  TRI_ASSERT(current != nullptr);
   while (current != nullptr && current->hasDependency()) {
->>>>>>> 924115a5
     current = current->getFirstDependency();
   }
   if (ADB_UNLIKELY(current == nullptr)) {
