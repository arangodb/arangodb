////////////////////////////////////////////////////////////////////////////////
/// DISCLAIMER
///
/// Copyright 2014-2021 ArangoDB GmbH, Cologne, Germany
/// Copyright 2004-2014 triAGENS GmbH, Cologne, Germany
///
/// Licensed under the Apache License, Version 2.0 (the "License");
/// you may not use this file except in compliance with the License.
/// You may obtain a copy of the License at
///
///     http://www.apache.org/licenses/LICENSE-2.0
///
/// Unless required by applicable law or agreed to in writing, software
/// distributed under the License is distributed on an "AS IS" BASIS,
/// WITHOUT WARRANTIES OR CONDITIONS OF ANY KIND, either express or implied.
/// See the License for the specific language governing permissions and
/// limitations under the License.
///
/// Copyright holder is ArangoDB GmbH, Cologne, Germany
///
/// @author Simon Grätzer
////////////////////////////////////////////////////////////////////////////////

#ifndef ARANGOD_AQL_QUERY_WARNINGS_H
#define ARANGOD_AQL_QUERY_WARNINGS_H 1

#include <Basics/ErrorCode.h>
#include <mutex>
#include <string>
#include <vector>

namespace arangodb {
namespace velocypack {
class Builder;
}

namespace aql {

struct QueryOptions;

class QueryWarnings final {
  QueryWarnings(QueryWarnings const&) = delete;
  QueryWarnings& operator=(QueryWarnings const&) = delete;
  
public:

  explicit QueryWarnings();
  ~QueryWarnings() = default;

  /// @brief register an error
  /// this also makes the query abort
<<<<<<< HEAD
  [[noreturn]] void registerError(int, std::string_view = {});

  /// @brief register a warning
  void registerWarning(int code, std::string_view details = {});

=======
  [[noreturn]] void registerError(ErrorCode code, char const* details = nullptr);

  /// @brief register a warning
  void registerWarning(ErrorCode code, char const* details = nullptr);

  /// @brief register a warning (convenience overload)
  void registerWarning(ErrorCode code, std::string const& details);

>>>>>>> 2fcec287
  void toVelocyPack(arangodb::velocypack::Builder& b) const;
  
  bool empty() const;
  
  void updateOptions(QueryOptions const&);
  
  std::vector<std::pair<int, std::string>> all() const;

  static std::string buildFormattedString(ErrorCode code, char const* details);

 private:
  
  mutable std::mutex _mutex;
  
  /// @brief warnings collected during execution
  std::vector<std::pair<int, std::string>> _list;
  
  size_t _maxWarningCount;
  bool _failOnWarning;
};

}  // namespace aql
}  // namespace arangodb

#endif<|MERGE_RESOLUTION|>--- conflicted
+++ resolved
@@ -49,22 +49,10 @@
 
   /// @brief register an error
   /// this also makes the query abort
-<<<<<<< HEAD
-  [[noreturn]] void registerError(int, std::string_view = {});
+  [[noreturn]] void registerError(ErrorCode code, std::string_view details = nullptr);
+  /// @brief register a warning
+  void registerWarning(ErrorCode code, std::string_view details = nullptr);
 
-  /// @brief register a warning
-  void registerWarning(int code, std::string_view details = {});
-
-=======
-  [[noreturn]] void registerError(ErrorCode code, char const* details = nullptr);
-
-  /// @brief register a warning
-  void registerWarning(ErrorCode code, char const* details = nullptr);
-
-  /// @brief register a warning (convenience overload)
-  void registerWarning(ErrorCode code, std::string const& details);
-
->>>>>>> 2fcec287
   void toVelocyPack(arangodb::velocypack::Builder& b) const;
   
   bool empty() const;
