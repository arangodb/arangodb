--- conflicted
+++ resolved
@@ -103,16 +103,8 @@
   auto skipRowsRange(AqlItemBlockInputRange& inputRange, AqlCall& call)
       -> std::tuple<ExecutionState, Stats, size_t, AqlCall>;
 
-  [[nodiscard]] auto produceRows(AqlItemBlockInputRange& input, OutputAqlItemRow& output)
-      -> std::tuple<ExecutionState, Stats, AqlCall>;
-
-  // skipRowsRange <=> isModificationSubquery
-
-  template <bool E = isModificationSubquery, std::enable_if_t<E, int> = 0>
-  auto skipRowsRange(AqlItemBlockInputRange& inputRange, AqlCall& call)
-      -> std::tuple<ExecutionState, Stats, size_t, AqlCall>;
-
-  std::tuple<ExecutionState, Stats, SharedAqlItemBlockPtr> fetchBlockForPassthrough(size_t atMost);
+  auto fetchBlockForPassthrough(size_t atMost)
+      -> std::tuple<ExecutionState, Stats, SharedAqlItemBlockPtr>;
 
  private:
   /**
@@ -140,12 +132,9 @@
   auto initializeSubquery(AqlItemBlockInputRange& input)
       -> std::tuple<ExecutionState, bool>;
 
-<<<<<<< HEAD
-=======
   [[nodiscard]] auto expectedNumberOfRowsNew(AqlItemBlockInputRange const& input,
                                              AqlCall const& call) const noexcept -> size_t;
 
->>>>>>> 174b5d0f
  private:
   Fetcher& _fetcher;
   SubqueryExecutorInfos& _infos;
