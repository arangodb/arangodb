--- conflicted
+++ resolved
@@ -70,6 +70,7 @@
   { "ReturnBlock",                 arangodb::aql::ExecutionBlock::Type::RETURN},
   { "ShortestPathBlock",           arangodb::aql::ExecutionBlock::Type::SHORTEST_PATH},
   { "SingletonBlock",              arangodb::aql::ExecutionBlock::Type::SINGLETON},
+  { "SingleOperationBlock",        arangodb::aql::ExecutionBlock::Type::SINGLEOPERATION},
   { "SortBlock",                   arangodb::aql::ExecutionBlock::Type::SORT},
   { "SortedCollectBlock",          arangodb::aql::ExecutionBlock::Type::SORTED_COLLECT},
   { "SortingGatherBlock",          arangodb::aql::ExecutionBlock::Type::SORTING_GATHER},
@@ -678,77 +679,8 @@
 }
 
 std::string ExecutionBlock::typeToString(ExecutionBlock::Type type) {
-<<<<<<< HEAD
-  switch (type) {
-    case Type::_UNDEFINED:
-      return "-undefined-";
-    case Type::CALCULATION:
-      return "CalculationBlock";
-    case Type::COUNT_COLLECT:
-      return "CountCollectBlock";
-    case Type::DISTINCT_COLLECT:
-      return "DistinctCollectBlock";
-    case Type::ENUMERATE_COLLECTION:
-      return "EnumerateCollectionBlock";
-    case Type::ENUMERATE_LIST:
-      return "EnumerateListBlock";
-    case Type::FILTER:
-      return "FilterBlock";
-    case Type::HASHED_COLLECT:
-      return "HashedCollectBlock";
-    case Type::INDEX:
-      return "IndexBlock";
-    case Type::LIMIT:
-      return "LimitBlock";
-    case Type::NO_RESULTS:
-      return "NoResultsBlock";
-    case Type::REMOTE:
-      return "RemoteBlock";
-    case Type::RETURN:
-      return "ReturnBlock";
-    case Type::SHORTEST_PATH:
-      return "ShortestPathBlock";
-    case Type::SINGLETON:
-      return "SingletonBlock";
-    case Type::SINGLEOPERATION:
-      return "SingleOperationBlock";
-    case Type::SORT:
-      return "SortBlock";
-    case Type::SORTED_COLLECT:
-      return "SortedCollectBlock";
-    case Type::SORTING_GATHER:
-      return "SortingGatherBlock";
-    case Type::SUBQUERY:
-      return "SubqueryBlock";
-    case Type::TRAVERSAL:
-      return "TraversalBlock";
-    case Type::UNSORTING_GATHER:
-      return "UnsortingGatherBlock";
-    case Type::REMOVE:
-      return "RemoveBlock";
-    case Type::INSERT:
-      return "InsertBlock";
-    case Type::UPDATE:
-      return "UpdateBlock";
-    case Type::REPLACE:
-      return "ReplaceBlock";
-    case Type::UPSERT:
-      return "UpsertBlock";
-    case Type::SCATTER:
-      return "ScatterBlock";
-    case Type::DISTRIBUTE:
-      return "DistributeBlock";
-    case Type::IRESEARCH_VIEW:
-      return "IResearchViewBlock";
-    case Type::IRESEARCH_VIEW_ORDERED:
-      return "IResearchViewOrderedBlock";
-    case Type::IRESEARCH_VIEW_UNORDERED:
-      return "IResearchViewUnorderedBlock";
-  }
-=======
   auto got = ::blockTypeToNamesMap.find(type);
   if (got == ::blockTypeToNamesMap.end()) {
->>>>>>> b094ac14
   // to please compiler in non-maintainer mode
     THROW_ARANGO_EXCEPTION_MESSAGE(TRI_ERROR_INTERNAL, 
                                    std::string("when converting ExecutionBlock::Type to string: got invalid type"));
@@ -758,110 +690,12 @@
 }
 
 ExecutionBlock::Type ExecutionBlock::typeFromString(std::string const& type) {
-<<<<<<< HEAD
-  if (type == "-undefined-") {
-    return Type::_UNDEFINED;
-  }
-  if (type == "CalculationBlock") {
-    return Type::CALCULATION;
-  }
-  if (type == "CountCollectBlock") {
-    return Type::COUNT_COLLECT;
-  }
-  if (type == "DistinctCollectBlock") {
-    return Type::DISTINCT_COLLECT;
-  }
-  if (type == "EnumerateCollectionBlock") {
-    return Type::ENUMERATE_COLLECTION;
-  }
-  if (type == "EnumerateListBlock") {
-    return Type::ENUMERATE_LIST;
-  }
-  if (type == "FilterBlock") {
-    return Type::FILTER;
-  }
-  if (type == "HashedCollectBlock") {
-    return Type::HASHED_COLLECT;
-  }
-  if (type == "IndexBlock") {
-    return Type::INDEX;
-  }
-  if (type == "LimitBlock") {
-    return Type::LIMIT;
-  }
-  if (type == "NoResultsBlock") {
-    return Type::NO_RESULTS;
-  }
-  if (type == "RemoteBlock") {
-    return Type::REMOTE;
-  }
-  if (type == "ReturnBlock") {
-    return Type::RETURN;
-  }
-  if (type == "ShortestPathBlock") {
-    return Type::SHORTEST_PATH;
-  }
-  if (type == "SingletonBlock") {
-    return Type::SINGLETON;
-  }
-  if (type == "SingleOperationBlock") {
-    return Type::SINGLEOPERATION;
-  }
-  if (type == "SortBlock") {
-    return Type::SORT;
-  }
-  if (type == "SortedCollectBlock") {
-    return Type::SORTED_COLLECT;
-  }
-  if (type == "SortingGatherBlock") {
-    return Type::SORTING_GATHER;
-  }
-  if (type == "SubqueryBlock") {
-    return Type::SUBQUERY;
-  }
-  if (type == "TraversalBlock") {
-    return Type::TRAVERSAL;
-  }
-  if (type == "UnsortingGatherBlock") {
-    return Type::UNSORTING_GATHER;
-  }
-  if (type == "RemoveBlock") {
-    return Type::REMOVE;
-  }
-  if (type == "InsertBlock") {
-    return Type::INSERT;
-  }
-  if (type == "UpdateBlock") {
-    return Type::UPDATE;
-  }
-  if (type == "ReplaceBlock") {
-    return Type::REPLACE;
-  }
-  if (type == "UpsertBlock") {
-    return Type::UPSERT;
-  }
-  if (type == "ScatterBlock") {
-    return Type::SCATTER;
-  }
-  if (type == "DistributeBlock") {
-    return Type::DISTRIBUTE;
-  }
-  if (type == "IResearchViewBlock") {
-    return Type::IRESEARCH_VIEW;
-  }
-  if (type == "IResearchViewOrderedBlock") {
-    return Type::IRESEARCH_VIEW_ORDERED;
-  }
-  if (type == "IResearchViewUnorderedBlock") {
-    return Type::IRESEARCH_VIEW_UNORDERED;
-=======
   auto got = ::NamesToBlockTypeMap.find(type);
   if (got == ::NamesToBlockTypeMap.end()) {
   // to please compiler in non-maintainer mode
     THROW_ARANGO_EXCEPTION_MESSAGE(TRI_ERROR_INTERNAL, 
                                    std::string("when converting string to ExecutionBlock::Type: got invalid string '" + type + "'"));
     return arangodb::aql::ExecutionBlock::Type::_UNDEFINED;
->>>>>>> b094ac14
   }
   return got->second;
 }