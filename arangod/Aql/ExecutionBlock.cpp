--- conflicted
+++ resolved
@@ -175,14 +175,7 @@
     
     if (_profile >= PROFILE_LEVEL_TRACE_1) {
       auto const node = getPlanNode();
-<<<<<<< HEAD
       auto const queryId = this->_engine->getQuery().id();
-      // TODO make sure this works also if stack is non relevant, e.g. passed through by outer subquery.
-      auto const& call = stack.peek();
-=======
-      auto const queryId = this->_engine->getQuery()->id();
-
->>>>>>> 983ec825
       LOG_TOPIC("1e717", INFO, Logger::QUERIES)
           << "[query#" << queryId << "] "
           << "execute type=" << node->getTypeString()
