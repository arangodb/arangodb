--- conflicted
+++ resolved
@@ -145,111 +145,6 @@
   return {ExecutionState::DONE, _shutdownResult};
 }
 
-<<<<<<< HEAD
-void ExecutionBlock::traceGetSomeBegin(size_t atMost) {
-  if (_profile >= PROFILE_LEVEL_BLOCKS) {
-    if (_execNodeStats.runtime >= 0.0) {
-      _execNodeStats.runtime -= TRI_microtime();
-      TRI_ASSERT(_execNodeStats.runtime < 0.0);
-    }
-    
-    if (_profile >= PROFILE_LEVEL_TRACE_1) {
-      auto const node = getPlanNode();
-      auto const queryId = this->_engine->getQuery().id();
-      LOG_TOPIC("ca7db", INFO, Logger::QUERIES)
-          << "[query#" << queryId << "] "
-          << "getSome type=" << node->getTypeString() << " atMost=" << atMost
-          << " this=" << (uintptr_t)this << " id=" << node->id();
-    }
-  }
-}
-
-void ExecutionBlock::traceGetSomeEnd(
-    ExecutionState state, SharedAqlItemBlockPtr const& result) {
-  TRI_ASSERT(result != nullptr || state != ExecutionState::HASMORE);
-  if (_profile >= PROFILE_LEVEL_BLOCKS) {
-    
-    auto const items = result != nullptr ? result->size() : 0;
-    _execNodeStats.calls += 1;
-    _execNodeStats.items += items;
-    if (state != ExecutionState::WAITING) {
-      TRI_ASSERT(_execNodeStats.runtime < 0.0);
-      _execNodeStats.runtime += TRI_microtime();
-      TRI_ASSERT(_execNodeStats.runtime > 0.0);
-    }
-
-    if (_profile >= PROFILE_LEVEL_TRACE_1) {
-      ExecutionNode const* node = getPlanNode();
-      auto const queryId = this->_engine->getQuery().id();
-      LOG_TOPIC("07a60", INFO, Logger::QUERIES)
-          << "[query#" << queryId << "] "
-          << "getSome done type=" << node->getTypeString()
-          << " this=" << (uintptr_t)this << " id=" << node->id()
-          << " state=" << stateToString(state) << " items=" << items;
-
-      if (_profile >= PROFILE_LEVEL_TRACE_2) {
-        if (result == nullptr) {
-          LOG_TOPIC("daa64", INFO, Logger::QUERIES)
-              << "[query#" << queryId << "] "
-              << "getSome type=" << node->getTypeString() << " result: nullptr";
-        } else {
-          VPackBuilder builder;
-          auto const& options = _engine->getQuery().vpackOptions();
-          result->toSimpleVPack(&options, builder);
-          LOG_TOPIC("fcd9c", INFO, Logger::QUERIES)
-              << "[query#" << queryId << "] "
-              << "getSome type=" << node->getTypeString()
-              << " result: " << VPackDumper::toString(builder.slice(), &options);
-        }
-      }
-    }
-  }
-  
-}
-
-void ExecutionBlock::traceSkipSomeBegin(size_t atMost) {
-  if (_profile >= PROFILE_LEVEL_BLOCKS) {
-    if (_execNodeStats.runtime >= 0.0) {
-      _execNodeStats.runtime -= TRI_microtime();
-      TRI_ASSERT(_execNodeStats.runtime < 0.0);
-    }
-    
-    if (_profile >= PROFILE_LEVEL_TRACE_1) {
-      auto node = getPlanNode();
-      auto const queryId = this->_engine->getQuery().id();
-      LOG_TOPIC("dba8a", INFO, Logger::QUERIES)
-          << "[query#" << queryId << "] "
-          << "skipSome type=" << node->getTypeString() << " atMost=" << atMost
-          << " this=" << (uintptr_t)this << " id=" << node->id();
-    }
-  }
-}
-
-void ExecutionBlock::traceSkipSomeEnd(ExecutionState state, size_t skipped) {
-
-  if (_profile >= PROFILE_LEVEL_BLOCKS) {
-    _execNodeStats.calls += 1;
-    _execNodeStats.items += skipped;
-    if (state != ExecutionState::WAITING) {
-      TRI_ASSERT(_execNodeStats.runtime < 0.0);
-      _execNodeStats.runtime += TRI_microtime();
-      TRI_ASSERT(_execNodeStats.runtime > 0.0);
-    }
-
-    if (_profile >= PROFILE_LEVEL_TRACE_1) {
-      ExecutionNode const* node = getPlanNode();
-      auto const queryId = this->_engine->getQuery().id();
-      LOG_TOPIC("d1950", INFO, Logger::QUERIES)
-          << "[query#" << queryId << "] "
-          << "skipSome done type=" << node->getTypeString()
-          << " this=" << (uintptr_t)this << " id=" << node->id()
-          << " state=" << stateToString(state) << " skipped=" << skipped;
-    }
-  }
-}
-
-=======
->>>>>>> bce6f8fb
 ExecutionState ExecutionBlock::getHasMoreState() {
   if (_done) {
     return ExecutionState::DONE;
@@ -329,11 +224,12 @@
           LOG_QUERY("9b3f4", INFO)
               << "execute type=" << node->getTypeString() << " result: nullptr";
         } else {
+          auto const* opts = &_engine->getQuery().vpackOptions();
           VPackBuilder builder;
-          block->toSimpleVPack(&_engine->getQuery().vpackOptions(), builder);
+          block->toSimpleVPack(opts, builder);
           LOG_QUERY("f12f9", INFO)
               << "execute type=" << node->getTypeString()
-              << " result: " << VPackDumper::toString(builder.slice(), options);
+              << " result: " << VPackDumper::toString(builder.slice(), opts);
         }
       }
     }
