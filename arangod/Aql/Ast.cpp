--- conflicted
+++ resolved
@@ -2673,11 +2673,7 @@
             "expecting object literal with literal attribute names in example");
       }
 
-<<<<<<< HEAD
-      attributeParts.emplace_back(member->getStringValue(), member->getStringLength());
-=======
       attributeParts.emplace_back(member->getStringRef());
->>>>>>> 1dc8a715
 
       auto value = member->getMember(0);
 
