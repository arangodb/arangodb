--- conflicted
+++ resolved
@@ -1768,15 +1768,9 @@
 
       auto collection = node->getMember(1);
       std::string name = collection->getString();
-<<<<<<< HEAD
-      c->writeCollectionsSeen.emplace(name);
-
-      auto it = c->collectionsFirstSeen.find(name);
-=======
       ctx->writeCollectionsSeen.emplace(name);
       
       auto it = ctx->collectionsFirstSeen.find(name);
->>>>>>> 0eaf4cab
 
       if (it != ctx->collectionsFirstSeen.end()) {
         if ((*it).second < ctx->nestingLevel) {
