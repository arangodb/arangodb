////////////////////////////////////////////////////////////////////////////////
/// DISCLAIMER
///
/// Copyright 2018 ArangoDB GmbH, Cologne, Germany
///
/// Licensed under the Apache License, Version 2.0 (the "License");
/// you may not use this file except in compliance with the License.
/// You may obtain a copy of the License at
///
///     http://www.apache.org/licenses/LICENSE-2.0
///
/// Unless required by applicable law or agreed to in writing, software
/// distributed under the License is distributed on an "AS IS" BASIS,
/// WITHOUT WARRANTIES OR CONDITIONS OF ANY KIND, either express or implied.
/// See the License for the specific language governing permissions and
/// limitations under the License.
///
/// Copyright holder is ArangoDB GmbH, Cologne, Germany
///
/// @author Jan Steemann
////////////////////////////////////////////////////////////////////////////////

#ifndef ARANGOD_AQL_SHARED_QUERY_STATE_H
#define ARANGOD_AQL_SHARED_QUERY_STATE_H 1

#include <condition_variable>
#include <functional>

namespace arangodb {
namespace aql {

class SharedQueryState final : public std::enable_shared_from_this<SharedQueryState> {
 public:
  SharedQueryState(SharedQueryState const&) = delete;
  SharedQueryState& operator=(SharedQueryState const&) = delete;

  SharedQueryState() : _numNotifications(0), _valid(true) {}

  ~SharedQueryState() = default;

  void invalidate();

  /// @brief continueAfterPause is to be called on the query object to
  /// continue execution in this query part, if the query got paused
  /// because it is waiting for network responses. The idea is that a
  /// RemoteBlock that does an asynchronous cluster-internal request can
  /// register a callback with the asynchronous request and then return
  /// with the result `ExecutionState::WAITING`, which will bubble up
  /// the stack and eventually lead to a suspension of the work on the
  /// RestHandler. In the callback function one can first store the
  /// results in the RemoteBlock object and can then call this method on
  /// the query.
  /// This will lead to the following: The original request that led to
  /// the network communication will be rescheduled on the ioservice and
  /// continues its execution where it left off.
<<<<<<< HEAD
  void execute();
  
  /// @brief execute
  void doneExecutingCallback();
=======
  template <typename F>
  bool execute(F&& cb) {
    // guards _valid to make sure the callback cannot be called after the query
    // is destroyed
    std::lock_guard<std::mutex> guard(_mutex);
    if (!_valid) {
      return false;
    }

    std::forward<F>(cb)();
    if (_hasHandler) {
      if (ADB_UNLIKELY(!executeContinueCallback())) {
        return false;  // likely shutting down
      }
    } else {
      _wasNotified = true;
      // simon: bad experience on macOS guard.unlock();
      _condition.notify_one();
    }
    return true;
  }
>>>>>>> e1961ebb

  /// this has to stay for a backwards-compatible AQL HTTP API (hasMore).
  void waitForAsyncResponse();

  /// @brief setter for the continue handler:
  ///        We can either have a handler or a callback
  void setContinueHandler(std::function<void()> const& handler);

 private:
  /// execute the _continueCallback. must hold _mutex
  bool executeContinueCallback();

 private:
  mutable std::mutex _mutex;
  std::condition_variable _cv;

  /// @brief a callback function which is used to implement continueAfterPause.
  /// Typically, the RestHandler using the Query object will put a closure
  /// in here, which continueAfterPause simply calls.
  std::function<void()> _continueCallback;

  signed _numNotifications;

  bool _valid;
};

}  // namespace aql
}  // namespace arangodb
#endif<|MERGE_RESOLUTION|>--- conflicted
+++ resolved
@@ -53,35 +53,8 @@
   /// This will lead to the following: The original request that led to
   /// the network communication will be rescheduled on the ioservice and
   /// continues its execution where it left off.
-<<<<<<< HEAD
   void execute();
   
-  /// @brief execute
-  void doneExecutingCallback();
-=======
-  template <typename F>
-  bool execute(F&& cb) {
-    // guards _valid to make sure the callback cannot be called after the query
-    // is destroyed
-    std::lock_guard<std::mutex> guard(_mutex);
-    if (!_valid) {
-      return false;
-    }
-
-    std::forward<F>(cb)();
-    if (_hasHandler) {
-      if (ADB_UNLIKELY(!executeContinueCallback())) {
-        return false;  // likely shutting down
-      }
-    } else {
-      _wasNotified = true;
-      // simon: bad experience on macOS guard.unlock();
-      _condition.notify_one();
-    }
-    return true;
-  }
->>>>>>> e1961ebb
-
   /// this has to stay for a backwards-compatible AQL HTTP API (hasMore).
   void waitForAsyncResponse();
 
