////////////////////////////////////////////////////////////////////////////////
/// DISCLAIMER
///
/// Copyright 2018 ArangoDB GmbH, Cologne, Germany
///
/// Licensed under the Apache License, Version 2.0 (the "License");
/// you may not use this file except in compliance with the License.
/// You may obtain a copy of the License at
///
///     http://www.apache.org/licenses/LICENSE-2.0
///
/// Unless required by applicable law or agreed to in writing, software
/// distributed under the License is distributed on an "AS IS" BASIS,
/// WITHOUT WARRANTIES OR CONDITIONS OF ANY KIND, either express or implied.
/// See the License for the specific language governing permissions and
/// limitations under the License.
///
/// Copyright holder is ArangoDB GmbH, Cologne, Germany
///
/// @author Tobias Goedderz
/// @author Michael Hackstein
/// @author Heiko Kernbach
/// @author Jan Christoph Uhde
////////////////////////////////////////////////////////////////////////////////

#ifndef ARANGOD_AQL_SORTED_COLLECT_EXECUTOR_H
#define ARANGOD_AQL_SORTED_COLLECT_EXECUTOR_H

#include "Aql/Aggregator.h"
#include "Aql/AqlValueGroup.h"
#include "Aql/ExecutionBlock.h"
#include "Aql/ExecutionBlockImpl.h"
#include "Aql/ExecutionNode.h"
#include "Aql/ExecutionState.h"
#include "Aql/LimitStats.h"
#include "Aql/OutputAqlItemRow.h"
#include "Aql/RegisterInfos.h"
#include "Aql/Stats.h"
#include "Aql/types.h"

#include <velocypack/Builder.h>

#include <memory>

namespace arangodb {
namespace aql {

class InputAqlItemRow;
class RegisterInfos;
template <BlockPassthrough>
class SingleRowFetcher;

class SortedCollectExecutorInfos {
 public:
<<<<<<< HEAD
  SortedCollectExecutorInfos(
      RegisterId nrInputRegisters, RegisterId nrOutputRegisters,
      std::unordered_set<RegisterId> registersToClear,
      std::unordered_set<RegisterId> registersToKeep,
      std::unordered_set<RegisterId>&& readableInputRegisters,
      std::unordered_set<RegisterId>&& writeableOutputRegisters,
      std::vector<std::pair<RegisterId, RegisterId>>&& groupRegisters,
      RegisterId collectRegister, RegisterId expressionRegister,
      Variable const* expressionVariable, std::vector<std::string>&& aggregateTypes,
      std::vector<std::pair<std::string, RegisterId>>&& variables,
      std::vector<std::pair<RegisterId, RegisterId>>&& aggregateRegisters,
      velocypack::Options const*, bool count);
=======
  SortedCollectExecutorInfos(std::vector<std::pair<RegisterId, RegisterId>>&& groupRegisters,
                             RegisterId collectRegister, RegisterId expressionRegister,
                             Variable const* expressionVariable,
                             std::vector<std::string>&& aggregateTypes,
                             std::vector<std::pair<std::string, RegisterId>>&& variables,
                             std::vector<std::pair<RegisterId, RegisterId>>&& aggregateRegisters,
                             transaction::Methods* trxPtr, bool count);
>>>>>>> 3538732d

  SortedCollectExecutorInfos() = delete;
  SortedCollectExecutorInfos(SortedCollectExecutorInfos&&) noexcept = default;
  SortedCollectExecutorInfos(SortedCollectExecutorInfos const&) = delete;
  ~SortedCollectExecutorInfos() = default;

 public:
  std::vector<std::pair<RegisterId, RegisterId>> const& getGroupRegisters() const {
    return _groupRegisters;
  }
  std::vector<std::pair<RegisterId, RegisterId>> const& getAggregatedRegisters() const {
    return _aggregateRegisters;
  }
  std::vector<std::string> const& getAggregateTypes() const {
    return _aggregateTypes;
  }
  bool getCount() const noexcept { return _count; };
  velocypack::Options const* getVPackOptions() const { return _vpackOptions; }
  RegisterId getCollectRegister() const noexcept { return _collectRegister; };
  RegisterId getExpressionRegister() const noexcept {
    return _expressionRegister;
  };
  Variable const* getExpressionVariable() const { return _expressionVariable; }

  std::vector<std::pair<std::string, RegisterId>> const& getInputVariables() const {
    return _inputVariables;
  }

 private:
  /// @brief aggregate types
  std::vector<std::string> _aggregateTypes;

  /// @brief pairs, consisting of out register and in register
  std::vector<std::pair<RegisterId, RegisterId>> _aggregateRegisters;

  /// @brief pairs, consisting of out register and in register
  std::vector<std::pair<RegisterId, RegisterId>> _groupRegisters;

  /// @brief the optional register that contains the values for each group
  /// if no values should be returned, then this has a value of MaxRegisterId
  /// this register is also used for counting in case WITH COUNT INTO var is
  /// used
  RegisterId _collectRegister;

  /// @brief the optional register that contains the input expression values for
  /// each group
  RegisterId _expressionRegister;

  /// @brief list of variables names for the registers
  std::vector<std::pair<std::string, RegisterId>> _variables;

  std::vector<std::pair<std::string, RegisterId>> _inputVariables;

  /// @brief input expression variable (might be null)
  Variable const* _expressionVariable;
  
  /// @brief the transaction for this query
  velocypack::Options const* _vpackOptions;

  /// @brief COUNTing node?
  bool _count;
};

typedef std::vector<std::unique_ptr<Aggregator>> AggregateValuesType;

/**
 * @brief Implementation of Sorted Collect Executor
 */

class SortedCollectExecutor {
 private:
  struct CollectGroup {
    using Infos = SortedCollectExecutorInfos;

    std::vector<AqlValue> groupValues;
    AggregateValuesType aggregators;
    size_t groupLength;
    bool const count;
    bool _shouldDeleteBuilderBuffer;
    Infos& infos;
    InputAqlItemRow _lastInputRow;
    arangodb::velocypack::Builder _builder;

    CollectGroup() = delete;
    CollectGroup(CollectGroup&&) = default;
    CollectGroup(CollectGroup const&) = delete;
    CollectGroup& operator=(CollectGroup const&) = delete;

    explicit CollectGroup(bool count, Infos& infos);
    ~CollectGroup();

    void initialize(size_t capacity);
    void reset(InputAqlItemRow const& input);

    bool isValid() const { return _lastInputRow.isInitialized(); }

    void addLine(InputAqlItemRow const& input);
    bool isSameGroup(InputAqlItemRow const& input) const;
    void groupValuesToArray(velocypack::Builder& builder);
    void writeToOutput(OutputAqlItemRow& output, InputAqlItemRow const& input);
  };

 public:
  struct Properties {
    static constexpr bool preservesOrder = false;
    static constexpr BlockPassthrough allowsBlockPassthrough = BlockPassthrough::Disable;
    static constexpr bool inputSizeRestrictsOutputSize = true;
  };
  using Fetcher = SingleRowFetcher<Properties::allowsBlockPassthrough>;
  using Infos = SortedCollectExecutorInfos;
  using Stats = NoStats;

  SortedCollectExecutor() = delete;
  SortedCollectExecutor(SortedCollectExecutor&&) = default;
  SortedCollectExecutor(SortedCollectExecutor const&) = delete;
  SortedCollectExecutor(Fetcher& fetcher, Infos&);

  /**
   * @brief produce the next Rows of Aql Values.
   *
   * @return ExecutorState, the stats, and a new Call that needs to be send to upstream
   */
  [[nodiscard]] auto produceRows(AqlItemBlockInputRange& input, OutputAqlItemRow& output)
      -> std::tuple<ExecutorState, Stats, AqlCall>;

  /**
   * @brief skip the next Row of Aql Values.
   *
   * @return ExecutorState, the stats, and a new Call that needs to be send to upstream
   */
  [[nodiscard]] auto skipRowsRange(AqlItemBlockInputRange& inputRange, AqlCall& call)
      -> std::tuple<ExecutorState, Stats, size_t, AqlCall>;

  /**
   * This executor has no chance to estimate how many rows
   * it will produce exactly. It can however only
   * overestimate never underestimate.
   */
  [[nodiscard]] auto expectedNumberOfRowsNew(AqlItemBlockInputRange const& input,
                                             AqlCall const& call) const noexcept -> size_t;

 private:
  Infos const& infos() const noexcept { return _infos; };

 private:
  Infos const& _infos;

  /// @brief details about the current group
  CollectGroup _currentGroup;

  bool _haveSeenData = false;
};

}  // namespace aql
}  // namespace arangodb

#endif<|MERGE_RESOLUTION|>--- conflicted
+++ resolved
@@ -52,28 +52,13 @@
 
 class SortedCollectExecutorInfos {
  public:
-<<<<<<< HEAD
-  SortedCollectExecutorInfos(
-      RegisterId nrInputRegisters, RegisterId nrOutputRegisters,
-      std::unordered_set<RegisterId> registersToClear,
-      std::unordered_set<RegisterId> registersToKeep,
-      std::unordered_set<RegisterId>&& readableInputRegisters,
-      std::unordered_set<RegisterId>&& writeableOutputRegisters,
-      std::vector<std::pair<RegisterId, RegisterId>>&& groupRegisters,
-      RegisterId collectRegister, RegisterId expressionRegister,
-      Variable const* expressionVariable, std::vector<std::string>&& aggregateTypes,
-      std::vector<std::pair<std::string, RegisterId>>&& variables,
-      std::vector<std::pair<RegisterId, RegisterId>>&& aggregateRegisters,
-      velocypack::Options const*, bool count);
-=======
   SortedCollectExecutorInfos(std::vector<std::pair<RegisterId, RegisterId>>&& groupRegisters,
                              RegisterId collectRegister, RegisterId expressionRegister,
                              Variable const* expressionVariable,
                              std::vector<std::string>&& aggregateTypes,
                              std::vector<std::pair<std::string, RegisterId>>&& variables,
                              std::vector<std::pair<RegisterId, RegisterId>>&& aggregateRegisters,
-                             transaction::Methods* trxPtr, bool count);
->>>>>>> 3538732d
+                             velocypack::Options const*, bool count);
 
   SortedCollectExecutorInfos() = delete;
   SortedCollectExecutorInfos(SortedCollectExecutorInfos&&) noexcept = default;
