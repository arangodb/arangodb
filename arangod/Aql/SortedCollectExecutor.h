--- conflicted
+++ resolved
@@ -198,13 +198,8 @@
    *
    * @return ExecutorState, the stats, and a new Call that needs to be send to upstream
    */
-<<<<<<< HEAD
-  [[nodiscard]] std::tuple<ExecutorState, Stats, size_t, AqlCall> skipRowsRange(
-      AqlItemBlockInputRange& inputRange, AqlCall& call);
-=======
   [[nodiscard]] auto skipRowsRange(AqlItemBlockInputRange& inputRange, AqlCall& call)
       -> std::tuple<ExecutorState, Stats, size_t, AqlCall>;
->>>>>>> 54043f3b
 
   /**
    * This executor has no chance to estimate how many rows
