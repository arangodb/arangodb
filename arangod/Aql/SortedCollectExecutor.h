////////////////////////////////////////////////////////////////////////////////
/// DISCLAIMER
///
/// Copyright 2018 ArangoDB GmbH, Cologne, Germany
///
/// Licensed under the Apache License, Version 2.0 (the "License");
/// you may not use this file except in compliance with the License.
/// You may obtain a copy of the License at
///
///     http://www.apache.org/licenses/LICENSE-2.0
///
/// Unless required by applicable law or agreed to in writing, software
/// distributed under the License is distributed on an "AS IS" BASIS,
/// WITHOUT WARRANTIES OR CONDITIONS OF ANY KIND, either express or implied.
/// See the License for the specific language governing permissions and
/// limitations under the License.
///
/// Copyright holder is ArangoDB GmbH, Cologne, Germany
///
/// @author Tobias Goedderz
/// @author Michael Hackstein
/// @author Heiko Kernbach
/// @author Jan Christoph Uhde
////////////////////////////////////////////////////////////////////////////////

#ifndef ARANGOD_AQL_SORTED_COLLECT_EXECUTOR_H
#define ARANGOD_AQL_SORTED_COLLECT_EXECUTOR_H

#include "Aql/Aggregator.h"
#include "Aql/AqlValueGroup.h"
#include "Aql/ExecutionBlock.h"
#include "Aql/ExecutionBlockImpl.h"
#include "Aql/ExecutionNode.h"
#include "Aql/ExecutionState.h"
#include "Aql/ExecutorInfos.h"
#include "Aql/LimitStats.h"
#include "Aql/OutputAqlItemRow.h"
#include "Aql/Stats.h"
#include "Aql/types.h"

#include <velocypack/Builder.h>

#include <memory>

namespace arangodb {
namespace aql {

class InputAqlItemRow;
class ExecutorInfos;
template <BlockPassthrough>
class SingleRowFetcher;

class SortedCollectExecutorInfos : public ExecutorInfos {
 public:
  SortedCollectExecutorInfos(
      RegisterId nrInputRegisters, RegisterId nrOutputRegisters,
      std::unordered_set<RegisterId> registersToClear,
      std::unordered_set<RegisterId> registersToKeep,
      std::unordered_set<RegisterId>&& readableInputRegisters,
      std::unordered_set<RegisterId>&& writeableOutputRegisters,
      std::vector<std::pair<RegisterId, RegisterId>>&& groupRegisters,
      RegisterId collectRegister, RegisterId expressionRegister,
      Variable const* expressionVariable, std::vector<std::string>&& aggregateTypes,
      std::vector<std::pair<std::string, RegisterId>>&& variables,
      std::vector<std::pair<RegisterId, RegisterId>>&& aggregateRegisters,
      transaction::Methods* trxPtr, bool count);

  SortedCollectExecutorInfos() = delete;
  SortedCollectExecutorInfos(SortedCollectExecutorInfos&&) = default;
  SortedCollectExecutorInfos(SortedCollectExecutorInfos const&) = delete;
  ~SortedCollectExecutorInfos() = default;

 public:
  std::vector<std::pair<RegisterId, RegisterId>> const& getGroupRegisters() const {
    return _groupRegisters;
  }
  std::vector<std::pair<RegisterId, RegisterId>> const& getAggregatedRegisters() const {
    return _aggregateRegisters;
  }
  std::vector<std::string> const& getAggregateTypes() const {
    return _aggregateTypes;
  }
  bool getCount() const noexcept { return _count; };
  transaction::Methods* getTransaction() const { return _trxPtr; }
  RegisterId getCollectRegister() const noexcept { return _collectRegister; };
  RegisterId getExpressionRegister() const noexcept {
    return _expressionRegister;
  };
  Variable const* getExpressionVariable() const { return _expressionVariable; }
  std::vector<std::pair<std::string, RegisterId>> const& getVariables() const {
    return _variables;
  }

 private:
  /// @brief aggregate types
  std::vector<std::string> _aggregateTypes;

  /// @brief pairs, consisting of out register and in register
  std::vector<std::pair<RegisterId, RegisterId>> _aggregateRegisters;

  /// @brief pairs, consisting of out register and in register
  std::vector<std::pair<RegisterId, RegisterId>> _groupRegisters;

  /// @brief the optional register that contains the values for each group
  /// if no values should be returned, then this has a value of MaxRegisterId
  /// this register is also used for counting in case WITH COUNT INTO var is
  /// used
  RegisterId _collectRegister;

  /// @brief the optional register that contains the input expression values for
  /// each group
  RegisterId _expressionRegister;

  /// @brief list of variables names for the registers
  std::vector<std::pair<std::string, RegisterId>> _variables;

  /// @brief input expression variable (might be null)
  Variable const* _expressionVariable;

  /// @brief COUNTing node?
  bool _count;

  /// @brief the transaction for this query
  transaction::Methods* _trxPtr;
};

typedef std::vector<std::unique_ptr<Aggregator>> AggregateValuesType;

/**
 * @brief Implementation of Sorted Collect Executor
 */

class SortedCollectExecutor {
 private:
  struct CollectGroup {
    using Infos = SortedCollectExecutorInfos;

    std::vector<AqlValue> groupValues;
    AggregateValuesType aggregators;
    size_t groupLength;
    bool const count;
    bool _shouldDeleteBuilderBuffer;
    Infos& infos;
    InputAqlItemRow _lastInputRow;
    arangodb::velocypack::Builder _builder;

    CollectGroup() = delete;
    CollectGroup(CollectGroup&&) = default;
    CollectGroup(CollectGroup const&) = delete;
    CollectGroup& operator=(CollectGroup const&) = delete;

    explicit CollectGroup(bool count, Infos& infos);
    ~CollectGroup();

    void initialize(size_t capacity);
    void reset(InputAqlItemRow const& input);

    bool isValid() const { return _lastInputRow.isInitialized(); }

    void addLine(InputAqlItemRow const& input);
    bool isSameGroup(InputAqlItemRow const& input) const;
    void groupValuesToArray(velocypack::Builder& builder);
    void writeToOutput(OutputAqlItemRow& output, InputAqlItemRow const& input);
  };

 public:
  struct Properties {
    static constexpr bool preservesOrder = false;
    static constexpr BlockPassthrough allowsBlockPassthrough = BlockPassthrough::Disable;
    static constexpr bool inputSizeRestrictsOutputSize = true;
  };
  using Fetcher = SingleRowFetcher<Properties::allowsBlockPassthrough>;
  using Infos = SortedCollectExecutorInfos;
  using Stats = NoStats;

  SortedCollectExecutor() = delete;
  SortedCollectExecutor(SortedCollectExecutor&&) = default;
  SortedCollectExecutor(SortedCollectExecutor const&) = delete;
  SortedCollectExecutor(Fetcher& fetcher, Infos&);

  /**
   * @brief produce the next Row of Aql Values.
   *
   * @return ExecutionState, and if successful exactly one new Row of AqlItems.
   */
  auto produceRows(OutputAqlItemRow& output) -> std::pair<ExecutionState, Stats>;

  /**
   * @brief produce the next Rows of Aql Values.
   *
   * @return ExecutorState, the stats, and a new Call that needs to be send to upstream
   */
  [[nodiscard]] auto produceRows(AqlItemBlockInputRange& input, OutputAqlItemRow& output)
      -> std::tuple<ExecutorState, Stats, AqlCall>;

  /**
   * @brief skip the next Row of Aql Values.
   *
   * @return ExecutorState, the stats, and a new Call that needs to be send to upstream
   */
  [[nodiscard]] auto skipRowsRange(AqlItemBlockInputRange& inputRange, AqlCall& call)
      -> std::tuple<ExecutorState, Stats, size_t, AqlCall>;

  /**
   * This executor has no chance to estimate how many rows
   * it will produce exactly. It can however only
   * overestimate never underestimate.
   */
  [[nodiscard]] auto expectedNumberOfRows(size_t atMost) const
      -> std::pair<ExecutionState, size_t>;
<<<<<<< HEAD
=======

  [[nodiscard]] auto expectedNumberOfRowsNew(AqlItemBlockInputRange const& input,
                                             AqlCall const& call) const noexcept -> size_t;
>>>>>>> 174b5d0f

 private:
  Infos const& infos() const noexcept { return _infos; };

 private:
  Infos const& _infos;

  /// @brief details about the current group
  CollectGroup _currentGroup;

  bool _haveSeenData = false;
};

}  // namespace aql
}  // namespace arangodb

#endif<|MERGE_RESOLUTION|>--- conflicted
+++ resolved
@@ -208,12 +208,9 @@
    */
   [[nodiscard]] auto expectedNumberOfRows(size_t atMost) const
       -> std::pair<ExecutionState, size_t>;
-<<<<<<< HEAD
-=======
 
   [[nodiscard]] auto expectedNumberOfRowsNew(AqlItemBlockInputRange const& input,
                                              AqlCall const& call) const noexcept -> size_t;
->>>>>>> 174b5d0f
 
  private:
   Infos const& infos() const noexcept { return _infos; };
