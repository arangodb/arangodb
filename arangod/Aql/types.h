////////////////////////////////////////////////////////////////////////////////
/// DISCLAIMER
///
/// Copyright 2014-2016 ArangoDB GmbH, Cologne, Germany
/// Copyright 2004-2014 triAGENS GmbH, Cologne, Germany
///
/// Licensed under the Apache License, Version 2.0 (the "License");
/// you may not use this file except in compliance with the License.
/// You may obtain a copy of the License at
///
///     http://www.apache.org/licenses/LICENSE-2.0
///
/// Unless required by applicable law or agreed to in writing, software
/// distributed under the License is distributed on an "AS IS" BASIS,
/// WITHOUT WARRANTIES OR CONDITIONS OF ANY KIND, either express or implied.
/// See the License for the specific language governing permissions and
/// limitations under the License.
///
/// Copyright holder is ArangoDB GmbH, Cologne, Germany
///
/// @author Jan Steemann
////////////////////////////////////////////////////////////////////////////////

#ifndef ARANGOD_AQL_TYPES_H
#define ARANGOD_AQL_TYPES_H 1

<<<<<<< HEAD
#include <memory>
=======
#include "Aql/ExecutionNodeId.h"

#include <map>
#include <string>
>>>>>>> 02fc5cee
#include <unordered_map>
#include <vector>

namespace arangodb {
namespace aql {
struct Collection;

/// @brief type for variable ids
typedef uint32_t VariableId;

/// @brief type for register numbers/ids
typedef unsigned int RegisterId;
typedef RegisterId RegisterCount;

/// @brief type of a query id
typedef uint64_t QueryId;
typedef uint64_t EngineId;

// Map RemoteID->ServerID->[SnippetId]
using MapRemoteToSnippet = std::unordered_map<ExecutionNodeId, std::unordered_map<std::string, std::vector<std::string>>>;

// Enable/Disable block passthrough in fetchers
enum class BlockPassthrough { Disable, Enable };

<<<<<<< HEAD
class ExecutionEngine;
// list of snippets on coordinators
using SnippetList = std::vector<std::pair<QueryId, std::unique_ptr<ExecutionEngine>>>;
=======
using AqlCollectionMap = std::map<std::string, aql::Collection*, std::less<>>;

>>>>>>> 02fc5cee
}  // namespace aql

namespace traverser {
class BaseEngine;
// list of graph engines on coordinators
using GraphEngineList = std::vector<std::pair<arangodb::aql::EngineId, std::unique_ptr<BaseEngine>>>;
}  // namespace traverser

}  // namespace arangodb

#endif<|MERGE_RESOLUTION|>--- conflicted
+++ resolved
@@ -24,14 +24,11 @@
 #ifndef ARANGOD_AQL_TYPES_H
 #define ARANGOD_AQL_TYPES_H 1
 
-<<<<<<< HEAD
-#include <memory>
-=======
 #include "Aql/ExecutionNodeId.h"
 
 #include <map>
+#include <memory>
 #include <string>
->>>>>>> 02fc5cee
 #include <unordered_map>
 #include <vector>
 
@@ -56,14 +53,12 @@
 // Enable/Disable block passthrough in fetchers
 enum class BlockPassthrough { Disable, Enable };
 
-<<<<<<< HEAD
 class ExecutionEngine;
 // list of snippets on coordinators
 using SnippetList = std::vector<std::pair<QueryId, std::unique_ptr<ExecutionEngine>>>;
-=======
+
 using AqlCollectionMap = std::map<std::string, aql::Collection*, std::less<>>;
 
->>>>>>> 02fc5cee
 }  // namespace aql
 
 namespace traverser {
