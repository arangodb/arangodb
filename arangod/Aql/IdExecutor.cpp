////////////////////////////////////////////////////////////////////////////////
/// DISCLAIMER
///
/// Copyright 2018 ArangoDB GmbH, Cologne, Germany
///
/// Licensed under the Apache License, Version 2.0 (the "License");
/// you may not use this file except in compliance with the License.
/// You may obtain a copy of the License at
///
///     http://www.apache.org/licenses/LICENSE-2.0
///
/// Unless required by applicable law or agreed to in writing, software
/// distributed under the License is distributed on an "AS IS" BASIS,
/// WITHOUT WARRANTIES OR CONDITIONS OF ANY KIND, either express or implied.
/// See the License for the specific language governing permissions and
/// limitations under the License.
///
/// Copyright holder is ArangoDB GmbH, Cologne, Germany
///
/// @author Jan Christoph Uhde
////////////////////////////////////////////////////////////////////////////////

#include "IdExecutor.h"

#include "Aql/AqlValue.h"
#include "Aql/ConstFetcher.h"
#include "Aql/ExecutionEngine.h"
#include "Aql/ExecutionNode.h"
#include "Aql/OutputAqlItemRow.h"
#include "Aql/QueryOptions.h"
#include "Aql/SingleRowFetcher.h"
#include "Aql/Stats.h"

#include <algorithm>

using namespace arangodb;
using namespace arangodb::aql;

ExecutionBlockImpl<IdExecutor<void>>::ExecutionBlockImpl(ExecutionEngine* engine,
                                                         ExecutionNode const* node,
                                                         RegisterId outputRegister, bool doCount)
    : ExecutionBlock(engine, node),
      _currentDependency(0),
      _outputRegister(outputRegister),
      _doCount(doCount) {
  // already insert ourselves into the statistics results
  if (_profile >= PROFILE_LEVEL_BLOCKS) {
    _engine->_stats.nodes.emplace(node->id(), ExecutionStats::Node());
  }
}

std::pair<ExecutionState, size_t> ExecutionBlockImpl<IdExecutor<void>>::skipSome(size_t atMost) {
  traceSkipSomeBegin(atMost);
  if (isDone()) {
    return traceSkipSomeEnd(ExecutionState::DONE, 0);
  }

  ExecutionState state;
  size_t skipped;
  std::tie(state, skipped) = currentDependency().skipSome(atMost);

  if (state == ExecutionState::DONE) {
    nextDependency();
  }

  return traceSkipSomeEnd(state, skipped);
}

std::pair<ExecutionState, SharedAqlItemBlockPtr> ExecutionBlockImpl<IdExecutor<void>>::getSome(size_t atMost) {
  traceGetSomeBegin(atMost);
  if (isDone()) {
    return traceGetSomeEnd(ExecutionState::DONE, nullptr);
  }

  ExecutionState state;
  SharedAqlItemBlockPtr block;
  std::tie(state, block) = currentDependency().getSome(atMost);

  countStats(block);

  if (state == ExecutionState::DONE) {
    nextDependency();
  }

  return traceGetSomeEnd(state, block);
}

bool aql::ExecutionBlockImpl<IdExecutor<void>>::isDone() const noexcept {
  // I'd like to assert this in the constructor, but the dependencies are
  // added after construction.
  TRI_ASSERT(!_dependencies.empty());
  return _currentDependency >= _dependencies.size();
}

RegisterId ExecutionBlockImpl<IdExecutor<void>>::getOutputRegisterId() const noexcept {
  return _outputRegister;
}

ExecutionBlock& ExecutionBlockImpl<IdExecutor<void>>::currentDependency() const {
  TRI_ASSERT(_currentDependency < _dependencies.size());
  TRI_ASSERT(_dependencies[_currentDependency] != nullptr);
  return *_dependencies[_currentDependency];
}

void ExecutionBlockImpl<IdExecutor<void>>::nextDependency() noexcept {
  ++_currentDependency;
}

bool ExecutionBlockImpl<IdExecutor<void>>::doCount() const noexcept {
  return _doCount;
}

void ExecutionBlockImpl<IdExecutor<void>>::countStats(SharedAqlItemBlockPtr& block) {
  if (doCount() && block != nullptr) {
    CountStats stats;
    stats.setCounted(block->size());
    _engine->_stats += stats;
  }
}

IdExecutorInfos::IdExecutorInfos(RegisterId nrInOutRegisters,
                                 // cppcheck-suppress passedByValue
                                 std::unordered_set<RegisterId> registersToKeep,
                                 // cppcheck-suppress passedByValue
                                 std::unordered_set<RegisterId> registersToClear,
                                 std::string const& distributeId,
                                 bool isResponsibleForInitializeCursor)
    : ExecutorInfos(make_shared_unordered_set(), make_shared_unordered_set(),
                    nrInOutRegisters, nrInOutRegisters,
                    std::move(registersToClear), std::move(registersToKeep)),
      _distributeId(distributeId),
      _isResponsibleForInitializeCursor(isResponsibleForInitializeCursor) {}

template <bool usePassThrough, class UsedFetcher>
IdExecutor<usePassThrough, UsedFetcher>::IdExecutor(Fetcher& fetcher, IdExecutorInfos& infos)
    : _fetcher(fetcher) {
  if (!infos.distributeId().empty()) {
    _fetcher.setDistributeId(infos.distributeId());
  }
}

template <bool usePassThrough, class UsedFetcher>
IdExecutor<usePassThrough, UsedFetcher>::~IdExecutor() = default;

template <bool usePassThrough, class UsedFetcher>
std::pair<ExecutionState, NoStats> IdExecutor<usePassThrough, UsedFetcher>::produceRows(OutputAqlItemRow& output) {
  ExecutionState state = ExecutionState::HASMORE;
  NoStats stats;
  InputAqlItemRow inputRow = InputAqlItemRow{CreateInvalidInputRowHint{}};
  while (!output.isFull() && state != ExecutionState::DONE) {
    std::tie(state, inputRow) = _fetcher.fetchRow(output.numRowsLeft());

<<<<<<< HEAD
  if (state == ExecutionState::WAITING) {
    TRI_ASSERT(!inputRow);
    return {state, stats};
  }

  if (!inputRow) {
    TRI_ASSERT(state == ExecutionState::DONE);
    return {state, stats};
  }
=======
    if (state == ExecutionState::WAITING) {
      TRI_ASSERT(!inputRow);
      return {state, std::move(stats)};
    }

    if (!inputRow) {
      TRI_ASSERT(state == ExecutionState::DONE);
      return {state, std::move(stats)};
    }
>>>>>>> ac2158ee

    TRI_IF_FAILURE("SingletonBlock::getOrSkipSome") {
      THROW_ARANGO_EXCEPTION(TRI_ERROR_DEBUG);
    }

    TRI_ASSERT(state == ExecutionState::HASMORE || state == ExecutionState::DONE);
    /*Second parameter are to ignore registers that should be kept but are missing in the input row*/
    output.copyRow(inputRow, std::is_same<UsedFetcher, ConstFetcher>::value);
    TRI_ASSERT(output.produced());
    output.advanceRow();

    TRI_IF_FAILURE("SingletonBlock::getOrSkipSomeSet") {
      THROW_ARANGO_EXCEPTION(TRI_ERROR_DEBUG);
    }
  }

  return {state, stats};
}

template <class UsedFetcher>
std::tuple<ExecutionState, typename IdExecutor<UsedFetcher>::Stats, SharedAqlItemBlockPtr>
IdExecutor<UsedFetcher>::fetchBlockForPassthrough(size_t atMost) {
  auto rv = _fetcher.fetchBlockForPassthrough(atMost);
  return {rv.first, {}, std::move(rv.second)};
}

template class ::arangodb::aql::IdExecutor<true, ConstFetcher>;
// ID can always pass through
template class ::arangodb::aql::IdExecutor<true, SingleRowFetcher<true>>;
// Local gather does NOT want to passThrough
template class ::arangodb::aql::IdExecutor<false, SingleRowFetcher<false>>;<|MERGE_RESOLUTION|>--- conflicted
+++ resolved
@@ -150,27 +150,15 @@
   while (!output.isFull() && state != ExecutionState::DONE) {
     std::tie(state, inputRow) = _fetcher.fetchRow(output.numRowsLeft());
 
-<<<<<<< HEAD
-  if (state == ExecutionState::WAITING) {
-    TRI_ASSERT(!inputRow);
-    return {state, stats};
-  }
-
-  if (!inputRow) {
-    TRI_ASSERT(state == ExecutionState::DONE);
-    return {state, stats};
-  }
-=======
     if (state == ExecutionState::WAITING) {
       TRI_ASSERT(!inputRow);
-      return {state, std::move(stats)};
+      return {state, stats};
     }
 
     if (!inputRow) {
       TRI_ASSERT(state == ExecutionState::DONE);
-      return {state, std::move(stats)};
+      return {state, stats};
     }
->>>>>>> ac2158ee
 
     TRI_IF_FAILURE("SingletonBlock::getOrSkipSome") {
       THROW_ARANGO_EXCEPTION(TRI_ERROR_DEBUG);
@@ -191,6 +179,7 @@
 }
 
 template <class UsedFetcher>
+template <bool allowPass = usePassThrough, typename = std::enable_if_t<allowPass>>
 std::tuple<ExecutionState, typename IdExecutor<UsedFetcher>::Stats, SharedAqlItemBlockPtr>
 IdExecutor<UsedFetcher>::fetchBlockForPassthrough(size_t atMost) {
   auto rv = _fetcher.fetchBlockForPassthrough(atMost);
