--- conflicted
+++ resolved
@@ -38,21 +38,9 @@
 using namespace arangodb;
 using namespace arangodb::aql;
 
-<<<<<<< HEAD
-template <BlockPassthrough usePassThrough, class T>
-constexpr bool IdExecutor<usePassThrough, T>::Properties::preservesOrder;
-template <BlockPassthrough usePassThrough, class T>
-constexpr BlockPassthrough IdExecutor<usePassThrough, T>::Properties::allowsBlockPassthrough;
-template <BlockPassthrough usePassThrough, class T>
-constexpr bool IdExecutor<usePassThrough, T>::Properties::inputSizeRestrictsOutputSize;
-
-ExecutionBlockImpl<IdExecutor<BlockPassthrough::Enable, void>>::ExecutionBlockImpl(
-    ExecutionEngine* engine, ExecutionNode const* node, RegisterId outputRegister, bool doCount)
-=======
 ExecutionBlockImpl<IdExecutor<void>>::ExecutionBlockImpl(ExecutionEngine* engine,
                                                          ExecutionNode const* node,
                                                          RegisterId outputRegister, bool doCount)
->>>>>>> b610d99d
     : ExecutionBlock(engine, node),
       _currentDependency(0),
       _outputRegister(outputRegister),
@@ -63,12 +51,7 @@
   }
 }
 
-<<<<<<< HEAD
-std::pair<ExecutionState, size_t>
-ExecutionBlockImpl<IdExecutor<BlockPassthrough::Enable, void>>::skipSome(size_t atMost) {
-=======
 std::pair<ExecutionState, size_t> ExecutionBlockImpl<IdExecutor<void>>::skipSome(size_t atMost) {
->>>>>>> b610d99d
   traceSkipSomeBegin(atMost);
   if (isDone()) {
     return traceSkipSomeEnd(ExecutionState::DONE, 0);
@@ -85,12 +68,7 @@
   return traceSkipSomeEnd(state, skipped);
 }
 
-<<<<<<< HEAD
-std::pair<ExecutionState, SharedAqlItemBlockPtr>
-ExecutionBlockImpl<IdExecutor<BlockPassthrough::Enable, void>>::getSome(size_t atMost) {
-=======
 std::pair<ExecutionState, SharedAqlItemBlockPtr> ExecutionBlockImpl<IdExecutor<void>>::getSome(size_t atMost) {
->>>>>>> b610d99d
   traceGetSomeBegin(atMost);
   if (isDone()) {
     return traceGetSomeEnd(ExecutionState::DONE, nullptr);
@@ -116,27 +94,18 @@
   return _currentDependency >= _dependencies.size();
 }
 
-<<<<<<< HEAD
-RegisterId ExecutionBlockImpl<IdExecutor<BlockPassthrough::Enable, void>>::getOutputRegisterId() const
-    noexcept {
+RegisterId ExecutionBlockImpl<IdExecutor<void>>::getOutputRegisterId() const noexcept {
   return _outputRegister;
 }
 
 std::tuple<ExecutionState, size_t, SharedAqlItemBlockPtr>
-ExecutionBlockImpl<IdExecutor<BlockPassthrough::Enable, void>>::execute(AqlCallStack stack) {
+ExecutionBlockImpl<IdExecutor<void>>::execute(AqlCallStack stack) {
   // TODO Implement me
   TRI_ASSERT(false);
   THROW_ARANGO_EXCEPTION(TRI_ERROR_NOT_IMPLEMENTED);
 }
 
-ExecutionBlock& ExecutionBlockImpl<IdExecutor<BlockPassthrough::Enable, void>>::currentDependency() const {
-=======
-RegisterId ExecutionBlockImpl<IdExecutor<void>>::getOutputRegisterId() const noexcept {
-  return _outputRegister;
-}
-
 ExecutionBlock& ExecutionBlockImpl<IdExecutor<void>>::currentDependency() const {
->>>>>>> b610d99d
   TRI_ASSERT(_currentDependency < _dependencies.size());
   TRI_ASSERT(_dependencies[_currentDependency] != nullptr);
   return *_dependencies[_currentDependency];
@@ -232,22 +201,4 @@
 
 template class ::arangodb::aql::IdExecutor<ConstFetcher>;
 // ID can always pass through
-<<<<<<< HEAD
-template class ::arangodb::aql::IdExecutor<BlockPassthrough::Enable, SingleRowFetcher<BlockPassthrough::Enable>>;
-// Local gather does NOT want to passThrough
-template class ::arangodb::aql::IdExecutor<BlockPassthrough::Disable, SingleRowFetcher<BlockPassthrough::Disable>>;
-
-template std::tuple<ExecutionState, typename IdExecutor<BlockPassthrough::Enable, ConstFetcher>::Stats, SharedAqlItemBlockPtr>
-IdExecutor<BlockPassthrough::Enable, ConstFetcher>::fetchBlockForPassthrough<BlockPassthrough::Enable, void>(
-    size_t atMost);
-
-template std::tuple<ExecutionState, typename IdExecutor<BlockPassthrough::Enable, SingleRowFetcher<BlockPassthrough::Enable>>::Stats, SharedAqlItemBlockPtr>
-IdExecutor<BlockPassthrough::Enable, SingleRowFetcher<BlockPassthrough::Enable>>::fetchBlockForPassthrough<
-    BlockPassthrough::Enable, void>(size_t atMost);
-
-template std::tuple<ExecutionState, NoStats, size_t>
-IdExecutor<BlockPassthrough::Disable, SingleRowFetcher<BlockPassthrough::Disable>>::skipRows<
-    BlockPassthrough::Disable, void>(size_t atMost);
-=======
-template class ::arangodb::aql::IdExecutor<SingleRowFetcher<BlockPassthrough::Enable>>;
->>>>>>> b610d99d
+template class ::arangodb::aql::IdExecutor<SingleRowFetcher<BlockPassthrough::Enable>>;