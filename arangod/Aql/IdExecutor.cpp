--- conflicted
+++ resolved
@@ -88,17 +88,8 @@
     -> std::tuple<ExecutorState, CountStats, AqlCall> {
   CountStats stats;
   TRI_ASSERT(output.numRowsWritten() == 0);
-<<<<<<< HEAD
   if (inputRange.hasDataRow()) {
     TRI_ASSERT(!output.isFull());
-=======
-  // TODO: We can implement a fastForward copy here.
-  // We know that all rows we have will fit into the output
-  while (!output.isFull() && inputRange.hasDataRow()) {
-    auto const& [state, inputRow] = inputRange.nextDataRow();
-    TRI_ASSERT(inputRow);
-
->>>>>>> 4874cc80
     TRI_IF_FAILURE("SingletonBlock::getOrSkipSome") {
       THROW_ARANGO_EXCEPTION(TRI_ERROR_DEBUG);
     }
@@ -106,27 +97,12 @@
 
     output.fastForwardAllRows(inputRow, inputRange.countDataRows());
 
-<<<<<<< HEAD
     std::ignore = inputRange.skipAllRemainingDataRows();
-=======
-    /*Second parameter are to ignore registers that should be kept but are missing in the input row*/
-    output.copyRow(inputRow, std::is_same_v<UsedFetcher, ConstFetcher>);
-    TRI_ASSERT(output.produced());
-    output.advanceRow();
->>>>>>> 4874cc80
 
     TRI_IF_FAILURE("SingletonBlock::getOrSkipSomeSet") {
       THROW_ARANGO_EXCEPTION(TRI_ERROR_DEBUG);
     }
   }
-  if (_infos.doCount()) {
-    stats.addCounted(output.numRowsWritten());
-  }
-
-  return {inputRange.upstreamState(), stats, output.getClientCall()};
-}
-
-<<<<<<< HEAD
   TRI_ASSERT(!inputRange.hasDataRow());
   if (_infos.doCount()) {
     stats.addCounted(output.numRowsWritten());
@@ -135,8 +111,6 @@
   return {inputRange.upstreamState(), stats, output.getClientCall()};
 }
 
-=======
->>>>>>> 4874cc80
 template <class UsedFetcher>
 auto IdExecutor<UsedFetcher>::skipRowsRange(AqlItemBlockInputRange& inputRange, AqlCall& call)
     -> std::tuple<ExecutorState, CountStats, size_t, AqlCall> {
