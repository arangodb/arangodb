--- conflicted
+++ resolved
@@ -88,41 +88,22 @@
     -> std::tuple<ExecutorState, CountStats, AqlCall> {
   CountStats stats;
   TRI_ASSERT(output.numRowsWritten() == 0);
-<<<<<<< HEAD
-  // TODO: We can implement a fastForward copy here.
-  // We know that all rows we have will fit into the output
-  while (!output.isFull() && inputRange.hasDataRow()) {
-    auto const& [state, inputRow] = inputRange.nextDataRow();
-    TRI_ASSERT(inputRow);
-
-=======
   if (inputRange.hasDataRow()) {
     TRI_ASSERT(!output.isFull());
->>>>>>> 174b5d0f
     TRI_IF_FAILURE("SingletonBlock::getOrSkipSome") {
       THROW_ARANGO_EXCEPTION(TRI_ERROR_DEBUG);
     }
     auto const& [state, inputRow] = inputRange.peekDataRow();
 
-<<<<<<< HEAD
-    /*Second parameter are to ignore registers that should be kept but are missing in the input row*/
-    output.copyRow(inputRow, std::is_same_v<UsedFetcher, ConstFetcher>);
-    TRI_ASSERT(output.produced());
-    output.advanceRow();
-=======
     output.fastForwardAllRows(inputRow, inputRange.countDataRows());
 
     std::ignore = inputRange.skipAllRemainingDataRows();
->>>>>>> 174b5d0f
 
     TRI_IF_FAILURE("SingletonBlock::getOrSkipSomeSet") {
       THROW_ARANGO_EXCEPTION(TRI_ERROR_DEBUG);
     }
   }
-<<<<<<< HEAD
-=======
   TRI_ASSERT(!inputRange.hasDataRow());
->>>>>>> 174b5d0f
   if (_infos.doCount()) {
     stats.addCounted(output.numRowsWritten());
   }
