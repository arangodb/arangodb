--- conflicted
+++ resolved
@@ -52,20 +52,12 @@
 
   virtual ~ModificationBlock();
 
-<<<<<<< HEAD
-  /// @brief getSome
-  std::pair<ExecutionState, std::unique_ptr<AqlItemBlock>> getSome(size_t atMost) override final;
-
-  std::pair<ExecutionState, arangodb::Result> initializeCursor(AqlItemBlock* items,
-                                                               size_t pos) override final;
-=======
   std::pair<ExecutionState, arangodb::Result> initializeCursor(AqlItemBlock* items,
                                                                size_t pos) override final;
 
   std::pair<ExecutionState, std::unique_ptr<AqlItemBlock>> getSome(size_t atMost) override final;
 
   std::pair<ExecutionState, size_t> skipSome(size_t atMost) override final;
->>>>>>> a14f6dd5
 
  protected:
   /// @brief the actual work horse
@@ -116,12 +108,9 @@
   ///        Will only be disabled in SmartGraphCase.
   bool _countStats;
 
-<<<<<<< HEAD
-=======
   /// @brief whether or not input needs to be read completely
   bool _readCompleteInput;
 
->>>>>>> a14f6dd5
   /// @brief A list of AQL Itemblocks fetched from upstream
   std::vector<std::unique_ptr<AqlItemBlock>> _blocks;
 
