////////////////////////////////////////////////////////////////////////////////
/// DISCLAIMER
///
/// Copyright 2014-2016 ArangoDB GmbH, Cologne, Germany
/// Copyright 2004-2014 triAGENS GmbH, Cologne, Germany
///
/// Licensed under the Apache License, Version 2.0 (the "License");
/// you may not use this file except in compliance with the License.
/// You may obtain a copy of the License at
///
///     http://www.apache.org/licenses/LICENSE-2.0
///
/// Unless required by applicable law or agreed to in writing, software
/// distributed under the License is distributed on an "AS IS" BASIS,
/// WITHOUT WARRANTIES OR CONDITIONS OF ANY KIND, either express or implied.
/// See the License for the specific language governing permissions and
/// limitations under the License.
///
/// Copyright holder is ArangoDB GmbH, Cologne, Germany
///
/// @author Max Neunhoeffer
////////////////////////////////////////////////////////////////////////////////

#include "AqlItemBlock.h"

#include "Aql/AqlItemBlockManager.h"
#include "Aql/AqlItemBlockSerializationFormat.h"
#include "Aql/BlockCollector.h"
#include "Aql/ExecutionBlock.h"
#include "Aql/ExecutionNode.h"
#include "Aql/Range.h"
#include "Aql/RegisterPlan.h"
#include "Aql/SharedAqlItemBlockPtr.h"
#include "Basics/StaticStrings.h"
#include "Basics/VelocyPackHelper.h"
#include "Transaction/Context.h"
#include "Transaction/Methods.h"

#include <velocypack/Iterator.h>
#include <velocypack/velocypack-aliases.h>

using namespace arangodb;
using namespace arangodb::aql;

using VelocyPackHelper = arangodb::basics::VelocyPackHelper;

namespace {
inline void CopyValueOver(std::unordered_set<AqlValue>& cache, AqlValue const& a,
                          size_t rowNumber, RegisterId col, SharedAqlItemBlockPtr& res) {
  if (!a.isEmpty()) {
    if (a.requiresDestruction()) {
      auto it = cache.find(a);

      if (it == cache.end()) {
        AqlValue b = a.clone();
        try {
          res->setValue(rowNumber, col, b);
        } catch (...) {
          b.destroy();
          throw;
        }
        cache.emplace(b);
      } else {
        res->setValue(rowNumber, col, (*it));
      }
    } else {
      res->setValue(rowNumber, col, a);
    }
  }
}
}  // namespace

/// @brief create the block
AqlItemBlock::AqlItemBlock(AqlItemBlockManager& manager, size_t nrItems, RegisterId nrRegs)
    : _nrItems(nrItems), _nrRegs(nrRegs), _manager(manager), _refCount(0) {
  TRI_ASSERT(nrItems > 0);  // empty AqlItemBlocks are not allowed!
  // check that the nrRegs value is somewhat sensible
  // this compare value is arbitrary, but having so many registers in a single
  // query seems unlikely
  TRI_ASSERT(nrRegs <= RegisterPlan::MaxRegisterId);
  increaseMemoryUsage(sizeof(AqlValue) * nrItems * internalNrRegs());
  try {
    _data.resize(nrItems * internalNrRegs());
  } catch (...) {
    decreaseMemoryUsage(sizeof(AqlValue) * nrItems * internalNrRegs());
    throw;
  }
}

/// @brief init the block from VelocyPack, note that this can throw
void AqlItemBlock::initFromSlice(VPackSlice const slice) {
  int64_t nrItems = VelocyPackHelper::getNumericValue<int64_t>(slice, "nrItems", 0);
  if (nrItems <= 0) {
    THROW_ARANGO_EXCEPTION_MESSAGE(TRI_ERROR_INTERNAL, "nrItems must be > 0");
  }
  _nrItems = static_cast<size_t>(nrItems);

  _nrRegs = VelocyPackHelper::getNumericValue<RegisterId>(slice, "nrRegs", 0);

  // Initialize the data vector:
  increaseMemoryUsage(sizeof(AqlValue) * _nrItems * internalNrRegs());
  try {
    _data.resize(_nrItems * internalNrRegs());
  } catch (...) {
    decreaseMemoryUsage(sizeof(AqlValue) * _nrItems * internalNrRegs());
    throw;
  }

  // Now put in the data:
  VPackSlice data = slice.get("data");
  VPackSlice raw = slice.get("raw");

  std::vector<AqlValue> madeHere;
  madeHere.reserve(static_cast<size_t>(raw.length()));
  madeHere.emplace_back();  // an empty AqlValue
  madeHere.emplace_back();  // another empty AqlValue, indices start w. 2

  VPackArrayIterator dataIterator(data);
  VPackArrayIterator rawIterator(raw);

  auto storeSingleValue = [this](size_t row, RegisterId column, VPackArrayIterator& it,
                                 std::vector<AqlValue>& madeHere) {
    AqlValue a(it.value());
    it.next();
    try {
      if (column == 0) {
        if (!a.isEmpty()) {
          setShadowRowDepth(row, a);
        }
      } else {
        setValue(row, column - 1, a);  // if this throws, a is destroyed again
      }
    } catch (...) {
      a.destroy();
      throw;
    }

    madeHere.emplace_back(a);
  };

  enum RunType { NoRun = 0, EmptyRun, NextRun, PositionalRun };

  int64_t runLength = 0;
  RunType runType = NoRun;

  try {
    size_t tablePos = 0;
    // skip the first two records
    rawIterator.next();
    rawIterator.next();
    RegisterId startColumn = 0;
    if (getFormatType() == SerializationFormat::CLASSIC) {
      startColumn = 1;
    }

    for (RegisterId column = startColumn; column < internalNrRegs(); column++) {
      for (size_t i = 0; i < _nrItems; i++) {
        if (runLength > 0) {
          switch (runType) {
            case EmptyRun:
              // nothing to do
              break;

            case NextRun:
              storeSingleValue(i, column, rawIterator, madeHere);
              break;

            case PositionalRun:
              TRI_ASSERT(tablePos < madeHere.size());
              if (column == 0) {
                if (!madeHere[tablePos].isEmpty()) {
                  setShadowRowDepth(i, madeHere[tablePos]);
                }
              } else {
                setValue(i, column - 1, madeHere[tablePos]);
              }
              break;

            case NoRun: {
              TRI_ASSERT(false);
            }
          }

          --runLength;
          if (runLength == 0) {
            runType = NoRun;
            tablePos = 0;
          }

          continue;
        }

        VPackSlice dataEntry = dataIterator.value();
        dataIterator.next();
        if (!dataEntry.isNumber()) {
          THROW_ARANGO_EXCEPTION_MESSAGE(TRI_ERROR_INTERNAL,
                                         "data must contain only numbers");
        }

        int64_t n = dataEntry.getNumericValue<int64_t>();
        if (n == 0) {
          // empty, do nothing here
        } else if (n == 1) {
          // a VelocyPack value
          storeSingleValue(i, column, rawIterator, madeHere);
        } else if (n == -1 || n == -3 || n == -4) {
          // -1: empty run, -3: run of "next" values, -4: run of positional
          // values
          VPackSlice v = dataIterator.value();
          dataIterator.next();
          TRI_ASSERT(v.isNumber());
          runLength = v.getNumericValue<int64_t>();
          runLength--;
          switch (n) {
            case -1:
              runType = EmptyRun;
              break;

            case -3:
              runType = NextRun;
              storeSingleValue(i, column, rawIterator, madeHere);
              break;

            case -4: {
              runType = PositionalRun;
              VPackSlice v = dataIterator.value();
              dataIterator.next();
              TRI_ASSERT(v.isNumber());
              tablePos = v.getNumericValue<size_t>();
              if (tablePos >= madeHere.size()) {
                // safeguard against out-of-bounds accesses
                THROW_ARANGO_EXCEPTION_MESSAGE(TRI_ERROR_INTERNAL,
                                               "found undefined data value");
              }
              if (column == 0) {
                if (!madeHere[tablePos].isEmpty()) {
                  setShadowRowDepth(i, madeHere[tablePos]);
                }
              } else {
                setValue(i, column - 1, madeHere[tablePos]);
              }
            }
          }
        } else if (n == -2) {
          // a range
          VPackSlice lowBound = dataIterator.value();
          dataIterator.next();
          VPackSlice highBound = dataIterator.value();
          dataIterator.next();

          int64_t low = VelocyPackHelper::getNumericValue<int64_t>(lowBound, 0);
          int64_t high = VelocyPackHelper::getNumericValue<int64_t>(highBound, 0);
          TRI_ASSERT(column != 0);
          emplaceValue(i, column - 1, low, high);
        } else if (n >= 2) {
          if (static_cast<size_t>(n) >= madeHere.size()) {
            // safeguard against out-of-bounds accesses
            THROW_ARANGO_EXCEPTION_MESSAGE(TRI_ERROR_INTERNAL,
                                           "found undefined data value");
          }
          if (column == 0) {
            setShadowRowDepth(i, madeHere[static_cast<size_t>(n)]);
          } else {
            setValue(i, column - 1, madeHere[static_cast<size_t>(n)]);
          }

          // If this throws, all is OK, because it was already put into
          // the block elsewhere.
        } else {
          THROW_ARANGO_EXCEPTION_MESSAGE(TRI_ERROR_INTERNAL,
                                         "found invalid data encoding value");
        }
      }
    }
  } catch (...) {
    destroy();
    throw;
  }

  TRI_ASSERT(runLength == 0);
  TRI_ASSERT(runType == NoRun);
}

SerializationFormat AqlItemBlock::getFormatType() const {
  return _manager.getFormatType();
}

/// @brief destroy the block, used in the destructor and elsewhere
void AqlItemBlock::destroy() noexcept {
  // none of the functions used here will throw in reality, but
  // technically all the unordered_map functions are not noexcept for
  // arbitrary types. so we put a global try...catch here to be on
  // the safe side
  try {
    if (_valueCount.empty()) {
      eraseAll();
      rescale(0, 0);
      TRI_ASSERT(numEntries() == 0);
      return;
    }

    for (size_t i = 0; i < numEntries(); i++) {
      auto& it = _data[i];
      if (it.requiresDestruction()) {
        auto it2 = _valueCount.find(it);
        if (it2 != _valueCount.end()) {  // if we know it, we are still responsible
          TRI_ASSERT((*it2).second > 0);

          if (--((*it2).second) == 0) {
            decreaseMemoryUsage(it.memoryUsage());
            it.destroy();
            _valueCount.erase(it2);
          }
        }
      }
      // Note that if we do not know it the thing it has been stolen from us!
      it.erase();
    }
    _valueCount.clear();

    rescale(0, 0);
  } catch (...) {
    TRI_ASSERT(false);
  }

  TRI_ASSERT(numEntries() == 0);
}

/// @brief shrink the block to the specified number of rows
/// the superfluous rows are cleaned
void AqlItemBlock::shrink(size_t nrItems) {
  TRI_ASSERT(nrItems > 0);

  if (nrItems == _nrItems) {
    // nothing to do
    return;
  }

  if (nrItems > _nrItems) {
    // cannot use shrink() to increase the size of the block
    THROW_ARANGO_EXCEPTION_MESSAGE(TRI_ERROR_INTERNAL,
                                   "cannot use shrink() to increase block");
  }

  decreaseMemoryUsage(sizeof(AqlValue) * (_nrItems - nrItems) * _nrRegs);

  for (size_t i = numEntries(); i < _data.size(); ++i) {
    AqlValue& a = _data[i];
    if (a.requiresDestruction()) {
      auto it = _valueCount.find(a);

      if (it != _valueCount.end()) {
        TRI_ASSERT((*it).second > 0);

        if (--((*it).second) == 0) {
          decreaseMemoryUsage(a.memoryUsage());
          a.destroy();
          try {
            _valueCount.erase(it);
            continue;  // no need for an extra a.erase() here
          } catch (...) {
          }
        }
      }
    }
    a.erase();
  }

  // adjust the size of the block
  _nrItems = nrItems;
}

void AqlItemBlock::rescale(size_t nrItems, RegisterId nrRegs) {
  TRI_ASSERT(_valueCount.empty());
  TRI_ASSERT(nrRegs <= RegisterPlan::MaxRegisterId);

  size_t const targetSize = nrItems * (nrRegs + 1);
  size_t const currentSize = _nrItems * internalNrRegs();
  TRI_ASSERT(currentSize == numEntries());

  // TODO Previously, _data.size() was used for the memory usage.
  // _data.capacity() might have been more accurate. Now, _data.size() stays at
  // _data.capacity(), or at least, is never reduced.
  // So I decided for now to report the memory usage based on numEntries() only,
  // to mimic the previous behavior. I'm not sure whether it should stay this
  // way; because currently, we are tracking the memory we need, instead of the
  // memory we have.
  if (targetSize > _data.size()) {
    _data.resize(targetSize);
  }

  TRI_ASSERT(targetSize <= _data.size());

  if (targetSize > numEntries()) {
    increaseMemoryUsage(sizeof(AqlValue) * (targetSize - currentSize));

    // Values will not be re-initialized, but are expected to be that way.
#ifdef ARANGODB_ENABLE_MAINTAINER_MODE
    for (size_t i = currentSize; i < targetSize; i++) {
      TRI_ASSERT(_data[i].isEmpty());
    }
#endif
  } else if (targetSize < numEntries()) {
    decreaseMemoryUsage(sizeof(AqlValue) * (currentSize - targetSize));
  }

  _nrItems = nrItems;
  _nrRegs = nrRegs;
}

/// @brief clears out some columns (registers), this deletes the values if
/// necessary, using the reference count.
void AqlItemBlock::clearRegisters(std::unordered_set<RegisterId> const& toClear) {
  for (size_t i = 0; i < _nrItems; i++) {
    for (auto const& reg : toClear) {
      AqlValue& a(_data[getAddress(i, reg)]);

      if (a.requiresDestruction()) {
        auto it = _valueCount.find(a);

        if (it != _valueCount.end()) {
          TRI_ASSERT((*it).second > 0);

          if (--((*it).second) == 0) {
            decreaseMemoryUsage(a.memoryUsage());
            a.destroy();
            try {
              _valueCount.erase(it);
              continue;  // no need for an extra a.erase() here
            } catch (...) {
            }
          }
        }
      }
      a.erase();
    }
  }
}

/// @brief slice/clone, this does a deep copy of all entries
SharedAqlItemBlockPtr AqlItemBlock::slice(size_t from, size_t to) const {
  TRI_ASSERT(from < to);
  TRI_ASSERT(to <= _nrItems);

  std::unordered_set<AqlValue> cache;
  cache.reserve((to - from) * _nrRegs / 4 + 1);

  SharedAqlItemBlockPtr res{_manager.requestBlock(to - from, _nrRegs)};

  for (size_t row = from; row < to; row++) {
    // Note this loop is special, it will also Copy over the SubqueryDepth data in reg 0
    for (RegisterId col = 0; col < _nrRegs; col++) {
      AqlValue const& a(_data[getAddress(row, col)]);
      ::CopyValueOver(cache, a, row - from, col, res);
    }
    copySubQueryDepthToOtherBlock(res, row, row - from);
  }

  return res;
}

/// @brief slice/clone, this does a deep copy of all entries
SharedAqlItemBlockPtr AqlItemBlock::slice(size_t row,
                                          std::unordered_set<RegisterId> const& registers,
                                          RegisterCount newNrRegs) const {
  TRI_ASSERT(_nrRegs <= newNrRegs);

  std::unordered_set<AqlValue> cache;

  SharedAqlItemBlockPtr res{_manager.requestBlock(1, newNrRegs)};
  for (RegisterId col = 0; col < _nrRegs; col++) {
    if (registers.find(col) == registers.end()) {
      continue;
    }

    AqlValue const& a(_data[getAddress(row, col)]);
    ::CopyValueOver(cache, a, 0, col, res);
  }
  copySubQueryDepthToOtherBlock(res, row, 0);

  return res;
}

/// @brief slice/clone chosen rows for a subset, this does a deep copy
/// of all entries
SharedAqlItemBlockPtr AqlItemBlock::slice(std::vector<size_t> const& chosen,
                                          size_t from, size_t to) const {
  TRI_ASSERT(from < to && to <= chosen.size());

  std::unordered_set<AqlValue> cache;
  cache.reserve((to - from) * internalNrRegs() / 4 + 1);

  SharedAqlItemBlockPtr res{_manager.requestBlock(to - from, _nrRegs)};

  for (size_t row = from; row < to; row++) {
    for (RegisterId col = 0; col < _nrRegs; col++) {
      AqlValue const& a(_data[getAddress(chosen[row], col)]);
      ::CopyValueOver(cache, a, row - from, col, res);
    }
    copySubQueryDepthToOtherBlock(res, row, row - from);
  }

  return res;
}

/// @brief steal for a subset, this does not copy the entries, rather,
/// it remembers which it has taken. This is stored in the
/// this by removing the value counts in _valueCount.
/// It is highly recommended to delete this object right after this
/// operation, because it is unclear, when the values to which our
/// AqlValues point will vanish! In particular, do not use setValue
/// any more.
SharedAqlItemBlockPtr AqlItemBlock::steal(std::vector<size_t> const& chosen,
                                          size_t from, size_t to) {
  TRI_ASSERT(from < to && to <= chosen.size());

  SharedAqlItemBlockPtr res{_manager.requestBlock(to - from, _nrRegs)};

  for (size_t row = from; row < to; row++) {
    for (RegisterId col = 0; col < _nrRegs; col++) {
      AqlValue& a(_data[getAddress(chosen[row], col)]);

      if (!a.isEmpty()) {
        steal(a);
        try {
          res->setValue(row - from, col, a);
        } catch (...) {
          a.destroy();
        }
        eraseValue(chosen[row], col);
      }
    }
  }

  return res;
}

/// @brief toJson, transfer a whole AqlItemBlock to Json, the result can
/// be used to recreate the AqlItemBlock via the Json constructor
/// Here is a description of the data format: The resulting Json has
/// the following attributes:
///  "nrItems": the number of rows of the AqlItemBlock
///  "nrRegs":  the number of registers of the AqlItemBlock
///  "error":   always set to false
///  "data":    this contains the actual data in the form of a list of
///             numbers. The AqlItemBlock is stored columnwise, starting
///             from the first column (top to bottom) and going right.
///             Each entry found is encoded in the following way:
///               0  means a single empty entry
///              -1  followed by a positive integer N (encoded as number)
///                  means a run of that many empty entries. this is a
///                  compression for multiple "0" entries
///              -2  followed by two numbers LOW and HIGH means a range
///                  and LOW and HIGH are the boundaries (inclusive)
///              -3  followed by a positive integer N (encoded as number)
///                  means a run of that many JSON entries which can
///                  be found at the "next" position in "raw". this is
///                  a compression for multiple "1" entries
///              -4  followed by a positive integer N (encoded as number)
///                  and followed by a positive integer P (encoded as number)
///                  means a run of that many JSON entries which can
///                  be found in the "raw" list at the position P
///               1  means a JSON entry at the "next" position in "raw"
///                  the "next" position starts with 2 and is increased
///                  by one for every 1 found in data
///             integer values >= 2 mean a JSON entry, in this
///                  case the "raw" list contains an entry in the
///                  corresponding position
///  "raw":     List of actual values, positions 0 and 1 are always null
///                  such that actual indices start at 2
void AqlItemBlock::toVelocyPack(velocypack::Options const* const trxOptions, VPackBuilder& result) const {
  TRI_ASSERT(result.isOpenObject());
  VPackOptions options(VPackOptions::Defaults);
  options.buildUnindexedArrays = true;
  options.buildUnindexedObjects = true;

  VPackBuilder raw(&options);
  raw.openArray();
  // Two nulls in the beginning such that indices start with 2
  raw.add(VPackValue(VPackValueType::Null));
  raw.add(VPackValue(VPackValueType::Null));

  result.add("nrItems", VPackValue(_nrItems));
  result.add("nrRegs", VPackValue(_nrRegs));
  result.add(StaticStrings::Error, VPackValue(false));

  enum State {
    Empty,       // saw an empty value
    Range,       // saw a range value
    Next,        // saw a previously unknown value
    Positional,  // saw a value previously encountered
  };

  std::unordered_map<AqlValue, size_t> table;  // remember duplicates
  size_t lastTablePos = 0;
  State lastState = Positional;

  State currentState = Positional;
  size_t runLength = 0;
  size_t tablePos = 0;

  result.add("data", VPackValue(VPackValueType::Array));

  // write out data buffered for repeated "empty" or "next" values
  auto writeBuffered = [](State lastState, size_t lastTablePos,
                          VPackBuilder& result, size_t runLength) {
    if (lastState == Range) {
      return;
    }

    if (lastState == Positional) {
      if (lastTablePos >= 2) {
        if (runLength == 1) {
          result.add(VPackValue(lastTablePos));
        } else {
          result.add(VPackValue(-4));
          result.add(VPackValue(runLength));
          result.add(VPackValue(lastTablePos));
        }
      }
    } else {
      TRI_ASSERT(lastState == Empty || lastState == Next);
      if (runLength == 1) {
        // saw exactly one value
        result.add(VPackValue(lastState == Empty ? 0 : 1));
      } else {
        // saw multiple values
        result.add(VPackValue(lastState == Empty ? -1 : -3));
        result.add(VPackValue(runLength));
      }
    }
  };

  size_t pos = 2;  // write position in raw

  RegisterId startRegister = 0;
  if (getFormatType() == SerializationFormat::CLASSIC) {
    // Skip over the shadowRows
    startRegister = 1;
  }
  for (RegisterId column = startRegister; column < internalNrRegs(); column++) {
    for (size_t i = 0; i < _nrItems; i++) {
      AqlValue const& a(_data[i * internalNrRegs() + column]);

      // determine current state
      if (a.isEmpty()) {
        currentState = Empty;
      } else if (a.isRange()) {
        currentState = Range;
      } else {
        auto it = table.find(a);

        if (it == table.end()) {
          currentState = Next;
<<<<<<< HEAD
          a.toVelocyPack(trxOptions, raw, false);
          table.emplace(a, pos++);
=======
          a.toVelocyPack(trx, raw, false);
          table.try_emplace(a, pos++);
>>>>>>> 298fe7f2
        } else {
          currentState = Positional;
          tablePos = it->second;
          TRI_ASSERT(tablePos >= 2);
          if (lastState != Positional) {
            lastTablePos = tablePos;
          }
        }
      }

      // handle state change
      if (currentState != lastState ||
          (currentState == Positional && tablePos != lastTablePos)) {
        // write out remaining buffered data in case of a state change
        writeBuffered(lastState, lastTablePos, result, runLength);

        lastTablePos = 0;
        lastState = currentState;
        runLength = 0;
      }

      switch (currentState) {
        case Empty:
        case Next:
        case Positional:
          ++runLength;
          lastTablePos = tablePos;
          break;

        case Range:
          result.add(VPackValue(-2));
          result.add(VPackValue(a.range()->_low));
          result.add(VPackValue(a.range()->_high));
          break;
      }
    }
  }

  // write out any remaining buffered data
  writeBuffered(lastState, lastTablePos, result, runLength);

  result.close();  // closes "data"

  raw.close();
  result.add("raw", raw.slice());
}

void AqlItemBlock::rowToSimpleVPack(size_t const row, velocypack::Options const* options, arangodb::velocypack::Builder& builder) const {
  VPackArrayBuilder rowBuilder{&builder};

  if (isShadowRow(row)) {
    getShadowRowDepth(row).toVelocyPack(options, *rowBuilder, false);
  } else {
    AqlValue{AqlValueHintNull{}}.toVelocyPack(options, *rowBuilder, false);
  }
  for (RegisterId reg = 0; reg < getNrRegs(); ++reg) {
    getValueReference(row, reg).toVelocyPack(options, *rowBuilder, false);
  }
}

void AqlItemBlock::toSimpleVPack(velocypack::Options const* options,
                                 arangodb::velocypack::Builder& builder) const {
  VPackObjectBuilder block{&builder};
  block->add("nrItems", VPackValue(size()));
  block->add("nrRegs", VPackValue(getNrRegs()));
  block->add(VPackValue("matrix"));
  {
    VPackArrayBuilder matrixBuilder{block.builder};
    for (size_t row = 0; row < size(); ++row) {
      rowToSimpleVPack(row, options, *matrixBuilder.builder);
    }
  }
}

ResourceMonitor& AqlItemBlock::resourceMonitor() noexcept {
  return *_manager.resourceMonitor();
}

void AqlItemBlock::copySubQueryDepthToOtherBlock(SharedAqlItemBlockPtr& target,
                                                 size_t sourceRow, size_t targetRow) const {
  if (isShadowRow(sourceRow)) {
    AqlValue const& d = getShadowRowDepth(sourceRow);
    // Value set, copy it over
    TRI_ASSERT(!d.requiresDestruction());
    target->setShadowRowDepth(targetRow, d);
  }
}

AqlItemBlock::~AqlItemBlock() {
  TRI_ASSERT(_refCount == 0);
  destroy();
  decreaseMemoryUsage(sizeof(AqlValue) * _nrItems * internalNrRegs());
}

void AqlItemBlock::increaseMemoryUsage(size_t value) {
  resourceMonitor().increaseMemoryUsage(value);
}

void AqlItemBlock::decreaseMemoryUsage(size_t value) noexcept {
  resourceMonitor().decreaseMemoryUsage(value);
}

AqlValue AqlItemBlock::getValue(size_t index, RegisterId varNr) const {
  return _data[getAddress(index, varNr)];
}

AqlValue const& AqlItemBlock::getValueReference(size_t index, RegisterId varNr) const {
  return _data[getAddress(index, varNr)];
}

void AqlItemBlock::setValue(size_t index, RegisterId varNr, AqlValue const& value) {
  TRI_ASSERT(_data[getAddress(index, varNr)].isEmpty());

  // First update the reference count, if this fails, the value is empty
  if (value.requiresDestruction()) {
    if (++_valueCount[value] == 1) {
      size_t mem = value.memoryUsage();
      increaseMemoryUsage(mem);
    }
  }

  _data[getAddress(index, varNr)] = value;
}

void AqlItemBlock::destroyValue(size_t index, RegisterId varNr) {
  auto& element = _data[getAddress(index, varNr)];

  if (element.requiresDestruction()) {
    auto it = _valueCount.find(element);

    if (it != _valueCount.end()) {
      if (--(it->second) == 0) {
        decreaseMemoryUsage(element.memoryUsage());
        _valueCount.erase(it);
        element.destroy();
        return;  // no need for an extra element.erase() in this case
      }
    }
  }

  element.erase();
}

void AqlItemBlock::eraseValue(size_t index, RegisterId varNr) {
  auto& element = _data[getAddress(index, varNr)];

  if (element.requiresDestruction()) {
    auto it = _valueCount.find(element);

    if (it != _valueCount.end()) {
      if (--(it->second) == 0) {
        decreaseMemoryUsage(element.memoryUsage());
        try {
          _valueCount.erase(it);
        } catch (...) {
        }
      }
    }
  }

  element.erase();
}

void AqlItemBlock::eraseAll() {
  for (size_t i = 0; i < numEntries(); i++) {
    auto& it = _data[i];
    if (!it.isEmpty()) {
      it.erase();
    }
  }

  for (auto const& it : _valueCount) {
    if (it.second > 0) {
      decreaseMemoryUsage(it.first.memoryUsage());
    }
  }
  _valueCount.clear();
}

void AqlItemBlock::copyValuesFromRow(size_t currentRow, RegisterId curRegs, size_t fromRow) {
  TRI_ASSERT(currentRow != fromRow);

  for (RegisterId i = 0; i < curRegs; i++) {
    auto currentAddress = getAddress(currentRow, i);
    auto fromAddress = getAddress(fromRow, i);
    if (_data[currentAddress].isEmpty()) {
      // First update the reference count, if this fails, the value is empty
      if (_data[fromAddress].requiresDestruction()) {
        ++_valueCount[_data[fromAddress]];
      }
      TRI_ASSERT(_data[currentAddress].isEmpty());
      _data[currentAddress] = _data[fromAddress];
    }
  }
  // Copy over subqueryDepth
  copySubqueryDepth(currentRow, fromRow);
}

void AqlItemBlock::copyValuesFromRow(size_t currentRow,
                                     std::unordered_set<RegisterId> const& regs,
                                     size_t fromRow) {
  TRI_ASSERT(currentRow != fromRow);

  for (auto const reg : regs) {
    TRI_ASSERT(reg < getNrRegs());
    if (getValueReference(currentRow, reg).isEmpty()) {
      // First update the reference count, if this fails, the value is empty
      if (getValueReference(fromRow, reg).requiresDestruction()) {
        ++_valueCount[getValueReference(fromRow, reg)];
      }
      _data[getAddress(currentRow, reg)] = getValueReference(fromRow, reg);
    }
  }
  // Copy over subqueryDepth
  copySubqueryDepth(currentRow, fromRow);
}

void AqlItemBlock::steal(AqlValue const& value) {
  if (value.requiresDestruction()) {
    if (_valueCount.erase(value)) {
      decreaseMemoryUsage(value.memoryUsage());
    }
  }
}

RegisterId AqlItemBlock::getNrRegs() const noexcept { return _nrRegs; }

size_t AqlItemBlock::size() const noexcept { return _nrItems; }

size_t AqlItemBlock::numEntries() const { return internalNrRegs() * _nrItems; }

size_t AqlItemBlock::capacity() const noexcept { return _data.capacity(); }

bool AqlItemBlock::isShadowRow(size_t row) const {
  /// This value is only filled for shadowRows.
  /// And it is guaranteed to be only filled by numbers this way.
  return _data[getSubqueryDepthAddress(row)].isNumber();
}

AqlValue const& AqlItemBlock::getShadowRowDepth(size_t row) const {
  TRI_ASSERT(isShadowRow(row));
  TRI_ASSERT(hasShadowRows());
  return _data[getSubqueryDepthAddress(row)];
}

void AqlItemBlock::setShadowRowDepth(size_t row, AqlValue const& other) {
  TRI_ASSERT(other.isNumber());
  _data[getSubqueryDepthAddress(row)] = other;
  TRI_ASSERT(isShadowRow(row));
  // Might be shadowRow before, but we do not care, set is unique
  _shadowRowIndexes.emplace(row);
}

void AqlItemBlock::makeShadowRow(size_t row) {
  TRI_ASSERT(!isShadowRow(row));
  _data[getSubqueryDepthAddress(row)] = AqlValue{VPackSlice::zeroSlice()};
  TRI_ASSERT(isShadowRow(row));
  _shadowRowIndexes.emplace(row);
}

void AqlItemBlock::makeDataRow(size_t row) {
  TRI_ASSERT(isShadowRow(row));
  _data[getSubqueryDepthAddress(row)] = AqlValue{VPackSlice::noneSlice()};
  TRI_ASSERT(!isShadowRow(row));
  _shadowRowIndexes.erase(row);
}

/// @brief Return the indexes of shadowRows within this block.
std::set<size_t> const& AqlItemBlock::getShadowRowIndexes() const noexcept {
  return _shadowRowIndexes;
}

/// @brief Quick test if we have any ShadowRows within this block;
bool AqlItemBlock::hasShadowRows() const noexcept {
  return !_shadowRowIndexes.empty();
}

AqlItemBlockManager& AqlItemBlock::aqlItemBlockManager() noexcept {
  return _manager;
}

size_t AqlItemBlock::getRefCount() const noexcept { return _refCount; }

void AqlItemBlock::incrRefCount() const noexcept { ++_refCount; }

void AqlItemBlock::decrRefCount() const noexcept {
  TRI_ASSERT(_refCount > 0);
  --_refCount;
}

RegisterCount AqlItemBlock::internalNrRegs() const noexcept {
  return _nrRegs + 1;
}
size_t AqlItemBlock::getAddress(size_t index, RegisterId varNr) const noexcept {
  TRI_ASSERT(index < _nrItems);
  TRI_ASSERT(varNr < _nrRegs);
  return index * internalNrRegs() + varNr + 1;
}

size_t AqlItemBlock::getSubqueryDepthAddress(size_t index) const noexcept {
  TRI_ASSERT(index < _nrItems);
  return index * internalNrRegs();
}

void AqlItemBlock::copySubqueryDepth(size_t currentRow, size_t fromRow) {
  auto currentAddress = getSubqueryDepthAddress(currentRow);
  auto fromAddress = getSubqueryDepthAddress(fromRow);
  if (!_data[fromAddress].isEmpty() && _data[currentAddress].isEmpty()) {
    _data[currentAddress] = _data[fromAddress];
  }
}<|MERGE_RESOLUTION|>--- conflicted
+++ resolved
@@ -652,13 +652,8 @@
 
         if (it == table.end()) {
           currentState = Next;
-<<<<<<< HEAD
           a.toVelocyPack(trxOptions, raw, false);
-          table.emplace(a, pos++);
-=======
-          a.toVelocyPack(trx, raw, false);
           table.try_emplace(a, pos++);
->>>>>>> 298fe7f2
         } else {
           currentState = Positional;
           tablePos = it->second;
