--- conflicted
+++ resolved
@@ -28,11 +28,8 @@
 #include "Aql/BlockCollector.h"
 #include "Aql/ExecutionBlock.h"
 #include "Aql/ExecutionNode.h"
-#include "Aql/Range.h"
-#include "Aql/ResourceUsage.h"
 #include "Aql/SharedAqlItemBlockPtr.h"
 #include "Basics/VelocyPackHelper.h"
-#include "Basics/debugging.h"
 
 #include <velocypack/Iterator.h>
 #include <velocypack/velocypack-aliases.h>
@@ -342,11 +339,7 @@
 
   decreaseMemoryUsage(sizeof(AqlValue) * (_nrItems - nrItems) * _nrRegs);
 
-<<<<<<< HEAD
-  for (size_t i = _nrItems * _nrRegs; i < _data.size(); ++i) {
-=======
   for (size_t i = numEntries(); i < _data.size(); ++i) {
->>>>>>> ac2158ee
     AqlValue& a = _data[i];
     if (a.requiresDestruction()) {
       auto it = _valueCount.find(a);
@@ -708,215 +701,6 @@
   return *_manager.resourceMonitor();
 }
 
-<<<<<<< HEAD
-AqlItemBlock::~AqlItemBlock() {
-  TRI_ASSERT(_refCount == 0);
-  destroy();
-  decreaseMemoryUsage(sizeof(AqlValue) * _nrItems * _nrRegs);
-}
-
-void AqlItemBlock::increaseMemoryUsage(size_t value) {
-  resourceMonitor().increaseMemoryUsage(value);
-}
-
-void AqlItemBlock::decreaseMemoryUsage(size_t value) noexcept {
-  resourceMonitor().decreaseMemoryUsage(value);
-}
-
-AqlValue AqlItemBlock::getValue(size_t index, RegisterId varNr) const {
-  TRI_ASSERT(index < _nrItems);
-  TRI_ASSERT(varNr < _nrRegs);
-  return _data[index * _nrRegs + varNr];
-}
-
-AqlValue const& AqlItemBlock::getValueReference(size_t index, RegisterId varNr) const {
-  TRI_ASSERT(index < _nrItems);
-  TRI_ASSERT(varNr < _nrRegs);
-  return _data[index * _nrRegs + varNr];
-}
-
-void AqlItemBlock::setValue(size_t index, RegisterId varNr, AqlValue const& value) {
-  TRI_ASSERT(index < _nrItems);
-  TRI_ASSERT(varNr < _nrRegs);
-  TRI_ASSERT(_data[index * _nrRegs + varNr].isEmpty());
-
-  // First update the reference count, if this fails, the value is empty
-  if (value.requiresDestruction()) {
-    if (++_valueCount[value] == 1) {
-      size_t mem = value.memoryUsage();
-      increaseMemoryUsage(mem);
-    }
-  }
-
-  _data[index * _nrRegs + varNr] = value;
-}
-
-template <typename... Args>
-void AqlItemBlock::emplaceValue(size_t index, RegisterId varNr, Args&&... args) {
-  TRI_ASSERT(index < _nrItems);
-  TRI_ASSERT(varNr < _nrRegs);
-
-  AqlValue* p = &_data[index * _nrRegs + varNr];
-  TRI_ASSERT(p->isEmpty());
-  // construct the AqlValue in place
-  AqlValue* value;
-  try {
-    value = new (p) AqlValue(std::forward<Args>(args)...);
-  } catch (...) {
-    // clean up the cell
-    _data[index * _nrRegs + varNr].erase();
-    throw;
-  }
-
-  try {
-    // Now update the reference count, if this fails, we'll roll it back
-    if (value->requiresDestruction()) {
-      if (++_valueCount[*value] == 1) {
-        increaseMemoryUsage(value->memoryUsage());
-      }
-    }
-  } catch (...) {
-    // invoke dtor
-    value->~AqlValue();
-    // TODO - instead of disabling it completly we could you use
-    // a constexpr if() with c++17
-    _data[index * _nrRegs + varNr].destroy();
-    throw;
-  }
-}
-template void AqlItemBlock::emplaceValue<VPackSlice>(size_t index, RegisterId varNr,
-                                                     VPackSlice&& args);
-
-void AqlItemBlock::destroyValue(size_t index, RegisterId varNr) {
-  auto& element = _data[index * _nrRegs + varNr];
-
-  if (element.requiresDestruction()) {
-    auto it = _valueCount.find(element);
-
-    if (it != _valueCount.end()) {
-      if (--(it->second) == 0) {
-        decreaseMemoryUsage(element.memoryUsage());
-        _valueCount.erase(it);
-        element.destroy();
-        return;  // no need for an extra element.erase() in this case
-      }
-    }
-  }
-
-  element.erase();
-}
-
-void AqlItemBlock::eraseValue(size_t index, RegisterId varNr) {
-  auto& element = _data[index * _nrRegs + varNr];
-
-  if (element.requiresDestruction()) {
-    auto it = _valueCount.find(element);
-
-    if (it != _valueCount.end()) {
-      if (--(it->second) == 0) {
-        decreaseMemoryUsage(element.memoryUsage());
-        try {
-          _valueCount.erase(it);
-        } catch (...) {
-        }
-      }
-    }
-  }
-
-  element.erase();
-}
-
-void AqlItemBlock::eraseAll() {
-  for (size_t i = 0; i < numEntries(); i++) {
-    auto& it = _data[i];
-    if (!it.isEmpty()) {
-      it.erase();
-    }
-  }
-
-  for (auto const& it : _valueCount) {
-    if (it.second > 0) {
-      decreaseMemoryUsage(it.first.memoryUsage());
-    }
-  }
-  _valueCount.clear();
-}
-
-void AqlItemBlock::copyValuesFromRow(size_t currentRow, RegisterId curRegs, size_t fromRow) {
-  TRI_ASSERT(currentRow != fromRow);
-
-  for (RegisterId i = 0; i < curRegs; i++) {
-    if (_data[currentRow * _nrRegs + i].isEmpty()) {
-      // First update the reference count, if this fails, the value is empty
-      if (_data[fromRow * _nrRegs + i].requiresDestruction()) {
-        ++_valueCount[_data[fromRow * _nrRegs + i]];
-      }
-      TRI_ASSERT(_data[currentRow * _nrRegs + i].isEmpty());
-      _data[currentRow * _nrRegs + i] = _data[fromRow * _nrRegs + i];
-    }
-  }
-}
-
-void AqlItemBlock::copyValuesFromFirstRow(size_t currentRow, RegisterId curRegs) {
-  TRI_ASSERT(currentRow > 0);
-
-  if (curRegs == 0) {
-    // nothing to do
-    return;
-  }
-  TRI_ASSERT(currentRow < _nrItems);
-  TRI_ASSERT(curRegs <= _nrRegs);
-
-  copyValuesFromRow(currentRow, curRegs, 0);
-}
-
-void AqlItemBlock::copyValuesFromRow(size_t currentRow,
-                                     std::unordered_set<RegisterId> const& regs,
-                                     size_t fromRow) {
-  TRI_ASSERT(currentRow != fromRow);
-
-  for (auto const reg : regs) {
-    TRI_ASSERT(reg < getNrRegs());
-    if (getValueReference(currentRow, reg).isEmpty()) {
-      // First update the reference count, if this fails, the value is empty
-      if (getValueReference(fromRow, reg).requiresDestruction()) {
-        ++_valueCount[getValueReference(fromRow, reg)];
-      }
-      _data[currentRow * _nrRegs + reg] = getValueReference(fromRow, reg);
-    }
-  }
-}
-
-uint32_t AqlItemBlock::valueCount(AqlValue const& v) const {
-  auto it = _valueCount.find(v);
-
-  if (it == _valueCount.end()) {
-    return 0;
-  }
-  return it->second;
-}
-
-void AqlItemBlock::steal(AqlValue const& value) {
-  if (value.requiresDestruction()) {
-    if (_valueCount.erase(value)) {
-      decreaseMemoryUsage(value.memoryUsage());
-    }
-  }
-}
-
-RegisterId AqlItemBlock::getNrRegs() const noexcept { return _nrRegs; }
-size_t AqlItemBlock::size() const noexcept { return _nrItems; }
-size_t AqlItemBlock::numEntries() const { return _nrRegs * _nrItems; }
-size_t AqlItemBlock::capacity() const noexcept { return _data.capacity(); }
-AqlItemBlockManager& AqlItemBlock::aqlItemBlockManager() noexcept {
-  return _manager;
-}
-size_t AqlItemBlock::getRefCount() const noexcept { return _refCount; }
-void AqlItemBlock::incrRefCount() const noexcept { ++_refCount; }
-void AqlItemBlock::decrRefCount() const noexcept {
-  TRI_ASSERT(_refCount > 0);
-  --_refCount;
-=======
 void AqlItemBlock::copySubQueryDepthToOtherBlock(SharedAqlItemBlockPtr& target,
                                                  size_t sourceRow, size_t targetRow) const {
   AqlValue const& d(_data[getSubqueryDepthAddress(sourceRow)]);
@@ -926,5 +710,4 @@
     // TODO implement me!!
     TRI_ASSERT(false);
   }
->>>>>>> ac2158ee
 }