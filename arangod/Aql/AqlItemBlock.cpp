--- conflicted
+++ resolved
@@ -706,13 +706,6 @@
 
 void AqlItemBlock::copySubQueryDepthToOtherBlock(SharedAqlItemBlockPtr& target,
                                                  size_t sourceRow, size_t targetRow) const {
-<<<<<<< HEAD
-  if (isShadowRow(sourceRow)) {
-    AqlValue const& d = getShadowRowDepth(sourceRow);
-    // Value set, copy it over
-    TRI_ASSERT(!d.requiresDestruction());
-    target->setShadowRowDepth(targetRow, d);
-=======
   AqlValue const& d(_data[getSubqueryDepthAddress(sourceRow)]);
   if (d.isNumber()) {
     // Value set, copy it over
@@ -922,6 +915,5 @@
   auto fromAddress = getSubqueryDepthAddress(fromRow);
   if (!_data[fromAddress].isEmpty() && _data[currentAddress].isEmpty()) {
     _data[currentAddress] = _data[fromAddress];
->>>>>>> a83c2323
   }
 }