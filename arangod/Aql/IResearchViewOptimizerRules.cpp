--- conflicted
+++ resolved
@@ -254,13 +254,8 @@
 
 bool optimizeScoreSort(IResearchViewNode& viewNode, ExecutionPlan* plan) {
   auto current = static_cast<ExecutionNode*>(&viewNode);
-<<<<<<< HEAD
   auto const& viewVariable = viewNode.outVariable();
   auto const& scorers = viewNode.scorers();
-=======
-  auto viewVariable = viewNode.outVariable();
-  auto& scorers = viewNode.scorers();
->>>>>>> bf5a151a
   SortNode* sortNode = nullptr;
   LimitNode const* limitNode = nullptr;
   QueryContext ctx{
@@ -300,7 +295,7 @@
 
   // we've found all we need
   auto const& sortElements = sortNode->elements();
-<<<<<<< HEAD
+  TRI_ASSERT(!sortElements.empty());
   std::vector<HeapSortElement> heapSort;
   std::vector<std::vector<latematerialized::ColumnVariant<true>>> usedColumns;
   auto const& primarySort = getPrimarySort(viewNode.meta(), viewNode.view());
@@ -312,11 +307,6 @@
       attrs;
   // maps attribute bucket to actual sort bucket
   containers::FlatHashMap<size_t, size_t> storedMaps;
-=======
-  TRI_ASSERT(!sortElements.empty());
-  std::vector<std::pair<size_t, bool>> scoresSort;
-  auto zero = std::numeric_limits<size_t>::max();
->>>>>>> bf5a151a
   for (auto const& sort : sortElements) {
     TRI_ASSERT(sort.var);
     auto const* varSetBy = plan->getVarSetBy(sort.var->id);
@@ -430,17 +420,6 @@
     } else {
       return false;
     }
-<<<<<<< HEAD
-  }
-  // all sort elements are covered by view's scorers / stored values
-  viewNode.setHeapSort(std::move(heapSort),
-                       limitNode->offset() + limitNode->limit());
-=======
-    auto pos = std::distance(scorers.begin(), s);
-    if (pos == 0) {
-      zero = scoresSort.size();
-    }
-    scoresSort.emplace_back(pos, sort.ascending);
   }
 
   auto& idx = scoresSort.front().first;
@@ -451,11 +430,9 @@
       scoresSort[zero].first = idx;
     }
   }
-
-  // all sort elements are covered by view's scorers
-  viewNode.setScorersSort(std::move(scoresSort),
-                          limitNode->offset() + limitNode->limit());
->>>>>>> bf5a151a
+  // all sort elements are covered by view's scorers / stored values
+  viewNode.setHeapSort(std::move(heapSort),
+                       limitNode->offset() + limitNode->limit());
   sortNode->_reinsertInCluster = false;
   if (!ServerState::instance()->isCoordinator()) {
     // in cluster node will be unlinked later by 'distributeSortToClusterRule'
