--- conflicted
+++ resolved
@@ -75,22 +75,14 @@
 
 namespace {
 
-<<<<<<< HEAD
-inline IResearchSortBase const& getPrimarySort(
-    arangodb::LogicalView const& view) {
-  if (view.type() == ViewType::kSearch) {
-    auto const& viewImpl = basics::downCast<Search>(view);
-    return viewImpl.primarySort();
-=======
 // TODO deduplicate these functions with IResearchViewNode
 
-IResearchSortBase const& primarySort(
+IResearchSortBase const& getPrimarySort(
     std::shared_ptr<SearchMeta const> const& meta,
     std::shared_ptr<LogicalView const> const& view) {
   if (meta) {
     TRI_ASSERT(!view || view->type() == ViewType::kSearchAlias);
     return meta->primarySort;
->>>>>>> f2a9eb77
   }
   TRI_ASSERT(view);
   TRI_ASSERT(view->type() == ViewType::kArangoSearch);
@@ -102,20 +94,12 @@
   return viewImpl.primarySort();
 }
 
-<<<<<<< HEAD
-inline IResearchViewStoredValues const& getStoredValues(
-    arangodb::LogicalView const& view) {
-  if (view.type() == ViewType::kSearch) {
-    auto const& viewImpl = basics::downCast<Search>(view);
-    return viewImpl.storedValues();
-=======
-IResearchViewStoredValues const& storedValues(
+IResearchViewStoredValues const& getStoredValues(
     std::shared_ptr<SearchMeta const> const& meta,
     std::shared_ptr<LogicalView const> const& view) {
   if (meta) {
     TRI_ASSERT(!view || view->type() == ViewType::kSearchAlias);
     return meta->storedValues;
->>>>>>> f2a9eb77
   }
   TRI_ASSERT(view);
   TRI_ASSERT(view->type() == ViewType::kArangoSearch);
@@ -351,12 +335,7 @@
 }
 
 bool optimizeSort(IResearchViewNode& viewNode, ExecutionPlan* plan) {
-<<<<<<< HEAD
-  TRI_ASSERT(viewNode.view());
-  auto const& primarySort = getPrimarySort(*viewNode.view());
-=======
-  auto const& primarySort = ::primarySort(viewNode.meta(), viewNode.view());
->>>>>>> f2a9eb77
+  auto const& primarySort = getPrimarySort(viewNode.meta(), viewNode.view());
 
   if (primarySort.empty()) {
     // use system sort
@@ -495,13 +474,9 @@
     TRI_ASSERT(vNode &&
                ExecutionNode::ENUMERATE_IRESEARCH_VIEW == vNode->getType());
     auto& viewNode = *ExecutionNode::castTo<IResearchViewNode*>(vNode);
-<<<<<<< HEAD
-    auto const& primarySort = getPrimarySort(*viewNode.view());
-    auto const& storedValues = getStoredValues(*viewNode.view());
-=======
-    auto const& primarySort = ::primarySort(viewNode.meta(), viewNode.view());
-    auto const& storedValues = ::storedValues(viewNode.meta(), viewNode.view());
->>>>>>> f2a9eb77
+    auto const& primarySort = getPrimarySort(viewNode.meta(), viewNode.view());
+    auto const& storedValues =
+        getStoredValues(viewNode.meta(), viewNode.view());
     if (primarySort.empty() && storedValues.empty()) {
       // neither primary sort nor stored values
       continue;
