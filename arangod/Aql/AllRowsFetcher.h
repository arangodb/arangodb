////////////////////////////////////////////////////////////////////////////////
/// DISCLAIMER
///
/// Copyright 2018 ArangoDB GmbH, Cologne, Germany
///
/// Licensed under the Apache License, Version 2.0 (the "License");
/// you may not use this file except in compliance with the License.
/// You may obtain a copy of the License at
///
///     http://www.apache.org/licenses/LICENSE-2.0
///
/// Unless required by applicable law or agreed to in writing, software
/// distributed under the License is distributed on an "AS IS" BASIS,
/// WITHOUT WARRANTIES OR CONDITIONS OF ANY KIND, either express or implied.
/// See the License for the specific language governing permissions and
/// limitations under the License.
///
/// Copyright holder is ArangoDB GmbH, Cologne, Germany
///
/// @author Tobias Gödderz
////////////////////////////////////////////////////////////////////////////////

#ifndef ARANGOD_AQL_ALL_ROWS_FETCHER_H
#define ARANGOD_AQL_ALL_ROWS_FETCHER_H

#include "Aql/AqlItemMatrix.h"
#include "Aql/ExecutionState.h"

#include <Basics/Exceptions.h>

#include <memory>

namespace arangodb {
namespace aql {

class AqlItemBlock;
class AqlItemBlockShell;
template <bool>
class BlockFetcher;

/**
 * @brief Interface for all AqlExecutors that do need all
 *        rows at a time in order to make progress.
 */
class AllRowsFetcher {
 public:
  explicit AllRowsFetcher(BlockFetcher<false>& executionBlock);

  TEST_VIRTUAL ~AllRowsFetcher() = default;

 protected:
  // only for testing! Does not initialize _blockFetcher!
  AllRowsFetcher() = default;

 public:
  /**
   * @brief Fetch one new AqlItemRow from upstream.
   *        **Guarantee**: the pointer returned is valid only
   *        until the next call to fetchRow.
   *
   * @return A pair with the following properties:
   *         ExecutionState:
   *           WAITING => IO going on, immediatly return to caller.
   *           DONE => No more to expect from Upstream, if you are done with
   *                   this Matrix return DONE to caller.
   *           HASMORE => Cannot be returned here
   *
   *         AqlItemRow:
   *           If WAITING => Do not use this Row, it is a nullptr.
   *           If HASMORE => impossible
   *           If DONE => Row can be a nullptr (nothing received) or valid.
   */
  TEST_VIRTUAL std::pair<ExecutionState, AqlItemMatrix const*> fetchAllRows();

  // AllRowsFetcher cannot pass through. Could be implemented, but currently
  // there are no executors that could use this and not better use
  // SingleRowFetcher instead.
  std::pair<ExecutionState, std::shared_ptr<AqlItemBlockShell>> fetchBlockForPassthrough(size_t) {
    TRI_ASSERT(false);
    THROW_ARANGO_EXCEPTION(TRI_ERROR_INTERNAL);
  };

  /**
   * @brief Prefetch the number of rows that will be returned from upstream.
   * calling this function will render the fetchAllRows() a noop function
   * as this function will already fill the local result caches.
   *
   * @return A pair with the following properties:
   *         ExecutionState:
   *           WAITING => IO going on, immediatly return to caller.
   *           DONE => No more to expect from Upstream, if you are done with
   *                   this Matrix return DONE to caller.
   *           HASMORE => Cannot be returned here
   *
   *         AqlItemRow:
   *           If WAITING => Do not use this number, it is 0.
   *           If HASMORE => impossible
   *           If DONE => Number contains the correct number of rows upstream.
   */
  TEST_VIRTUAL std::pair<ExecutionState, size_t> preFetchNumberOfRows(size_t);

  //only for ModificationNodes
  std::pair<ExecutionState, std::shared_ptr<AqlItemBlockShell>> fetchBlockForModificationExecutor(std::size_t /*unused limit*/);
  //only for ModificationNodes
  ExecutionState upstreamState();

 private:
  BlockFetcher<false>* _blockFetcher;

  std::unique_ptr<AqlItemMatrix> _aqlItemMatrix;
  ExecutionState _upstreamState;
<<<<<<< HEAD
  std::size_t _lastReturnedBlock;
=======
  std::size_t _blockToReturnNext;
>>>>>>> 5d5b77ab

 private:
  /**
   * @brief Delegates to ExecutionBlock::getNrInputRegisters()
   */
  RegisterId getNrInputRegisters() const;

  /**
   * @brief Delegates to ExecutionBlock::fetchBlock()
   */
  std::pair<ExecutionState, std::shared_ptr<AqlItemBlockShell>> fetchBlock();

  /**
   * @brief Fetch blocks from upstream until done
   */
  ExecutionState fetchUntilDone();
};

}  // namespace aql
}  // namespace arangodb

#endif  // ARANGOD_AQL_ALL_ROWS_FETCHER_H<|MERGE_RESOLUTION|>--- conflicted
+++ resolved
@@ -99,9 +99,10 @@
    */
   TEST_VIRTUAL std::pair<ExecutionState, size_t> preFetchNumberOfRows(size_t);
 
-  //only for ModificationNodes
-  std::pair<ExecutionState, std::shared_ptr<AqlItemBlockShell>> fetchBlockForModificationExecutor(std::size_t /*unused limit*/);
-  //only for ModificationNodes
+  // only for ModificationNodes
+  std::pair<ExecutionState, std::shared_ptr<AqlItemBlockShell>> fetchBlockForModificationExecutor(
+      std::size_t /*unused limit*/);
+  // only for ModificationNodes
   ExecutionState upstreamState();
 
  private:
@@ -109,11 +110,7 @@
 
   std::unique_ptr<AqlItemMatrix> _aqlItemMatrix;
   ExecutionState _upstreamState;
-<<<<<<< HEAD
-  std::size_t _lastReturnedBlock;
-=======
   std::size_t _blockToReturnNext;
->>>>>>> 5d5b77ab
 
  private:
   /**
