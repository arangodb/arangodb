////////////////////////////////////////////////////////////////////////////////
/// DISCLAIMER
///
/// Copyright 2018 ArangoDB GmbH, Cologne, Germany
///
/// Licensed under the Apache License, Version 2.0 (the "License");
/// you may not use this file except in compliance with the License.
/// You may obtain a copy of the License at
///
///     http://www.apache.org/licenses/LICENSE-2.0
///
/// Unless required by applicable law or agreed to in writing, software
/// distributed under the License is distributed on an "AS IS" BASIS,
/// WITHOUT WARRANTIES OR CONDITIONS OF ANY KIND, either express or implied.
/// See the License for the specific language governing permissions and
/// limitations under the License.
///
/// Copyright holder is ArangoDB GmbH, Cologne, Germany
///
/// @author Jan Christoph Uhde
////////////////////////////////////////////////////////////////////////////////

#include "ReturnExecutor.h"
#include "Aql/AqlValue.h"
#include "Aql/OutputAqlItemRow.h"
#include "Aql/SingleRowFetcher.h"
#include "Basics/Common.h"

#include <algorithm>

using namespace arangodb;
using namespace arangodb::aql;

ReturnExecutorInfos::ReturnExecutorInfos(RegisterId inputRegister, RegisterId nrInputRegisters,
                                         RegisterId nrOutputRegisters, bool doCount)
    : ExecutorInfos(make_shared_unordered_set({inputRegister}),
                    make_shared_unordered_set({0}), nrInputRegisters, nrOutputRegisters,
                    std::unordered_set<RegisterId>{} /*to clear*/,
                    std::unordered_set<RegisterId>{} /*to keep*/
                    ),
      _inputRegisterId(inputRegister),
      _doCount(doCount) {
  // For the time beeing return will only write to register 0.
  // It is defined that it can only have exactly 1 output register.
  // We can easily replace this by a different register, if we
  // modify the caller within the ExecutionEngine to ask for the
  // output register from outside.
  TRI_ASSERT(nrOutputRegisters == 1);
}

ReturnExecutor::ReturnExecutor(Fetcher& fetcher, ReturnExecutorInfos& infos)
    : _infos(infos), _fetcher(fetcher) {}

ReturnExecutor::~ReturnExecutor() = default;

// TODO: @deprecated remove
std::pair<ExecutionState, size_t> ReturnExecutor::expectedNumberOfRows(size_t atMost) const {
  return _fetcher.preFetchNumberOfRows(atMost);
}

// TODO: @deprecated remove
auto ReturnExecutor::produceRows(OutputAqlItemRow& output)
    -> std::pair<ExecutionState, Stats> {
  TRI_ASSERT(false);
  THROW_ARANGO_EXCEPTION(TRI_ERROR_NOT_IMPLEMENTED);
}

auto ReturnExecutor::skipRowsRange(AqlItemBlockInputRange& inputRange, AqlCall& call)
    -> std::tuple<ExecutorState, Stats, size_t, AqlCall> {
  TRI_IF_FAILURE("ReturnExecutor::produceRows") {
    THROW_ARANGO_EXCEPTION(TRI_ERROR_DEBUG);
  }
<<<<<<< HEAD

  auto stats = Stats{};

=======
  Stats stats{};
>>>>>>> 54043f3b
  while (inputRange.hasDataRow() && call.needSkipMore()) {
    // I do not think that this is actually called.
    // It will be called first to get the upstream-Call
    // but this executor will always delegate the skipping
    // to upstream.
    TRI_ASSERT(false);
    auto [state, input] = inputRange.nextDataRow();
    TRI_ASSERT(input.isInitialized());
    TRI_IF_FAILURE("ReturnBlock::getSome") {
      THROW_ARANGO_EXCEPTION(TRI_ERROR_DEBUG);
    }
    call.didSkip(1);
<<<<<<< HEAD
=======

    /*
>>>>>>> 54043f3b
    if (_infos.doCount()) {
      // TODO: do we need to include counted here?
      stats.incrCounted();
    }
  }
<<<<<<< HEAD

=======
>>>>>>> 54043f3b
  return {inputRange.upstreamState(), stats, call.getSkipCount(), call};
}

auto ReturnExecutor::produceRows(AqlItemBlockInputRange& inputRange, OutputAqlItemRow& output)
    -> std::tuple<ExecutorState, Stats, AqlCall> {
  TRI_IF_FAILURE("ReturnExecutor::produceRows") {
    THROW_ARANGO_EXCEPTION(TRI_ERROR_DEBUG);
  }

  Stats stats{};

  while (inputRange.hasDataRow() && !output.isFull()) {
    auto [state, input] = inputRange.nextDataRow();
    TRI_ASSERT(input.isInitialized());
    // REMARK: it is called `getInputRegisterId` here but FilterExecutor calls it `getInputRegister`.
    AqlValue val = input.stealValue(_infos.getInputRegisterId());
    AqlValueGuard guard(val, true);
    TRI_IF_FAILURE("ReturnBlock::getSome") {
      THROW_ARANGO_EXCEPTION(TRI_ERROR_DEBUG);
    }
    output.moveValueInto(_infos.getOutputRegisterId(), input, guard);
    output.advanceRow();
    if (_infos.doCount()) {
      stats.incrCounted();
    }
  }

  return {inputRange.upstreamState(), stats, output.getClientCall()};
}<|MERGE_RESOLUTION|>--- conflicted
+++ resolved
@@ -70,13 +70,9 @@
   TRI_IF_FAILURE("ReturnExecutor::produceRows") {
     THROW_ARANGO_EXCEPTION(TRI_ERROR_DEBUG);
   }
-<<<<<<< HEAD
 
   auto stats = Stats{};
 
-=======
-  Stats stats{};
->>>>>>> 54043f3b
   while (inputRange.hasDataRow() && call.needSkipMore()) {
     // I do not think that this is actually called.
     // It will be called first to get the upstream-Call
@@ -89,20 +85,15 @@
       THROW_ARANGO_EXCEPTION(TRI_ERROR_DEBUG);
     }
     call.didSkip(1);
-<<<<<<< HEAD
-=======
 
     /*
->>>>>>> 54043f3b
     if (_infos.doCount()) {
       // TODO: do we need to include counted here?
       stats.incrCounted();
     }
+    */
   }
-<<<<<<< HEAD
 
-=======
->>>>>>> 54043f3b
   return {inputRange.upstreamState(), stats, call.getSkipCount(), call};
 }
 
