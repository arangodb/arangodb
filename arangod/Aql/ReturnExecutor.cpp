--- conflicted
+++ resolved
@@ -130,8 +130,6 @@
   }
 
   return {inputRange.upstreamState(), stats, output.getClientCall()};
-<<<<<<< HEAD
-=======
 }
 
 [[nodiscard]] auto ReturnExecutor::expectedNumberOfRowsNew(AqlItemBlockInputRange const& input,
@@ -142,5 +140,4 @@
   }
   // Otherwise we do not know.
   return call.getLimit();
->>>>>>> 174b5d0f
 }