--- conflicted
+++ resolved
@@ -46,12 +46,8 @@
       _outRegOld(ExecutionNode::MaxRegisterId),
       _outRegNew(ExecutionNode::MaxRegisterId),
       _collection(ep->_collection),
-<<<<<<< HEAD
-      _countStats(ep->countStats()) {
-=======
       _countStats(ep->countStats()),
       _readCompleteInput(ep->_options.readCompleteInput) {
->>>>>>> a14f6dd5
   _trx->pinData(_collection->id());
 
   auto const& registerPlan = ep->getRegisterPlan()->varInfo;
@@ -144,13 +140,8 @@
 
   std::unique_ptr<AqlItemBlock> replyBlocks;
 
-<<<<<<< HEAD
-  // loop over input until it is exhausted
-  if (ExecutionNode::castTo<ModificationNode const*>(_exeNode)->_options.readCompleteInput) {
-=======
   if (_readCompleteInput) {
     // loop over input until it is exhausted
->>>>>>> a14f6dd5
     // read all input into a buffer first
     while (_upstreamState == ExecutionState::HASMORE) {
       auto upstreamRes = ExecutionBlock::getSomeWithoutRegisterClearout(atMost);
