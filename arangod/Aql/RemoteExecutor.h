////////////////////////////////////////////////////////////////////////////////
/// DISCLAIMER
///
/// Copyright 2019 ArangoDB GmbH, Cologne, Germany
///
/// Licensed under the Apache License, Version 2.0 (the "License");
/// you may not use this file except in compliance with the License.
/// You may obtain a copy of the License at
///
///     http://www.apache.org/licenses/LICENSE-2.0
///
/// Unless required by applicable law or agreed to in writing, software
/// distributed under the License is distributed on an "AS IS" BASIS,
/// WITHOUT WARRANTIES OR CONDITIONS OF ANY KIND, either express or implied.
/// See the License for the specific language governing permissions and
/// limitations under the License.
///
/// Copyright holder is ArangoDB GmbH, Cologne, Germany
///
/// @author Tobias Gödderz
////////////////////////////////////////////////////////////////////////////////

#ifndef ARANGOD_AQL_REMOTE_EXECUTOR_H
#define ARANGOD_AQL_REMOTE_EXECUTOR_H

#include "Aql/ClusterNodes.h"
#include "Aql/ExecutionBlockImpl.h"
<<<<<<< HEAD

#include <fuerte/message.h>
#include <fuerte/types.h>
=======
#include "Aql/ExecutorInfos.h"
#include "Basics/Mutex.h"
#include "Cluster/ClusterComm.h"
#include "Rest/CommonDefines.h"
#include "SimpleHttpClient/SimpleHttpResult.h"
>>>>>>> ca30314c

namespace arangodb {
namespace aql {

// The RemoteBlock is actually implemented by specializing ExecutionBlockImpl,
// so this class only exists to identify the specialization.
class RemoteExecutor final {};

/**
 * @brief See ExecutionBlockImpl.h for documentation.
 */
template <>
class ExecutionBlockImpl<RemoteExecutor> : public ExecutionBlock {
 public:
  // TODO Even if it's not strictly necessary here, for consistency's sake the
  // non-standard arguments (server, ownName and queryId) should probably be
  // moved into some RemoteExecutorInfos class.
  ExecutionBlockImpl(ExecutionEngine* engine, RemoteNode const* node,
                     ExecutorInfos&& infos, std::string const& server,
                     std::string const& ownName, std::string const& queryId);

  ~ExecutionBlockImpl() override = default;

  std::pair<ExecutionState, SharedAqlItemBlockPtr> getSome(size_t atMost) override;

  std::pair<ExecutionState, size_t> skipSome(size_t atMost) override;

  std::pair<ExecutionState, Result> initializeCursor(InputAqlItemRow const& input) override;

  std::pair<ExecutionState, Result> shutdown(int errorCode) override;

#ifdef ARANGODB_ENABLE_MAINTAINER_MODE
  // only for asserts:
 public:
  std::string const& server() const { return _server; }
  std::string const& ownName() const { return _ownName; }
  std::string const& queryId() const { return _queryId; }
#endif

 private:
  std::pair<ExecutionState, SharedAqlItemBlockPtr> getSomeWithoutTrace(size_t atMost);

  std::pair<ExecutionState, size_t> skipSomeWithoutTrace(size_t atMost);

  ExecutorInfos const& infos() const { return _infos; }

  Query const& getQuery() const { return _query; }

  /// @brief internal method to send a request. Will register a callback to be
  /// reactivated
  arangodb::Result sendAsyncRequest(fuerte::RestVerb type, std::string const& urlPart,
                                    velocypack::Buffer<uint8_t> body);

 private:
  ExecutorInfos _infos;

  Query const& _query;

  /// @brief our server, can be like "shard:S1000" or like "server:Claus"
  std::string const _server;

  /// @brief our own identity, in case of the coordinator this is empty,
  /// in case of the DBservers, this is the shard ID as a string
  std::string const _ownName;

  /// @brief the ID of the query on the server as a string
  std::string const _queryId;

  /// @brief whether or not this block will forward initialize,
  /// initializeCursor or shutDown requests
  bool const _isResponsibleForInitializeCursor;

  /// @brief the last unprocessed result. Make sure to reset it
  ///        after it is processed.
  std::unique_ptr<fuerte::Response> _lastResponse;

  /// @brief the last remote response Result object, may contain an error.
  arangodb::Result _lastError;

  bool _hasTriggeredShutdown;

  std::atomic<unsigned> _lastTicket;  /// used to check for canceled requests

#ifdef ARANGODB_ENABLE_MAINTAINER_MODE
  bool _didSendShutdownRequest = false;
#endif
};

}  // namespace aql
}  // namespace arangodb

#endif  // ARANGOD_AQL_REMOTE_EXECUTOR_H<|MERGE_RESOLUTION|>--- conflicted
+++ resolved
@@ -24,18 +24,13 @@
 #define ARANGOD_AQL_REMOTE_EXECUTOR_H
 
 #include "Aql/ClusterNodes.h"
+#include "Aql/ExecutorInfos.h"
 #include "Aql/ExecutionBlockImpl.h"
-<<<<<<< HEAD
+
+#include <mutex>
 
 #include <fuerte/message.h>
 #include <fuerte/types.h>
-=======
-#include "Aql/ExecutorInfos.h"
-#include "Basics/Mutex.h"
-#include "Cluster/ClusterComm.h"
-#include "Rest/CommonDefines.h"
-#include "SimpleHttpClient/SimpleHttpResult.h"
->>>>>>> ca30314c
 
 namespace arangodb {
 namespace aql {
@@ -111,14 +106,14 @@
   /// @brief the last unprocessed result. Make sure to reset it
   ///        after it is processed.
   std::unique_ptr<fuerte::Response> _lastResponse;
+  
+  unsigned _lastTicket;  /// used to check for canceled requests
 
   /// @brief the last remote response Result object, may contain an error.
   arangodb::Result _lastError;
-
-  bool _hasTriggeredShutdown;
-
-  std::atomic<unsigned> _lastTicket;  /// used to check for canceled requests
-
+  
+  std::mutex _communicationMutex;
+  
 #ifdef ARANGODB_ENABLE_MAINTAINER_MODE
   bool _didSendShutdownRequest = false;
 #endif
