////////////////////////////////////////////////////////////////////////////////
/// DISCLAIMER
///
/// Copyright 2019 ArangoDB GmbH, Cologne, Germany
///
/// Licensed under the Apache License, Version 2.0 (the "License");
/// you may not use this file except in compliance with the License.
/// You may obtain a copy of the License at
///
///     http://www.apache.org/licenses/LICENSE-2.0
///
/// Unless required by applicable law or agreed to in writing, software
/// distributed under the License is distributed on an "AS IS" BASIS,
/// WITHOUT WARRANTIES OR CONDITIONS OF ANY KIND, either express or implied.
/// See the License for the specific language governing permissions and
/// limitations under the License.
///
/// Copyright holder is ArangoDB GmbH, Cologne, Germany
///
/// @author Tobias Gödderz
////////////////////////////////////////////////////////////////////////////////

#ifndef ARANGOD_AQL_REMOTE_EXECUTOR_H
#define ARANGOD_AQL_REMOTE_EXECUTOR_H

#include "Aql/ClusterNodes.h"
#include "Aql/ExecutionBlockImpl.h"

#include <fuerte/message.h>
#include <fuerte/types.h>

namespace arangodb {
namespace aql {

// The RemoteBlock is actually implemented by specializing ExecutionBlockImpl,
// so this class only exists to identify the specialization.
class RemoteExecutor final {};

/**
 * @brief See ExecutionBlockImpl.h for documentation.
 */
template <>
class ExecutionBlockImpl<RemoteExecutor> : public ExecutionBlock {
 public:
  // TODO Even if it's not strictly necessary here, for consistency's sake the
  // non-standard arguments (server, ownName and queryId) should probably be
  // moved into some RemoteExecutorInfos class.
  ExecutionBlockImpl(ExecutionEngine* engine, RemoteNode const* node,
                     ExecutorInfos&& infos, std::string const& server,
                     std::string const& ownName, std::string const& queryId);

  ~ExecutionBlockImpl() override = default;

  std::pair<ExecutionState, SharedAqlItemBlockPtr> getSome(size_t atMost) override;

  std::pair<ExecutionState, size_t> skipSome(size_t atMost) override;

  std::pair<ExecutionState, Result> initializeCursor(InputAqlItemRow const& input) override;

  std::pair<ExecutionState, Result> shutdown(int errorCode) override;

#ifdef ARANGODB_ENABLE_MAINTAINER_MODE
  // only for asserts:
 public:
  std::string const& server() const { return _server; }
  std::string const& ownName() const { return _ownName; }
  std::string const& queryId() const { return _queryId; }
#endif

 private:
  std::pair<ExecutionState, SharedAqlItemBlockPtr> getSomeWithoutTrace(size_t atMost);

  std::pair<ExecutionState, size_t> skipSomeWithoutTrace(size_t atMost);

  ExecutorInfos const& infos() const { return _infos; }

  Query const& getQuery() const { return _query; }

  /// @brief internal method to send a request. Will register a callback to be
  /// reactivated
  arangodb::Result sendAsyncRequest(fuerte::RestVerb type, std::string const& urlPart,
                                    velocypack::Buffer<uint8_t> body);

 private:

  ExecutorInfos _infos;

  Query const& _query;

  /// @brief our server, can be like "shard:S1000" or like "server:Claus"
  std::string const _server;

  /// @brief our own identity, in case of the coordinator this is empty,
  /// in case of the DBservers, this is the shard ID as a string
  std::string const _ownName;

  /// @brief the ID of the query on the server as a string
  std::string const _queryId;

  /// @brief whether or not this block will forward initialize,
  /// initializeCursor or shutDown requests
  bool const _isResponsibleForInitializeCursor;

  /// @brief the last unprocessed result. Make sure to reset it
  ///        after it is processed.
  std::unique_ptr<fuerte::Response> _lastResponse;

  /// @brief the last remote response Result object, may contain an error.
  arangodb::Result _lastError;

<<<<<<< HEAD
=======
  /// @brief Mutex to cover against the race, that a getSome request
  ///        is responded before the ticket id is registered.
  arangodb::Mutex _communicationMutex;
#ifdef ARANGODB_USE_GOOGLE_TESTS
  std::atomic<std::thread::id> _communicationMutexOwner;  // current thread owning '_communicationMutex' lock (workaround for non-recusrive MutexLocker)
#endif

  OperationID _lastTicketId;

>>>>>>> ac2158ee
  bool _hasTriggeredShutdown;

#ifdef ARANGODB_ENABLE_MAINTAINER_MODE
  bool _didSendShutdownRequest = false;
#endif
};

}  // namespace aql
}  // namespace arangodb

#endif  // ARANGOD_AQL_REMOTE_EXECUTOR_H<|MERGE_RESOLUTION|>--- conflicted
+++ resolved
@@ -107,20 +107,10 @@
 
   /// @brief the last remote response Result object, may contain an error.
   arangodb::Result _lastError;
-
-<<<<<<< HEAD
-=======
-  /// @brief Mutex to cover against the race, that a getSome request
-  ///        is responded before the ticket id is registered.
-  arangodb::Mutex _communicationMutex;
-#ifdef ARANGODB_USE_GOOGLE_TESTS
-  std::atomic<std::thread::id> _communicationMutexOwner;  // current thread owning '_communicationMutex' lock (workaround for non-recusrive MutexLocker)
-#endif
-
-  OperationID _lastTicketId;
-
->>>>>>> ac2158ee
+  
   bool _hasTriggeredShutdown;
+  
+  std::atomic<unsigned> _lastTicket; /// used to check for canceled requests
 
 #ifdef ARANGODB_ENABLE_MAINTAINER_MODE
   bool _didSendShutdownRequest = false;
