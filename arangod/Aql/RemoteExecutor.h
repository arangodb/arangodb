////////////////////////////////////////////////////////////////////////////////
/// DISCLAIMER
///
/// Copyright 2019 ArangoDB GmbH, Cologne, Germany
///
/// Licensed under the Apache License, Version 2.0 (the "License");
/// you may not use this file except in compliance with the License.
/// You may obtain a copy of the License at
///
///     http://www.apache.org/licenses/LICENSE-2.0
///
/// Unless required by applicable law or agreed to in writing, software
/// distributed under the License is distributed on an "AS IS" BASIS,
/// WITHOUT WARRANTIES OR CONDITIONS OF ANY KIND, either express or implied.
/// See the License for the specific language governing permissions and
/// limitations under the License.
///
/// Copyright holder is ArangoDB GmbH, Cologne, Germany
///
/// @author Tobias Gödderz
////////////////////////////////////////////////////////////////////////////////

#ifndef ARANGOD_AQL_REMOTE_EXECUTOR_H
#define ARANGOD_AQL_REMOTE_EXECUTOR_H

#include "Aql/AqlExecuteResult.h"
#include "Aql/ClusterNodes.h"
#include "Aql/ExecutionBlockImpl.h"
#include "Aql/ExecutorInfos.h"

#include <fuerte/message.h>

#include <mutex>

namespace arangodb::fuerte {
inline namespace v1 {
enum class RestVerb;
}
}  // namespace arangodb::fuerte

namespace arangodb::aql {

class SkipResult;

// The RemoteBlock is actually implemented by specializing ExecutionBlockImpl,
// so this class only exists to identify the specialization.
class RemoteExecutor final {};

/**
 * @brief See ExecutionBlockImpl.h for documentation.
 */
template <>
class ExecutionBlockImpl<RemoteExecutor> : public ExecutionBlock {
 public:
  using Api = ::arangodb::aql::RemoteNode::Api;

  // TODO Even if it's not strictly necessary here, for consistency's sake the
  // non-standard arguments (server, ownName and queryId) should probably be
  // moved into some RemoteExecutorInfos class.
  ExecutionBlockImpl(ExecutionEngine* engine, RemoteNode const* node,
                     ExecutorInfos&& infos, std::string const& server,
                     std::string const& ownName, std::string const& queryId, Api);

  ~ExecutionBlockImpl() override = default;

  std::pair<ExecutionState, SharedAqlItemBlockPtr> getSome(size_t atMost) override;

  std::pair<ExecutionState, size_t> skipSome(size_t atMost) override;

  std::pair<ExecutionState, Result> initializeCursor(InputAqlItemRow const& input) override;

  std::pair<ExecutionState, Result> shutdown(int errorCode) override;

  std::tuple<ExecutionState, SkipResult, SharedAqlItemBlockPtr> execute(AqlCallStack stack) override;

  [[nodiscard]] auto api() const noexcept -> Api;

#ifdef ARANGODB_ENABLE_MAINTAINER_MODE
  // only for asserts:
 public:
  std::string const& server() const { return _server; }
  std::string const& ownName() const { return _ownName; }
  std::string const& queryId() const { return _queryId; }
#endif

 private:
  std::pair<ExecutionState, SharedAqlItemBlockPtr> getSomeWithoutTrace(size_t atMost);

  std::pair<ExecutionState, size_t> skipSomeWithoutTrace(size_t atMost);

  auto executeWithoutTrace(AqlCallStack stack)
      -> std::tuple<ExecutionState, SkipResult, SharedAqlItemBlockPtr>;

  auto executeViaOldApi(AqlCallStack stack)
      -> std::tuple<ExecutionState, SkipResult, SharedAqlItemBlockPtr>;

  auto executeViaNewApi(AqlCallStack stack)
      -> std::tuple<ExecutionState, SkipResult, SharedAqlItemBlockPtr>;

  [[nodiscard]] auto deserializeExecuteCallResultBody(velocypack::Slice) const
      -> ResultT<AqlExecuteResult>;
  [[nodiscard]] auto serializeExecuteCallBody(AqlCallStack const& callStack) const
      -> velocypack::Buffer<uint8_t>;

  ExecutorInfos const& infos() const { return _infos; }

  Query const& getQuery() const { return _query; }

  /// @brief internal method to send a request. Will register a callback to be
  /// reactivated
  arangodb::Result sendAsyncRequest(fuerte::RestVerb type, std::string const& urlPart,
                                    velocypack::Buffer<uint8_t>&& body);

  // _communicationMutex *must* be locked for this!
  unsigned generateRequestTicket();

  void traceExecuteRequest(velocypack::Slice slice, AqlCallStack const& callStack);
  void traceGetSomeRequest(velocypack::Slice slice, size_t atMost);
  void traceSkipSomeRequest(velocypack::Slice slice, size_t atMost);
  void traceInitializeCursorRequest(velocypack::Slice slice);
  void traceShutdownRequest(velocypack::Slice slice, int errorCode);
  void traceRequest(const char* rpc, velocypack::Slice slice, std::string const& args);

 private:
<<<<<<< HEAD
  
=======
  enum class ReqState {
    None,
    SendingGetSome,
    GotSendSome,
    SendingSkipSome,
    GotSkipSome,
    SendingShutdown,
    GotShutdown
  };

>>>>>>> 3b922bcb
  ExecutorInfos _infos;

  Query const& _query;

  /// @brief our server, can be like "shard:S1000" or like "server:Claus"
  std::string const _server;

  /// @brief our own identity, in case of the coordinator this is empty,
  /// in case of the DBservers, this is the shard ID as a string
  std::string const _ownName;

  /// @brief the ID of the query on the server as a string
  std::string const _queryId;

  /// @brief whether or not this block will forward initialize,
  /// initializeCursor or shutDown requests
  bool const _isResponsibleForInitializeCursor;

  std::mutex _communicationMutex;

  /// @brief the last unprocessed result. Make sure to reset it
  ///        after it is processed.
  std::unique_ptr<fuerte::Response> _lastResponse;

  /// @brief the last remote response Result object, may contain an error.
  arangodb::Result _lastError;

  unsigned _lastTicket;  /// used to check for canceled requests

  bool _requestInFlight;

  bool _hasTriggeredShutdown;

  /// @brief Whether to use the pre-3.7 getSome/skipSome API, instead of the
  ///        execute API. Used for rolling upgrades, so can be removed in 3.8.
  Api _apiToUse = Api::EXECUTE;
};

}  // namespace arangodb::aql

#endif  // ARANGOD_AQL_REMOTE_EXECUTOR_H<|MERGE_RESOLUTION|>--- conflicted
+++ resolved
@@ -122,20 +122,7 @@
   void traceRequest(const char* rpc, velocypack::Slice slice, std::string const& args);
 
  private:
-<<<<<<< HEAD
   
-=======
-  enum class ReqState {
-    None,
-    SendingGetSome,
-    GotSendSome,
-    SendingSkipSome,
-    GotSkipSome,
-    SendingShutdown,
-    GotShutdown
-  };
-
->>>>>>> 3b922bcb
   ExecutorInfos _infos;
 
   Query const& _query;
