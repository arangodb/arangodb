--- conflicted
+++ resolved
@@ -73,16 +73,7 @@
 #endif
 
  private:
-<<<<<<< HEAD
-  std::pair<ExecutionState, SharedAqlItemBlockPtr> traceGetSomeEnd(ExecutionState state,
-                                                                   SharedAqlItemBlockPtr result);
-
-  std::pair<ExecutionState, size_t> traceSkipSomeEnd(ExecutionState state, size_t skipped);
-
   std::pair<ExecutionState, SharedAqlItemBlockPtr> getSomeWithoutTrace(size_t atMost);
-=======
-  std::pair<ExecutionState, std::unique_ptr<AqlItemBlock>> getSomeWithoutTrace(size_t atMost);
->>>>>>> 8e308680
 
   std::pair<ExecutionState, size_t> skipSomeWithoutTrace(size_t atMost);
 
