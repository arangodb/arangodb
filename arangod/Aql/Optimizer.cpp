////////////////////////////////////////////////////////////////////////////////
/// @brief infrastructure for query optimizer
///
/// @file arangod/Aql/Optimizer.cpp
///
/// DISCLAIMER
///
/// Copyright 2010-2014 triagens GmbH, Cologne, Germany
///
/// Licensed under the Apache License, Version 2.0 (the "License");
/// you may not use this file except in compliance with the License.
/// You may obtain a copy of the License at
///
///     http://www.apache.org/licenses/LICENSE-2.0
///
/// Unless required by applicable law or agreed to in writing, software
/// distributed under the License is distributed on an "AS IS" BASIS,
/// WITHOUT WARRANTIES OR CONDITIONS OF ANY KIND, either express or implied.
/// See the License for the specific language governing permissions and
/// limitations under the License.
///
/// Copyright holder is triAGENS GmbH, Cologne, Germany
///
/// @author Max Neunhoeffer
/// @author Copyright 2014, triagens GmbH, Cologne, Germany
////////////////////////////////////////////////////////////////////////////////

#include "Aql/Optimizer.h"
#include "Aql/OptimizerRules.h"

using namespace triagens::aql;

// -----------------------------------------------------------------------------
// --SECTION--                                               the optimizer class
// -----------------------------------------------------------------------------

std::vector<Optimizer::Rule> Optimizer::_rules;

////////////////////////////////////////////////////////////////////////////////
// @brief constructor, this will initialize the rules database
////////////////////////////////////////////////////////////////////////////////

Optimizer::Optimizer () {
  if (_rules.empty()) {
    setupRules();
  }
}

////////////////////////////////////////////////////////////////////////////////
// @brief the actual optimization
////////////////////////////////////////////////////////////////////////////////

int Optimizer::createPlans (ExecutionPlan* plan) {
  int res;
  int leastDoneLevel = 0;
  int maxRuleLevel = _rules.back().level;

  // _plans contains the previous optimisation result
  _plans.clear();
  _plans.push_back(plan, 0);

  int pass = 1;
  while (leastDoneLevel < maxRuleLevel) {
    std::cout << "Entering pass " << pass << " of query optimization..." 
              << std::endl;
    
    // This vector holds the plans we have created in this pass:
    PlanList newPlans;

    // Find variable usage for all old plans now:
    for (auto p : _plans.list) {
      if (! p->varUsageComputed()) {
        p->findVarUsage();
      }
    }

    std::cout << "Have " << _plans.size() << " plans:" << std::endl;

    for (auto p : _plans.list) {
      p->show();
      std::cout << std::endl;
    }

    int count = 0;

    // For all current plans:
    while (_plans.size() > 0) {
      int level;
      auto p = _plans.pop_front(level);
      if (level == maxRuleLevel) {
        newPlans.push_back(p, level);  // nothing to do, just keep it
      }
      else {   // some rule needs applying
        Rule r("dummy", dummyRule, level);
        auto it = std::upper_bound(_rules.begin(), _rules.end(), r);
        TRI_ASSERT(it != _rules.end());
        std::cout << "Trying rule " << it->name << " (" << &(it->func) << ") with level "
                  << it->level << " on plan " << count++
                  << std::endl;
        try {
          res = it->func(this, p, it->level, newPlans);
        }
        catch (...) {
          delete p;
          throw;
        }
        if (res != TRI_ERROR_NO_ERROR) {
          return res;
        }
      }

      // TODO: abort early here if we found a good-enough plan
      // a good-enough plan is probably every plan with costs below some
      // defined threshold. this requires plan costs to be calculated here
    }
    _plans.steal(newPlans);
    leastDoneLevel = maxRuleLevel;
    for (auto l : _plans.levelDone) {
      if (l < leastDoneLevel) {
        leastDoneLevel = l;
      }
    }
    std::cout << "Least done level is " << leastDoneLevel << std::endl;

    // Stop if the result gets out of hand:
    if (_plans.size() >= maxNumberOfPlans) {
      break;
    }
  }

  estimatePlans();
  sortPlans();
  std::cout << "Optimisation ends with " << _plans.size() << " plans."
            << std::endl;
  for (auto p : _plans.list) {
    p->show();
    std::cout << "costing: " << p->getCost() << std::endl;
    std::cout << std::endl;
  }

  return TRI_ERROR_NO_ERROR;
}

////////////////////////////////////////////////////////////////////////////////
/// @brief estimatePlans
////////////////////////////////////////////////////////////////////////////////

void Optimizer::estimatePlans () {
  for (auto p : _plans.list) {
    p->getCost();
    // this value is cached in the plan, so formally this step is
    // unnecessary, but for the sake of cleanliness...
  }
}

////////////////////////////////////////////////////////////////////////////////
/// @brief sortPlans
////////////////////////////////////////////////////////////////////////////////

void Optimizer::sortPlans () {
  std::sort(_plans.list.begin(), _plans.list.end(), [](ExecutionPlan* const& a, ExecutionPlan* const& b) -> bool {
    return a->getCost() < b->getCost();
  });
}

////////////////////////////////////////////////////////////////////////////////
/// @brief set up the optimizer rules once and forever
////////////////////////////////////////////////////////////////////////////////

void Optimizer::setupRules () {
  TRI_ASSERT(_rules.empty());

  // List all the rules in the system here:
  // lower level values mean earlier rule execution
  // if two rules have the same level value, they will be executed in declaration order

<<<<<<< HEAD
  //////////////////////////////////////////////////////////////////////////////
  // "Pass 1": moving nodes "up" (potentially outside loops):
  //           please use levels between 1 and 99 here
  //////////////////////////////////////////////////////////////////////////////

  // move calculations up the dependency chain (to pull them out of
  // inner loops etc.)
  registerRule("move-calculations-up", moveCalculationsUpRule, 10);
=======
  // try to find sort blocks which are superseeded by indexes
  registerRule("use-index-for-sort", useIndexForSort, 2000);
  
  // remove redundant sort blocks
  registerRule("remove-redundant-sorts", removeRedundantSorts, 1000);
>>>>>>> 2eb38c96

  // move filters up the dependency chain (to make result sets as small
  // as possible as early as possible)
  registerRule("move-filters-up", moveFiltersUpRule, 20);

  //////////////////////////////////////////////////////////////////////////////
  /// "Pass 2": interchange EnumerateCollection nodes in all possible ways
  ///           this is level 100, please never let new plans from higher
  ///           levels go back to this or lower levels!
  //////////////////////////////////////////////////////////////////////////////

  registerRule("interchangeAdjacentEnumerations", 
               interchangeAdjacentEnumerations, 100);

  //////////////////////////////////////////////////////////////////////////////
  /// "Pass 3": try to remove redundant or unnecessary nodes
  ///           use levels between 101 and 199 for this
  //////////////////////////////////////////////////////////////////////////////

  // remove filters from the query that are not necessary at all
  // filters that are always true will be removed entirely
  // filters that are always false will be replaced with a NoResults node
  registerRule("remove-unnecessary-filters", removeUnnecessaryFiltersRule, 110);
  
  // remove calculations that are never necessary
  registerRule("remove-unnecessary-calculations", 
               removeUnnecessaryCalculationsRule, 120);

  //////////////////////////////////////////////////////////////////////////////
  /// "Pass 4": use indexes if possible for FILTER and/or SORT nodes
  ///           use levels between 200 and 299 for this
  //////////////////////////////////////////////////////////////////////////////

  // try to find a filter after an enumerate collection and find an index . . . 
  registerRule("use-index-range", useIndexRange, 210);

  // try to find sort blocks which are superseeded by indexes
  registerRule("use-index-for-sort", useIndexForSort, 220);

  // Now sort them by level:
  std::stable_sort(_rules.begin(), _rules.end());
}

// Local Variables:
// mode: outline-minor
// outline-regexp: "^\\(/// @brief\\|/// {@inheritDoc}\\|/// @addtogroup\\|// --SECTION--\\|/// @\\}\\)"
// End:

<|MERGE_RESOLUTION|>--- conflicted
+++ resolved
@@ -174,7 +174,6 @@
   // lower level values mean earlier rule execution
   // if two rules have the same level value, they will be executed in declaration order
 
-<<<<<<< HEAD
   //////////////////////////////////////////////////////////////////////////////
   // "Pass 1": moving nodes "up" (potentially outside loops):
   //           please use levels between 1 and 99 here
@@ -183,13 +182,6 @@
   // move calculations up the dependency chain (to pull them out of
   // inner loops etc.)
   registerRule("move-calculations-up", moveCalculationsUpRule, 10);
-=======
-  // try to find sort blocks which are superseeded by indexes
-  registerRule("use-index-for-sort", useIndexForSort, 2000);
-  
-  // remove redundant sort blocks
-  registerRule("remove-redundant-sorts", removeRedundantSorts, 1000);
->>>>>>> 2eb38c96
 
   // move filters up the dependency chain (to make result sets as small
   // as possible as early as possible)
@@ -218,6 +210,9 @@
   registerRule("remove-unnecessary-calculations", 
                removeUnnecessaryCalculationsRule, 120);
 
+  // remove redundant sort blocks
+  registerRule("remove-redundant-sorts", removeRedundantSorts, 130);
+
   //////////////////////////////////////////////////////////////////////////////
   /// "Pass 4": use indexes if possible for FILTER and/or SORT nodes
   ///           use levels between 200 and 299 for this
