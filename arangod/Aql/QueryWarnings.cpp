--- conflicted
+++ resolved
@@ -39,11 +39,7 @@
 
 /// @brief register an error
 /// this also makes the query abort
-<<<<<<< HEAD
-void QueryWarnings::registerError(int code, std::string_view details) {
-=======
-void QueryWarnings::registerError(ErrorCode code, char const* details) {
->>>>>>> 2fcec287
+void QueryWarnings::registerError(ErrorCode code, std::string_view details) {
   TRI_ASSERT(code != TRI_ERROR_NO_ERROR);
 
   if (details.data() == nullptr) {
@@ -53,17 +49,8 @@
   THROW_ARANGO_EXCEPTION_MESSAGE(code, details);
 }
 
-<<<<<<< HEAD
 /// @brief register a warning
-void QueryWarnings::registerWarning(int code, std::string_view details) {
-=======
-void QueryWarnings::registerWarning(ErrorCode code, std::string const& details) {
-  registerWarning(code, details.c_str());
-}
-
-/// @brief register a warning
-void QueryWarnings::registerWarning(ErrorCode code, char const* details) {
->>>>>>> 2fcec287
+void QueryWarnings::registerWarning(ErrorCode code, std::string_view details) {
   TRI_ASSERT(code != TRI_ERROR_NO_ERROR);
   
   std::lock_guard<std::mutex> guard(_mutex);
