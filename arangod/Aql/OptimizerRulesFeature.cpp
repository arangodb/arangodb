--- conflicted
+++ resolved
@@ -305,15 +305,12 @@
                OptimizerRule::removeTraversalPathVariable,
                OptimizerRule::makeFlags(OptimizerRule::Flags::CanBeDisabled));
 
-<<<<<<< HEAD
   // prepare traversal info
 #if 0
   registerRule("prepare-traversals", prepareTraversalsRule, OptimizerRule::prepareTraversalsRule,
                OptimizerRule::makeFlags(OptimizerRule::Flags::Hidden));
 #endif
 
-=======
->>>>>>> 549295de
   registerRule("optimize-cluster-single-document-operations",
                substituteClusterSingleDocumentOperationsRule,
                OptimizerRule::substituteSingleDocumentOperations,
