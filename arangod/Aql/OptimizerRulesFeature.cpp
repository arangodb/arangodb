////////////////////////////////////////////////////////////////////////////////
/// DISCLAIMER
///
/// Copyright 2017 ArangoDB GmbH, Cologne, Germany
///
/// Licensed under the Apache License, Version 2.0 (the "License");
/// you may not use this file except in compliance with the License.
/// You may obtain a copy of the License at
///
///     http://www.apache.org/licenses/LICENSE-2.0
///
/// Unless required by applicable law or agreed to in writing, software
/// distributed under the License is distributed on an "AS IS" BASIS,
/// WITHOUT WARRANTIES OR CONDITIONS OF ANY KIND, either express or implied.
/// See the License for the specific language governing permissions and
/// limitations under the License.
///
/// Copyright holder is ArangoDB GmbH, Cologne, Germany
///
/// @author Jan Steemann
////////////////////////////////////////////////////////////////////////////////

#include "OptimizerRulesFeature.h"
#include "Aql/ExecutionPlan.h"
#include "Aql/IndexNodeOptimizerRules.h"
#include "Aql/IResearchViewOptimizerRules.h"
#include "Aql/OptimizerRules.h"
#include "Basics/Exceptions.h"
#include "Cluster/ServerState.h"
#include "FeaturePhases/V8FeaturePhase.h"
#include "Logger/LogMacros.h"
#include "Logger/Logger.h"
#include "RestServer/AqlFeature.h"
#include "StorageEngine/EngineSelectorFeature.h"
#include "StorageEngine/StorageEngine.h"

#include <velocypack/StringRef.h>

using namespace arangodb::application_features;

namespace arangodb {
namespace aql {

// @brief list of all rules, sorted by rule level
std::vector<OptimizerRule> OptimizerRulesFeature::_rules;

// @brief lookup from rule name to rule level
std::unordered_map<velocypack::StringRef, int> OptimizerRulesFeature::_ruleLookup;

OptimizerRulesFeature::OptimizerRulesFeature(application_features::ApplicationServer& server)
    : application_features::ApplicationFeature(server, "OptimizerRules") {
  setOptional(false);
  startsAfter<V8FeaturePhase>();

  startsAfter<AqlFeature>();
}

void OptimizerRulesFeature::prepare() { addRules(); }

void OptimizerRulesFeature::unprepare() {
  _ruleLookup.clear();
  _rules.clear();
}

OptimizerRule const& OptimizerRulesFeature::ruleByLevel(int level) {
  // do a binary search in the sorted rules database
  auto it = std::lower_bound(_rules.begin(), _rules.end(), level);
  if (it != _rules.end() && (*it).level == level) {
    return (*it);
  }

  THROW_ARANGO_EXCEPTION_MESSAGE(TRI_ERROR_INTERNAL,
                                 "unable to find required OptimizerRule");
}

int OptimizerRulesFeature::ruleIndex(int level) {
  auto it = std::lower_bound(_rules.begin(), _rules.end(), level);
  if (it != _rules.end() && (*it).level == level) {
    return static_cast<int>(std::distance(_rules.begin(), it));
  }

  THROW_ARANGO_EXCEPTION_MESSAGE(TRI_ERROR_INTERNAL,
                                 "unable to find required OptimizerRule");
}

OptimizerRule const& OptimizerRulesFeature::ruleByIndex(int index) {
  TRI_ASSERT(static_cast<size_t>(index) < _rules.size());
  if (static_cast<size_t>(index) < _rules.size()) {
    return _rules[index];
  }

  THROW_ARANGO_EXCEPTION_MESSAGE(TRI_ERROR_INTERNAL,
                                 "unable to find required OptimizerRule");
}

/// @brief register a rule
void OptimizerRulesFeature::registerRule(char const* name, RuleFunction func,
                                         OptimizerRule::RuleLevel level,
                                         std::underlying_type<OptimizerRule::Flags>::type flags) {
  // rules must only be added before start()
#ifdef ARANGODB_ENABLE_MAINTAINER_MODE
  TRI_ASSERT(!_fixed);
#endif

  velocypack::StringRef ruleName(name);
  // duplicate rules are not allowed
  TRI_ASSERT(_ruleLookup.find(ruleName) == _ruleLookup.end());

  LOG_TOPIC("18669", TRACE, Logger::AQL)
      << "adding optimizer rule '" << name << "' with level " << level;

  OptimizerRule rule(ruleName, func, level, flags);

  if (rule.isClusterOnly() && !ServerState::instance()->isCoordinator()) {
    // cluster-only rule... however, we are not a coordinator, so we can just
    // ignore this rule
    return;
  }

  _ruleLookup.emplace(ruleName, level);
  _rules.push_back(std::move(rule));
}

/// @brief set up the optimizer rules once and forever
void OptimizerRulesFeature::addRules() {
  // List all the rules in the system here:
  // lower level values mean earlier rule execution

  // note that levels must be unique

  registerRule("replace-function-with-index", replaceNearWithinFulltextRule,
               OptimizerRule::replaceNearWithinFulltext, OptimizerRule::makeFlags());

  // inline subqueries one level higher
  registerRule("inline-subqueries", inlineSubqueriesRule, OptimizerRule::inlineSubqueriesRule,
               OptimizerRule::makeFlags(OptimizerRule::Flags::CanBeDisabled));

  // simplify conditions
  registerRule("simplify-conditions", simplifyConditionsRule, OptimizerRule::simplifyConditionsRule,
               OptimizerRule::makeFlags(OptimizerRule::Flags::CanBeDisabled));

  // move calculations up the dependency chain (to pull them out of
  // inner loops etc.)
  registerRule("move-calculations-up", moveCalculationsUpRule, OptimizerRule::moveCalculationsUpRule,
               OptimizerRule::makeFlags(OptimizerRule::Flags::CanBeDisabled));

  // move filters up the dependency chain (to make result sets as small
  // as possible as early as possible)
  registerRule("move-filters-up", moveFiltersUpRule, OptimizerRule::moveFiltersUpRule,
               OptimizerRule::makeFlags(OptimizerRule::Flags::CanBeDisabled));

  // remove redundant calculations
  registerRule("remove-redundant-calculations", removeRedundantCalculationsRule,
               OptimizerRule::removeRedundantCalculationsRule,
               OptimizerRule::makeFlags(OptimizerRule::Flags::CanBeDisabled));

  // remove filters from the query that are not necessary at all
  // filters that are always true will be removed entirely
  // filters that are always false will be replaced with a NoResults node
  registerRule("remove-unnecessary-filters", removeUnnecessaryFiltersRule,
               OptimizerRule::removeUnnecessaryFiltersRule,
               OptimizerRule::makeFlags(OptimizerRule::Flags::CanBeDisabled));

  // remove calculations that are never necessary
  registerRule("remove-unnecessary-calculations", removeUnnecessaryCalculationsRule,
               OptimizerRule::removeUnnecessaryCalculationsRule,
               OptimizerRule::makeFlags(OptimizerRule::Flags::CanBeDisabled));

  // determine the "right" type of CollectNode and
  // add a sort node for each COLLECT (may be removed later)
  // this rule cannot be turned off (otherwise, the query result might be
  // wrong!)
  registerRule("specialize-collect", specializeCollectRule, OptimizerRule::specializeCollectRule,
               OptimizerRule::makeFlags(OptimizerRule::Flags::CanCreateAdditionalPlans,
                                        OptimizerRule::Flags::Hidden));

  // remove redundant sort blocks
  registerRule("remove-redundant-sorts", removeRedundantSortsRule,
               OptimizerRule::removeRedundantSortsRule,
               OptimizerRule::makeFlags(OptimizerRule::Flags::CanBeDisabled));

  // push limits into subqueries and simplify them
  registerRule("optimize-subqueries", optimizeSubqueriesRule, OptimizerRule::optimizeSubqueriesRule,
               OptimizerRule::makeFlags(OptimizerRule::Flags::CanBeDisabled));

  /// "Pass 3": interchange EnumerateCollection nodes in all possible ways
  ///           this is level 500, please never let new plans from higher
  ///           levels go back to this or lower levels!
  registerRule("interchange-adjacent-enumerations", interchangeAdjacentEnumerationsRule,
               OptimizerRule::interchangeAdjacentEnumerationsRule,
               OptimizerRule::makeFlags(OptimizerRule::Flags::CanCreateAdditionalPlans,
                                        OptimizerRule::Flags::CanBeDisabled));

  // "Pass 4": moving nodes "up" (potentially outside loops) (second try):
  // move calculations up the dependency chain (to pull them out of
  // inner loops etc.)
  registerRule("move-calculations-up-2", moveCalculationsUpRule,
               OptimizerRule::moveCalculationsUpRule2,
               OptimizerRule::makeFlags(OptimizerRule::Flags::CanBeDisabled));

  // move filters up the dependency chain (to make result sets as small
  // as possible as early as possible)
  registerRule("move-filters-up-2", moveFiltersUpRule, OptimizerRule::moveFiltersUpRule2,
               OptimizerRule::makeFlags(OptimizerRule::Flags::CanBeDisabled));

  // remove redundant sort node
  registerRule("remove-redundant-sorts-2", removeRedundantSortsRule,
               OptimizerRule::removeRedundantSortsRule2,
               OptimizerRule::makeFlags(OptimizerRule::Flags::CanBeDisabled));

  // remove unused INTO variable from COLLECT, or unused aggregates
  registerRule("remove-collect-variables", removeCollectVariablesRule,
               OptimizerRule::removeCollectVariablesRule,
               OptimizerRule::makeFlags(OptimizerRule::Flags::CanBeDisabled));

  // propagate constant attributes in FILTERs
  registerRule("propagate-constant-attributes", propagateConstantAttributesRule,
               OptimizerRule::propagateConstantAttributesRule,
               OptimizerRule::makeFlags(OptimizerRule::Flags::CanBeDisabled));

  // remove unused out variables for data-modification queries
  registerRule("remove-data-modification-out-variables", removeDataModificationOutVariablesRule,
               OptimizerRule::removeDataModificationOutVariablesRule,
               OptimizerRule::makeFlags(OptimizerRule::Flags::CanBeDisabled));

  /// "Pass 6": use indexes if possible for FILTER and/or SORT nodes
  // try to replace simple OR conditions with IN
  registerRule("replace-or-with-in", replaceOrWithInRule, OptimizerRule::replaceOrWithInRule,
               OptimizerRule::makeFlags(OptimizerRule::Flags::CanBeDisabled));

  // try to remove redundant OR conditions
  registerRule("remove-redundant-or", removeRedundantOrRule, OptimizerRule::removeRedundantOrRule,
               OptimizerRule::makeFlags(OptimizerRule::Flags::CanBeDisabled));

  // remove FILTER DISTANCE(...) and SORT DISTANCE(...)
  registerRule("geo-index-optimizer", geoIndexRule, OptimizerRule::applyGeoIndexRule,
               OptimizerRule::makeFlags(OptimizerRule::Flags::CanBeDisabled));

  // try to find a filter after an enumerate collection and find indexes
  registerRule("use-indexes", useIndexesRule, OptimizerRule::useIndexesRule,
               OptimizerRule::makeFlags(OptimizerRule::Flags::CanBeDisabled));

  // try to remove filters which are covered by index ranges
  registerRule("remove-filter-covered-by-index", removeFiltersCoveredByIndexRule,
               OptimizerRule::removeFiltersCoveredByIndexRule,
               OptimizerRule::makeFlags(OptimizerRule::Flags::CanBeDisabled));

  /// "Pass 5": try to remove redundant or unnecessary nodes (second try)
  // remove filters from the query that are not necessary at all
  // filters that are always true will be removed entirely
  // filters that are always false will be replaced with a NoResults node
  registerRule("remove-unnecessary-filters-2", removeUnnecessaryFiltersRule,
               OptimizerRule::removeUnnecessaryFiltersRule2,
               OptimizerRule::makeFlags(OptimizerRule::Flags::CanBeDisabled));

  // try to find sort blocks which are superseeded by indexes
  registerRule("use-index-for-sort", useIndexForSortRule, OptimizerRule::useIndexForSortRule,
               OptimizerRule::makeFlags(OptimizerRule::Flags::CanBeDisabled));

  // sort in-values in filters (note: must come after
  // remove-filter-covered-by-index rule)
  registerRule("sort-in-values", sortInValuesRule, OptimizerRule::sortInValuesRule,
               OptimizerRule::makeFlags(OptimizerRule::Flags::CanBeDisabled));

  // merge filters into traversals
  registerRule("optimize-traversals", optimizeTraversalsRule, OptimizerRule::optimizeTraversalsRule,
               OptimizerRule::makeFlags(OptimizerRule::Flags::CanBeDisabled));

  // optimize unneccessary filters already applied by the traversal
  registerRule("remove-filter-covered-by-traversal", removeFiltersCoveredByTraversal,
               OptimizerRule::removeFiltersCoveredByTraversal,
               OptimizerRule::makeFlags(OptimizerRule::Flags::CanBeDisabled));

  // move filters and sort conditions into views
  registerRule("handle-arangosearch-views", arangodb::iresearch::handleViewsRule,
               OptimizerRule::handleArangoSearchViewsRule, OptimizerRule::makeFlags());

  // remove calculations that are never necessary
  registerRule("remove-unnecessary-calculations-2", removeUnnecessaryCalculationsRule,
               OptimizerRule::removeUnnecessaryCalculationsRule2,
               OptimizerRule::makeFlags(OptimizerRule::Flags::CanBeDisabled));

  // optimize unneccessary filters already applied by the traversal. Only ever
  // does something if previous rules remove all filters using the path variable
  registerRule("remove-redundant-path-var", removeTraversalPathVariable,
               OptimizerRule::removeTraversalPathVariable,
               OptimizerRule::makeFlags(OptimizerRule::Flags::CanBeDisabled));

  // prepare traversal info
  registerRule("prepare-traversals", prepareTraversalsRule, OptimizerRule::prepareTraversalsRule,
               OptimizerRule::makeFlags(OptimizerRule::Flags::Hidden));

  registerRule("optimize-cluster-single-document-operations",
               substituteClusterSingleDocumentOperationsRule,
               OptimizerRule::substituteSingleDocumentOperations,
               OptimizerRule::makeFlags(OptimizerRule::Flags::CanBeDisabled,
                                        OptimizerRule::Flags::ClusterOnly));

  // make sort node aware of subsequent limit statements for internal optimizations
  registerRule("sort-limit", sortLimitRule, OptimizerRule::applySortLimitRule,
               OptimizerRule::makeFlags(OptimizerRule::Flags::CanBeDisabled));

  // finally, push calculations as far down as possible
  registerRule("move-calculations-down", moveCalculationsDownRule,
               OptimizerRule::moveCalculationsDownRule,
               OptimizerRule::makeFlags(OptimizerRule::Flags::CanBeDisabled));

  // fuse multiple adjacent filters into one
  registerRule("fuse-filters", fuseFiltersRule, OptimizerRule::fuseFiltersRule,
               OptimizerRule::makeFlags(OptimizerRule::Flags::CanBeDisabled));

  // patch update statements
  registerRule("patch-update-statements", patchUpdateStatementsRule,
               OptimizerRule::patchUpdateStatementsRule,
               OptimizerRule::makeFlags(OptimizerRule::Flags::CanBeDisabled));

#ifdef USE_ENTERPRISE
  // must be the first cluster optimizer rule
  registerRule("cluster-one-shard", clusterOneShardRule, OptimizerRule::clusterOneShardRule,
               OptimizerRule::makeFlags(OptimizerRule::Flags::CanBeDisabled,
                                        OptimizerRule::Flags::ClusterOnly));
#endif

  registerRule("distribute-in-cluster", distributeInClusterRule,
               OptimizerRule::distributeInClusterRule,
               OptimizerRule::makeFlags(OptimizerRule::Flags::ClusterOnly));

#ifdef USE_ENTERPRISE
  registerRule("smart-joins", smartJoinsRule, OptimizerRule::smartJoinsRule,
               OptimizerRule::makeFlags(OptimizerRule::Flags::CanBeDisabled,
                                        OptimizerRule::Flags::ClusterOnly));
#endif

  // distribute view queries in cluster
  registerRule("scatter-arangosearch-view-in-cluster", arangodb::iresearch::scatterViewInClusterRule,
               OptimizerRule::scatterIResearchViewInClusterRule,
               OptimizerRule::makeFlags(OptimizerRule::Flags::ClusterOnly));

  // distribute operations in cluster
  registerRule("scatter-in-cluster", scatterInClusterRule, OptimizerRule::scatterInClusterRule,
               OptimizerRule::makeFlags(OptimizerRule::Flags::ClusterOnly));

  // distribute operations in cluster
  registerRule("distribute-filtercalc-to-cluster", distributeFilternCalcToClusterRule,
               OptimizerRule::distributeFilternCalcToClusterRule,
               OptimizerRule::makeFlags(OptimizerRule::Flags::CanBeDisabled,
                                        OptimizerRule::Flags::ClusterOnly));

  registerRule("distribute-sort-to-cluster", distributeSortToClusterRule,
               OptimizerRule::distributeSortToClusterRule,
               OptimizerRule::makeFlags(OptimizerRule::Flags::CanBeDisabled,
                                        OptimizerRule::Flags::ClusterOnly));

  registerRule("remove-unnecessary-remote-scatter", removeUnnecessaryRemoteScatterRule,
               OptimizerRule::removeUnnecessaryRemoteScatterRule,
               OptimizerRule::makeFlags(OptimizerRule::Flags::CanBeDisabled,
                                        OptimizerRule::Flags::ClusterOnly));

#ifdef USE_ENTERPRISE
  registerRule("remove-satellite-joins", removeSatelliteJoinsRule,
               OptimizerRule::removeSatelliteJoinsRule,
               OptimizerRule::makeFlags(OptimizerRule::Flags::CanBeDisabled,
                                        OptimizerRule::Flags::ClusterOnly));
#endif

  registerRule("undistribute-remove-after-enum-coll", undistributeRemoveAfterEnumCollRule,
               OptimizerRule::undistributeRemoveAfterEnumCollRule,
               OptimizerRule::makeFlags(OptimizerRule::Flags::CanBeDisabled,
                                        OptimizerRule::Flags::ClusterOnly));

  registerRule("collect-in-cluster", collectInClusterRule, OptimizerRule::collectInClusterRule,
               OptimizerRule::makeFlags(OptimizerRule::Flags::CanBeDisabled,
                                        OptimizerRule::Flags::ClusterOnly));

  registerRule("restrict-to-single-shard", restrictToSingleShardRule,
               OptimizerRule::restrictToSingleShardRule,
               OptimizerRule::makeFlags(OptimizerRule::Flags::CanBeDisabled,
                                        OptimizerRule::Flags::ClusterOnly));

  registerRule("move-filters-into-enumerate", moveFiltersIntoEnumerateRule, 
               OptimizerRule::moveFiltersIntoEnumerateRule,
               OptimizerRule::makeFlags(OptimizerRule::Flags::CanBeDisabled));
  
  registerRule("parallelize-gather", parallelizeGatherRule, 
               OptimizerRule::parallelizeGatherRule,
               OptimizerRule::makeFlags(OptimizerRule::Flags::CanBeDisabled,
                                        OptimizerRule::Flags::ClusterOnly));

  // apply late materialization for view queries
  registerRule("late-document-materialization",  arangodb::iresearch::lateDocumentMaterializationRule,
               OptimizerRule::lateDocumentMaterializationRule,
               OptimizerRule::makeFlags(OptimizerRule::Flags::CanBeDisabled));

  // add the storage-engine specific rules
  addStorageEngineRules();
  
  // Splice subqueries
  //
  // ***CAUTION***
  // TL;DR: This rule (if activated) *must* run last.
  //
  // It changes the structure of the query plan by "splicing", i.e. replacing
  // every SubqueryNode by a SubqueryStart and a SubqueryEnd node with the
  // subquery's nodes in between, resulting in a linear query plan. If an
  // optimizer runs after this rule, it has to be aware of SubqueryStartNode and
  // SubqueryEndNode and would likely be more complicated to write.
  registerRule("splice-subqueries", spliceSubqueriesRule, OptimizerRule::spliceSubqueriesRule,
               OptimizerRule::makeFlags(OptimizerRule::Flags::CanBeDisabled));

<<<<<<< HEAD
  // apply late materialization for view queries
  registerRule("late-document-materialization-arangosearch", arangodb::iresearch::lateDocumentMaterializationArangoSearchRule,
               OptimizerRule::lateDocumentMaterializationArangoSearchRule,
               OptimizerRule::makeFlags(OptimizerRule::Flags::CanBeDisabled));

  // apply late materialization for index queries
  registerRule("late-document-materialization", lateDocumentMaterializationRule,
               OptimizerRule::lateDocumentMaterializationRule,
               OptimizerRule::makeFlags(OptimizerRule::Flags::CanBeDisabled));

  // finally add the storage-engine specific rules
  addStorageEngineRules();
=======
>>>>>>> c75ad7c1

  // finally sort all rules by their level
  std::sort(_rules.begin(), _rules.end(),
            [](OptimizerRule const& lhs, OptimizerRule const& rhs) noexcept {
              return (lhs.level < rhs.level);
            });

#ifdef ARANGODB_ENABLE_MAINTAINER_MODE
  // make the rules database read-only from now on
  _fixed = true;
#endif
}

void OptimizerRulesFeature::addStorageEngineRules() {
  StorageEngine* engine = EngineSelectorFeature::ENGINE;
  TRI_ASSERT(engine != nullptr);  // Engine not loaded. Startup broken
  engine->addOptimizerRules(*this);
}

/// @brief translate a list of rule ids into rule names
std::vector<velocypack::StringRef> OptimizerRulesFeature::translateRules(std::vector<int> const& rules) {
  std::vector<velocypack::StringRef> names;
  names.reserve(rules.size());

  for (auto const& rule : rules) {
    velocypack::StringRef name = translateRule(rule);

    if (!name.empty()) {
      names.emplace_back(name);
    }
  }
  return names;
}

/// @brief translate a single rule
velocypack::StringRef OptimizerRulesFeature::translateRule(int level) {
  // do a binary search in the sorted rules database
  auto it = std::lower_bound(_rules.begin(), _rules.end(), level);
  if (it != _rules.end() && (*it).level == level) {
    return (*it).name;
  }

  return velocypack::StringRef();
}

/// @brief translate a single rule
int OptimizerRulesFeature::translateRule(velocypack::StringRef name) {
  auto it = _ruleLookup.find(name);

  if (it != _ruleLookup.end()) {
    return (*it).second;
  }

  return -1;
}

}  // namespace aql
}  // namespace arangodb<|MERGE_RESOLUTION|>--- conflicted
+++ resolved
@@ -386,9 +386,14 @@
                OptimizerRule::makeFlags(OptimizerRule::Flags::CanBeDisabled,
                                         OptimizerRule::Flags::ClusterOnly));
 
+  // apply late materialization for index queries
+  registerRule("late-document-materialization", lateDocumentMaterializationRule,
+               OptimizerRule::lateDocumentMaterializationRule,
+               OptimizerRule::makeFlags(OptimizerRule::Flags::CanBeDisabled));
+
   // apply late materialization for view queries
-  registerRule("late-document-materialization",  arangodb::iresearch::lateDocumentMaterializationRule,
-               OptimizerRule::lateDocumentMaterializationRule,
+  registerRule("late-document-materialization-arangosearch", arangodb::iresearch::lateDocumentMaterializationArangoSearchRule,
+               OptimizerRule::lateDocumentMaterializationArangoSearchRule,
                OptimizerRule::makeFlags(OptimizerRule::Flags::CanBeDisabled));
 
   // add the storage-engine specific rules
@@ -407,22 +412,6 @@
   registerRule("splice-subqueries", spliceSubqueriesRule, OptimizerRule::spliceSubqueriesRule,
                OptimizerRule::makeFlags(OptimizerRule::Flags::CanBeDisabled));
 
-<<<<<<< HEAD
-  // apply late materialization for view queries
-  registerRule("late-document-materialization-arangosearch", arangodb::iresearch::lateDocumentMaterializationArangoSearchRule,
-               OptimizerRule::lateDocumentMaterializationArangoSearchRule,
-               OptimizerRule::makeFlags(OptimizerRule::Flags::CanBeDisabled));
-
-  // apply late materialization for index queries
-  registerRule("late-document-materialization", lateDocumentMaterializationRule,
-               OptimizerRule::lateDocumentMaterializationRule,
-               OptimizerRule::makeFlags(OptimizerRule::Flags::CanBeDisabled));
-
-  // finally add the storage-engine specific rules
-  addStorageEngineRules();
-=======
->>>>>>> c75ad7c1
-
   // finally sort all rules by their level
   std::sort(_rules.begin(), _rules.end(),
             [](OptimizerRule const& lhs, OptimizerRule const& rhs) noexcept {
