////////////////////////////////////////////////////////////////////////////////
/// DISCLAIMER
///
/// Copyright 2017 ArangoDB GmbH, Cologne, Germany
///
/// Licensed under the Apache License, Version 2.0 (the "License");
/// you may not use this file except in compliance with the License.
/// You may obtain a copy of the License at
///
///     http://www.apache.org/licenses/LICENSE-2.0
///
/// Unless required by applicable law or agreed to in writing, software
/// distributed under the License is distributed on an "AS IS" BASIS,
/// WITHOUT WARRANTIES OR CONDITIONS OF ANY KIND, either express or implied.
/// See the License for the specific language governing permissions and
/// limitations under the License.
///
/// Copyright holder is ArangoDB GmbH, Cologne, Germany
///
/// @author Jan Steemann
////////////////////////////////////////////////////////////////////////////////

#include "OptimizerRulesFeature.h"
#include "Aql/ExecutionPlan.h"
#include "Aql/IResearchViewOptimizerRules.h"
#include "Aql/OptimizerRules.h"
#include "Basics/Exceptions.h"
#include "Cluster/ServerState.h"
#include "FeaturePhases/V8FeaturePhase.h"
#include "Logger/LogMacros.h"
#include "Logger/Logger.h"
#include "RestServer/AqlFeature.h"
#include "StorageEngine/EngineSelectorFeature.h"
#include "StorageEngine/StorageEngine.h"

#include <velocypack/StringRef.h>

using namespace arangodb::application_features;

namespace arangodb {
namespace aql {

// @brief list of all rules, sorted by rule level
std::vector<OptimizerRule> OptimizerRulesFeature::_rules;

// @brief lookup from rule name to rule level
std::unordered_map<velocypack::StringRef, int> OptimizerRulesFeature::_ruleLookup;

OptimizerRulesFeature::OptimizerRulesFeature(application_features::ApplicationServer& server)
    : application_features::ApplicationFeature(server, "OptimizerRules") {
  setOptional(false);
  startsAfter<V8FeaturePhase>();

  startsAfter<AqlFeature>();
}

void OptimizerRulesFeature::prepare() { addRules(); }

void OptimizerRulesFeature::unprepare() {
  _ruleLookup.clear();
  _rules.clear();
}

OptimizerRule const& OptimizerRulesFeature::ruleByLevel(int level) {
  // do a binary search in the sorted rules database
  auto it = std::lower_bound(_rules.begin(), _rules.end(), level);
  if (it != _rules.end() && (*it).level == level) {
    return (*it);
  }

  THROW_ARANGO_EXCEPTION_MESSAGE(TRI_ERROR_INTERNAL,
                                 "unable to find required OptimizerRule");
}

int OptimizerRulesFeature::ruleIndex(int level) {
  auto it = std::lower_bound(_rules.begin(), _rules.end(), level);
  if (it != _rules.end() && (*it).level == level) {
    return static_cast<int>(std::distance(_rules.begin(), it));
  }

  THROW_ARANGO_EXCEPTION_MESSAGE(TRI_ERROR_INTERNAL,
                                 "unable to find required OptimizerRule");
}

OptimizerRule const& OptimizerRulesFeature::ruleByIndex(int index) {
  TRI_ASSERT(static_cast<size_t>(index) < _rules.size());
  if (static_cast<size_t>(index) < _rules.size()) {
    return _rules[index];
  }

  THROW_ARANGO_EXCEPTION_MESSAGE(TRI_ERROR_INTERNAL,
                                 "unable to find required OptimizerRule");
}

/// @brief register a rule
void OptimizerRulesFeature::registerRule(char const* name, RuleFunction func,
                                         OptimizerRule::RuleLevel level,
                                         std::underlying_type<OptimizerRule::Flags>::type flags) {
  // rules must only be added before start()
#ifdef ARANGODB_ENABLE_MAINTAINER_MODE
  TRI_ASSERT(!_fixed);
#endif

  velocypack::StringRef ruleName(name);
  // duplicate rules are not allowed
  TRI_ASSERT(_ruleLookup.find(ruleName) == _ruleLookup.end());

  LOG_TOPIC("18669", TRACE, Logger::AQL)
      << "adding optimizer rule '" << name << "' with level " << level;

  OptimizerRule rule(ruleName, func, level, flags);

  if (rule.isClusterOnly() && !ServerState::instance()->isCoordinator()) {
    // cluster-only rule... however, we are not a coordinator, so we can just
    // ignore this rule
    return;
  }

  _ruleLookup.emplace(ruleName, level);
  _rules.push_back(std::move(rule));
}

/// @brief set up the optimizer rules once and forever
void OptimizerRulesFeature::addRules() {
  // List all the rules in the system here:
  // lower level values mean earlier rule execution

  // note that levels must be unique

  registerRule("replace-function-with-index", replaceNearWithinFulltextRule,
               OptimizerRule::replaceNearWithinFulltext, OptimizerRule::makeFlags());

  // inline subqueries one level higher
  registerRule("inline-subqueries", inlineSubqueriesRule, OptimizerRule::inlineSubqueriesRule,
               OptimizerRule::makeFlags(OptimizerRule::Flags::CanBeDisabled));

  // simplify conditions
  registerRule("simplify-conditions", simplifyConditionsRule, OptimizerRule::simplifyConditionsRule,
               OptimizerRule::makeFlags(OptimizerRule::Flags::CanBeDisabled));

  // move calculations up the dependency chain (to pull them out of
  // inner loops etc.)
  registerRule("move-calculations-up", moveCalculationsUpRule, OptimizerRule::moveCalculationsUpRule,
               OptimizerRule::makeFlags(OptimizerRule::Flags::CanBeDisabled));

  // move filters up the dependency chain (to make result sets as small
  // as possible as early as possible)
  registerRule("move-filters-up", moveFiltersUpRule, OptimizerRule::moveFiltersUpRule,
               OptimizerRule::makeFlags(OptimizerRule::Flags::CanBeDisabled));

  // remove redundant calculations
  registerRule("remove-redundant-calculations", removeRedundantCalculationsRule,
               OptimizerRule::removeRedundantCalculationsRule,
               OptimizerRule::makeFlags(OptimizerRule::Flags::CanBeDisabled));

  // remove filters from the query that are not necessary at all
  // filters that are always true will be removed entirely
  // filters that are always false will be replaced with a NoResults node
  registerRule("remove-unnecessary-filters", removeUnnecessaryFiltersRule,
               OptimizerRule::removeUnnecessaryFiltersRule,
               OptimizerRule::makeFlags(OptimizerRule::Flags::CanBeDisabled));

  // remove calculations that are never necessary
  registerRule("remove-unnecessary-calculations", removeUnnecessaryCalculationsRule,
               OptimizerRule::removeUnnecessaryCalculationsRule,
               OptimizerRule::makeFlags(OptimizerRule::Flags::CanBeDisabled));

  // determine the "right" type of CollectNode and
  // add a sort node for each COLLECT (may be removed later)
  // this rule cannot be turned off (otherwise, the query result might be
  // wrong!)
  registerRule("specialize-collect", specializeCollectRule, OptimizerRule::specializeCollectRule,
               OptimizerRule::makeFlags(OptimizerRule::Flags::CanCreateAdditionalPlans,
                                        OptimizerRule::Flags::Hidden));

  // remove redundant sort blocks
  registerRule("remove-redundant-sorts", removeRedundantSortsRule,
               OptimizerRule::removeRedundantSortsRule,
               OptimizerRule::makeFlags(OptimizerRule::Flags::CanBeDisabled));

  // push limits into subqueries and simplify them
  registerRule("optimize-subqueries", optimizeSubqueriesRule, OptimizerRule::optimizeSubqueriesRule,
               OptimizerRule::makeFlags(OptimizerRule::Flags::CanBeDisabled));

  /// "Pass 3": interchange EnumerateCollection nodes in all possible ways
  ///           this is level 500, please never let new plans from higher
  ///           levels go back to this or lower levels!
  registerRule("interchange-adjacent-enumerations", interchangeAdjacentEnumerationsRule,
               OptimizerRule::interchangeAdjacentEnumerationsRule,
               OptimizerRule::makeFlags(OptimizerRule::Flags::CanCreateAdditionalPlans,
                                        OptimizerRule::Flags::CanBeDisabled));

  // "Pass 4": moving nodes "up" (potentially outside loops) (second try):
  // move calculations up the dependency chain (to pull them out of
  // inner loops etc.)
  registerRule("move-calculations-up-2", moveCalculationsUpRule,
               OptimizerRule::moveCalculationsUpRule2,
               OptimizerRule::makeFlags(OptimizerRule::Flags::CanBeDisabled));

  // move filters up the dependency chain (to make result sets as small
  // as possible as early as possible)
  registerRule("move-filters-up-2", moveFiltersUpRule, OptimizerRule::moveFiltersUpRule2,
               OptimizerRule::makeFlags(OptimizerRule::Flags::CanBeDisabled));

  // remove redundant sort node
  registerRule("remove-redundant-sorts-2", removeRedundantSortsRule,
               OptimizerRule::removeRedundantSortsRule2,
               OptimizerRule::makeFlags(OptimizerRule::Flags::CanBeDisabled));

  // remove unused INTO variable from COLLECT, or unused aggregates
  registerRule("remove-collect-variables", removeCollectVariablesRule,
               OptimizerRule::removeCollectVariablesRule,
               OptimizerRule::makeFlags(OptimizerRule::Flags::CanBeDisabled));

  // propagate constant attributes in FILTERs
  registerRule("propagate-constant-attributes", propagateConstantAttributesRule,
               OptimizerRule::propagateConstantAttributesRule,
               OptimizerRule::makeFlags(OptimizerRule::Flags::CanBeDisabled));

  // remove unused out variables for data-modification queries
  registerRule("remove-data-modification-out-variables", removeDataModificationOutVariablesRule,
               OptimizerRule::removeDataModificationOutVariablesRule,
               OptimizerRule::makeFlags(OptimizerRule::Flags::CanBeDisabled));

  /// "Pass 6": use indexes if possible for FILTER and/or SORT nodes
  // try to replace simple OR conditions with IN
  registerRule("replace-or-with-in", replaceOrWithInRule, OptimizerRule::replaceOrWithInRule,
               OptimizerRule::makeFlags(OptimizerRule::Flags::CanBeDisabled));

  // try to remove redundant OR conditions
  registerRule("remove-redundant-or", removeRedundantOrRule, OptimizerRule::removeRedundantOrRule,
               OptimizerRule::makeFlags(OptimizerRule::Flags::CanBeDisabled));

  // remove FILTER DISTANCE(...) and SORT DISTANCE(...)
  registerRule("geo-index-optimizer", geoIndexRule, OptimizerRule::applyGeoIndexRule,
               OptimizerRule::makeFlags(OptimizerRule::Flags::CanBeDisabled));

  // try to find a filter after an enumerate collection and find indexes
  registerRule("use-indexes", useIndexesRule, OptimizerRule::useIndexesRule,
               OptimizerRule::makeFlags(OptimizerRule::Flags::CanBeDisabled));

  // try to remove filters which are covered by index ranges
  registerRule("remove-filter-covered-by-index", removeFiltersCoveredByIndexRule,
               OptimizerRule::removeFiltersCoveredByIndexRule,
               OptimizerRule::makeFlags(OptimizerRule::Flags::CanBeDisabled));

  /// "Pass 5": try to remove redundant or unnecessary nodes (second try)
  // remove filters from the query that are not necessary at all
  // filters that are always true will be removed entirely
  // filters that are always false will be replaced with a NoResults node
  registerRule("remove-unnecessary-filters-2", removeUnnecessaryFiltersRule,
               OptimizerRule::removeUnnecessaryFiltersRule2,
               OptimizerRule::makeFlags(OptimizerRule::Flags::CanBeDisabled));

  // try to find sort blocks which are superseeded by indexes
  registerRule("use-index-for-sort", useIndexForSortRule, OptimizerRule::useIndexForSortRule,
               OptimizerRule::makeFlags(OptimizerRule::Flags::CanBeDisabled));

  // sort in-values in filters (note: must come after
  // remove-filter-covered-by-index rule)
  registerRule("sort-in-values", sortInValuesRule, OptimizerRule::sortInValuesRule,
               OptimizerRule::makeFlags(OptimizerRule::Flags::CanBeDisabled));

  // merge filters into traversals
  registerRule("optimize-traversals", optimizeTraversalsRule, OptimizerRule::optimizeTraversalsRule,
               OptimizerRule::makeFlags(OptimizerRule::Flags::CanBeDisabled));

  // optimize unneccessary filters already applied by the traversal
  registerRule("remove-filter-covered-by-traversal", removeFiltersCoveredByTraversal,
               OptimizerRule::removeFiltersCoveredByTraversal,
               OptimizerRule::makeFlags(OptimizerRule::Flags::CanBeDisabled));

  // move filters and sort conditions into views
  registerRule("handle-arangosearch-views", arangodb::iresearch::handleViewsRule,
               OptimizerRule::handleArangoSearchViewsRule, OptimizerRule::makeFlags());

  // remove calculations that are never necessary
  registerRule("remove-unnecessary-calculations-2", removeUnnecessaryCalculationsRule,
               OptimizerRule::removeUnnecessaryCalculationsRule2,
               OptimizerRule::makeFlags(OptimizerRule::Flags::CanBeDisabled));

  // optimize unneccessary filters already applied by the traversal. Only ever
  // does something if previous rules remove all filters using the path variable
  registerRule("remove-redundant-path-var", removeTraversalPathVariable,
               OptimizerRule::removeTraversalPathVariable,
               OptimizerRule::makeFlags(OptimizerRule::Flags::CanBeDisabled));

  // prepare traversal info
  registerRule("prepare-traversals", prepareTraversalsRule, OptimizerRule::prepareTraversalsRule,
               OptimizerRule::makeFlags(OptimizerRule::Flags::Hidden));

  registerRule("optimize-cluster-single-document-operations",
               substituteClusterSingleDocumentOperationsRule,
               OptimizerRule::substituteSingleDocumentOperations,
               OptimizerRule::makeFlags(OptimizerRule::Flags::CanBeDisabled,
                                        OptimizerRule::Flags::ClusterOnly));

  // make sort node aware of subsequent limit statements for internal optimizations
  registerRule("sort-limit", sortLimitRule, OptimizerRule::applySortLimitRule,
               OptimizerRule::makeFlags(OptimizerRule::Flags::CanBeDisabled));

  // finally, push calculations as far down as possible
  registerRule("move-calculations-down", moveCalculationsDownRule,
               OptimizerRule::moveCalculationsDownRule,
               OptimizerRule::makeFlags(OptimizerRule::Flags::CanBeDisabled));

  // fuse multiple adjacent filters into one
  registerRule("fuse-filters", fuseFiltersRule, OptimizerRule::fuseFiltersRule,
               OptimizerRule::makeFlags(OptimizerRule::Flags::CanBeDisabled));

  // patch update statements
  registerRule("patch-update-statements", patchUpdateStatementsRule,
               OptimizerRule::patchUpdateStatementsRule,
               OptimizerRule::makeFlags(OptimizerRule::Flags::CanBeDisabled));

#ifdef USE_ENTERPRISE
  // must be the first cluster optimizer rule
  registerRule("cluster-one-shard", clusterOneShardRule, OptimizerRule::clusterOneShardRule,
               OptimizerRule::makeFlags(OptimizerRule::Flags::CanBeDisabled,
                                        OptimizerRule::Flags::DisabledByDefault,
                                        OptimizerRule::Flags::ClusterOnly));
#endif

  registerRule("distribute-in-cluster", distributeInClusterRule,
               OptimizerRule::distributeInClusterRule,
               OptimizerRule::makeFlags(OptimizerRule::Flags::ClusterOnly));

#ifdef USE_ENTERPRISE
  registerRule("smart-joins", smartJoinsRule, OptimizerRule::smartJoinsRule,
               OptimizerRule::makeFlags(OptimizerRule::Flags::CanBeDisabled,
                                        OptimizerRule::Flags::ClusterOnly));
#endif

  // distribute operations in cluster
  registerRule("scatter-in-cluster", scatterInClusterRule, OptimizerRule::scatterInClusterRule,
               OptimizerRule::makeFlags(OptimizerRule::Flags::ClusterOnly));

  // distribute view queries in cluster
  registerRule("scatter-arangosearch-view-in-cluster", arangodb::iresearch::scatterViewInClusterRule,
               OptimizerRule::scatterIResearchViewInClusterRule,
               OptimizerRule::makeFlags(OptimizerRule::Flags::ClusterOnly));

  // distribute operations in cluster
  registerRule("distribute-filtercalc-to-cluster", distributeFilternCalcToClusterRule,
               OptimizerRule::distributeFilternCalcToClusterRule,
               OptimizerRule::makeFlags(OptimizerRule::Flags::CanBeDisabled,
                                        OptimizerRule::Flags::ClusterOnly));

  registerRule("distribute-sort-to-cluster", distributeSortToClusterRule,
               OptimizerRule::distributeSortToClusterRule,
               OptimizerRule::makeFlags(OptimizerRule::Flags::CanBeDisabled,
                                        OptimizerRule::Flags::ClusterOnly));

  registerRule("remove-unnecessary-remote-scatter", removeUnnecessaryRemoteScatterRule,
               OptimizerRule::removeUnnecessaryRemoteScatterRule,
               OptimizerRule::makeFlags(OptimizerRule::Flags::CanBeDisabled,
                                        OptimizerRule::Flags::ClusterOnly));

#ifdef USE_ENTERPRISE
  registerRule("remove-satellite-joins", removeSatelliteJoinsRule,
               OptimizerRule::removeSatelliteJoinsRule,
               OptimizerRule::makeFlags(OptimizerRule::Flags::CanBeDisabled,
                                        OptimizerRule::Flags::ClusterOnly));
#endif

  registerRule("undistribute-remove-after-enum-coll", undistributeRemoveAfterEnumCollRule,
               OptimizerRule::undistributeRemoveAfterEnumCollRule,
               OptimizerRule::makeFlags(OptimizerRule::Flags::CanBeDisabled,
                                        OptimizerRule::Flags::ClusterOnly));

  registerRule("collect-in-cluster", collectInClusterRule, OptimizerRule::collectInClusterRule,
               OptimizerRule::makeFlags(OptimizerRule::Flags::CanBeDisabled,
                                        OptimizerRule::Flags::ClusterOnly));

  registerRule("restrict-to-single-shard", restrictToSingleShardRule,
               OptimizerRule::restrictToSingleShardRule,
               OptimizerRule::makeFlags(OptimizerRule::Flags::CanBeDisabled,
                                        OptimizerRule::Flags::ClusterOnly));

<<<<<<< HEAD
#if 0
  // not yet enabled - we need to adjust a lot of tests in order to turn
  // on this rule
  registerRule("move-filters-into-enumerate", moveFiltersIntoEnumerateRule, OptimizerRule::moveFiltersIntoEnumerateCollection,
               OptimizerRule::makeFlags(OptimizerRule::Flags::CanBeDisabled,
                                        OptimizerRule::Flags::DisabledByDefault));
#endif

  // Splice subqueries
  //
  // ***CAUTION***
  // TL;DR: This rule (if activated) *must* run last.
  //
  // It changes the structure of the query plan by "splicing", i.e. replacing
  // every SubqueryNode by a SubqueryStart and a SubqueryEnd node with the
  // subquery's nodes in between, resulting in a linear query plan. If an
  // optimizer runs after this rule, it has to be aware of SubqueryStartNode and
  // SubqueryEndNode and would likely be more complicated to write.
  //
  registerRule("splice-subqueries", spliceSubqueriesRule, OptimizerRule::spliceSubqueriesRule,
               OptimizerRule::makeFlags(OptimizerRule::Flags::CanBeDisabled,
                                        OptimizerRule::Flags::DisabledByDefault));

  // apply late materialization for view queries
  registerRule("late-document-materialization",  arangodb::iresearch::lateDocumentMaterializationRule,
               OptimizerRule::lateDocumentMaterializationRule,
               OptimizerRule::makeFlags(OptimizerRule::Flags::CanBeDisabled));
=======
    // distribute view queries in cluster
    registerRule("scatter-arangosearch-view-in-cluster",
                 arangodb::iresearch::scatterViewInClusterRule,
                 OptimizerRule::scatterIResearchViewInClusterRule,
                 DoesNotCreateAdditionalPlans, CanNotBeDisabled);

#ifdef USE_ENTERPRISE
    registerRule("remove-satellite-joins", removeSatelliteJoinsRule,
                 OptimizerRule::removeSatelliteJoinsRule,
                 DoesNotCreateAdditionalPlans, CanBeDisabled);
    
    registerRule("smart-joins", smartJoinsRule,
                 OptimizerRule::smartJoinsRule,
                 DoesNotCreateAdditionalPlans, CanBeDisabled);
#endif

    registerRule("restrict-to-single-shard", restrictToSingleShardRule,
                 OptimizerRule::restrictToSingleShardRule,
                 DoesNotCreateAdditionalPlans, CanBeDisabled);
  }
>>>>>>> 374b4064

  // finally add the storage-engine specific rules
  addStorageEngineRules();

  // finally sort all rules by their level
  std::sort(_rules.begin(), _rules.end(),
            [](OptimizerRule const& lhs, OptimizerRule const& rhs) {
              return (lhs.level < rhs.level);
            });

#ifdef ARANGODB_ENABLE_MAINTAINER_MODE
  // make the rules database read-only from now on
  _fixed = true;
#endif
}

void OptimizerRulesFeature::addStorageEngineRules() {
  StorageEngine* engine = EngineSelectorFeature::ENGINE;
  TRI_ASSERT(engine != nullptr);  // Engine not loaded. Startup broken
  engine->addOptimizerRules(*this);
}

/// @brief translate a list of rule ids into rule names
std::vector<velocypack::StringRef> OptimizerRulesFeature::translateRules(std::vector<int> const& rules) {
  std::vector<velocypack::StringRef> names;
  names.reserve(rules.size());

  for (auto const& rule : rules) {
    velocypack::StringRef name = translateRule(rule);

    if (!name.empty()) {
      names.emplace_back(name);
    }
  }
  return names;
}

/// @brief translate a single rule
velocypack::StringRef OptimizerRulesFeature::translateRule(int level) {
  // do a binary search in the sorted rules database
  auto it = std::lower_bound(_rules.begin(), _rules.end(), level);
  if (it != _rules.end() && (*it).level == level) {
    return (*it).name;
  }

  return velocypack::StringRef();
}

/// @brief translate a single rule
int OptimizerRulesFeature::translateRule(velocypack::StringRef name) {
  auto it = _ruleLookup.find(name);

  if (it != _ruleLookup.end()) {
    return (*it).second;
  }

  return -1;
}

}  // namespace aql
}  // namespace arangodb<|MERGE_RESOLUTION|>--- conflicted
+++ resolved
@@ -325,6 +325,12 @@
                OptimizerRule::distributeInClusterRule,
                OptimizerRule::makeFlags(OptimizerRule::Flags::ClusterOnly));
 
+  // distribute view queries in cluster
+  // TODO why was it moved up? the smart-join rule excludes form scatter - probably moved up for testing
+  registerRule("scatter-arangosearch-view-in-cluster", arangodb::iresearch::scatterViewInClusterRule,
+               OptimizerRule::scatterIResearchViewInClusterRule,
+               OptimizerRule::makeFlags(OptimizerRule::Flags::ClusterOnly));
+
 #ifdef USE_ENTERPRISE
   registerRule("smart-joins", smartJoinsRule, OptimizerRule::smartJoinsRule,
                OptimizerRule::makeFlags(OptimizerRule::Flags::CanBeDisabled,
@@ -335,11 +341,6 @@
   registerRule("scatter-in-cluster", scatterInClusterRule, OptimizerRule::scatterInClusterRule,
                OptimizerRule::makeFlags(OptimizerRule::Flags::ClusterOnly));
 
-  // distribute view queries in cluster
-  registerRule("scatter-arangosearch-view-in-cluster", arangodb::iresearch::scatterViewInClusterRule,
-               OptimizerRule::scatterIResearchViewInClusterRule,
-               OptimizerRule::makeFlags(OptimizerRule::Flags::ClusterOnly));
-
   // distribute operations in cluster
   registerRule("distribute-filtercalc-to-cluster", distributeFilternCalcToClusterRule,
                OptimizerRule::distributeFilternCalcToClusterRule,
@@ -377,7 +378,6 @@
                OptimizerRule::makeFlags(OptimizerRule::Flags::CanBeDisabled,
                                         OptimizerRule::Flags::ClusterOnly));
 
-<<<<<<< HEAD
 #if 0
   // not yet enabled - we need to adjust a lot of tests in order to turn
   // on this rule
@@ -405,28 +405,6 @@
   registerRule("late-document-materialization",  arangodb::iresearch::lateDocumentMaterializationRule,
                OptimizerRule::lateDocumentMaterializationRule,
                OptimizerRule::makeFlags(OptimizerRule::Flags::CanBeDisabled));
-=======
-    // distribute view queries in cluster
-    registerRule("scatter-arangosearch-view-in-cluster",
-                 arangodb::iresearch::scatterViewInClusterRule,
-                 OptimizerRule::scatterIResearchViewInClusterRule,
-                 DoesNotCreateAdditionalPlans, CanNotBeDisabled);
-
-#ifdef USE_ENTERPRISE
-    registerRule("remove-satellite-joins", removeSatelliteJoinsRule,
-                 OptimizerRule::removeSatelliteJoinsRule,
-                 DoesNotCreateAdditionalPlans, CanBeDisabled);
-    
-    registerRule("smart-joins", smartJoinsRule,
-                 OptimizerRule::smartJoinsRule,
-                 DoesNotCreateAdditionalPlans, CanBeDisabled);
-#endif
-
-    registerRule("restrict-to-single-shard", restrictToSingleShardRule,
-                 OptimizerRule::restrictToSingleShardRule,
-                 DoesNotCreateAdditionalPlans, CanBeDisabled);
-  }
->>>>>>> 374b4064
 
   // finally add the storage-engine specific rules
   addStorageEngineRules();
