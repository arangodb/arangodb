--- conflicted
+++ resolved
@@ -40,11 +40,7 @@
 class ExecutionEngine {
  public:
   /// @brief create the engine
-<<<<<<< HEAD
-  explicit ExecutionEngine(Query& query);
-=======
-  ExecutionEngine(Query* query, SerializationFormat format);
->>>>>>> 9f51c03d
+  ExecutionEngine(Query& query, SerializationFormat format);
 
   /// @brief destroy the engine, frees all assigned blocks
   TEST_VIRTUAL ~ExecutionEngine();
