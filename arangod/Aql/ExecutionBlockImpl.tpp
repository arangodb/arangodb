--- conflicted
+++ resolved
@@ -354,15 +354,9 @@
 
 template<class Executor>
 void ExecutionBlockImpl<Executor>::stopAsyncTasks() {
-<<<<<<< HEAD
-  TRI_ASSERT(!_stoppedAsyncTasks) << "Someone already stopped async tasks for " << printBlockInfo();
+  TRI_ASSERT(!_stoppedAsyncTasks)
+      << "Someone already stopped async tasks for " << printBlockInfo();
   _stoppedAsyncTasks = true;
-  if (_prefetchTask && !_prefetchTask->isConsumed() &&
-      !_prefetchTask->tryClaim()) {
-    // some thread is still working on our prefetch task
-    // -> we need to wait for that task to finish first!
-    _prefetchTask->waitFor();
-=======
   if (_prefetchTask) {
     // Double use diagnostics:
     uint64_t userCount = _numberOfUsers.fetch_add(1);
@@ -384,7 +378,6 @@
       // -> we need to wait for that task to finish first!
       _prefetchTask->waitFor();
     }
->>>>>>> 844f3446
   }
 }
 
@@ -1100,17 +1093,20 @@
                 LOG_TOPIC("14d20", WARN, Logger::AQL)
                     << "[query#" << block->getQuery().id() << "] ALERT"
                     << block->printBlockInfo()
-                    << " was asked to stop async task. We still start one. This is an allowed rare race.";
+                    << " was asked to stop async task. We still start one. "
+                       "This is an allowed rare race.";
               }
 
-              auto stopGuard = ScopeGuard([block, hasStoppedAsyncTasks]() noexcept {
-                if (hasStoppedAsyncTasks) {
-                  LOG_TOPIC("14d21", WARN, Logger::AQL)
-                      << "[query#" << block->getQuery().id() << "] CLEAR ALERT"
-                      << block->printBlockInfo()
-                      << " We completed the task of the aforementioned race. All is fine.";
-                }
-              });
+              auto stopGuard =
+                  ScopeGuard([block, hasStoppedAsyncTasks]() noexcept {
+                    if (hasStoppedAsyncTasks) {
+                      LOG_TOPIC("14d21", WARN, Logger::AQL)
+                          << "[query#" << block->getQuery().id()
+                          << "] CLEAR ALERT" << block->printBlockInfo()
+                          << " We completed the task of the aforementioned "
+                             "race. All is fine.";
+                    }
+                  });
 
               TRI_IF_FAILURE("AsyncPrefetch::blocksDestroyedOutOfOrder") {
                 using namespace std::chrono_literals;
