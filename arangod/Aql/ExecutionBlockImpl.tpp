////////////////////////////////////////////////////////////////////////////////
/// DISCLAIMER
///
/// Copyright 2014-2022 ArangoDB GmbH, Cologne, Germany
/// Copyright 2004-2014 triAGENS GmbH, Cologne, Germany
///
/// Licensed under the Apache License, Version 2.0 (the "License");
/// you may not use this file except in compliance with the License.
/// You may obtain a copy of the License at
///
///     http://www.apache.org/licenses/LICENSE-2.0
///
/// Unless required by applicable law or agreed to in writing, software
/// distributed under the License is distributed on an "AS IS" BASIS,
/// WITHOUT WARRANTIES OR CONDITIONS OF ANY KIND, either express or implied.
/// See the License for the specific language governing permissions and
/// limitations under the License.
///
/// Copyright holder is ArangoDB GmbH, Cologne, Germany
///
/// @author Tobias Goedderz
/// @author Michael Hackstein
/// @author Heiko Kernbach
/// @author Jan Christoph Uhde
////////////////////////////////////////////////////////////////////////////////

#pragma once

#include "Aql/types.h"
#include "ExecutionBlockImpl.h"

#include "Aql/AqlCallStack.h"
#include "Aql/AqlItemBlock.h"
#include "Aql/AqlItemBlockManager.h"
#include "Aql/ExecutionEngine.h"
#include "Aql/ExecutionState.h"
#include "Aql/InputAqlItemRow.h"
#include "Aql/IResearchViewExecutor.h"
//#include "Aql/Query.h"
#include "Aql/RegisterInfos.h"
#include "Aql/ShadowAqlItemRow.h"
#include "Aql/SkipResult.h"
#include "Aql/SimpleModifier.h"
#include "Aql/UpsertModifier.h"
#include "Basics/ScopeGuard.h"
#include "Scheduler/SchedulerFeature.h"
#include "Graph/Providers/ClusterProvider.h"
#include "Graph/Providers/SingleServerProvider.h"
#include "Graph/Steps/ClusterProviderStep.h"
#include "Graph/Steps/SingleServerProviderStep.h"
#include "Graph/algorithm-aliases.h"

#include <type_traits>

namespace arangodb {
namespace aql {
class MultiDependencySingleRowFetcher;
class MultiAqlItemBlockInputRange;

// These tags are used to instantiate SingleRemoteModificationExecutor
// for the different use cases
struct IndexTag;
struct Insert;
struct Remove;
struct Replace;
struct Update;
struct Upsert;

template<typename Modifier>
struct SingleRemoteModificationExecutor;

class SortedCollectExecutor;
class SubqueryEndExecutor;
class SubqueryStartExecutor;

class FilterExecutor;
class HashedCollectExecutor;
class NoResultsExecutor;

class ConstFetcher;
template<class UsedFetcher>
class IdExecutor;
class IndexExecutor;
template<typename T, bool localDocumentId>
class MaterializeExecutor;
template<typename FetcherType, typename ModifierType>
class ModificationExecutor;

class LimitExecutor;
class ReturnExecutor;
class SortExecutor;
class AccuWindowExecutor;
class WindowExecutor;

class TraversalExecutor;
template<class FinderType>
class EnumeratePathsExecutor;
template<class FinderType>
class ShortestPathExecutor;

class SortingGatherExecutor;
class UnsortedGatherExecutor;
class ParallelUnsortedGatherExecutor;

enum class CalculationType;
template<CalculationType calculationType>
class CalculationExecutor;

class ConstrainedSortExecutor;
class CountCollectExecutor;
class DistinctCollectExecutor;
class EnumerateCollectionExecutor;
class EnumerateListExecutor;
}  // namespace aql

namespace graph {
class KShortestPathsFinderInterface;
}

namespace iresearch {
// only available in Enterprise
class OffsetMaterializeExecutor;
}  // namespace iresearch
}  // namespace arangodb

/* SingleServerProvider Section */
using SingleServerProviderStep = ::arangodb::graph::SingleServerProviderStep;

using KPath = arangodb::graph::KPathEnumerator<
    arangodb::graph::SingleServerProvider<SingleServerProviderStep>>;

using KPathTracer = arangodb::graph::TracedKPathEnumerator<
    arangodb::graph::SingleServerProvider<SingleServerProviderStep>>;

using AllShortestPaths = arangodb::graph::AllShortestPathsEnumerator<
    arangodb::graph::SingleServerProvider<
        arangodb::graph::SingleServerProviderStep>>;
using AllShortestPathsTracer =
    arangodb::graph::TracedAllShortestPathsEnumerator<
        arangodb::graph::SingleServerProvider<
            arangodb::graph::SingleServerProviderStep>>;

using KShortestPaths = arangodb::graph::KShortestPathsEnumerator<
    arangodb::graph::SingleServerProvider<SingleServerProviderStep>>;

using KShortestPathsTracer = arangodb::graph::TracedKShortestPathsEnumerator<
    arangodb::graph::SingleServerProvider<SingleServerProviderStep>>;

using WeightedKShortestPaths =
    arangodb::graph::WeightedKShortestPathsEnumerator<
        arangodb::graph::SingleServerProvider<SingleServerProviderStep>>;

using WeightedKShortestPathsTracer =
    arangodb::graph::TracedWeightedKShortestPathsEnumerator<
        arangodb::graph::SingleServerProvider<SingleServerProviderStep>>;

using ShortestPath = arangodb::graph::ShortestPathEnumerator<
    arangodb::graph::SingleServerProvider<
        arangodb::graph::SingleServerProviderStep>>;
using ShortestPathTracer = arangodb::graph::TracedShortestPathEnumerator<
    arangodb::graph::SingleServerProvider<
        arangodb::graph::SingleServerProviderStep>>;

using WeightedShortestPath = arangodb::graph::WeightedShortestPathEnumerator<
    arangodb::graph::SingleServerProvider<
        arangodb::graph::SingleServerProviderStep>>;
using WeightedShortestPathTracer =
    arangodb::graph::TracedWeightedShortestPathEnumerator<
        arangodb::graph::SingleServerProvider<
            arangodb::graph::SingleServerProviderStep>>;

/* ClusterProvider Section */
using KPathCluster = arangodb::graph::KPathEnumerator<
    arangodb::graph::ClusterProvider<arangodb::graph::ClusterProviderStep>>;

using KPathClusterTracer = arangodb::graph::TracedKPathEnumerator<
    arangodb::graph::ClusterProvider<arangodb::graph::ClusterProviderStep>>;

using AllShortestPathsCluster = arangodb::graph::AllShortestPathsEnumerator<
    arangodb::graph::ClusterProvider<arangodb::graph::ClusterProviderStep>>;
using AllShortestPathsClusterTracer =
    arangodb::graph::TracedAllShortestPathsEnumerator<
        arangodb::graph::ClusterProvider<arangodb::graph::ClusterProviderStep>>;

using KShortestPathsCluster = arangodb::graph::KShortestPathsEnumerator<
    arangodb::graph::ClusterProvider<arangodb::graph::ClusterProviderStep>>;

using KShortestPathsClusterTracer =
    arangodb::graph::TracedKShortestPathsEnumerator<
        arangodb::graph::ClusterProvider<arangodb::graph::ClusterProviderStep>>;

using WeightedKShortestPathsCluster =
    arangodb::graph::WeightedKShortestPathsEnumerator<
        arangodb::graph::ClusterProvider<arangodb::graph::ClusterProviderStep>>;

using WeightedKShortestPathsClusterTracer =
    arangodb::graph::TracedWeightedKShortestPathsEnumerator<
        arangodb::graph::ClusterProvider<arangodb::graph::ClusterProviderStep>>;

using ShortestPathCluster = arangodb::graph::ShortestPathEnumerator<
    arangodb::graph::ClusterProvider<arangodb::graph::ClusterProviderStep>>;
using ShortestPathClusterTracer = arangodb::graph::TracedShortestPathEnumerator<
    arangodb::graph::ClusterProvider<arangodb::graph::ClusterProviderStep>>;

using WeightedShortestPathCluster =
    arangodb::graph::WeightedShortestPathEnumerator<
        arangodb::graph::ClusterProvider<arangodb::graph::ClusterProviderStep>>;
using WeightedShortestPathClusterTracer =
    arangodb::graph::TracedWeightedShortestPathEnumerator<
        arangodb::graph::ClusterProvider<arangodb::graph::ClusterProviderStep>>;

namespace arangodb::aql {
struct MultipleRemoteModificationExecutor;
}

using namespace arangodb;
using namespace arangodb::aql;

#define LOG_QUERY(logId, level)            \
  LOG_TOPIC(logId, level, Logger::QUERIES) \
      << "[query#" << this->_engine->getQuery().id() << "] "

/*
 * Creates a metafunction `checkName` that tests whether a class has a method
 * named `methodName`, used like this:
 *
 * CREATE_HAS_MEMBER_CHECK(someMethod, hasSomeMethod);
 * ...
 * constexpr bool someClassHasSomeMethod = hasSomeMethod<SomeClass>::value;
 */

#define CREATE_HAS_MEMBER_CHECK(methodName, checkName)               \
  template<typename T>                                               \
  class checkName {                                                  \
    template<typename C>                                             \
    static std::true_type test(decltype(&C::methodName));            \
    template<typename C>                                             \
    static std::true_type test(decltype(&C::template methodName<>)); \
    template<typename>                                               \
    static std::false_type test(...);                                \
                                                                     \
   public:                                                           \
    static constexpr bool value = decltype(test<T>(0))::value;       \
  }

CREATE_HAS_MEMBER_CHECK(initializeCursor, hasInitializeCursor);
CREATE_HAS_MEMBER_CHECK(expectedNumberOfRows, hasExpectedNumberOfRows);
CREATE_HAS_MEMBER_CHECK(skipRowsRange, hasSkipRowsRange);
CREATE_HAS_MEMBER_CHECK(expectedNumberOfRowsNew, hasExpectedNumberOfRowsNew);

#ifdef ARANGODB_USE_GOOGLE_TESTS
// Forward declaration of Test Executors.
// only used as long as isNewStyleExecutor is required.
namespace arangodb::aql {
class TestLambdaSkipExecutor;
}  // namespace arangodb::aql
#endif

/*
 *  Determine whether an executor cannot bypass subquery skips.
 *  This is if exection of this Executor does have side-effects
 *  other then it's own result.
 */

template<typename Executor>
constexpr bool executorHasSideEffects = is_one_of_v<
    Executor,
    ModificationExecutor<SingleRowFetcher<BlockPassthrough::Disable>,
                         InsertModifier>,
    ModificationExecutor<SingleRowFetcher<BlockPassthrough::Disable>,
                         RemoveModifier>,
    ModificationExecutor<SingleRowFetcher<BlockPassthrough::Disable>,
                         UpdateReplaceModifier>,
    ModificationExecutor<SingleRowFetcher<BlockPassthrough::Disable>,
                         UpsertModifier>>;

template<typename Executor>
constexpr bool executorCanReturnWaiting = is_one_of_v<
    Executor,
    ModificationExecutor<SingleRowFetcher<BlockPassthrough::Disable>,
                         InsertModifier>,
    ModificationExecutor<SingleRowFetcher<BlockPassthrough::Disable>,
                         RemoveModifier>,
    ModificationExecutor<SingleRowFetcher<BlockPassthrough::Disable>,
                         UpdateReplaceModifier>,
    ModificationExecutor<SingleRowFetcher<BlockPassthrough::Disable>,
                         UpsertModifier>>;

template<class Executor>
ExecutionBlockImpl<Executor>::ExecutionBlockImpl(
    ExecutionEngine* engine, ExecutionNode const* node,
    RegisterInfos registerInfos, typename Executor::Infos executorInfos)
    : ExecutionBlock(engine, node),
      _registerInfos(std::move(registerInfos)),
      _dependencyProxy(_dependencies, _registerInfos.numberOfInputRegisters()),
      _rowFetcher(std::in_place, _dependencyProxy),
      _executorInfos(std::move(executorInfos)),
      _executor(std::in_place, *_rowFetcher, _executorInfos),
      _outputItemRow(),
      _query(engine->getQuery()),
      _state(InternalState::FETCH_DATA),
      _execState{ExecState::CHECKCALL},
      _lastRange{MainQueryState::HASMORE},
      _upstreamRequest{},
      _clientRequest{},
      _stackBeforeWaiting{AqlCallList{AqlCall{}}},
      _hasUsedDataRangeBlock{false} {
  // Break the stack before waiting.
  // We should not use this here.
  _stackBeforeWaiting.popCall();

  if (_exeNode->isCallstackSplitEnabled()) {
    _callstackSplit = std::make_unique<CallstackSplit>(*this);
  }
}

template<class Executor>
ExecutionBlockImpl<Executor>::~ExecutionBlockImpl() {
  if (_prefetchTask && !_prefetchTask->isConsumed() &&
      !_prefetchTask->tryClaim()) {
    // some thread is still working on our prefetch task
    // -> we need to wait for that task to finish first!
    _prefetchTask->waitFor();
  }
}

template<class Executor>
std::unique_ptr<OutputAqlItemRow> ExecutionBlockImpl<Executor>::createOutputRow(
    SharedAqlItemBlockPtr&& newBlock, AqlCall&& call) {
#ifdef ARANGODB_ENABLE_MAINTAINER_MODE
  if (newBlock != nullptr) {
    // Assert that the block has enough registers. This must be guaranteed by
    // the register planning.
    TRI_ASSERT(newBlock->numRegisters() ==
               _registerInfos.numberOfOutputRegisters());
    // Check that all output registers are empty.
    size_t const n = newBlock->numRows();
    auto const& regs = _registerInfos.getOutputRegisters();
    if (!regs.empty()) {
      bool const hasShadowRows = newBlock->hasShadowRows();
      for (size_t row = 0; row < n; row++) {
        if (!hasShadowRows || !newBlock->isShadowRow(row)) {
          for (auto const& reg : regs) {
            AqlValue const& val = newBlock->getValueReference(row, reg);
            TRI_ASSERT(val.isEmpty() && reg.isRegularRegister());
          }
        }
      }
    }
  }
#endif

  constexpr auto copyRowBehaviour = [] {
    if constexpr (Executor::Properties::allowsBlockPassthrough ==
                  BlockPassthrough::Enable) {
      return OutputAqlItemRow::CopyRowBehavior::DoNotCopyInputRows;
    } else {
      return OutputAqlItemRow::CopyRowBehavior::CopyInputRows;
    }
  }();

  return std::make_unique<OutputAqlItemRow>(
      std::move(newBlock), registerInfos().getOutputRegisters(),
      registerInfos().registersToKeep(), registerInfos().registersToClear(),
      std::move(call), copyRowBehaviour);
}

template<class Executor>
auto ExecutionBlockImpl<Executor>::executor() noexcept -> Executor& {
  TRI_ASSERT(_executor.has_value());
  return *_executor;
}

template<class Executor>
auto ExecutionBlockImpl<Executor>::fetcher() noexcept -> Fetcher& {
  TRI_ASSERT(_rowFetcher.has_value());
  return *_rowFetcher;
}

template<class Executor>
QueryContext const& ExecutionBlockImpl<Executor>::getQuery() const {
  return _query;
}

template<class Executor>
auto ExecutionBlockImpl<Executor>::executorInfos() const
    -> ExecutorInfos const& {
  return _executorInfos;
}

template<class Executor>
auto ExecutionBlockImpl<Executor>::registerInfos() const
    -> RegisterInfos const& {
  return _registerInfos;
}

template<class Executor>
std::pair<ExecutionState, Result>
ExecutionBlockImpl<Executor>::initializeCursor(InputAqlItemRow const& input) {
  // reinitialize the DependencyProxy
  _dependencyProxy.reset();
  _hasUsedDataRangeBlock = false;
  initOnce();
  // destroy and re-create the Fetcher
  _rowFetcher.emplace(_dependencyProxy);

  if constexpr (isMultiDepExecutor<Executor>) {
    _lastRange.reset();
    fetcher().init();
  } else {
    _lastRange = DataRange(MainQueryState::HASMORE);
  }

  TRI_ASSERT(_skipped.nothingSkipped());
  _skipped.reset();
  TRI_ASSERT(_state == InternalState::DONE ||
             _state == InternalState::FETCH_DATA);
  _state = InternalState::FETCH_DATA;

  if constexpr (std::is_same_v<Executor, IdExecutor<ConstFetcher>>) {
    SharedAqlItemBlockPtr block = input.cloneToBlock(
        _engine->itemBlockManager(), registerInfos().registersToKeep().back(),
        registerInfos().numberOfOutputRegisters());
    // We inject an empty copy of our skipped here,
    // This is resetted, but will maintain the size
    fetcher().injectBlock(std::move(block), _skipped);
  }
  resetExecutor();

  return ExecutionBlock::initializeCursor(input);
}

template<class Executor>
void ExecutionBlockImpl<Executor>::collectExecStats(ExecutionStats& stats) {
  // some node types provide info about how many documents have been
  // filtered. if so, use the info and add it to the node stats.
  if constexpr (is_one_of_v<typename Executor::Stats, IndexStats,
                            EnumerateCollectionStats, FilterStats,
                            TraversalStats, MaterializeStats>) {
    _execNodeStats.filtered += _blockStats.getFiltered();
  }
  ExecutionBlock::collectExecStats(stats);
  stats += _blockStats;  // additional stats;
}

template<class Executor>
std::tuple<ExecutionState, SkipResult, SharedAqlItemBlockPtr>
ExecutionBlockImpl<Executor>::execute(AqlCallStack const& stack) {
#ifdef ARANGODB_ENABLE_MAINTAINER_MODE
  bool old = false;
  TRI_ASSERT(_isBlockInUse.compare_exchange_strong(old, true));
  TRI_ASSERT(_isBlockInUse);
#endif

#ifdef ARANGODB_ENABLE_MAINTAINER_MODE
  auto guard = scopeGuard([&]() noexcept {
    bool old = true;
    TRI_ASSERT(_isBlockInUse.compare_exchange_strong(old, false));
    TRI_ASSERT(!_isBlockInUse);
  });
#endif

  if (getQuery().killed()) {
    THROW_ARANGO_EXCEPTION(TRI_ERROR_QUERY_KILLED);
  }
  traceExecuteBegin(stack);
  // silence tests -- we need to introduce new failure tests for fetchers
  TRI_IF_FAILURE("ExecutionBlock::getOrSkipSome1") {
    THROW_ARANGO_EXCEPTION(TRI_ERROR_DEBUG);
  }
  TRI_IF_FAILURE("ExecutionBlock::getOrSkipSome2") {
    THROW_ARANGO_EXCEPTION(TRI_ERROR_DEBUG);
  }
  TRI_IF_FAILURE("ExecutionBlock::getOrSkipSome3") {
    THROW_ARANGO_EXCEPTION(TRI_ERROR_DEBUG);
  }

  // check if this block failed already.
  if (_firstFailure.fail()) {
    // if so, just return the stored error.
    // we need to do this because if a block fails with
    // an exception, it is in an invalid state, and all
    // subsequent calls into it may behave badly.
    THROW_ARANGO_EXCEPTION(_firstFailure);
  }

  try {
    initOnce();
    auto res = executeWithoutTrace(stack);

    if (std::get<0>(res) != ExecutionState::WAITING) {
      // if we have finished processing our input we reset _outputItemRow and
      // _lastRange to release the SharedAqlItemBlockPtrs. This is necessary to
      // avoid concurrent refCount updates in case of async prefetching because
      // refCount is intentionally not atomic.
      _outputItemRow.reset();
      if constexpr (!isMultiDepExecutor<Executor>) {
        if (!_lastRange.hasValidRow()) {
          _lastRange.reset();
        }
      }
    }
#ifdef ARANGODB_ENABLE_MAINTAINER_MODE
    auto const& [state, skipped, block] = res;
    if (block != nullptr) {
      block->validateShadowRowConsistency();
    }
#endif
    traceExecuteEnd(res);
    return res;
  } catch (basics::Exception const& ex) {
    TRI_ASSERT(_firstFailure.ok());
    // store only the first failure we got
    std::string msg(ex.what());
    msg.append(" [node #")
        .append(std::to_string(getPlanNode()->id().id()))
        .append(": ")
        .append(getPlanNode()->getTypeString())
        .append("]");
    _firstFailure.reset(ex.code(), std::move(msg));
    LOG_QUERY("7289a", DEBUG)
        << printBlockInfo()
        << " local statemachine failed with exception: " << ex.what();
    throw;
  } catch (std::exception const& ex) {
    TRI_ASSERT(_firstFailure.ok());
    // store only the first failure we got
    std::string msg(ex.what());
    msg.append(" [node #")
        .append(std::to_string(getPlanNode()->id().id()))
        .append(": ")
        .append(getPlanNode()->getTypeString())
        .append("]");
    _firstFailure.reset(TRI_ERROR_INTERNAL, std::move(msg));
    LOG_QUERY("2bbd5", DEBUG)
        << printBlockInfo()
        << " local statemachine failed with exception: " << ex.what();
    // Rewire the error, to be consistent with potentially next caller.
    THROW_ARANGO_EXCEPTION(_firstFailure);
  }
}

// TODO: We need to define the size of this block based on Input / Executor /
// Subquery depth
template<class Executor>
auto ExecutionBlockImpl<Executor>::allocateOutputBlock(AqlCall&& call)
    -> std::unique_ptr<OutputAqlItemRow> {
  if constexpr (Executor::Properties::allowsBlockPassthrough ==
                BlockPassthrough::Enable) {
    // Passthrough variant, re-use the block stored in InputRange
    if (!_hasUsedDataRangeBlock) {
      // In the pass through variant we have the contract that we work on a
      // block all or nothing, so if we have used the block once, we cannot use
      // it again however we cannot remove the _lastRange as it may contain
      // additional information.
      _hasUsedDataRangeBlock = true;
      return createOutputRow(_lastRange.getBlock(), std::move(call));
    }

    return createOutputRow(SharedAqlItemBlockPtr{nullptr}, std::move(call));
  } else {
    if constexpr (isMultiDepExecutor<Executor>) {
      // MultiDepExecutor would require dependency handling.
      // We do not have it here.
      if (!_lastRange.hasValidRow()) {
        // On empty input do not yet create output.
        // We are going to ask again later
        return createOutputRow(SharedAqlItemBlockPtr{nullptr}, std::move(call));
      }
    } else {
      if (!_lastRange.hasValidRow() &&
          _lastRange.upstreamState() == ExecutorState::HASMORE) {
        // On empty input do not yet create output.
        // We are going to ask again later
        return createOutputRow(SharedAqlItemBlockPtr{nullptr}, std::move(call));
      }
    }

    // Non-Passthrough variant, we need to allocate the block ourselfs
    size_t blockSize = ExecutionBlock::DefaultBatchSize;
    if constexpr (hasExpectedNumberOfRowsNew<Executor>::value) {
      // Only limit the output size if there will be no more
      // data from upstream. Or if we have ordered a SOFT LIMIT.
      // Otherwise we will overallocate here.
      // In production it is now very unlikely in the non-softlimit case
      // that the upstream is no block using less than batchSize many rows, but
      // returns HASMORE.
      if (_lastRange.finalState() == MainQueryState::DONE ||
          call.hasSoftLimit()) {
        blockSize = executor().expectedNumberOfRowsNew(_lastRange, call);
        if (_lastRange.finalState() == MainQueryState::HASMORE) {
          // There might be more from above!
          blockSize = std::max(call.getLimit(), blockSize);
        }

        auto const numShadowRows = _lastRange.countShadowRows();
#ifdef ARANGODB_ENABLE_MAINTAINER_MODE
        // The executor cannot expect to produce more then the limit!
        if constexpr (!std::is_same_v<Executor, SubqueryStartExecutor>) {
          // Except the subqueryStartExecutor, it's limit differs
          // from it's output (it needs to count the new ShadowRows in addition)
          // This however is only correct, as long as we are in no subquery
          // context
          if (numShadowRows == 0) {
            TRI_ASSERT(blockSize <= call.getLimit());
          }
        }
#endif

        blockSize += numShadowRows;
        // We have an upper bound by DefaultBatchSize;
        blockSize = std::min(ExecutionBlock::DefaultBatchSize, blockSize);
      }
    }

    if (blockSize == 0) {
      // There is no data to be produced
      return createOutputRow(SharedAqlItemBlockPtr{nullptr}, std::move(call));
    }
    return createOutputRow(
        _engine->itemBlockManager().requestBlock(
            blockSize, _registerInfos.numberOfOutputRegisters()),
        std::move(call));
  }
}

template<class Executor>
void ExecutionBlockImpl<Executor>::ensureOutputBlock(AqlCall&& call) {
  if (_outputItemRow == nullptr || !_outputItemRow->isInitialized()) {
    _outputItemRow = allocateOutputBlock(std::move(call));
  } else {
    _outputItemRow->setCall(std::move(call));
  }
}

// This cannot return upstream call or shadowrows.
template<class Executor>
auto ExecutionBlockImpl<Executor>::nextState(AqlCall const& call) const
    -> ExecState {
  if (_executorReturnedDone) {
    return ExecState::FASTFORWARD;
  }
  if (call.getOffset() > 0) {
    // First skip
    return ExecState::SKIP;
  }
  if (call.getLimit() > 0) {
    // Then produce
    return ExecState::PRODUCE;
  }
  if (call.hardLimit == 0) {
    // We reached hardLimit, fast forward
    return ExecState::FASTFORWARD;
  }
  // now we are done.
  return ExecState::DONE;
}

/// @brief request an AqlItemBlock from the memory manager
template<class Executor>
SharedAqlItemBlockPtr ExecutionBlockImpl<Executor>::requestBlock(
    size_t nrItems, RegisterCount nrRegs) {
  return _engine->itemBlockManager().requestBlock(nrItems, nrRegs);
}

//
// FETCHER:  if we have one output row per input row, we can skip
//           directly by just calling the fetcher and see whether
//           it produced any output.
//           With the new architecture we should be able to just skip
//           ahead on the input range, fetching new blocks when necessary
// EXECUTOR: the executor has a specialized skipRowsRange method
//           that will be called to skip
// SUBQUERY_START:
// SUBQUERY_END:
//
enum class SkipRowsRangeVariant {
  FETCHER,
  EXECUTOR,
  SUBQUERY_START,
  SUBQUERY_END
};

// This function is just copy&pasted from above to decide which variant of
// skip is used for which executor.
template<class Executor>
static SkipRowsRangeVariant constexpr skipRowsType() {
  bool constexpr useFetcher =
      Executor::Properties::allowsBlockPassthrough == BlockPassthrough::Enable;

  bool constexpr useExecutor = hasSkipRowsRange<Executor>::value;

  // ConstFetcher and SingleRowFetcher<BlockPassthrough::Enable> can skip, but
  // it may not be done for modification subqueries.
  static_assert(
      useFetcher ==
          (std::is_same_v<typename Executor::Fetcher, ConstFetcher> ||
           (std::is_same_v<typename Executor::Fetcher,
                           SingleRowFetcher<BlockPassthrough::Enable>>)),
      "Unexpected fetcher for SkipVariants::FETCHER");

  static_assert(
      useExecutor ==
              (is_one_of_v<
                  Executor, FilterExecutor, ShortestPathExecutor<ShortestPath>,
                  ShortestPathExecutor<ShortestPathTracer>,
                  ShortestPathExecutor<ShortestPathCluster>,
                  ShortestPathExecutor<ShortestPathClusterTracer>,
                  ShortestPathExecutor<WeightedShortestPath>,
                  ShortestPathExecutor<WeightedShortestPathTracer>,
                  ShortestPathExecutor<WeightedShortestPathCluster>,
                  ShortestPathExecutor<WeightedShortestPathClusterTracer>,
                  ReturnExecutor, EnumeratePathsExecutor<KPath>,
                  EnumeratePathsExecutor<KPathTracer>,
                  EnumeratePathsExecutor<KPathCluster>,
                  EnumeratePathsExecutor<KPathClusterTracer>,
                  EnumeratePathsExecutor<AllShortestPaths>,
                  EnumeratePathsExecutor<AllShortestPathsTracer>,
                  EnumeratePathsExecutor<AllShortestPathsCluster>,
                  EnumeratePathsExecutor<AllShortestPathsClusterTracer>,
                  EnumeratePathsExecutor<KShortestPaths>,
                  EnumeratePathsExecutor<KShortestPathsTracer>,
                  EnumeratePathsExecutor<KShortestPathsCluster>,
                  EnumeratePathsExecutor<KShortestPathsClusterTracer>,
                  EnumeratePathsExecutor<WeightedKShortestPaths>,
                  EnumeratePathsExecutor<WeightedKShortestPathsTracer>,
                  EnumeratePathsExecutor<WeightedKShortestPathsCluster>,
                  EnumeratePathsExecutor<WeightedKShortestPathsClusterTracer>,
                  ParallelUnsortedGatherExecutor,
                  IdExecutor<SingleRowFetcher<BlockPassthrough::Enable>>,
                  IdExecutor<ConstFetcher>, HashedCollectExecutor,
                  AccuWindowExecutor, WindowExecutor, IndexExecutor,
                  EnumerateCollectionExecutor, DistinctCollectExecutor,
                  ConstrainedSortExecutor, CountCollectExecutor,
#ifdef ARANGODB_USE_GOOGLE_TESTS
                  TestLambdaSkipExecutor,
#endif
                  ModificationExecutor<
                      SingleRowFetcher<BlockPassthrough::Disable>,
                      InsertModifier>,
                  ModificationExecutor<
                      SingleRowFetcher<BlockPassthrough::Disable>,
                      RemoveModifier>,
                  ModificationExecutor<
                      SingleRowFetcher<BlockPassthrough::Disable>,
                      UpdateReplaceModifier>,
                  ModificationExecutor<
                      SingleRowFetcher<BlockPassthrough::Disable>,
                      UpsertModifier>,
                  TraversalExecutor, EnumerateListExecutor,
                  SubqueryStartExecutor, SubqueryEndExecutor,
                  SortedCollectExecutor, LimitExecutor, UnsortedGatherExecutor,
                  SortingGatherExecutor, SortExecutor, TraversalExecutor,
                  EnumerateListExecutor, SubqueryStartExecutor,
                  SubqueryEndExecutor, SortedCollectExecutor, LimitExecutor,
                  NoResultsExecutor, SingleRemoteModificationExecutor<IndexTag>,
                  SingleRemoteModificationExecutor<Insert>,
                  SingleRemoteModificationExecutor<Remove>,
                  SingleRemoteModificationExecutor<Update>,
                  SingleRemoteModificationExecutor<Replace>,
<<<<<<< HEAD
                  SingleRemoteModificationExecutor<Upsert>, SortExecutor,
                  // only available in Enterprise
=======
                  SingleRemoteModificationExecutor<Upsert>,
                  MultipleRemoteModificationExecutor, SortExecutor,
#ifdef USE_ENTERPRISE
>>>>>>> c929536f
                  arangodb::iresearch::OffsetMaterializeExecutor,
                  MaterializeExecutor<void, false>,
                  MaterializeExecutor<std::string const&, true>,
                  MaterializeExecutor<std::string const&, false>>) ||
          IsSearchExecutor<Executor>::value,
      "Unexpected executor for SkipVariants::EXECUTOR");

  // The LimitExecutor will not work correctly with SkipVariants::FETCHER!
  static_assert(
      !std::is_same<Executor, LimitExecutor>::value || useFetcher,
      "LimitExecutor needs to implement skipRows() to work correctly");

  if constexpr (useExecutor) {
    return SkipRowsRangeVariant::EXECUTOR;
  } else {
    static_assert(useFetcher);
    return SkipRowsRangeVariant::FETCHER;
  }
}

// Let's do it the C++ way.
template<class T>
struct dependent_false : std::false_type {};

/**
 * @brief Define the variant of FastForward behaviour
 *
 * FULLCOUNT => Call executeSkipRowsRange and report what has been skipped.
 * EXECUTOR => Call executeSkipRowsRange, but do not report what has been
 * skipped. (This instance is used to make sure Modifications are performed, or
 * stats are correct) FETCHER => Do not bother the Executor, drop all from
 * input, without further reporting
 */
enum class FastForwardVariant { FULLCOUNT, EXECUTOR, FETCHER };

template<class Executor>
static auto fastForwardType(AqlCall const& call, Executor const&)
    -> FastForwardVariant {
  if (call.needsFullCount() && call.getOffset() == 0 && call.getLimit() == 0) {
    // Only start fullCount after the original call is fulfilled. Otherwise
    // do fast-forward variant
    TRI_ASSERT(call.hasHardLimit());
    return FastForwardVariant::FULLCOUNT;
  }
  // TODO: We only need to do this if the executor is required to call.
  // e.g. Modifications and SubqueryStart will always need to be called. Limit
  // only if it needs to report fullCount
  if constexpr (is_one_of_v<Executor, LimitExecutor, SubqueryStartExecutor> ||
                executorHasSideEffects<Executor> ||
                executorCanReturnWaiting<Executor>) {
    return FastForwardVariant::EXECUTOR;
  }
  return FastForwardVariant::FETCHER;
}

template<class Executor>
auto ExecutionBlockImpl<Executor>::executeFetcher(ExecutionContext& ctx,
                                                  AqlCallType const& aqlCall)
    -> std::tuple<ExecutionState, SkipResult, typename Fetcher::DataRange> {
  // TODO The logic in the MultiDependencySingleRowFetcher branch should be
  //      moved into the MultiDependencySingleRowFetcher.
  static_assert(isMultiDepExecutor<Executor> ==
                std::is_same_v<Fetcher, MultiDependencySingleRowFetcher>);
  if constexpr (std::is_same_v<Fetcher, MultiDependencySingleRowFetcher>) {
    static_assert(
        !executorHasSideEffects<Executor>,
        "there is a special implementation for side-effect executors to "
        "exchange the stack. For the MultiDependencyFetcher this special "
        "case is not implemented. There is no reason to disallow this "
        "case here however, it is just not needed thus far.");
    // Note the aqlCall is an AqlCallSet in this case:
    static_assert(std::is_same_v<AqlCallSet, std::decay_t<decltype(aqlCall)>>);
    TRI_ASSERT(_lastRange.numberDependencies() == _dependencies.size());
    auto const& [state, skipped, ranges] =
        fetcher().execute(ctx.stack, aqlCall);
    for (auto const& [dependency, range] : ranges) {
      _lastRange.setDependency(dependency, range);
    }
    return {state, skipped, _lastRange};

  } else if constexpr (executorHasSideEffects<Executor>) {
    // If the executor has side effects, we cannot bypass any subqueries
    // by skipping them. So we need to fetch all shadow rows in order to
    // trigger this Executor with everthing from above.
    // NOTE: The Executor needs to discard shadowRows, and do the accouting.
    static_assert(std::is_same_v<AqlCall, std::decay_t<decltype(aqlCall)>>);
    auto fetchAllStack = ctx.stack.createEquivalentFetchAllShadowRowsStack();
    fetchAllStack.pushCall(
        createUpstreamCall(aqlCall, ctx.clientCallList.hasMoreCalls()));
    auto res = fetcher().execute(fetchAllStack);
    // Just make sure we did not Skip anything
    TRI_ASSERT(std::get<SkipResult>(res).nothingSkipped());
    return res;
  } else {
    // If we are SubqueryStart, we remove the top element of the stack
    // which belongs to the subquery enclosed by this
    // SubqueryStart and the partnered SubqueryEnd by *not*
    // pushing the upstream request.
    if constexpr (!std::is_same_v<Executor, SubqueryStartExecutor>) {
      ctx.stack.pushCall(createUpstreamCall(std::move(aqlCall),
                                            ctx.clientCallList.hasMoreCalls()));
    }

    auto const result = std::invoke([&]() {
      if (_prefetchTask && !_prefetchTask->isConsumed() &&
          !_prefetchTask->tryClaim()) {
        // some other thread is currently executing our prefetch task
        // -> wait till it has finished.
        _prefetchTask->waitFor();
        return _prefetchTask->stealResult();
      } else {
        return fetcher().execute(ctx.stack);
      }
    });

    // TODO - we should also consider the limit here, but unfortunately the
    // softLimit is currently also used for the batchSize
    if (std::get<ExecutionState>(result) == ExecutionState::HASMORE &&
        _exeNode->isAsyncPrefetchEnabled()) {
      if (_prefetchTask == nullptr) {
        _prefetchTask = std::make_shared<PrefetchTask>();
      }
      _prefetchTask->reset();

      // TODO - we should avoid flooding the queue with too many tasks as that
      // can significantly delay processing of user REST requests.

      // we can safely ignore the result here, because we will try to
      // claim the task ourselves anyway.

      SchedulerFeature::SCHEDULER->queue(
          RequestLane::INTERNAL_LOW,
          [block = this, task = _prefetchTask, stack = ctx.stack]() mutable {
            if (!task->tryClaim()) {
              return;
            }
            // task is a copy of the PrefetchTask shared_ptr, and we will only
            // attempt to execute the task if we successfully claimed the task.
            // i.e., it does not matter if this task lingers around in the
            // scheduler queue even after the execution block has been
            // destroyed, because in this case we will not be able to claim the
            // task and simply return early without accessing the block.
            task->execute(*block, stack);
          });
    }

    if constexpr (!std::is_same_v<Executor, SubqueryStartExecutor>) {
      // As the stack is copied into the fetcher, we need to pop off our call
      // again. If we use other datastructures or moving we may hand over
      // ownership of the stack here instead and no popCall is necessary.
      std::ignore = ctx.stack.popCall();
    } else {
      // Do not pop the call, we did not put it on.
      // However we need it for accounting later.
    }

    return result;
  }
}

template<class Executor>
auto ExecutionBlockImpl<Executor>::executeProduceRows(
    typename Fetcher::DataRange& input, OutputAqlItemRow& output)
    -> std::tuple<ExecutorState, typename Executor::Stats, AqlCallType> {
  if constexpr (isMultiDepExecutor<Executor>) {
    TRI_ASSERT(input.numberDependencies() == _dependencies.size());
    return executor().produceRows(input, output);
  } else if constexpr (executorCanReturnWaiting<Executor>) {
    TRI_ASSERT(false);
    THROW_ARANGO_EXCEPTION(TRI_ERROR_INTERNAL_AQL);
  } else {
    return executor().produceRows(input, output);
  }
}

template<class Executor>
auto ExecutionBlockImpl<Executor>::executeSkipRowsRange(
    typename Fetcher::DataRange& inputRange, AqlCall& call)
    -> std::tuple<ExecutorState, typename Executor::Stats, size_t,
                  AqlCallType> {
  // The skippedRows is a temporary counter used in this function
  // We need to make sure to reset it afterwards.
  auto sg = arangodb::scopeGuard([&]() noexcept { call.resetSkipCount(); });
  if constexpr (skipRowsType<Executor>() == SkipRowsRangeVariant::EXECUTOR) {
    if constexpr (isMultiDepExecutor<Executor>) {
      TRI_ASSERT(inputRange.numberDependencies() == _dependencies.size());
      // If the executor has a method skipRowsRange, to skip outputs.
      // Every non-passthrough executor needs to implement this.
      auto res = executor().skipRowsRange(inputRange, call);
      _executorReturnedDone =
          std::get<ExecutorState>(res) == ExecutorState::DONE;
      return res;
    } else if constexpr (executorCanReturnWaiting<Executor>) {
      TRI_ASSERT(false);
      THROW_ARANGO_EXCEPTION(TRI_ERROR_INTERNAL_AQL);
    } else {
      auto [state, stats, skipped, localCall] =
          executor().skipRowsRange(inputRange, call);
      _executorReturnedDone = state == ExecutorState::DONE;
      return {state, stats, skipped, localCall};
    }
  } else if constexpr (skipRowsType<Executor>() ==
                       SkipRowsRangeVariant::FETCHER) {
    // If we know that every input row produces exactly one output row (this
    // is a property of the executor), then we can just let the fetcher skip
    // the number of rows that we would like to skip.
    // Returning this will trigger to end in upstream state now, with the
    // call that was handed it.
    static_assert(
        std::is_same_v<typename Executor::Stats, NoStats>,
        "Executors with custom statistics must implement skipRowsRange.");
    return {inputRange.upstreamState(), NoStats{}, 0, call};
  } else {
    static_assert(dependent_false<Executor>::value,
                  "This value of SkipRowsRangeVariant is not supported");
    TRI_ASSERT(false);
  }
  TRI_ASSERT(false);
  THROW_ARANGO_EXCEPTION(TRI_ERROR_INTERNAL);
}

template<class Executor>
auto ExecutionBlockImpl<Executor>::sideEffectShadowRowForwarding(
    AqlCallStack& stack, SkipResult& skipResult) -> ExecState {
  static_assert(executorHasSideEffects<Executor>);
  if (!stack.needToCountSubquery()) {
    // We need to really produce things here
    // fall back to original version as any other executor.
    auto res = shadowRowForwarding(stack);
    return res;
  }
  TRI_ASSERT(_outputItemRow);
  TRI_ASSERT(_outputItemRow->isInitialized());
  TRI_ASSERT(!_outputItemRow->allRowsUsed());
  if (!_lastRange.hasShadowRow()) {
    // We got back without a ShadowRow in the LastRange
    // Let client call again
    return ExecState::DONE;
  }

  auto&& [state, shadowRow] = _lastRange.nextShadowRow();
  TRI_ASSERT(shadowRow.isInitialized());
  uint64_t depthSkippingNow =
      static_cast<uint64_t>(stack.shadowRowDepthToSkip());
  uint64_t shadowDepth = shadowRow.getDepth();
  bool didWriteRow = false;
  if (shadowRow.isRelevant()) {
    LOG_QUERY("1b257", DEBUG) << printTypeInfo() << " init executor.";
    // We found a relevant shadow Row.
    // We need to reset the Executor
    resetExecutor();
  }

  if (depthSkippingNow > shadowDepth) {
    // We are skipping the outermost Subquery.
    // Simply drop this ShadowRow
  } else if (depthSkippingNow == shadowDepth) {
    // We are skipping on this subquery level.
    // Skip the row, but report skipped 1.
    AqlCall& shadowCall = stack.modifyCallAtDepth(shadowDepth);
    if (shadowCall.needSkipMore()) {
      shadowCall.didSkip(1);
      shadowCall.resetSkipCount();
      skipResult.didSkipSubquery(1, shadowDepth);
    } else if (shadowCall.getLimit() > 0) {
      TRI_ASSERT(!shadowCall.needSkipMore() && shadowCall.getLimit() > 0);
      _outputItemRow->moveRow(shadowRow);
      shadowCall.didProduce(1);
      TRI_ASSERT(_outputItemRow->produced());
      _outputItemRow->advanceRow();
      didWriteRow = true;
    } else {
      TRI_ASSERT(shadowCall.hardLimit == 0);
      // Simply drop this shadowRow!
    }
  } else {
    // We got a shadowRow of a subquery we are not skipping here.
    // Do proper reporting on it's call.
    AqlCall& shadowCall = stack.modifyCallAtDepth(shadowDepth);
    TRI_ASSERT(!shadowCall.needSkipMore() && shadowCall.getLimit() > 0);
    _outputItemRow->moveRow(shadowRow);
    shadowCall.didProduce(1);

    TRI_ASSERT(_outputItemRow->produced());
    _outputItemRow->advanceRow();
    didWriteRow = true;
  }
  if (state == ExecutorState::DONE) {
    // We have consumed everything, we are
    // Done with this query
    return ExecState::DONE;
  } else if (_lastRange.hasDataRow()) {
    // Multiple concatenated Subqueries
    return ExecState::NEXTSUBQUERY;
  } else if (_lastRange.hasShadowRow()) {
    // We still have shadowRows, we
    // need to forward them
    return ExecState::SHADOWROWS;
  } else if (didWriteRow) {
    // End of input, we are done for now
    // Need to call again
    return ExecState::DONE;
  } else {
    // Done with this subquery.
    // We did not write any output yet.
    // So we can continue with upstream.
    return ExecState::UPSTREAM;
  }
}

template<typename Executor>
auto ExecutionBlockImpl<Executor>::shadowRowForwardingSubqueryStart(
    AqlCallStack& stack)
    -> ExecState requires std::same_as<Executor, SubqueryStartExecutor> {
  TRI_ASSERT(_outputItemRow);
  TRI_ASSERT(_outputItemRow->isInitialized());
  TRI_ASSERT(!_outputItemRow->allRowsUsed());

  // The Subquery Start returns DONE after every row.
  // This needs to be resetted as soon as a shadowRow has been produced
  _executorReturnedDone = false;

  if (_lastRange.hasDataRow()) {
    // If we have a dataRow, the executor needs to write it's output.
    // If we get woken up by a dataRow during forwarding of ShadowRows
    // This will return false, and if so we need to call produce instead.
    auto didWrite = executor().produceShadowRow(_lastRange, *_outputItemRow);
    // Need to report that we have written a row in the call

    if (didWrite) {
      auto& subqueryCall = stack.modifyTopCall();
      subqueryCall.didProduce(1);
      if (_lastRange.hasShadowRow()) {
        // Forward the ShadowRows
        return ExecState::SHADOWROWS;
      }
      return ExecState::NEXTSUBQUERY;
    } else {
      // Woken up after shadowRow forwarding
      // Need to call the Executor
      return ExecState::CHECKCALL;
    }
  } else {
    // Need to forward the ShadowRows
    auto&& [state, shadowRow] = _lastRange.nextShadowRow();
    TRI_ASSERT(shadowRow.isInitialized());
    _outputItemRow->increaseShadowRowDepth(shadowRow);
    TRI_ASSERT(_outputItemRow->produced());
    _outputItemRow->advanceRow();

    // Count that we have now produced a row in the new depth.
    // Note: We need to increment the depth by one, as the we have increased
    // it while writing into the output by one as well.
    countShadowRowProduced(stack, shadowRow.getDepth() + 1);

    if (_lastRange.hasShadowRow()) {
      return ExecState::SHADOWROWS;
    }
    // If we do not have more shadowRows
    // we need to return.

    auto& subqueryCallList = stack.modifyCallListAtDepth(shadowRow.getDepth());

    if (!subqueryCallList.hasDefaultCalls()) {
      return ExecState::DONE;
    }

    auto& subqueryCall = subqueryCallList.modifyNextCall();
    if (subqueryCall.getLimit() == 0 && !subqueryCall.needSkipMore()) {
      return ExecState::DONE;
    }

    _executorReturnedDone = false;

    return ExecState::NEXTSUBQUERY;
  }
}

template<typename Executor>
auto ExecutionBlockImpl<Executor>::shadowRowForwardingSubqueryEnd(
    AqlCallStack& stack)
    -> ExecState requires std::same_as<Executor, SubqueryEndExecutor> {
  TRI_ASSERT(_outputItemRow);
  TRI_ASSERT(_outputItemRow->isInitialized());
  TRI_ASSERT(!_outputItemRow->allRowsUsed());
  if (!_lastRange.hasShadowRow()) {
    // We got back without a ShadowRow in the LastRange
    // Let client call again
    return ExecState::NEXTSUBQUERY;
  }
  auto&& [state, shadowRow] = _lastRange.nextShadowRow();
  TRI_ASSERT(shadowRow.isInitialized());
  if (shadowRow.isRelevant()) {
    // We need to consume the row, and write the Aggregate to it.
    executor().consumeShadowRow(shadowRow, *_outputItemRow);
    // we need to reset the ExecutorHasReturnedDone, it will
    // return done after every subquery is fully collected.
    _executorReturnedDone = false;

  } else {
    _outputItemRow->decreaseShadowRowDepth(shadowRow);
  }

  TRI_ASSERT(_outputItemRow->produced());
  _outputItemRow->advanceRow();
  // The stack in used here contains all calls for within the subquery.
  // Hence any inbound subquery needs to be counted on its level

  countShadowRowProduced(stack, shadowRow.getDepth());

  if (state == ExecutorState::DONE) {
    // We have consumed everything, we are
    // Done with this query
    return ExecState::DONE;
  } else if (_lastRange.hasDataRow()) {
    // Multiple concatenated Subqueries
    return ExecState::NEXTSUBQUERY;
  } else if (_lastRange.hasShadowRow()) {
    // We still have shadowRows, we
    // need to forward them
    return ExecState::SHADOWROWS;
  } else if (_outputItemRow->isFull()) {
    // Fullfilled the call
    // Need to return!
    return ExecState::DONE;
  } else {
    // End of input, we are done for now
    // Need to call again
    return ExecState::NEXTSUBQUERY;
  }
}

template<class Executor>
auto ExecutionBlockImpl<Executor>::shadowRowForwarding(AqlCallStack& stack)
    -> ExecState {
  if constexpr (std::is_same_v<Executor, SubqueryStartExecutor>) {
    return shadowRowForwardingSubqueryStart(stack);
  } else if constexpr (std::is_same_v<Executor, SubqueryEndExecutor>) {
    return shadowRowForwardingSubqueryEnd(stack);
  } else {
    TRI_ASSERT(_outputItemRow);
    TRI_ASSERT(_outputItemRow->isInitialized());
    TRI_ASSERT(!_outputItemRow->allRowsUsed());
    if (!_lastRange.hasShadowRow()) {
      // We got back without a ShadowRow in the LastRange
      // Let us continue with the next Subquery
      return ExecState::NEXTSUBQUERY;
    }

    auto&& [state, shadowRow] = _lastRange.nextShadowRow();
    TRI_ASSERT(shadowRow.isInitialized());

    // TODO FIXME WARNING THIS IS AN UGLY HACK. PLEASE SOLVE ME IN A MORE
    // SENSIBLE WAY!
    //
    // the row fetcher doesn't know its ranges, the ranges don't know the
    // fetcher
    //
    // ranges synchronize shadow rows, and fetcher synchronizes skipping
    //
    // but there are interactions between the two.
    if constexpr (std::is_same_v<DataRange, MultiAqlItemBlockInputRange>) {
      fetcher().resetDidReturnSubquerySkips(shadowRow.getDepth());
    }

    countShadowRowProduced(stack, shadowRow.getDepth());
    if (shadowRow.isRelevant()) {
      LOG_QUERY("6d337", DEBUG) << printTypeInfo() << " init executor.";
      // We found a relevant shadow Row.
      // We need to reset the Executor
      resetExecutor();
    }

    _outputItemRow->moveRow(shadowRow);
    TRI_ASSERT(_outputItemRow->produced());
    _outputItemRow->advanceRow();
    if (state == ExecutorState::DONE) {
      // We have consumed everything, we are
      // Done with this query
      return ExecState::DONE;
    } else if (_lastRange.hasDataRow()) {
      // Multiple concatenated Subqueries
      return ExecState::NEXTSUBQUERY;
    } else if (_lastRange.hasShadowRow()) {
      // We still have shadowRows.
      auto const& lookAheadRow = _lastRange.peekShadowRow();
      if (lookAheadRow.isRelevant()) {
        // We are starting the NextSubquery here.
        if constexpr (Executor::Properties::allowsBlockPassthrough ==
                      BlockPassthrough::Enable) {
          // TODO: Check if this works with skip forwarding
          return ExecState::SHADOWROWS;
        }
        return ExecState::NEXTSUBQUERY;
      }
      // we need to forward them
      return ExecState::SHADOWROWS;
    } else {
      // End of input, need to fetch new!
      // Just start with the next subquery.
      // If in doubt the next row will be a shadowRow again,
      // this will be forwarded than.
      return ExecState::NEXTSUBQUERY;
    }
  }
}

template<class Executor>
auto ExecutionBlockImpl<Executor>::executeFastForward(
    typename Fetcher::DataRange& inputRange, AqlCall& clientCall)
    -> std::tuple<ExecutorState, typename Executor::Stats, size_t,
                  AqlCallType> {
  auto type = fastForwardType(clientCall, executor());
  switch (type) {
    case FastForwardVariant::FULLCOUNT: {
      LOG_QUERY("cb135", DEBUG) << printTypeInfo() << " apply full count.";
      auto [state, stats, skippedLocal, call] =
          executeSkipRowsRange(_lastRange, clientCall);

      if constexpr (std::is_same_v<DataRange, MultiAqlItemBlockInputRange>) {
        // The executor will have used all rows.
        // However we need to drop them from the input
        // here.
        inputRange.skipAllRemainingDataRows();
      }

      return {state, stats, skippedLocal, call};
    }
    case FastForwardVariant::EXECUTOR: {
      LOG_QUERY("2890e", DEBUG) << printTypeInfo() << " fast forward.";
      // We use a DUMMY Call to simulate fullCount.
      AqlCall dummy;
      dummy.hardLimit = 0u;
      dummy.fullCount = true;
      auto [state, stats, skippedLocal, call] =
          executeSkipRowsRange(_lastRange, dummy);

      if constexpr (std::is_same_v<DataRange, MultiAqlItemBlockInputRange>) {
        // The executor will have used all rows.
        // However we need to drop them from the input
        // here.
        inputRange.skipAllRemainingDataRows();
      }

      return {state, stats, 0, call};
    }
    case FastForwardVariant::FETCHER: {
      LOG_QUERY("fa327", DEBUG) << printTypeInfo() << " bypass unused rows.";
      ADB_IGNORE_UNUSED auto const dependency =
          inputRange.skipAllRemainingDataRows();
      auto constexpr fastForwardCall =
          AqlCall{0, false, 0, AqlCall::LimitType::HARD};
      auto const call = std::invoke([&]() -> AqlCallType {
        if constexpr (std::is_same_v<AqlCallType, AqlCall>) {
          return fastForwardCall;
        } else {
#ifndef _WIN32
          // For some reason our Windows compiler complains about this static
          // assert in the cases that should be in the above constexpr path.
          // So simply not compile it in.
          static_assert(std::is_same_v<AqlCallType, AqlCallSet>);
#endif
          auto call = AqlCallSet{};
          call.calls.emplace_back(typename AqlCallSet::DepCallPair{
              dependency, AqlCallList{fastForwardCall}});
          return call;
        }
      });

      // TODO We have to ask all dependencies to go forward to the next shadow
      // row
      auto const state = std::invoke(
          [&](auto) {
            if constexpr (std::is_same_v<DataRange,
                                         MultiAqlItemBlockInputRange>) {
              return inputRange.upstreamState(dependency);
            } else {
              return inputRange.upstreamState();
            }
          },
          0);

      return {state, typename Executor::Stats{}, 0, call};
    }
  }
  // Unreachable
  TRI_ASSERT(false);
  THROW_ARANGO_EXCEPTION(TRI_ERROR_INTERNAL_AQL);
}

/**
 * @brief This is the central function of an executor, and it acts like a
 * coroutine: It can be called multiple times and keeps state across
 * calls.
 *
 * The intended behaviour of this function is best described in terms of
 * a state machine; the possible states are the ExecStates
 * SKIP, PRODUCE, FASTFORWARD, UPSTREAM, SHADOWROWS, DONE
 *
 * SKIP       skipping rows. How rows are skipped is determined by
 *            the Executor that is used. See SkipVariants
 * PRODUCE    calls produceRows of the executor
 * FASTFORWARD again skipping rows, will count skipped rows, if fullCount is
 * requested. UPSTREAM   fetches rows from the upstream executor(s) to be
 * processed by our executor. SHADOWROWS process any shadow rows DONE processing
 * of one output is done. We did handle offset / limit / fullCount without
 * crossing BatchSize limits. This state does not indicate that we are DONE with
 * all input, we are just done with one walk through this statemachine.
 *
 * We progress within the states in the following way:
 *   There is a nextState method that determines the next state based on the
 * call, it can only lead to: SKIP, PRODUCE, FASTFORWAD, DONE
 *
 *   On the first call we will use nextState to get to our starting point.
 *   After any of SKIP, PRODUCE,, FASTFORWAD, DONE We either go to
 *   1. FASTFORWARD (if executor is done)
 *   2. DONE (if output is full)
 *   3. UPSTREAM if executor has More, (Invariant: input fully consumed)
 *   4. NextState (if none of the above applies)
 *
 *   From SHADOWROWS we can only go to DONE
 *   From UPSTREAM we go to NextState.
 *
 * @tparam Executor The Executor that will implement the logic of what needs to
 * happen to the data
 * @param stack The call stack of lower levels
 * @return std::tuple<ExecutionState, size_t, SharedAqlItemBlockPtr>
 *        ExecutionState: WAITING -> We wait for IO, secure state, return you
 * will be called again ExecutionState: HASMORE -> We still have data
 *        ExecutionState: DONE -> We do not have any more data, do never call
 * again size_t -> Amount of documents skipped within this one call. (contains
 * offset and fullCount) SharedAqlItemBlockPtr -> The resulting data
 */
template<class Executor>
std::tuple<ExecutionState, SkipResult, SharedAqlItemBlockPtr>
ExecutionBlockImpl<Executor>::executeWithoutTrace(
    AqlCallStack const& callStack) {
  // We can only work on a Stack that has valid calls for all levels.
  TRI_ASSERT(callStack.hasAllValidCalls());
  ExecutionContext ctx(*this, callStack);

  ExecutorState localExecutorState = ExecutorState::DONE;

  if constexpr (executorCanReturnWaiting<Executor>) {
    TRI_ASSERT(
        _execState == ExecState::CHECKCALL ||
        _execState == ExecState::SHADOWROWS ||
        _execState == ExecState::UPSTREAM || _execState == ExecState::PRODUCE ||
        _execState == ExecState::SKIP || _execState == ExecState::FASTFORWARD);
  } else {
    // We can only have returned the following internal states
    TRI_ASSERT(_execState == ExecState::CHECKCALL ||
               _execState == ExecState::SHADOWROWS ||
               _execState == ExecState::UPSTREAM);

    // Skip can only be > 0 if we are in upstream cases, or if we got injected a
    // block
    TRI_ASSERT(_skipped.nothingSkipped() || _execState == ExecState::UPSTREAM ||
               (std::is_same_v<Executor, IdExecutor<ConstFetcher>>));
  }

  if constexpr (Executor::Properties::allowsBlockPassthrough ==
                    BlockPassthrough::Disable &&
                !executorHasSideEffects<Executor>) {
    // Passthroughblocks can never leave anything behind.
    // Side-effect: Executors need to Work through everything themselves even if
    // skipped.
    if ((_execState == ExecState::CHECKCALL ||
         _execState == ExecState::SHADOWROWS) &&
        !ctx.stack.empty()) {
      // We need to check inside a subquery if the outer query has been skipped.
      // But we only need to do this if we were not in WAITING state.
      if (ctx.stack.needToSkipSubquery() && _lastRange.hasValidRow()) {
        auto depthToSkip = ctx.stack.shadowRowDepthToSkip();
        auto& shadowCall = ctx.stack.modifyCallAtDepth(depthToSkip);
        // We can never hit an offset on the shadowRow level again,
        // we can only hit this with HARDLIMIT / FULLCOUNT
        TRI_ASSERT(shadowCall.getOffset() == 0);

        // `depthToSkip` is the depth according to our call and output; when
        // calling _lastRange.skipAllShadowRowsOfDepth() in the following, it is
        // applied to our input.
        // For SQS nodes, this needs to be adjusted; in principle we'd just need
        //   depthToSkip += offset;
        // , except depthToSkip is unsigned, and we would get integer
        // underflows. So it's passed to skipAllShadowRowsOfDepth() instead.
        // Note that SubqueryEnd nodes do *not* need this adjustment, as an
        // additional call is pushed to the stack already when the
        // ExecutionContext is constructed at the beginning of
        // executeWithoutTrace, so input and call-stack already align at this
        // point.
        constexpr static int depthOffset = ([]() consteval->int {
          if constexpr (std::is_same_v<Executor, SubqueryStartExecutor>) {
            return -1;
          } else {
            return 0;
          }
        })();

        auto skipped =
            _lastRange.template skipAllShadowRowsOfDepth<depthOffset>(
                depthToSkip);
        if (shadowCall.needsFullCount()) {
          if constexpr (std::is_same_v<DataRange,
                                       MultiAqlItemBlockInputRange>) {
            fetcher().reportSubqueryFullCounts(depthToSkip, skipped);
            // We need to report exactly one of those values to the _skipped
            // container If we need help from upstream, they report it via
            // `execute` API.
            auto reportedSkip =
                std::min_element(std::begin(skipped), std::end(skipped));
            _skipped.didSkipSubquery(*reportedSkip, depthToSkip);
          } else {
            _skipped.didSkipSubquery(skipped, depthToSkip);
          }
        }
        if (_lastRange.hasShadowRow()) {
          // Need to handle ShadowRow next
          _execState = ExecState::SHADOWROWS;
        } else {
          _execState = ExecState::CHECKCALL;
        }
        // We need to reset local executor state.
        resetExecutor();
      }
    }
  }

  // In some executors we may write something into the output, but then return
  // waiting. In this case we are not allowed to lose the call we have been
  // working on, we have noted down created or skipped rows in there. The client
  // is disallowed to change her mind anyways so we simply continue to work on
  // the call we already have The guarantee is, if we have returned the block,
  // and modified our local call, then the outputItemRow is not initialized
  if constexpr (!std::is_same_v<Executor, SubqueryEndExecutor>) {
    // The subqueryEndExecutor has handled it above
    if (_outputItemRow != nullptr && _outputItemRow->isInitialized()) {
      ctx.clientCall = _outputItemRow->getClientCall();
    }
  }

  if constexpr (executorHasSideEffects<Executor>) {
    if (!_skipped.nothingSkipped()) {
      // We get woken up on upstream, but we have not reported our
      // local skip value to downstream
      // In the sideEffect executor we need to apply the skip values on the
      // incomming stack, which has not been modified yet.
      // NOTE: We only apply the skipping on subquery level.
      TRI_ASSERT(_skipped.subqueryDepth() == ctx.stack.subqueryLevel() + 1);
      for (size_t i = 0; i < ctx.stack.subqueryLevel(); ++i) {
        // _skipped and stack are off by one, so we need to add 1 to access
        // to _skipped.
        // They are off by one, because the callstack does not contain the
        // call for the current subquery level (what we are working on right
        // now) as this is replaced by whatever the executor would like to ask
        // from upstream. The skip result is complete, and contains all subquery
        // levels + current level.
        auto skippedSub = _skipped.getSkipOnSubqueryLevel(i + 1);
        if (skippedSub > 0) {
          auto& call = ctx.stack.modifyCallAtDepth(i);
          call.didSkip(skippedSub);
          call.resetSkipCount();
        }
      }
    }
  }

  if (_execState == ExecState::UPSTREAM) {
    // We have been in waiting state.
    // We may have local work on the original call.
    // The client does not have the right to change her
    // mind just because we told her to hold the line.

    // The client cannot request less data!
    TRI_ASSERT(_clientRequest.requestLessDataThan(ctx.clientCall));
    ctx.clientCall = _clientRequest;

    TRI_ASSERT(_stackBeforeWaiting.requestLessDataThan(ctx.stack));
    ctx.stack = _stackBeforeWaiting;
  }

  if constexpr (executorCanReturnWaiting<Executor>) {
    // If state is SKIP, PRODUCE or FASTFORWARD, we were WAITING.
    // The call stack must be restored in all cases, but only SKIP needs to
    // restore the clientCall.
    switch (_execState) {
      default:
        break;
      case ExecState::SKIP:
        TRI_ASSERT(_clientRequest.requestLessDataThan(ctx.clientCall));
        ctx.clientCall = _clientRequest;
        [[fallthrough]];
      case ExecState::PRODUCE:
      case ExecState::FASTFORWARD:
        TRI_ASSERT(_stackBeforeWaiting.requestLessDataThan(ctx.stack));
        ctx.stack = _stackBeforeWaiting;
    }
  }

  auto returnToState = ExecState::CHECKCALL;

  LOG_QUERY("007ac", DEBUG)
      << "starting statemachine of executor " << printBlockInfo();
  while (_execState != ExecState::DONE) {
    // We can never keep state in the skipCounter
    TRI_ASSERT(ctx.clientCall.getSkipCount() == 0);
    switch (_execState) {
      case ExecState::CHECKCALL: {
        LOG_QUERY("cfe46", DEBUG)
            << printTypeInfo() << " determine next action on call "
            << ctx.clientCall;

        if constexpr (executorHasSideEffects<Executor>) {
          // If the executor has sideEffects, and we need to skip the results we
          // would produce here because we actually skip the subquery, we
          // instead do a hardLimit 0 (aka FastForward) call instead to the
          // local Executor
          if (ctx.stack.needToSkipSubquery()) {
            _execState = ExecState::FASTFORWARD;
            break;
          }
        }
        _execState = nextState(ctx.clientCall);
        break;
      }
      case ExecState::SKIP: {
#ifdef ARANGODB_ENABLE_MAINTAINER_MODE
        auto const offsetBefore = ctx.clientCall.getOffset();
        TRI_ASSERT(offsetBefore > 0);
        bool const canPassFullcount =
            ctx.clientCall.getLimit() == 0 && ctx.clientCall.needsFullCount();
#endif
        LOG_QUERY("1f786", DEBUG)
            << printTypeInfo() << " call skipRows " << ctx.clientCall;

        ExecutorState state = ExecutorState::HASMORE;
        typename Executor::Stats stats;
        size_t skippedLocal = 0;
        AqlCallType call{};
        if constexpr (executorCanReturnWaiting<Executor>) {
          auto sg = arangodb::scopeGuard(
              [&]() noexcept { ctx.clientCall.resetSkipCount(); });
          ExecutionState executorState = ExecutionState::HASMORE;
          std::tie(executorState, stats, skippedLocal, call) =
              executor().skipRowsRange(_lastRange, ctx.clientCall);

          if (executorState == ExecutionState::WAITING) {
            // We need to persist the old call before we return.
            // We might have some local accounting to this call.
            _clientRequest = ctx.clientCall;
            // We might also have some local accounting in this stack.
            _stackBeforeWaiting = ctx.stack;
            // We do not return anything in WAITING state, also NOT skipped.
            TRI_ASSERT(skippedLocal == 0);
            return {executorState, SkipResult{}, nullptr};
          } else if (executorState == ExecutionState::DONE) {
            state = ExecutorState::DONE;
          } else {
            state = ExecutorState::HASMORE;
          }
        } else {
          // Execute skipSome
          std::tie(state, stats, skippedLocal, call) =
              executeSkipRowsRange(_lastRange, ctx.clientCall);
        }

#ifdef ARANGODB_ENABLE_MAINTAINER_MODE
        // Assertion: We did skip 'skippedLocal' documents here.
        // This means that they have to be removed from
        // clientCall.getOffset() This has to be done by the Executor
        // calling call.didSkip() accordingly. The LIMIT executor with a
        // LIMIT of 0 can also bypass fullCount here, even if callLimit > 0
        if (canPassFullcount || std::is_same_v<Executor, LimitExecutor>) {
          // In this case we can first skip. But straight after continue with
          // fullCount, so we might skip more
          TRI_ASSERT(ctx.clientCall.getOffset() + skippedLocal >= offsetBefore);
          if (ctx.clientCall.getOffset() + skippedLocal > offsetBefore) {
            // First need to count down offset.
            TRI_ASSERT(ctx.clientCall.getOffset() == 0);
          }
        } else {
          TRI_ASSERT(ctx.clientCall.getOffset() + skippedLocal == offsetBefore);
        }
#endif
        localExecutorState = state;
        _skipped.didSkip(skippedLocal);
        _blockStats += stats;
        // The execute might have modified the client call.
        if (state == ExecutorState::DONE) {
          _execState = ExecState::FASTFORWARD;
        } else if (ctx.clientCall.getOffset() > 0) {
          TRI_ASSERT(_upstreamState != ExecutionState::DONE);
          // We need to request more
          _upstreamRequest = call;
          _execState = ExecState::UPSTREAM;
        } else {
          // We are done with skipping. Skip is not allowed to request more
          _execState = ExecState::CHECKCALL;
        }
        break;
      }
      case ExecState::PRODUCE: {
        // Make sure there's a block allocated and set
        // the call
        TRI_ASSERT(ctx.clientCall.getLimit() > 0);
        TRI_ASSERT(ctx.clientCall.getSkipCount() == 0);

        LOG_QUERY("1f787", DEBUG)
            << printTypeInfo() << " call produceRows " << ctx.clientCall;
        if (outputIsFull()) {
          // We need to be able to write data
          // But maybe the existing block is full here
          // Then we need to wake up again.
          // However the client might decide on a different
          // call, so we do not record this position
          _execState = ExecState::DONE;
          break;
        }

        if constexpr (std::is_same_v<Executor, SubqueryEndExecutor>) {
          TRI_ASSERT(!ctx.stack.empty());
          AqlCall subqueryCall = ctx.stack.peek();
          ensureOutputBlock(std::move(subqueryCall));
        } else {
          ensureOutputBlock(std::move(ctx.clientCall));
        }
        TRI_ASSERT(_outputItemRow);

        TRI_ASSERT(!_executorReturnedDone);
        ExecutorState state = ExecutorState::HASMORE;
        typename Executor::Stats stats;
        auto call = AqlCallType{};
        if constexpr (executorCanReturnWaiting<Executor>) {
          ExecutionState executorState = ExecutionState::HASMORE;
          std::tie(executorState, stats, call) =
              executor().produceRows(_lastRange, *_outputItemRow);

          if (executorState == ExecutionState::WAITING) {
            // We need to persist the old stack before we return.
            // We might have some local accounting in this stack.
            _stackBeforeWaiting = ctx.stack;
            // We do not return anything in WAITING state, also NOT skipped.
            return {executorState, SkipResult{}, nullptr};
          } else if (executorState == ExecutionState::DONE) {
            state = ExecutorState::DONE;
          } else {
            state = ExecutorState::HASMORE;
          }
        } else {
          // Execute getSome
          std::tie(state, stats, call) =
              executeProduceRows(_lastRange, *_outputItemRow);
        }
        _executorReturnedDone = state == ExecutorState::DONE;
        _blockStats += stats;
        localExecutorState = state;

        if constexpr (!std::is_same_v<Executor, SubqueryEndExecutor>) {
          // But only do this if we are not subquery.
          ctx.clientCall = _outputItemRow->getClientCall();
        }

        if (state == ExecutorState::DONE) {
          _execState = ExecState::FASTFORWARD;
        } else if ((Executor::Properties::allowsBlockPassthrough ==
                        BlockPassthrough::Enable ||
                    ctx.clientCall.getLimit() > 0) &&
                   outputIsFull()) {
          // In pass through variant we need to stop whenever the block is full.
          // In all other branches only if the client Still needs more data.
          _execState = ExecState::DONE;
          break;
        } else if (ctx.clientCall.getLimit() > 0 && executorNeedsCall(call)) {
          TRI_ASSERT(_upstreamState != ExecutionState::DONE);
          // We need to request more
          _upstreamRequest = call;
          _execState = ExecState::UPSTREAM;
        } else {
          // We are done with producing. Produce is not allowed to request more
          _execState = ExecState::CHECKCALL;
        }
        break;
      }
      case ExecState::FASTFORWARD: {
        LOG_QUERY("96e2c", DEBUG)
            << printTypeInfo()
            << " all produced, fast forward to end up (sub-)query.";

        AqlCall callCopy = ctx.clientCall;
        auto sg = arangodb::scopeGuard(
            [&]() noexcept { ctx.clientCall.resetSkipCount(); });
        if constexpr (executorHasSideEffects<Executor>) {
          if (ctx.stack.needToSkipSubquery()) {
            // Fast Forward call.
            callCopy = AqlCall{0, false, 0, AqlCall::LimitType::HARD};
          }
        }

        ExecutorState state = ExecutorState::HASMORE;
        typename Executor::Stats stats;
        size_t skippedLocal = 0;
        AqlCallType call{};

        if constexpr (executorCanReturnWaiting<Executor>) {
          ExecutionState executorState = ExecutionState::HASMORE;

          AqlCall dummy;
          dummy.hardLimit = 0u;
          dummy.fullCount = true;
          std::tie(executorState, stats, skippedLocal, call) =
              executor().skipRowsRange(_lastRange, dummy);
          if (executorState == ExecutionState::WAITING) {
            // We need to persist the old stack before we return.
            // We might have some local accounting in this stack.
            _stackBeforeWaiting = ctx.stack;
            // We do not return anything in WAITING state, also NOT skipped.
            TRI_ASSERT(skippedLocal == 0);
            return {executorState, SkipResult{}, nullptr};
          } else if (executorState == ExecutionState::DONE) {
            state = ExecutorState::DONE;
          } else {
            state = ExecutorState::HASMORE;
          }

          if (!callCopy.needsFullCount()) {
            // We forget that we skipped
            skippedLocal = 0;
          }
        } else {
          // Execute skipSome
          std::tie(state, stats, skippedLocal, call) =
              executeFastForward(_lastRange, callCopy);
        }

        if constexpr (executorHasSideEffects<Executor>) {
          if (!ctx.stack.needToSkipSubquery()) {
            // We need to modify the original call.
            ctx.clientCall = callCopy;
          }
          // else: We are bypassing the results.
          // Do not count them here.
        } else {
          ctx.clientCall = callCopy;
        }

        _skipped.didSkip(skippedLocal);
        _blockStats += stats;
        localExecutorState = state;

        if (state == ExecutorState::DONE) {
          if (!_lastRange.hasValidRow()) {
            _execState = ExecState::DONE;
          } else {
            _execState = ExecState::SHADOWROWS;
          }
        } else {
          // We need to request more
          _upstreamRequest = call;
          _execState = ExecState::UPSTREAM;
        }
        break;
      }
      case ExecState::UPSTREAM: {
        LOG_QUERY("488de", DEBUG)
            << printTypeInfo() << " request dependency " << _upstreamRequest;
        // If this triggers the executors produceRows function has returned
        // HASMORE even if it knew that upstream has no further rows.
        TRI_ASSERT(_upstreamState != ExecutionState::DONE);
        // We need to make sure _lastRange is all used for single-dependency
        // executors.
        TRI_ASSERT(isMultiDepExecutor<Executor> || !lastRangeHasDataRow());
        TRI_ASSERT(!_lastRange.hasShadowRow());

#ifdef ARANGODB_ENABLE_MAINTAINER_MODE
        auto subqueryLevelBefore = ctx.stack.subqueryLevel();
#endif
        SkipResult skippedLocal;
        if (_callstackSplit) {
          // we need to split the callstack to avoid stack overflows, so we move
          // upstream execution into a separate thread
          std::tie(_upstreamState, skippedLocal, _lastRange) =
              _callstackSplit->execute(ctx, _upstreamRequest);
        } else {
          std::tie(_upstreamState, skippedLocal, _lastRange) =
              executeFetcher(ctx, _upstreamRequest);
        }

#ifdef ARANGODB_ENABLE_MAINTAINER_MODE
        TRI_ASSERT(subqueryLevelBefore == ctx.stack.subqueryLevel());
#endif

        if (_upstreamState == ExecutionState::WAITING) {
          // We need to persist the old call before we return.
          // We might have some local accounting to this call.
          _clientRequest = ctx.clientCall;
          // We might also have some local accounting in this stack.
          _stackBeforeWaiting = ctx.stack;
          // We do not return anything in WAITING state, also NOT skipped.
          return {_upstreamState, SkipResult{}, nullptr};
        }

        if (!skippedLocal.nothingSkipped()) {
          if constexpr (std::is_same_v<Executor, SubqueryStartExecutor>) {
            // In SubqueryStart the stack is exactly the same size as the skip
            // result from above, the call we work on is inside the subquery.
            // The stack is exactly what we send upstream, no added call on top.
            TRI_ASSERT(skippedLocal.subqueryDepth() ==
                       ctx.stack.subqueryLevel());
            for (size_t i = 0; i < ctx.stack.subqueryLevel(); ++i) {
              auto skippedSub = skippedLocal.getSkipOnSubqueryLevel(i);
              if (skippedSub > 0) {
                auto& call = ctx.stack.modifyCallAtDepth(i);
                call.didSkip(skippedSub);
                call.resetSkipCount();
              }
            }
          } else {
            // In all other executors the stack is 1 depth smaller then what
            // we request from upstream. The top-most entry will be added
            // by the executor and is not part of the stack here.
            // However the returned skipped information is complete including
            // the local call.
            TRI_ASSERT(skippedLocal.subqueryDepth() ==
                       ctx.stack.subqueryLevel() + 1);

            for (size_t i = 0; i < ctx.stack.subqueryLevel(); ++i) {
              auto skippedSub = skippedLocal.getSkipOnSubqueryLevel(i + 1);
              if (skippedSub > 0) {
                auto& call = ctx.stack.modifyCallAtDepth(i);
                call.didSkip(skippedSub);
                call.resetSkipCount();
              }
            }
          }
        }

        if constexpr (Executor::Properties::allowsBlockPassthrough ==
                      BlockPassthrough::Enable) {
          // We have a new range, passthrough can use this range.
          _hasUsedDataRangeBlock = false;
        }

        if constexpr (std::is_same_v<Executor, SubqueryEndExecutor>) {
          // We need to pop the last subquery from the returned skip
          // We have not asked for a subquery skip.
          TRI_ASSERT(skippedLocal.getSkipCount() == 0);
          skippedLocal.decrementSubquery();
        }
        if constexpr (skipRowsType<Executor>() ==
                      SkipRowsRangeVariant::FETCHER) {
          // We skipped through passthrough, so count that a skip was solved.
          _skipped.merge(skippedLocal, false);
          ctx.clientCall.didSkip(skippedLocal.getSkipCount());
          ctx.clientCall.resetSkipCount();
        } else if constexpr (is_one_of_v<Executor, SubqueryStartExecutor,
                                         SubqueryEndExecutor>) {
          // Subquery needs to include the topLevel Skip.
          // But does not need to apply the count to clientCall.
          _skipped.merge(skippedLocal, false);

        } else {
          _skipped.merge(skippedLocal, true);
        }
        if constexpr (std::is_same_v<Executor, SubqueryStartExecutor>) {
          // For the subqueryStart, we need to increment the SkipLevel by one
          // as we may trigger this multiple times, check if we need to do it.
          while (_skipped.subqueryDepth() <= skippedLocal.subqueryDepth()) {
            // In fact, we only need to increase by 1
            // the lower levels have been merged above
            TRI_ASSERT(_skipped.subqueryDepth() ==
                       skippedLocal.subqueryDepth());
            _skipped.incrementSubquery();
          }
        }

        if (_lastRange.hasShadowRow() &&
            !_lastRange.peekShadowRow().isRelevant()) {
          // we do not have any input for this executor on the current depth.
          // We have skipped over the full subquery execution, so claim it is
          // DONE for now. It will be resetted after this shadowRow. If one
          // of the next SubqueryRuns is not skipped over.
          localExecutorState = ExecutorState::DONE;
          _execState = ExecState::SHADOWROWS;
          // The following line is in particular for the UnsortedGatherExecutor,
          // which implies we're using a MultiDependencyRowFetcher.
          // Imagine the following situation:
          // In case the last subquery ended, at least for one dependency, on an
          // item block-boundary. But the next row in this dependency - and
          // thus, all other dependencies - is a non-relevant shadow row. Then
          // the executor will have been called by now, possibly multiple times,
          // until all dependencies have some input and thus arrived at this
          // particular shadow row. So now the condition of this if-branch is
          // true.
          // The outcome of this is that the executor is no longer in a freshly
          // initialized state, but may have progressed over one or more
          // dependencies already.
          // Without the following reset, these dependencies would thus be
          // ignored in the next subquery iteration.
          resetExecutor();
        } else {
          _execState = ExecState::CHECKCALL;
        }
        break;
      }
      case ExecState::SHADOWROWS: {
        // We only get called with something in the input.
        TRI_ASSERT(_lastRange.hasValidRow());
        LOG_QUERY("7c63c", DEBUG)
            << printTypeInfo() << " (sub-)query completed. Move ShadowRows.";

        // TODO: Check if we can have the situation that we are between two
        // shadow rows here. E.g. LastRow is relevant shadowRow. NextRow is
        // non-relevant shadowRow. NOTE: I do not think this is an issue, as the
        // Executor will always say that it cannot do anything with an empty
        // input. Only exception might be COLLECT COUNT.

        if (outputIsFull()) {
          // We need to be able to write data
          // But maybe the existing block is full here
          // Then we need to wake up again here.
          returnToState = ExecState::SHADOWROWS;
          _execState = ExecState::DONE;
          break;
        }

        if constexpr (std::is_same_v<Executor, SubqueryEndExecutor>) {
          TRI_ASSERT(!ctx.stack.empty());
          // unfortunately we cannot move here, because clientCall can still be
          // read-from later
          AqlCall copyCall = ctx.clientCall;
          ensureOutputBlock(std::move(copyCall));
        } else {
          ensureOutputBlock(std::move(ctx.clientCall));
        }

        TRI_ASSERT(!_outputItemRow->allRowsUsed());
        if constexpr (executorHasSideEffects<Executor>) {
          _execState = sideEffectShadowRowForwarding(ctx.stack, _skipped);
        } else {
          // This may write one or more rows.
          _execState = shadowRowForwarding(ctx.stack);
        }
        if constexpr (!std::is_same_v<Executor, SubqueryEndExecutor>) {
          // Produce might have modified the clientCall
          // But only do this if we are not subquery.
          ctx.clientCall = _outputItemRow->getClientCall();
        }
        break;
      }
      case ExecState::NEXTSUBQUERY: {
        // This state will continue with the next run in the current subquery.
        // For this executor the input of the next run will be injected and it
        // can continue to work.
        LOG_QUERY("0ca35", DEBUG)
            << printTypeInfo()
            << " ShadowRows moved, continue with next subquery.";

        if (!ctx.stack.hasAllValidCalls()) {
          // We can only continue if we still have a valid call
          // on all levels
          _execState = ExecState::DONE;
          break;
        }

        if constexpr (std::is_same_v<Executor, SubqueryStartExecutor>) {
          auto currentSubqueryCall = ctx.stack.peek();
          if (currentSubqueryCall.getLimit() == 0 &&
              currentSubqueryCall.hasSoftLimit()) {
            // SoftLimitReached.
            // We cannot continue.
            _execState = ExecState::DONE;
            break;
          }
          // Otherwise just check like the other blocks
        }

        if (ctx.clientCallList.hasMoreCalls()) {
          // Update to next call and start all over.
          ctx.clientCall = ctx.clientCallList.popNextCall();
          _execState = ExecState::CHECKCALL;
        } else {
          // We cannot continue, so we are done
          _execState = ExecState::DONE;
        }

        break;
      }
      default:
        // unreachable
        TRI_ASSERT(false);
        THROW_ARANGO_EXCEPTION(TRI_ERROR_INTERNAL_AQL);
    }
    TRI_ASSERT(ctx.clientCall.getSkipCount() == 0);
  }
  LOG_QUERY("80c24", DEBUG)
      << printBlockInfo() << " local statemachine done. Return now.";
  // If we do not have an output, we simply return a nullptr here.

  if constexpr (Executor::Properties::allowsBlockPassthrough ==
                BlockPassthrough::Enable) {
    // We can never return less rows then what we got!
    TRI_ASSERT(_outputItemRow == nullptr || _outputItemRow->numRowsLeft() == 0);
  }

  auto outputBlock = _outputItemRow != nullptr ? _outputItemRow->stealBlock()
                                               : SharedAqlItemBlockPtr{nullptr};
  // We are locally done with our output.
  // Next time we need to check the client call again
  _execState = returnToState;
  // This is not strictly necessary here, as we shouldn't be called again
  // after DONE.
  _outputItemRow.reset();

  // We return skipped here, reset member
  SkipResult skipped = _skipped;
#ifdef ARANGODB_ENABLE_MAINTAINER_MODE
  if constexpr (std::is_same_v<Executor, SubqueryEndExecutor>) {
    TRI_ASSERT(skipped.subqueryDepth() ==
               ctx.stack.subqueryLevel() /*we injected a call*/);
  } else {
    TRI_ASSERT(skipped.subqueryDepth() ==
               ctx.stack.subqueryLevel() + 1 /*we took our call*/);
  }
#endif
  _skipped.reset();
  if (localExecutorState == ExecutorState::HASMORE || _lastRange.hasDataRow() ||
      _lastRange.hasShadowRow()) {
    // We have skipped or/and returned data, otherwise we cannot return HASMORE
    TRI_ASSERT(!skipped.nothingSkipped() ||
               (outputBlock != nullptr && outputBlock->numRows() > 0));
    return {ExecutionState::HASMORE, skipped, std::move(outputBlock)};
  }
  // We must return skipped and/or data when reporting HASMORE
  TRI_ASSERT(_upstreamState != ExecutionState::HASMORE ||
             (!skipped.nothingSkipped() ||
              (outputBlock != nullptr && outputBlock->numRows() > 0)));

  return {_upstreamState, skipped, std::move(outputBlock)};
}

template<class Executor>
void ExecutionBlockImpl<Executor>::resetExecutor() {
  // cppcheck-suppress unreadVariable
  constexpr bool customInit = hasInitializeCursor<Executor>::value;
  // IndexExecutor and EnumerateCollectionExecutor have initializeCursor
  // implemented, so assert this implementation is used.
  static_assert(
      !std::is_same<Executor, EnumerateCollectionExecutor>::value || customInit,
      "EnumerateCollectionExecutor is expected to implement a custom "
      "initializeCursor method!");
  static_assert(!std::is_same<Executor, IndexExecutor>::value || customInit,
                "IndexExecutor is expected to implement a custom "
                "initializeCursor method!");
  static_assert(
      !std::is_same<Executor, DistinctCollectExecutor>::value || customInit,
      "DistinctCollectExecutor is expected to implement a custom "
      "initializeCursor method!");

  if constexpr (customInit) {
    TRI_ASSERT(_executor.has_value());
    // re-initialize the Executor
    _executor->initializeCursor();
  } else {
    // destroy and re-create the Executor
    _executor.emplace(fetcher(), _executorInfos);
  }

  _executorReturnedDone = false;
}

template<class Executor>
auto ExecutionBlockImpl<Executor>::outputIsFull() const noexcept -> bool {
  return _outputItemRow != nullptr && _outputItemRow->isInitialized() &&
         _outputItemRow->allRowsUsed();
}

template<class Executor>
auto ExecutionBlockImpl<Executor>::lastRangeHasDataRow() const noexcept
    -> bool {
  return _lastRange.hasDataRow();
}

template<class Executor>
void ExecutionBlockImpl<Executor>::init() {
  TRI_ASSERT(!_initialized);
  if constexpr (isMultiDepExecutor<Executor>) {
    _lastRange.resizeOnce(MainQueryState::HASMORE, 0, _dependencies.size());
    fetcher().init();
  }
}

template<class Executor>
void ExecutionBlockImpl<Executor>::initOnce() {
  if (!_initialized) {
    init();
    _initialized = true;
  }
}

template<class Executor>
auto ExecutionBlockImpl<Executor>::executorNeedsCall(
    AqlCallType& call) const noexcept -> bool {
  if constexpr (isMultiDepExecutor<Executor>) {
    // call is an AqlCallSet. We need to call upstream if it's not empty.
    return !call.empty();
  } else {
    // call is an AqlCall, unconditionally. The current convention is
    // to call upstream when there is no input left.
    // This could be made unnecessary by returning an optional AqlCall
    // for single-dependency executors.
    return !lastRangeHasDataRow();
  }
};

template<class Executor>
auto ExecutionBlockImpl<Executor>::memoizeCall(
    AqlCall const& call, bool wasCalledWithContinueCall) noexcept -> void {
  if (!_hasMemoizedCall) {
    if constexpr (!isMultiDepExecutor<Executor>) {
      // We can only try to memoize the first call ever send.
      // Otherwise the call might be influenced by state
      // inside the Executor
      if (wasCalledWithContinueCall && call.getOffset() == 0 &&
          !call.needsFullCount() && !call.hasSoftLimit()) {
        // First draft, we only memoize non-skipping calls
        _defaultUpstreamRequest = call;
      }
    }
    _hasMemoizedCall = true;
  }
}

template<class Executor>
auto ExecutionBlockImpl<Executor>::createUpstreamCall(
    AqlCall const& call, bool wasCalledWithContinueCall) -> AqlCallList {
  // We can only memoize the first call
  memoizeCall(call, wasCalledWithContinueCall);
  TRI_ASSERT(_hasMemoizedCall);
  if constexpr (!isMultiDepExecutor<Executor>) {
    if (_defaultUpstreamRequest.has_value()) {
      // We have memoized a default call.
      // So we can use it.
      return AqlCallList{call, _defaultUpstreamRequest.value()};
    }
  }
  return AqlCallList{call};
}

template<class Executor>
auto ExecutionBlockImpl<Executor>::countShadowRowProduced(AqlCallStack& stack,
                                                          size_t depth)
    -> void {
  auto& subList = stack.modifyCallListAtDepth(depth);
  auto& subCall = subList.modifyNextCall();
  subCall.didProduce(1);
  if (depth > 0) {
    // We have written a ShadowRow.
    // Pop the corresponding production call.
    std::ignore = stack.modifyCallListAtDepth(depth - 1).popNextCall();
  }
}

#ifdef ARANGODB_USE_GOOGLE_TESTS
// This is a helper method to inject a prepared
// input range in the tests. It should simulate
// an ongoing query in a specific state.
template<class Executor>
auto ExecutionBlockImpl<Executor>::testInjectInputRange(DataRange range,
                                                        SkipResult skipped)
    -> void {
  if (range.finalState() == MainQueryState::DONE) {
    _upstreamState = ExecutionState::DONE;
  } else {
    _upstreamState = ExecutionState::HASMORE;
  }
  _lastRange = std::move(range);
  _skipped = skipped;
  if constexpr (std::is_same_v<Fetcher, MultiDependencySingleRowFetcher>) {
    // Make sure we have initialized the Fetcher / Dependencides properly
    initOnce();
    // Now we need to initialize the SkipCounts, to simulate that something
    // was skipped.
    fetcher().initialize(skipped.subqueryDepth());
  }
}
#endif

template<class Executor>
ExecutionBlockImpl<Executor>::ExecutionContext::ExecutionContext(
    ExecutionBlockImpl& block, AqlCallStack const& callstack)
    : stack(callstack), clientCallList(this->stack.popCall()) {
  if constexpr (std::is_same_v<Executor, SubqueryEndExecutor>) {
    // In subqeryEndExecutor we actually manage two calls.
    // The clientCall defines what will go into the Executor.
    // on SubqueryEnd this call is generated based on the call from downstream

    if (block._outputItemRow != nullptr &&
        block._outputItemRow->isInitialized()) {
      // If we return with a waiting state, we need to report it to the
      // subquery callList, but not pull it of.
      auto& subQueryCall = clientCallList.modifyNextCall();
      // Overwrite with old state.
      subQueryCall = block._outputItemRow->getClientCall();
    }
    stack.pushCall(std::move(clientCallList));
    clientCallList = AqlCallList{AqlCall{}, AqlCall{}};
  }
  clientCall = clientCallList.popNextCall();
  // We got called with a skip count already set!
  // Caller is wrong fix it.
  TRI_ASSERT(clientCall.getSkipCount() == 0);

  TRI_ASSERT(!(clientCall.getOffset() == 0 &&
               clientCall.softLimit == AqlCall::Limit{0u}));
  TRI_ASSERT(!(clientCall.hasSoftLimit() && clientCall.fullCount));
  TRI_ASSERT(!(clientCall.hasSoftLimit() && clientCall.hasHardLimit()));
}

template<class Executor>
bool ExecutionBlockImpl<Executor>::PrefetchTask::isConsumed() const noexcept {
  return _state.load(std::memory_order_relaxed) == State::Consumed;
}

template<class Executor>
bool ExecutionBlockImpl<Executor>::PrefetchTask::tryClaim() noexcept {
  auto expected = State::Pending;
  return _state.load(std::memory_order_relaxed) == expected &&
         _state.compare_exchange_strong(expected, State::InProgress,
                                        std::memory_order_relaxed);
}

template<class Executor>
void ExecutionBlockImpl<Executor>::PrefetchTask::reset() noexcept {
  TRI_ASSERT(!_result);
  _state.store(State::Pending);
}

template<class Executor>
void ExecutionBlockImpl<Executor>::PrefetchTask::waitFor() noexcept {
  // (1) - this acquire-load synchronizes with the release-store (3)
  if (_state.load(std::memory_order_acquire) == State::Finished) {
    return;
  }
  std::unique_lock<std::mutex> guard(_lock);
  _bell.wait(guard, [this]() {
    // (2) - this acquire-load synchronizes with the release-store (3)
    return _state.load(std::memory_order_acquire) == State::Finished;
  });
}

template<class Executor>
auto ExecutionBlockImpl<Executor>::PrefetchTask::stealResult() noexcept
    -> PrefetchResult {
  TRI_ASSERT(_result);
  _state.store(State::Consumed, std::memory_order_relaxed);
  auto r = std::move(_result.value());
  _result.reset();
  return r;
}

template<class Executor>
void ExecutionBlockImpl<Executor>::PrefetchTask::execute(
    ExecutionBlockImpl& block, AqlCallStack& stack) {
  if constexpr (std::is_same_v<Fetcher, MultiDependencySingleRowFetcher> ||
                executorHasSideEffects<Executor>) {
    TRI_ASSERT(false);
  } else {
    TRI_ASSERT(_state.load() == State::InProgress);
    TRI_ASSERT(!_result);
    _result = block.fetcher().execute(stack);

    // (3) - this release-store synchronizes with the acquire-load (1, 2)
    _state.store(State::Finished, std::memory_order_release);

    // need to temporarily lock the mutex to enforce serialization with the
    // waiting thread
    _lock.lock();
    _lock.unlock();

    _bell.notify_one();
  }
}

template<class Executor>
ExecutionBlockImpl<Executor>::CallstackSplit::CallstackSplit(
    ExecutionBlockImpl& block)
    : _block(block),
      _thread(&CallstackSplit::run, this, std::cref(ExecContext::current())) {}

template<class Executor>
ExecutionBlockImpl<Executor>::CallstackSplit::~CallstackSplit() {
  _lock.lock();
  _state.store(State::Stopped);
  _lock.unlock();

  _bell.notify_one();
  _thread.join();
}

template<class Executor>
auto ExecutionBlockImpl<Executor>::CallstackSplit::execute(
    ExecutionContext& ctx, AqlCallType const& aqlCall) -> UpstreamResult {
  std::variant<UpstreamResult, std::exception_ptr, std::nullopt_t> result{
      std::nullopt};
  Params params{result, ctx, aqlCall, LogContext::current()};

  {
    std::unique_lock guard(_lock);
    _params = &params;
    _state.store(State::Executing);
  }

  _bell.notify_one();

  std::unique_lock<std::mutex> guard(_lock);
  _bell.wait(guard, [this]() {
    return _state.load(std::memory_order_acquire) != State::Executing;
  });
  TRI_ASSERT(_state.load() == State::Waiting);

  if (std::holds_alternative<std::exception_ptr>(result)) {
    std::rethrow_exception(std::get<std::exception_ptr>(result));
  }

  return std::get<UpstreamResult>(std::move(result));
}

template<class Executor>
void ExecutionBlockImpl<Executor>::CallstackSplit::run(
    ExecContext const& execContext) {
  ExecContextScope scope(&execContext);
  std::unique_lock<std::mutex> guard(_lock);
  while (true) {
    _bell.wait(guard, [this]() {
      return _state.load(std::memory_order_relaxed) != State::Waiting;
    });
    if (_state == State::Stopped) {
      return;
    }
    TRI_ASSERT(_params != nullptr);
    _state = State::Executing;

    LogContext::setCurrent(_params->logContext);
    try {
      _params->result = _block.executeFetcher(_params->ctx, _params->aqlCall);
    } catch (...) {
      _params->result = std::current_exception();
    }

    _state.store(State::Waiting, std::memory_order_relaxed);
    _bell.notify_one();
  }
}

// TODO: find out whether this is still needed. It is used in
//       ScatterExecutor and in DistributeClientExecutor
template<class Executor>
auto ExecutionBlockImpl<Executor>::injectConstantBlock(
    SharedAqlItemBlockPtr block, SkipResult skipped)
    -> void requires std::same_as<Executor, IdExecutor<ConstFetcher>> {
  // reinitialize the DependencyProxy
  _dependencyProxy.reset();

  // destroy and re-create the Fetcher
  _rowFetcher.emplace(_dependencyProxy);

  TRI_ASSERT(_skipped.nothingSkipped());

  // Local skipped is either fresh (depth == 1)
  // Or exactly of the size handed in
  TRI_ASSERT(_skipped.subqueryDepth() == 1 ||
             _skipped.subqueryDepth() == skipped.subqueryDepth());

  TRI_ASSERT(_state == InternalState::DONE ||
             _state == InternalState::FETCH_DATA);

  _state = InternalState::FETCH_DATA;

  // Reset state of execute
  _lastRange = AqlItemBlockInputRange{MainQueryState::HASMORE};
  _hasUsedDataRangeBlock = false;
  _upstreamState = ExecutionState::HASMORE;

  fetcher().injectBlock(std::move(block), std::move(skipped));

  resetExecutor();
}

// FIXME: this might not be used anymore; with the introduction of
// spliced subqueries we shouldn't have the case in
// ExecutionEngine::setupEngineRoot. Trying to ADB_PROD_ASSERT
// this fact leads to instant crash on startup though.
template<typename Executor>
auto ExecutionBlockImpl<Executor>::getOutputRegisterId() const noexcept
    -> RegisterId requires std::same_as<
        Executor, IdExecutor<SingleRowFetcher<BlockPassthrough::Enable>>> {
  return _executorInfos.getOutputRegister();
}<|MERGE_RESOLUTION|>--- conflicted
+++ resolved
@@ -758,14 +758,9 @@
                   SingleRemoteModificationExecutor<Remove>,
                   SingleRemoteModificationExecutor<Update>,
                   SingleRemoteModificationExecutor<Replace>,
-<<<<<<< HEAD
-                  SingleRemoteModificationExecutor<Upsert>, SortExecutor,
-                  // only available in Enterprise
-=======
                   SingleRemoteModificationExecutor<Upsert>,
                   MultipleRemoteModificationExecutor, SortExecutor,
-#ifdef USE_ENTERPRISE
->>>>>>> c929536f
+                  // only available in Enterprise
                   arangodb::iresearch::OffsetMaterializeExecutor,
                   MaterializeExecutor<void, false>,
                   MaterializeExecutor<std::string const&, true>,
