--- conflicted
+++ resolved
@@ -227,14 +227,11 @@
         documentIdVariable, distanceVariable, limit,
         enumerateCollectionNode->collection(), index);
 
-<<<<<<< HEAD
-=======
     auto materializer = plan->createNode<materialize::MaterializeRocksDBNode>(
         plan.get(), plan->nextId(), enumerateCollectionNode->collection(),
         *documentIdVariable, *documentVariable, *documentVariable);
     plan->excludeFromScatterGather(enumerateNear);
 
->>>>>>> a5e94d2b
     plan->replaceNode(enumerateCollectionNode, enumerateNear);
     plan->insertBefore(enumerateNear, queryPointCalculationNode);
     plan->insertAfter(enumerateNear, materializer);
