////////////////////////////////////////////////////////////////////////////////optimizerulevectorinde
/// DISCLAIMER
///
/// Copyright 2014-2024 ArangoDB GmbH, Cologne, Germany
/// Copyright 2004-2014 triAGENS GmbH, Cologne, Germany
///
/// Licensed under the Business Source License 1.1 (the "License");
/// you may not use this file except in compliance with the License.
/// You may obtain a copy of the License at
///
///     https://github.com/arangodb/arangodb/blob/devel/LICENSE
///
/// Unless required by applicable law or agreed to in writing, software
/// distributed under the License is distributed on an "AS IS" BASIS,
/// WITHOUT WARRANTIES OR CONDITIONS OF ANY KIND, either express or implied.
/// See the License for the specific language governing permissions and
/// limitations under the License.
///
/// Copyright holder is ArangoDB GmbH, Cologne, Germany
///
/// @author Jure Bajic
/// @author Lars Maier
////////////////////////////////////////////////////////////////////////////////

#include "Aql/Ast.h"
#include "Aql/Collection.h"
#include "Aql/Condition.h"
#include "Aql/ExecutionNode/EnumerateNearVectorNode.h"
#include "Aql/Functions.h"
#include "Aql/ExecutionNode/EnumerateCollectionNode.h"
#include "Aql/Expression.h"
#include "Aql/ExecutionNode/CalculationNode.h"
#include "Aql/ExecutionNode/MaterializeRocksDBNode.h"
#include "Aql/ExecutionNode/LimitNode.h"
#include "Aql/ExecutionNode/SortNode.h"
#include "Aql/Optimizer.h"
#include "Aql/OptimizerRules.h"
#include "Aql/OptimizerUtils.h"
#include "Assertions/Assert.h"
#include "Indexes/Index.h"
#include "Indexes/VectorIndexDefinition.h"
#include "Inspection/VPack.h"
#include "Logger/LogMacros.h"

using namespace arangodb;
using namespace arangodb::aql;
using EN = arangodb::aql::ExecutionNode;

#define LOG_RULE_ENABLED false
#define LOG_RULE_IF(cond) LOG_DEVEL_IF((LOG_RULE_ENABLED) && (cond))
#define LOG_RULE LOG_RULE_IF(true)

namespace {

bool checkFunctionNameMatchesIndexMetric(
    std::string_view const functionName,
    UserVectorIndexDefinition const& definition) {
  switch (definition.metric) {
    case SimilarityMetric::kL2: {
      return functionName == "APPROX_NEAR_L2";
    }
    case SimilarityMetric::kCosine: {
      return functionName == "APPROX_NEAR_COSINE";
    }
  }
}

bool checkIfIndexedFieldIsSameAsSearched(
    auto const& vectorIndex,
    std::vector<basics::AttributeName>& attributeName) {
  // vector index can be only on single field
  TRI_ASSERT(vectorIndex->fields().size() == 1);
  auto const& indexedVectorField = vectorIndex->fields()[0];

  return attributeName == indexedVectorField;
}

bool checkApproxNearVariableInput(auto const& vectorIndex,
                                  auto const* approxFunctionParam,
                                  auto* outVariable) {
  std::pair<Variable const*, std::vector<arangodb::basics::AttributeName>>
      attributeAccessResult;
  if (approxFunctionParam == nullptr ||
      !approxFunctionParam->isAttributeAccessForVariable(attributeAccessResult,
                                                         false)) {
    return false;
  }
  // check if APPROX function parameter is on indexed field
  if (!checkIfIndexedFieldIsSameAsSearched(vectorIndex,
                                           attributeAccessResult.second)) {
    return false;
  }

  // check if APPROX function parameter is the same one as being outputted by
  return outVariable == attributeAccessResult.first;
}

std::pair<AstNode const*, bool> getApproxNearExpression(
    auto const* sortNode, std::unique_ptr<ExecutionPlan>& plan,
    std::shared_ptr<Index> const& vectorIndex) {
  auto const& sortFields = sortNode->elements();
  // since vector index can be created only on single attribute the check is
  // simple
  if (sortFields.size() != 1) {
    return {nullptr, false};
  }
  auto const& sortField = sortFields[0];
  bool ascending = sortField.ascending;

  switch (vectorIndex->getVectorIndexDefinition().metric) {
    // L2 metric can only be in ascending order
    case SimilarityMetric::kL2:
      if (!sortField.ascending) {
        return {nullptr, ascending};
      }
      break;
    // Cosine similarity can only be in descending order
    case SimilarityMetric::kCosine:
      if (sortField.ascending) {
        return {nullptr, ascending};
      }
      break;
  }

  // check if SORT node contains APPROX function
  auto const* executionNode = plan->getVarSetBy(sortField.var->id);
  if (executionNode == nullptr || executionNode->getType() != EN::CALCULATION) {
    return {nullptr, ascending};
  }
  auto const* calculationNode =
      ExecutionNode::castTo<CalculationNode const*>(executionNode);
  auto const* calculationNodeExpression = calculationNode->expression();
  if (calculationNodeExpression == nullptr) {
    return {nullptr, ascending};
  }
  AstNode const* calculationNodeExpressionNode =
      calculationNodeExpression->node();
  if (calculationNodeExpressionNode == nullptr ||
      calculationNodeExpressionNode->type != AstNodeType::NODE_TYPE_FCALL) {
    return {nullptr, ascending};
  }
  if (auto const functionName =
          aql::functions::getFunctionName(*calculationNodeExpressionNode);
      !checkFunctionNameMatchesIndexMetric(
          functionName, vectorIndex->getVectorIndexDefinition())) {
    return {nullptr, ascending};
  }

  return {calculationNodeExpressionNode, ascending};
}

// Currently this only returns nProbe, in the future it might be possible to
// set other search parameters
<<<<<<< HEAD
std::optional<std::size_t> getNProbe(
=======
SearchParameters getSearchParameters(
>>>>>>> e11fb08f
    auto const* calculationNodeExpressionNode) {
  auto const* approxFunctionParameters =
      calculationNodeExpressionNode->getMember(0);

  if (approxFunctionParameters->numMembers() == 3 &&
      approxFunctionParameters->getMemberUnchecked(2)->isObject()) {
    auto const searchParametersNode =
        approxFunctionParameters->getMemberUnchecked(2);

    SearchParameters searchParameters;
    VPackBuilder builder;
    searchParametersNode->toVelocyPackValue(builder);
    if (auto const res = velocypack::deserializeWithStatus(builder.slice(),
                                                           searchParameters);
        !res.ok()) {
      THROW_ARANGO_EXCEPTION_MESSAGE(
          TRI_ERROR_QUERY_PARSE,
          fmt::format("error parsing searchParameters: {}!", res.error()));
    }

<<<<<<< HEAD
    return searchParameters.nProbe;
  }

  return std::nullopt;
=======
    return searchParameters;
  }

  return {};
>>>>>>> e11fb08f
}

AstNode* getApproxNearAttributeExpression(
    auto const* calculationNodeExpressionNode,
    std::shared_ptr<Index> const& vectorIndex, const auto* outVariable) {
  // one of the params must be a documentField and the other a query point
  auto const* approxFunctionParameters =
      calculationNodeExpressionNode->getMember(0);
  TRI_ASSERT(approxFunctionParameters->numMembers() > 1)
      << "There can be only two arguments to APPROX_NEAR"
      << ", currently there are "
      << calculationNodeExpressionNode->numMembers();

  auto* approxFunctionParamLeft =
      approxFunctionParameters->getMemberUnchecked(0);
  auto* approxFunctionParamRight =
      approxFunctionParameters->getMemberUnchecked(1);

  if (approxFunctionParamLeft->type ==
      arangodb::aql::NODE_TYPE_ATTRIBUTE_ACCESS) {
    if (checkApproxNearVariableInput(vectorIndex, approxFunctionParamLeft,
                                     outVariable)) {
      return approxFunctionParamRight;
    }
  }
  if (checkApproxNearVariableInput(vectorIndex, approxFunctionParamRight,
                                   outVariable)) {
    return approxFunctionParamLeft;
  }

  return nullptr;
}

}  // namespace

std::vector<std::shared_ptr<Index>> getVectorIndexes(
    auto& enumerateCollectionNode) {
  std::vector<std::shared_ptr<Index>> vectorIndexes;
  auto indexes = enumerateCollectionNode->collection()->indexes();
  std::ranges::copy_if(
      indexes, std::back_inserter(vectorIndexes), [](auto const& elem) {
        return elem->type() == Index::IndexType::TRI_IDX_TYPE_VECTOR_INDEX;
      });

  return vectorIndexes;
}

void arangodb::aql::useVectorIndexRule(Optimizer* opt,
                                       std::unique_ptr<ExecutionPlan> plan,
                                       OptimizerRule const& rule) {
  bool modified{false};

  containers::SmallVector<ExecutionNode*, 8> nodes;
  plan->findNodesOfType(nodes, EN::ENUMERATE_COLLECTION, true);
  for (ExecutionNode* node : nodes) {
    auto* enumerateCollectionNode =
        ExecutionNode::castTo<EnumerateCollectionNode*>(node);

    // check if there are vector indexes on collection
    auto const vectorIndexes = getVectorIndexes(enumerateCollectionNode);
    if (vectorIndexes.empty()) {
      continue;
    }

    // check that enumerateColNode has both sort and limit
    auto* currentNode = enumerateCollectionNode->getFirstParent();
    // skip over some calculation nodes
    while (currentNode != nullptr &&
           currentNode->getType() == EN::CALCULATION) {
      currentNode = currentNode->getFirstParent();
    }

    if (currentNode == nullptr || currentNode->getType() != EN::SORT) {
      LOG_RULE << "DID NOT FIND SORT NODE, but instead "
               << (currentNode ? currentNode->getTypeString() : "nullptr");
      continue;
    }
    auto* sortNode = ExecutionNode::castTo<SortNode*>(currentNode);

    auto const* maybeLimitNode = sortNode->getFirstParent();
    if (!maybeLimitNode || maybeLimitNode->getType() != EN::LIMIT) {
      LOG_RULE << "DID NOT FIND LIMIT NODE, but instead "
               << (maybeLimitNode ? maybeLimitNode->getTypeString()
                                  : "nullptr");
      continue;
    }

    // check LIMIT NODE
    auto const* limitNode =
        ExecutionNode::castTo<LimitNode const*>(maybeLimitNode);
    // Offset cannot be handled, and there must be a limit which means topK
    if (limitNode->limit() == 0) {
      LOG_RULE << "Limit not set";
      continue;
    }

    for (auto const& index : vectorIndexes) {
      auto const [approxNearExpression, ascending] =
          getApproxNearExpression(sortNode, plan, index);
      if (approxNearExpression == nullptr) {
        LOG_RULE << "Query expression not valid";
        continue;
      }
      auto* approximatedAttributeExpression = getApproxNearAttributeExpression(
          approxNearExpression, index, enumerateCollectionNode->outVariable());
      if (approximatedAttributeExpression == nullptr) {
        LOG_RULE << "Function parameters not valid";
        continue;
      }

<<<<<<< HEAD
      auto nProbe = getNProbe(approxNearExpression);
=======
      auto searchParameters = getSearchParameters(approxNearExpression);
>>>>>>> e11fb08f

      // replace the collection enumeration with the enumerate near node
      // furthermore, we have to remove the calculation node
      const auto* documentVariable = enumerateCollectionNode->outVariable();

      auto const* distanceVariable = sortNode->elements()[0].var;
      auto const* oldDocumentVariable = enumerateCollectionNode->outVariable();
      auto const* documentIdVariable = oldDocumentVariable;

      auto limit = limitNode->limit();
      auto* inVariable = plan->getAst()->variables()->createTemporaryVariable();

      auto* queryPointCalculationNode = plan->createNode<CalculationNode>(
          plan.get(), plan->nextId(),
          std::make_unique<Expression>(plan->getAst(),
                                       approximatedAttributeExpression),
          inVariable);

      auto* enumerateNear = plan->createNode<EnumerateNearVectorNode>(
          plan.get(), plan->nextId(), inVariable, oldDocumentVariable,
          documentIdVariable, distanceVariable, limit, ascending,
<<<<<<< HEAD
          limitNode->offset(), std::move(nProbe),
=======
          limitNode->offset(), std::move(searchParameters),
>>>>>>> e11fb08f
          enumerateCollectionNode->collection(), index);

      auto* materializer =
          plan->createNode<materialize::MaterializeRocksDBNode>(
              plan.get(), plan->nextId(), enumerateCollectionNode->collection(),
              *documentIdVariable, *documentVariable, *documentVariable);
      plan->excludeFromScatterGather(enumerateNear);

      plan->replaceNode(enumerateCollectionNode, enumerateNear);
      plan->insertBefore(enumerateNear, queryPointCalculationNode);
      plan->insertAfter(enumerateNear, materializer);

      // we don't need this sort node at all, because we produce sorted output
      plan->unlinkNode(sortNode);

      auto* distanceCalculationNode = plan->getVarSetBy(distanceVariable->id);
      plan->unlinkNode(distanceCalculationNode);

      modified = true;
      break;
    }
  }

  opt->addPlan(std::move(plan), rule, modified);
}<|MERGE_RESOLUTION|>--- conflicted
+++ resolved
@@ -151,11 +151,7 @@
 
 // Currently this only returns nProbe, in the future it might be possible to
 // set other search parameters
-<<<<<<< HEAD
-std::optional<std::size_t> getNProbe(
-=======
 SearchParameters getSearchParameters(
->>>>>>> e11fb08f
     auto const* calculationNodeExpressionNode) {
   auto const* approxFunctionParameters =
       calculationNodeExpressionNode->getMember(0);
@@ -176,17 +172,10 @@
           fmt::format("error parsing searchParameters: {}!", res.error()));
     }
 
-<<<<<<< HEAD
-    return searchParameters.nProbe;
-  }
-
-  return std::nullopt;
-=======
     return searchParameters;
   }
 
   return {};
->>>>>>> e11fb08f
 }
 
 AstNode* getApproxNearAttributeExpression(
@@ -297,11 +286,7 @@
         continue;
       }
 
-<<<<<<< HEAD
-      auto nProbe = getNProbe(approxNearExpression);
-=======
       auto searchParameters = getSearchParameters(approxNearExpression);
->>>>>>> e11fb08f
 
       // replace the collection enumeration with the enumerate near node
       // furthermore, we have to remove the calculation node
@@ -323,11 +308,7 @@
       auto* enumerateNear = plan->createNode<EnumerateNearVectorNode>(
           plan.get(), plan->nextId(), inVariable, oldDocumentVariable,
           documentIdVariable, distanceVariable, limit, ascending,
-<<<<<<< HEAD
-          limitNode->offset(), std::move(nProbe),
-=======
           limitNode->offset(), std::move(searchParameters),
->>>>>>> e11fb08f
           enumerateCollectionNode->collection(), index);
 
       auto* materializer =
