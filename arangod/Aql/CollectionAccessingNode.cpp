////////////////////////////////////////////////////////////////////////////////
/// DISCLAIMER
///
/// Copyright 2014-2016 ArangoDB GmbH, Cologne, Germany
/// Copyright 2004-2014 triAGENS GmbH, Cologne, Germany
///
/// Licensed under the Apache License, Version 2.0 (the "License");
/// you may not use this file except in compliance with the License.
/// You may obtain a copy of the License at
///
///     http://www.apache.org/licenses/LICENSE-2.0
///
/// Unless required by applicable law or agreed to in writing, software
/// distributed under the License is distributed on an "AS IS" BASIS,
/// WITHOUT WARRANTIES OR CONDITIONS OF ANY KIND, either express or implied.
/// See the License for the specific language governing permissions and
/// limitations under the License.
///
/// Copyright holder is ArangoDB GmbH, Cologne, Germany
///
/// @author Jan Steemann
////////////////////////////////////////////////////////////////////////////////

#include "CollectionAccessingNode.h"

#include "Aql/Ast.h"
#include "Aql/Collection.h"
#include "Aql/ExecutionNodeId.h"
#include "Aql/ExecutionPlan.h"
#include "Aql/Query.h"
#include "Basics/Exceptions.h"
#include "Basics/VelocyPackHelper.h"
#include "Cluster/ServerState.h"
#include "Indexes/Index.h"
#include "VocBase/LogicalCollection.h"
#include "VocBase/vocbase.h"

#include <velocypack/Iterator.h>
#include <velocypack/velocypack-aliases.h>

using namespace arangodb;
using namespace arangodb::aql;

CollectionAccessingNode::CollectionAccessingNode(aql::Collection const* collection)
    : _collectionAccess(collection) {
  TRI_ASSERT(_collectionAccess.collection() != nullptr);
  TRI_ASSERT(_usedShard.empty());
}

CollectionAccessingNode::CollectionAccessingNode(ExecutionPlan* plan,
<<<<<<< HEAD
                                                 arangodb::velocypack::Slice slice)
    : _collection(nullptr),
      _restrictedTo(""),
      _prototypeCollection(nullptr),
      _prototypeOutVariable(nullptr),
      _usedShard(""),
      _isSatellite(false) {
  aql::Collections& collections = plan->getAst()->query().collections();
  if (slice.get("prototype").isString()) {
    _prototypeCollection =
    collections.get(slice.get("prototype").copyString());
  }
=======
                                                 arangodb::velocypack::Slice slice) {
  auto query = plan->getAst()->query();
>>>>>>> 02fc5cee
  auto colName = slice.get("collection").copyString();
  auto typeId = basics::VelocyPackHelper::getNumericValue<int>(slice, "typeID", 0);
  if (typeId == ExecutionNode::DISTRIBUTE) {
    // This is a special case, the distribute node can inject a collection
    // that is NOT yet known to the plan
<<<<<<< HEAD
    collections.add(colName, AccessMode::Type::NONE);
  }

  _collection = collections.get(colName);

  TRI_ASSERT(_collection != nullptr);

  if (_collection == nullptr) {
    std::string msg("collection '");
    msg.append(slice.get("collection").copyString());
    msg.append("' not found");
    THROW_ARANGO_EXCEPTION_MESSAGE(TRI_ERROR_INTERNAL, msg);
  }
=======
    query->addCollection(colName, AccessMode::Type::NONE);
  }
  // After we optionally added the collection for distribute we can create
  // the CollectionAccess:
  _collectionAccess = CollectionAccess{plan->getAst()->query()->collections(), slice};
>>>>>>> 02fc5cee

  VPackSlice restrictedTo = slice.get("restrictedTo");

  if (restrictedTo.isString()) {
    _restrictedTo = restrictedTo.copyString();
  }
}

TRI_vocbase_t* CollectionAccessingNode::vocbase() const {
  return collection()->vocbase();
}

/// @brief modify collection after cloning
/// should be used only in smart-graph context!
void CollectionAccessingNode::collection(aql::Collection const* collection) {
  TRI_ASSERT(collection != nullptr);
  _collectionAccess.setCollection(collection);
}

void CollectionAccessingNode::toVelocyPack(arangodb::velocypack::Builder& builder,
                                           unsigned /*flags*/) const {
  builder.add("database", VPackValue(collection()->vocbase()->name()));
  if (!_usedShard.empty()) {
    builder.add("collection", VPackValue(_usedShard));
  } else {
    builder.add("collection", VPackValue(collection()->name()));
  }

  if (prototypeCollection() != nullptr) {
    builder.add("prototype", VPackValue(prototypeCollection()->name()));
  }
  builder.add(StaticStrings::Satellite, VPackValue(collection()->isSatellite()));

  if (ServerState::instance()->isCoordinator()) {
    builder.add(StaticStrings::NumberOfShards, VPackValue(collection()->numberOfShards()));
  }

  if (!_restrictedTo.empty()) {
    builder.add("restrictedTo", VPackValue(_restrictedTo));
  }
#ifdef USE_ENTERPRISE
  builder.add("isSatellite", VPackValue(isUsedAsSatellite()));
  builder.add("isSatelliteOf", isUsedAsSatellite()
                                   ? VPackValue(getRawSatelliteOf().value().id(), VPackValueType::UInt)
                                   : VPackValue(VPackValueType::Null));
#endif
}

void CollectionAccessingNode::toVelocyPackHelperPrimaryIndex(arangodb::velocypack::Builder& builder) const {
  auto col = collection()->getCollection();
  builder.add(VPackValue("indexes"));
  col->getIndexesVPack(builder, [](arangodb::Index const* idx, uint8_t& flags) {
                         if (idx->type() == arangodb::Index::TRI_IDX_TYPE_PRIMARY_INDEX) {
                           flags = Index::makeFlags(Index::Serialize::Basics);
                           return true;
                         }

                         return false;
                       });
}

bool CollectionAccessingNode::isUsedAsSatellite() const {
  return _collectionAccess.isUsedAsSatellite();
}

void CollectionAccessingNode::useAsSatelliteOf(ExecutionNodeId prototypeAccessId) {
  TRI_ASSERT(collection()->isSatellite());
  _collectionAccess.useAsSatelliteOf(prototypeAccessId);
}

auto CollectionAccessingNode::getSatelliteOf(
    std::unordered_map<ExecutionNodeId, ExecutionNode*> const& nodesById) const
    -> ExecutionNode* {
  return _collectionAccess.getSatelliteOf(nodesById);
}

auto CollectionAccessingNode::getRawSatelliteOf() const -> std::optional<aql::ExecutionNodeId> {
  return _collectionAccess.getRawSatelliteOf();
}

aql::Collection const* CollectionAccessingNode::collection() const {
  return _collectionAccess.collection();
}

void CollectionAccessingNode::restrictToShard(std::string const& shardId) {
  _restrictedTo = shardId;
}

bool CollectionAccessingNode::isRestricted() const {
  return !_restrictedTo.empty();
}

std::string const& CollectionAccessingNode::restrictedShard() const {
  return _restrictedTo;
}

void CollectionAccessingNode::setPrototype(arangodb::aql::Collection const* prototypeCollection,
                                           arangodb::aql::Variable const* prototypeOutVariable) {
  _collectionAccess.setPrototype(prototypeCollection, prototypeOutVariable);
}

aql::Collection const* CollectionAccessingNode::prototypeCollection() const {
  return _collectionAccess.prototypeCollection();
}

aql::Variable const* CollectionAccessingNode::prototypeOutVariable() const {
  return _collectionAccess.prototypeOutVariable();
}

auto CollectionAccessingNode::collectionAccess() const -> aql::CollectionAccess const& {
  return _collectionAccess;
}<|MERGE_RESOLUTION|>--- conflicted
+++ resolved
@@ -27,7 +27,7 @@
 #include "Aql/Collection.h"
 #include "Aql/ExecutionNodeId.h"
 #include "Aql/ExecutionPlan.h"
-#include "Aql/Query.h"
+#include "Aql/QueryContext.h"
 #include "Basics/Exceptions.h"
 #include "Basics/VelocyPackHelper.h"
 #include "Cluster/ServerState.h"
@@ -48,49 +48,18 @@
 }
 
 CollectionAccessingNode::CollectionAccessingNode(ExecutionPlan* plan,
-<<<<<<< HEAD
-                                                 arangodb::velocypack::Slice slice)
-    : _collection(nullptr),
-      _restrictedTo(""),
-      _prototypeCollection(nullptr),
-      _prototypeOutVariable(nullptr),
-      _usedShard(""),
-      _isSatellite(false) {
-  aql::Collections& collections = plan->getAst()->query().collections();
-  if (slice.get("prototype").isString()) {
-    _prototypeCollection =
-    collections.get(slice.get("prototype").copyString());
-  }
-=======
                                                  arangodb::velocypack::Slice slice) {
-  auto query = plan->getAst()->query();
->>>>>>> 02fc5cee
+  aql::QueryContext& query = plan->getAst()->query();
   auto colName = slice.get("collection").copyString();
   auto typeId = basics::VelocyPackHelper::getNumericValue<int>(slice, "typeID", 0);
   if (typeId == ExecutionNode::DISTRIBUTE) {
     // This is a special case, the distribute node can inject a collection
     // that is NOT yet known to the plan
-<<<<<<< HEAD
-    collections.add(colName, AccessMode::Type::NONE);
-  }
-
-  _collection = collections.get(colName);
-
-  TRI_ASSERT(_collection != nullptr);
-
-  if (_collection == nullptr) {
-    std::string msg("collection '");
-    msg.append(slice.get("collection").copyString());
-    msg.append("' not found");
-    THROW_ARANGO_EXCEPTION_MESSAGE(TRI_ERROR_INTERNAL, msg);
-  }
-=======
-    query->addCollection(colName, AccessMode::Type::NONE);
+    query.collections().add(colName, AccessMode::Type::NONE);
   }
   // After we optionally added the collection for distribute we can create
   // the CollectionAccess:
-  _collectionAccess = CollectionAccess{plan->getAst()->query()->collections(), slice};
->>>>>>> 02fc5cee
+  _collectionAccess = CollectionAccess{&plan->getAst()->query().collections(), slice};
 
   VPackSlice restrictedTo = slice.get("restrictedTo");
 
