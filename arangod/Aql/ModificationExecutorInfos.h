--- conflicted
+++ resolved
@@ -63,29 +63,15 @@
   explicit IgnoreDocumentNotFound(bool b) : BoolWrapper(b) {}
 };
 
-<<<<<<< HEAD
-struct ModificationExecutorInfos : public ExecutorInfos {
-  ModificationExecutorInfos(
-      RegisterId input1RegisterId, RegisterId input2RegisterId, RegisterId input3RegisterId,
-      RegisterId outputNewRegisterId, RegisterId outputOldRegisterId,
-      RegisterId outputRegisterId, RegisterId nrInputRegisters,
-      RegisterId nrOutputRegisters, std::unordered_set<RegisterId> registersToClear,
-      std::unordered_set<RegisterId> registersToKeep, arangodb::aql::QueryContext& query,
-      OperationOptions options, aql::Collection const* aqlCollection,
-      ProducesResults producesResults, ConsultAqlWriteFilter consultAqlWriteFilter,
-      IgnoreErrors ignoreErrors, DoCount doCount, IsReplace isReplace,
-      IgnoreDocumentNotFound ignoreDocumentNotFound);
-=======
 struct ModificationExecutorInfos {
   ModificationExecutorInfos(RegisterId input1RegisterId, RegisterId input2RegisterId,
                             RegisterId input3RegisterId, RegisterId outputNewRegisterId,
                             RegisterId outputOldRegisterId, RegisterId outputRegisterId,
-                            transaction::Methods* trx, OperationOptions options,
+                            arangodb::aql::QueryContext& query, OperationOptions options,
                             aql::Collection const* aqlCollection, ProducesResults producesResults,
                             ConsultAqlWriteFilter consultAqlWriteFilter,
                             IgnoreErrors ignoreErrors, DoCount doCount, IsReplace isReplace,
                             IgnoreDocumentNotFound ignoreDocumentNotFound);
->>>>>>> 3538732d
 
   ModificationExecutorInfos() = delete;
   ModificationExecutorInfos(ModificationExecutorInfos&&) = default;
