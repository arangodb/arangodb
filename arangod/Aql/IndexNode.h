////////////////////////////////////////////////////////////////////////////////
/// DISCLAIMER
///
/// Copyright 2014-2016 ArangoDB GmbH, Cologne, Germany
/// Copyright 2004-2014 triAGENS GmbH, Cologne, Germany
///
/// Licensed under the Apache License, Version 2.0 (the "License");
/// you may not use this file except in compliance with the License.
/// You may obtain a copy of the License at
///
///     http://www.apache.org/licenses/LICENSE-2.0
///
/// Unless required by applicable law or agreed to in writing, software
/// distributed under the License is distributed on an "AS IS" BASIS,
/// WITHOUT WARRANTIES OR CONDITIONS OF ANY KIND, either express or implied.
/// See the License for the specific language governing permissions and
/// limitations under the License.
///
/// Copyright holder is ArangoDB GmbH, Cologne, Germany
///
/// @author Michael Hackstein
////////////////////////////////////////////////////////////////////////////////

#ifndef ARANGOD_AQL_INDEX_NODE_H
#define ARANGOD_AQL_INDEX_NODE_H 1

#include "Basics/Common.h"
#include "Aql/Ast.h"
#include "Aql/CollectionAccessingNode.h"
#include "Aql/DocumentProducingNode.h"
#include "Aql/ExecutionNode.h"
#include "Aql/types.h"
#include "Aql/Variable.h"
#include "Indexes/IndexIterator.h"
#include "VocBase/voc-types.h"
#include "VocBase/vocbase.h"
#include "Transaction/Methods.h"

#include <velocypack/Slice.h>

namespace arangodb {

namespace aql {
struct Collection;
class Condition;
class ExecutionBlock;
class ExecutionEngine;
class ExecutionPlan;

/// @brief class IndexNode
class IndexNode : public ExecutionNode, public DocumentProducingNode, public CollectionAccessingNode {
  friend class ExecutionBlock;
  friend class IndexBlock;

 public:
  IndexNode(ExecutionPlan* plan, size_t id,
            aql::Collection const* collection, Variable const* outVariable,
            std::vector<transaction::Methods::IndexHandle> const& indexes,
            std::unique_ptr<Condition> condition, IndexIteratorOptions const&);

  IndexNode(ExecutionPlan*, arangodb::velocypack::Slice const& base);

  ~IndexNode();

  /// @brief return the type of the node
  NodeType getType() const override final { return INDEX; }

  /// @brief return the condition for the node
  Condition* condition() const { return _condition; }

  /// @brief whether or not all indexes are accessed in reverse order
  IndexIteratorOptions options() const { return _options; }

  /// @brief set reverse mode
  void setAscending(bool value) { _options.ascending = value; }

  /// @brief whether or not the index node needs a post sort of the results
  /// of multiple shards in the cluster (via a GatherNode).
  /// not all queries that use an index will need to produce a sorted result
  /// (e.g. if the index is used only for filtering)
  bool needsGatherNodeSort() const { return _needsGatherNodeSort; }
  void needsGatherNodeSort(bool value) { _needsGatherNodeSort = value; }

  /// @brief export to VelocyPack
  void toVelocyPackHelper(arangodb::velocypack::Builder&,
                          unsigned flags) const override final;

  /// @brief creates corresponding ExecutionBlock
  std::unique_ptr<ExecutionBlock> createBlock(
    ExecutionEngine& engine,
    std::unordered_map<ExecutionNode*, ExecutionBlock*> const&
  ) const override;

  /// @brief clone ExecutionNode recursively
  ExecutionNode* clone(ExecutionPlan* plan, bool withDependencies,
                       bool withProperties) const override final;

  /// @brief getVariablesSetHere
  std::vector<Variable const*> getVariablesSetHere() const override final {
    return std::vector<Variable const*>{_outVariable};
  }

  /// @brief getVariablesUsedHere, returning a vector
  std::vector<Variable const*> getVariablesUsedHere() const override final;

  /// @brief getVariablesUsedHere, modifying the set in-place
  void getVariablesUsedHere(
      std::unordered_set<Variable const*>& vars) const override final;

  /// @brief estimateCost
  double estimateCost(size_t&) const override final;

  /// @brief getIndexes, hand out the indexes used
  std::vector<transaction::Methods::IndexHandle> const& getIndexes() const { return _indexes; }

  /// @brief called to build up the matching positions of the index values for
  /// the projection attributes (if any)
  void initIndexCoversProjections();

 private:
  /// @brief the index
  std::vector<transaction::Methods::IndexHandle> _indexes;

  /// @brief the index(es) condition
  Condition* _condition;

  /// @brief the index sort order - this is the same order for all indexes
  bool _needsGatherNodeSort;

<<<<<<< HEAD
  /// @brief A shard this node is restricted to, may be empty
  std::string _restrictedTo;

=======
>>>>>>> 352fedd2
  /// @brief the index iterator options - same for all indexes
  IndexIteratorOptions _options;
};

}  // namespace arangodb::aql
}  // namespace arangodb

#endif<|MERGE_RESOLUTION|>--- conflicted
+++ resolved
@@ -127,12 +127,6 @@
   /// @brief the index sort order - this is the same order for all indexes
   bool _needsGatherNodeSort;
 
-<<<<<<< HEAD
-  /// @brief A shard this node is restricted to, may be empty
-  std::string _restrictedTo;
-
-=======
->>>>>>> 352fedd2
   /// @brief the index iterator options - same for all indexes
   IndexIteratorOptions _options;
 };
