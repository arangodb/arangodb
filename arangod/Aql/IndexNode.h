////////////////////////////////////////////////////////////////////////////////
/// DISCLAIMER
///
/// Copyright 2014-2016 ArangoDB GmbH, Cologne, Germany
/// Copyright 2004-2014 triAGENS GmbH, Cologne, Germany
///
/// Licensed under the Apache License, Version 2.0 (the "License");
/// you may not use this file except in compliance with the License.
/// You may obtain a copy of the License at
///
///     http://www.apache.org/licenses/LICENSE-2.0
///
/// Unless required by applicable law or agreed to in writing, software
/// distributed under the License is distributed on an "AS IS" BASIS,
/// WITHOUT WARRANTIES OR CONDITIONS OF ANY KIND, either express or implied.
/// See the License for the specific language governing permissions and
/// limitations under the License.
///
/// Copyright holder is ArangoDB GmbH, Cologne, Germany
///
/// @author Michael Hackstein
////////////////////////////////////////////////////////////////////////////////

#ifndef ARANGOD_AQL_INDEX_NODE_H
#define ARANGOD_AQL_INDEX_NODE_H 1

#include "Aql/CollectionAccessingNode.h"
#include "Aql/DocumentProducingNode.h"
#include "Aql/ExecutionNode.h"
#include "Aql/types.h"
#include "Basics/HashSet.h"
#include "Indexes/IndexIterator.h"
#include "Transaction/Methods.h"

#include <memory>
#include <vector>

namespace arangodb {

namespace aql {
struct Collection;
class Condition;
class ExecutionBlock;
class ExecutionEngine;
class ExecutionPlan;
class Expression;

/// @brief struct to hold the member-indexes in the _condition node
struct NonConstExpression {
  std::unique_ptr<Expression> expression;
  std::vector<size_t> const indexPath;

  NonConstExpression(std::unique_ptr<Expression> exp, std::vector<size_t>&& idxPath);
};

/// @brief class IndexNode
class IndexNode : public ExecutionNode, public DocumentProducingNode, public CollectionAccessingNode {
  friend class ExecutionBlock;

 public:
  IndexNode(ExecutionPlan* plan, size_t id, aql::Collection const* collection,
            Variable const* outVariable,
            std::vector<transaction::Methods::IndexHandle> const& indexes,
            std::unique_ptr<Condition> condition, IndexIteratorOptions const&);

  IndexNode(ExecutionPlan*, arangodb::velocypack::Slice const& base);

  ~IndexNode() override;

  /// @brief return the type of the node
  NodeType getType() const final;

  /// @brief return the condition for the node
  Condition* condition() const;

  /// @brief whether or not all indexes are accessed in reverse order
  IndexIteratorOptions options() const;

  /// @brief set reverse mode
  void setAscending(bool value);

  /// @brief whether or not the index node needs a post sort of the results
  /// of multiple shards in the cluster (via a GatherNode).
  /// not all queries that use an index will need to produce a sorted result
  /// (e.g. if the index is used only for filtering)
  bool needsGatherNodeSort() const;
  void needsGatherNodeSort(bool value);

  /// @brief export to VelocyPack
<<<<<<< HEAD
  void toVelocyPackHelper(arangodb::velocypack::Builder&, unsigned flags) const final;
=======
  void toVelocyPackHelper(arangodb::velocypack::Builder&, unsigned flags,
                          std::unordered_set<ExecutionNode const*>& seen) const override final;
>>>>>>> ac2158ee

  /// @brief creates corresponding ExecutionBlock
  std::unique_ptr<ExecutionBlock> createBlock(
      ExecutionEngine& engine,
      std::unordered_map<ExecutionNode*, ExecutionBlock*> const&) const override;

  /// @brief clone ExecutionNode recursively
  ExecutionNode* clone(ExecutionPlan* plan, bool withDependencies,
                       bool withProperties) const final;

  /// @brief getVariablesSetHere
  std::vector<Variable const*> getVariablesSetHere() const final;

  /// @brief getVariablesUsedHere, modifying the set in-place
  void getVariablesUsedHere(arangodb::HashSet<Variable const*>& vars) const final;

  /// @brief estimateCost
  CostEstimate estimateCost() const final;

  /// @brief getIndexes, hand out the indexes used
  std::vector<transaction::Methods::IndexHandle> const& getIndexes() const;

  /// @brief called to build up the matching positions of the index values for
  /// the projection attributes (if any)
  void initIndexCoversProjections();

 private:
  void initializeOnce(bool hasV8Expression, std::vector<Variable const*>& inVars,
                      std::vector<RegisterId>& inRegs,
                      std::vector<std::unique_ptr<NonConstExpression>>& nonConstExpressions,
                      transaction::Methods* trxPtr) const;

  /// @brief adds a UNIQUE() to a dynamic IN condition
  arangodb::aql::AstNode* makeUnique(arangodb::aql::AstNode*, transaction::Methods* trx) const;

 private:
  /// @brief the index
  std::vector<transaction::Methods::IndexHandle> _indexes;

  /// @brief the index(es) condition
  std::unique_ptr<Condition> _condition;

  /// @brief the index sort order - this is the same order for all indexes
  bool _needsGatherNodeSort;

  /// @brief the index iterator options - same for all indexes
  IndexIteratorOptions _options;
};

}  // namespace aql
}  // namespace arangodb

#endif<|MERGE_RESOLUTION|>--- conflicted
+++ resolved
@@ -87,12 +87,8 @@
   void needsGatherNodeSort(bool value);
 
   /// @brief export to VelocyPack
-<<<<<<< HEAD
-  void toVelocyPackHelper(arangodb::velocypack::Builder&, unsigned flags) const final;
-=======
   void toVelocyPackHelper(arangodb::velocypack::Builder&, unsigned flags,
-                          std::unordered_set<ExecutionNode const*>& seen) const override final;
->>>>>>> ac2158ee
+                          std::unordered_set<ExecutionNode const*>& seen) const final;
 
   /// @brief creates corresponding ExecutionBlock
   std::unique_ptr<ExecutionBlock> createBlock(
