--- conflicted
+++ resolved
@@ -65,13 +65,7 @@
 template <typename Modifier>
 SingleRemoteModificationExecutor<Modifier>::SingleRemoteModificationExecutor(Fetcher& fetcher,
                                                                              Infos& info)
-<<<<<<< HEAD
-    : _trx(info._query.newTrxContext()),
-      _info(info), _fetcher(fetcher),
-      _upstreamState(ExecutionState::HASMORE) {
-=======
-    : _info(info), _upstreamState(ExecutionState::HASMORE) {
->>>>>>> bce6f8fb
+    : _trx(info._query.newTrxContext()), _info(info), _upstreamState(ExecutionState::HASMORE) {
   TRI_ASSERT(arangodb::ServerState::instance()->isCoordinator());
 };
 
