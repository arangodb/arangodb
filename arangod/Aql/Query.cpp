////////////////////////////////////////////////////////////////////////////////
/// DISCLAIMER
///
/// Copyright 2014-2024 ArangoDB GmbH, Cologne, Germany
/// Copyright 2004-2014 triAGENS GmbH, Cologne, Germany
///
/// Licensed under the Business Source License 1.1 (the "License");
/// you may not use this file except in compliance with the License.
/// You may obtain a copy of the License at
///
///     https://github.com/arangodb/arangodb/blob/devel/LICENSE
///
/// Unless required by applicable law or agreed to in writing, software
/// distributed under the License is distributed on an "AS IS" BASIS,
/// WITHOUT WARRANTIES OR CONDITIONS OF ANY KIND, either express or implied.
/// See the License for the specific language governing permissions and
/// limitations under the License.
///
/// Copyright holder is ArangoDB GmbH, Cologne, Germany
///
/// @author Jan Steemann
////////////////////////////////////////////////////////////////////////////////

#include "Query.h"

#include "ApplicationFeatures/ApplicationServer.h"
#include "Aql/AqlCallList.h"
#include "Aql/AqlCallStack.h"
#include "Aql/AqlItemBlock.h"
#include "Aql/AqlTransaction.h"
#include "Aql/Ast.h"
#include "Aql/Collection.h"
#include "Aql/ExecutionBlock.h"
#include "Aql/ExecutionEngine.h"
#include "Aql/ExecutionNode/GraphNode.h"
#include "Aql/ExecutionPlan.h"
#include "Aql/Optimizer.h"
#include "Aql/Parser.h"
#include "Aql/ProfileLevel.h"
#include "Aql/QueryCache.h"
#include "Aql/QueryExecutionState.h"
#include "Aql/QueryInfoLoggerFeature.h"
#include "Aql/QueryList.h"
#include "Aql/QueryPlanCache.h"
#include "Aql/QueryProfile.h"
#include "Aql/QueryRegistry.h"
#include "Aql/SharedQueryState.h"
#include "Aql/Timing.h"
#include "Async/async.h"
#include "Auth/Common.h"
#include "Basics/Exceptions.h"
#include "Basics/ResourceUsage.h"
#include "Basics/ScopeGuard.h"
#include "Basics/VelocyPackHelper.h"
#include "Basics/conversions.h"
#include "Basics/fasthash.h"
#include "Basics/system-functions.h"
#include "Cluster/ServerState.h"
#include "Graph/Graph.h"
#include "Logger/LogMacros.h"
#include "Network/Methods.h"
#include "Network/NetworkFeature.h"
#include "Network/Utils.h"
#include "Random/RandomGenerator.h"
#include "RestServer/QueryRegistryFeature.h"
#include "StorageEngine/TransactionCollection.h"
#include "StorageEngine/TransactionState.h"
#include "Transaction/Manager.h"
#include "Transaction/ManagerFeature.h"
#include "Transaction/StandaloneContext.h"
#include "Utils/CollectionNameResolver.h"
#include "Utils/ExecContext.h"
#include "Utils/Events.h"
#include "VocBase/LogicalCollection.h"
#include "VocBase/ticks.h"
#include "VocBase/vocbase.h"

#ifdef USE_V8
#include "Aql/QueryResultV8.h"
#include "Transaction/V8Context.h"
#include "V8/JavaScriptSecurityContext.h"
#include "V8/v8-vpack.h"
#include "V8Server/V8DealerFeature.h"
#include "V8Server/V8Executor.h"
#endif

#include <absl/strings/str_cat.h>
#include <velocypack/Dumper.h>
#include <velocypack/Iterator.h>
#include <velocypack/Sink.h>

#include <optional>

using namespace arangodb;
using namespace arangodb::aql;
using namespace arangodb::basics;

namespace {
AqlCallStack const defaultStack{AqlCallList{AqlCall{}}};

constexpr std::string_view fullcountTrue("fullcount:true");
constexpr std::string_view fullcountFalse("fullcount:false");
constexpr std::string_view countTrue("count:true");
constexpr std::string_view countFalse("count:false");
}  // namespace

/// @brief internal constructor, Used to construct a full query or a
/// ClusterQuery
Query::Query(QueryId id, std::shared_ptr<transaction::Context> ctx,
             QueryString queryString,
             std::shared_ptr<VPackBuilder> bindParameters, QueryOptions options,
             std::shared_ptr<SharedQueryState> sharedState)
    : QueryContext(ctx->vocbase(), ctx->operationOrigin(), id),
      _itemBlockManager(*_resourceMonitor),
      _queryString(std::move(queryString)),
      _transactionContext(std::move(ctx)),
      _sharedState(std::move(sharedState)),
#ifdef USE_V8
      _v8Executor(nullptr),
#endif
      _bindParameters(*_resourceMonitor, bindParameters),
      _queryOptions(std::move(options)),
      _trx(nullptr),
      _startTime(currentSteadyClockValue()),
      _endTime(0.0),
      _resultMemoryUsage(0),
      _planMemoryUsage(0),
      _queryHash(kDontCache),
      _shutdownState(ShutdownState::None),
      _executionPhase(ExecutionPhase::INITIALIZE),
      _result(std::nullopt),
#ifdef USE_V8
      _executorOwnedByExterior(_transactionContext->isV8Context() &&
                               v8::Isolate::TryGetCurrent() != nullptr),
      _embeddedQuery(_transactionContext->isV8Context() &&
                     transaction::V8Context::isEmbedded()),
      _registeredInV8Executor(false),
#endif
      _queryHashCalculated(false),
      _registeredQueryInTrx(false),
      _allowDirtyReads(false),
      _queryKilled(false) {
  if (!_transactionContext) {
    THROW_ARANGO_EXCEPTION_MESSAGE(
        TRI_ERROR_INTERNAL, "failed to create query transaction context");
  }

#ifdef USE_V8
  if (_executorOwnedByExterior) {
    // copy transaction options from global state into our local query options
    auto state = transaction::V8Context::getParentState();
    if (state != nullptr) {
      _queryOptions.transactionOptions = state->options();
    }
  }
#endif

  ProfileLevel level = _queryOptions.profile;
  if (level >= ProfileLevel::TraceOne) {
    LOG_TOPIC("22a70", INFO, Logger::QUERIES)
        << elapsedSince(_startTime)
        << " Query::Query queryString: " << _queryString
        << " this: " << (uintptr_t)this;
  } else {
    LOG_TOPIC("11160", DEBUG, Logger::QUERIES)
        << elapsedSince(_startTime)
        << " Query::Query queryString: " << _queryString
        << " this: " << (uintptr_t)this;
  }

  if (bindParameters != nullptr && !bindParameters->isEmpty() &&
      !bindParameters->slice().isNone()) {
    if (level >= ProfileLevel::TraceOne) {
      LOG_TOPIC("8c9fc", INFO, Logger::QUERIES)
          << "bindParameters: " << bindParameters->slice().toJson();
    } else {
      LOG_TOPIC("16a3f", DEBUG, Logger::QUERIES)
          << "bindParameters: " << bindParameters->slice().toJson();
    }
  }

  if (level >= ProfileLevel::TraceOne) {
    VPackBuilder b;
    _queryOptions.toVelocyPack(b, /*disableOptimizerRules*/ false);
    LOG_TOPIC("8979d", INFO, Logger::QUERIES) << "options: " << b.toJson();
  }

  // set memory limit for query
  _resourceMonitor->memoryLimit(_queryOptions.memoryLimit);
  _warnings.updateFromOptions(_queryOptions);

  // store name of user that started the query
  _user = ExecContext::current().user();
}

/// Used to construct a full query. the constructor is protected to ensure
/// that call sites only create Query objects using the `create` factory
/// method
Query::Query(std::shared_ptr<transaction::Context> ctx, QueryString queryString,
             std::shared_ptr<VPackBuilder> bindParameters, QueryOptions options,
             Scheduler* scheduler)
    : Query(0, ctx, std::move(queryString), std::move(bindParameters),
            std::move(options),
            std::make_shared<SharedQueryState>(ctx->vocbase().server(),
                                               scheduler)) {}

Query::~Query() {
  if (!_planSliceCopy.isNone()) {
    _resourceMonitor->decreaseMemoryUsage(_planSliceCopy.byteSize());
  }

  // In the most derived class needs to explicitly call 'destroy()'
  // because otherwise we have potential data races on the vptr
#ifdef ARANGODB_ENABLE_MAINTAINER_MODE
  TRI_ASSERT(_wasDestroyed);
#endif
}

void Query::destroy() {
#ifdef ARANGODB_ENABLE_MAINTAINER_MODE
  TRI_ASSERT(!std::exchange(_wasDestroyed, true));
#endif

  unregisterQueryInTransactionState();
  TRI_ASSERT(!_registeredQueryInTrx);

  _resourceMonitor->decreaseMemoryUsage(_resultMemoryUsage);
  _resultMemoryUsage = 0;

  _resourceMonitor->decreaseMemoryUsage(_planMemoryUsage);
  _planMemoryUsage = 0;

  if (_queryOptions.profile >= ProfileLevel::TraceOne) {
    LOG_TOPIC("36a75", INFO, Logger::QUERIES)
        << elapsedSince(_startTime) << " Query::~Query queryString: "
        << " this: " << (uintptr_t)this;
  }

  if (killed()) {
    setResult({TRI_ERROR_QUERY_KILLED});
  } else {
    // we intentionally set an error here so that we don't accidentially
    // commit the query (again) when calling cleanupPlanAndEngine below.
    setResult({TRI_ERROR_INTERNAL});
  }

  // this will reset _trx, so _trx is invalid after here
  try {
    auto state = cleanupPlanAndEngine(/*sync*/ true);
    TRI_ASSERT(state != ExecutionState::WAITING);
  } catch (...) {
    // unfortunately we cannot do anything here, as we are in the destructor
  }

  _queryProfile.reset();

  unregisterSnippets();

  exitV8Executor();

  _snippets.clear();  // simon: must be before plan
  _plans.clear();     // simon: must be before AST
  _ast.reset();

  LOG_TOPIC("f5cee", DEBUG, Logger::QUERIES)
      << elapsedSince(_startTime) << " Query::~Query this: " << (uintptr_t)this;
}

/// @brief factory function for creating a query. this must be used to
/// ensure that Query objects are always created using shared_ptrs.
std::shared_ptr<Query> Query::create(
    std::shared_ptr<transaction::Context> ctx, QueryString queryString,
    std::shared_ptr<velocypack::Builder> bindParameters, QueryOptions options,
    Scheduler* scheduler) {
  TRI_ASSERT(ctx != nullptr);
  // workaround to enable make_shared on a class with a protected constructor
  struct MakeSharedQuery final : Query {
    MakeSharedQuery(std::shared_ptr<transaction::Context> ctx,
                    QueryString queryString,
                    std::shared_ptr<velocypack::Builder> bindParameters,
                    QueryOptions options, Scheduler* scheduler)
        : Query{std::move(ctx), std::move(queryString),
                std::move(bindParameters), std::move(options), scheduler} {}

    ~MakeSharedQuery() final {
      // Destroy this query, otherwise it's still
      // accessible while the query is being destructed,
      // which can result in a data race on the vptr
      destroy();
    }
  };
  TRI_ASSERT(ctx != nullptr);
  return std::make_shared<MakeSharedQuery>(
      std::move(ctx), std::move(queryString), std::move(bindParameters),
      std::move(options), scheduler);
}

/// @brief return the user that started the query
std::string const& Query::user() const { return _user; }

double Query::getLockTimeout() const noexcept {
  return _queryOptions.transactionOptions.lockTimeout;
}

void Query::setLockTimeout(double timeout) noexcept {
  _queryOptions.transactionOptions.lockTimeout = timeout;
}

bool Query::killed() const {
  return (std::numeric_limits<double>::epsilon() < _queryOptions.maxRuntime &&
          _queryOptions.maxRuntime < elapsedSince(_startTime)) ||
         _queryKilled.load(std::memory_order_acquire);
}

/// @brief set the query to killed
void Query::kill() {
  auto const wasKilled = _queryKilled.exchange(true, std::memory_order_acq_rel);
  if (ServerState::instance()->isCoordinator() && !wasKilled) {
    setResult({TRI_ERROR_QUERY_KILLED});
    cleanupPlanAndEngine(/*sync*/ false);
  }
}

void Query::setKillFlag() {
  _queryKilled.store(true, std::memory_order_release);
}

/// @brief the query's transaction id. returns 0 if no transaction
/// has been assigned to the query yet. use this only for informational
/// purposes
TransactionId Query::transactionId() const noexcept {
  if (_trx == nullptr) {
    // no transaction yet. simply return 0
    return TransactionId{0};
  }
  return _trx->tid();
}

/// @brief return the start time of the query (steady clock value)
double Query::startTime() const noexcept { return _startTime; }

double Query::executionTime() const noexcept {
  // should only be called once _endTime has been set
  TRI_ASSERT(_endTime > 0.0);
  return _endTime - _startTime;
}

void Query::ensureExecutionTime() noexcept {
  if (_endTime == 0.0) {
    _endTime = currentSteadyClockValue();
    TRI_ASSERT(_endTime > 0.0);
  }
}

bool Query::tryLoadPlanFromCache() {
  if (_queryOptions.usePlanCache) {
    if (!canUsePlanCache()) {
      THROW_ARANGO_EXCEPTION(TRI_ERROR_QUERY_NOT_ELLIGIBLE_FOR_PLAN_CACHING);
    }
    // construct plan cache key
    TRI_ASSERT(!_planCacheKey.has_value());
    _planCacheKey.emplace(_vocbase.queryPlanCache().createCacheKey(
        _queryString, bindParametersAsBuilder(), _queryOptions));

    // look up query in query plan cache
    auto cacheEntry = _vocbase.queryPlanCache().lookup(*_planCacheKey);
    if (cacheEntry != nullptr) {
      // entry found in plan cache

      auto hasPermissions = std::invoke([&] {
        // check if the current user has permissions on all the collections
        ExecContext const& exec = ExecContext::current();

        if (!exec.isSuperuser()) {
          for (auto const& dataSource : cacheEntry->dataSources) {
            if (!exec.canUseCollection(dataSource.second.name,
                                       dataSource.second.level)) {
              // cannot use query cache result because of permissions
              return false;
            }
          }
        }

        return true;
      });

      if (!hasPermissions) {
        return false;
      }

      _resourceMonitor->increaseMemoryUsage(
          cacheEntry->serializedPlan.byteSize());
      _planSliceCopy = cacheEntry->serializedPlan;

      return true;
    }
  }
  return false;
}

async<void> Query::prepareQuery() {
  try {
    if (tryLoadPlanFromCache()) {
      auto const querySlice = _planSliceCopy.slice();
      auto const collections = querySlice.get("collections");
      auto const variables = querySlice.get("variables");
      auto const views = querySlice.get("views");
      auto const snippets = querySlice.get("nodes");
      prepareFromVelocyPack(querySlice, collections, views, variables,
                            snippets);
      instantiatePlan(snippets);

      TRI_ASSERT(!_plans.empty());

      auto& plan = _plans.front();
      plan->findVarUsage();
      plan->findCollectionAccessVariables();
      plan->prepareTraversalOptions();
      enterState(QueryExecutionState::ValueType::EXECUTION);
      co_return;
    }

    std::unique_ptr<ExecutionPlan> plan;
    init(/*createProfile*/ true);

    enterState(QueryExecutionState::ValueType::PARSING);

    plan = preparePlan();

    TRI_ASSERT(plan != nullptr);

    TRI_ASSERT(_trx != nullptr);
    TRI_ASSERT(_trx->status() == transaction::Status::RUNNING);

    // keep serialized copy of unchanged plan to include in query profile
    // necessary because instantiate / execution replace vars and blocks
    bool const keepPlan =
        _queryOptions.profile >= ProfileLevel::Blocks &&
        ServerState::isSingleServerOrCoordinator(_trx->state()->serverRole());
    if (keepPlan) {
      unsigned flags = ExecutionPlan::buildSerializationFlags(
          /*verbose*/ false, /*includeInternals*/ false,
          /*explainRegisters*/ false);
      try {
        auto b = velocypack::Builder();
        plan->toVelocyPack(
            b, flags,
            buildSerializeQueryDataCallback({.includeNumericIds = false,
                                             .includeViews = true,
                                             .includeViewsSeparately = false}));
        _planSliceCopy = std::move(b).sharedSlice();

        TRI_IF_FAILURE("Query::serializePlans1") {
          THROW_ARANGO_EXCEPTION(TRI_ERROR_DEBUG);
        }
        _resourceMonitor->increaseMemoryUsage(_planSliceCopy.byteSize());
      } catch (std::exception const& ex) {
        // must clear _planSliceCopy here so that the destructor of
        // Query doesn't subtract the memory used by _planSliceCopy
        // without us having it tracked properly here.
        _planSliceCopy = {};
        LOG_TOPIC("006c7", ERR, Logger::QUERIES)
            << "unable to convert execution plan to vpack: " << ex.what();
        throw;
      }

      TRI_IF_FAILURE("Query::serializePlans2") {
        THROW_ARANGO_EXCEPTION(TRI_ERROR_DEBUG);
      }
    }

    enterState(QueryExecutionState::ValueType::PHYSICAL_INSTANTIATION);

    // simon: assumption is _queryString is empty for DBServer snippets
    bool const planRegisters = !_queryString.empty();
    co_await ExecutionEngine::instantiateFromPlan(*this, *plan, planRegisters);

    _plans.push_back(std::move(plan));

    if (_snippets.size() > 1) {  // register coordinator snippets
      TRI_ASSERT(_trx->state()->isCoordinator());
      QueryRegistry* registry = QueryRegistryFeature::registry();
      if (!registry) {
        THROW_ARANGO_EXCEPTION_MESSAGE(TRI_ERROR_SHUTTING_DOWN,
                                       "query registry not available");
      }
      registry->registerSnippets(_snippets);
    }

    if (_queryProfile) {
      _queryProfile->registerInQueryList();
    }
    registerQueryInTransactionState();

    enterState(QueryExecutionState::ValueType::EXECUTION);
  } catch (Exception const& ex) {
    setResult({ex.code(), ex.what()});
    throw;
  } catch (std::bad_alloc const&) {
    setResult({TRI_ERROR_OUT_OF_MEMORY});
    throw;
  } catch (std::exception const& ex) {
    setResult({TRI_ERROR_INTERNAL, ex.what()});
    throw;
  }
}

void Query::storePlanInCache(ExecutionPlan& plan) {
  plan.planRegisters(ExplainRegisterPlan::No);

  TRI_ASSERT(_planCacheKey.has_value());
  // TODO: verify these options
  unsigned flags = ExecutionPlan::buildSerializationFlags(
      /*verbosePlans*/ true, /*explainInternals*/ true,
      /*explainRegisters*/ false);

  velocypack::Builder serialized;
  // Note that in this serialization it is crucial to include the numeric
  // ids, otherwise the Plan can not be instantiated correctly, when this
  // plan comes back from the query plan cache!
  plan.toVelocyPack(
      serialized, flags,
      buildSerializeQueryDataCallback({.includeNumericIds = true,
                                       .includeViews = false,
                                       .includeViewsSeparately = true}));

  auto dataSources = std::invoke([&]() {
    std::unordered_map<std::string, QueryPlanCache::DataSourceEntry>
        dataSources;
    // add views
    for (auto const& it : _queryDataSources) {
      dataSources.try_emplace(it.first, QueryPlanCache::DataSourceEntry{
                                            it.second, auth::Level::RO});
    }
    // collect transaction DataSources
    _trx->state()->allCollections(
        [&dataSources](TransactionCollection& trxCollection) -> bool {
          auto const& c = trxCollection.collection();
          auth::Level level =
              trxCollection.accessType() == AccessMode::Type::READ
                  ? auth::Level::RO
                  : auth::Level::RW;
          dataSources.try_emplace(
              c->guid(), QueryPlanCache::DataSourceEntry{c->name(), level});
          return true;  // continue traversal
        });
    return dataSources;
  });

  // store plan in query plan cache for future queries
  std::ignore = _vocbase.queryPlanCache().store(
      std::move(*_planCacheKey), std::move(dataSources),
      std::move(serialized).sharedSlice());
  _planCacheKey.reset();
}

/// @brief prepare an AQL query, this is a preparation for execute, but
/// execute calls it internally. The purpose of this separate method is
/// to be able to only prepare a query from VelocyPack and then store it in the
/// QueryRegistry.
std::unique_ptr<ExecutionPlan> Query::preparePlan() {
  TRI_ASSERT(!_queryString.empty());
  LOG_TOPIC("9625e", DEBUG, Logger::QUERIES)
      << elapsedSince(_startTime) << " Query::prepare"
      << " this: " << (uintptr_t)this;

  TRI_ASSERT(_ast != nullptr);
  Parser parser(*this, *_ast, _queryString);
  parser.parse();

  // any usage of one of the following features make the query ineligible
  // for query plan caching (at least for now):
  if (_queryOptions.optimizePlanForCaching &&
      (_ast->containsUpsertNode() ||
       _ast->containsAttributeNameValueBindParameters() ||
       _ast->containsCollectionNameValueBindParameters() ||
       _ast->containsGraphNameValueBindParameters() ||
       _ast->containsTraversalDepthValueBindParameters() ||
       _ast->containsUpsertLookupValueBindParameters() || !_warnings.empty())) {
    THROW_ARANGO_EXCEPTION(TRI_ERROR_QUERY_NOT_ELLIGIBLE_FOR_PLAN_CACHING);
  }

  // put in collection and attribute name bind parameters (e.g. @@collection or
  // doc.@attr).
  _ast->injectBindParametersFirstStage(_bindParameters, this->resolver());

  _ast->injectBindParametersSecondStage(_bindParameters);

  if (_ast->containsUpsertNode()) {
    // UPSERTs and intermediate commits do not play nice together, because the
    // intermediate commit invalidates the read-own-write iterator required by
    // the subquery. Setting intermediateCommitSize and intermediateCommitCount
    // to UINT64_MAX allows us to effectively disable intermediate commits.
    _queryOptions.transactionOptions.intermediateCommitSize = UINT64_MAX;
    _queryOptions.transactionOptions.intermediateCommitCount = UINT64_MAX;
  }

  TRI_ASSERT(_trx == nullptr);
  // needs to be created after the AST collected all collections
  std::unordered_set<std::string> inaccessibleCollections;
#ifdef USE_ENTERPRISE
  if (_queryOptions.transactionOptions.skipInaccessibleCollections) {
    inaccessibleCollections = _queryOptions.inaccessibleCollections;
  }
#endif

  // create the transaction object
  _trx = AqlTransaction::create(_transactionContext, _collections,
                                _queryOptions.transactionOptions,
                                std::move(inaccessibleCollections));

  _trx->addHint(
      transaction::Hints::Hint::FROM_TOPLEVEL_AQL);  // only used on toplevel

  // We need to preserve the information about dirty reads, since the
  // transaction who knows might be gone before we have produced the
  // result:
  _allowDirtyReads = _trx->state()->options().allowDirtyReads;

  // As soon as we start to instantiate the plan we have to clean it
  // up before killing the unique_ptr

  // we have an AST, optimize the ast
  enterState(QueryExecutionState::ValueType::AST_OPTIMIZATION);

  _ast->validateAndOptimize(*_trx, {.optimizeNonCacheable = true});

  enterState(QueryExecutionState::ValueType::LOADING_COLLECTIONS);

  Result res = _trx->begin();

  if (!res.ok()) {
    THROW_ARANGO_EXCEPTION(res);
  }
  TRI_ASSERT(_trx->status() == transaction::Status::RUNNING);

  enterState(QueryExecutionState::ValueType::PLAN_INSTANTIATION);

  auto plan = ExecutionPlan::instantiateFromAst(_ast.get(), true);

  TRI_ASSERT(plan != nullptr);
  injectVertexCollectionIntoGraphNodes(*plan);

  // Run the query optimizer:
  enterState(QueryExecutionState::ValueType::PLAN_OPTIMIZATION);
  Optimizer opt(*_resourceMonitor, _queryOptions.maxNumberOfPlans);
  // get enabled/disabled rules
  opt.createPlans(std::move(plan), _queryOptions, false);
  // Now plan and all derived plans belong to the optimizer
  plan = opt.stealBest();  // Now we own the best one again

  TRI_ASSERT(plan != nullptr);

  // return the V8 executor if we are in one
  exitV8Executor();

  // validate that all bind parameters are in use
  _bindParameters.validateAllUsed();

  plan->findVarUsage();

  if (_planCacheKey.has_value()) {
    TRI_ASSERT(_queryOptions.optimizePlanForCaching &&
               _queryOptions.usePlanCache);

    // if query parsing/optimization produces warnings. we must disable query
    // plan caching.
    // additionally, if the query contains a REMOTE_SINGLE/REMOTE_MULTIPLE node,
    // we must also disable caching, because these node types do not have
    // constructors for being created from serialized velocypack input
    bool canCachePlan = _warnings.empty() &&
                        !plan->contains(ExecutionNode::REMOTE_SINGLE) &&
                        !plan->contains(ExecutionNode::REMOTE_MULTIPLE);

    if (canCachePlan) {
      // store result plan in query plan cache
      storePlanInCache(*plan);
    } else {
      // do not store plan in cache
      _planCacheKey.reset();
    }
  }

  return plan;
}

/// @brief execute an AQL query
ExecutionState Query::execute(QueryResult& queryResult) {
  _executeCallerWaiting = ExecuteCallerWaiting::Asynchronously;
  LOG_TOPIC("e8ed7", DEBUG, Logger::QUERIES)
      << elapsedSince(_startTime) << " Query::execute"
      << " this: " << (uintptr_t)this;

  try {
    if (killed()) {
      THROW_ARANGO_EXCEPTION(TRI_ERROR_QUERY_KILLED);
    }

    bool useQueryCache = canUseResultsCache();
    switch (_executionPhase) {
      case ExecutionPhase::INITIALIZE: {
        if (useQueryCache) {
          // check the query cache for an existing result
          auto cacheEntry = QueryCache::instance()->lookup(
              &_vocbase, hash(), _queryString, bindParametersAsBuilder());

          if (cacheEntry != nullptr) {
            if (cacheEntry->currentUserHasPermissions()) {
              // we don't have yet a transaction when we're here, so let's
              // create a mimimal context to build the result
              queryResult.context = transaction::StandaloneContext::create(
                  _vocbase, operationOrigin());
              TRI_ASSERT(cacheEntry->_queryResult != nullptr);
              queryResult.data = cacheEntry->_queryResult;
              queryResult.extra = cacheEntry->_stats;
              queryResult.cached = true;
              // Note: cached queries were never done with dirty reads,
              // so we can always hand out the result here without extra
              // HTTP header.
              return ExecutionState::DONE;
            }
            // if no permissions, fall through to regular querying
          }
        }

        TRI_ASSERT(!_prepareResult.valid());
        // will throw if it fails
        auto prepare = [this]() -> futures::Future<futures::Unit> {
          if (!_ast) {  // simon: hack for AQL_EXECUTEJSON
            co_return co_await prepareQuery();
          }
          co_return;
        }();
        _executionPhase = ExecutionPhase::PREPARE;
        if (!prepare.isReady()) {
          std::move(prepare).thenFinal(
              [this, sqs = sharedState()](auto&& tryResult) {
                sqs->executeAndWakeup([this, tryResult = std::move(tryResult)] {
                  _prepareResult = std::move(tryResult);
                  TRI_ASSERT(_prepareResult.valid());
                  return true;
                });
              });
          return ExecutionState::WAITING;
        } else {
          _prepareResult = std::move(prepare).result();
          TRI_ASSERT(_prepareResult.valid());
        }
      }
        [[fallthrough]];
      case ExecutionPhase::PREPARE: {
        TRI_ASSERT(_prepareResult.valid());
        _prepareResult.throwIfFailed();

        logAtStart();
        if (_planCacheKey.has_value()) {
          queryResult.planCacheKey = _planCacheKey->hash();
        }
        // NOTE: If the options have a shorter lifetime than the builder, it
        // gets invalid (at least set() and close() are broken).
        queryResult.data = std::make_shared<VPackBuilder>(&vpackOptions());

        // reserve some space in Builder to avoid frequent reallocs
        queryResult.data->reserve(16 * 1024);
        queryResult.data->openArray(/*unindexed*/ true);

        _executionPhase = ExecutionPhase::EXECUTE;
      }
        [[fallthrough]];
      case ExecutionPhase::EXECUTE: {
        TRI_ASSERT(queryResult.data != nullptr);
        TRI_ASSERT(queryResult.data->isOpenArray());
        TRI_ASSERT(_trx != nullptr) << "id=" << id();

        if (useQueryCache && (isModificationQuery() || !_warnings.empty() ||
                              !_ast->root()->isCacheable())) {
          useQueryCache = false;
        }

        ExecutionEngine* engine = this->rootEngine();
        TRI_ASSERT(engine != nullptr);

        // this is the RegisterId our results can be found in
        RegisterId const resultRegister = engine->resultRegister();

        // We loop as long as we are having ExecState::DONE returned
        // In case of WAITING we return, this function is repeatable!
        // In case of HASMORE we loop
        while (true) {
          auto const& [state, skipped, block] = engine->execute(::defaultStack);
          // The default call asks for No skips.
          TRI_ASSERT(skipped.nothingSkipped());
          if (state == ExecutionState::WAITING) {
            return state;
          }

          // block == nullptr => state == DONE
          if (block == nullptr) {
            TRI_ASSERT(state == ExecutionState::DONE);
            break;
          }

          if (!_queryOptions.silent && resultRegister.isValid()) {
            // cache low-level pointer to avoid repeated shared-ptr-derefs
            TRI_ASSERT(queryResult.data != nullptr);
            auto& resultBuilder = *queryResult.data;
            size_t previousLength = resultBuilder.bufferRef().byteSize();
            auto& vpackOpts = vpackOptions();

            size_t const n = block->numRows();

            for (size_t i = 0; i < n; ++i) {
              AqlValue const& val = block->getValueReference(i, resultRegister);

              if (!val.isEmpty()) {
                val.toVelocyPack(&vpackOpts, resultBuilder,
                                 /*allowUnindexed*/ true);
              }
            }

            size_t newLength = resultBuilder.bufferRef().byteSize();
            TRI_ASSERT(newLength >= previousLength);
            size_t diff = newLength - previousLength;

            _resourceMonitor->increaseMemoryUsage(diff);
            _resultMemoryUsage += diff;
          }

          if (state == ExecutionState::DONE) {
            break;
          }
        }

        // must close result array here because it must be passed as a closed
        // array to the query cache
        queryResult.data->close();
        queryResult.allowDirtyReads = _allowDirtyReads;
        if (_planCacheKey.has_value()) {
          queryResult.planCacheKey = _planCacheKey->hash();
        }

        if (useQueryCache && !_allowDirtyReads && _warnings.empty()) {
          // Cannot cache dirty reads! Yes, the query cache is not used in
          // the cluster anyway, but we leave this condition in here for
          // a future in which the query cache could be used in the cluster!
          std::unordered_map<std::string, std::string> dataSources =
              _queryDataSources;

          _trx->state()->allCollections(  // collect transaction DataSources
              [&dataSources](TransactionCollection& trxCollection) -> bool {
                auto const& c = trxCollection.collection();
                dataSources.try_emplace(c->guid(), c->name());
                return true;  // continue traversal
              });

          // create a query cache entry for later storage
          _cacheEntry = std::make_unique<QueryCacheResultEntry>(
              hash(), _queryString, queryResult.data, bindParametersAsBuilder(),
              std::move(dataSources)  // query DataSources
          );
        }

        queryResult.context = _trx->transactionContext();
        _executionPhase = ExecutionPhase::FINALIZE;
      }

        [[fallthrough]];
      case ExecutionPhase::FINALIZE: {
        if (!queryResult.extra) {
          queryResult.extra = std::make_shared<VPackBuilder>();
        }
        // will set warnings, stats, profile and cleanup plan and engine
        auto state = finalize(*queryResult.extra);
        bool isCachingAllowed = !_transactionContext->isStreaming() ||
                                _trx->state()->isReadOnlyTransaction();
        if (state == ExecutionState::DONE && _cacheEntry != nullptr &&
            isCachingAllowed) {
          _cacheEntry->_stats = queryResult.extra;
          QueryCache::instance()->store(&_vocbase, std::move(_cacheEntry));
        }

        return state;
      }
    }
    // We should not be able to get here
    TRI_ASSERT(false);
  } catch (Exception const& ex) {
    setResult({ex.code(), absl::StrCat("AQL: ", ex.message(),
                                       QueryExecutionState::toStringWithPrefix(
                                           _execState))});
    cleanupPlanAndEngine(/*sync*/ true);
    queryResult.reset(result());
  } catch (std::bad_alloc const&) {
    setResult(
        {TRI_ERROR_OUT_OF_MEMORY,
         absl::StrCat(TRI_errno_string(TRI_ERROR_OUT_OF_MEMORY),
                      QueryExecutionState::toStringWithPrefix(_execState))});
    cleanupPlanAndEngine(/*sync*/ true);
    queryResult.reset(result());
  } catch (std::exception const& ex) {
    setResult({TRI_ERROR_INTERNAL,
               absl::StrCat(ex.what(), QueryExecutionState::toStringWithPrefix(
                                           _execState))});
    cleanupPlanAndEngine(/*sync*/ true);
    queryResult.reset(result());
  }

  return ExecutionState::DONE;
}

/**
 * @brief Execute the query in a synchronous way, so if
 *        the query needs to wait (e.g. IO) this thread
 *        will be blocked.
 *
 * @param registry The query registry.
 *
 * @return The result of this query. The result is always complete
 */
QueryResult Query::executeSync() {
  _executeCallerWaiting = ExecuteCallerWaiting::Synchronously;
  std::shared_ptr<SharedQueryState> ss;

  QueryResult queryResult;
  do {
    auto state = execute(queryResult);
    if (state != ExecutionState::WAITING) {
      TRI_ASSERT(state == ExecutionState::DONE);
      return queryResult;
    }

    if (!ss) {
      ss = sharedState();
    }

    TRI_ASSERT(ss != nullptr);
    ss->waitForAsyncWakeup();
  } while (true);
}

#ifdef USE_V8
// execute an AQL query: may only be called with an active V8 handle scope
QueryResultV8 Query::executeV8(v8::Isolate* isolate) {
  _executeCallerWaiting = ExecuteCallerWaiting::Synchronously;
  LOG_TOPIC("6cac7", DEBUG, Logger::QUERIES)
      << elapsedSince(_startTime) << " Query::executeV8"
      << " this: " << (uintptr_t)this;

  QueryResultV8 queryResult;

  try {
    bool useQueryCache = canUseResultsCache();

    if (useQueryCache) {
      // check the query cache for an existing result
      auto cacheEntry = QueryCache::instance()->lookup(
          &_vocbase, hash(), _queryString, bindParametersAsBuilder());

      if (cacheEntry != nullptr) {
        if (cacheEntry->currentUserHasPermissions()) {
          // we don't have yet a transaction when we're here, so let's create
          // a mimimal context to build the result
          queryResult.context = transaction::StandaloneContext::create(
              _vocbase, operationOrigin());
          v8::Handle<v8::Value> values =
              TRI_VPackToV8(isolate, cacheEntry->_queryResult->slice(),
                            queryResult.context->getVPackOptions());
          TRI_ASSERT(values->IsArray());
          queryResult.v8Data = v8::Handle<v8::Array>::Cast(values);
          queryResult.extra = cacheEntry->_stats;
          queryResult.cached = true;
          return queryResult;
        }
        // if no permissions, fall through to regular querying
      }
    }

    // will throw if it fails
    [&]() -> futures::Future<futures::Unit> {
      co_return co_await prepareQuery();
    }()
                 .waitAndGet();

    logAtStart();

    if (useQueryCache && (isModificationQuery() || !_warnings.empty() ||
                          !_ast->root()->isCacheable())) {
      useQueryCache = false;
    }

    v8::Handle<v8::Array> resArray = v8::Array::New(isolate);

    auto* engine = this->rootEngine();
    TRI_ASSERT(engine != nullptr);

    std::shared_ptr<SharedQueryState> ss = engine->sharedState();
    TRI_ASSERT(ss != nullptr);

    // this is the RegisterId our results can be found in
    auto const resultRegister = engine->resultRegister();

    // following options and builder only required for query cache
    VPackOptions options = VPackOptions::Defaults;
    options.buildUnindexedArrays = true;
    options.buildUnindexedObjects = true;
    auto builder = std::make_shared<VPackBuilder>(&options);

    try {
      ss->resetWakeupHandler();

      // iterate over result, return it and optionally store it in query cache
      builder->openArray();

      // iterate over result and return it
      auto context = TRI_IGETC;
      uint32_t j = 0;
      ExecutionState state = ExecutionState::HASMORE;
      SkipResult skipped;
      SharedAqlItemBlockPtr value;
      while (state != ExecutionState::DONE) {
        std::tie(state, skipped, value) = engine->execute(::defaultStack);
        // We cannot trigger a skip operation from here
        TRI_ASSERT(skipped.nothingSkipped());

        while (state == ExecutionState::WAITING) {
          ss->waitForAsyncWakeup();
          std::tie(state, skipped, value) = engine->execute(::defaultStack);
          TRI_ASSERT(skipped.nothingSkipped());
        }

        // value == nullptr => state == DONE
        TRI_ASSERT(value != nullptr || state == ExecutionState::DONE);

        if (value == nullptr) {
          continue;
        }

        if (!_queryOptions.silent && resultRegister.isValid()) {
          TRI_IF_FAILURE(
              "Query::executeV8directKillBeforeQueryResultIsGettingHandled") {
            debugKillQuery();
          }
          size_t memoryUsage = 0;
          size_t const n = value->numRows();

          auto const& vpackOpts = vpackOptions();
          for (size_t i = 0; i < n; ++i) {
            AqlValue const& val = value->getValueReference(i, resultRegister);

            if (!val.isEmpty()) {
              resArray->Set(context, j++, val.toV8(isolate, &vpackOptions()))
                  .FromMaybe(false);

              if (useQueryCache) {
                val.toVelocyPack(&vpackOpts, *builder, /*allowUnindexed*/ true);
              }
              memoryUsage += sizeof(v8::Value);
              if (val.requiresDestruction()) {
                memoryUsage += val.memoryUsage();
              }

              if (V8PlatformFeature::isOutOfMemory(isolate)) {
                THROW_ARANGO_EXCEPTION(TRI_ERROR_OUT_OF_MEMORY);
              }
            }
          }

          // this may throw
          _resourceMonitor->increaseMemoryUsage(memoryUsage);
          _resultMemoryUsage += memoryUsage;

          TRI_IF_FAILURE(
              "Query::executeV8directKillAfterQueryResultIsGettingHandled") {
            debugKillQuery();
          }
        }
      }

      builder->close();
    } catch (...) {
      LOG_TOPIC("8a6bf", DEBUG, Logger::QUERIES)
          << elapsedSince(_startTime) << " got an exception executing "
          << " this: " << (uintptr_t)this;
      throw;
    }

    if (_planCacheKey.has_value()) {
      queryResult.planCacheKey = _planCacheKey->hash();
    }
    queryResult.v8Data = resArray;
    queryResult.context = _trx->transactionContext();
    queryResult.extra = std::make_shared<VPackBuilder>();
    queryResult.allowDirtyReads = _allowDirtyReads;

    if (useQueryCache && _warnings.empty()) {
      auto dataSources = _queryDataSources;
      _trx->state()->allCollections(  // collect transaction DataSources
          [&dataSources](TransactionCollection& trxCollection) -> bool {
            auto const& c = trxCollection.collection();
            dataSources.try_emplace(c->guid(), c->name());
            return true;  // continue traversal
          });

      // create a cache entry for later usage
      _cacheEntry = std::make_unique<QueryCacheResultEntry>(
          hash(), _queryString, builder, bindParametersAsBuilder(),
          std::move(dataSources)  // query DataSources
      );
    }

    ss->resetWakeupHandler();

    // will set warnings, stats, profile and cleanup plan and engine
    ExecutionState state = finalize(*queryResult.extra);
    while (state == ExecutionState::WAITING) {
      ss->waitForAsyncWakeup();
      state = finalize(*queryResult.extra);
    }
    bool isCachingAllowed = !_transactionContext->isTransactionJS() ||
                            _trx->state()->isReadOnlyTransaction();

    if (_cacheEntry != nullptr && isCachingAllowed) {
      _cacheEntry->_stats = queryResult.extra;
      QueryCache::instance()->store(&_vocbase, std::move(_cacheEntry));
    }

    // fallthrough to returning queryResult below...
  } catch (Exception const& ex) {
    setResult({ex.code(), absl::StrCat("AQL: ", ex.message(),
                                       QueryExecutionState::toStringWithPrefix(
                                           _execState))});
    cleanupPlanAndEngine(/*sync*/ true);
    queryResult.reset(result());
  } catch (std::bad_alloc const&) {
    setResult(
        {TRI_ERROR_OUT_OF_MEMORY,
         absl::StrCat(TRI_errno_string(TRI_ERROR_OUT_OF_MEMORY),
                      QueryExecutionState::toStringWithPrefix(_execState))});
    cleanupPlanAndEngine(/*sync*/ true);
    queryResult.reset(result());
  } catch (std::exception const& ex) {
    setResult({TRI_ERROR_INTERNAL,
               absl::StrCat(ex.what(), QueryExecutionState::toStringWithPrefix(
                                           _execState))});
    cleanupPlanAndEngine(/*sync*/ true);
    queryResult.reset(result());
  }

  return queryResult;
}
#endif

ExecutionState Query::finalize(velocypack::Builder& extras) {
  if (_queryProfile != nullptr &&
      _shutdownState.load(std::memory_order_relaxed) == ShutdownState::None) {
    // the following call removes the query from the list of currently
    // running queries. so whoever fetches that list will not see a Query that
    // is about to shut down/be destroyed
    _queryProfile->unregisterFromQueryList();
  }

  auto state = cleanupPlanAndEngine(/*sync*/ false);
  if (state == ExecutionState::WAITING) {
    return state;
  }

  extras.openObject(/*unindexed*/ true);
  _warnings.toVelocyPack(extras);

  if (!_snippets.empty()) {
    executionStatsGuard().doUnderLock([&](auto& executionStats) {
      executionStats.requests += _numRequests.load(std::memory_order_relaxed);
      executionStats.setPeakMemoryUsage(_resourceMonitor->peak());
      executionStats.setExecutionTime(executionTime());
      executionStats.setIntermediateCommits(
          _trx->state()->numIntermediateCommits());
      for (auto& engine : _snippets) {
        engine->collectExecutionStats(executionStats);
      }

      // execution statistics
      extras.add(VPackValue("stats"));
      executionStats.toVelocyPack(extras, _queryOptions.fullCount);
    });

    bool keepPlan =
        !_planSliceCopy.isNone() &&
        _queryOptions.profile >= ProfileLevel::Blocks &&
        ServerState::isSingleServerOrCoordinator(_trx->state()->serverRole());

    if (keepPlan) {
      extras.add("plan", _planSliceCopy.slice());
    }
  }

  double now = currentSteadyClockValue();
  if (_queryProfile != nullptr &&
      _queryOptions.profile >= ProfileLevel::Basic) {
    _queryProfile->setStateDone(QueryExecutionState::ValueType::FINALIZATION);
    _queryProfile->toVelocyPack(extras);
  }
  extras.close();

  setResult({TRI_ERROR_NO_ERROR});

  LOG_TOPIC("95996", DEBUG, Logger::QUERIES)
      << now - _startTime << " Query::finalize:returning"
      << " this: " << (uintptr_t)this;

  return ExecutionState::DONE;
}

/// @brief parse an AQL query
QueryResult Query::parse() {
  // only used in case case of failure
  QueryResult result;

  try {
    init(/*createProfile*/ false);
    Parser parser(*this, *_ast, _queryString);
    return parser.parseWithDetails();

  } catch (Exception const& ex) {
    result.reset(Result(ex.code(), ex.message()));
  } catch (std::bad_alloc const&) {
    result.reset(Result(TRI_ERROR_OUT_OF_MEMORY));
  } catch (std::exception const& ex) {
    result.reset(Result(TRI_ERROR_INTERNAL, ex.what()));
  }

  TRI_ASSERT(result.fail());
  return result;
}

/// @brief explain an AQL query
QueryResult Query::explain() {
  QueryResult result;
  result.extra = std::make_shared<VPackBuilder>();

  VPackOptions options;
  options.checkAttributeUniqueness = false;
  options.buildUnindexedArrays = true;
  result.data = std::make_shared<VPackBuilder>(&options);

  try {
    if (tryLoadPlanFromCache()) {
      TRI_ASSERT(_planCacheKey.has_value());
      TRI_ASSERT(!_planSliceCopy.isNone());

      enterState(QueryExecutionState::ValueType::FINALIZATION);
      result.data->add(_planSliceCopy);
      {
        VPackBuilder& b = *result.extra;
        VPackObjectBuilder guard(&b, /*unindexed*/ true);
        // warnings
        TRI_ASSERT(_warnings.empty());
        _warnings.toVelocyPack(b);
        b.add(VPackValue("stats"));
        {
          // optimizer statistics
          ensureExecutionTime();
          VPackObjectBuilder guard(&b, /*unindexed*/ true);
          Optimizer::Stats::toVelocyPackForCachedPlan(b);
          b.add("peakMemoryUsage", VPackValue(_resourceMonitor->peak()));
          b.add("executionTime", VPackValue(executionTime()));
        }
        result.planCacheKey = _planCacheKey->hash();
      }
      return result;
    }

    init(/*createProfile*/ false);
    enterState(QueryExecutionState::ValueType::PARSING);

    Parser parser(*this, *_ast, _queryString);
    parser.parse();

    // any usage of one of the following features make the query ineligible
    // for query plan caching (at least for now):
    if (_queryOptions.optimizePlanForCaching &&
        (_ast->containsUpsertNode() ||
         _ast->containsAttributeNameValueBindParameters() ||
         _ast->containsCollectionNameValueBindParameters() ||
         _ast->containsGraphNameValueBindParameters() ||
         _ast->containsTraversalDepthValueBindParameters() ||
         _ast->containsUpsertLookupValueBindParameters() ||
         !_warnings.empty())) {
      THROW_ARANGO_EXCEPTION(TRI_ERROR_QUERY_NOT_ELLIGIBLE_FOR_PLAN_CACHING);
    }

    // put in bind parameters
    parser.ast()->injectBindParametersFirstStage(_bindParameters,
                                                 this->resolver());
    _ast->injectBindParametersSecondStage(_bindParameters);
    _bindParameters.validateAllUsed();

    // optimize and validate the ast
    enterState(QueryExecutionState::ValueType::AST_OPTIMIZATION);

    // create the transaction object
    _trx = AqlTransaction::create(_transactionContext, _collections,
                                  _queryOptions.transactionOptions);

    enterState(QueryExecutionState::ValueType::LOADING_COLLECTIONS);

    Result res = _trx->begin();

    if (!res.ok()) {
      THROW_ARANGO_EXCEPTION(res);
    }

    _ast->validateAndOptimize(*_trx, {.optimizeNonCacheable = true});

    enterState(QueryExecutionState::ValueType::PLAN_INSTANTIATION);
    std::unique_ptr<ExecutionPlan> plan =
        ExecutionPlan::instantiateFromAst(parser.ast(), true);

    TRI_ASSERT(plan != nullptr);
    injectVertexCollectionIntoGraphNodes(*plan);

    // Run the query optimizer:
    enterState(QueryExecutionState::ValueType::PLAN_OPTIMIZATION);
    Optimizer opt(*_resourceMonitor, _queryOptions.maxNumberOfPlans);
    // get enabled/disabled rules
    opt.createPlans(std::move(plan), _queryOptions, true);

    enterState(QueryExecutionState::ValueType::FINALIZATION);

    auto preparePlanForSerialization =
        [&](std::unique_ptr<ExecutionPlan> const& plan) {
          plan->findVarUsage();
          plan->planRegisters(_queryOptions.explainRegisters);
          plan->findCollectionAccessVariables();
          plan->prepareTraversalOptions();
        };

    // build serialization flags for execution plan
    unsigned flags = ExecutionPlan::buildSerializationFlags(
        _queryOptions.verbosePlans, _queryOptions.explainInternals,
        _queryOptions.explainRegisters == ExplainRegisterPlan::Yes);

    ResourceUsageScope scope(*_resourceMonitor);

    if (_queryOptions.allPlans) {
      VPackArrayBuilder guard(result.data.get());

      size_t previousSize = result.data->bufferRef().byteSize();
      auto const& plans = opt.getPlans();
      for (auto& it : plans) {
        auto& pln = it.first;
        TRI_ASSERT(pln != nullptr);

        preparePlanForSerialization(pln);

        pln->toVelocyPack(
            *result.data, flags,
            buildSerializeQueryDataCallback({.includeNumericIds = false,
                                             .includeViews = true,
                                             .includeViewsSeparately = false}));
        TRI_IF_FAILURE("Query::serializePlans1") {
          THROW_ARANGO_EXCEPTION(TRI_ERROR_DEBUG);
        }

        // memory accounting for different execution plans
        size_t currentSize = result.data->bufferRef().byteSize();
        scope.increase(currentSize - previousSize);
        previousSize = currentSize;

        TRI_IF_FAILURE("Query::serializePlans2") {
          THROW_ARANGO_EXCEPTION(TRI_ERROR_DEBUG);
        }
      }
      // cachability not available here
      result.cached = false;
    } else {
      std::unique_ptr<ExecutionPlan> bestPlan =
          opt.stealBest();  // Now we own the best one again
      TRI_ASSERT(bestPlan != nullptr);

      preparePlanForSerialization(bestPlan);
      bestPlan->toVelocyPack(
          *result.data, flags,
          buildSerializeQueryDataCallback({.includeNumericIds = false,
                                           .includeViews = true,
                                           .includeViewsSeparately = false}));

      TRI_IF_FAILURE("Query::serializePlans1") {
        THROW_ARANGO_EXCEPTION(TRI_ERROR_DEBUG);
      }

      scope.increase(result.data->bufferRef().byteSize());

      TRI_IF_FAILURE("Query::serializePlans2") {
        THROW_ARANGO_EXCEPTION(TRI_ERROR_DEBUG);
      }

      // cachability
      result.cached = (!_queryString.empty() && !isModificationQuery() &&
                       _warnings.empty() && _ast->root()->isCacheable());

      if (_planCacheKey.has_value()) {
        // if query parsing/optimization produces warnings. we must disable
        // query plan caching. additionally, if the query contains a
        // REMOTE_SINGLE/REMOTE_MULTIPLE node, we must also disable caching,
        // because these node types do not have constructors for being created
        // from serialized velocypack input
        bool canCachePlan = _warnings.empty() &&
                            !bestPlan->contains(ExecutionNode::REMOTE_SINGLE) &&
                            !bestPlan->contains(ExecutionNode::REMOTE_MULTIPLE);

        if (canCachePlan) {
          // store result plan in query plan cache
          storePlanInCache(*bestPlan);
        } else {
          // do not store plan in cache
          _planCacheKey.reset();
        }
      }
    }

    // the query object no owns the memory used by the plan(s)
    _planMemoryUsage += scope.trackedAndSteal();

    // technically no need to commit, as we are only explaining here
    auto commitResult = _trx->commit();
    if (commitResult.fail()) {
      THROW_ARANGO_EXCEPTION(commitResult);
    }

    {
      VPackBuilder& b = *result.extra;
      VPackObjectBuilder guard(&b, /*unindexed*/ true);
      // warnings
      _warnings.toVelocyPack(b);
      b.add(VPackValue("stats"));
      {
        // optimizer statistics
        ensureExecutionTime();
        VPackObjectBuilder guard(&b, /*unindexed*/ true);
        opt.toVelocyPack(b);
        b.add("peakMemoryUsage", VPackValue(_resourceMonitor->peak()));
        b.add("executionTime", VPackValue(executionTime()));
      }
    }
  } catch (Exception const& ex) {
    result.reset(Result(
        ex.code(),
        absl::StrCat(ex.message(),
                     QueryExecutionState::toStringWithPrefix(_execState))));
  } catch (std::bad_alloc const&) {
    result.reset(Result(
        TRI_ERROR_OUT_OF_MEMORY,
        absl::StrCat(TRI_errno_string(TRI_ERROR_OUT_OF_MEMORY),
                     QueryExecutionState::toStringWithPrefix(_execState))));
  } catch (std::exception const& ex) {
    result.reset(Result(
        TRI_ERROR_INTERNAL,
        absl::StrCat(ex.what(),
                     QueryExecutionState::toStringWithPrefix(_execState))));
  }

  // will be returned in success or failure case
  return result;
}

bool Query::isModificationQuery() const noexcept {
  TRI_ASSERT(_ast != nullptr);
  return _ast->containsModificationNode();
}

bool Query::isAsyncQuery() const noexcept {
  TRI_ASSERT(_ast != nullptr);
  return _ast->canApplyParallelism();
}

/// @brief enter a V8 executor
void Query::enterV8Executor() {
#ifdef USE_V8
  auto registerCtx = [&] {
    // register transaction in context
    if (_transactionContext->isV8Context()) {
      auto ctx =
          static_cast<transaction::V8Context*>(_transactionContext.get());
      ctx->enterV8Context();
    } else {
      v8::Isolate* isolate = v8::Isolate::GetCurrent();
      TRI_ASSERT(isolate != nullptr);
      TRI_v8_global_t* v8g = static_cast<TRI_v8_global_t*>(
          isolate->GetData(V8PlatformFeature::V8_DATA_SLOT));
      v8g->_transactionState = _trx->stateShrdPtr();
    }
  };

  if (!_executorOwnedByExterior) {
    if (_v8Executor == nullptr) {
      auto& server = vocbase().server();
      if (!server.hasFeature<V8DealerFeature>() ||
          !server.isEnabled<V8DealerFeature>()) {
        THROW_ARANGO_EXCEPTION_MESSAGE(TRI_ERROR_INTERNAL,
                                       "V8 engine is disabled");
      }
      JavaScriptSecurityContext securityContext =
          JavaScriptSecurityContext::createQueryContext();
      _v8Executor = server.getFeature<V8DealerFeature>().enterExecutor(
          &_vocbase, securityContext);

      if (_v8Executor == nullptr) {
        THROW_ARANGO_EXCEPTION_MESSAGE(
            TRI_ERROR_RESOURCE_LIMIT,
            "unable to enter V8 executor for query execution");
      }
      registerCtx();
    }
    TRI_ASSERT(_v8Executor != nullptr);
  } else if (!_embeddedQuery &&
             !_registeredInV8Executor) {  // may happen for stream trx
    registerCtx();
    _registeredInV8Executor = true;
  }
#endif
}

/// @brief return a V8 executor
void Query::exitV8Executor() {
#ifdef USE_V8
  auto unregister = [&] {
    if (_transactionContext->isV8Context()) {  // necessary for stream trx
      auto ctx =
          static_cast<transaction::V8Context*>(_transactionContext.get());
      ctx->exitV8Context();
    } else {
      v8::Isolate* isolate = v8::Isolate::GetCurrent();
      TRI_ASSERT(isolate != nullptr);
      TRI_v8_global_t* v8g = static_cast<TRI_v8_global_t*>(
          isolate->GetData(V8PlatformFeature::V8_DATA_SLOT));
      v8g->_transactionState = nullptr;
    }
  };
  if (!_executorOwnedByExterior) {
    if (_v8Executor != nullptr) {
      // unregister transaction in context
      unregister();

      auto& server = vocbase().server();
      TRI_ASSERT(server.hasFeature<V8DealerFeature>() &&
                 server.isEnabled<V8DealerFeature>());
      server.getFeature<V8DealerFeature>().exitExecutor(_v8Executor);
      _v8Executor = nullptr;
    }
  } else if (!_embeddedQuery && _registeredInV8Executor) {
    // prevent duplicate deregistration
    unregister();
    _registeredInV8Executor = false;
  }
#endif
}

#ifdef USE_V8
void Query::runInV8ExecutorContext(
    std::function<void(v8::Isolate*)> const& cb) {
  v8::Isolate* isolate = v8::Isolate::GetCurrent();
  TRI_ASSERT(isolate != nullptr);

  if (_executorOwnedByExterior) {
    TRI_ASSERT(_v8Executor == nullptr);
    TRI_ASSERT(isolate->InContext());

    cb(isolate);
  } else {
    TRI_ASSERT(!isolate->InContext());
    TRI_ASSERT(_v8Executor != nullptr);

    _v8Executor->runInContext(
        [&cb](v8::Isolate* isolate) -> Result {
          cb(isolate);
          return {};
        },
        /*executeGlobalMethods*/ false);
  }
}
#endif

/// @brief build traverser engines. only used on DB servers
void buildTraverserEngines(velocypack::Slice /*traverserSlice*/,
                           velocypack::Builder& /*answerBuilder*/) {}

/// @brief initializes the query
void Query::init(bool createProfile) {
  TRI_ASSERT(!_queryProfile && !_ast);
  if (_queryProfile || _ast) {
    // already called
    return;
  }

  TRI_ASSERT(_queryProfile == nullptr);
  // adds query to QueryList which is needed for /_api/query/current
  if (createProfile && !ServerState::instance()->isDBServer()) {
    _queryProfile = std::make_unique<QueryProfile>(*this);
  }
  enterState(QueryExecutionState::ValueType::INITIALIZATION);

  TRI_ASSERT(_ast == nullptr);
  AstPropertiesFlagsType flags = AstPropertyFlag::AST_FLAG_DEFAULT;
  // Create a plan that can be executed with different sets of bind parameters.
  if (_queryOptions.optimizePlanForCaching) {
    flags |= AstPropertyFlag::NON_CONST_PARAMETERS;
  }
  _ast = std::make_unique<Ast>(*this, flags);
}

void Query::registerQueryInTransactionState() {
  TRI_ASSERT(!_registeredQueryInTrx);
  // register ourselves in the TransactionState
  _trx->state()->beginQuery(resourceMonitorAsSharedPtr(),
                            isModificationQuery());
  _registeredQueryInTrx = true;
}

void Query::unregisterQueryInTransactionState() noexcept {
  if (_registeredQueryInTrx) {
    TRI_ASSERT(_trx != nullptr && _trx->state() != nullptr);
    // unregister ourselves in the TransactionState
    _trx->state()->endQuery(isModificationQuery());
    _registeredQueryInTrx = false;
  }
}

/// @brief calculate a hash for the query, once
uint64_t Query::hash() {
  if (!_queryHashCalculated) {
    _queryHash = calculateHash();
    _queryHashCalculated = true;
  }
  return _queryHash;
}

/// @brief whether or not the query plan cache can be used for the query
bool Query::canUsePlanCache() const noexcept {
  if (!_queryOptions.optimizePlanForCaching) {
    return false;
  }
  if (_queryOptions.allPlans) {
    // if we are required to return all plans, we cannot simply retrieve
    // a single plan from the plan cache.
    return false;
  }
  if (_queryOptions.explainRegisters == ExplainRegisterPlan::Yes) {
    // if we are required to return register information, we cannot use a
    // cached plan.
    return false;
  }
  if (!_queryOptions.optimizerRules.empty()) {
    // user-defined setting of optimizer rules. we don't want to
    // distinguish between multiple plans for the same query but with
    // different sets of optimizer rules, so we simply bail out here.
    return false;
  }
#ifdef USE_ENTERPRISE
  // declaring any inaccessible collections in the query options
  // disables plan caching, because otherwise the inaccessible
  // collections would need to become part of the cached plan.
  if (!_queryOptions.inaccessibleCollections.empty()) {
    return false;
  }
#endif
  // restricting the query to certain shards via options disables
  // plan caching.
  if (!_queryOptions.restrictToShards.empty()) {
    return false;
  }

  return true;
}

/// @brief log a query
void Query::logAtStart() const {
  if (_queryString.empty() ||
      !vocbase().server().hasFeature<QueryRegistryFeature>()) {
    return;
  }
  auto const& feature = vocbase().server().getFeature<QueryRegistryFeature>();
  size_t maxLength = feature.maxQueryStringLength();

  LOG_TOPIC("8a86a", TRACE, Logger::QUERIES)
      << "executing query " << _queryId << ": '"
      << _queryString.extract(maxLength) << "'";
}

void Query::logAtEnd() const {
  if (_queryString.empty() ||
      !vocbase().server().hasFeature<QueryRegistryFeature>()) {
    return;
  }

  auto const& feature = vocbase().server().getFeature<QueryRegistryFeature>();

  // log failed queries?
  bool logFailed = feature.logFailedQueries() && result().fail();
  // log queries exceeding memory usage threshold
  bool logMemoryUsage =
      resourceMonitor().peak() >= feature.peakMemoryUsageThreshold();

  if (!logFailed && !logMemoryUsage) {
    return;
  }

  size_t maxLength = feature.maxQueryStringLength();

  std::string bindParameters;
  if (feature.trackBindVars()) {
    // also log bind variables
    stringifyBindParameters(bindParameters, ", bind vars: ", maxLength);
  }

  std::string dataSources;
  if (feature.trackDataSources()) {
    stringifyDataSources(dataSources, ", data sources: ");
  }

  if (logFailed) {
    LOG_TOPIC("d499d", WARN, Logger::QUERIES)
        << "AQL " << (queryOptions().stream ? "streaming " : "") << "query '"
        << extractQueryString(maxLength, feature.trackQueryString()) << "'"
        << bindParameters << dataSources << ", database: " << vocbase().name()
        << ", user: " << user() << ", id: " << _queryId << ", token: QRY"
        << _queryId << ", peak memory usage: " << resourceMonitor().peak()
        << " failed with exit code " << result().errorNumber() << ": "
        << result().errorMessage()
        << ", took: " << Logger::FIXED(executionTime());
  } else {
    LOG_TOPIC("e0b7c", WARN, Logger::QUERIES)
        << "AQL " << (queryOptions().stream ? "streaming " : "") << "query '"
        << extractQueryString(maxLength, feature.trackQueryString()) << "'"
        << bindParameters << dataSources << ", database: " << vocbase().name()
        << ", user: " << user() << ", id: " << _queryId << ", token: QRY"
        << _queryId << ", peak memory usage: " << resourceMonitor().peak()
        << " used more memory than configured memory usage alerting threshold "
        << feature.peakMemoryUsageThreshold()
        << ", took: " << Logger::FIXED(executionTime());
  }
}

std::string Query::extractQueryString(size_t maxLength, bool show) const {
  if (!show) {
    return "<hidden>";
  }
  return queryString().extract(maxLength);
}

void Query::stringifyBindParameters(std::string& out, std::string_view prefix,
                                    size_t maxLength) const {
  auto bp = bindParametersAsBuilder();
  if (bp != nullptr && !bp->slice().isNone() && maxLength >= 3) {
    // append prefix, e.g. "bind parameters: "
    out.append(prefix);
    size_t const initialLength = out.size();

    // dump at most maxLength chars of bind parameters into our output string
    velocypack::SizeConstrainedStringSink sink(&out, maxLength + initialLength);
    velocypack::Dumper dumper(&sink);
    dumper.dump(bp->slice());

    if (sink.overflowed()) {
      // truncate value with "..."
      TRI_ASSERT(initialLength + maxLength >= 3);
      out.resize(initialLength + maxLength - 3);
      absl::StrAppend(&out, "... (",
                      sink.unconstrainedLength() - initialLength - maxLength,
                      ")");
    }
  }
}

void Query::stringifyDataSources(std::string& out,
                                 std::string_view prefix) const {
  auto const d = collectionNames();
  if (!d.empty()) {
    out.append(prefix);
    out.push_back('[');

    velocypack::StringSink sink(&out);
    velocypack::Dumper dumper(&sink);
    size_t i = 0;
    for (auto const& dn : d) {
      if (i > 0) {
        out.push_back(',');
      }
      dumper.appendString(dn.data(), dn.size());
      ++i;
    }
    out.push_back(']');
  }
}

/// @brief calculate a hash value for the query and bind parameters
uint64_t Query::calculateHash() const {
  if (_queryString.empty()) {
    return kDontCache;
  }

  // hash the query string first
  uint64_t hashval = _queryString.hash();

  // handle "fullCount" option. if this option is set, the query result will
  // be different to when it is not set!
  if (_queryOptions.fullCount) {
    hashval =
        fasthash64(::fullcountTrue.data(), ::fullcountTrue.size(), hashval);
  } else {
    hashval =
        fasthash64(::fullcountFalse.data(), ::fullcountFalse.size(), hashval);
  }

  // handle "count" option
  if (_queryOptions.count) {
    hashval = fasthash64(::countTrue.data(), ::countTrue.size(), hashval);
  } else {
    hashval = fasthash64(::countFalse.data(), ::countFalse.size(), hashval);
  }

  // also hash "optimizer.rules" options
  for (auto const& rule : _queryOptions.optimizerRules) {
    hashval = VELOCYPACK_HASH(rule.data(), rule.size(), hashval);
  }
  // blend query hash with bind parameters
  return hashval ^ _bindParameters.hash();
}

/// @brief whether or not the query results cache can be used for the query
bool Query::canUseResultsCache() const {
  bool isCachingAllowed = !(_transactionContext->isStreaming() ||
                            _transactionContext->isTransactionJS()) ||
                          _transactionContext->isReadOnlyTransaction();

  if (!isCachingAllowed || _queryString.size() < 8 || _queryOptions.silent) {
    return false;
  }

  auto queryCacheMode = QueryCache::instance()->mode();

  if (_queryOptions.cache && (queryCacheMode == CACHE_ALWAYS_ON ||
                              queryCacheMode == CACHE_ON_DEMAND)) {
    // cache mode is set to always on or on-demand...
    // query will only be cached if `cache` attribute is not set to false

    // cannot use query cache on a coordinator at the moment
    return !ServerState::instance()->isRunningInCluster();
  }

  return false;
}

Result Query::result() const {
  std::lock_guard<std::mutex> guard{_resultMutex};
  return _result.value_or(Result{});
}

void Query::setResult(Result&& res) noexcept {
  std::lock_guard<std::mutex> guard{_resultMutex};
  if (!_result.has_value()) {
    _result = std::move(res);
  }
}

/// @brief enter a new state
void Query::enterState(QueryExecutionState::ValueType state) {
  LOG_TOPIC("d8767", DEBUG, Logger::QUERIES)
      << elapsedSince(_startTime)
      << " Query::enterState: " << QueryExecutionState::toString(state)
      << " this: " << (uintptr_t)this;
  if (_queryProfile != nullptr) {
    // record timing for previous state
    _queryProfile->setStateDone(_execState);
  }

  // and adjust the state
  _execState = state;
}

/// @brief cleanup plan and engine for current query
ExecutionState Query::cleanupPlanAndEngine(bool sync) {
  ensureExecutionTime();

  {
    std::unique_lock<std::mutex> guard{_resultMutex};
    if (!_postProcessingDone) {
      _postProcessingDone = true;

      guard.unlock();

      try {
        handlePostProcessing();
      } catch (std::exception const& ex) {
        LOG_TOPIC("48fde", WARN, Logger::QUERIES)
            << "caught exception during query postprocessing: " << ex.what();
      }
    }
  }

  if (sync && _sharedState) {
    _sharedState->resetWakeupHandler();
    auto state = cleanupTrxAndEngines();
    while (state == ExecutionState::WAITING) {
      _sharedState->waitForAsyncWakeup();
      state = cleanupTrxAndEngines();
    }
    return state;
  }

  return cleanupTrxAndEngines();
}

void Query::unregisterSnippets() {
  if (!_snippets.empty() && ServerState::instance()->isCoordinator()) {
    auto* registry = QueryRegistryFeature::registry();
    if (registry) {
      registry->unregisterSnippets(_snippets);
    }
  }
}

void Query::handlePostProcessing(QueryList& querylist) {
  Query::QuerySerializationOptions const options{
      .includeUser = true,
      .includeQueryString = querylist.trackQueryString(),
      .includeBindParameters = querylist.trackBindVars(),
      .includeDataSources = querylist.trackDataSources(),
      // always true because the query is already finalized
      .includeResultCode = true,
      .queryStringMaxLength = querylist.maxQueryStringLength(),
  };

  // building the query slice is expensive. only do it if we actually need
  // to log the query.
  std::shared_ptr<velocypack::String> querySlice;
  auto buildQuerySlice = [&querySlice, &options, this]() {
    if (querySlice == nullptr) {
      velocypack::Builder builder;
      toVelocyPack(builder, /*isCurrent*/ false, options);

      querySlice = std::make_shared<velocypack::String>(builder.slice());
    }
    return querySlice;
  };

  // check if the query is considered a slow query and needs special treatment
  double threshold = queryOptions().stream
                         ? querylist.slowStreamingQueryThreshold()
                         : querylist.slowQueryThreshold();

  bool isSlowQuery = (querylist.trackSlowQueries() &&
                      executionTime() >= threshold && threshold >= 0.0);
  if (isSlowQuery) {
    // yes.
    try {
      TRI_IF_FAILURE("QueryList::remove") {
        THROW_ARANGO_EXCEPTION(TRI_ERROR_DEBUG);
      }

      auto& queryRegistryFeature =
          vocbase().server().getFeature<QueryRegistryFeature>();
      queryRegistryFeature.trackSlowQuery(executionTime());
      logSlow(options);

      querylist.trackSlow(buildQuerySlice());
    } catch (...) {
    }
  }

  if (vocbase().server().hasFeature<QueryInfoLoggerFeature>()) {
    auto& qilf = vocbase().server().getFeature<QueryInfoLoggerFeature>();

    // building the query slice is expensive. only do it if we actually need
    // to log the query.
    if (qilf.shouldLog(vocbase().isSystem(), isSlowQuery)) {
      qilf.log(buildQuerySlice());
    }
  }
}

void Query::handlePostProcessing() {
  // elapsed time since query start
  auto& queryRegistryFeature =
      vocbase().server().getFeature<QueryRegistryFeature>();
  queryRegistryFeature.trackQueryEnd(executionTime());

  if (!queryOptions().skipAudit &&
      ServerState::instance()->isSingleServerOrCoordinator()) {
    try {
      auto queryList = vocbase().queryList();
      // internal queries that are excluded from audit logging will not be
      // logged here as slow queries, and will not be inserted into the
      // _queries system collection
      if (queryList != nullptr) {
        handlePostProcessing(*queryList);
      }

      // log to normal log
      logAtEnd();

      // log to audit log
      events::AqlQuery(*this);
    } catch (...) {
      // we must not make any exception escape from here!
    }
  }
}

/// @brief pass-thru a resolver object from the transaction context
CollectionNameResolver const& Query::resolver() const {
  return _transactionContext->resolver();
}

/// @brief create a transaction::Context
std::shared_ptr<transaction::Context> Query::newTrxContext() const {
  TRI_ASSERT(_transactionContext != nullptr);
  TRI_ASSERT(_trx != nullptr);

  if (_ast->canApplyParallelism() || _ast->containsAsyncPrefetch()) {
    // some degree of parallel execution. nodes should better not
    // share the transaction context, but create their own, non-shared
    // objects.
    TRI_ASSERT(!_ast->containsModificationNode());
    return _transactionContext->clone();
  }
  // no parallelism in this query. all parts can use the same
  // transaction context
  return _transactionContext;
}

velocypack::Options const& Query::vpackOptions() const {
  return *(_transactionContext->getVPackOptions());
}

transaction::Methods& Query::trxForOptimization() {
  TRI_ASSERT(_execState != QueryExecutionState::ValueType::EXECUTION);
  TRI_ASSERT(_trx != nullptr);
  return *_trx;
}

void Query::addIntermediateCommits(uint64_t value) {
  TRI_ASSERT(_trx != nullptr);
  _trx->state()->addIntermediateCommits(value);
}

#ifdef ARANGODB_USE_GOOGLE_TESTS
void Query::initForTests() {
  this->init(/*createProfile*/ false);
  initTrxForTests();
}

void Query::initTrxForTests() {
  _trx = AqlTransaction::create(_transactionContext, _collections,
                                _queryOptions.transactionOptions,
                                std::unordered_set<std::string>{});
  // create the transaction object, but do not start it yet
  _trx->addHint(
      transaction::Hints::Hint::FROM_TOPLEVEL_AQL);  // only used on toplevel
  auto res = _trx->begin();
  TRI_ASSERT(res.ok());
}
#endif

/// @brief return the query's shared state
std::shared_ptr<SharedQueryState> Query::sharedState() const {
  return _sharedState;
}

ExecutionEngine* Query::rootEngine() const {
  if (!_snippets.empty()) {
    TRI_ASSERT(ServerState::instance()->isDBServer() ||
               _snippets[0]->engineId() == 0);
    return _snippets[0].get();
  }
  return nullptr;
}

namespace {

futures::Future<Result> finishDBServerParts(Query& query, ErrorCode errorCode) {
  TRI_ASSERT(ServerState::instance()->isCoordinator());
  auto const& serverQueryIds = query.serverQueryIds();
  TRI_ASSERT(!serverQueryIds.empty());

  auto& server = query.vocbase().server();

  NetworkFeature const& nf = server.getFeature<NetworkFeature>();
  network::ConnectionPool* pool = nf.pool();
  if (pool == nullptr) {
    return futures::makeFuture(Result{TRI_ERROR_SHUTTING_DOWN});
  }

  // used by hotbackup to prevent commits
  std::optional<transaction::Manager::TransactionCommitGuard> commitGuard;
  // If the query is not read-only, we want to acquire the transaction
  // commit lock as read lock, read-only queries can just proceed.
  // note that we only need to acquire the commit lock if the transaction
  // is actually about to commit (i.e. no error happened) and not about
  // to abort:
  if (query.isModificationQuery() && errorCode == TRI_ERROR_NO_ERROR) {
    auto* manager = server.getFeature<transaction::ManagerFeature>().manager();
    commitGuard.emplace(manager->getTransactionCommitGuard());
  }

  network::RequestOptions options;
  options.database = query.vocbase().name();
  options.timeout = network::Timeout(120.0);  // Picked arbitrarily
  options.continuationLane = RequestLane::CLUSTER_INTERNAL;

  VPackBuffer<uint8_t> body;
  VPackBuilder builder(body);
  builder.openObject(true);
  builder.add(StaticStrings::Code, VPackValue(errorCode));
  builder.close();

  query.incHttpRequests(static_cast<unsigned>(serverQueryIds.size()));

  std::vector<futures::Future<Result>> futures;
  futures.reserve(serverQueryIds.size());
  auto ss = query.sharedState();
  TRI_ASSERT(ss != nullptr);

  for (auto const& [server, queryId, rebootId] : serverQueryIds) {
    TRI_ASSERT(!server.starts_with("server:"));

    auto f =
        network::sendRequestRetry(
            pool, "server:" + server, fuerte::RestVerb::Delete,
            absl::StrCat("/_api/aql/finish/", queryId), body, options)
            .thenValue([ss, &query](network::Response&& res) mutable -> Result {
              // simon: checked until 3.5, shutdown result is always ignored
              if (res.fail()) {
                return Result{network::fuerteToArangoErrorCode(res)};
              } else if (!res.slice().isObject()) {
                return Result(TRI_ERROR_CLUSTER_AQL_COMMUNICATION,
                              "shutdown response of DBServer is malformed");
              }

              if (VPackSlice val = res.slice().get("stats"); val.isObject()) {
                ss->executeLocked([&] {
                  query.executionStatsGuard().doUnderLock(
                      [&](auto& executionStats) {
                        executionStats.add(ExecutionStats(val));
                        if (auto s = val.get("intermediateCommits");
                            s.isNumber<uint64_t>()) {
                          query.addIntermediateCommits(s.getNumber<uint64_t>());
                        }
                      });
                });
              }
              // read "warnings" attribute if present and add it to our
              // query
              if (VPackSlice val = res.slice().get("warnings"); val.isArray()) {
                for (VPackSlice it : VPackArrayIterator(val)) {
                  if (it.isObject()) {
                    VPackSlice code = it.get("code");
                    VPackSlice message = it.get("message");
                    if (code.isNumber() && message.isString()) {
                      query.warnings().registerWarning(
                          ErrorCode{code.getNumericValue<int>()},
                          message.copyString());
                    }
                  }
                }
              }

              if (VPackSlice val = res.slice().get("code"); val.isNumber()) {
                return Result{ErrorCode{val.getNumericValue<int>()}};
              }
              return Result();
            })
            .thenError<std::exception>([](std::exception ptr) {
              return Result(TRI_ERROR_INTERNAL,
                            "unhandled query shutdown exception");
            });

    futures.push_back(std::move(f));
  }

  return futures::collectAll(std::move(futures))
      .thenValue([commitGuard = std::move(commitGuard)](
                     std::vector<futures::Try<Result>>&& results) -> Result {
        for (futures::Try<Result>& tryRes : results) {
          if (tryRes.get().fail()) {
            return std::move(tryRes).get();
          }
        }
        return Result();
      });
}
}  // namespace

ExecutionState Query::cleanupTrxAndEngines() {
  ShutdownState exp = _shutdownState.load(std::memory_order_relaxed);
  if (exp == ShutdownState::Done) {
    return ExecutionState::DONE;
  } else if (exp == ShutdownState::InProgress) {
    return ExecutionState::WAITING;
  }

  TRI_ASSERT(exp == ShutdownState::None);
  if (!_shutdownState.compare_exchange_strong(exp, ShutdownState::InProgress,
                                              std::memory_order_relaxed)) {
    return ExecutionState::WAITING;  // someone else got here
  }

  ScopeGuard endQueryGuard(
      [this]() noexcept { unregisterQueryInTransactionState(); });

  enterState(QueryExecutionState::ValueType::FINALIZATION);

  TRI_IF_FAILURE("Query::directKillBeforeQueryWillBeFinalized") {
    debugKillQuery();
  }

  // simon: do not unregister _queryProfile here, since kill() will be called
  //        under the same QueryList lock

  // The above condition is not true if we have already waited.
  LOG_TOPIC("fc22c", DEBUG, Logger::QUERIES)
      << elapsedSince(_startTime) << " Query::finalize: before _trx->commit"
      << " this: " << (uintptr_t)this;

  // Only one thread is allowed to call commit
  if (result().ok()) {
    ScopeGuard guard([this]() noexcept {
      // If we exit here we need to throw the error.
      // The caller will handle the error and will call this method
      // again using an errorCode != NO_ERROR.
      // If we do not reset to None here, this additional call will cause
      // endless looping.
      _shutdownState.store(ShutdownState::None, std::memory_order_relaxed);
    });
    futures::Future<Result> commitResult = _trx->commitAsync();
    if (commitResult.waitAndGet().fail()) {
      THROW_ARANGO_EXCEPTION(std::move(commitResult).waitAndGet());
    }
    TRI_IF_FAILURE("Query::finalize_before_done") {
      THROW_ARANGO_EXCEPTION(TRI_ERROR_DEBUG);
    }
    // We succeeded with commit. Let us cancel the guard
    // The state of "in progress" is now correct if we exit the method.
    guard.cancel();
  }

  TRI_IF_FAILURE("Query::directKillAfterQueryWillBeFinalized") {
    debugKillQuery();
  }

  LOG_TOPIC("7ef18", DEBUG, Logger::QUERIES)
      << elapsedSince(_startTime)
      << " Query::finalize: before cleanupPlanAndEngine"
      << " this: " << (uintptr_t)this;

  if (_serverQueryIds.empty()) {
    _shutdownState.store(ShutdownState::Done, std::memory_order_relaxed);
    return ExecutionState::DONE;
  }

  TRI_ASSERT(ServerState::instance()->isCoordinator());
  TRI_ASSERT(_sharedState);
  try {
    TRI_IF_FAILURE("Query::finalize_error_on_finish_db_servers") {
      THROW_ARANGO_EXCEPTION(TRI_ERROR_INTERNAL_AQL);
    }
    ::finishDBServerParts(*this, result().errorNumber())
        .thenFinal([ss = _sharedState, this](futures::Try<Result>&& tryResult) {
          auto&& r =
              basics::catchToResult([&] { return std::move(tryResult).get(); });
          LOG_TOPIC_IF("fd31e", INFO, Logger::QUERIES,
                       r.fail() && r.isNot(TRI_ERROR_HTTP_NOT_FOUND))
              << "received error from DBServer on query finalization: "
              << r.errorNumber() << ", '" << r.errorMessage() << "'";
          _sharedState->executeAndWakeup([&] {
            _shutdownState.store(ShutdownState::Done,
                                 std::memory_order_relaxed);
            return true;
          });
        });

    TRI_IF_FAILURE("Query::directKillAfterDBServerFinishRequests") {
      debugKillQuery();
    }

    return ExecutionState::WAITING;
  } catch (...) {
    // In case of any error that happened in sending out the requests
    // we simply reset to done, we tried to cleanup the engines.
    // we only get here if something in the network stack is out of order.
    // so there is no need to retry on cleaning up the engines, caller can
    // continue Also note: If an error in cleanup happens the query was
    // completed already, so this error does not need to be reported to
    // client.
    _shutdownState.store(ShutdownState::Done, std::memory_order_relaxed);

    if (isModificationQuery()) {
      // For modification queries these left-over locks will have negative
      // side effects We will report those to the user. Lingering Read-locks
      // should not block the system.
      std::vector<std::string_view> writeLocked{};
      std::vector<std::string_view> exclusiveLocked{};
      _collections.visit([&](std::string const& name, Collection& col) -> bool {
        switch (col.accessType()) {
          case AccessMode::Type::WRITE: {
            writeLocked.emplace_back(name);
            break;
          }
          case AccessMode::Type::EXCLUSIVE: {
            exclusiveLocked.emplace_back(name);
            break;
          }
          default:
            // We do not need to capture reads.
            break;
        }
        return true;
      });
      LOG_TOPIC("63572", WARN, Logger::QUERIES)
          << " Failed to cleanup leftovers of a query due to communication "
             "errors. "
          << " The DBServers will eventually clean up the state. The "
             "following locks still exist: write: "
          << writeLocked
          << ": you may not drop these collections until the locks time out."
          << " exclusive: " << exclusiveLocked
          << ": you may not be able to write into these collections until "
             "the locks time out.";

      for (auto const& [server, queryId, rebootId] : _serverQueryIds) {
        // note: if the text structure of this message is changed, it is likely
        // that some test in tests/js/client/shell/aql-failures-cluster.js also
        // needs to be adjusted to honor the new message structure.
        auto msg = absl::StrCat(
            "Failed to send unlock request DELETE /_api/aql/finish/", queryId,
            " to server:", server, " in database ", vocbase().name());
        LOG_TOPIC("7c10f", WARN, Logger::QUERIES) << msg;
        _warnings.registerWarning(TRI_ERROR_CLUSTER_AQL_COMMUNICATION,
                                  std::move(msg));
      }
    }
    return ExecutionState::DONE;
  }
}

void Query::injectVertexCollectionIntoGraphNodes(ExecutionPlan& plan) {
  containers::SmallVector<ExecutionNode*, 8> graphNodes;

  plan.findNodesOfType(graphNodes,
                       {ExecutionNode::TRAVERSAL, ExecutionNode::SHORTEST_PATH,
                        ExecutionNode::ENUMERATE_PATHS},
                       true);
  for (auto& node : graphNodes) {
    auto graphNode = ExecutionNode::castTo<GraphNode*>(node);
    auto const& vCols = graphNode->vertexColls();

    if (vCols.empty()) {
      auto& myResolver = resolver();

      // In case our graphNode does not have any collections added yet,
      // we need to visit all query-known collections and add the
      // vertex collections.
      collections().visit([&myResolver, graphNode](std::string const& name,
                                                   Collection& collection) {
        // If resolver cannot resolve this collection
        // it has to be a view.
        if (myResolver.getCollection(name)) {
          // All known edge collections will be ignored by this call!
          graphNode->injectVertexCollection(collection);
        }
        return true;
      });
    }
  }
}

void Query::debugKillQuery() {
#ifndef ARANGODB_ENABLE_FAILURE_TESTS
  TRI_ASSERT(false);
#else
  if (_wasDebugKilled) {
    return;
  }
  bool usingSystemCollection = false;
  // Ignore queries on System collections, we do not want them to hit failure
  // points note that we must call the _const_ version of collections() here,
  // because the non-const version will trigger an assertion failure if the
  // query is already executing!
  const_cast<Query const*>(this)->collections().visit(
      [&usingSystemCollection](std::string const&,
                               Collection const& col) -> bool {
        if (col.getCollection()->system()) {
          usingSystemCollection = true;
          return false;
        }
        return true;
      });

  if (usingSystemCollection) {
    return;
  }

  _wasDebugKilled = true;
  // A query can only be killed under certain circumstances.
  // We assert here that one of those is true.
  // a) Query is in the list of current queries, this can be requested by the
  // user and the query can be killed by user b) Query is in the query
  // registry. In this case the query registry can hit a timeout, which
  // triggers the kill c) The query id has been handed out to the user (stream
  // query only)
  bool isStreaming = queryOptions().stream;
  bool isInList = false;
  bool isInRegistry = false;
  auto const& queryList = vocbase().queryList();
  if (queryList->enabled()) {
    auto const& current = queryList->listCurrent();
    for (auto const& it : current) {
      auto slice = it->slice();
      TRI_ASSERT(slice.isObject());
      TRI_ASSERT(slice.hasKey("id"));
      if (auto id = slice.get("id");
          id.isString() && id.stringView() == std::to_string(_queryId)) {
        isInList = true;
        break;
      }
    }
  }

  QueryRegistry* registry = QueryRegistryFeature::registry();
  if (registry != nullptr) {
    isInRegistry = registry->queryIsRegistered(_queryId);
  }
  TRI_ASSERT(isInList || isStreaming || isInRegistry ||
             _execState == QueryExecutionState::ValueType::FINALIZATION)
      << "_execState " << (int)_execState.load() << " queryList->enabled() "
      << queryList->enabled();
  kill();
#endif
}

/// @brief prepare a query out of some velocypack data.
/// only to be used on single server or coordinator.
/// never call this on a DB server!
<<<<<<< HEAD
async<void> Query::prepareFromVelocyPack(
    velocypack::Slice querySlice, velocypack::Slice collections,
    velocypack::Slice views, velocypack::Slice variables,
    velocypack::Slice snippets, bool simpleSnippetFormat,
    QueryAnalyzerRevisions const& analyzersRevision) {
=======
void Query::prepareFromVelocyPack(velocypack::Slice querySlice,
                                  velocypack::Slice collections,
                                  velocypack::Slice views,
                                  velocypack::Slice variables,
                                  velocypack::Slice snippets) {
>>>>>>> e0f005ec
  // Note that the `views` slice can either be None or a list of views.
  // Both usages are allowed and are used in the code!
  TRI_ASSERT(!ServerState::instance()->isDBServer());

  LOG_TOPIC("9636f", DEBUG, Logger::QUERIES)
      << elapsedSince(_startTime) << " Query::prepareFromVelocyPack"
      << " this: " << (uintptr_t)this;

  // track memory usage
  ResourceUsageScope scope(*_resourceMonitor);
  scope.increase(querySlice.byteSize() + collections.byteSize() +
                 variables.byteSize() + snippets.byteSize());

  _planMemoryUsage += scope.trackedAndSteal();

  init(/*createProfile*/ true);

  if (auto val = querySlice.get("isModificationQuery"); val.isTrue()) {
    _ast->setContainsModificationNode();
  }
  if (auto val = querySlice.get("isAsyncQuery"); val.isTrue()) {
    _ast->setContainsParallelNode();
  }

  enterState(QueryExecutionState::ValueType::LOADING_COLLECTIONS);

  ExecutionPlan::getCollectionsFromVelocyPack(_collections, collections);
  if (views.isArray()) {
    ExecutionPlan::extendCollectionsByViewsFromVelocyPack(_collections, views);
  }

  _ast->variables()->fromVelocyPack(variables);
  // creating the plan may have produced some collections
  // we need to add them to the transaction now (otherwise the query will fail)

  TRI_ASSERT(_trx == nullptr);
  // needs to be created after the AST collected all collections
  std::unordered_set<std::string> inaccessibleCollections;
#ifdef USE_ENTERPRISE
  if (_queryOptions.transactionOptions.skipInaccessibleCollections) {
    inaccessibleCollections = _queryOptions.inaccessibleCollections;
  }
#endif

  _trx = AqlTransaction::create(_transactionContext, _collections,
                                _queryOptions.transactionOptions,
                                std::move(inaccessibleCollections));

  // create the transaction object, but do not start the transaction yet
  _trx->addHint(
      transaction::Hints::Hint::FROM_TOPLEVEL_AQL);  // only used on toplevel

  _allowDirtyReads = _trx->state()->options().allowDirtyReads;

  Result res = _trx->begin();
  if (!res.ok()) {
    THROW_ARANGO_EXCEPTION(res);
  }

  TRI_IF_FAILURE("Query::setupLockTimeout") {
    if (!_trx->state()->isReadOnlyTransaction() &&
        RandomGenerator::interval(uint32_t(100)) >= 95) {
      THROW_ARANGO_EXCEPTION(TRI_ERROR_LOCK_TIMEOUT);
    }
  }

  enterState(QueryExecutionState::ValueType::PARSING);
}

void Query::instantiatePlan(velocypack::Slice snippets) {
  bool const planRegisters = !_queryString.empty();
<<<<<<< HEAD
  auto instantiateSnippet = [&](velocypack::Slice snippet) -> async<void> {
    auto plan = ExecutionPlan::instantiateFromVelocyPack(_ast.get(), snippet,
                                                         simpleSnippetFormat);
=======
  auto instantiateSnippet = [&](velocypack::Slice snippet) {
    auto plan =
        ExecutionPlan::instantiateFromVelocyPack(_ast.get(), snippet, true);
>>>>>>> e0f005ec
    TRI_ASSERT(plan != nullptr);

    co_await ExecutionEngine::instantiateFromPlan(*this, *plan, planRegisters);
    _plans.push_back(std::move(plan));
    co_return;
  };

<<<<<<< HEAD
  if (simpleSnippetFormat) {
    // a single snippet
    co_await instantiateSnippet(snippets);
    TRI_ASSERT(!_snippets.empty());
    TRI_ASSERT(!_trx->state()->isDBServer() ||
               _snippets.back()->engineId() != 0);
  } else {
    // potentially multiple snippets, contained in an object with snippet ids as
    // keys
    for (auto pair : VPackObjectIterator(snippets, /*sequential*/ true)) {
      co_await instantiateSnippet(pair.value);

      TRI_ASSERT(!_snippets.empty());
      TRI_ASSERT(!_trx->state()->isDBServer() ||
                 _snippets.back()->engineId() != 0);
    }
  }
=======
  // a single snippet
  instantiateSnippet(snippets);
  TRI_ASSERT(!_snippets.empty());
  TRI_ASSERT(!_trx->state()->isDBServer() || _snippets.back()->engineId() != 0);
>>>>>>> e0f005ec

  TRI_ASSERT(!_snippets.empty());

  if (!_snippets.empty()) {
    TRI_ASSERT(_trx->state()->isDBServer() || _snippets[0]->engineId() == 0);
    // simon: just a hack for AQL_EXECUTEJSON
    if (_trx->state()->isCoordinator()) {  // register coordinator snippets
      TRI_ASSERT(_trx->state()->isCoordinator());
      QueryRegistryFeature::registry()->registerSnippets(_snippets);
    }

    registerQueryInTransactionState();
  }

  _queryProfile->registerInQueryList();

  auto& feature = vocbase().server().getFeature<QueryRegistryFeature>();
  feature.trackQueryStart();

  enterState(QueryExecutionState::ValueType::EXECUTION);

  co_return;
}

auto aql::toString(Query::ExecutionPhase phase) -> std::string_view {
  switch (phase) {
    case Query::ExecutionPhase::INITIALIZE:
      return "INITIALIZE";
    case Query::ExecutionPhase::PREPARE:
      return "PREPARE";
    case Query::ExecutionPhase::EXECUTE:
      return "EXECUTE";
    case Query::ExecutionPhase::FINALIZE:
      return "FINALIZE";
  }
  ADB_UNREACHABLE;
}

void Query::toVelocyPack(velocypack::Builder& builder, bool isCurrent,
                         QuerySerializationOptions const& options) const {
  // query state
  auto currentState = std::invoke([&]() {
    if (killed()) {
      return QueryExecutionState::ValueType::KILLED;
    }
    return (isCurrent ? state() : QueryExecutionState::ValueType::FINISHED);
  });

  double elapsed = (isCurrent ? elapsedSince(startTime()) : executionTime());

  double now = TRI_microtime();
  // we calculate the query start timestamp as the current time minus
  // the elapsed time since query start. this is not 100% accurrate, but
  // best effort, and saves us from bookkeeping the start timestamp of the
  // query inside the Query object.
  TRI_ASSERT(now >= elapsed);

  builder.openObject();

  // query id (note: this is always returned as a string)
  builder.add("id", VPackValue(std::to_string(id())));

  // database name
  builder.add("database", VPackValue(vocbase().name()));

  // user
  if (options.includeUser) {
    builder.add("user", VPackValue(user()));
  }
  // query string
  builder.add("query",
              VPackValue(extractQueryString(options.queryStringMaxLength,
                                            options.includeQueryString)));

  // bind parameters
  if (options.includeBindParameters) {
    if (auto b = bindParametersAsBuilder();
        b != nullptr && !b->slice().isNone()) {
      builder.add("bindVars", b->slice());
    } else {
      builder.add("bindVars", velocypack::Slice::emptyObjectSlice());
    }
  } else {
    builder.add("bindVars", velocypack::Slice::emptyObjectSlice());
  }

  // data sources
  if (options.includeDataSources) {
    builder.add("dataSources", VPackValue(VPackValueType::Array));
    for (auto const& ds : collectionNames()) {
      builder.add(VPackValue(ds));
    }
    builder.close();
  }

  // start time
  auto timeString =
      TRI_StringTimeStamp(/*started*/ now - elapsed, Logger::getUseLocalTime());
  builder.add("started", VPackValue(timeString));

  // run time
  builder.add("runTime", VPackValue(elapsed));

  // peak memory usage
  builder.add("peakMemoryUsage", VPackValue(resourceMonitor().peak()));

  // state
  builder.add("state", VPackValue(QueryExecutionState::toString(currentState)));

  // streaming yes/no?
  builder.add("stream", VPackValue(queryOptions().stream));

  // modification query yes/no?
  builder.add("modificationQuery", VPackValue(isModificationQuery()));

#if 0
  // TODO: currently does not work in cluster, as stats in cluster are only 
  // updated after the query is removed from the query list.
  // these attributes can be added once the issue is fixed in cluster.
  builder.add("writesExecuted", VPackValue(_execStats.writesExecuted));
  builder.add("writesIgnored", VPackValue(_execStats.writesIgnored));
  builder.add("documentLookups", VPackValue(_execStats.documentLookups));
  builder.add("scannedFull", VPackValue(_execStats.scannedFull));
  builder.add("scannedIndex", VPackValue(_execStats.scannedIndex));
  builder.add("cacheHits", VPackValue(_execStats.cacheHits));
  builder.add("cacheMisses", VPackValue(_execStats.cacheMisses));
  builder.add("filtered", VPackValue(_execStats.filtered));
  builder.add("requests", VPackValue(_execStats.requests));
  builder.add("intermediateCommits",
              VPackValue(_execStats.intermediateCommits));
  builder.add("count", VPackValue(_execStats.count));
#endif

  // number of warnings
  builder.add("warnings", VPackValue(warnings().count()));

  // exit code
  if (options.includeResultCode) {
    // exit code can only be determined if query is fully finished
    builder.add("exitCode", VPackValue(result().errorNumber()));
  }

  builder.close();
}

void Query::logSlow(QuerySerializationOptions const& options) const {
  auto buildBindParameters = [&]() {
    std::string bindParameters;
    if (options.includeBindParameters) {
      // also log bind variables
      stringifyBindParameters(bindParameters,
                              ", bind vars: ", options.queryStringMaxLength);
    }
    return bindParameters;
  };

  auto buildDataSources = [&]() {
    std::string dataSources;
    if (options.includeDataSources) {
      stringifyDataSources(dataSources, ", data sources: ");
    }
    return dataSources;
  };

  LOG_TOPIC("8bcee", WARN, Logger::QUERIES)
      << "slow " << (queryOptions().stream ? "streaming " : "") << "query: '"
      << extractQueryString(options.queryStringMaxLength,
                            options.includeQueryString)
      << "'" << buildBindParameters() << buildDataSources()
      << ", database: " << vocbase().name() << ", user: " << user()
      << ", id: " << id() << ", token: QRY" << id()
      << ", peak memory usage: " << resourceMonitor().peak()
      << ", exit code: " << result().errorNumber()
      << ", took: " << Logger::FIXED(executionTime()) << " s";
}

std::function<void(velocypack::Builder&)>
Query::buildSerializeQueryDataCallback(
    Query::CollectionSerializationFlags flags) const {
  return [flags, this](velocypack::Builder& builder) {
    // set up collections
    TRI_ASSERT(builder.isOpenObject());
    builder.add(VPackValue("collections"));
    collections().toVelocyPack(
        builder,
        /*filter*/ [flags, this](std::string const& name, Collection const&) {
          // exclude collections without names or with names that are just ids
          if (name.empty()) {
            return false;
          }
          if (!flags.includeNumericIds &&
              (name.front() >= '0' && name.front() <= '9')) {
            // exclude numeric collection ids from the serialization.
            return false;
          }
          if (!flags.includeViews &&
              this->resolver().getCollection(name) == nullptr) {
            // collection does not exist. probably a view.
            return false;
          }
          return true;
        });
    // Views separately, if requested:
    if (flags.includeViewsSeparately) {
      builder.add(VPackValue("views"));
      collections().toVelocyPack(
          builder,
          /*filter*/ [flags, this](std::string const& name, Collection const&) {
            if (name.empty()) {
              return false;
            }
            if (!flags.includeNumericIds &&
                (name.front() >= '0' && name.front() <= '9')) {
              // exclude numeric collection ids from the serialization.
              return false;
            }
            return this->resolver().getView(name) != nullptr;
          });
    }

    // set up variables
    TRI_ASSERT(builder.isOpenObject());
    builder.add(VPackValue("variables"));
    _ast->variables()->toVelocyPack(builder);

    builder.add("isModificationQuery",
                VPackValue(_ast->containsModificationNode()));
  };
}<|MERGE_RESOLUTION|>--- conflicted
+++ resolved
@@ -408,7 +408,7 @@
       auto const snippets = querySlice.get("nodes");
       prepareFromVelocyPack(querySlice, collections, views, variables,
                             snippets);
-      instantiatePlan(snippets);
+      co_await instantiatePlan(snippets);
 
       TRI_ASSERT(!_plans.empty());
 
@@ -2440,19 +2440,11 @@
 /// @brief prepare a query out of some velocypack data.
 /// only to be used on single server or coordinator.
 /// never call this on a DB server!
-<<<<<<< HEAD
-async<void> Query::prepareFromVelocyPack(
-    velocypack::Slice querySlice, velocypack::Slice collections,
-    velocypack::Slice views, velocypack::Slice variables,
-    velocypack::Slice snippets, bool simpleSnippetFormat,
-    QueryAnalyzerRevisions const& analyzersRevision) {
-=======
 void Query::prepareFromVelocyPack(velocypack::Slice querySlice,
                                   velocypack::Slice collections,
                                   velocypack::Slice views,
                                   velocypack::Slice variables,
                                   velocypack::Slice snippets) {
->>>>>>> e0f005ec
   // Note that the `views` slice can either be None or a list of views.
   // Both usages are allowed and are used in the code!
   TRI_ASSERT(!ServerState::instance()->isDBServer());
@@ -2522,17 +2514,11 @@
   enterState(QueryExecutionState::ValueType::PARSING);
 }
 
-void Query::instantiatePlan(velocypack::Slice snippets) {
+async<void> Query::instantiatePlan(velocypack::Slice snippets) {
   bool const planRegisters = !_queryString.empty();
-<<<<<<< HEAD
   auto instantiateSnippet = [&](velocypack::Slice snippet) -> async<void> {
-    auto plan = ExecutionPlan::instantiateFromVelocyPack(_ast.get(), snippet,
-                                                         simpleSnippetFormat);
-=======
-  auto instantiateSnippet = [&](velocypack::Slice snippet) {
     auto plan =
         ExecutionPlan::instantiateFromVelocyPack(_ast.get(), snippet, true);
->>>>>>> e0f005ec
     TRI_ASSERT(plan != nullptr);
 
     co_await ExecutionEngine::instantiateFromPlan(*this, *plan, planRegisters);
@@ -2540,30 +2526,10 @@
     co_return;
   };
 
-<<<<<<< HEAD
-  if (simpleSnippetFormat) {
-    // a single snippet
-    co_await instantiateSnippet(snippets);
-    TRI_ASSERT(!_snippets.empty());
-    TRI_ASSERT(!_trx->state()->isDBServer() ||
-               _snippets.back()->engineId() != 0);
-  } else {
-    // potentially multiple snippets, contained in an object with snippet ids as
-    // keys
-    for (auto pair : VPackObjectIterator(snippets, /*sequential*/ true)) {
-      co_await instantiateSnippet(pair.value);
-
-      TRI_ASSERT(!_snippets.empty());
-      TRI_ASSERT(!_trx->state()->isDBServer() ||
-                 _snippets.back()->engineId() != 0);
-    }
-  }
-=======
   // a single snippet
-  instantiateSnippet(snippets);
+  co_await instantiateSnippet(snippets);
   TRI_ASSERT(!_snippets.empty());
   TRI_ASSERT(!_trx->state()->isDBServer() || _snippets.back()->engineId() != 0);
->>>>>>> e0f005ec
 
   TRI_ASSERT(!_snippets.empty());
 
