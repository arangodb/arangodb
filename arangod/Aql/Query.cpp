////////////////////////////////////////////////////////////////////////////////
/// DISCLAIMER
///
/// Copyright 2014-2016 ArangoDB GmbH, Cologne, Germany
/// Copyright 2004-2014 triAGENS GmbH, Cologne, Germany
///
/// Licensed under the Apache License, Version 2.0 (the "License");
/// you may not use this file except in compliance with the License.
/// You may obtain a copy of the License at
///
///     http://www.apache.org/licenses/LICENSE-2.0
///
/// Unless required by applicable law or agreed to in writing, software
/// distributed under the License is distributed on an "AS IS" BASIS,
/// WITHOUT WARRANTIES OR CONDITIONS OF ANY KIND, either express or implied.
/// See the License for the specific language governing permissions and
/// limitations under the License.
///
/// Copyright holder is ArangoDB GmbH, Cologne, Germany
///
/// @author Jan Steemann
////////////////////////////////////////////////////////////////////////////////

#include "Query.h"

#include "Aql/AqlItemBlock.h"
#include "Aql/AqlTransaction.h"
#include "Aql/ExecutionBlock.h"
#include "Aql/ExecutionEngine.h"
#include "Aql/ExecutionPlan.h"
#include "Aql/Optimizer.h"
#include "Aql/Parser.h"
#include "Aql/PlanCache.h"
#include "Aql/QueryCache.h"
#include "Aql/QueryList.h"
#include "Aql/QueryProfile.h"
#include "Aql/QueryRegistry.h"
#include "Basics/Exceptions.h"
#include "Basics/StringUtils.h"
#include "Basics/VelocyPackHelper.h"
#include "Basics/fasthash.h"
#include "Basics/system-functions.h"
#include "Cluster/ServerState.h"
#include "Graph/Graph.h"
#include "Graph/GraphManager.h"
#include "Logger/LogMacros.h"
#include "Logger/Logger.h"
#include "Logger/LoggerStream.h"
#include "RestServer/AqlFeature.h"
#include "StorageEngine/TransactionCollection.h"
#include "StorageEngine/TransactionState.h"
#include "Transaction/Methods.h"
#include "Transaction/StandaloneContext.h"
#include "Transaction/V8Context.h"
#include "Utils/CollectionNameResolver.h"
#include "Utils/ExecContext.h"
#include "V8/JavaScriptSecurityContext.h"
#include "V8/v8-vpack.h"
#include "V8Server/V8DealerFeature.h"
#include "VocBase/LogicalCollection.h"
#include "VocBase/vocbase.h"

#include <velocypack/Iterator.h>

#ifndef USE_PLAN_CACHE
#undef USE_PLAN_CACHE
#endif

using namespace arangodb;
using namespace arangodb::aql;

namespace {
static std::atomic<TRI_voc_tick_t> nextQueryId(1);
}

/// @brief creates a query
Query::Query(bool contextOwnedByExterior, TRI_vocbase_t& vocbase,
             QueryString const& queryString, std::shared_ptr<VPackBuilder> const& bindParameters,
             std::shared_ptr<VPackBuilder> const& options, QueryPart part)
    : _id(0),
      _resourceMonitor(),
      _resources(&_resourceMonitor),
      _vocbase(vocbase),
      _context(nullptr),
      _queryString(queryString),
      _bindParameters(bindParameters),
      _options(options),
      _collections(&vocbase),
      _trx(nullptr),
      _startTime(TRI_microtime()),
      _queryHash(DontCache),
      _contextOwnedByExterior(contextOwnedByExterior),
      _killed(false),
      _isModificationQuery(false),
      _preparedV8Context(false),
      _queryHashCalculated(false),
      _state(QueryExecutionState::ValueType::INVALID_STATE),
      _part(part),
      _executionPhase(ExecutionPhase::INITIALIZE),
      _sharedState(std::make_shared<SharedQueryState>()) {
  if (_contextOwnedByExterior) {
    // copy transaction options from global state into our local query options
    TransactionState* state = transaction::V8Context::getParentState();
    if (state != nullptr) {
      _queryOptions.transactionOptions = state->options();
    }
  }

  // populate query options
  if (_options != nullptr) {
    _queryOptions.fromVelocyPack(_options->slice());
  }

  ProfileLevel level = _queryOptions.profile;
  if (level >= PROFILE_LEVEL_TRACE_1) {
    LOG_TOPIC("22a70", INFO, Logger::QUERIES) << TRI_microtime() - _startTime << " "
                                              << "Query::Query queryString: " << _queryString
                                              << " this: " << (uintptr_t)this;
  } else {
    LOG_TOPIC("11160", DEBUG, Logger::QUERIES)
        << TRI_microtime() - _startTime << " "
        << "Query::Query queryString: " << _queryString << " this: " << (uintptr_t)this;
  }

  if (bindParameters != nullptr && !bindParameters->isEmpty() &&
      !bindParameters->slice().isNone()) {
    if (level >= PROFILE_LEVEL_TRACE_1) {
      LOG_TOPIC("8c9fc", INFO, Logger::QUERIES)
          << "bindParameters: " << bindParameters->slice().toJson();
    } else {
      LOG_TOPIC("16a3f", DEBUG, Logger::QUERIES)
          << "bindParameters: " << bindParameters->slice().toJson();
    }
  }

  if (options != nullptr && !options->isEmpty() && !options->slice().isNone()) {
    if (level >= PROFILE_LEVEL_TRACE_1) {
      LOG_TOPIC("8979d", INFO, Logger::QUERIES)
          << "options: " << options->slice().toJson();
    } else {
      LOG_TOPIC("0b7cb", DEBUG, Logger::QUERIES)
          << "options: " << options->slice().toJson();
    }
  }

  _resourceMonitor.setMemoryLimit(_queryOptions.memoryLimit);

  if (!AqlFeature::lease()) {
    THROW_ARANGO_EXCEPTION(TRI_ERROR_SHUTTING_DOWN);
  }
}

/// @brief creates a query from VelocyPack
Query::Query(bool contextOwnedByExterior, TRI_vocbase_t& vocbase,
             std::shared_ptr<VPackBuilder> const& queryStruct,
             std::shared_ptr<VPackBuilder> const& options, QueryPart part)
    : _id(0),
      _resourceMonitor(),
      _resources(&_resourceMonitor),
      _vocbase(vocbase),
      _context(nullptr),
      _queryString(),
      _queryBuilder(queryStruct),
      _options(options),
      _collections(&vocbase),
      _trx(nullptr),
      _startTime(TRI_microtime()),
      _queryHash(DontCache),
      _contextOwnedByExterior(contextOwnedByExterior),
      _killed(false),
      _isModificationQuery(false),
      _preparedV8Context(false),
      _queryHashCalculated(false),
      _state(QueryExecutionState::ValueType::INVALID_STATE),
      _part(part),
      _executionPhase(ExecutionPhase::INITIALIZE),
      _sharedState(std::make_shared<SharedQueryState>()) {
  // populate query options
  if (_options != nullptr) {
    _queryOptions.fromVelocyPack(_options->slice());
  }

  LOG_TOPIC("8b0ff", DEBUG, Logger::QUERIES)
      << TRI_microtime() - _startTime << " "
      << "Query::Query queryStruct: " << queryStruct->slice().toJson()
      << " this: " << (uintptr_t)this;
  if (options != nullptr && !options->isEmpty() && !options->slice().isNone()) {
    LOG_TOPIC("92c10", DEBUG, Logger::QUERIES)
        << "options: " << options->slice().toJson();
  }

  // adjust the _isModificationQuery value from the slice we got
  auto s = _queryBuilder->slice().get("isModificationQuery");
  if (s.isBoolean()) {
    _isModificationQuery = s.getBoolean();
  }

  _resourceMonitor.setMemoryLimit(_queryOptions.memoryLimit);

  if (!AqlFeature::lease()) {
    THROW_ARANGO_EXCEPTION(TRI_ERROR_SHUTTING_DOWN);
  }
}

/// @brief destroys a query
Query::~Query() {
  if (_queryOptions.profile >= PROFILE_LEVEL_TRACE_1) {
    LOG_TOPIC("36a75", INFO, Logger::QUERIES) << TRI_microtime() - _startTime << " "
                                              << "Query::~Query queryString: "
                                              << " this: " << (uintptr_t)this;
  }

  cleanupPlanAndEngineSync(TRI_ERROR_INTERNAL);

  exitContext();

  _ast.reset();
  _graphs.clear();

  LOG_TOPIC("f5cee", DEBUG, Logger::QUERIES)
      << TRI_microtime() - _startTime << " "
      << "Query::~Query this: " << (uintptr_t)this;
  AqlFeature::unlease();
}

void Query::addDataSource(                                  // track DataSource
    std::shared_ptr<arangodb::LogicalDataSource> const& ds  // DataSource to track
) {
  _queryDataSources.emplace(ds->guid(), ds->name());
}

/// @brief clone a query
/// note: as a side-effect, this will also create and start a transaction for
/// the query
Query* Query::clone(QueryPart part, bool withPlan) {
  auto clone = std::make_unique<Query>(false, _vocbase, _queryString,
                                       std::shared_ptr<VPackBuilder>(), _options, part);

  clone->_resourceMonitor = _resourceMonitor;
  clone->_resourceMonitor.clear();

  if (_isModificationQuery) {
    clone->setIsModificationQuery();
  }

  if (_plan != nullptr) {
    if (withPlan) {
      // clone the existing plan
      clone->_plan.reset(_plan->clone(*clone));
    }

    // clone all variables
    for (auto& it : _ast->variables()->variables(true)) {
      auto var = _ast->variables()->getVariable(it.first);
      TRI_ASSERT(var != nullptr);
      clone->ast()->variables()->createVariable(var);
    }
  }

  if (clone->_plan == nullptr) {
    // initialize an empty plan
    clone->_plan.reset(new ExecutionPlan(ast()));
  }

  TRI_ASSERT(clone->_trx == nullptr);

  // A daughter transaction which does not
  // actually lock the collections
  clone->_trx = _trx;  // _trx->clone(_queryOptions.transactionOptions);
  TRI_ASSERT(_trx->status() == transaction::Status::RUNNING);
  // hack ensure only the first query commits
  clone->_isClonedQuery = true;

  return clone.release();
}

/// @brief set the query to killed
<<<<<<< HEAD
void Query::kill() { 
=======
void Query::kill() {
>>>>>>> 76bf2045
  _killed = true;
  if (_engine != nullptr) {
    // killing is best effort...
    // intentionally ignoring the result of this call here
<<<<<<< HEAD
    _engine->shutdown(TRI_ERROR_QUERY_KILLED);
=======
    _engine->kill();
>>>>>>> 76bf2045
  }
}

void Query::setExecutionTime() {
  if (_engine != nullptr) {
    _engine->_stats.setPeakMemoryUsage(_resourceMonitor.currentResources.peakMemoryUsage);
    _engine->_stats.setExecutionTime(TRI_microtime() - _startTime);
  }
}

/// @brief increase number of HTTP requests. this is normally
/// called during the setup of a query
void Query::incHttpRequests(size_t requests) {
  if (_engine != nullptr) {
    _engine->_stats.requests += requests;
  }
}

/// @brief register an error, with an optional parameter inserted into printf
/// this also makes the query abort
void Query::registerError(int code, char const* details) {
  TRI_ASSERT(code != TRI_ERROR_NO_ERROR);

  if (details == nullptr) {
    THROW_ARANGO_EXCEPTION(code);
  }

  THROW_ARANGO_EXCEPTION_PARAMS(code, details);
}

/// @brief register an error with a custom error message
/// this also makes the query abort
void Query::registerErrorCustom(int code, char const* details) {
  TRI_ASSERT(code != TRI_ERROR_NO_ERROR);

  if (details == nullptr) {
    THROW_ARANGO_EXCEPTION(code);
  }

  std::string errorMessage(TRI_errno_string(code));
  errorMessage.append(": ");
  errorMessage.append(details);

  THROW_ARANGO_EXCEPTION_MESSAGE(code, errorMessage);
}

void Query::registerWarning(int code, std::string const& details) {
  registerWarning(code, details.c_str());
}

/// @brief register a warning
void Query::registerWarning(int code, char const* details) {
  TRI_ASSERT(code != TRI_ERROR_NO_ERROR);

  if (_queryOptions.failOnWarning) {
    // make an error from each warning if requested
    if (details == nullptr) {
      THROW_ARANGO_EXCEPTION(code);
    }
    THROW_ARANGO_EXCEPTION_MESSAGE(code, details);
  }

  if (_warnings.size() >= _queryOptions.maxWarningCount) {
    return;
  }

  if (details == nullptr) {
    _warnings.emplace_back(code, TRI_errno_string(code));
  } else {
    _warnings.emplace_back(code, details);
  }
}

void Query::prepare(QueryRegistry* registry, SerializationFormat format) {
  TRI_ASSERT(registry != nullptr);

  init();
  enterState(QueryExecutionState::ValueType::PARSING);

  std::unique_ptr<ExecutionPlan> plan;

#if USE_PLAN_CACHE
  if (!_queryString.empty() && hashQuery() != DontCache && _part == PART_MAIN) {
    // LOG_TOPIC("d79d9", INFO, Logger::FIXME) << "trying to find query in
    // execution plan cache: '" << _queryString << "', hash: " << hashQuery();

    // store & lookup velocypack plans!!
    std::shared_ptr<PlanCacheEntry> planCacheEntry =
        PlanCache::instance()->lookup(_vocbase, hashQuery(), queryString);
    if (planCacheEntry != nullptr) {
      // LOG_TOPIC("8aa30", INFO, Logger::FIXME) << "query found in execution plan cache:
      // '" << _queryString << "'";

      TRI_ASSERT(_trx == nullptr);
      TRI_ASSERT(_collections.empty());

      // create the transaction object, but do not start it yet
      _trx = AqlTransaction::create(createTransactionContext(), _collections.collections(),
                                    _queryOptions.transactionOptions, _part == PART_MAIN);
      _trx->addHint(transaction::Hints::Hint::FROM_TOPLEVEL_AQL);  // only used on toplevel

      VPackBuilder* builder = planCacheEntry->builder.get();
      VPackSlice slice = builder->slice();
      ExecutionPlan::getCollectionsFromVelocyPack(_ast.get(), slice);
      _ast->variables()->fromVelocyPack(slice);

      enterState(QueryExecutionState::ValueType::LOADING_COLLECTIONS);

      Result res = trx->addCollections(*_collections.collections());

      if (res.ok()) {
        res = _trx->begin();
      }

      if (res.fail()) {
        if (!_queryString.empty() && _queryOptions.verboseErrors) {
          std::string msg = res.errorMessage();
          msg.append("\nwhile executing:\n");
          _queryString.append(msg);
          msg.push_back('\n');
        }

        THROW_ARANGO_EXCEPTION(res);
      }

      enterState(QueryExecutionState::ValueType::PLAN_INSTANTIATION);

      plan.reset(ExecutionPlan::instantiateFromVelocyPack(_ast.get(), slice));

      TRI_ASSERT(plan != nullptr);
    }
  }
#endif

  if (plan == nullptr) {
    plan = preparePlan();

    TRI_ASSERT(plan != nullptr);

#if USE_PLAN_CACHE
    if (!_queryString.empty() && hashQuery() != DontCache &&
        _part == PART_MAIN && _warnings.empty() && _ast->root()->isCacheable()) {
      // LOG_TOPIC("6de32", INFO, Logger::FIXME) << "storing query in execution
      // plan cache '" << _queryString << "', hash: " << hashQuery();
      PlanCache::instance()->store(_vocbase, hashQuery(), _queryString, plan.get());
    }
#endif
  }

  TRI_ASSERT(plan != nullptr);
  plan->findVarUsage();

  TRI_ASSERT(_engine == nullptr);
  TRI_ASSERT(_trx != nullptr);
  // note that the engine returned here may already be present in our
  // own _engine attribute (the instanciation procedure may modify us
  // by calling our engine(ExecutionEngine*) function
  // this is confusing and should be fixed!
  std::unique_ptr<ExecutionEngine> engine(
      ExecutionEngine::instantiateFromPlan(*registry, *this, *plan,
                                           !_queryString.empty()));

  if (_engine == nullptr) {
    _engine = std::move(engine);
  } else {
    engine.release();
  }

  _plan = std::move(plan);

  enterState(QueryExecutionState::ValueType::EXECUTION);
}

/// @brief prepare an AQL query, this is a preparation for execute, but
/// execute calls it internally. The purpose of this separate method is
/// to be able to only prepare a query from VelocyPack and then store it in the
/// QueryRegistry.
std::unique_ptr<ExecutionPlan> Query::preparePlan() {
  LOG_TOPIC("9625e", DEBUG, Logger::QUERIES) << TRI_microtime() - _startTime << " "
                                             << "Query::prepare"
                                             << " this: " << (uintptr_t)this;

  auto ctx = createTransactionContext();
  std::unique_ptr<ExecutionPlan> plan;

  if (!ctx) {
    THROW_ARANGO_EXCEPTION_MESSAGE(
        TRI_ERROR_INTERNAL, "failed to create query transaction context");
  }

  if (!_queryString.empty()) {
    Parser parser(this);
    parser.parse();

    // put in bind parameters
    parser.ast()->injectBindParameters(_bindParameters, ctx->resolver());
  }

  TRI_ASSERT(_trx == nullptr);

  // TODO: Remove once we have cluster wide transactions
  std::unordered_set<std::string> inaccessibleCollections;
#ifdef USE_ENTERPRISE
  if (_queryOptions.transactionOptions.skipInaccessibleCollections) {
    inaccessibleCollections = _queryOptions.inaccessibleCollections;
  }
#endif

  auto trx = AqlTransaction::create(std::move(ctx), _collections.collections(),
                                    _queryOptions.transactionOptions, _part == PART_MAIN,
                                    std::move(inaccessibleCollections));
  // create the transaction object, but do not start it yet
  _trx = trx;
  _trx->addHint(transaction::Hints::Hint::FROM_TOPLEVEL_AQL);  // only used on toplevel

  // As soon as we start to instantiate the plan we have to clean it
  // up before killing the unique_ptr
  if (!_queryString.empty()) {
    // we have an AST
    // optimize the ast
    enterState(QueryExecutionState::ValueType::AST_OPTIMIZATION);

    _ast->validateAndOptimize();

    enterState(QueryExecutionState::ValueType::LOADING_COLLECTIONS);

    Result res = _trx->begin();

    if (!res.ok()) {
      THROW_ARANGO_EXCEPTION(res);
    }

    enterState(QueryExecutionState::ValueType::PLAN_INSTANTIATION);
    plan = ExecutionPlan::instantiateFromAst(_ast.get());

    if (plan == nullptr) {
      // oops
      THROW_ARANGO_EXCEPTION_MESSAGE(TRI_ERROR_INTERNAL,
                                     "failed to create query execution engine");
    }

    // Run the query optimizer:
    enterState(QueryExecutionState::ValueType::PLAN_OPTIMIZATION);
    arangodb::aql::Optimizer opt(_queryOptions.maxNumberOfPlans);
    // get enabled/disabled rules
    opt.createPlans(std::move(plan), _queryOptions, false);
    // Now plan and all derived plans belong to the optimizer
    plan = opt.stealBest();  // Now we own the best one again
  } else {  // no queryString, we are instantiating from _queryBuilder
    VPackSlice const querySlice = _queryBuilder->slice();
    ExecutionPlan::getCollectionsFromVelocyPack(_ast.get(), querySlice);

    _ast->variables()->fromVelocyPack(querySlice);
    // creating the plan may have produced some collections
    // we need to add them to the transaction now (otherwise the query will
    // fail)

    enterState(QueryExecutionState::ValueType::LOADING_COLLECTIONS);

    Result res = trx->addCollections(*_collections.collections());

    if (res.ok()) {
      res = _trx->begin();
    }

    if (!res.ok()) {
      THROW_ARANGO_EXCEPTION(res);
    }

    enterState(QueryExecutionState::ValueType::PLAN_INSTANTIATION);

    // we have an execution plan in VelocyPack format
    plan.reset(ExecutionPlan::instantiateFromVelocyPack(_ast.get(),
                                                        _queryBuilder->slice()));
    if (plan == nullptr) {
      // oops
      THROW_ARANGO_EXCEPTION_MESSAGE(TRI_ERROR_INTERNAL,
                                     "could not create plan from vpack");
    }

    plan->findVarUsage();
  }

  TRI_ASSERT(plan != nullptr);

  // return the V8 context if we are in one
  exitContext();

  return plan;
}

/// @brief execute an AQL query
ExecutionState Query::execute(QueryRegistry* registry, QueryResult& queryResult) {
  LOG_TOPIC("e8ed7", DEBUG, Logger::QUERIES) << TRI_microtime() - _startTime << " "
                                             << "Query::execute"
                                             << " this: " << (uintptr_t)this;
  TRI_ASSERT(registry != nullptr);

  try {
    if (_killed) {
      THROW_ARANGO_EXCEPTION(TRI_ERROR_QUERY_KILLED);
    }
    
    bool useQueryCache = canUseQueryCache();

    switch (_executionPhase) {
      case ExecutionPhase::INITIALIZE: {
        if (useQueryCache) {
          // check the query cache for an existing result
          auto cacheEntry =
              arangodb::aql::QueryCache::instance()->lookup(&_vocbase, hash(), _queryString,
                                                            bindParameters());

          if (cacheEntry != nullptr) {
            bool hasPermissions = true;
            ExecContext const& exec = ExecContext::current();

            // got a result from the query cache
            if (!exec.isSuperuser()) {
              for (auto& dataSource : cacheEntry->_dataSources) {
                auto const& dataSourceName = dataSource.second;

                if (!exec.canUseCollection(dataSourceName, auth::Level::RO)) {
                  // cannot use query cache result because of permissions
                  hasPermissions = false;
                  break;
                }
              }
            }

            if (hasPermissions) {
              // we don't have yet a transaction when we're here, so let's
              // create a mimimal context to build the result
              queryResult.context = transaction::StandaloneContext::Create(_vocbase);
              TRI_ASSERT(cacheEntry->_queryResult != nullptr);
              queryResult.data = cacheEntry->_queryResult;
              queryResult.extra = cacheEntry->_stats;
              queryResult.cached = true;

              return ExecutionState::DONE;
            }
            // if no permissions, fall through to regular querying
          }
        }

        // will throw if it fails
        prepare(registry, SerializationFormat::SHADOWROWS);

        log();

        _resultBuilderOptions = std::make_shared<VPackOptions>(VPackOptions::Defaults);
        _resultBuilderOptions->buildUnindexedArrays = true;
        _resultBuilderOptions->buildUnindexedObjects = true;

        // NOTE: If the options have a shorter lifetime than the builder, it
        // gets invalid (at least set() and close() are broken).
        _resultBuilder = std::make_shared<VPackBuilder>(_resultBuilderOptions.get());

        // reserve some space in Builder to avoid frequent reallocs
        _resultBuilder->reserve(16 * 1024);

        _resultBuilder->openArray();
        _executionPhase = ExecutionPhase::EXECUTE;
      }
      [[fallthrough]];
      case ExecutionPhase::EXECUTE: {
        TRI_ASSERT(_resultBuilder != nullptr);
        TRI_ASSERT(_resultBuilder->isOpenArray());
        TRI_ASSERT(_trx != nullptr);

        if (useQueryCache && (_isModificationQuery || !_warnings.empty() ||
                              !_ast->root()->isCacheable())) {
          useQueryCache = false;
        }

        TRI_ASSERT(_engine != nullptr);

        // this is the RegisterId our results can be found in
        RegisterId const resultRegister = _engine->resultRegister();

        // We loop as long as we are having ExecState::DONE returned
        // In case of WAITING we return, this function is repeatable!
        // In case of HASMORE we loop
        while (true) {
          auto res = _engine->getSome(ExecutionBlock::DefaultBatchSize());
          if (res.first == ExecutionState::WAITING) {
            return res.first;
          }

          // res.second == nullptr => state == DONE
          TRI_ASSERT(res.second != nullptr || res.first == ExecutionState::DONE);

          if (res.second == nullptr) {
            TRI_ASSERT(res.first == ExecutionState::DONE);
            break;
          }

          // cache low-level pointer to avoid repeated shared-ptr-derefs
          TRI_ASSERT(_resultBuilder != nullptr);
          auto& resultBuilder = *_resultBuilder;

          size_t const n = res.second->size();

          for (size_t i = 0; i < n; ++i) {
            AqlValue const& val = res.second->getValueReference(i, resultRegister);

            if (!val.isEmpty()) {
              val.toVelocyPack(_trx.get(), resultBuilder, useQueryCache);
            }
          }

          if (res.first == ExecutionState::DONE) {
            break;
          }
        }

        // must close result array here because it must be passed as a closed
        // array to the query cache
        _resultBuilder->close();

        if (useQueryCache && _warnings.empty()) {
          auto dataSources = _queryDataSources;

          _trx->state()->allCollections(  // collect transaction DataSources
              [&dataSources](TransactionCollection& trxCollection) -> bool {
                auto const& c = trxCollection.collection();
                dataSources.emplace(c->guid(), c->name());
                return true;  // continue traversal
              });

          // create a query cache entry for later storage
          _cacheEntry =
              std::make_unique<QueryCacheResultEntry>(hash(), _queryString, _resultBuilder,
                                                      bindParameters(),
                                                      std::move(dataSources)  // query DataSources
              );
        }

        queryResult.data = std::move(_resultBuilder);
        queryResult.context = _trx->transactionContext();
        _executionPhase = ExecutionPhase::FINALIZE;
      }

      [[fallthrough]];
      case ExecutionPhase::FINALIZE: {
        // will set warnings, stats, profile and cleanup plan and engine
        return finalize(queryResult);
      }
    }
    // We should not be able to get here
    TRI_ASSERT(false);
    return ExecutionState::DONE;
  } catch (arangodb::basics::Exception const& ex) {
    setExecutionTime();
    cleanupPlanAndEngineSync(ex.code());
    queryResult.reset(Result(ex.code(), "AQL: " + ex.message() +
                                            QueryExecutionState::toStringWithPrefix(_state)));
    return ExecutionState::DONE;
  } catch (std::bad_alloc const&) {
    setExecutionTime();
    cleanupPlanAndEngineSync(TRI_ERROR_OUT_OF_MEMORY);
    queryResult.reset(Result(TRI_ERROR_OUT_OF_MEMORY,
                             TRI_errno_string(TRI_ERROR_OUT_OF_MEMORY) +
                                 QueryExecutionState::toStringWithPrefix(_state)));
    return ExecutionState::DONE;
  } catch (std::exception const& ex) {
    setExecutionTime();
    cleanupPlanAndEngineSync(TRI_ERROR_INTERNAL);
    queryResult.reset(Result(TRI_ERROR_INTERNAL,
                             ex.what() + QueryExecutionState::toStringWithPrefix(_state)));
    return ExecutionState::DONE;
  } catch (...) {
    setExecutionTime();
    cleanupPlanAndEngineSync(TRI_ERROR_INTERNAL);
    queryResult.reset(Result(TRI_ERROR_INTERNAL,
                             TRI_errno_string(TRI_ERROR_INTERNAL) +
                                 QueryExecutionState::toStringWithPrefix(_state)));
    return ExecutionState::DONE;
  }
}

/**
 * @brief Execute the query in a synchronous way, so if
 *        the query needs to wait (e.g. IO) this thread
 *        will be blocked.
 *
 * @param registry The query registry.
 *
 * @return The result of this query. The result is always complete
 */
QueryResult Query::executeSync(QueryRegistry* registry) {
  std::shared_ptr<SharedQueryState> ss = sharedState();
  ss->setContinueCallback();

  QueryResult queryResult;
  while (true) {
    auto state = execute(registry, queryResult);
    if (state != aql::ExecutionState::WAITING) {
      TRI_ASSERT(state == aql::ExecutionState::DONE);
      return queryResult;
    }
    ss->waitForAsyncResponse();
  }
}

// execute an AQL query: may only be called with an active V8 handle scope
ExecutionState Query::executeV8(v8::Isolate* isolate, QueryRegistry* registry,
                                QueryResultV8& queryResult) {
  LOG_TOPIC("6cac7", DEBUG, Logger::QUERIES) << TRI_microtime() - _startTime << " "
                                             << "Query::executeV8"
                                             << " this: " << (uintptr_t)this;
  TRI_ASSERT(registry != nullptr);

  std::shared_ptr<SharedQueryState> ss = sharedState();
  ss->setContinueCallback();

  try {
    bool useQueryCache = canUseQueryCache();

    if (useQueryCache) {
      // check the query cache for an existing result
      auto cacheEntry =
          arangodb::aql::QueryCache::instance()->lookup(&_vocbase, hash(), _queryString,
                                                        bindParameters());

      if (cacheEntry != nullptr) {
        bool hasPermissions = true;
        auto ctx = transaction::StandaloneContext::Create(_vocbase);
        ExecContext const& exec = ExecContext::current();

        // got a result from the query cache
        if (!exec.isSuperuser()) {
          for (auto const& dataSource : cacheEntry->_dataSources) {
            auto const& dataSourceName = dataSource.second;

            if (!exec.canUseCollection(dataSourceName, auth::Level::RO)) {
              // cannot use query cache result because of permissions
              hasPermissions = false;
              break;
            }
          }
        }

        if (hasPermissions) {
          // we don't have yet a transaction when we're here, so let's create
          // a mimimal context to build the result
          queryResult.context = ctx;
          v8::Handle<v8::Value> values =
              TRI_VPackToV8(isolate, cacheEntry->_queryResult->slice(),
                            queryResult.context->getVPackOptions());
          TRI_ASSERT(values->IsArray());
          queryResult.data = v8::Handle<v8::Array>::Cast(values);
          queryResult.extra = cacheEntry->_stats;
          queryResult.cached = true;
          return ExecutionState::DONE;
        }
        // if no permissions, fall through to regular querying
      }
    }

    // will throw if it fails
    prepare(registry, SerializationFormat::SHADOWROWS);

    log();

    if (useQueryCache && (_isModificationQuery || !_warnings.empty() ||
                          !_ast->root()->isCacheable())) {
      useQueryCache = false;
    }

    v8::Handle<v8::Array> resArray = v8::Array::New(isolate);

    TRI_ASSERT(_engine != nullptr);

    // this is the RegisterId our results can be found in
    auto const resultRegister = _engine->resultRegister();

    // following options and builder only required for query cache
    VPackOptions options = VPackOptions::Defaults;
    options.buildUnindexedArrays = true;
    options.buildUnindexedObjects = true;
    auto builder = std::make_shared<VPackBuilder>(&options);

    try {
      std::shared_ptr<SharedQueryState> ss = sharedState();

      // iterate over result, return it and optionally store it in query cache
      builder->openArray();

      // iterate over result and return it
      uint32_t j = 0;
      ExecutionState state = ExecutionState::HASMORE;
      while (state != ExecutionState::DONE) {
        auto res = _engine->getSome(ExecutionBlock::DefaultBatchSize());
        state = res.first;
        while (state == ExecutionState::WAITING) {
          ss->waitForAsyncResponse();
          res = _engine->getSome(ExecutionBlock::DefaultBatchSize());
          state = res.first;
        }
        SharedAqlItemBlockPtr value = std::move(res.second);

        // value == nullptr => state == DONE
        TRI_ASSERT(value != nullptr || state == ExecutionState::DONE);

        if (value == nullptr) {
          continue;
        }

        if (!_queryOptions.silent) {
          size_t const n = value->size();

          for (size_t i = 0; i < n; ++i) {
            AqlValue const& val = value->getValueReference(i, resultRegister);

            if (!val.isEmpty()) {
              resArray->Set(j++, val.toV8(isolate, _trx.get()));

              if (useQueryCache) {
                val.toVelocyPack(_trx.get(), *builder, true);
              }
            }

            if (V8PlatformFeature::isOutOfMemory(isolate)) {
              THROW_ARANGO_EXCEPTION(TRI_ERROR_OUT_OF_MEMORY);
            }
          }
        }
    
        if (_killed) {
          THROW_ARANGO_EXCEPTION(TRI_ERROR_QUERY_KILLED);
        }
      }

      builder->close();
    } catch (...) {
      LOG_TOPIC("8a6bf", DEBUG, Logger::QUERIES)
          << TRI_microtime() - _startTime << " "
          << "got an exception executing "
          << " this: " << (uintptr_t)this;
      throw;
    }

    queryResult.data = resArray;
    queryResult.context = _trx->transactionContext();

    if (useQueryCache && _warnings.empty()) {
      auto dataSources = _queryDataSources;

      _trx->state()->allCollections(  // collect transaction DataSources
          [&dataSources](TransactionCollection& trxCollection) -> bool {
            auto const& c = trxCollection.collection();
            dataSources.emplace(c->guid(), c->name());
            return true;  // continue traversal
          });

      // create a cache entry for later usage
      _cacheEntry = std::make_unique<QueryCacheResultEntry>(hash(), _queryString,
                                                            builder, bindParameters(),
                                                            std::move(dataSources)  // query DataSources
      );
    }

    // will set warnings, stats, profile and cleanup plan and engine
    ExecutionState state = finalize(queryResult);
    while (state == ExecutionState::WAITING) {
      ss->waitForAsyncResponse();
      state = finalize(queryResult);
    }
  } catch (arangodb::basics::Exception const& ex) {
    setExecutionTime();
    cleanupPlanAndEngineSync(ex.code());
    queryResult.reset(Result(ex.code(), "AQL: " + ex.message() +
                                            QueryExecutionState::toStringWithPrefix(_state)));
  } catch (std::bad_alloc const&) {
    setExecutionTime();
    cleanupPlanAndEngineSync(TRI_ERROR_OUT_OF_MEMORY);
    queryResult.reset(Result(TRI_ERROR_OUT_OF_MEMORY,
                             TRI_errno_string(TRI_ERROR_OUT_OF_MEMORY) +
                                 QueryExecutionState::toStringWithPrefix(_state)));
  } catch (std::exception const& ex) {
    setExecutionTime();
    cleanupPlanAndEngineSync(TRI_ERROR_INTERNAL);
    queryResult.reset(Result(TRI_ERROR_INTERNAL,
                             ex.what() + QueryExecutionState::toStringWithPrefix(_state)));
  } catch (...) {
    setExecutionTime();
    cleanupPlanAndEngineSync(TRI_ERROR_INTERNAL);
    queryResult.reset(Result(TRI_ERROR_INTERNAL,
                             TRI_errno_string(TRI_ERROR_INTERNAL) +
                                 QueryExecutionState::toStringWithPrefix(_state)));
  }

  return ExecutionState::DONE;
}

ExecutionState Query::finalize(QueryResult& result) {
  if (result.extra == nullptr || !result.extra->isOpenObject()) {
    // The above condition is not true if we have already waited.
    LOG_TOPIC("fc22c", DEBUG, Logger::QUERIES)
        << TRI_microtime() - _startTime << " "
        << "Query::finalize: before _trx->commit"
        << " this: " << (uintptr_t)this;

    if (!_isClonedQuery) {
      Result commitResult = _trx->commit();
      if (commitResult.fail()) {
        THROW_ARANGO_EXCEPTION(commitResult);
      }
    }

    LOG_TOPIC("7ef18", DEBUG, Logger::QUERIES)
        << TRI_microtime() - _startTime << " "
        << "Query::finalize: before cleanupPlanAndEngine"
        << " this: " << (uintptr_t)this;

    setExecutionTime();
    enterState(QueryExecutionState::ValueType::FINALIZATION);

    result.extra = std::make_shared<VPackBuilder>();
    result.extra->openObject(true);
    if (_queryOptions.profile >= PROFILE_LEVEL_BLOCKS) {
      result.extra->add(VPackValue("plan"));
      _plan->toVelocyPack(*result.extra, _ast.get(), false);
      // needed to happen before plan cleanup
    }
  }

  auto state = cleanupPlanAndEngine(TRI_ERROR_NO_ERROR, result.extra.get());
  if (state == ExecutionState::WAITING) {
    return state;
  }

  addWarningsToVelocyPack(*result.extra);
  double now = TRI_microtime();
  if (_profile != nullptr && _queryOptions.profile >= PROFILE_LEVEL_BASIC) {
    _profile->setStateEnd(QueryExecutionState::ValueType::FINALIZATION, now);
    _profile->toVelocyPack(*(result.extra));
  }
  result.extra->close();

  if (_cacheEntry != nullptr) {
    _cacheEntry->_stats = result.extra;
    QueryCache::instance()->store(&_vocbase, std::move(_cacheEntry));
  }

  // patch executionTime stats value in place
  // we do this because "executionTime" should include the whole span of the
  // execution and we have to set it at the very end
  double const rt = now - _startTime;
  basics::VelocyPackHelper::patchDouble(result.extra->slice().get("stats").get("executionTime"),
                                        rt);

  LOG_TOPIC("95996", DEBUG, Logger::QUERIES) << rt << " "
                                             << "Query::finalize:returning"
                                             << " this: " << (uintptr_t)this;
  return ExecutionState::DONE;
}

/// @brief parse an AQL query
QueryResult Query::parse() {
  try {
    init();
    Parser parser(this);
    return parser.parseWithDetails();
  } catch (arangodb::basics::Exception const& ex) {
    return QueryResult(Result(ex.code(), ex.message()));
  } catch (std::bad_alloc const&) {
    cleanupPlanAndEngineSync(TRI_ERROR_OUT_OF_MEMORY);
    return QueryResult(Result(TRI_ERROR_OUT_OF_MEMORY,
                              TRI_errno_string(TRI_ERROR_OUT_OF_MEMORY)));
  } catch (std::exception const& ex) {
    cleanupPlanAndEngineSync(TRI_ERROR_INTERNAL);
    return QueryResult(Result(TRI_ERROR_INTERNAL, ex.what()));
  } catch (...) {
    return QueryResult(
        Result(TRI_ERROR_INTERNAL,
               "an unknown error occurred while parsing the query"));
  }
}

/// @brief explain an AQL query
QueryResult Query::explain() {
  try {
    init();
    enterState(QueryExecutionState::ValueType::PARSING);

    auto ctx = createTransactionContext();
    Parser parser(this);
    parser.parse();

    // put in bind parameters
    parser.ast()->injectBindParameters(_bindParameters, ctx->resolver());

    // optimize and validate the ast
    enterState(QueryExecutionState::ValueType::AST_OPTIMIZATION);

    // create the transaction object, but do not start it yet
    _trx = AqlTransaction::create(std::move(ctx), _collections.collections(),
                                  _queryOptions.transactionOptions, true);

    // we have an AST
    Result res = _trx->begin();

    if (!res.ok()) {
      THROW_ARANGO_EXCEPTION(res);
    }

    enterState(QueryExecutionState::ValueType::LOADING_COLLECTIONS);
    parser.ast()->validateAndOptimize();

    enterState(QueryExecutionState::ValueType::PLAN_INSTANTIATION);
    std::unique_ptr<ExecutionPlan> plan =
        ExecutionPlan::instantiateFromAst(parser.ast());

    if (plan == nullptr) {
      // oops
      return QueryResult(
          Result(TRI_ERROR_INTERNAL, "unable to create plan from AST"));
    }

    // Run the query optimizer:
    enterState(QueryExecutionState::ValueType::PLAN_OPTIMIZATION);
    arangodb::aql::Optimizer opt(_queryOptions.maxNumberOfPlans);
    // get enabled/disabled rules
    opt.createPlans(std::move(plan), _queryOptions, true);

    enterState(QueryExecutionState::ValueType::FINALIZATION);

    QueryResult result;

    if (_queryOptions.allPlans) {
      result.data = std::make_shared<VPackBuilder>();
      {
        VPackArrayBuilder guard(result.data.get());

        auto const& plans = opt.getPlans();
        for (auto& it : plans) {
          auto& plan = it.first;
          TRI_ASSERT(plan != nullptr);

          plan->findVarUsage();
          plan->planRegisters();
          plan->toVelocyPack(*result.data.get(), parser.ast(), _queryOptions.verbosePlans);
        }
      }
      // cacheability not available here
      result.cached = false;
    } else {
      // Now plan and all derived plans belong to the optimizer
      std::unique_ptr<ExecutionPlan> bestPlan = opt.stealBest();  // Now we own the best one again
      TRI_ASSERT(bestPlan != nullptr);

      bestPlan->findVarUsage();
      bestPlan->planRegisters();

      result.data = bestPlan->toVelocyPack(parser.ast(), _queryOptions.verbosePlans);

      // cacheability
      result.cached = (!_queryString.empty() && !_isModificationQuery &&
                       _warnings.empty() && _ast->root()->isCacheable());
    }

    // technically no need to commit, as we are only explaining here
    auto commitResult = _trx->commit();
    if (commitResult.fail()) {
      THROW_ARANGO_EXCEPTION(commitResult);
    }

    result.extra = std::make_shared<VPackBuilder>();
    {
      VPackObjectBuilder guard(result.extra.get(), true);
      addWarningsToVelocyPack(*result.extra);
      result.extra->add(VPackValue("stats"));
      opt._stats.toVelocyPack(*result.extra);
    }

    return result;
  } catch (arangodb::basics::Exception const& ex) {
    return QueryResult(
        Result(ex.code(), ex.message() + QueryExecutionState::toStringWithPrefix(_state)));
  } catch (std::bad_alloc const&) {
    return QueryResult(Result(TRI_ERROR_OUT_OF_MEMORY,
                              TRI_errno_string(TRI_ERROR_OUT_OF_MEMORY) +
                                  QueryExecutionState::toStringWithPrefix(_state)));
  } catch (std::exception const& ex) {
    return QueryResult(Result(TRI_ERROR_INTERNAL,
                              ex.what() + QueryExecutionState::toStringWithPrefix(_state)));
  } catch (...) {
    return QueryResult(Result(TRI_ERROR_INTERNAL,
                              TRI_errno_string(TRI_ERROR_INTERNAL) +
                                  QueryExecutionState::toStringWithPrefix(_state)));
  }
}

void Query::setEngine(ExecutionEngine* engine) {
  TRI_ASSERT(engine != nullptr);
  _engine.reset(engine);
}

/// @brief prepare a V8 context for execution for this expression
/// this needs to be called once before executing any V8 function in this
/// expression
void Query::prepareV8Context() {
  if (_preparedV8Context) {
    // already done
    return;
  }

  TRI_ASSERT(_trx != nullptr);

  ISOLATE;
  TRI_ASSERT(isolate != nullptr);

  std::string body(
      "if (_AQL === undefined) { _AQL = require(\"@arangodb/aql\"); }");

  {
    v8::HandleScope scope(isolate);
    v8::ScriptOrigin scriptOrigin(TRI_V8_ASCII_STRING(isolate, "--script--"));
    v8::Handle<v8::Script> compiled =
        v8::Script::Compile(TRI_IGETC, TRI_V8_STD_STRING(isolate, body), &scriptOrigin)
            .FromMaybe(v8::Local<v8::Script>());

    if (!compiled.IsEmpty()) {
      compiled->Run(TRI_IGETC).FromMaybe(v8::Local<v8::Value>());  // TODO: Result?
      _preparedV8Context = true;
    }
  }
}

/// @brief enter a V8 context
void Query::enterContext() {
  if (!_contextOwnedByExterior) {
    if (_context == nullptr) {
      if (V8DealerFeature::DEALER == nullptr) {
        THROW_ARANGO_EXCEPTION_MESSAGE(TRI_ERROR_INTERNAL,
                                       "V8 engine is disabled");
      }
      TRI_ASSERT(V8DealerFeature::DEALER != nullptr);
      JavaScriptSecurityContext securityContext =
          JavaScriptSecurityContext::createQueryContext();
      _context = V8DealerFeature::DEALER->enterContext(&_vocbase, securityContext);

      if (_context == nullptr) {
        THROW_ARANGO_EXCEPTION_MESSAGE(
            TRI_ERROR_RESOURCE_LIMIT,
            "unable to enter V8 context for query execution");
      }

      // register transaction and resolver in context
      TRI_ASSERT(_trx != nullptr);

      ISOLATE;
      TRI_GET_GLOBALS();
      _preparedV8Context = false;
      auto ctx = static_cast<arangodb::transaction::V8Context*>(v8g->_transactionContext);
      if (ctx != nullptr) {
        ctx->registerTransaction(_trx->state());
      }
    }
    _preparedV8Context = false;

    TRI_ASSERT(_context != nullptr);
  }
}

/// @brief return a V8 context
void Query::exitContext() {
  if (!_contextOwnedByExterior) {
    if (_context != nullptr) {
      // unregister transaction and resolver in context
      ISOLATE;
      TRI_GET_GLOBALS();
      auto ctx = static_cast<arangodb::transaction::V8Context*>(v8g->_transactionContext);
      if (ctx != nullptr) {
        ctx->unregisterTransaction();
      }

      TRI_ASSERT(V8DealerFeature::DEALER != nullptr);
      V8DealerFeature::DEALER->exitContext(_context);
      _context = nullptr;
    }
    _preparedV8Context = false;
  }
}

/// @brief returns statistics for current query.
void Query::getStats(VPackBuilder& builder) {
  if (_engine != nullptr) {
    setExecutionTime();
    _engine->_stats.toVelocyPack(builder, _queryOptions.fullCount);
  } else {
    ExecutionStats::toVelocyPackStatic(builder);
  }
}

/// @brief convert the list of warnings to VelocyPack.
///        Will add a new entry { ..., warnings: <warnings>, } if there are
///        warnings. If there are none it will not modify the builder
void Query::addWarningsToVelocyPack(VPackBuilder& builder) const {
  TRI_ASSERT(builder.isOpenObject());
  size_t const n = _warnings.size();
  builder.add(VPackValue("warnings"));
  {
    VPackArrayBuilder guard(&builder);
    for (size_t i = 0; i < n; ++i) {
      VPackObjectBuilder objGuard(&builder);
      builder.add("code", VPackValue(_warnings[i].first));
      builder.add("message", VPackValue(_warnings[i].second));
    }
  }
}

/// @brief initializes the query
void Query::init() {
  if (_id != 0) {
    // already called
    return;
  }
  TRI_ASSERT(_id == 0);
  _id = nextId();
  TRI_ASSERT(_id != 0);

  TRI_ASSERT(_profile == nullptr);
  // adds query to QueryList which is needed for /_api/query/current
  _profile = std::make_unique<QueryProfile>(this);
  enterState(QueryExecutionState::ValueType::INITIALIZATION);

  TRI_ASSERT(_ast == nullptr);
  _ast = std::make_unique<Ast>(this);
}

/// @brief calculate a hash for the query, once
uint64_t Query::hash() const {
  if (!_queryHashCalculated) {
    _queryHash = calculateHash();
    _queryHashCalculated = true;
  }
  return _queryHash;
}

/// @brief log a query
void Query::log() {
  if (!_queryString.empty()) {
    LOG_TOPIC("8a86a", TRACE, Logger::QUERIES)
        << "executing query " << _id << ": '" << _queryString.extract(1024) << "'";
  }
}

/// @brief calculate a hash value for the query and bind parameters
uint64_t Query::calculateHash() const {
  if (_queryString.empty()) {
    return DontCache;
  }

  // hash the query string first
  uint64_t hashval = _queryString.hash();

  // handle "fullCount" option. if this option is set, the query result will
  // be different to when it is not set!
  if (_queryOptions.fullCount) {
    hashval = fasthash64(TRI_CHAR_LENGTH_PAIR("fullcount:true"), hashval);
  } else {
    hashval = fasthash64(TRI_CHAR_LENGTH_PAIR("fullcount:false"), hashval);
  }

  // handle "count" option
  if (_queryOptions.count) {
    hashval = fasthash64(TRI_CHAR_LENGTH_PAIR("count:true"), hashval);
  } else {
    hashval = fasthash64(TRI_CHAR_LENGTH_PAIR("count:false"), hashval);
  }

  // also hash "optimizer" options
  VPackSlice options = arangodb::velocypack::Slice::emptyObjectSlice();

  if (_options != nullptr && _options->slice().isObject()) {
    options = _options->slice().get("optimizer");
  }
  hashval ^= options.hash();

  // blend query hash with bind parameters
  return hashval ^ _bindParameters.hash();
}

/// @brief whether or not the query cache can be used for the query
bool Query::canUseQueryCache() const {
  if (_queryString.size() < 8) {
    return false;
  }
  if (_isModificationQuery) {
    return false;
  }

  auto queryCacheMode = QueryCache::instance()->mode();

  if (_queryOptions.cache &&
      (queryCacheMode == CACHE_ALWAYS_ON || queryCacheMode == CACHE_ON_DEMAND)) {
    // cache mode is set to always on or on-demand...
    // query will only be cached if `cache` attribute is not set to false

    // cannot use query cache on a coordinator at the moment
    return !arangodb::ServerState::instance()->isRunningInCluster();
  }

  return false;
}

/// @brief enter a new state
void Query::enterState(QueryExecutionState::ValueType state) {
  LOG_TOPIC("d8767", DEBUG, Logger::QUERIES)
      << TRI_microtime() - _startTime << " "
      << "Query::enterState: " << state << " this: " << (uintptr_t)this;
  if (_profile != nullptr) {
    // record timing for previous state
    _profile->setStateDone(_state);
  }

  // and adjust the state
  _state = state;
}

void Query::cleanupPlanAndEngineSync(int errorCode, VPackBuilder* statsBuilder) noexcept {
  try {
    std::shared_ptr<SharedQueryState> ss = sharedState();
    ss->setContinueCallback();

    ExecutionState state = cleanupPlanAndEngine(errorCode, statsBuilder);
    while (state == ExecutionState::WAITING) {
      ss->waitForAsyncResponse();
      state = cleanupPlanAndEngine(errorCode, statsBuilder);
    }
  } catch (...) {
    // this is called from the destructor... we must not leak exceptions from
    // here
  }
}

/// @brief cleanup plan and engine for current query
ExecutionState Query::cleanupPlanAndEngine(int errorCode, VPackBuilder* statsBuilder) {
  if (_engine != nullptr) {
    try {
      ExecutionState state;
      std::tie(state, std::ignore) = _engine->shutdown(errorCode);
      if (state == ExecutionState::WAITING) {
        return state;
      }
      if (statsBuilder != nullptr) {
        TRI_ASSERT(statsBuilder->isOpenObject());
        statsBuilder->add(VPackValue("stats"));
        _engine->_stats.toVelocyPack(*statsBuilder, _queryOptions.fullCount);
      }
    } catch (...) {
      // shutdown may fail but we must not throw here
      // (we're also called from the destructor)
    }

    _sharedState->invalidate();
    _engine.reset();
  }

  // If the transaction was not committed, it is automatically aborted
  _trx = nullptr;

  _plan.reset();
  return ExecutionState::DONE;
}

/// @brief create a transaction::Context
std::shared_ptr<transaction::Context> Query::createTransactionContext() {
  if (!_transactionContext) {
    if (_contextOwnedByExterior) {
      // we must use v8
      _transactionContext = transaction::V8Context::Create(_vocbase, true);
    } else {
      _transactionContext = transaction::StandaloneContext::Create(_vocbase);
    }
  }

  TRI_ASSERT(_transactionContext != nullptr);

  return _transactionContext;
}

/// @brief pass-thru a resolver object from the transaction context
CollectionNameResolver const& Query::resolver() {
  return createTransactionContext()->resolver();
}

/// @brief look up a graph either from our cache list or from the _graphs
///        collection
graph::Graph const* Query::lookupGraphByName(std::string const& name) {
  auto it = _graphs.find(name);

  if (it != _graphs.end()) {
    return it->second.get();
  }
  graph::GraphManager graphManager{_vocbase, _contextOwnedByExterior};

  auto g = graphManager.lookupGraphByName(name);

  if (g.fail()) {
    return nullptr;
  }

  auto graph = g.get().get();
  _graphs.emplace(name, std::move(g.get()));

  return graph;
}

/// @brief returns the next query id
TRI_voc_tick_t Query::nextId() {
  return ::nextQueryId.fetch_add(1, std::memory_order_seq_cst);
}<|MERGE_RESOLUTION|>--- conflicted
+++ resolved
@@ -275,20 +275,12 @@
 }
 
 /// @brief set the query to killed
-<<<<<<< HEAD
-void Query::kill() { 
-=======
 void Query::kill() {
->>>>>>> 76bf2045
   _killed = true;
   if (_engine != nullptr) {
     // killing is best effort...
     // intentionally ignoring the result of this call here
-<<<<<<< HEAD
-    _engine->shutdown(TRI_ERROR_QUERY_KILLED);
-=======
     _engine->kill();
->>>>>>> 76bf2045
   }
 }
 
