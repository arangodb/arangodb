--- conflicted
+++ resolved
@@ -105,7 +105,7 @@
       _contextOwnedByExterior(ctx->isV8Context() && v8::Isolate::GetCurrent() != nullptr),
       _killed(false),
       _queryHashCalculated(false) {
-  
+
   if (!_transactionContext) {
     THROW_ARANGO_EXCEPTION_MESSAGE(
         TRI_ERROR_INTERNAL, "failed to create query transaction context");
@@ -173,7 +173,7 @@
   TRI_ASSERT(state != ExecutionState::WAITING);
 
   exitV8Context();
-  
+
   _plans.clear(); // simon: must be before AST
   _ast.reset();
 
@@ -216,10 +216,10 @@
   std::unique_ptr<ExecutionPlan> plan = preparePlan();
   TRI_ASSERT(plan != nullptr);
   plan->findVarUsage();
-  
+
   TRI_ASSERT(_trx != nullptr);
   TRI_ASSERT(_trx->status() == transaction::Status::RUNNING);
-  
+
   // note that the engine returned here may already be present in our
   // own _engine attribute (the instanciation procedure may modify us
   // by calling our engine(ExecutionEngine*) function
@@ -228,7 +228,7 @@
                                                   format, _snippets);
 
   _plans.push_back(std::move(plan));
-  
+
   if (_snippets.size() > 1) {  // register coordinator snippets
     TRI_ASSERT(_trx->state()->isCoordinator());
     QueryRegistry* registry = QueryRegistryFeature::registry();
@@ -257,7 +257,7 @@
 
   // put in bind parameters
   parser.ast()->injectBindParameters(_bindParameters, this->resolver());
-  
+
   TRI_ASSERT(_trx == nullptr);
   // needs to be created after the AST collected all collections
   std::unordered_set<std::string> inaccessibleCollections;
@@ -594,7 +594,7 @@
 
     auto* engine = this->rootEngine();
     TRI_ASSERT(engine != nullptr);
-    
+
     std::shared_ptr<SharedQueryState> ss = engine->sharedState();
     TRI_ASSERT(ss != nullptr);
 
@@ -740,15 +740,13 @@
 
     result.extra = std::make_shared<VPackBuilder>();
     result.extra->openObject(true);
-<<<<<<< HEAD
-    
     auto role = ServerState::instance()->getRole();
     if (_queryOptions.profile >= PROFILE_LEVEL_BLOCKS &&
         (ServerState::isCoordinator(role) ||
          ServerState::isSingleServer(role))) {
       TRI_ASSERT(_plans.size() == 1);
       auto& plan = _plans[0];
-      
+
       if (ServerState::isCoordinator(role)) {
         std::vector<arangodb::aql::ExecutionNode::NodeType> const collectionNodeTypes{
             arangodb::aql::ExecutionNode::ENUMERATE_COLLECTION,
@@ -777,10 +775,8 @@
       plan->toVelocyPack(*result.extra, _ast.get(), false, ExplainRegisterPlan::No);
       // needed to happen before plan cleanup
     }
-=======
->>>>>>> f7f01613
-  }
-  
+  }
+
   const bool addPlan = _queryOptions.profile >= PROFILE_LEVEL_BLOCKS &&
   (ServerState::instance()->isSingleServerOrCoordinator());
   auto state = cleanupPlanAndEngine(TRI_ERROR_NO_ERROR, /*sync*/false, result.extra.get(), addPlan);
@@ -926,7 +922,7 @@
 
     result.extra = std::make_shared<VPackBuilder>();
     {
-      
+
       VPackObjectBuilder guard(result.extra.get(), true);
       _warnings.toVelocyPack(*result.extra);
       result.extra->add(VPackValue("stats"));
@@ -1147,14 +1143,14 @@
       // (we're also called from the destructor)
     }
   }
- 
+
   if (statsBuilder != nullptr && !_snippets.empty()) {
     TRI_ASSERT(statsBuilder->isOpenObject());
     ExecutionStats stats;
     stats.requests += _numRequests.load(std::memory_order_relaxed);
     stats.setPeakMemoryUsage(_resourceMonitor.peakMemoryUsage());
     stats.setExecutionTime(TRI_microtime() - _startTime);
-    
+
     for (auto& [eId, engine] : _snippets) {
       engine->collectExecutionStats(stats);
       engine->setShutdown();
@@ -1162,11 +1158,11 @@
 
     statsBuilder->add(VPackValue("stats"));
     stats.toVelocyPack(*statsBuilder, _queryOptions.fullCount);
-    
+
     if (includePlan) {
       TRI_ASSERT(_plans.size() == 1);
       auto& plan = _plans[0];
-      
+
       if (ServerState::instance()->isCoordinator()) {
         std::vector<arangodb::aql::ExecutionNode::NodeType> const collectionNodeTypes{
             arangodb::aql::ExecutionNode::ENUMERATE_COLLECTION,
@@ -1190,7 +1186,7 @@
           }
         }
       }
-      
+
       // remove additional ASYNC and TraversalNodes added for traversal parallelization
       ::arangodb::containers::SmallVector<ExecutionNode*>::allocator_type::arena_type a;
       ::arangodb::containers::SmallVector<ExecutionNode*> nodes{a};
@@ -1222,17 +1218,17 @@
       // needed to happen before plan cleanup
     }
   }
-  
+
   if (!_snippets.empty() && _trx && _trx->state()->isCoordinator()) {
     auto* registry = QueryRegistryFeature::registry();
     if (registry) {
       registry->unregisterEngines(_snippets);
     }
   }
-  
+
   _snippets.clear();
   _plans.clear();
-  
+
   // the following call removes the query from the list of currently
   // running queries. so whoever fetches that list will not see a Query that
   // is about to shut down/be destroyed
@@ -1256,7 +1252,7 @@
 
   TRI_ASSERT(_transactionContext != nullptr);
   TRI_ASSERT(_trx != nullptr);
-  
+
   if (_ast->canApplyParallelism()) {
     TRI_ASSERT(!_ast->containsModificationNode());
     return _transactionContext->clone();
@@ -1308,7 +1304,7 @@
     _traversers.clear();
   } catch (...) {
   }
-} 
+}
 
 void ClusterQuery::prepareClusterQuery(SerializationFormat format,
                                        VPackSlice querySlice,
@@ -1321,9 +1317,9 @@
   LOG_TOPIC("9636f", DEBUG, Logger::QUERIES) << TRI_microtime() - _startTime << " "
                                              << "Query::prepareQuerySnippets"
                                              << " this: " << (uintptr_t)this;
-  
+
   init();
-  
+
   VPackSlice val = querySlice.get("isModificationQuery");
   if (val.isBool() && val.getBool()) {
     _ast->setContainsModificationNode();
@@ -1332,9 +1328,9 @@
   if (val.isBool() && val.getBool()) {
     _ast->setContainsParallelNode();
   }
-  
+
   enterState(QueryExecutionState::ValueType::LOADING_COLLECTIONS);
-  
+
   ExecutionPlan::getCollectionsFromVelocyPack(_collections, collections);
   _ast->variables()->fromVelocyPack(variables);
   // creating the plan may have produced some collections
@@ -1348,7 +1344,7 @@
     inaccessibleCollections = _queryOptions.inaccessibleCollections;
   }
 #endif
-  
+
   _trx = AqlTransaction::create(_transactionContext, _collections,
                                 _queryOptions.transactionOptions,
                                 std::move(inaccessibleCollections));
@@ -1363,7 +1359,7 @@
   }
 
   enterState(QueryExecutionState::ValueType::PARSING);
-  
+
   auto instantiateSnippet = [&](VPackSlice snippet) {
     auto plan = ExecutionPlan::instantiateFromVelocyPack(_ast.get(), snippet);
     TRI_ASSERT(plan != nullptr);
@@ -1375,16 +1371,16 @@
     if (res.fail()) {
       THROW_ARANGO_EXCEPTION(res);
     }
-    
+
     _plans.push_back(std::move(plan));
   };
-  
+
   answerBuilder.add("snippets", VPackValue(VPackValueType::Object));
   for (auto pair : VPackObjectIterator(snippets, /*sequential*/true)) {
     instantiateSnippet(pair.value);
 
     TRI_ASSERT(!_snippets.empty());
-    
+
     QueryId qId = _snippets.back().first;
     if (_trx->state()->isDBServer()) {
       qId = TRI_NewTickServer();
@@ -1396,7 +1392,7 @@
     answerBuilder.add(VPackValue(arangodb::basics::StringUtils::itoa(qId)));
   }
   answerBuilder.close(); // snippets
-  
+
   if (!_snippets.empty()) {
     TRI_ASSERT(_trx->state()->isDBServer() || _snippets[0].first == 0);
     // simon: for AQL_EXECUTEJSON
@@ -1405,15 +1401,15 @@
       QueryRegistryFeature::registry()->registerEngines(_snippets);
     }
   }
-  
+
   if (traverserSlice.isArray()) {
     // used to be RestAqlHandler::registerTraverserEngines
     answerBuilder.add("traverserEngines", VPackValue(VPackValueType::Array));
     for (auto const& te : VPackArrayIterator(traverserSlice)) {
-      
+
       aql::EngineId eId = TRI_NewTickServer();
       auto engine = traverser::BaseEngine::BuildEngine(_vocbase, *this, te);
-      
+
       _traversers.emplace_back(eId, std::move(engine));
 
       answerBuilder.add(VPackValue(eId));
@@ -1427,12 +1423,12 @@
 Result ClusterQuery::finalizeClusterQuery(ExecutionStats& stats, int errorCode) {
   TRI_ASSERT(_trx);
   TRI_ASSERT(ServerState::instance()->isDBServer());
-  
+
   LOG_TOPIC("fc33c", DEBUG, Logger::QUERIES)
        << TRI_microtime() - _startTime << " "
        << "Query::finalizeSnippets: before _trx->commit"
        << " this: " << (uintptr_t)this;
-  
+
   for (auto& [eId, engine] : _snippets) {
     engine->setShutdown(); // no need to pass through shutdown
 
@@ -1457,13 +1453,13 @@
        << " this: " << (uintptr_t)this;
 
   enterState(QueryExecutionState::ValueType::FINALIZATION);
-  
+
   stats.requests += _numRequests.load(std::memory_order_relaxed);
   stats.setPeakMemoryUsage(_resourceMonitor.peakMemoryUsage());
   stats.setExecutionTime(TRI_microtime() - _startTime);
-  
+
   _snippets.clear();
   _traversers.clear();
-  
+
   return finishResult;
 }