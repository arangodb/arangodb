////////////////////////////////////////////////////////////////////////////////
/// DISCLAIMER
///
/// Copyright 2014-2016 ArangoDB GmbH, Cologne, Germany
/// Copyright 2004-2014 triAGENS GmbH, Cologne, Germany
///
/// Licensed under the Apache License, Version 2.0 (the "License");
/// you may not use this file except in compliance with the License.
/// You may obtain a copy of the License at
///
///     http://www.apache.org/licenses/LICENSE-2.0
///
/// Unless required by applicable law or agreed to in writing, software
/// distributed under the License is distributed on an "AS IS" BASIS,
/// WITHOUT WARRANTIES OR CONDITIONS OF ANY KIND, either express or implied.
/// See the License for the specific language governing permissions and
/// limitations under the License.
///
/// Copyright holder is ArangoDB GmbH, Cologne, Germany
///
/// @author Jan Steemann
////////////////////////////////////////////////////////////////////////////////

#include "Query.h"

#include "Aql/AqlCallList.h"
#include "Aql/AqlCallStack.h"
#include "Aql/AqlItemBlock.h"
#include "Aql/AqlTransaction.h"
#include "Aql/Ast.h"
#include "Aql/Collection.h"
#include "Aql/ExecutionBlock.h"
#include "Aql/ExecutionEngine.h"
#include "Aql/ExecutionPlan.h"
#include "Aql/Optimizer.h"
#include "Aql/Parser.h"
#include "Aql/PlanCache.h"
#include "Aql/QueryCache.h"
#include "Aql/QueryProfile.h"
#include "Aql/QueryRegistry.h"
#include "Aql/Timing.h"
#include "Basics/Exceptions.h"
#include "Basics/StringUtils.h"
#include "Basics/VelocyPackHelper.h"
#include "Basics/fasthash.h"
#include "Cluster/ServerState.h"
#include "Graph/Graph.h"
#include "IResearch/IResearchAnalyzerFeature.h"
#include "Logger/LogMacros.h"
#include "Network/Methods.h"
#include "Network/NetworkFeature.h"
#include "Network/Utils.h"
#include "RestServer/AqlFeature.h"
#include "RestServer/QueryRegistryFeature.h"
#include "StorageEngine/TransactionCollection.h"
#include "StorageEngine/TransactionState.h"
#include "Transaction/StandaloneContext.h"
#include "Transaction/V8Context.h"
#include "Utils/CollectionNameResolver.h"
#include "V8/JavaScriptSecurityContext.h"
#include "V8/v8-vpack.h"
#include "V8Server/V8DealerFeature.h"
#include "VocBase/LogicalCollection.h"
#include "VocBase/ticks.h"
#include "VocBase/vocbase.h"

#include <velocypack/Iterator.h>

#include <optional>

#ifndef USE_PLAN_CACHE
#undef USE_PLAN_CACHE
#endif

using namespace arangodb;
using namespace arangodb::aql;

/// @brief internal constructor, Used to construct a full query or a ClusterQuery
Query::Query(std::shared_ptr<transaction::Context> const& ctx,
             QueryString const& queryString, std::shared_ptr<VPackBuilder> const& bindParameters,
             aql::QueryOptions&& options,
             std::shared_ptr<SharedQueryState> sharedState)
    : QueryContext(ctx->vocbase()),
      _itemBlockManager(&_resourceMonitor, SerializationFormat::SHADOWROWS),
      _queryString(queryString),
      _transactionContext(ctx),
      _sharedState(std::move(sharedState)),
      _v8Context(nullptr),
      _bindParameters(bindParameters),
      _queryOptions(std::move(options)),
      _trx(nullptr),
      _startTime(currentSteadyClockValue()),
      _queryHash(DontCache),
      _executionPhase(ExecutionPhase::INITIALIZE),
      _shutdownState(ShutdownState::None),
      _contextOwnedByExterior(ctx->isV8Context() && v8::Isolate::GetCurrent() != nullptr),
      _queryKilled(false),
      _queryHashCalculated(false) {

  if (!_transactionContext) {
    THROW_ARANGO_EXCEPTION_MESSAGE(
        TRI_ERROR_INTERNAL, "failed to create query transaction context");
  }

  if (_contextOwnedByExterior) {
    // copy transaction options from global state into our local query options
    auto state = transaction::V8Context::getParentState();
    if (state != nullptr) {
      _queryOptions.transactionOptions = state->options();
    }
  }

  ProfileLevel level = _queryOptions.profile;
  if (level >= PROFILE_LEVEL_TRACE_1) {
    LOG_TOPIC("22a70", INFO, Logger::QUERIES) << elapsedSince(_startTime)
                                              << " Query::Query queryString: " << _queryString
                                              << " this: " << (uintptr_t)this;
  } else {
    LOG_TOPIC("11160", DEBUG, Logger::QUERIES)
        << elapsedSince(_startTime)
        << " Query::Query queryString: " << _queryString << " this: " << (uintptr_t)this;
  }

  if (bindParameters != nullptr && !bindParameters->isEmpty() &&
      !bindParameters->slice().isNone()) {
    if (level >= PROFILE_LEVEL_TRACE_1) {
      LOG_TOPIC("8c9fc", INFO, Logger::QUERIES)
          << "bindParameters: " << bindParameters->slice().toJson();
    } else {
      LOG_TOPIC("16a3f", DEBUG, Logger::QUERIES)
          << "bindParameters: " << bindParameters->slice().toJson();
    }
  }

  if (level >= PROFILE_LEVEL_TRACE_1) {
    VPackBuilder b;
    _queryOptions.toVelocyPack(b, /*disableOptimizerRules*/ false);
    LOG_TOPIC("8979d", INFO, Logger::QUERIES) << "options: " << b.toJson();
  }

  _resourceMonitor.setMemoryLimit(_queryOptions.memoryLimit);
  _warnings.updateOptions(_queryOptions);
}

/// @brief public constructor, Used to construct a full query
Query::Query(std::shared_ptr<transaction::Context> const& ctx,
             QueryString const& queryString, std::shared_ptr<VPackBuilder> const& bindParameters,
             QueryOptions&& options)
    : Query(ctx, queryString, bindParameters, std::move(options),
            std::make_shared<SharedQueryState>(ctx->vocbase().server())) {}

Query::Query(std::shared_ptr<transaction::Context> const& ctx,
             QueryString const& queryString, std::shared_ptr<VPackBuilder> const& bindParameters,
             std::shared_ptr<VPackBuilder> const& options)
    : Query(ctx, queryString, bindParameters,
            QueryOptions(options != nullptr ? options->slice() : VPackSlice()),
                         std::make_shared<SharedQueryState>(ctx->vocbase().server())) {}

/// @brief destroys a query
Query::~Query() {
  if (_queryOptions.profile >= PROFILE_LEVEL_TRACE_1) {
    LOG_TOPIC("36a75", INFO, Logger::QUERIES) << elapsedSince(_startTime)
                                              << " Query::~Query queryString: "
                                              << " this: " << (uintptr_t)this;
  }

  _profile.reset(); // unregister from QueryList

  // this will reset _trx, so _trx is invalid after here
  try {
    ExecutionState state = cleanupPlanAndEngine(TRI_ERROR_INTERNAL, /*sync*/true);
    TRI_ASSERT(state != ExecutionState::WAITING);
  } catch (...) {
    // unfortunately we cannot do anything here, as we are in 
    // a destructor
  }
  
  unregisterSnippets();

  exitV8Context();

  _snippets.clear(); // simon: must be before plan
  _plans.clear(); // simon: must be before AST
  _ast.reset();

  LOG_TOPIC("f5cee", DEBUG, Logger::QUERIES)
      << elapsedSince(_startTime)
      << " Query::~Query this: " << (uintptr_t)this;
}

bool Query::killed() const {
  if (_queryOptions.maxRuntime > std::numeric_limits<double>::epsilon() &&
      elapsedSince(_startTime) > _queryOptions.maxRuntime) {
    return true;
  }
  return _queryKilled;
}

/// @brief set the query to killed
void Query::kill() {
  _queryKilled = true;
  
  if (_trx->state()->isCoordinator()) {
    this->cleanupPlanAndEngine(TRI_ERROR_QUERY_KILLED, /*sync*/false);
  }
}
  
/// @brief return the start time of the query (steady clock value)
double Query::startTime() const noexcept { return _startTime; }

void Query::prepareQuery(SerializationFormat format) {
  init(/*createProfile*/ true);
  enterState(QueryExecutionState::ValueType::PARSING);

  std::unique_ptr<ExecutionPlan> plan = preparePlan();
  TRI_ASSERT(plan != nullptr);
  plan->findVarUsage();

  TRI_ASSERT(_trx != nullptr);
  TRI_ASSERT(_trx->status() == transaction::Status::RUNNING);
  
  // keep serialized copy of unchanged plan to include in query profile
  // necessary because instantiate / execution replace vars and blocks
  const bool keepPlan = _queryOptions.profile >= PROFILE_LEVEL_BLOCKS &&
  ServerState::isSingleServerOrCoordinator(_trx->state()->serverRole());
  if (keepPlan) {
    _planSliceCopy = std::make_unique<VPackBufferUInt8>();
    VPackBuilder b(*_planSliceCopy);
    plan->toVelocyPack(b, _ast.get(), false, ExplainRegisterPlan::No);
  }

  // simon: assumption is _queryString is empty for DBServer snippets
  const bool planRegisters = !_queryString.empty();
  ExecutionEngine::instantiateFromPlan(*this, *plan, planRegisters, format);

  _plans.push_back(std::move(plan));

  if (_snippets.size() > 1) {  // register coordinator snippets
    TRI_ASSERT(_trx->state()->isCoordinator());
    QueryRegistry* registry = QueryRegistryFeature::registry();
    if (!registry) {
      THROW_ARANGO_EXCEPTION_MESSAGE(TRI_ERROR_SHUTTING_DOWN, "query registry not available");
    }
    registry->registerSnippets(_snippets);
  }
  
  if (_profile) {
    _profile->registerInQueryList();
  }

  enterState(QueryExecutionState::ValueType::EXECUTION);
}

/// @brief prepare an AQL query, this is a preparation for execute, but
/// execute calls it internally. The purpose of this separate method is
/// to be able to only prepare a query from VelocyPack and then store it in the
/// QueryRegistry.
std::unique_ptr<ExecutionPlan> Query::preparePlan() {
  TRI_ASSERT(!_queryString.empty());
  LOG_TOPIC("9625e", DEBUG, Logger::QUERIES) << elapsedSince(_startTime)
                                             << " Query::prepare"
                                             << " this: " << (uintptr_t)this;

  TRI_ASSERT(_ast != nullptr);
  Parser parser(*this, *_ast, _queryString);
  parser.parse();

  // put in bind parameters
  parser.ast()->injectBindParameters(_bindParameters, this->resolver());

  TRI_ASSERT(_trx == nullptr);
  // needs to be created after the AST collected all collections
  std::unordered_set<std::string> inaccessibleCollections;
#ifdef USE_ENTERPRISE
  if (_queryOptions.transactionOptions.skipInaccessibleCollections) {
    inaccessibleCollections = _queryOptions.inaccessibleCollections;
  }
#endif

  _trx = AqlTransaction::create(_transactionContext, _collections,
                                _queryOptions.transactionOptions,
                                std::move(inaccessibleCollections));
  // create the transaction object, but do not start it yet
  _trx->addHint(transaction::Hints::Hint::FROM_TOPLEVEL_AQL);  // only used on toplevel

  // As soon as we start to instantiate the plan we have to clean it
  // up before killing the unique_ptr

  // we have an AST, optimize the ast
  enterState(QueryExecutionState::ValueType::AST_OPTIMIZATION);

  _ast->validateAndOptimize(*_trx);

  enterState(QueryExecutionState::ValueType::LOADING_COLLECTIONS);

  Result res = _trx->begin();

  if (!res.ok()) {
    THROW_ARANGO_EXCEPTION(res);
  }
  TRI_ASSERT(_trx->status() == transaction::Status::RUNNING);

  enterState(QueryExecutionState::ValueType::PLAN_INSTANTIATION);

  auto plan = ExecutionPlan::instantiateFromAst(_ast.get());

  // Run the query optimizer:
  enterState(QueryExecutionState::ValueType::PLAN_OPTIMIZATION);
  arangodb::aql::Optimizer opt(_queryOptions.maxNumberOfPlans);
  // get enabled/disabled rules
  opt.createPlans(std::move(plan), _queryOptions, false);
  // Now plan and all derived plans belong to the optimizer
  plan = opt.stealBest();  // Now we own the best one again

  TRI_ASSERT(plan != nullptr);

  // return the V8 context if we are in one
  exitV8Context();

  return plan;
}

/// @brief execute an AQL query
ExecutionState Query::execute(QueryResult& queryResult) {
  LOG_TOPIC("e8ed7", DEBUG, Logger::QUERIES) << elapsedSince(_startTime)
                                             << " Query::execute"
                                             << " this: " << (uintptr_t)this;
    
  try {
    if (killed()) {
      THROW_ARANGO_EXCEPTION(TRI_ERROR_QUERY_KILLED);
    }

    bool useQueryCache = canUseQueryCache();

    switch (_executionPhase) {
      case ExecutionPhase::INITIALIZE: {
        if (useQueryCache) {
          // check the query cache for an existing result
          auto cacheEntry =
              arangodb::aql::QueryCache::instance()->lookup(&_vocbase, hash(), _queryString,
                                                            bindParameters());

          if (cacheEntry != nullptr) {
            if (cacheEntry->currentUserHasPermissions()) {
              // we don't have yet a transaction when we're here, so let's
              // create a mimimal context to build the result
              queryResult.context = transaction::StandaloneContext::Create(_vocbase);
              TRI_ASSERT(cacheEntry->_queryResult != nullptr);
              queryResult.data = cacheEntry->_queryResult;
              queryResult.extra = cacheEntry->_stats;
              queryResult.cached = true;

              return ExecutionState::DONE;
            }
            // if no permissions, fall through to regular querying
          }
        }

        // will throw if it fails
        if (!_ast) { // simon: hack for AQL_EXECUTEJSON
          prepareQuery(SerializationFormat::SHADOWROWS);
        }

        log();
        // NOTE: If the options have a shorter lifetime than the builder, it
        // gets invalid (at least set() and close() are broken).
<<<<<<< HEAD
        queryResult.data = std::make_shared<VPackBuilder>(&vpackOptions());
=======
        queryResult.data = std::make_shared<VPackBuilder>(_resultBuilderOptions.get());
>>>>>>> 6dd3bd4e

        // reserve some space in Builder to avoid frequent reallocs
        queryResult.data->reserve(16 * 1024);

<<<<<<< HEAD
        queryResult.data->openArray(/*unindexed*/true);
=======
        queryResult.data->openArray();
>>>>>>> 6dd3bd4e
        _executionPhase = ExecutionPhase::EXECUTE;
      }
      [[fallthrough]];
      case ExecutionPhase::EXECUTE: {
        TRI_ASSERT(queryResult.data != nullptr);
        TRI_ASSERT(queryResult.data->isOpenArray());
        TRI_ASSERT(_trx != nullptr);

        if (useQueryCache && (isModificationQuery()  || !_warnings.empty() ||
                              !_ast->root()->isCacheable())) {
          useQueryCache = false;
        }

        ExecutionEngine* engine = this->rootEngine();
        TRI_ASSERT(engine != nullptr);

        // this is the RegisterId our results can be found in
        RegisterId const resultRegister = engine->resultRegister();

        // We loop as long as we are having ExecState::DONE returned
        // In case of WAITING we return, this function is repeatable!
        // In case of HASMORE we loop
        while (true) {
          AqlCallStack defaultStack{AqlCallList{AqlCall{}}};
          auto const& [state, skipped, block] = engine->execute(defaultStack);
          // The default call asks for No skips.
          TRI_ASSERT(skipped.nothingSkipped());
          if (state == ExecutionState::WAITING) {
            return state;
          }

          // block == nullptr => state == DONE
          if (block == nullptr) {
            TRI_ASSERT(state == ExecutionState::DONE);
            break;
          }

          if (!_queryOptions.silent) {
            // cache low-level pointer to avoid repeated shared-ptr-derefs
            TRI_ASSERT(queryResult.data != nullptr);
            auto& resultBuilder = *queryResult.data;
            auto& vpackOpts = vpackOptions();

            size_t const n = block->size();

            for (size_t i = 0; i < n; ++i) {
              AqlValue const& val = block->getValueReference(i, resultRegister);

              if (!val.isEmpty()) {
<<<<<<< HEAD
                val.toVelocyPack(&vpackOpts, resultBuilder,
                                 /*resolveExternals*/useQueryCache,
                                 /*allowUnindexed*/true);
=======
                val.toVelocyPack(&vpackOpts, resultBuilder, useQueryCache);
>>>>>>> 6dd3bd4e
              }
            }
          }

          if (state == ExecutionState::DONE) {
            break;
          }
        }

        // must close result array here because it must be passed as a closed
        // array to the query cache
        queryResult.data->close();

        if (useQueryCache && _warnings.empty()) {
          std::unordered_map<std::string, std::string> dataSources = _queryDataSources;

          _trx->state()->allCollections(  // collect transaction DataSources
              [&dataSources](TransactionCollection& trxCollection) -> bool {
                auto const& c = trxCollection.collection();
                dataSources.try_emplace(c->guid(), c->name());
                return true;  // continue traversal
              });

          // create a query cache entry for later storage
          _cacheEntry =
              std::make_unique<QueryCacheResultEntry>(hash(), _queryString, queryResult.data,
                                                      bindParameters(),
                                                      std::move(dataSources)  // query DataSources
              );
        }

        queryResult.context = _trx->transactionContext();
        _executionPhase = ExecutionPhase::FINALIZE;
      }

      [[fallthrough]];
      case ExecutionPhase::FINALIZE: {
        if (!queryResult.extra) {
          queryResult.extra = std::make_shared<VPackBuilder>();
        }
        // will set warnings, stats, profile and cleanup plan and engine
        auto state = finalize(*queryResult.extra);
        if (state == ExecutionState::DONE && _cacheEntry != nullptr) {
          _cacheEntry->_stats = queryResult.extra;
          QueryCache::instance()->store(&_vocbase, std::move(_cacheEntry));
        }
        return state;
      }
    }
    // We should not be able to get here
    TRI_ASSERT(false);
  } catch (arangodb::basics::Exception const& ex) {
    queryResult.reset(Result(ex.code(), "AQL: " + ex.message() +
                                            QueryExecutionState::toStringWithPrefix(_execState)));
    cleanupPlanAndEngine(ex.code(), /*sync*/true);
  } catch (std::bad_alloc const&) {
    queryResult.reset(Result(TRI_ERROR_OUT_OF_MEMORY,
                             TRI_errno_string(TRI_ERROR_OUT_OF_MEMORY) +
                                 QueryExecutionState::toStringWithPrefix(_execState)));
    cleanupPlanAndEngine(TRI_ERROR_OUT_OF_MEMORY, /*sync*/true);
  } catch (std::exception const& ex) {
    queryResult.reset(Result(TRI_ERROR_INTERNAL,
                             ex.what() + QueryExecutionState::toStringWithPrefix(_execState)));
    cleanupPlanAndEngine(TRI_ERROR_INTERNAL, /*sync*/true);
  } catch (...) {
    queryResult.reset(Result(TRI_ERROR_INTERNAL,
                             TRI_errno_string(TRI_ERROR_INTERNAL) +
                                 QueryExecutionState::toStringWithPrefix(_execState)));
    cleanupPlanAndEngine(TRI_ERROR_INTERNAL, /*sync*/true);
  }
  
  return ExecutionState::DONE;
}

/**
 * @brief Execute the query in a synchronous way, so if
 *        the query needs to wait (e.g. IO) this thread
 *        will be blocked.
 *
 * @param registry The query registry.
 *
 * @return The result of this query. The result is always complete
 */
QueryResult Query::executeSync() {
  std::shared_ptr<SharedQueryState> ss;

  QueryResult queryResult;
  do {
    auto state = execute(queryResult);
    if (state != aql::ExecutionState::WAITING) {
      TRI_ASSERT(state == aql::ExecutionState::DONE);
      return queryResult;
    }

    if (!ss) {
      ss = sharedState();
    }

    TRI_ASSERT(ss != nullptr);
    ss->waitForAsyncWakeup();
  } while (true);
}

// execute an AQL query: may only be called with an active V8 handle scope
QueryResultV8 Query::executeV8(v8::Isolate* isolate) {
  LOG_TOPIC("6cac7", DEBUG, Logger::QUERIES) << elapsedSince(_startTime)
                                             << " Query::executeV8"
                                             << " this: " << (uintptr_t)this;

  aql::QueryResultV8 queryResult;

  try {
    bool useQueryCache = canUseQueryCache();

    if (useQueryCache) {
      // check the query cache for an existing result
      auto cacheEntry =
          arangodb::aql::QueryCache::instance()->lookup(&_vocbase, hash(), _queryString,
                                                        bindParameters());

      if (cacheEntry != nullptr) {
        if (cacheEntry->currentUserHasPermissions()) {
          // we don't have yet a transaction when we're here, so let's create
          // a mimimal context to build the result
          queryResult.context = transaction::StandaloneContext::Create(_vocbase);
          v8::Handle<v8::Value> values =
              TRI_VPackToV8(isolate, cacheEntry->_queryResult->slice(),
                            queryResult.context->getVPackOptions());
          TRI_ASSERT(values->IsArray());
          queryResult.v8Data = v8::Handle<v8::Array>::Cast(values);
          queryResult.extra = cacheEntry->_stats;
          queryResult.cached = true;
          return queryResult;
        }
        // if no permissions, fall through to regular querying
      }
    }

    // will throw if it fails
    prepareQuery(SerializationFormat::SHADOWROWS);

    log();

    if (useQueryCache && (isModificationQuery()  || !_warnings.empty() ||
                          !_ast->root()->isCacheable())) {
      useQueryCache = false;
    }

    v8::Handle<v8::Array> resArray = v8::Array::New(isolate);

    auto* engine = this->rootEngine();
    TRI_ASSERT(engine != nullptr);

    std::shared_ptr<SharedQueryState> ss = engine->sharedState();
    TRI_ASSERT(ss != nullptr);

    // this is the RegisterId our results can be found in
    auto const resultRegister = engine->resultRegister();

    // following options and builder only required for query cache
    VPackOptions options = VPackOptions::Defaults;
    options.buildUnindexedArrays = true;
    options.buildUnindexedObjects = true;
    auto builder = std::make_shared<VPackBuilder>(&options);

    try {
      ss->resetWakeupHandler();

      // iterate over result, return it and optionally store it in query cache
      builder->openArray();

      // iterate over result and return it
      uint32_t j = 0;
      ExecutionState state = ExecutionState::HASMORE;
      auto context = TRI_IGETC;
      while (state != ExecutionState::DONE) {
        auto res = engine->getSome(ExecutionBlock::DefaultBatchSize);
        state = res.first;
        while (state == ExecutionState::WAITING) {
          ss->waitForAsyncWakeup();
          res = engine->getSome(ExecutionBlock::DefaultBatchSize);
          state = res.first;
        }
        SharedAqlItemBlockPtr value = std::move(res.second);

        // value == nullptr => state == DONE
        TRI_ASSERT(value != nullptr || state == ExecutionState::DONE);

        if (value == nullptr) {
          continue;
        }

        if (!_queryOptions.silent) {
          size_t const n = value->size();

          auto const& vpackOpts = vpackOptions();
          for (size_t i = 0; i < n; ++i) {
            AqlValue const& val = value->getValueReference(i, resultRegister);

            if (!val.isEmpty()) {
              resArray->Set(context, j++, val.toV8(isolate, &vpackOptions())).FromMaybe(false);

              if (useQueryCache) {
                val.toVelocyPack(&vpackOpts, *builder,
                                 /*resolveExternals*/true,
                                 /*allowUnindexed*/true);
              }

              if (V8PlatformFeature::isOutOfMemory(isolate)) {
                THROW_ARANGO_EXCEPTION(TRI_ERROR_OUT_OF_MEMORY);
              }
            }
          }
        }

        if (killed()) {
          THROW_ARANGO_EXCEPTION(TRI_ERROR_QUERY_KILLED);
        }
      }

      builder->close();
    } catch (...) {
      LOG_TOPIC("8a6bf", DEBUG, Logger::QUERIES)
          << elapsedSince(_startTime)
          << " got an exception executing "
          << " this: " << (uintptr_t)this;
      throw;
    }

    queryResult.v8Data = resArray;
    queryResult.context = _trx->transactionContext();
    queryResult.extra = std::make_shared<VPackBuilder>();

    if (useQueryCache && _warnings.empty()) {
      auto dataSources = _queryDataSources;

      _trx->state()->allCollections(  // collect transaction DataSources
          [&dataSources](TransactionCollection& trxCollection) -> bool {
            auto const& c = trxCollection.collection();
            dataSources.try_emplace(c->guid(), c->name());
            return true;  // continue traversal
          });

      // create a cache entry for later usage
      _cacheEntry = std::make_unique<QueryCacheResultEntry>(hash(), _queryString,
                                                            builder, bindParameters(),
                                                            std::move(dataSources)  // query DataSources
      );
    }

    ss->resetWakeupHandler();
    
    // will set warnings, stats, profile and cleanup plan and engine
    ExecutionState state = finalize(*queryResult.extra);
    while (state == ExecutionState::WAITING) {
      ss->waitForAsyncWakeup();
      state = finalize(*queryResult.extra);
    }
    if (_cacheEntry != nullptr) {
      _cacheEntry->_stats = queryResult.extra;
      QueryCache::instance()->store(&_vocbase, std::move(_cacheEntry));
    }
    // fallthrough to returning queryResult below...
  } catch (arangodb::basics::Exception const& ex) {
    queryResult.reset(Result(ex.code(), "AQL: " + ex.message() +
                                            QueryExecutionState::toStringWithPrefix(_execState)));
    cleanupPlanAndEngine(ex.code(), /*sync*/true);
  } catch (std::bad_alloc const&) {
    queryResult.reset(Result(TRI_ERROR_OUT_OF_MEMORY,
                             TRI_errno_string(TRI_ERROR_OUT_OF_MEMORY) +
                                 QueryExecutionState::toStringWithPrefix(_execState)));
    cleanupPlanAndEngine(TRI_ERROR_OUT_OF_MEMORY, /*sync*/true);
  } catch (std::exception const& ex) {
    queryResult.reset(Result(TRI_ERROR_INTERNAL,
                             ex.what() + QueryExecutionState::toStringWithPrefix(_execState)));
    cleanupPlanAndEngine(TRI_ERROR_INTERNAL, /*sync*/true);
  } catch (...) {
    queryResult.reset(Result(TRI_ERROR_INTERNAL,
                             TRI_errno_string(TRI_ERROR_INTERNAL) +
                                 QueryExecutionState::toStringWithPrefix(_execState)));
    cleanupPlanAndEngine(TRI_ERROR_INTERNAL, /*sync*/true);
  }

  return queryResult;
}

ExecutionState Query::finalize(VPackBuilder& extras) {
  if (_profile != nullptr &&
      _shutdownState.load(std::memory_order_relaxed) == ShutdownState::None) {
    // the following call removes the query from the list of currently
    // running queries. so whoever fetches that list will not see a Query that
    // is about to shut down/be destroyed
    _profile->unregisterFromQueryList();
  }
  
  auto state = cleanupPlanAndEngine(TRI_ERROR_NO_ERROR, /*sync*/false);
  if (state == ExecutionState::WAITING) {
    return state;
  }
  
  extras.openObject(/*unindexed*/true);
  _warnings.toVelocyPack(extras);
  
  if (!_snippets.empty()) {
    _execStats.requests += _numRequests.load(std::memory_order_relaxed);
    _execStats.setPeakMemoryUsage(_resourceMonitor.peakMemoryUsage());
    _execStats.setExecutionTime(elapsedSince(_startTime));
    for (auto& engine : _snippets) {
      engine->collectExecutionStats(_execStats);
    }

    extras.add(VPackValue("stats"));
    _execStats.toVelocyPack(extras, _queryOptions.fullCount);
    
    if (_planSliceCopy) {
      extras.add("plan", VPackSlice(_planSliceCopy->data()));
    }
  }

  double now = currentSteadyClockValue();
  if (_profile != nullptr && _queryOptions.profile >= PROFILE_LEVEL_BASIC) {
    _profile->setStateEnd(QueryExecutionState::ValueType::FINALIZATION, now);
    _profile->toVelocyPack(extras);
  }
  extras.close();

  // patch executionTime stats value in place
  // we do this because "executionTime" should include the whole span of the
  // execution and we have to set it at the very end
  double const rt = now - _startTime;
//  try {
//    basics::VelocyPackHelper::patchDouble(extras.slice().get("stats").get("executionTime"), rt);
//  } catch (...) {
//    // if the query has failed, the slice may not
//    // contain a proper "stats" object once we get here.
//  }

  LOG_TOPIC("95996", DEBUG, Logger::QUERIES) << rt 
                                             << " Query::finalize:returning"
                                             << " this: " << (uintptr_t)this;
  return ExecutionState::DONE;
}

/// @brief parse an AQL query
QueryResult Query::parse() {
  // only used in case case of failure
  QueryResult result;

  try {
    init(/*createProfile*/ false);
    Parser parser(*this, *_ast, _queryString);
    return parser.parseWithDetails();

  } catch (arangodb::basics::Exception const& ex) {
    result.reset(Result(ex.code(), ex.message()));
  } catch (std::bad_alloc const&) {
    result.reset(Result(TRI_ERROR_OUT_OF_MEMORY));
  } catch (std::exception const& ex) {
    result.reset(Result(TRI_ERROR_INTERNAL, ex.what()));
  } catch (...) {
    result.reset(Result(TRI_ERROR_INTERNAL, "an unknown error occurred while parsing the query"));
  }

  TRI_ASSERT(result.fail());
  return result;
}

/// @brief explain an AQL query
QueryResult Query::explain() {
  QueryResult result;

  try {
    init(/*createProfile*/ false);
    enterState(QueryExecutionState::ValueType::PARSING);

    Parser parser(*this, *_ast, _queryString);
    parser.parse();

    // put in bind parameters
    parser.ast()->injectBindParameters(_bindParameters, this->resolver());

    // optimize and validate the ast
    enterState(QueryExecutionState::ValueType::AST_OPTIMIZATION);

    // create the transaction object, but do not start it yet
    _trx = AqlTransaction::create(_transactionContext, _collections,
                                  _queryOptions.transactionOptions);

    // we have an AST
    Result res = _trx->begin();

    if (!res.ok()) {
      THROW_ARANGO_EXCEPTION(res);
    }

    enterState(QueryExecutionState::ValueType::LOADING_COLLECTIONS);
    _ast->validateAndOptimize(*_trx);

    enterState(QueryExecutionState::ValueType::PLAN_INSTANTIATION);
    std::unique_ptr<ExecutionPlan> plan =
        ExecutionPlan::instantiateFromAst(parser.ast());

    // Run the query optimizer:
    enterState(QueryExecutionState::ValueType::PLAN_OPTIMIZATION);
    arangodb::aql::Optimizer opt(_queryOptions.maxNumberOfPlans);
    // get enabled/disabled rules
    opt.createPlans(std::move(plan), _queryOptions, true);

    enterState(QueryExecutionState::ValueType::FINALIZATION);

    auto preparePlanForSerialization = [&](std::unique_ptr<ExecutionPlan> const& plan) {
      plan->findVarUsage();
      plan->planRegisters(_queryOptions.explainRegisters);
      plan->findCollectionAccessVariables();
      plan->prepareTraversalOptions();
    };

    if (_queryOptions.allPlans) {
      result.data = std::make_shared<VPackBuilder>();
      {
        VPackArrayBuilder guard(result.data.get());

        auto const& plans = opt.getPlans();
        for (auto& it : plans) {
          auto& pln = it.first;
          TRI_ASSERT(pln != nullptr);

          preparePlanForSerialization(pln);
          pln->toVelocyPack(*result.data.get(), parser.ast(), _queryOptions.verbosePlans,
                            _queryOptions.explainRegisters);
        }
      }
      // cacheability not available here
      result.cached = false;
    } else {
      // Now plan and all derived plans belong to the optimizer
      std::unique_ptr<ExecutionPlan> bestPlan = opt.stealBest();  // Now we own the best one again
      TRI_ASSERT(bestPlan != nullptr);

      preparePlanForSerialization(bestPlan);
      result.data = bestPlan->toVelocyPack(parser.ast(), _queryOptions.verbosePlans,
                                           _queryOptions.explainRegisters);

      // cacheability
      result.cached = (!_queryString.empty() && !isModificationQuery() &&
                       _warnings.empty() && _ast->root()->isCacheable());
    }

    // technically no need to commit, as we are only explaining here
    auto commitResult = _trx->commit();
    if (commitResult.fail()) {
      THROW_ARANGO_EXCEPTION(commitResult);
    }

    result.extra = std::make_shared<VPackBuilder>();
    {
      VPackObjectBuilder guard(result.extra.get(), /*unindexed*/true);
      _warnings.toVelocyPack(*result.extra);
      result.extra->add(VPackValue("stats"));
      opt._stats.toVelocyPack(*result.extra);
    }

  } catch (arangodb::basics::Exception const& ex) {
    result.reset(Result(ex.code(), ex.message() + QueryExecutionState::toStringWithPrefix(_execState)));
  } catch (std::bad_alloc const&) {
    result.reset(Result(TRI_ERROR_OUT_OF_MEMORY,
                        TRI_errno_string(TRI_ERROR_OUT_OF_MEMORY) +
                        QueryExecutionState::toStringWithPrefix(_execState)));
  } catch (std::exception const& ex) {
    result.reset(Result(TRI_ERROR_INTERNAL, ex.what() + QueryExecutionState::toStringWithPrefix(_execState)));
  } catch (...) {
    result.reset(Result(TRI_ERROR_INTERNAL, TRI_errno_string(TRI_ERROR_INTERNAL) + QueryExecutionState::toStringWithPrefix(_execState)));
  }

  // will be returned in success or failure case
  return result;
}

bool Query::isModificationQuery() const noexcept {
  TRI_ASSERT(_ast != nullptr);
  return _ast->containsModificationNode();
}

bool Query::isAsyncQuery() const noexcept {
  TRI_ASSERT(_ast != nullptr);
  return _ast->canApplyParallelism();
}

/// @brief enter a V8 context
void Query::enterV8Context() {
  if (!_contextOwnedByExterior) {
    if (_v8Context == nullptr) {
      if (V8DealerFeature::DEALER == nullptr) {
        THROW_ARANGO_EXCEPTION_MESSAGE(TRI_ERROR_INTERNAL,
                                       "V8 engine is disabled");
      }
      JavaScriptSecurityContext securityContext =
          JavaScriptSecurityContext::createQueryContext();
      TRI_ASSERT(V8DealerFeature::DEALER != nullptr);
      _v8Context = V8DealerFeature::DEALER->enterContext(&_vocbase, securityContext);

      if (_v8Context == nullptr) {
        THROW_ARANGO_EXCEPTION_MESSAGE(
            TRI_ERROR_RESOURCE_LIMIT,
            "unable to enter V8 context for query execution");
      }

      // register transaction in context
      TRI_ASSERT(_trx != nullptr);

      v8::Isolate* isolate = v8::Isolate::GetCurrent();
      TRI_v8_global_t* v8g = static_cast<TRI_v8_global_t*>(isolate->GetData(arangodb::V8PlatformFeature::V8_DATA_SLOT));
      auto ctx = static_cast<arangodb::transaction::V8Context*>(v8g->_transactionContext);
      if (ctx != nullptr) {
        ctx->enterV8Context(_trx->stateShrdPtr());
      }
    }

    TRI_ASSERT(_v8Context != nullptr);
  }
}

/// @brief return a V8 context
void Query::exitV8Context() {
  if (!_contextOwnedByExterior) {
    if (_v8Context != nullptr) {
      // unregister transaction in context
      v8::Isolate* isolate = v8::Isolate::GetCurrent();
      TRI_v8_global_t* v8g = static_cast<TRI_v8_global_t*>(isolate->GetData(arangodb::V8PlatformFeature::V8_DATA_SLOT));
      auto ctx = static_cast<arangodb::transaction::V8Context*>(v8g->_transactionContext);
      if (ctx != nullptr) {
        ctx->exitV8Context();
      }

      TRI_ASSERT(V8DealerFeature::DEALER != nullptr);
      V8DealerFeature::DEALER->exitContext(_v8Context);
      _v8Context = nullptr;
    }
  }
}

/// @brief initializes the query
void Query::init(bool createProfile) {
  TRI_ASSERT(!_profile && !_ast);
  if (_profile || _ast) {
    // already called
    return;
  }

  TRI_ASSERT(_profile == nullptr);
  // adds query to QueryList which is needed for /_api/query/current
  if (createProfile && !ServerState::instance()->isDBServer()) {
    _profile = std::make_unique<QueryProfile>(this);
  }
  enterState(QueryExecutionState::ValueType::INITIALIZATION);

  TRI_ASSERT(_ast == nullptr);
  _ast = std::make_unique<Ast>(*this);
}

/// @brief calculate a hash for the query, once
uint64_t Query::hash() {
  if (!_queryHashCalculated) {
    _queryHash = calculateHash();
    _queryHashCalculated = true;
  }
  return _queryHash;
}

/// @brief log a query
void Query::log() {
  if (!_queryString.empty()) {
    LOG_TOPIC("8a86a", TRACE, Logger::QUERIES)
        << "executing query " << _queryId << ": '" << _queryString.extract(1024) << "'";
  }
}

/// @brief calculate a hash value for the query and bind parameters
uint64_t Query::calculateHash() const {
  if (_queryString.empty()) {
    return DontCache;
  }

  // hash the query string first
  uint64_t hashval = _queryString.hash();

  // handle "fullCount" option. if this option is set, the query result will
  // be different to when it is not set!
  if (_queryOptions.fullCount) {
    hashval = fasthash64(TRI_CHAR_LENGTH_PAIR("fullcount:true"), hashval);
  } else {
    hashval = fasthash64(TRI_CHAR_LENGTH_PAIR("fullcount:false"), hashval);
  }

  // handle "count" option
  if (_queryOptions.count) {
    hashval = fasthash64(TRI_CHAR_LENGTH_PAIR("count:true"), hashval);
  } else {
    hashval = fasthash64(TRI_CHAR_LENGTH_PAIR("count:false"), hashval);
  }

  // handle "optimizer.inspectSimplePlans" option
  if (_queryOptions.inspectSimplePlans) {
    hashval = fasthash64(TRI_CHAR_LENGTH_PAIR("inspect:true"), hashval);
  } else {
    hashval = fasthash64(TRI_CHAR_LENGTH_PAIR("inspect:false"), hashval);
  }
  
  // also hash "optimizer.rules" options
  for (auto const& rule : _queryOptions.optimizerRules) {
    hashval = VELOCYPACK_HASH(rule.data(), rule.size(), hashval);
  }
  // blend query hash with bind parameters
  return hashval ^ _bindParameters.hash();
}

/// @brief whether or not the query cache can be used for the query
bool Query::canUseQueryCache() const {
  if (_queryString.size() < 8 || _queryOptions.silent) {
    return false;
  }

  auto queryCacheMode = QueryCache::instance()->mode();

  if (_queryOptions.cache &&
      (queryCacheMode == CACHE_ALWAYS_ON || queryCacheMode == CACHE_ON_DEMAND)) {
    // cache mode is set to always on or on-demand...
    // query will only be cached if `cache` attribute is not set to false

    // cannot use query cache on a coordinator at the moment
    return !arangodb::ServerState::instance()->isRunningInCluster();
  }

  return false;
}

/// @brief enter a new state
void Query::enterState(QueryExecutionState::ValueType state) {
  LOG_TOPIC("d8767", DEBUG, Logger::QUERIES)
      << elapsedSince(_startTime)
      << " Query::enterState: " << state << " this: " << (uintptr_t)this;
  if (_profile != nullptr) {
    // record timing for previous state
    _profile->setStateDone(_execState);
  }

  // and adjust the state
  _execState = state;
}

/// @brief cleanup plan and engine for current query
ExecutionState Query::cleanupPlanAndEngine(int errorCode, bool sync) {
  if (sync && _sharedState) {
    _sharedState->resetWakeupHandler();
    auto state = cleanupTrxAndEngines(errorCode);
    while (state == ExecutionState::WAITING) {
      _sharedState->waitForAsyncWakeup();
      state = cleanupTrxAndEngines(errorCode);
    }
  }
  
  return cleanupTrxAndEngines(errorCode);
}

void Query::unregisterSnippets() {
  if (!_snippets.empty() && ServerState::instance()->isCoordinator()) {
    auto* registry = QueryRegistryFeature::registry();
    if (registry) {
      registry->unregisterSnippets(_snippets);
    }
  }
}

/// @brief pass-thru a resolver object from the transaction context
CollectionNameResolver const& Query::resolver() const {
  return _transactionContext->resolver();
}

/// @brief create a transaction::Context
std::shared_ptr<transaction::Context> Query::newTrxContext() const {

  TRI_ASSERT(_transactionContext != nullptr);
  TRI_ASSERT(_trx != nullptr);

  if (_ast->canApplyParallelism()) {
    TRI_ASSERT(!_ast->containsModificationNode());
    return _transactionContext->clone();
  }
  return _transactionContext;
}

velocypack::Options const& Query::vpackOptions() const {
  return *(_transactionContext->getVPackOptions());
}

transaction::Methods& Query::trxForOptimization() {
  TRI_ASSERT(_execState != QueryExecutionState::ValueType::EXECUTION);
  return *_trx;
}

#ifdef ARANGODB_USE_GOOGLE_TESTS
void Query::initForTests() {
  this->init(/*createProfile*/ false);
  _trx = AqlTransaction::create(_transactionContext, _collections,
                                _queryOptions.transactionOptions,
                                std::unordered_set<std::string>{});
  // create the transaction object, but do not start it yet
  _trx->addHint(transaction::Hints::Hint::FROM_TOPLEVEL_AQL);  // only used on toplevel
  auto res = _trx->begin();
  TRI_ASSERT(res.ok());
}
#endif

/// @brief return the query's shared state
std::shared_ptr<SharedQueryState> Query::sharedState() const {
  return _sharedState;
}

ExecutionEngine* Query::rootEngine() const {
  if (!_snippets.empty()) {
    TRI_ASSERT(ServerState::instance()->isDBServer() ||
               _snippets[0]->engineId() == 0);
    return _snippets[0].get();
  }
  return nullptr;
}

namespace {

futures::Future<Result> finishDBServerParts(Query& query, int errorCode) {
  TRI_ASSERT(ServerState::instance()->isCoordinator());
  auto& serverQueryIds = query.serverQueryIds();
  TRI_ASSERT(!serverQueryIds.empty());
  
  NetworkFeature const& nf = query.vocbase().server().getFeature<NetworkFeature>();
  network::ConnectionPool* pool = nf.pool();
  if (pool == nullptr) {
    return futures::makeFuture(Result{TRI_ERROR_SHUTTING_DOWN});
  }
  
  network::RequestOptions options;
  options.database = query.vocbase().name();
  options.timeout = network::Timeout(60.0);  // Picked arbitrarily
//  options.skipScheduler = true;

  VPackBuffer<uint8_t> body;
  VPackBuilder builder(body);
  builder.openObject(true);
  builder.add(StaticStrings::Code, VPackValue(errorCode));
  builder.close();
  
  query.incHttpRequests(static_cast<unsigned>(serverQueryIds.size()));
   
  std::vector<futures::Future<Result>> futures;
  futures.reserve(serverQueryIds.size());
  auto ss = query.sharedState();
  TRI_ASSERT(ss != nullptr);

  for (auto const& [serverDst, queryId] : serverQueryIds) {

    TRI_ASSERT(serverDst.substr(0, 7) == "server:");
    
    auto f = network::sendRequest(pool, serverDst, fuerte::RestVerb::Delete,
                         "/_api/aql/finish/" + std::to_string(queryId), body, options)
    .thenValue([ss, &query](network::Response&& res) mutable -> Result {
        // simon: checked until 3.5, shutdown result is always ignored
        if (res.fail()) {
          return Result{network::fuerteToArangoErrorCode(res)};
        } else if (!res.slice().isObject()) {
          return Result(TRI_ERROR_CLUSTER_AQL_COMMUNICATION,
                        "shutdown response of DBServer is malformed");
        }
        
        VPackSlice val = res.slice().get("stats");
        if (val.isObject()) {
          ss->executeLocked([&] {
            query.executionStats().add(ExecutionStats(val));
          });
        }
        // read "warnings" attribute if present and add it to our query
        val = res.slice().get("warnings");
        if (val.isArray()) {
          for (VPackSlice it : VPackArrayIterator(val)) {
            if (it.isObject()) {
              VPackSlice code = it.get("code");
              VPackSlice message = it.get("message");
              if (code.isNumber() && message.isString()) {
                query.warnings().registerWarning(code.getNumericValue<int>(),
                                                 message.copyString());
              }
            }
          }
        }
        
        val = res.slice().get("code");
        if (val.isNumber()) {
          return Result{val.getNumericValue<int>()};
        }
        return Result();
    }).thenError<std::exception>([](std::exception ptr) {
      return Result(TRI_ERROR_INTERNAL, "unhandled query shutdown exception");
    });

    futures.emplace_back(std::move(f));
  }
  
  return futures::collectAll(std::move(futures))
         .thenValue([](std::vector<futures::Try<Result>>&& results) -> Result{
           for (futures::Try<Result>& tryRes : results) {
             if (tryRes.get().fail()) {
               return std::move(tryRes).get();
             }
           }
           return Result();
  });
}
} // namespace

aql::ExecutionState Query::cleanupTrxAndEngines(int errorCode) {
  ShutdownState exp = _shutdownState.load(std::memory_order_relaxed);
  if (exp == ShutdownState::Done) {
    return ExecutionState::DONE;
  } else if (exp == ShutdownState::InProgress) {
    return ExecutionState::WAITING;
  }
  
  TRI_ASSERT (exp == ShutdownState::None);
  if (!_shutdownState.compare_exchange_strong(exp, ShutdownState::InProgress,
                                              std::memory_order_relaxed)) {
    return ExecutionState::WAITING; // someone else got here
  }
  
  enterState(QueryExecutionState::ValueType::FINALIZATION);
  
  // simon: do not unregister _profile here, since kill() will be called
  //        under the same QueryList lock
  
  // The above condition is not true if we have already waited.
  LOG_TOPIC("fc22c", DEBUG, Logger::QUERIES)
      << elapsedSince(_startTime)
      << " Query::finalize: before _trx->commit"
      << " this: " << (uintptr_t)this;

  if (errorCode == TRI_ERROR_NO_ERROR) {
    // simon: no need to wait here, a commit may never issue a commit
    // request to DBServers (done by AQL layer or RestTransactionHandler)
    futures::Future<Result> commitResult = _trx->commitAsync();
    TRI_ASSERT(commitResult.isReady());
    if (commitResult.get().fail()) {
      THROW_ARANGO_EXCEPTION(std::move(commitResult).get());
    }
  }

  LOG_TOPIC("7ef18", DEBUG, Logger::QUERIES)
      << elapsedSince(_startTime)
      << " Query::finalize: before cleanupPlanAndEngine"
      << " this: " << (uintptr_t)this;

  if (_serverQueryIds.empty()) {
    _shutdownState.store(ShutdownState::Done, std::memory_order_relaxed);
    return ExecutionState::DONE;
  }
  
  TRI_ASSERT(ServerState::instance()->isCoordinator());
  TRI_ASSERT(_sharedState);
  
  ::finishDBServerParts(*this, errorCode).thenValue([ss = _sharedState, this](Result r) {
    LOG_TOPIC_IF("fd31e", INFO, Logger::QUERIES, r.fail())
      << "received error from DBServer on query finalization: '" << r.errorMessage() << "'";
    _sharedState->executeAndWakeup([&] {
      _shutdownState.store(ShutdownState::Done, std::memory_order_relaxed);
      return true;
    });
  });
  
  return ExecutionState::WAITING;
}
<|MERGE_RESOLUTION|>--- conflicted
+++ resolved
@@ -365,20 +365,12 @@
         log();
         // NOTE: If the options have a shorter lifetime than the builder, it
         // gets invalid (at least set() and close() are broken).
-<<<<<<< HEAD
         queryResult.data = std::make_shared<VPackBuilder>(&vpackOptions());
-=======
-        queryResult.data = std::make_shared<VPackBuilder>(_resultBuilderOptions.get());
->>>>>>> 6dd3bd4e
 
         // reserve some space in Builder to avoid frequent reallocs
         queryResult.data->reserve(16 * 1024);
-
-<<<<<<< HEAD
         queryResult.data->openArray(/*unindexed*/true);
-=======
-        queryResult.data->openArray();
->>>>>>> 6dd3bd4e
+        
         _executionPhase = ExecutionPhase::EXECUTE;
       }
       [[fallthrough]];
@@ -428,13 +420,9 @@
               AqlValue const& val = block->getValueReference(i, resultRegister);
 
               if (!val.isEmpty()) {
-<<<<<<< HEAD
                 val.toVelocyPack(&vpackOpts, resultBuilder,
                                  /*resolveExternals*/useQueryCache,
                                  /*allowUnindexed*/true);
-=======
-                val.toVelocyPack(&vpackOpts, resultBuilder, useQueryCache);
->>>>>>> 6dd3bd4e
               }
             }
           }
