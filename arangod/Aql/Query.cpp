--- conflicted
+++ resolved
@@ -214,26 +214,17 @@
   std::unique_ptr<ExecutionPlan> plan = preparePlan();
   TRI_ASSERT(plan != nullptr);
   plan->findVarUsage();
-<<<<<<< HEAD
-
-  _isAsyncQuery |= plan->contains(ExecutionNode::ASYNC);
-  TRI_ASSERT(!isModificationQuery() || !_isAsyncQuery);
-
+  
   TRI_ASSERT(_trx != nullptr);
   TRI_ASSERT(_trx->status() == transaction::Status::RUNNING);
-
-=======
-  
-  TRI_ASSERT(_trx != nullptr);
-  TRI_ASSERT(_trx->status() == transaction::Status::RUNNING);
-  
->>>>>>> 9365e977
+  
   // note that the engine returned here may already be present in our
   // own _engine attribute (the instanciation procedure may modify us
   // by calling our engine(ExecutionEngine*) function
   // this is confusing and should be fixed!
   auto res = ExecutionEngine::instantiateFromPlan(*this, *plan, /*planRegisters*/!_queryString.empty(),
                                                   format, _snippets);
+
   _plans.push_back(std::move(plan));
   
   if (_snippets.size() > 1) {  // register coordinator snippets
@@ -264,13 +255,7 @@
 
   // put in bind parameters
   parser.ast()->injectBindParameters(_bindParameters, this->resolver());
-<<<<<<< HEAD
-
-  _isAsyncQuery = _ast->containsParallelNode();
-
-=======
-  
->>>>>>> 9365e977
+  
   TRI_ASSERT(_trx == nullptr);
   // needs to be created after the AST collected all collections
   std::unordered_set<std::string> inaccessibleCollections;
@@ -1298,14 +1283,9 @@
                                        VPackSlice collections,
                                        VPackSlice variables,
                                        VPackSlice snippets,
-<<<<<<< HEAD
                                        VPackSlice travererSlice,
                                        VPackBuilder& answerBuilder,
                                        arangodb::AnalyzersRevision::Revision analyzersRevision) {
-=======
-                                       VPackSlice traverserSlice,
-                                       VPackBuilder& answerBuilder) {
->>>>>>> 9365e977
   LOG_TOPIC("9636f", DEBUG, Logger::QUERIES) << TRI_microtime() - _startTime << " "
                                              << "Query::prepareQuerySnippets"
                                              << " this: " << (uintptr_t)this;
