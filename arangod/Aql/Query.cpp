////////////////////////////////////////////////////////////////////////////////
/// DISCLAIMER
///
/// Copyright 2014-2024 ArangoDB GmbH, Cologne, Germany
/// Copyright 2004-2014 triAGENS GmbH, Cologne, Germany
///
/// Licensed under the Business Source License 1.1 (the "License");
/// you may not use this file except in compliance with the License.
/// You may obtain a copy of the License at
///
///     https://github.com/arangodb/arangodb/blob/devel/LICENSE
///
/// Unless required by applicable law or agreed to in writing, software
/// distributed under the License is distributed on an "AS IS" BASIS,
/// WITHOUT WARRANTIES OR CONDITIONS OF ANY KIND, either express or implied.
/// See the License for the specific language governing permissions and
/// limitations under the License.
///
/// Copyright holder is ArangoDB GmbH, Cologne, Germany
///
/// @author Jan Steemann
////////////////////////////////////////////////////////////////////////////////

#include "Query.h"

#include "ApplicationFeatures/ApplicationServer.h"
#include "Aql/AqlCallList.h"
#include "Aql/AqlCallStack.h"
#include "Aql/AqlItemBlock.h"
#include "Aql/AqlTransaction.h"
#include "Aql/Ast.h"
#include "Aql/Collection.h"
#include "Aql/ExecutionBlock.h"
#include "Aql/ExecutionEngine.h"
#include "Aql/ExecutionNode/GraphNode.h"
#include "Aql/ExecutionPlan.h"
#include "Aql/Optimizer.h"
#include "Aql/Parser.h"
#include "Aql/ProfileLevel.h"
#include "Aql/QueryCache.h"
#include "Aql/QueryExecutionState.h"
#include "Aql/QueryInfoLoggerFeature.h"
#include "Aql/QueryList.h"
#include "Aql/QueryPlanCache.h"
#include "Aql/QueryProfile.h"
#include "Aql/QueryRegistry.h"
#include "Aql/SharedQueryState.h"
#include "Aql/Timing.h"
<<<<<<< HEAD
#include "Async/async.h"
=======
#include "Assertions/Assert.h"
>>>>>>> e4341a19
#include "Auth/Common.h"
#include "Basics/Exceptions.h"
#include "Basics/ResourceUsage.h"
#include "Basics/ScopeGuard.h"
#include "Basics/VelocyPackHelper.h"
#include "Basics/conversions.h"
#include "Basics/fasthash.h"
#include "Basics/system-functions.h"
#include "Cluster/ServerState.h"
#include "Graph/Graph.h"
#include "Logger/LogMacros.h"
#include "Network/Methods.h"
#include "Network/NetworkFeature.h"
#include "Network/Utils.h"
#include "Random/RandomGenerator.h"
#include "RestServer/ApiRecordingFeature.h"
#include "RestServer/AqlFeature.h"
#include "RestServer/QueryRegistryFeature.h"
#include "StorageEngine/TransactionCollection.h"
#include "StorageEngine/TransactionState.h"
#include "Transaction/Manager.h"
#include "Transaction/ManagerFeature.h"
#include "Transaction/StandaloneContext.h"
#include "Utils/CollectionNameResolver.h"
#include "Utils/ExecContext.h"
#include "Utils/Events.h"
#include "VocBase/LogicalCollection.h"
#include "VocBase/ticks.h"
#include "VocBase/vocbase.h"

#ifdef USE_V8
#include "Aql/QueryResultV8.h"
#include "Transaction/V8Context.h"
#include "V8/JavaScriptSecurityContext.h"
#include "V8/v8-vpack.h"
#include "V8Server/V8DealerFeature.h"
#include "V8Server/V8Executor.h"
#endif

#include <absl/strings/str_cat.h>
#include <velocypack/Dumper.h>
#include <velocypack/Iterator.h>
#include <velocypack/Sink.h>

#include <optional>

using namespace arangodb;
using namespace arangodb::aql;
using namespace arangodb::basics;

namespace {
AqlCallStack const defaultStack{AqlCallList{AqlCall{}}};

constexpr std::string_view fullcountTrue("fullcount:true");
constexpr std::string_view fullcountFalse("fullcount:false");
constexpr std::string_view countTrue("count:true");
constexpr std::string_view countFalse("count:false");
}  // namespace

/// @brief internal constructor, Used to construct a full query or a
/// ClusterQuery
Query::Query(QueryId id, std::shared_ptr<transaction::Context> ctx,
             QueryString queryString,
             std::shared_ptr<VPackBuilder> bindParameters, QueryOptions options,
             std::shared_ptr<SharedQueryState> sharedState)
    : QueryContext(ctx->vocbase(), ctx->operationOrigin(), id),
      _itemBlockManager(*_resourceMonitor),
      _queryString(std::move(queryString)),
      _transactionContext(std::move(ctx)),
      _sharedState(std::move(sharedState)),
#ifdef USE_V8
      _v8Executor(nullptr),
#endif
      _bindParameters(*_resourceMonitor, bindParameters),
      _queryOptions(std::move(options)),
      _trx(nullptr),
      _startTime(currentSteadyClockValue()),
      _endTime(0.0),
      _resultMemoryUsage(0),
      _planMemoryUsage(0),
      _queryHash(kDontCache),
      _shutdownState(ShutdownState::None),
      _executionPhase(ExecutionPhase::INITIALIZE),
      _result(std::nullopt),
#ifdef USE_V8
      _executorOwnedByExterior(_transactionContext->isV8Context() &&
                               v8::Isolate::TryGetCurrent() != nullptr),
      _embeddedQuery(_transactionContext->isV8Context() &&
                     transaction::V8Context::isEmbedded()),
      _registeredInV8Executor(false),
#endif
      _queryHashCalculated(false),
      _registeredQueryInTrx(false),
      _allowDirtyReads(false),
      _queryKilled(false) {
  if (!_transactionContext) {
    THROW_ARANGO_EXCEPTION_MESSAGE(
        TRI_ERROR_INTERNAL, "failed to create query transaction context");
  }

#ifdef USE_V8
  if (_executorOwnedByExterior) {
    // copy transaction options from global state into our local query options
    auto state = transaction::V8Context::getParentState();
    if (state != nullptr) {
      _queryOptions.transactionOptions = state->options();
    }
  }
#endif

  ProfileLevel level = _queryOptions.profile;
  if (level >= ProfileLevel::TraceOne) {
    LOG_TOPIC("22a70", INFO, Logger::QUERIES)
        << elapsedSince(_startTime)
        << " Query::Query queryString: " << _queryString
        << " this: " << (uintptr_t)this;
  } else {
    LOG_TOPIC("11160", DEBUG, Logger::QUERIES)
        << elapsedSince(_startTime)
        << " Query::Query queryString: " << _queryString
        << " this: " << (uintptr_t)this;
  }

  if (bindParameters != nullptr && !bindParameters->isEmpty() &&
      !bindParameters->slice().isNone()) {
    if (level >= ProfileLevel::TraceOne) {
      LOG_TOPIC("8c9fc", INFO, Logger::QUERIES)
          << "bindParameters: " << bindParameters->slice().toJson();
    } else {
      LOG_TOPIC("16a3f", DEBUG, Logger::QUERIES)
          << "bindParameters: " << bindParameters->slice().toJson();
    }
  }

  if (level >= ProfileLevel::TraceOne) {
    VPackBuilder b;
    _queryOptions.toVelocyPack(b, /*disableOptimizerRules*/ false);
    LOG_TOPIC("8979d", INFO, Logger::QUERIES) << "options: " << b.toJson();
  }

  // set memory limit for query
  _resourceMonitor->memoryLimit(_queryOptions.memoryLimit);
  _warnings.updateFromOptions(_queryOptions);

  // store name of user that started the query
  _user = ExecContext::current().user();
}

/// Used to construct a full query. the constructor is protected to ensure
/// that call sites only create Query objects using the `create` factory
/// method
Query::Query(std::shared_ptr<transaction::Context> ctx, QueryString queryString,
             std::shared_ptr<VPackBuilder> bindParameters, QueryOptions options,
             Scheduler* scheduler)
    : Query(0, ctx, std::move(queryString), std::move(bindParameters),
            std::move(options),
            std::make_shared<SharedQueryState>(ctx->vocbase().server(),
                                               scheduler)) {}

Query::~Query() {
  TRI_ASSERT(!_isExecuting);
  if (!_planSliceCopy.isNone()) {
    _resourceMonitor->decreaseMemoryUsage(_planSliceCopy.byteSize());
  }

  // In the most derived class needs to explicitly call 'destroy()'
  // because otherwise we have potential data races on the vptr
#ifdef ARANGODB_ENABLE_MAINTAINER_MODE
  TRI_ASSERT(_wasDestroyed);
#endif
}

void Query::destroy() {
#ifdef ARANGODB_ENABLE_MAINTAINER_MODE
  TRI_ASSERT(!std::exchange(_wasDestroyed, true));
#endif

  unregisterQueryInTransactionState();
  TRI_ASSERT(!_registeredQueryInTrx);

  _resourceMonitor->decreaseMemoryUsage(_resultMemoryUsage);
  _resultMemoryUsage = 0;

  _resourceMonitor->decreaseMemoryUsage(_planMemoryUsage);
  _planMemoryUsage = 0;

  if (_queryOptions.profile >= ProfileLevel::TraceOne) {
    LOG_TOPIC("36a75", INFO, Logger::QUERIES)
        << elapsedSince(_startTime) << " Query::~Query queryString: "
        << " this: " << (uintptr_t)this;
  }

  if (killed()) {
    setResult({TRI_ERROR_QUERY_KILLED});
  } else {
    // we intentionally set an error here so that we don't accidentially
    // commit the query (again) when calling cleanupPlanAndEngine below.
    setResult({TRI_ERROR_INTERNAL});
  }

  // this will reset _trx, so _trx is invalid after here
  try {
    auto state = cleanupPlanAndEngine(/*sync*/ true);
    TRI_ASSERT(state != ExecutionState::WAITING);
  } catch (...) {
    // unfortunately we cannot do anything here, as we are in the destructor
  }

  _queryProfile.reset();

  unregisterSnippets();

  exitV8Executor();

  _snippets.clear();  // simon: must be before plan
  _plans.clear();     // simon: must be before AST
  _ast.reset();

  LOG_TOPIC("f5cee", DEBUG, Logger::QUERIES)
      << elapsedSince(_startTime) << " Query::~Query this: " << (uintptr_t)this;
}

/// @brief factory function for creating a query. this must be used to
/// ensure that Query objects are always created using shared_ptrs.
/// Actually, this should really be a method of the `AqlFeature`, but
/// we do not revisit all call sites and ensure that we have access
/// to the `AqlFeature` now. So this cleanup is for a later
/// day. Therefore, we use the `server()` functionality in the
/// `TRI_vocbase_t` in the `transaction::Context` to get access to the
/// `AqlFeature` for now. Over time, one should have access to the
/// `AqlFeature` to create a new `Query` object, but we are not there
/// yet. If you use AQL queries from within C++ code in the future,
/// do not use this method, rather use `AqlFeature::createQuery`. Of
/// course, you need to make sure to have access to the AqlFeature
/// for this.
std::shared_ptr<Query> Query::create(
    std::shared_ptr<transaction::Context> ctx, QueryString queryString,
    std::shared_ptr<velocypack::Builder> bindParameters, QueryOptions options,
    Scheduler* scheduler) {
  AqlFeature& aqlFeature = ctx->vocbase().server().getFeature<AqlFeature>();
  return aqlFeature.createQuery(std::move(ctx), std::move(queryString),
                                std::move(bindParameters), std::move(options),
                                scheduler);
}

/// @brief return the user that started the query
std::string const& Query::user() const { return _user; }

double Query::getLockTimeout() const noexcept {
  return _queryOptions.transactionOptions.lockTimeout;
}

void Query::setLockTimeout(double timeout) noexcept {
  _queryOptions.transactionOptions.lockTimeout = timeout;
}

bool Query::killed() const {
  return (std::numeric_limits<double>::epsilon() < _queryOptions.maxRuntime &&
          _queryOptions.maxRuntime < elapsedSince(_startTime)) ||
         _queryKilled.load(std::memory_order_acquire);
}

/// @brief set the query to killed
void Query::kill() {
  auto const wasKilled = _queryKilled.exchange(true, std::memory_order_acq_rel);
  if (ServerState::instance()->isCoordinator() && !wasKilled) {
    setResult({TRI_ERROR_QUERY_KILLED});
    cleanupPlanAndEngine(/*sync*/ false);
  }
}

void Query::setKillFlag() {
  _queryKilled.store(true, std::memory_order_release);
}

/// @brief the query's transaction id. returns 0 if no transaction
/// has been assigned to the query yet. use this only for informational
/// purposes
TransactionId Query::transactionId() const noexcept {
  if (_trx == nullptr) {
    // no transaction yet. simply return 0
    return TransactionId{0};
  }
  return _trx->tid();
}

/// @brief return the start time of the query (steady clock value)
double Query::startTime() const noexcept { return _startTime; }

double Query::queryTime() const noexcept {
  // should only be called once _endTime has been set
  TRI_ASSERT(_endTime > 0.0);
  return _endTime - _startTime;
}

double Query::executionTime() const noexcept {
  // This can return 0 if the query never entered execution phase
  TRI_ASSERT((_startExecutionTime == 0) == (_endExecutionTime == 0.0));
  return _endExecutionTime - _startExecutionTime;
}

void Query::ensureEndTime() noexcept {
  if (_endTime == 0.0) {
    _endTime = currentSteadyClockValue();
    TRI_ASSERT(_endTime > 0.0);
  }
}

bool Query::tryLoadPlanFromCache() {
  if (_queryOptions.usePlanCache) {
    if (!canUsePlanCache()) {
      THROW_ARANGO_EXCEPTION(TRI_ERROR_QUERY_NOT_ELIGIBLE_FOR_PLAN_CACHING);
    }
    // construct plan cache key
    TRI_ASSERT(!_planCacheKey.has_value());
    _planCacheKey.emplace(_vocbase.queryPlanCache().createCacheKey(
        _queryString, bindParametersAsBuilder(), _queryOptions));

    // look up query in query plan cache
    auto cacheEntry = _vocbase.queryPlanCache().lookup(*_planCacheKey);
    if (cacheEntry != nullptr) {
      // entry found in plan cache

      auto hasPermissions = std::invoke([&] {
        // check if the current user has permissions on all the collections
        ExecContext const& exec = ExecContext::current();

        if (!exec.isSuperuser()) {
          for (auto const& dataSource : cacheEntry->dataSources) {
            if (!exec.canUseCollection(dataSource.second.name,
                                       dataSource.second.level)) {
              // cannot use query cache result because of permissions
              return false;
            }
          }
        }

        return true;
      });

      if (!hasPermissions) {
        return false;
      }

      _resourceMonitor->increaseMemoryUsage(
          cacheEntry->serializedPlan.byteSize());
      _planSliceCopy = cacheEntry->serializedPlan;
      _isCached = true;

      return true;
    }
  }
  return false;
}

async<void> Query::prepareQuery() {
  try {
    if (tryLoadPlanFromCache()) {
      auto const querySlice = _planSliceCopy.slice();
      auto const collections = querySlice.get("collections");
      auto const variables = querySlice.get("variables");
      auto const views = querySlice.get("views");
      auto const snippets = querySlice.get("nodes");
      prepareFromVelocyPackWithoutInstantiate(querySlice, collections, views,
                                              variables, snippets);
      co_await instantiatePlan(snippets);

      TRI_ASSERT(!_plans.empty());

      auto& plan = _plans.front();
      plan->findVarUsage();
      plan->findCollectionAccessVariables();
      plan->prepareTraversalOptions();
      enterState(QueryExecutionState::ValueType::EXECUTION);
      co_return;
    }

    std::unique_ptr<ExecutionPlan> plan;
    init(/*createProfile*/ true);

    enterState(QueryExecutionState::ValueType::PARSING);

    plan = preparePlan();

    TRI_ASSERT(plan != nullptr);

    TRI_ASSERT(_trx != nullptr);
    TRI_ASSERT(_trx->status() == transaction::Status::RUNNING);

    // keep serialized copy of unchanged plan to include in query profile
    // necessary because instantiate / execution replace vars and blocks
    bool const keepPlan =
        _queryOptions.profile >= ProfileLevel::Blocks &&
        ServerState::isSingleServerOrCoordinator(_trx->state()->serverRole());
    if (keepPlan) {
      unsigned flags = ExecutionPlan::buildSerializationFlags(
          /*verbose*/ false, /*includeInternals*/ false,
          /*explainRegisters*/ false);
      try {
        auto b = velocypack::Builder();
        plan->toVelocyPack(
            b, flags,
            buildSerializeQueryDataCallback({.includeNumericIds = false,
                                             .includeViews = true,
                                             .includeViewsSeparately = false}));
        _planSliceCopy = std::move(b).sharedSlice();

        TRI_IF_FAILURE("Query::serializePlans1") {
          THROW_ARANGO_EXCEPTION(TRI_ERROR_DEBUG);
        }
        _resourceMonitor->increaseMemoryUsage(_planSliceCopy.byteSize());
      } catch (std::exception const& ex) {
        // must clear _planSliceCopy here so that the destructor of
        // Query doesn't subtract the memory used by _planSliceCopy
        // without us having it tracked properly here.
        _planSliceCopy = {};
        LOG_TOPIC("006c7", ERR, Logger::QUERIES)
            << "unable to convert execution plan to vpack: " << ex.what();
        throw;
      }

      TRI_IF_FAILURE("Query::serializePlans2") {
        THROW_ARANGO_EXCEPTION(TRI_ERROR_DEBUG);
      }
    }

    enterState(QueryExecutionState::ValueType::PHYSICAL_INSTANTIATION);

    // simon: assumption is _queryString is empty for DBServer snippets
    bool const planRegisters = !_queryString.empty();
    co_await ExecutionEngine::instantiateFromPlan(*this, *plan, planRegisters);

    _plans.push_back(std::move(plan));

    if (_snippets.size() > 1) {  // register coordinator snippets
      TRI_ASSERT(_trx->state()->isCoordinator());
      QueryRegistry* registry = QueryRegistryFeature::registry();
      if (!registry) {
        THROW_ARANGO_EXCEPTION_MESSAGE(TRI_ERROR_SHUTTING_DOWN,
                                       "query registry not available");
      }
      registry->registerSnippets(_snippets);
    }

    if (_queryProfile) {
      _queryProfile->registerInQueryList();
    }
    registerQueryInTransactionState();

    enterState(QueryExecutionState::ValueType::EXECUTION);
  } catch (Exception const& ex) {
    setResult({ex.code(), ex.what()});
    throw;
  } catch (std::bad_alloc const&) {
    setResult({TRI_ERROR_OUT_OF_MEMORY});
    throw;
  } catch (std::exception const& ex) {
    setResult({TRI_ERROR_INTERNAL, ex.what()});
    throw;
  }
}

void Query::storePlanInCache(ExecutionPlan& plan) {
  plan.planRegisters(ExplainRegisterPlan::No);

  TRI_ASSERT(_planCacheKey.has_value());
  // TODO: verify these options
  unsigned flags = ExecutionPlan::buildSerializationFlags(
      /*verbosePlans*/ true, /*explainInternals*/ true,
      /*explainRegisters*/ false);

  velocypack::Builder serialized;
  // Note that in this serialization it is crucial to include the numeric
  // ids, otherwise the Plan can not be instantiated correctly, when this
  // plan comes back from the query plan cache!
  plan.toVelocyPack(
      serialized, flags,
      buildSerializeQueryDataCallback({.includeNumericIds = true,
                                       .includeViews = false,
                                       .includeViewsSeparately = true}));

  auto dataSources = std::invoke([&]() {
    std::unordered_map<std::string, QueryPlanCache::DataSourceEntry>
        dataSources;
    // add views
    for (auto const& it : _queryDataSources) {
      dataSources.try_emplace(it.first, QueryPlanCache::DataSourceEntry{
                                            it.second, auth::Level::RO});
    }
    // collect transaction DataSources
    _trx->state()->allCollections(
        [&dataSources](TransactionCollection& trxCollection) -> bool {
          auto const& c = trxCollection.collection();
          auth::Level level =
              trxCollection.accessType() == AccessMode::Type::READ
                  ? auth::Level::RO
                  : auth::Level::RW;
          dataSources.try_emplace(
              c->guid(), QueryPlanCache::DataSourceEntry{c->name(), level});
          return true;  // continue traversal
        });
    return dataSources;
  });

  // store plan in query plan cache for future queries
  std::ignore = _vocbase.queryPlanCache().store(
      std::move(*_planCacheKey), std::move(dataSources),
      std::move(serialized).sharedSlice());
  _planCacheKey.reset();
}

/// @brief prepare an AQL query, this is a preparation for execute, but
/// execute calls it internally. The purpose of this separate method is
/// to be able to only prepare a query from VelocyPack and then store it in the
/// QueryRegistry.
std::unique_ptr<ExecutionPlan> Query::preparePlan() {
  TRI_ASSERT(!_queryString.empty());
  LOG_TOPIC("9625e", DEBUG, Logger::QUERIES)
      << elapsedSince(_startTime) << " Query::prepare"
      << " this: " << (uintptr_t)this;

  TRI_ASSERT(_ast != nullptr);
  Parser parser(*this, *_ast, _queryString);
  parser.parse();

  // any usage of one of the following features make the query ineligible
  // for query plan caching (at least for now):
  if (_queryOptions.optimizePlanForCaching &&
      (_ast->containsUpsertNode() ||
       _ast->containsAttributeNameValueBindParameters() ||
       _ast->containsCollectionNameValueBindParameters() ||
       _ast->containsGraphNameValueBindParameters() ||
       _ast->containsTraversalDepthValueBindParameters() ||
       _ast->containsUpsertLookupValueBindParameters() || !_warnings.empty())) {
    THROW_ARANGO_EXCEPTION(TRI_ERROR_QUERY_NOT_ELIGIBLE_FOR_PLAN_CACHING);
  }

  // put in collection and attribute name bind parameters (e.g. @@collection or
  // doc.@attr).
  _ast->injectBindParametersFirstStage(_bindParameters, this->resolver());

  _ast->injectBindParametersSecondStage(_bindParameters);

  if (_ast->containsUpsertNode()) {
    // UPSERTs and intermediate commits do not play nice together, because the
    // intermediate commit invalidates the read-own-write iterator required by
    // the subquery. Setting intermediateCommitSize and intermediateCommitCount
    // to UINT64_MAX allows us to effectively disable intermediate commits.
    _queryOptions.transactionOptions.intermediateCommitSize = UINT64_MAX;
    _queryOptions.transactionOptions.intermediateCommitCount = UINT64_MAX;
  }

  TRI_ASSERT(_trx == nullptr);
  // needs to be created after the AST collected all collections
  std::unordered_set<std::string> inaccessibleCollections;
#ifdef USE_ENTERPRISE
  if (_queryOptions.transactionOptions.skipInaccessibleCollections) {
    inaccessibleCollections = _queryOptions.inaccessibleCollections;
  }
#endif

  // create the transaction object
  _trx = AqlTransaction::create(_transactionContext, _collections,
                                _queryOptions.transactionOptions,
                                std::move(inaccessibleCollections));

  _trx->addHint(
      transaction::Hints::Hint::FROM_TOPLEVEL_AQL);  // only used on toplevel

  // We need to preserve the information about dirty reads, since the
  // transaction who knows might be gone before we have produced the
  // result:
  _allowDirtyReads = _trx->state()->options().allowDirtyReads;

  // As soon as we start to instantiate the plan we have to clean it
  // up before killing the unique_ptr

  // we have an AST, optimize the ast
  enterState(QueryExecutionState::ValueType::AST_OPTIMIZATION);

  _ast->validateAndOptimize(*_trx, {.optimizeNonCacheable = true});

  enterState(QueryExecutionState::ValueType::LOADING_COLLECTIONS);

  Result res = _trx->begin();

  if (!res.ok()) {
    THROW_ARANGO_EXCEPTION(res);
  }
  TRI_ASSERT(_trx->status() == transaction::Status::RUNNING);

  enterState(QueryExecutionState::ValueType::PLAN_INSTANTIATION);

  auto plan = ExecutionPlan::instantiateFromAst(_ast.get(), true);

  TRI_ASSERT(plan != nullptr);
  injectVertexCollectionIntoGraphNodes(*plan);

  // Run the query optimizer:
  enterState(QueryExecutionState::ValueType::PLAN_OPTIMIZATION);
  Optimizer opt(*_resourceMonitor, _queryOptions.maxNumberOfPlans);
  // get enabled/disabled rules
  opt.createPlans(std::move(plan), _queryOptions, false);
  // Now plan and all derived plans belong to the optimizer
  plan = opt.stealBest();  // Now we own the best one again

  TRI_ASSERT(plan != nullptr);

  // return the V8 executor if we are in one
  exitV8Executor();

  // validate that all bind parameters are in use
  _bindParameters.validateAllUsed();

  plan->findVarUsage();

  if (_planCacheKey.has_value()) {
    TRI_ASSERT(_queryOptions.optimizePlanForCaching &&
               _queryOptions.usePlanCache);

    // if query parsing/optimization produces warnings. we must disable query
    // plan caching.
    // additionally, if the query contains a REMOTE_SINGLE/REMOTE_MULTIPLE node,
    // we must also disable caching, because these node types do not have
    // constructors for being created from serialized velocypack input
    bool canCachePlan = _warnings.empty() &&
                        !plan->contains(ExecutionNode::REMOTE_SINGLE) &&
                        !plan->contains(ExecutionNode::REMOTE_MULTIPLE);

    if (canCachePlan) {
      // store result plan in query plan cache
      storePlanInCache(*plan);
    } else {
      // do not store plan in cache
      _planCacheKey.reset();
    }
  }

  return plan;
}

/// @brief execute an AQL query
ExecutionState Query::execute(QueryResult& queryResult) {
  LOG_TOPIC("e8ed7", DEBUG, Logger::QUERIES)
      << elapsedSince(_startTime) << " Query::execute"
      << " this: " << (uintptr_t)this;

  try {
    if (killed()) {
      THROW_ARANGO_EXCEPTION(TRI_ERROR_QUERY_KILLED);
    }

    bool useQueryCache = canUseResultsCache();
    switch (_executionPhase) {
      case ExecutionPhase::INITIALIZE: {
        if (useQueryCache) {
          // check the query cache for an existing result
          auto cacheEntry = QueryCache::instance()->lookup(
              &_vocbase, hash(), _queryString, bindParametersAsBuilder());

          if (cacheEntry != nullptr) {
            if (cacheEntry->currentUserHasPermissions()) {
              // we don't have yet a transaction when we're here, so let's
              // create a mimimal context to build the result
              queryResult.context = transaction::StandaloneContext::create(
                  _vocbase, operationOrigin());
              TRI_ASSERT(cacheEntry->_queryResult != nullptr);
              queryResult.data = cacheEntry->_queryResult;
              queryResult.extra = cacheEntry->_stats;
              queryResult.cached = true;
              _isCached = true;
              // Note: cached queries were never done with dirty reads,
              // so we can always hand out the result here without extra
              // HTTP header.
              return ExecutionState::DONE;
            }
            // if no permissions, fall through to regular querying
          }
        }

        TRI_ASSERT(!_prepareResult.valid());
        // will throw if it fails
        auto prepare = [this]() -> futures::Future<futures::Unit> {
          if (!_ast) {  // simon: hack for AQL_EXECUTEJSON
            co_return co_await prepareQuery();
          }
          co_return;
        }();
        _executionPhase = ExecutionPhase::PREPARE;
        if (!prepare.isReady()) {
          std::move(prepare).thenFinal(
              [this, sqs = sharedState()](auto&& tryResult) {
                sqs->executeAndWakeup([this, tryResult = std::move(tryResult)] {
                  _prepareResult = std::move(tryResult);
                  TRI_ASSERT(_prepareResult.valid());
                  return true;
                });
              });
          return ExecutionState::WAITING;
        } else {
          _prepareResult = std::move(prepare).result();
          TRI_ASSERT(_prepareResult.valid());
        }
      }
        [[fallthrough]];
      case ExecutionPhase::PREPARE: {
        TRI_ASSERT(_prepareResult.valid());
        _prepareResult.throwIfFailed();

        logAtStart();
        if (_planCacheKey.has_value()) {
          queryResult.planCacheKey = _planCacheKey->hash();
        }
        // NOTE: If the options have a shorter lifetime than the builder, it
        // gets invalid (at least set() and close() are broken).
        queryResult.data = std::make_shared<VPackBuilder>(&vpackOptions());

        // reserve some space in Builder to avoid frequent reallocs
        queryResult.data->reserve(16 * 1024);
        queryResult.data->openArray(/*unindexed*/ true);

        _executionPhase = ExecutionPhase::EXECUTE;
        trackExecutionStart();

#ifdef ARANGODB_ENABLE_FAILURE_TESTS
        while (TRI_ShouldFailDebugging("Query::delayingExecutionPhase"))
          ;
#endif
      }
        [[fallthrough]];
      case ExecutionPhase::EXECUTE: {
        TRI_ASSERT(queryResult.data != nullptr);
        TRI_ASSERT(queryResult.data->isOpenArray());
<<<<<<< HEAD
        TRI_ASSERT(_trx != nullptr) << "id=" << id();
=======
        TRI_ASSERT(_trx != nullptr);
        // We should do this only once
>>>>>>> e4341a19

        if (useQueryCache && (isModificationQuery() || !_warnings.empty() ||
                              !_ast->root()->isCacheable())) {
          useQueryCache = false;
        }

        ExecutionEngine* engine = this->rootEngine();
        TRI_ASSERT(engine != nullptr);

        // this is the RegisterId our results can be found in
        RegisterId const resultRegister = engine->resultRegister();

        // We loop as long as we are having ExecState::DONE returned
        // In case of WAITING we return, this function is repeatable!
        // In case of HASMORE we loop
        while (true) {
          auto const& [state, skipped, block] = engine->execute(::defaultStack);
          // The default call asks for No skips.
          TRI_ASSERT(skipped.nothingSkipped());
          if (state == ExecutionState::WAITING) {
            return state;
          }

          // block == nullptr => state == DONE
          if (block == nullptr) {
            TRI_ASSERT(state == ExecutionState::DONE);
            break;
          }

          if (!_queryOptions.silent && resultRegister.isValid()) {
            // cache low-level pointer to avoid repeated shared-ptr-derefs
            TRI_ASSERT(queryResult.data != nullptr);
            auto& resultBuilder = *queryResult.data;
            size_t previousLength = resultBuilder.bufferRef().byteSize();
            auto& vpackOpts = vpackOptions();

            size_t const n = block->numRows();

            for (size_t i = 0; i < n; ++i) {
              AqlValue const& val = block->getValueReference(i, resultRegister);

              if (!val.isEmpty()) {
                val.toVelocyPack(&vpackOpts, resultBuilder,
                                 /*allowUnindexed*/ true);
              }
            }

            size_t newLength = resultBuilder.bufferRef().byteSize();
            TRI_ASSERT(newLength >= previousLength);
            size_t diff = newLength - previousLength;

            _resourceMonitor->increaseMemoryUsage(diff);
            _resultMemoryUsage += diff;
          }

          if (state == ExecutionState::DONE) {
            trackExecutionEnd();
            break;
          }
        }

        // must close result array here because it must be passed as a closed
        // array to the query cache
        queryResult.data->close();
        queryResult.allowDirtyReads = _allowDirtyReads;
        if (_planCacheKey.has_value()) {
          queryResult.planCacheKey = _planCacheKey->hash();
        }

        if (useQueryCache && !_allowDirtyReads && _warnings.empty()) {
          // Cannot cache dirty reads! Yes, the query cache is not used in
          // the cluster anyway, but we leave this condition in here for
          // a future in which the query cache could be used in the cluster!
          std::unordered_map<std::string, std::string> dataSources =
              _queryDataSources;

          _trx->state()->allCollections(  // collect transaction DataSources
              [&dataSources](TransactionCollection& trxCollection) -> bool {
                auto const& c = trxCollection.collection();
                dataSources.try_emplace(c->guid(), c->name());
                return true;  // continue traversal
              });

          // create a query cache entry for later storage
          _cacheEntry = std::make_unique<QueryCacheResultEntry>(
              hash(), _queryString, queryResult.data, bindParametersAsBuilder(),
              std::move(dataSources)  // query DataSources
          );
        }

        queryResult.context = _trx->transactionContext();
        _executionPhase = ExecutionPhase::FINALIZE;
      }

        [[fallthrough]];
      case ExecutionPhase::FINALIZE: {
        if (!queryResult.extra) {
          queryResult.extra = std::make_shared<VPackBuilder>();
        }
        // will set warnings, stats, profile and cleanup plan and engine
        auto state = finalize(*queryResult.extra);
        bool isCachingAllowed = !_transactionContext->isStreaming() ||
                                _trx->state()->isReadOnlyTransaction();
        if (state == ExecutionState::DONE && _cacheEntry != nullptr &&
            isCachingAllowed) {
          _cacheEntry->_stats = queryResult.extra;
          QueryCache::instance()->store(&_vocbase, std::move(_cacheEntry));
        }

        return state;
      }
    }
    // We should not be able to get here
    TRI_ASSERT(false);
  } catch (Exception const& ex) {
    setResult({ex.code(), absl::StrCat("AQL: ", ex.message(),
                                       QueryExecutionState::toStringWithPrefix(
                                           _execState))});
    cleanupPlanAndEngine(/*sync*/ true);
    queryResult.reset(result());
  } catch (std::bad_alloc const&) {
    setResult(
        {TRI_ERROR_OUT_OF_MEMORY,
         absl::StrCat(TRI_errno_string(TRI_ERROR_OUT_OF_MEMORY),
                      QueryExecutionState::toStringWithPrefix(_execState))});
    cleanupPlanAndEngine(/*sync*/ true);
    queryResult.reset(result());
  } catch (std::exception const& ex) {
    setResult({TRI_ERROR_INTERNAL,
               absl::StrCat(ex.what(), QueryExecutionState::toStringWithPrefix(
                                           _execState))});
    cleanupPlanAndEngine(/*sync*/ true);
    queryResult.reset(result());
  }

  return ExecutionState::DONE;
}

/**
 * @brief Execute the query in a synchronous way, so if
 *        the query needs to wait (e.g. IO) this thread
 *        will be blocked.
 *
 * @param registry The query registry.
 *
 * @return The result of this query. The result is always complete
 */
QueryResult Query::executeSync() {
  _executeCallerWaiting = ExecuteCallerWaiting::Synchronously;
  std::shared_ptr<SharedQueryState> ss;

  QueryResult queryResult;
  do {
    auto state = execute(queryResult);
    if (state != ExecutionState::WAITING) {
      TRI_ASSERT(state == ExecutionState::DONE);
      return queryResult;
    }

    if (!ss) {
      ss = sharedState();
    }

    TRI_ASSERT(ss != nullptr);
    ss->waitForAsyncWakeup();
  } while (true);
}

#ifdef USE_V8
// execute an AQL query: may only be called with an active V8 handle scope
QueryResultV8 Query::executeV8(v8::Isolate* isolate) {
  _executeCallerWaiting = ExecuteCallerWaiting::Synchronously;
  LOG_TOPIC("6cac7", DEBUG, Logger::QUERIES)
      << elapsedSince(_startTime) << " Query::executeV8"
      << " this: " << (uintptr_t)this;

  QueryResultV8 queryResult;
  try {
    bool useQueryCache = canUseResultsCache();

    if (useQueryCache) {
      // check the query cache for an existing result
      auto cacheEntry = QueryCache::instance()->lookup(
          &_vocbase, hash(), _queryString, bindParametersAsBuilder());

      if (cacheEntry != nullptr) {
        if (cacheEntry->currentUserHasPermissions()) {
          // we don't have yet a transaction when we're here, so let's create
          // a mimimal context to build the result
          queryResult.context = transaction::StandaloneContext::create(
              _vocbase, operationOrigin());
          v8::Handle<v8::Value> values =
              TRI_VPackToV8(isolate, cacheEntry->_queryResult->slice(),
                            queryResult.context->getVPackOptions());
          TRI_ASSERT(values->IsArray());
          queryResult.v8Data = v8::Handle<v8::Array>::Cast(values);
          queryResult.extra = cacheEntry->_stats;
          queryResult.cached = true;
          _isCached = true;
          return queryResult;
        }
        // if no permissions, fall through to regular querying
      }
    }

    // will throw if it fails
    [&]() -> futures::Future<futures::Unit> {
      co_return co_await prepareQuery();
    }()
                 .waitAndGet();

    logAtStart();

    if (useQueryCache && (isModificationQuery() || !_warnings.empty() ||
                          !_ast->root()->isCacheable())) {
      useQueryCache = false;
    }

    v8::Handle<v8::Array> resArray = v8::Array::New(isolate);

    auto* engine = this->rootEngine();
    TRI_ASSERT(engine != nullptr);

    std::shared_ptr<SharedQueryState> ss = engine->sharedState();
    TRI_ASSERT(ss != nullptr);

    // this is the RegisterId our results can be found in
    auto const resultRegister = engine->resultRegister();

    // following options and builder only required for query cache
    VPackOptions options = VPackOptions::Defaults;
    options.buildUnindexedArrays = true;
    options.buildUnindexedObjects = true;
    auto builder = std::make_shared<VPackBuilder>(&options);

    try {
      ss->resetWakeupHandler();

      // iterate over result, return it and optionally store it in query cache
      builder->openArray();

      // iterate over result and return it
      auto context = TRI_IGETC;
      uint32_t j = 0;
      ExecutionState state = ExecutionState::HASMORE;
      SkipResult skipped;
      SharedAqlItemBlockPtr value;
      trackExecutionStart();
      while (state != ExecutionState::DONE) {
        std::tie(state, skipped, value) = engine->execute(::defaultStack);
        // We cannot trigger a skip operation from here
        TRI_ASSERT(skipped.nothingSkipped());

        while (state == ExecutionState::WAITING) {
          ss->waitForAsyncWakeup();
          std::tie(state, skipped, value) = engine->execute(::defaultStack);
          TRI_ASSERT(skipped.nothingSkipped());
        }

        // value == nullptr => state == DONE
        TRI_ASSERT(value != nullptr || state == ExecutionState::DONE);

        if (value == nullptr) {
          continue;
        }

        if (!_queryOptions.silent && resultRegister.isValid()) {
          TRI_IF_FAILURE(
              "Query::executeV8directKillBeforeQueryResultIsGettingHandled") {
            debugKillQuery();
          }
          size_t memoryUsage = 0;
          size_t const n = value->numRows();

          auto const& vpackOpts = vpackOptions();
          for (size_t i = 0; i < n; ++i) {
            AqlValue const& val = value->getValueReference(i, resultRegister);

            if (!val.isEmpty()) {
              resArray->Set(context, j++, val.toV8(isolate, &vpackOptions()))
                  .FromMaybe(false);

              if (useQueryCache) {
                val.toVelocyPack(&vpackOpts, *builder, /*allowUnindexed*/ true);
              }
              memoryUsage += sizeof(v8::Value);
              if (val.requiresDestruction()) {
                memoryUsage += val.memoryUsage();
              }

              if (V8PlatformFeature::isOutOfMemory(isolate)) {
                THROW_ARANGO_EXCEPTION(TRI_ERROR_OUT_OF_MEMORY);
              }
            }
          }

          // this may throw
          _resourceMonitor->increaseMemoryUsage(memoryUsage);
          _resultMemoryUsage += memoryUsage;

          TRI_IF_FAILURE(
              "Query::executeV8directKillAfterQueryResultIsGettingHandled") {
            debugKillQuery();
          }
        }
      }

      trackExecutionEnd();
      builder->close();
    } catch (...) {
      LOG_TOPIC("8a6bf", DEBUG, Logger::QUERIES)
          << elapsedSince(_startTime) << " got an exception executing "
          << " this: " << (uintptr_t)this;
      trackExecutionEnd();
      throw;
    }

    if (_planCacheKey.has_value()) {
      queryResult.planCacheKey = _planCacheKey->hash();
    }
    queryResult.v8Data = resArray;
    queryResult.context = _trx->transactionContext();
    queryResult.extra = std::make_shared<VPackBuilder>();
    queryResult.allowDirtyReads = _allowDirtyReads;

    if (useQueryCache && _warnings.empty()) {
      auto dataSources = _queryDataSources;
      _trx->state()->allCollections(  // collect transaction DataSources
          [&dataSources](TransactionCollection& trxCollection) -> bool {
            auto const& c = trxCollection.collection();
            dataSources.try_emplace(c->guid(), c->name());
            return true;  // continue traversal
          });

      // create a cache entry for later usage
      _cacheEntry = std::make_unique<QueryCacheResultEntry>(
          hash(), _queryString, builder, bindParametersAsBuilder(),
          std::move(dataSources)  // query DataSources
      );
    }

    ss->resetWakeupHandler();

    // will set warnings, stats, profile and cleanup plan and engine
    ExecutionState state = finalize(*queryResult.extra);
    while (state == ExecutionState::WAITING) {
      ss->waitForAsyncWakeup();
      state = finalize(*queryResult.extra);
    }
    bool isCachingAllowed = !_transactionContext->isTransactionJS() ||
                            _trx->state()->isReadOnlyTransaction();

    if (_cacheEntry != nullptr && isCachingAllowed) {
      _cacheEntry->_stats = queryResult.extra;
      QueryCache::instance()->store(&_vocbase, std::move(_cacheEntry));
    }

    // fallthrough to returning queryResult below...
  } catch (Exception const& ex) {
    setResult({ex.code(), absl::StrCat("AQL: ", ex.message(),
                                       QueryExecutionState::toStringWithPrefix(
                                           _execState))});
    cleanupPlanAndEngine(/*sync*/ true);
    queryResult.reset(result());
  } catch (std::bad_alloc const&) {
    setResult(
        {TRI_ERROR_OUT_OF_MEMORY,
         absl::StrCat(TRI_errno_string(TRI_ERROR_OUT_OF_MEMORY),
                      QueryExecutionState::toStringWithPrefix(_execState))});
    cleanupPlanAndEngine(/*sync*/ true);
    queryResult.reset(result());
  } catch (std::exception const& ex) {
    setResult({TRI_ERROR_INTERNAL,
               absl::StrCat(ex.what(), QueryExecutionState::toStringWithPrefix(
                                           _execState))});
    cleanupPlanAndEngine(/*sync*/ true);
    queryResult.reset(result());
  }

  return queryResult;
}
#endif

ExecutionState Query::finalize(velocypack::Builder& extras) {
  if (_queryProfile != nullptr &&
      _shutdownState.load(std::memory_order_relaxed) == ShutdownState::None) {
    // the following call removes the query from the list of currently
    // running queries. so whoever fetches that list will not see a Query that
    // is about to shut down/be destroyed
    _queryProfile->unregisterFromQueryList();
  }

  auto state = cleanupPlanAndEngine(/*sync*/ false);
  if (state == ExecutionState::WAITING) {
    return state;
  }

  extras.openObject(/*unindexed*/ true);
  _warnings.toVelocyPack(extras);

  if (!_snippets.empty()) {
    executionStatsGuard().doUnderLock([&](auto& executionStats) {
      executionStats.requests += _numRequests.load(std::memory_order_relaxed);
      executionStats.setPeakMemoryUsage(_resourceMonitor->peak());
      executionStats.setExecutionTime(queryTime());
      executionStats.setIntermediateCommits(
          _trx->state()->numIntermediateCommits());
      for (auto& engine : _snippets) {
        engine->collectExecutionStats(executionStats);
      }

      // execution statistics
      extras.add(VPackValue("stats"));
      executionStats.toVelocyPack(extras, _queryOptions.fullCount);
    });

    bool keepPlan =
        !_planSliceCopy.isNone() &&
        _queryOptions.profile >= ProfileLevel::Blocks &&
        ServerState::isSingleServerOrCoordinator(_trx->state()->serverRole());

    if (keepPlan) {
      extras.add("plan", _planSliceCopy.slice());
    }
  }

  double now = currentSteadyClockValue();
  if (_queryProfile != nullptr &&
      _queryOptions.profile >= ProfileLevel::Basic) {
    _queryProfile->setStateDone(QueryExecutionState::ValueType::FINALIZATION);
    _queryProfile->toVelocyPack(extras);
  }
  extras.close();

  setResult({TRI_ERROR_NO_ERROR});

  LOG_TOPIC("95996", DEBUG, Logger::QUERIES)
      << now - _startTime << " Query::finalize:returning"
      << " this: " << (uintptr_t)this;

  return ExecutionState::DONE;
}

/// @brief parse an AQL query
QueryResult Query::parse() {
  // only used in case case of failure
  QueryResult result;

  try {
    init(/*createProfile*/ false);
    Parser parser(*this, *_ast, _queryString);
    return parser.parseWithDetails();

  } catch (Exception const& ex) {
    result.reset(Result(ex.code(), ex.message()));
  } catch (std::bad_alloc const&) {
    result.reset(Result(TRI_ERROR_OUT_OF_MEMORY));
  } catch (std::exception const& ex) {
    result.reset(Result(TRI_ERROR_INTERNAL, ex.what()));
  }

  TRI_ASSERT(result.fail());
  return result;
}

/// @brief explain an AQL query
QueryResult Query::explain() {
  QueryResult result;
  result.extra = std::make_shared<VPackBuilder>();

  VPackOptions options;
  options.checkAttributeUniqueness = false;
  options.buildUnindexedArrays = true;
  result.data = std::make_shared<VPackBuilder>(&options);

  try {
    if (tryLoadPlanFromCache()) {
      TRI_ASSERT(_planCacheKey.has_value());
      TRI_ASSERT(!_planSliceCopy.isNone());

      enterState(QueryExecutionState::ValueType::FINALIZATION);
      result.data->add(_planSliceCopy);
      {
        VPackBuilder& b = *result.extra;
        VPackObjectBuilder guard(&b, /*unindexed*/ true);
        // warnings
        TRI_ASSERT(_warnings.empty());
        _warnings.toVelocyPack(b);
        b.add(VPackValue("stats"));
        {
          // optimizer statistics
          ensureEndTime();
          VPackObjectBuilder guard(&b, /*unindexed*/ true);
          Optimizer::Stats::toVelocyPackForCachedPlan(b);
          b.add("peakMemoryUsage", VPackValue(_resourceMonitor->peak()));
        }
        result.planCacheKey = _planCacheKey->hash();
      }
      return result;
    }

    init(/*createProfile*/ false);
    enterState(QueryExecutionState::ValueType::PARSING);

    Parser parser(*this, *_ast, _queryString);
    parser.parse();

    // any usage of one of the following features make the query ineligible
    // for query plan caching (at least for now):
    if (_queryOptions.optimizePlanForCaching &&
        (_ast->containsUpsertNode() ||
         _ast->containsAttributeNameValueBindParameters() ||
         _ast->containsCollectionNameValueBindParameters() ||
         _ast->containsGraphNameValueBindParameters() ||
         _ast->containsTraversalDepthValueBindParameters() ||
         _ast->containsUpsertLookupValueBindParameters() ||
         !_warnings.empty())) {
      THROW_ARANGO_EXCEPTION(TRI_ERROR_QUERY_NOT_ELIGIBLE_FOR_PLAN_CACHING);
    }

    // put in bind parameters
    parser.ast()->injectBindParametersFirstStage(_bindParameters,
                                                 this->resolver());
    _ast->injectBindParametersSecondStage(_bindParameters);
    _bindParameters.validateAllUsed();

    // optimize and validate the ast
    enterState(QueryExecutionState::ValueType::AST_OPTIMIZATION);

    // create the transaction object
    _trx = AqlTransaction::create(_transactionContext, _collections,
                                  _queryOptions.transactionOptions);

    enterState(QueryExecutionState::ValueType::LOADING_COLLECTIONS);

    Result res = _trx->begin();

    if (!res.ok()) {
      THROW_ARANGO_EXCEPTION(res);
    }

    _ast->validateAndOptimize(*_trx, {.optimizeNonCacheable = true});

    enterState(QueryExecutionState::ValueType::PLAN_INSTANTIATION);
    std::unique_ptr<ExecutionPlan> plan =
        ExecutionPlan::instantiateFromAst(parser.ast(), true);

    TRI_ASSERT(plan != nullptr);
    injectVertexCollectionIntoGraphNodes(*plan);

    // Run the query optimizer:
    enterState(QueryExecutionState::ValueType::PLAN_OPTIMIZATION);
    Optimizer opt(*_resourceMonitor, _queryOptions.maxNumberOfPlans);
    // get enabled/disabled rules
    opt.createPlans(std::move(plan), _queryOptions, true);

    enterState(QueryExecutionState::ValueType::FINALIZATION);

    auto preparePlanForSerialization =
        [&](std::unique_ptr<ExecutionPlan> const& plan) {
          plan->findVarUsage();
          plan->planRegisters(_queryOptions.explainRegisters);
          plan->findCollectionAccessVariables();
          plan->prepareTraversalOptions();
        };

    // build serialization flags for execution plan
    unsigned flags = ExecutionPlan::buildSerializationFlags(
        _queryOptions.verbosePlans, _queryOptions.explainInternals,
        _queryOptions.explainRegisters == ExplainRegisterPlan::Yes);

    ResourceUsageScope scope(*_resourceMonitor);

    if (_queryOptions.allPlans) {
      VPackArrayBuilder guard(result.data.get());

      size_t previousSize = result.data->bufferRef().byteSize();
      auto const& plans = opt.getPlans();
      for (auto& it : plans) {
        auto& pln = it.first;
        TRI_ASSERT(pln != nullptr);

        preparePlanForSerialization(pln);

        pln->toVelocyPack(
            *result.data, flags,
            buildSerializeQueryDataCallback({.includeNumericIds = false,
                                             .includeViews = true,
                                             .includeViewsSeparately = false}));
        TRI_IF_FAILURE("Query::serializePlans1") {
          THROW_ARANGO_EXCEPTION(TRI_ERROR_DEBUG);
        }

        // memory accounting for different execution plans
        size_t currentSize = result.data->bufferRef().byteSize();
        scope.increase(currentSize - previousSize);
        previousSize = currentSize;

        TRI_IF_FAILURE("Query::serializePlans2") {
          THROW_ARANGO_EXCEPTION(TRI_ERROR_DEBUG);
        }
      }
      // cachability not available here
      result.cached = false;
    } else {
      std::unique_ptr<ExecutionPlan> bestPlan =
          opt.stealBest();  // Now we own the best one again
      TRI_ASSERT(bestPlan != nullptr);

      preparePlanForSerialization(bestPlan);
      bestPlan->toVelocyPack(
          *result.data, flags,
          buildSerializeQueryDataCallback({.includeNumericIds = false,
                                           .includeViews = true,
                                           .includeViewsSeparately = false}));

      TRI_IF_FAILURE("Query::serializePlans1") {
        THROW_ARANGO_EXCEPTION(TRI_ERROR_DEBUG);
      }

      scope.increase(result.data->bufferRef().byteSize());

      TRI_IF_FAILURE("Query::serializePlans2") {
        THROW_ARANGO_EXCEPTION(TRI_ERROR_DEBUG);
      }

      // cachability
      result.cached = (!_queryString.empty() && !isModificationQuery() &&
                       _warnings.empty() && _ast->root()->isCacheable());

      if (_planCacheKey.has_value()) {
        // if query parsing/optimization produces warnings. we must disable
        // query plan caching. additionally, if the query contains a
        // REMOTE_SINGLE/REMOTE_MULTIPLE node, we must also disable caching,
        // because these node types do not have constructors for being created
        // from serialized velocypack input
        bool canCachePlan = _warnings.empty() &&
                            !bestPlan->contains(ExecutionNode::REMOTE_SINGLE) &&
                            !bestPlan->contains(ExecutionNode::REMOTE_MULTIPLE);

        if (canCachePlan) {
          // store result plan in query plan cache
          storePlanInCache(*bestPlan);
        } else {
          // do not store plan in cache
          _planCacheKey.reset();
        }
      }
    }

    // the query object no owns the memory used by the plan(s)
    _planMemoryUsage += scope.trackedAndSteal();

    // technically no need to commit, as we are only explaining here
    auto commitResult = _trx->commit();
    if (commitResult.fail()) {
      THROW_ARANGO_EXCEPTION(commitResult);
    }

    {
      VPackBuilder& b = *result.extra;
      VPackObjectBuilder guard(&b, /*unindexed*/ true);
      // warnings
      _warnings.toVelocyPack(b);
      b.add(VPackValue("stats"));
      {
        // optimizer statistics
        ensureEndTime();
        VPackObjectBuilder guard(&b, /*unindexed*/ true);
        opt.toVelocyPack(b);
        b.add("peakMemoryUsage", VPackValue(_resourceMonitor->peak()));
        b.add("executionTime", VPackValue(queryTime()));
      }
    }
  } catch (Exception const& ex) {
    result.reset(Result(
        ex.code(),
        absl::StrCat(ex.message(),
                     QueryExecutionState::toStringWithPrefix(_execState))));
  } catch (std::bad_alloc const&) {
    result.reset(Result(
        TRI_ERROR_OUT_OF_MEMORY,
        absl::StrCat(TRI_errno_string(TRI_ERROR_OUT_OF_MEMORY),
                     QueryExecutionState::toStringWithPrefix(_execState))));
  } catch (std::exception const& ex) {
    result.reset(Result(
        TRI_ERROR_INTERNAL,
        absl::StrCat(ex.what(),
                     QueryExecutionState::toStringWithPrefix(_execState))));
  }

  // will be returned in success or failure case
  return result;
}

bool Query::isModificationQuery() const noexcept {
  TRI_ASSERT(_ast != nullptr);
  return _ast->containsModificationNode();
}

bool Query::isAsyncQuery() const noexcept {
  TRI_ASSERT(_ast != nullptr);
  return _ast->canApplyParallelism();
}

/// @brief enter a V8 executor
void Query::enterV8Executor() {
#ifdef USE_V8
  auto registerCtx = [&] {
    // register transaction in context
    if (_transactionContext->isV8Context()) {
      auto ctx =
          static_cast<transaction::V8Context*>(_transactionContext.get());
      ctx->enterV8Context();
    } else {
      v8::Isolate* isolate = v8::Isolate::GetCurrent();
      TRI_ASSERT(isolate != nullptr);
      TRI_v8_global_t* v8g = static_cast<TRI_v8_global_t*>(
          isolate->GetData(V8PlatformFeature::V8_DATA_SLOT));
      v8g->_transactionState = _trx->stateShrdPtr();
    }
  };

  if (!_executorOwnedByExterior) {
    if (_v8Executor == nullptr) {
      auto& server = vocbase().server();
      if (!server.hasFeature<V8DealerFeature>() ||
          !server.isEnabled<V8DealerFeature>()) {
        THROW_ARANGO_EXCEPTION_MESSAGE(TRI_ERROR_INTERNAL,
                                       "V8 engine is disabled");
      }
      JavaScriptSecurityContext securityContext =
          JavaScriptSecurityContext::createQueryContext();
      _v8Executor = server.getFeature<V8DealerFeature>().enterExecutor(
          &_vocbase, securityContext);

      if (_v8Executor == nullptr) {
        THROW_ARANGO_EXCEPTION_MESSAGE(
            TRI_ERROR_RESOURCE_LIMIT,
            "unable to enter V8 executor for query execution");
      }
      registerCtx();
    }
    TRI_ASSERT(_v8Executor != nullptr);
  } else if (!_embeddedQuery &&
             !_registeredInV8Executor) {  // may happen for stream trx
    registerCtx();
    _registeredInV8Executor = true;
  }
#endif
}

/// @brief return a V8 executor
void Query::exitV8Executor() {
#ifdef USE_V8
  auto unregister = [&] {
    if (_transactionContext->isV8Context()) {  // necessary for stream trx
      auto ctx =
          static_cast<transaction::V8Context*>(_transactionContext.get());
      ctx->exitV8Context();
    } else {
      v8::Isolate* isolate = v8::Isolate::GetCurrent();
      TRI_ASSERT(isolate != nullptr);
      TRI_v8_global_t* v8g = static_cast<TRI_v8_global_t*>(
          isolate->GetData(V8PlatformFeature::V8_DATA_SLOT));
      v8g->_transactionState = nullptr;
    }
  };
  if (!_executorOwnedByExterior) {
    if (_v8Executor != nullptr) {
      // unregister transaction in context
      unregister();

      auto& server = vocbase().server();
      TRI_ASSERT(server.hasFeature<V8DealerFeature>() &&
                 server.isEnabled<V8DealerFeature>());
      server.getFeature<V8DealerFeature>().exitExecutor(_v8Executor);
      _v8Executor = nullptr;
    }
  } else if (!_embeddedQuery && _registeredInV8Executor) {
    // prevent duplicate deregistration
    unregister();
    _registeredInV8Executor = false;
  }
#endif
}

#ifdef USE_V8
void Query::runInV8ExecutorContext(
    std::function<void(v8::Isolate*)> const& cb) {
  v8::Isolate* isolate = v8::Isolate::GetCurrent();
  TRI_ASSERT(isolate != nullptr);

  if (_executorOwnedByExterior) {
    TRI_ASSERT(_v8Executor == nullptr);
    TRI_ASSERT(isolate->InContext());

    cb(isolate);
  } else {
    TRI_ASSERT(!isolate->InContext());
    TRI_ASSERT(_v8Executor != nullptr);

    _v8Executor->runInContext(
        [&cb](v8::Isolate* isolate) -> Result {
          cb(isolate);
          return {};
        },
        /*executeGlobalMethods*/ false);
  }
}
#endif

/// @brief build traverser engines. only used on DB servers
void buildTraverserEngines(velocypack::Slice /*traverserSlice*/,
                           velocypack::Builder& /*answerBuilder*/) {}

/// @brief initializes the query
void Query::init(bool createProfile) {
  TRI_ASSERT(!_queryProfile && !_ast);
  if (_queryProfile || _ast) {
    // already called
    return;
  }

  TRI_ASSERT(_queryProfile == nullptr);
  // adds query to QueryList which is needed for /_api/query/current
  if (createProfile && !ServerState::instance()->isDBServer()) {
    _queryProfile = std::make_unique<QueryProfile>(*this);
  }
  enterState(QueryExecutionState::ValueType::INITIALIZATION);

  TRI_ASSERT(_ast == nullptr);
  AstPropertiesFlagsType flags = AstPropertyFlag::AST_FLAG_DEFAULT;
  // Create a plan that can be executed with different sets of bind parameters.
  if (_queryOptions.optimizePlanForCaching) {
    flags |= AstPropertyFlag::NON_CONST_PARAMETERS;
  }
  _ast = std::make_unique<Ast>(*this, flags);
}

void Query::registerQueryInTransactionState() {
  TRI_ASSERT(!_registeredQueryInTrx);
  // register ourselves in the TransactionState
  _trx->state()->beginQuery(resourceMonitorAsSharedPtr(),
                            isModificationQuery());
  _registeredQueryInTrx = true;
}

void Query::unregisterQueryInTransactionState() noexcept {
  if (_registeredQueryInTrx) {
    TRI_ASSERT(_trx != nullptr && _trx->state() != nullptr);
    // unregister ourselves in the TransactionState
    _trx->state()->endQuery(isModificationQuery());
    _registeredQueryInTrx = false;
  }
}

/// @brief calculate a hash for the query, once
uint64_t Query::hash() {
  if (!_queryHashCalculated) {
    _queryHash = calculateHash();
    _queryHashCalculated = true;
  }
  return _queryHash;
}

/// @brief whether or not the query plan cache can be used for the query
bool Query::canUsePlanCache() const noexcept {
  if (!_queryOptions.optimizePlanForCaching) {
    return false;
  }
  if (_queryOptions.allPlans) {
    // if we are required to return all plans, we cannot simply retrieve
    // a single plan from the plan cache.
    return false;
  }
  if (_queryOptions.explainRegisters == ExplainRegisterPlan::Yes) {
    // if we are required to return register information, we cannot use a
    // cached plan.
    return false;
  }
  if (!_queryOptions.optimizerRules.empty()) {
    // user-defined setting of optimizer rules. we don't want to
    // distinguish between multiple plans for the same query but with
    // different sets of optimizer rules, so we simply bail out here.
    return false;
  }
#ifdef USE_ENTERPRISE
  // declaring any inaccessible collections in the query options
  // disables plan caching, because otherwise the inaccessible
  // collections would need to become part of the cached plan.
  if (!_queryOptions.inaccessibleCollections.empty()) {
    return false;
  }
#endif
  // restricting the query to certain shards via options disables
  // plan caching.
  if (!_queryOptions.restrictToShards.empty()) {
    return false;
  }

  return true;
}

/// @brief log a query
void Query::logAtStart() const {
  if (_queryString.empty() ||
      !vocbase().server().hasFeature<QueryRegistryFeature>()) {
    return;
  }
  auto const& feature = vocbase().server().getFeature<QueryRegistryFeature>();
  size_t maxLength = feature.maxQueryStringLength();

  LOG_TOPIC("8a86a", TRACE, Logger::QUERIES)
      << "executing query " << _queryId << ": '"
      << _queryString.extract(maxLength) << "'";
}

void Query::logAtEnd() const {
  if (_queryString.empty() ||
      !vocbase().server().hasFeature<QueryRegistryFeature>()) {
    return;
  }

  auto const& feature = vocbase().server().getFeature<QueryRegistryFeature>();

  // log failed queries?
  bool logFailed = feature.logFailedQueries() && result().fail();
  // log queries exceeding memory usage threshold
  bool logMemoryUsage =
      resourceMonitor().peak() >= feature.peakMemoryUsageThreshold();

  if (!logFailed && !logMemoryUsage) {
    return;
  }

  size_t maxLength = feature.maxQueryStringLength();

  std::string bindParameters;
  if (feature.trackBindVars()) {
    // also log bind variables
    stringifyBindParameters(bindParameters, ", bind vars: ", maxLength);
  }

  std::string dataSources;
  if (feature.trackDataSources()) {
    stringifyDataSources(dataSources, ", data sources: ");
  }

  if (logFailed) {
    LOG_TOPIC("d499d", WARN, Logger::QUERIES)
        << "AQL " << (queryOptions().stream ? "streaming " : "") << "query '"
        << extractQueryString(maxLength, feature.trackQueryString()) << "'"
        << bindParameters << dataSources << ", database: " << vocbase().name()
        << ", user: " << user() << ", id: " << _queryId << ", token: QRY"
        << _queryId << ", peak memory usage: " << resourceMonitor().peak()
        << " failed with exit code " << result().errorNumber() << ": "
        << result().errorMessage() << ", took: " << Logger::FIXED(queryTime());
  } else {
    LOG_TOPIC("e0b7c", WARN, Logger::QUERIES)
        << "AQL " << (queryOptions().stream ? "streaming " : "") << "query '"
        << extractQueryString(maxLength, feature.trackQueryString()) << "'"
        << bindParameters << dataSources << ", database: " << vocbase().name()
        << ", user: " << user() << ", id: " << _queryId << ", token: QRY"
        << _queryId << ", peak memory usage: " << resourceMonitor().peak()
        << " used more memory than configured memory usage alerting threshold "
        << feature.peakMemoryUsageThreshold()
        << ", took: " << Logger::FIXED(queryTime());
  }
}

void Query::trackExecutionStart() noexcept {
  // We should do this only once
  bool expected = false;
  if (_isExecuting.compare_exchange_strong(expected, true)) {
    _startExecutionTime = currentSteadyClockValue();
    auto& queryRegistryFeature =
        vocbase().server().getFeature<QueryRegistryFeature>();
    queryRegistryFeature.trackQueryStart();
  }
}

void Query::trackExecutionEnd() noexcept {
  bool expected = true;
  if (_isExecuting.compare_exchange_strong(expected, false)) {
    _endExecutionTime = currentSteadyClockValue();
    auto& queryRegistryFeature =
        vocbase().server().getFeature<QueryRegistryFeature>();
    queryRegistryFeature.trackQueryEnd(executionTime());
  }
}

std::string Query::extractQueryString(size_t maxLength, bool show) const {
  if (!show) {
    return "<hidden>";
  }
  return queryString().extract(maxLength);
}

void Query::stringifyBindParameters(std::string& out, std::string_view prefix,
                                    size_t maxLength) const {
  auto bp = bindParametersAsBuilder();
  if (bp != nullptr && !bp->slice().isNone() && maxLength >= 3) {
    // append prefix, e.g. "bind parameters: "
    out.append(prefix);
    size_t const initialLength = out.size();

    // dump at most maxLength chars of bind parameters into our output string
    velocypack::SizeConstrainedStringSink sink(&out, maxLength + initialLength);
    velocypack::Dumper dumper(&sink);
    dumper.dump(bp->slice());

    if (sink.overflowed()) {
      // truncate value with "..."
      TRI_ASSERT(initialLength + maxLength >= 3);
      out.resize(initialLength + maxLength - 3);
      absl::StrAppend(&out, "... (",
                      sink.unconstrainedLength() - initialLength - maxLength,
                      ")");
    }
  }
}

void Query::stringifyDataSources(std::string& out,
                                 std::string_view prefix) const {
  auto const d = collectionNames();
  if (!d.empty()) {
    out.append(prefix);
    out.push_back('[');

    velocypack::StringSink sink(&out);
    velocypack::Dumper dumper(&sink);
    size_t i = 0;
    for (auto const& dn : d) {
      if (i > 0) {
        out.push_back(',');
      }
      dumper.appendString(dn.data(), dn.size());
      ++i;
    }
    out.push_back(']');
  }
}

/// @brief calculate a hash value for the query and bind parameters
uint64_t Query::calculateHash() const {
  if (_queryString.empty()) {
    return kDontCache;
  }

  // hash the query string first
  uint64_t hashval = _queryString.hash();

  // handle "fullCount" option. if this option is set, the query result will
  // be different to when it is not set!
  if (_queryOptions.fullCount) {
    hashval =
        fasthash64(::fullcountTrue.data(), ::fullcountTrue.size(), hashval);
  } else {
    hashval =
        fasthash64(::fullcountFalse.data(), ::fullcountFalse.size(), hashval);
  }

  // handle "count" option
  if (_queryOptions.count) {
    hashval = fasthash64(::countTrue.data(), ::countTrue.size(), hashval);
  } else {
    hashval = fasthash64(::countFalse.data(), ::countFalse.size(), hashval);
  }

  // also hash "optimizer.rules" options
  for (auto const& rule : _queryOptions.optimizerRules) {
    hashval = VELOCYPACK_HASH(rule.data(), rule.size(), hashval);
  }
  // blend query hash with bind parameters
  return hashval ^ _bindParameters.hash();
}

/// @brief whether or not the query results cache can be used for the query
bool Query::canUseResultsCache() const {
  bool isCachingAllowed = !(_transactionContext->isStreaming() ||
                            _transactionContext->isTransactionJS()) ||
                          _transactionContext->isReadOnlyTransaction();

  if (!isCachingAllowed || _queryString.size() < 8 || _queryOptions.silent) {
    return false;
  }

  auto queryCacheMode = QueryCache::instance()->mode();

  if (_queryOptions.cache && (queryCacheMode == CACHE_ALWAYS_ON ||
                              queryCacheMode == CACHE_ON_DEMAND)) {
    // cache mode is set to always on or on-demand...
    // query will only be cached if `cache` attribute is not set to false

    // cannot use query cache on a coordinator at the moment
    return !ServerState::instance()->isRunningInCluster();
  }

  return false;
}

Result Query::result() const {
  std::lock_guard<std::mutex> guard{_resultMutex};
  return _result.value_or(Result{});
}

void Query::setResult(Result&& res) noexcept {
  std::lock_guard<std::mutex> guard{_resultMutex};
  if (!_result.has_value()) {
    _result = std::move(res);
  }
}

/// @brief enter a new state
void Query::enterState(QueryExecutionState::ValueType state) {
  LOG_TOPIC("d8767", DEBUG, Logger::QUERIES)
      << elapsedSince(_startTime)
      << " Query::enterState: " << QueryExecutionState::toString(state)
      << " this: " << (uintptr_t)this;
  if (_queryProfile != nullptr) {
    // record timing for previous state
    _queryProfile->setStateDone(_execState);
  }

  // and adjust the state
  _execState = state;
}

/// @brief cleanup plan and engine for current query
ExecutionState Query::cleanupPlanAndEngine(bool sync) {
  // Before transaction is destroyed we should wait for all async tasks to
  // finish so they don't use trx object. We do this only if this is a sync
  // operation otherwise we do not want to stall the caller
  if (sync) {
    for (auto const& snippet : _snippets) {
      snippet->stopAsyncTasks();
    }
  }
  trackExecutionEnd();

  {
    std::unique_lock<std::mutex> guard{_resultMutex};
    if (!_postProcessingDone) {
      _postProcessingDone = true;

      guard.unlock();

      try {
        handlePostProcessing();
      } catch (std::exception const& ex) {
        LOG_TOPIC("48fde", WARN, Logger::QUERIES)
            << "caught exception during query postprocessing: " << ex.what();
      }
    }
  }

  if (sync && _sharedState) {
    _sharedState->resetWakeupHandler();
    auto state = cleanupTrxAndEngines();
    while (state == ExecutionState::WAITING) {
      _sharedState->waitForAsyncWakeup();
      state = cleanupTrxAndEngines();
    }
    return state;
  }

  return cleanupTrxAndEngines();
}

void Query::unregisterSnippets() {
  if (!_snippets.empty() && ServerState::instance()->isCoordinator()) {
    auto* registry = QueryRegistryFeature::registry();
    if (registry) {
      registry->unregisterSnippets(_snippets);
    }
  }
}

void Query::handlePostProcessing(QueryList& querylist) {
  Query::QuerySerializationOptions const options{
      .includeUser = true,
      .includeQueryString = querylist.trackQueryString(),
      .includeBindParameters = querylist.trackBindVars(),
      .includeDataSources = querylist.trackDataSources(),
      // always true because the query is already finalized
      .includeResultCode = true,
      .queryStringMaxLength = querylist.maxQueryStringLength(),
  };

  // building the query slice is expensive. only do it if we actually need
  // to log the query.
  std::shared_ptr<velocypack::String> querySlice;
  auto buildQuerySlice = [&querySlice, &options, this]() {
    if (querySlice == nullptr) {
      velocypack::Builder builder;
      toVelocyPack(builder, /*isCurrent*/ false, options);

      querySlice = std::make_shared<velocypack::String>(builder.slice());
    }
    return querySlice;
  };

  // check if the query is considered a slow query and needs special treatment
  double threshold = queryOptions().stream
                         ? querylist.slowStreamingQueryThreshold()
                         : querylist.slowQueryThreshold();

  bool isSlowQuery = (querylist.trackSlowQueries() &&
                      queryTime() >= threshold && threshold >= 0.0);
  if (isSlowQuery) {
    // yes.
    try {
      TRI_IF_FAILURE("QueryList::remove") {
        THROW_ARANGO_EXCEPTION(TRI_ERROR_DEBUG);
      }

      auto& queryRegistryFeature =
          vocbase().server().getFeature<QueryRegistryFeature>();
      queryRegistryFeature.trackSlowQuery(queryTime());
      logSlow(options);

      querylist.trackSlow(buildQuerySlice());
    } catch (...) {
    }
  }

  if (vocbase().server().hasFeature<QueryInfoLoggerFeature>()) {
    auto& qilf = vocbase().server().getFeature<QueryInfoLoggerFeature>();

    // building the query slice is expensive. only do it if we actually need
    // to log the query.
    if (qilf.shouldLog(vocbase().isSystem(), isSlowQuery)) {
      qilf.log(buildQuerySlice());
    }
  }
}

void Query::handlePostProcessing() {
  // For queries which do not enter execution phase at all
  // we need to ensure the existance of endTime because it is needed
  // later on
  ensureEndTime();
  // elapsed time since query start
  if (!queryOptions().skipAudit &&
      ServerState::instance()->isSingleServerOrCoordinator()) {
    try {
      auto queryList = vocbase().queryList();
      // internal queries that are excluded from audit logging will not be
      // logged here as slow queries, and will not be inserted into the
      // _queries system collection
      if (queryList != nullptr) {
        handlePostProcessing(*queryList);
      }

      // log to normal log
      logAtEnd();

      // log to audit log
      events::AqlQuery(*this);
    } catch (...) {
      // we must not make any exception escape from here!
    }
  }
}

/// @brief pass-thru a resolver object from the transaction context
CollectionNameResolver const& Query::resolver() const {
  return _transactionContext->resolver();
}

/// @brief create a transaction::Context
std::shared_ptr<transaction::Context> Query::newTrxContext() const {
  TRI_ASSERT(_transactionContext != nullptr);
  TRI_ASSERT(_trx != nullptr);

  if (_ast->canApplyParallelism() || _ast->containsAsyncPrefetch()) {
    // some degree of parallel execution. nodes should better not
    // share the transaction context, but create their own, non-shared
    // objects.
    TRI_ASSERT(!_ast->containsModificationNode());
    return _transactionContext->clone();
  }
  // no parallelism in this query. all parts can use the same
  // transaction context
  return _transactionContext;
}

velocypack::Options const& Query::vpackOptions() const {
  return *_transactionContext->getVPackOptions();
}

transaction::Methods& Query::trxForOptimization() {
  TRI_ASSERT(_execState != QueryExecutionState::ValueType::EXECUTION);
  TRI_ASSERT(_trx != nullptr);
  return *_trx;
}

void Query::addIntermediateCommits(uint64_t value) {
  TRI_ASSERT(_trx != nullptr);
  _trx->state()->addIntermediateCommits(value);
}

#ifdef ARANGODB_USE_GOOGLE_TESTS
void Query::initForTests() {
  this->init(/*createProfile*/ false);
  initTrxForTests();
}

void Query::initTrxForTests() {
  _trx = AqlTransaction::create(_transactionContext, _collections,
                                _queryOptions.transactionOptions,
                                std::unordered_set<std::string>{});
  // create the transaction object, but do not start it yet
  _trx->addHint(
      transaction::Hints::Hint::FROM_TOPLEVEL_AQL);  // only used on toplevel
  auto res = _trx->begin();
  TRI_ASSERT(res.ok());
}
#endif

/// @brief return the query's shared state
std::shared_ptr<SharedQueryState> Query::sharedState() const {
  return _sharedState;
}

ExecutionEngine* Query::rootEngine() const {
  if (!_snippets.empty()) {
    TRI_ASSERT(ServerState::instance()->isDBServer() ||
               _snippets[0]->engineId() == 0);
    return _snippets[0].get();
  }
  return nullptr;
}

namespace {

futures::Future<Result> finishDBServerParts(Query& query, ErrorCode errorCode) {
  TRI_ASSERT(ServerState::instance()->isCoordinator());
  auto const& serverQueryIds = query.serverQueryIds();
  TRI_ASSERT(!serverQueryIds.empty());

  auto& server = query.vocbase().server();

  NetworkFeature const& nf = server.getFeature<NetworkFeature>();
  network::ConnectionPool* pool = nf.pool();
  if (pool == nullptr) {
    return futures::makeFuture(Result{TRI_ERROR_SHUTTING_DOWN});
  }

  // used by hotbackup to prevent commits
  std::optional<transaction::Manager::TransactionCommitGuard> commitGuard;
  // If the query is not read-only, we want to acquire the transaction
  // commit lock as read lock, read-only queries can just proceed.
  // note that we only need to acquire the commit lock if the transaction
  // is actually about to commit (i.e. no error happened) and not about
  // to abort:
  if (query.isModificationQuery() && errorCode == TRI_ERROR_NO_ERROR) {
    auto* manager = server.getFeature<transaction::ManagerFeature>().manager();
    commitGuard.emplace(manager->getTransactionCommitGuard());
  }

  network::RequestOptions options;
  options.database = query.vocbase().name();
  options.timeout = network::Timeout(120.0);  // Picked arbitrarily
  switch (query.executeCallerWaiting()) {
    case QueryContext::ExecuteCallerWaiting::Asynchronously:
      options.continuationLane = RequestLane::CLUSTER_INTERNAL;
      break;
    case QueryContext::ExecuteCallerWaiting::Synchronously:
      options.skipScheduler = true;
      break;
  }

  VPackBuffer<uint8_t> body;
  VPackBuilder builder(body);
  builder.openObject(true);
  builder.add(StaticStrings::Code, VPackValue(errorCode));
  builder.close();

  query.incHttpRequests(static_cast<unsigned>(serverQueryIds.size()));

  auto futureResponses = std::vector<futures::Future<network::Response>>{};
  futureResponses.reserve(serverQueryIds.size());
  for (auto const& [server, queryId, rebootId] : serverQueryIds) {
    TRI_ASSERT(!server.starts_with("server:"));

    auto f = network::sendRequestRetry(
        pool, "server:" + server, fuerte::RestVerb::Delete,
        absl::StrCat("/_api/aql/finish/", queryId), body, options);

    futureResponses.emplace_back(std::move(f));
  }

  std::vector<futures::Future<Result>> futures;
  futures.reserve(serverQueryIds.size());
  for (auto&& future : futureResponses) {
    if (query.executeCallerWaiting() ==
        QueryContext::ExecuteCallerWaiting::Synchronously) {
      // The caller is waiting synchronously. Because of that, skipScheduler is
      // set for the network requests sent here. Which means the network thread
      // will resolve the promise(s) without going through the scheduler. We
      // must avoid executing arbitrary code on the network thread, and
      // therefore have to wait here before calling `.thenValue` or
      // `co_await`ing the response-future. The caller will be waiting
      // synchronously anyway.
      future.wait();
    }

    auto ss = query.sharedState();
    TRI_ASSERT(ss != nullptr);

    auto f =
        std::move(future)
            .thenValue([ss, &query](network::Response&& res) mutable -> Result {
              // simon: checked until 3.5, shutdown result is always ignored
              if (res.fail()) {
                return Result{network::fuerteToArangoErrorCode(res)};
              } else if (!res.slice().isObject()) {
                return Result(TRI_ERROR_CLUSTER_AQL_COMMUNICATION,
                              "shutdown response of DBServer is malformed");
              }

              if (VPackSlice val = res.slice().get("stats"); val.isObject()) {
                ss->executeLocked([&] {
                  query.executionStatsGuard().doUnderLock(
                      [&](auto& executionStats) {
                        executionStats.add(ExecutionStats(val));
                        if (auto s = val.get("intermediateCommits");
                            s.isNumber<uint64_t>()) {
                          query.addIntermediateCommits(s.getNumber<uint64_t>());
                        }
                      });
                });
              }
              // read "warnings" attribute if present and add it to our
              // query
              if (VPackSlice val = res.slice().get("warnings"); val.isArray()) {
                for (VPackSlice it : VPackArrayIterator(val)) {
                  if (it.isObject()) {
                    VPackSlice code = it.get("code");
                    VPackSlice message = it.get("message");
                    if (code.isNumber() && message.isString()) {
                      query.warnings().registerWarning(
                          ErrorCode{code.getNumericValue<int>()},
                          message.copyString());
                    }
                  }
                }
              }

              if (VPackSlice val = res.slice().get("code"); val.isNumber()) {
                return Result{ErrorCode{val.getNumericValue<int>()}};
              }
              return Result();
            })
            .thenError<std::exception>([](std::exception ptr) {
              return Result(TRI_ERROR_INTERNAL,
                            "unhandled query shutdown exception");
            });

    futures.emplace_back(std::move(f));
  }

  return futures::collectAll(std::move(futures))
      .thenValue([commitGuard = std::move(commitGuard)](
                     std::vector<futures::Try<Result>>&& results) -> Result {
        for (futures::Try<Result>& tryRes : results) {
          if (tryRes.get().fail()) {
            return std::move(tryRes).get();
          }
        }
        return Result();
      });
}
}  // namespace

ExecutionState Query::cleanupTrxAndEngines() {
  ShutdownState exp = _shutdownState.load(std::memory_order_relaxed);
  if (exp == ShutdownState::Done) {
    return ExecutionState::DONE;
  } else if (exp == ShutdownState::InProgress) {
    return ExecutionState::WAITING;
  }

  TRI_ASSERT(exp == ShutdownState::None);
  if (!_shutdownState.compare_exchange_strong(exp, ShutdownState::InProgress,
                                              std::memory_order_relaxed)) {
    return ExecutionState::WAITING;  // someone else got here
  }

  ScopeGuard endQueryGuard(
      [this]() noexcept { unregisterQueryInTransactionState(); });

  enterState(QueryExecutionState::ValueType::FINALIZATION);

  TRI_IF_FAILURE("Query::directKillBeforeQueryWillBeFinalized") {
    debugKillQuery();
  }

  // simon: do not unregister _queryProfile here, since kill() will be called
  //        under the same QueryList lock

  // The above condition is not true if we have already waited.
  LOG_TOPIC("fc22c", DEBUG, Logger::QUERIES)
      << elapsedSince(_startTime) << " Query::finalize: before _trx->commit"
      << " this: " << (uintptr_t)this;

  // Only one thread is allowed to call commit
  if (result().ok()) {
    ScopeGuard guard([this]() noexcept {
      // If we exit here we need to throw the error.
      // The caller will handle the error and will call this method
      // again using an errorCode != NO_ERROR.
      // If we do not reset to None here, this additional call will cause
      // endless looping.
      _shutdownState.store(ShutdownState::None, std::memory_order_relaxed);
    });
    futures::Future<Result> commitResult = _trx->commitAsync();
    if (commitResult.waitAndGet().fail()) {
      THROW_ARANGO_EXCEPTION(std::move(commitResult).waitAndGet());
    }
    TRI_IF_FAILURE("Query::finalize_before_done") {
      THROW_ARANGO_EXCEPTION(TRI_ERROR_DEBUG);
    }
    // We succeeded with commit. Let us cancel the guard
    // The state of "in progress" is now correct if we exit the method.
    guard.cancel();
  }

  TRI_IF_FAILURE("Query::directKillAfterQueryWillBeFinalized") {
    debugKillQuery();
  }

  LOG_TOPIC("7ef18", DEBUG, Logger::QUERIES)
      << elapsedSince(_startTime)
      << " Query::finalize: before cleanupPlanAndEngine"
      << " this: " << (uintptr_t)this;

  if (_serverQueryIds.empty()) {
    _shutdownState.store(ShutdownState::Done, std::memory_order_relaxed);
    return ExecutionState::DONE;
  }

  TRI_ASSERT(ServerState::instance()->isCoordinator());
  TRI_ASSERT(_sharedState);
  try {
    TRI_IF_FAILURE("Query::finalize_error_on_finish_db_servers") {
      THROW_ARANGO_EXCEPTION(TRI_ERROR_INTERNAL_AQL);
    }
    ::finishDBServerParts(*this, result().errorNumber())
        .thenFinal([ss = _sharedState, this](futures::Try<Result>&& tryResult) {
          auto&& r =
              basics::catchToResult([&] { return std::move(tryResult).get(); });
          LOG_TOPIC_IF("fd31e", INFO, Logger::QUERIES,
                       r.fail() && r.isNot(TRI_ERROR_HTTP_NOT_FOUND))
              << "received error from DBServer on query finalization: "
              << r.errorNumber() << ", '" << r.errorMessage() << "'";
          _sharedState->executeAndWakeup([&] {
            _shutdownState.store(ShutdownState::Done,
                                 std::memory_order_relaxed);
            return true;
          });
        });

    TRI_IF_FAILURE("Query::directKillAfterDBServerFinishRequests") {
      debugKillQuery();
    }

    return ExecutionState::WAITING;
  } catch (...) {
    // In case of any error that happened in sending out the requests
    // we simply reset to done, we tried to cleanup the engines.
    // we only get here if something in the network stack is out of order.
    // so there is no need to retry on cleaning up the engines, caller can
    // continue Also note: If an error in cleanup happens the query was
    // completed already, so this error does not need to be reported to
    // client.
    _shutdownState.store(ShutdownState::Done, std::memory_order_relaxed);

    if (isModificationQuery()) {
      // For modification queries these left-over locks will have negative
      // side effects We will report those to the user. Lingering Read-locks
      // should not block the system.
      std::vector<std::string_view> writeLocked{};
      std::vector<std::string_view> exclusiveLocked{};
      _collections.visit([&](std::string const& name, Collection& col) -> bool {
        switch (col.accessType()) {
          case AccessMode::Type::WRITE: {
            writeLocked.emplace_back(name);
            break;
          }
          case AccessMode::Type::EXCLUSIVE: {
            exclusiveLocked.emplace_back(name);
            break;
          }
          default:
            // We do not need to capture reads.
            break;
        }
        return true;
      });
      LOG_TOPIC("63572", WARN, Logger::QUERIES)
          << " Failed to cleanup leftovers of a query due to communication "
             "errors. "
          << " The DBServers will eventually clean up the state. The "
             "following locks still exist: write: "
          << writeLocked
          << ": you may not drop these collections until the locks time out."
          << " exclusive: " << exclusiveLocked
          << ": you may not be able to write into these collections until "
             "the locks time out.";

      for (auto const& [server, queryId, rebootId] : _serverQueryIds) {
        // note: if the text structure of this message is changed, it is likely
        // that some test in tests/js/client/shell/aql-failures-cluster.js also
        // needs to be adjusted to honor the new message structure.
        auto msg = absl::StrCat(
            "Failed to send unlock request DELETE /_api/aql/finish/", queryId,
            " to server:", server, " in database ", vocbase().name());
        LOG_TOPIC("7c10f", WARN, Logger::QUERIES) << msg;
        _warnings.registerWarning(TRI_ERROR_CLUSTER_AQL_COMMUNICATION,
                                  std::move(msg));
      }
    }
    return ExecutionState::DONE;
  }
}

void Query::injectVertexCollectionIntoGraphNodes(ExecutionPlan& plan) {
  containers::SmallVector<ExecutionNode*, 8> graphNodes;

  plan.findNodesOfType(graphNodes,
                       {ExecutionNode::TRAVERSAL, ExecutionNode::SHORTEST_PATH,
                        ExecutionNode::ENUMERATE_PATHS},
                       true);
  for (auto& node : graphNodes) {
    auto graphNode = ExecutionNode::castTo<GraphNode*>(node);
    auto const& vCols = graphNode->vertexColls();

    if (vCols.empty()) {
      auto& myResolver = resolver();

      // In case our graphNode does not have any collections added yet,
      // we need to visit all query-known collections and add the
      // vertex collections.
      collections().visit([&myResolver, graphNode](std::string const& name,
                                                   Collection& collection) {
        // If resolver cannot resolve this collection
        // it has to be a view.
        if (myResolver.getCollection(name)) {
          // All known edge collections will be ignored by this call!
          graphNode->injectVertexCollection(collection);
        }
        return true;
      });
    }
  }
}

void Query::debugKillQuery() {
#ifndef ARANGODB_ENABLE_FAILURE_TESTS
  TRI_ASSERT(false);
#else
  if (_wasDebugKilled) {
    return;
  }
  bool usingSystemCollection = false;
  // Ignore queries on System collections, we do not want them to hit failure
  // points note that we must call the _const_ version of collections() here,
  // because the non-const version will trigger an assertion failure if the
  // query is already executing!
  const_cast<Query const*>(this)->collections().visit(
      [&usingSystemCollection](std::string const&,
                               Collection const& col) -> bool {
        if (col.getCollection()->system()) {
          usingSystemCollection = true;
          return false;
        }
        return true;
      });

  if (usingSystemCollection) {
    return;
  }

  _wasDebugKilled = true;
  // A query can only be killed under certain circumstances.
  // We assert here that one of those is true.
  // a) Query is in the list of current queries, this can be requested by the
  // user and the query can be killed by user b) Query is in the query
  // registry. In this case the query registry can hit a timeout, which
  // triggers the kill c) The query id has been handed out to the user (stream
  // query only)
  bool isStreaming = queryOptions().stream;
  bool isInList = false;
  bool isInRegistry = false;
  auto const& queryList = vocbase().queryList();
  if (queryList->enabled()) {
    auto const& current = queryList->listCurrent();
    for (auto const& it : current) {
      auto slice = it->slice();
      TRI_ASSERT(slice.isObject());
      TRI_ASSERT(slice.hasKey("id"));
      if (auto id = slice.get("id");
          id.isString() && id.stringView() == std::to_string(_queryId)) {
        isInList = true;
        break;
      }
    }
  }

  QueryRegistry* registry = QueryRegistryFeature::registry();
  if (registry != nullptr) {
    isInRegistry = registry->queryIsRegistered(_queryId);
  }
  TRI_ASSERT(isInList || isStreaming || isInRegistry ||
             _execState == QueryExecutionState::ValueType::FINALIZATION)
      << "_execState " << (int)_execState.load() << " queryList->enabled() "
      << queryList->enabled();
  kill();
#endif
}

/// @brief prepare a query out of some velocypack data.
/// only to be used on single server or coordinator.
/// never call this on a DB server!
void Query::prepareFromVelocyPackWithoutInstantiate(
    velocypack::Slice querySlice, velocypack::Slice collections,
    velocypack::Slice views, velocypack::Slice variables,
    velocypack::Slice snippets) {
  // Note that the `views` slice can either be None or a list of views.
  // Both usages are allowed and are used in the code!
  TRI_ASSERT(!ServerState::instance()->isDBServer());

  LOG_TOPIC("9636f", DEBUG, Logger::QUERIES)
      << elapsedSince(_startTime)
      << " Query::prepareFromVelocyPackWithoutInstantiate"
      << " this: " << (uintptr_t)this;

  // track memory usage
  ResourceUsageScope scope(*_resourceMonitor);
  scope.increase(querySlice.byteSize() + collections.byteSize() +
                 variables.byteSize() + snippets.byteSize());

  _planMemoryUsage += scope.trackedAndSteal();

  init(/*createProfile*/ true);

  if (auto val = querySlice.get("isModificationQuery"); val.isTrue()) {
    _ast->setContainsModificationNode();
  }
  if (auto val = querySlice.get("isAsyncQuery"); val.isTrue()) {
    _ast->setContainsParallelNode();
  }

  enterState(QueryExecutionState::ValueType::LOADING_COLLECTIONS);

  ExecutionPlan::getCollectionsFromVelocyPack(_collections, collections);
  if (views.isArray()) {
    ExecutionPlan::extendCollectionsByViewsFromVelocyPack(_collections, views);
  }

  _ast->variables()->fromVelocyPack(variables);
  // creating the plan may have produced some collections
  // we need to add them to the transaction now (otherwise the query will fail)

  TRI_ASSERT(_trx == nullptr);
  // needs to be created after the AST collected all collections
  std::unordered_set<std::string> inaccessibleCollections;
#ifdef USE_ENTERPRISE
  if (_queryOptions.transactionOptions.skipInaccessibleCollections) {
    inaccessibleCollections = _queryOptions.inaccessibleCollections;
  }
#endif

  _trx = AqlTransaction::create(_transactionContext, _collections,
                                _queryOptions.transactionOptions,
                                std::move(inaccessibleCollections));

  // create the transaction object, but do not start the transaction yet
  _trx->addHint(
      transaction::Hints::Hint::FROM_TOPLEVEL_AQL);  // only used on toplevel

  _allowDirtyReads = _trx->state()->options().allowDirtyReads;

  Result res = _trx->begin();
  if (!res.ok()) {
    THROW_ARANGO_EXCEPTION(res);
  }

  TRI_IF_FAILURE("Query::setupLockTimeout") {
    if (!_trx->state()->isReadOnlyTransaction() &&
        RandomGenerator::interval(uint32_t(100)) >= 95) {
      THROW_ARANGO_EXCEPTION(TRI_ERROR_LOCK_TIMEOUT);
    }
  }

  enterState(QueryExecutionState::ValueType::PARSING);
}

async<void> Query::instantiatePlan(velocypack::Slice snippets) {
  bool const planRegisters = !_queryString.empty();
  auto instantiateSnippet = [&](velocypack::Slice snippet) -> async<void> {
    auto plan =
        ExecutionPlan::instantiateFromVelocyPack(_ast.get(), snippet, true);
    TRI_ASSERT(plan != nullptr);

    co_await ExecutionEngine::instantiateFromPlan(*this, *plan, planRegisters);
    _plans.push_back(std::move(plan));
    co_return;
  };

  // a single snippet
  co_await instantiateSnippet(snippets);
  TRI_ASSERT(!_snippets.empty());
  TRI_ASSERT(!_trx->state()->isDBServer() || _snippets.back()->engineId() != 0);

  TRI_ASSERT(!_snippets.empty());

  if (!_snippets.empty()) {
    TRI_ASSERT(_trx->state()->isDBServer() || _snippets[0]->engineId() == 0);
    // simon: just a hack for AQL_EXECUTEJSON
    if (_trx->state()->isCoordinator()) {  // register coordinator snippets
      TRI_ASSERT(_trx->state()->isCoordinator());
      QueryRegistryFeature::registry()->registerSnippets(_snippets);
    }

    registerQueryInTransactionState();
  }

  _queryProfile->registerInQueryList();
  enterState(QueryExecutionState::ValueType::EXECUTION);

  co_return;
}

auto aql::toString(Query::ExecutionPhase phase) -> std::string_view {
  switch (phase) {
    case Query::ExecutionPhase::INITIALIZE:
      return "INITIALIZE";
    case Query::ExecutionPhase::PREPARE:
      return "PREPARE";
    case Query::ExecutionPhase::EXECUTE:
      return "EXECUTE";
    case Query::ExecutionPhase::FINALIZE:
      return "FINALIZE";
  }
  ADB_UNREACHABLE;
}

void Query::toVelocyPack(velocypack::Builder& builder, bool isCurrent,
                         QuerySerializationOptions const& options) const {
  // query state
  auto currentState = std::invoke([&]() {
    if (killed()) {
      return QueryExecutionState::ValueType::KILLED;
    }
    return (isCurrent ? state() : QueryExecutionState::ValueType::FINISHED);
  });

  double elapsed = (isCurrent ? elapsedSince(startTime()) : queryTime());

  double now = TRI_microtime();
  // we calculate the query start timestamp as the current time minus
  // the elapsed time since query start. this is not 100% accurrate, but
  // best effort, and saves us from bookkeeping the start timestamp of the
  // query inside the Query object.
  TRI_ASSERT(now >= elapsed);

  builder.openObject();

  // query id (note: this is always returned as a string)
  builder.add("id", VPackValue(std::to_string(id())));

  // database name
  builder.add("database", VPackValue(vocbase().name()));

  // user
  if (options.includeUser) {
    builder.add("user", VPackValue(user()));
  }
  // query string
  builder.add("query",
              VPackValue(extractQueryString(options.queryStringMaxLength,
                                            options.includeQueryString)));

  // bind parameters
  if (options.includeBindParameters) {
    if (auto b = bindParametersAsBuilder();
        b != nullptr && !b->slice().isNone()) {
      builder.add("bindVars", b->slice());
    } else {
      builder.add("bindVars", velocypack::Slice::emptyObjectSlice());
    }
  } else {
    builder.add("bindVars", velocypack::Slice::emptyObjectSlice());
  }

  // data sources
  if (options.includeDataSources) {
    builder.add("dataSources", VPackValue(VPackValueType::Array));
    for (auto const& ds : collectionNames()) {
      builder.add(VPackValue(ds));
    }
    builder.close();
  }

  // start time
  auto timeString =
      TRI_StringTimeStamp(/*started*/ now - elapsed, Logger::getUseLocalTime());
  builder.add("started", VPackValue(timeString));

  // run time
  builder.add("runTime", VPackValue(elapsed));

  // peak memory usage
  builder.add("peakMemoryUsage", VPackValue(resourceMonitor().peak()));

  // state
  builder.add("state", VPackValue(QueryExecutionState::toString(currentState)));

  // streaming yes/no?
  builder.add("stream", VPackValue(queryOptions().stream));

  // modification query yes/no?
  // if the query is cached there is no _ast
  if (!_isCached) {
    builder.add("modificationQuery", VPackValue(isModificationQuery()));
  }

#if 0
  // TODO: currently does not work in cluster, as stats in cluster are only 
  // updated after the query is removed from the query list.
  // these attributes can be added once the issue is fixed in cluster.
  builder.add("writesExecuted", VPackValue(_execStats.writesExecuted));
  builder.add("writesIgnored", VPackValue(_execStats.writesIgnored));
  builder.add("documentLookups", VPackValue(_execStats.documentLookups));
  builder.add("scannedFull", VPackValue(_execStats.scannedFull));
  builder.add("scannedIndex", VPackValue(_execStats.scannedIndex));
  builder.add("cacheHits", VPackValue(_execStats.cacheHits));
  builder.add("cacheMisses", VPackValue(_execStats.cacheMisses));
  builder.add("filtered", VPackValue(_execStats.filtered));
  builder.add("requests", VPackValue(_execStats.requests));
  builder.add("intermediateCommits",
              VPackValue(_execStats.intermediateCommits));
  builder.add("count", VPackValue(_execStats.count));
#endif

  // number of warnings
  builder.add("warnings", VPackValue(warnings().count()));

  // exit code
  if (options.includeResultCode) {
    // exit code can only be determined if query is fully finished
    builder.add("exitCode", VPackValue(result().errorNumber()));
  }

  builder.close();
}

void Query::logSlow(QuerySerializationOptions const& options) const {
  auto buildBindParameters = [&]() {
    std::string bindParameters;
    if (options.includeBindParameters) {
      // also log bind variables
      stringifyBindParameters(bindParameters,
                              ", bind vars: ", options.queryStringMaxLength);
    }
    return bindParameters;
  };

  auto buildDataSources = [&]() {
    std::string dataSources;
    if (options.includeDataSources) {
      stringifyDataSources(dataSources, ", data sources: ");
    }
    return dataSources;
  };

  LOG_TOPIC("8bcee", WARN, Logger::QUERIES)
      << "slow " << (queryOptions().stream ? "streaming " : "") << "query: '"
      << extractQueryString(options.queryStringMaxLength,
                            options.includeQueryString)
      << "'" << buildBindParameters() << buildDataSources()
      << ", database: " << vocbase().name() << ", user: " << user()
      << ", id: " << id() << ", token: QRY" << id()
      << ", peak memory usage: " << resourceMonitor().peak()
      << ", exit code: " << result().errorNumber()
      << ", took: " << Logger::FIXED(queryTime()) << " s";
}

std::function<void(velocypack::Builder&)>
Query::buildSerializeQueryDataCallback(
    Query::CollectionSerializationFlags flags) const {
  return [flags, this](velocypack::Builder& builder) {
    // set up collections
    TRI_ASSERT(builder.isOpenObject());
    builder.add(VPackValue("collections"));
    collections().toVelocyPack(
        builder,
        /*filter*/ [flags, this](std::string const& name, Collection const&) {
          // exclude collections without names or with names that are just ids
          if (name.empty()) {
            return false;
          }
          if (!flags.includeNumericIds &&
              (name.front() >= '0' && name.front() <= '9')) {
            // exclude numeric collection ids from the serialization.
            return false;
          }
          if (!flags.includeViews &&
              this->resolver().getCollection(name) == nullptr) {
            // collection does not exist. probably a view.
            return false;
          }
          return true;
        });
    // Views separately, if requested:
    if (flags.includeViewsSeparately) {
      builder.add(VPackValue("views"));
      collections().toVelocyPack(
          builder,
          /*filter*/ [flags, this](std::string const& name, Collection const&) {
            if (name.empty()) {
              return false;
            }
            if (!flags.includeNumericIds &&
                (name.front() >= '0' && name.front() <= '9')) {
              // exclude numeric collection ids from the serialization.
              return false;
            }
            return this->resolver().getView(name) != nullptr;
          });
    }

    // set up variables
    TRI_ASSERT(builder.isOpenObject());
    builder.add(VPackValue("variables"));
    _ast->variables()->toVelocyPack(builder);

    builder.add("isModificationQuery",
                VPackValue(_ast->containsModificationNode()));
  };
}<|MERGE_RESOLUTION|>--- conflicted
+++ resolved
@@ -46,11 +46,8 @@
 #include "Aql/QueryRegistry.h"
 #include "Aql/SharedQueryState.h"
 #include "Aql/Timing.h"
-<<<<<<< HEAD
+#include "Assertions/Assert.h"
 #include "Async/async.h"
-=======
-#include "Assertions/Assert.h"
->>>>>>> e4341a19
 #include "Auth/Common.h"
 #include "Basics/Exceptions.h"
 #include "Basics/ResourceUsage.h"
@@ -784,12 +781,9 @@
       case ExecutionPhase::EXECUTE: {
         TRI_ASSERT(queryResult.data != nullptr);
         TRI_ASSERT(queryResult.data->isOpenArray());
-<<<<<<< HEAD
         TRI_ASSERT(_trx != nullptr) << "id=" << id();
-=======
         TRI_ASSERT(_trx != nullptr);
         // We should do this only once
->>>>>>> e4341a19
 
         if (useQueryCache && (isModificationQuery() || !_warnings.empty() ||
                               !_ast->root()->isCacheable())) {
