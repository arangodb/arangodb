////////////////////////////////////////////////////////////////////////////////
/// DISCLAIMER
///
/// Copyright 2014-2022 ArangoDB GmbH, Cologne, Germany
/// Copyright 2004-2014 triAGENS GmbH, Cologne, Germany
///
/// Licensed under the Apache License, Version 2.0 (the "License");
/// you may not use this file except in compliance with the License.
/// You may obtain a copy of the License at
///
///     http://www.apache.org/licenses/LICENSE-2.0
///
/// Unless required by applicable law or agreed to in writing, software
/// distributed under the License is distributed on an "AS IS" BASIS,
/// WITHOUT WARRANTIES OR CONDITIONS OF ANY KIND, either express or implied.
/// See the License for the specific language governing permissions and
/// limitations under the License.
///
/// Copyright holder is ArangoDB GmbH, Cologne, Germany
///
/// @author Jan Steemann
////////////////////////////////////////////////////////////////////////////////

#include "Query.h"

#include "ApplicationFeatures/ApplicationServer.h"
#include "Aql/AqlCallList.h"
#include "Aql/AqlCallStack.h"
#include "Aql/AqlItemBlock.h"
#include "Aql/AqlTransaction.h"
#include "Aql/Ast.h"
#include "Aql/Collection.h"
#include "Aql/ClusterQuery.h"
#include "Aql/ExecutionBlock.h"
#include "Aql/ExecutionEngine.h"
#include "Aql/ExecutionPlan.h"
#include "Aql/GraphNode.h"
#include "Aql/Optimizer.h"
#include "Aql/Parser.h"
#include "Aql/QueryCache.h"
#include "Aql/QueryExecutionState.h"
#include "Aql/QueryList.h"
#include "Aql/QueryProfile.h"
#include "Aql/QueryRegistry.h"
#include "Aql/Timing.h"
#include "Basics/Exceptions.h"
#include "Basics/ResourceUsage.h"
#include "Basics/ScopeGuard.h"
#include "Basics/StringUtils.h"
#include "Basics/VelocyPackHelper.h"
#include "Basics/fasthash.h"
#include "Cluster/ServerState.h"
#include "Cluster/ClusterFeature.h"
#include "Graph/Graph.h"
#include "IResearch/IResearchAnalyzerFeature.h"
#include "Logger/LogMacros.h"
#include "Network/Methods.h"
#include "Network/NetworkFeature.h"
#include "Network/Utils.h"
#include "RestServer/AqlFeature.h"
#include "RestServer/QueryRegistryFeature.h"
#include "StorageEngine/TransactionCollection.h"
#include "StorageEngine/TransactionState.h"
#include "Transaction/StandaloneContext.h"
#include "Transaction/V8Context.h"
#include "Utils/CollectionNameResolver.h"
#include "Utils/ExecContext.h"
#include "Utils/Events.h"
#include "V8/JavaScriptSecurityContext.h"
#include "V8/v8-vpack.h"
#include "V8Server/V8DealerFeature.h"
#include "VocBase/LogicalCollection.h"
#include "VocBase/ticks.h"
#include "VocBase/vocbase.h"

#include <velocypack/Dumper.h>
#include <velocypack/Iterator.h>
#include <velocypack/Sink.h>

#include <memory>
#include <optional>

using namespace arangodb;
using namespace arangodb::aql;
using namespace arangodb::basics;

namespace {
AqlCallStack const defaultStack{AqlCallList{AqlCall{}}};

constexpr std::string_view fullcountTrue("fullcount:true");
constexpr std::string_view fullcountFalse("fullcount:false");
constexpr std::string_view countTrue("count:true");
constexpr std::string_view countFalse("count:false");
}  // namespace

/// @brief internal constructor, Used to construct a full query or a
/// ClusterQuery
Query::Query(QueryId id, std::shared_ptr<transaction::Context> ctx,
             QueryString queryString,
             std::shared_ptr<VPackBuilder> bindParameters, QueryOptions options,
             std::shared_ptr<SharedQueryState> sharedState)
    : QueryContext(ctx->vocbase(), id),
      _itemBlockManager(_resourceMonitor, SerializationFormat::SHADOWROWS),
      _queryString(std::move(queryString)),
      _transactionContext(std::move(ctx)),
      _sharedState(std::move(sharedState)),
      _v8Context(nullptr),
      _bindParameters(_resourceMonitor, bindParameters),
      _queryOptions(std::move(options)),
      _trx(nullptr),
      _startTime(currentSteadyClockValue()),
      _endTime(0.0),
      _resultMemoryUsage(0),
      _queryHash(DontCache),
      _shutdownState(ShutdownState::None),
      _executionPhase(ExecutionPhase::INITIALIZE),
      _resultCode(std::nullopt),
      _contextOwnedByExterior(_transactionContext->isV8Context() &&
                              v8::Isolate::GetCurrent() != nullptr),
      _embeddedQuery(_transactionContext->isV8Context() &&
                     transaction::V8Context::isEmbedded()),
      _registeredInV8Context(false),
      _queryHashCalculated(false),
      _registeredQueryInTrx(false),
      _allowDirtyReads(false),
      _queryKilled(false) {
  if (!_transactionContext) {
    THROW_ARANGO_EXCEPTION_MESSAGE(
        TRI_ERROR_INTERNAL, "failed to create query transaction context");
  }

  if (_contextOwnedByExterior) {
    // copy transaction options from global state into our local query options
    auto state = transaction::V8Context::getParentState();
    if (state != nullptr) {
      _queryOptions.transactionOptions = state->options();
    }
  }

  ProfileLevel level = _queryOptions.profile;
  if (level >= ProfileLevel::TraceOne) {
    LOG_TOPIC("22a70", INFO, Logger::QUERIES)
        << elapsedSince(_startTime)
        << " Query::Query queryString: " << _queryString
        << " this: " << (uintptr_t)this;
  } else {
    LOG_TOPIC("11160", DEBUG, Logger::QUERIES)
        << elapsedSince(_startTime)
        << " Query::Query queryString: " << _queryString
        << " this: " << (uintptr_t)this;
  }

  if (bindParameters != nullptr && !bindParameters->isEmpty() &&
      !bindParameters->slice().isNone()) {
    if (level >= ProfileLevel::TraceOne) {
      LOG_TOPIC("8c9fc", INFO, Logger::QUERIES)
          << "bindParameters: " << bindParameters->slice().toJson();
    } else {
      LOG_TOPIC("16a3f", DEBUG, Logger::QUERIES)
          << "bindParameters: " << bindParameters->slice().toJson();
    }
  }

  if (level >= ProfileLevel::TraceOne) {
    VPackBuilder b;
    _queryOptions.toVelocyPack(b, /*disableOptimizerRules*/ false);
    LOG_TOPIC("8979d", INFO, Logger::QUERIES) << "options: " << b.toJson();
  }

  // set memory limit for query
  _resourceMonitor.memoryLimit(_queryOptions.memoryLimit);
  _warnings.updateOptions(_queryOptions);

  // store name of user that started the query
  _user = ExecContext::current().user();
}

/// Used to construct a full query. the constructor is protected to ensure
/// that call sites only create Query objects using the `create` factory
/// method
Query::Query(std::shared_ptr<transaction::Context> ctx, QueryString queryString,
             std::shared_ptr<VPackBuilder> bindParameters, QueryOptions options)
    : Query(0, ctx, std::move(queryString), std::move(bindParameters),
            std::move(options),
            std::make_shared<SharedQueryState>(ctx->vocbase().server())) {}

Query::~Query() {
  if (_planSliceCopy != nullptr) {
    _resourceMonitor.decreaseMemoryUsage(_planSliceCopy->size());
  }

  // In the most derived class needs to explicitly call 'destroy()'
  // because otherwise we have potential data races on the vptr
#ifdef ARANGODB_ENABLE_MAINTAINER_MODE
  TRI_ASSERT(_wasDestroyed);
#endif
}

void Query::destroy() {
#ifdef ARANGODB_ENABLE_MAINTAINER_MODE
  TRI_ASSERT(!std::exchange(_wasDestroyed, true));
#endif

  unregisterQueryInTransactionState();
  TRI_ASSERT(!_registeredQueryInTrx);

  _resourceMonitor.decreaseMemoryUsage(_resultMemoryUsage);
  _resultMemoryUsage = 0;

  if (_queryOptions.profile >= ProfileLevel::TraceOne) {
    LOG_TOPIC("36a75", INFO, Logger::QUERIES)
        << elapsedSince(_startTime) << " Query::~Query queryString: "
        << " this: " << (uintptr_t)this;
  }

  // log to audit log
  if (!_queryOptions.skipAudit && (ServerState::instance()->isCoordinator() ||
                                   ServerState::instance()->isSingleServer())) {
    try {
      events::AqlQuery(*this);
    } catch (...) {
      // we must not make any exception escape from here!
    }
  }

  // this will reset _trx, so _trx is invalid after here
  try {
    auto state = cleanupPlanAndEngine(TRI_ERROR_INTERNAL, /*sync*/ true);
    TRI_ASSERT(state != ExecutionState::WAITING);
  } catch (...) {
    // unfortunately we cannot do anything here, as we are in the destructor
  }

  _queryProfile.reset();

  unregisterSnippets();

  exitV8Context();

  _snippets.clear();  // simon: must be before plan
  _plans.clear();     // simon: must be before AST
  _ast.reset();

  LOG_TOPIC("f5cee", DEBUG, Logger::QUERIES)
      << elapsedSince(_startTime) << " Query::~Query this: " << (uintptr_t)this;
}

/// @brief factory function for creating a query. this must be used to
/// ensure that Query objects are always created using shared_ptrs.
std::shared_ptr<Query> Query::create(
    std::shared_ptr<transaction::Context> ctx, QueryString queryString,
    std::shared_ptr<velocypack::Builder> bindParameters, QueryOptions options) {
  TRI_ASSERT(ctx != nullptr);
  // workaround to enable make_shared on a class with a protected constructor
  struct MakeSharedQuery final : Query {
    MakeSharedQuery(std::shared_ptr<transaction::Context> ctx,
                    QueryString queryString,
                    std::shared_ptr<velocypack::Builder> bindParameters,
                    QueryOptions options)
        : Query{std::move(ctx), std::move(queryString),
                std::move(bindParameters), std::move(options)} {}

    ~MakeSharedQuery() final {
      // Destroy this query, otherwise it's still
      // accessible while the query is being destructed,
      // which can result in a data race on the vptr
      destroy();
    }
  };
  TRI_ASSERT(ctx != nullptr);
  return std::make_shared<MakeSharedQuery>(
      std::move(ctx), std::move(queryString), std::move(bindParameters),
      std::move(options));
}

/// @brief return the user that started the query
std::string const& Query::user() const { return _user; }

double Query::getLockTimeout() const noexcept {
  return _queryOptions.transactionOptions.lockTimeout;
}

void Query::setLockTimeout(double timeout) noexcept {
  _queryOptions.transactionOptions.lockTimeout = timeout;
}

bool Query::killed() const {
  return (std::numeric_limits<double>::epsilon() < _queryOptions.maxRuntime &&
          _queryOptions.maxRuntime < elapsedSince(_startTime)) ||
         _queryKilled.load(std::memory_order_acquire);
}

/// @brief set the query to killed
void Query::kill() {
  auto const wasKilled = _queryKilled.exchange(true, std::memory_order_acq_rel);
  if (ServerState::instance()->isCoordinator() && !wasKilled) {
    cleanupPlanAndEngine(TRI_ERROR_QUERY_KILLED, /*sync*/ false);
  }
}

/// @brief return the start time of the query (steady clock value)
double Query::startTime() const noexcept { return _startTime; }

double Query::executionTime() const noexcept {
  // should only be called once _endTime has been set
  TRI_ASSERT(_endTime > 0.0);
  return _endTime - _startTime;
}

void Query::ensureExecutionTime() noexcept {
  if (_endTime == 0.0) {
    _endTime = currentSteadyClockValue();
    TRI_ASSERT(_endTime > 0.0);
  }
}

void Query::prepareQuery(SerializationFormat format) {
  try {
    init(/*createProfile*/ true);

    enterState(QueryExecutionState::ValueType::PARSING);

    std::unique_ptr<ExecutionPlan> plan = preparePlan();
    TRI_ASSERT(plan != nullptr);
    plan->findVarUsage();

    TRI_ASSERT(_trx != nullptr);
    TRI_ASSERT(_trx->status() == transaction::Status::RUNNING);

    // keep serialized copy of unchanged plan to include in query profile
    // necessary because instantiate / execution replace vars and blocks
    bool const keepPlan =
        _queryOptions.profile >= ProfileLevel::Blocks &&
        ServerState::isSingleServerOrCoordinator(_trx->state()->serverRole());
    if (keepPlan) {
      unsigned flags =
          ExecutionPlan::buildSerializationFlags(false, false, false);
      _planSliceCopy = std::make_unique<VPackBufferUInt8>();
      VPackBuilder b(*_planSliceCopy);
      plan->toVelocyPack(b, _ast.get(), flags);

      try {
        _resourceMonitor.increaseMemoryUsage(_planSliceCopy->size());
      } catch (...) {
        // must clear _planSliceCopy here so that the destructor of
        // Query doesn't subtract the memory used by _planSliceCopy
        // without us having it tracked properly here.
        _planSliceCopy.reset();
        throw;
      }
    }

    // simon: assumption is _queryString is empty for DBServer snippets
    bool const planRegisters = !_queryString.empty();
    ExecutionEngine::instantiateFromPlan(*this, *plan, planRegisters, format);

    _plans.push_back(std::move(plan));

    if (_snippets.size() > 1) {  // register coordinator snippets
      TRI_ASSERT(_trx->state()->isCoordinator());
      QueryRegistry* registry = QueryRegistryFeature::registry();
      if (!registry) {
        THROW_ARANGO_EXCEPTION_MESSAGE(TRI_ERROR_SHUTTING_DOWN,
                                       "query registry not available");
      }
      registry->registerSnippets(_snippets);
    }

    if (_queryProfile) {
      _queryProfile->registerInQueryList();
    }
    registerQueryInTransactionState();

    enterState(QueryExecutionState::ValueType::EXECUTION);
  } catch (Exception const& ex) {
    _resultCode = ex.code();
    throw;
  } catch (std::bad_alloc const&) {
    _resultCode = TRI_ERROR_OUT_OF_MEMORY;
    throw;
  } catch (...) {
    _resultCode = TRI_ERROR_INTERNAL;
    throw;
  }
}

/// @brief prepare an AQL query, this is a preparation for execute, but
/// execute calls it internally. The purpose of this separate method is
/// to be able to only prepare a query from VelocyPack and then store it in the
/// QueryRegistry.
std::unique_ptr<ExecutionPlan> Query::preparePlan() {
  TRI_ASSERT(!_queryString.empty());
  LOG_TOPIC("9625e", DEBUG, Logger::QUERIES)
      << elapsedSince(_startTime) << " Query::prepare"
      << " this: " << (uintptr_t)this;

  TRI_ASSERT(_ast != nullptr);
  Parser parser(*this, *_ast, _queryString);
  parser.parse();

  // put in bind parameters
  parser.ast()->injectBindParameters(_bindParameters, this->resolver());

  if (parser.ast()->containsUpsertNode()) {
    // UPSERTs and intermediate commits do not play nice together, because the
    // intermediate commit invalidates the read-own-write iterator required by
    // the subquery. Setting intermediateCommitSize and intermediateCommitCount
    // to UINT64_MAX allows us to effectively disable intermediate commits.
    _queryOptions.transactionOptions.intermediateCommitSize = UINT64_MAX;
    _queryOptions.transactionOptions.intermediateCommitCount = UINT64_MAX;
  }

  TRI_ASSERT(_trx == nullptr);
  // needs to be created after the AST collected all collections
  std::unordered_set<std::string> inaccessibleCollections;
#ifdef USE_ENTERPRISE
  if (_queryOptions.transactionOptions.skipInaccessibleCollections) {
    inaccessibleCollections = _queryOptions.inaccessibleCollections;
  }
#endif

  _trx = AqlTransaction::create(_transactionContext, _collections,
                                _queryOptions.transactionOptions,
                                std::move(inaccessibleCollections));
  // create the transaction object, but do not start it yet
  _trx->addHint(
      transaction::Hints::Hint::FROM_TOPLEVEL_AQL);  // only used on toplevel

  // We need to preserve the information about dirty reads, since the
  // transaction who knows might be gone before we have produced the
  // result:
  _allowDirtyReads = _trx->state()->options().allowDirtyReads;

  // As soon as we start to instantiate the plan we have to clean it
  // up before killing the unique_ptr

  // we have an AST, optimize the ast
  enterState(QueryExecutionState::ValueType::AST_OPTIMIZATION);

  _ast->validateAndOptimize(*_trx, {.optimizeNonCacheable = true});

  enterState(QueryExecutionState::ValueType::LOADING_COLLECTIONS);

  Result res = _trx->begin();

  if (!res.ok()) {
    THROW_ARANGO_EXCEPTION(res);
  }
  TRI_ASSERT(_trx->status() == transaction::Status::RUNNING);

  enterState(QueryExecutionState::ValueType::PLAN_INSTANTIATION);

  auto plan = ExecutionPlan::instantiateFromAst(_ast.get(), true);

  TRI_ASSERT(plan != nullptr);
  injectVertexCollectionIntoGraphNodes(*plan);

  // Run the query optimizer:
  enterState(QueryExecutionState::ValueType::PLAN_OPTIMIZATION);
  Optimizer opt(_queryOptions.maxNumberOfPlans);
  // get enabled/disabled rules
  opt.createPlans(std::move(plan), _queryOptions, false);
  // Now plan and all derived plans belong to the optimizer
  plan = opt.stealBest();  // Now we own the best one again

  TRI_ASSERT(plan != nullptr);

  // return the V8 context if we are in one
  exitV8Context();

  return plan;
}

/// @brief execute an AQL query
ExecutionState Query::execute(QueryResult& queryResult) {
  LOG_TOPIC("e8ed7", DEBUG, Logger::QUERIES)
      << elapsedSince(_startTime) << " Query::execute"
      << " this: " << (uintptr_t)this;

  try {
    if (killed()) {
      THROW_ARANGO_EXCEPTION(TRI_ERROR_QUERY_KILLED);
    }

    bool useQueryCache = canUseQueryCache();
    switch (_executionPhase) {
      case ExecutionPhase::INITIALIZE: {
        if (useQueryCache) {
          // check the query cache for an existing result
          auto cacheEntry = QueryCache::instance()->lookup(
              &_vocbase, hash(), _queryString, bindParameters());

          if (cacheEntry != nullptr) {
            if (cacheEntry->currentUserHasPermissions()) {
              // we don't have yet a transaction when we're here, so let's
              // create a mimimal context to build the result
              queryResult.context =
                  transaction::StandaloneContext::Create(_vocbase);
              TRI_ASSERT(cacheEntry->_queryResult != nullptr);
              queryResult.data = cacheEntry->_queryResult;
              queryResult.extra = cacheEntry->_stats;
              queryResult.cached = true;
              // Note: cached queries were never done with dirty reads,
              // so we can always hand out the result here without extra
              // HTTP header.
              return ExecutionState::DONE;
            }
            // if no permissions, fall through to regular querying
          }
        }

        // will throw if it fails
        if (!_ast) {  // simon: hack for AQL_EXECUTEJSON
          prepareQuery(SerializationFormat::SHADOWROWS);
        }

        logAtStart();
        // NOTE: If the options have a shorter lifetime than the builder, it
        // gets invalid (at least set() and close() are broken).
        queryResult.data = std::make_shared<VPackBuilder>(&vpackOptions());

        // reserve some space in Builder to avoid frequent reallocs
        queryResult.data->reserve(16 * 1024);
        queryResult.data->openArray(/*unindexed*/ true);

        _executionPhase = ExecutionPhase::EXECUTE;
      }
        [[fallthrough]];
      case ExecutionPhase::EXECUTE: {
        TRI_ASSERT(queryResult.data != nullptr);
        TRI_ASSERT(queryResult.data->isOpenArray());
        TRI_ASSERT(_trx != nullptr);

        if (useQueryCache && (isModificationQuery() || !_warnings.empty() ||
                              !_ast->root()->isCacheable())) {
          useQueryCache = false;
        }

        ExecutionEngine* engine = this->rootEngine();
        TRI_ASSERT(engine != nullptr);

        // this is the RegisterId our results can be found in
        RegisterId const resultRegister = engine->resultRegister();

        // We loop as long as we are having ExecState::DONE returned
        // In case of WAITING we return, this function is repeatable!
        // In case of HASMORE we loop
        while (true) {
          auto const& [state, skipped, block] = engine->execute(::defaultStack);
          // The default call asks for No skips.
          TRI_ASSERT(skipped.nothingSkipped());
          if (state == ExecutionState::WAITING) {
            return state;
          }

          // block == nullptr => state == DONE
          if (block == nullptr) {
            TRI_ASSERT(state == ExecutionState::DONE);
            break;
          }

          if (!_queryOptions.silent && resultRegister.isValid()) {
            // cache low-level pointer to avoid repeated shared-ptr-derefs
            TRI_ASSERT(queryResult.data != nullptr);
            auto& resultBuilder = *queryResult.data;
            size_t previousLength = resultBuilder.bufferRef().byteSize();
            auto& vpackOpts = vpackOptions();

            size_t const n = block->numRows();

            for (size_t i = 0; i < n; ++i) {
              AqlValue const& val = block->getValueReference(i, resultRegister);

              if (!val.isEmpty()) {
                val.toVelocyPack(&vpackOpts, resultBuilder,
                                 /*resolveExternals*/ useQueryCache,
                                 /*allowUnindexed*/ true);
              }
            }

            size_t newLength = resultBuilder.bufferRef().byteSize();
            TRI_ASSERT(newLength >= previousLength);
            size_t diff = newLength - previousLength;

            _resourceMonitor.increaseMemoryUsage(diff);
            _resultMemoryUsage += diff;
          }

          if (state == ExecutionState::DONE) {
            break;
          }
        }

        // must close result array here because it must be passed as a closed
        // array to the query cache
        queryResult.data->close();
        queryResult.allowDirtyReads = _allowDirtyReads;

        if (useQueryCache && !_allowDirtyReads && _warnings.empty()) {
          // Cannot cache dirty reads! Yes, the query cache is not used in
          // the cluster anyway, but we leave this condition in here for
          // a future in which the query cache could be used in the cluster!
          std::unordered_map<std::string, std::string> dataSources =
              _queryDataSources;

          _trx->state()->allCollections(  // collect transaction DataSources
              [&dataSources](TransactionCollection& trxCollection) -> bool {
                auto const& c = trxCollection.collection();
                dataSources.try_emplace(c->guid(), c->name());
                return true;  // continue traversal
              });

          // create a query cache entry for later storage
          _cacheEntry = std::make_unique<QueryCacheResultEntry>(
              hash(), _queryString, queryResult.data, bindParameters(),
              std::move(dataSources)  // query DataSources
          );
        }

        queryResult.context = _trx->transactionContext();
        _executionPhase = ExecutionPhase::FINALIZE;
      }

        [[fallthrough]];
      case ExecutionPhase::FINALIZE: {
        if (!queryResult.extra) {
          queryResult.extra = std::make_shared<VPackBuilder>();
        }
        // will set warnings, stats, profile and cleanup plan and engine
        auto state = finalize(*queryResult.extra);
        bool isCachingAllowed = !_transactionContext->isStreaming() ||
                                _trx->state()->isReadOnlyTransaction();
        if (state == ExecutionState::DONE && _cacheEntry != nullptr &&
            isCachingAllowed) {
          _cacheEntry->_stats = queryResult.extra;
          QueryCache::instance()->store(&_vocbase, std::move(_cacheEntry));
        }

        logAtEnd(queryResult);
        return state;
      }
    }
    // We should not be able to get here
    TRI_ASSERT(false);
  } catch (Exception const& ex) {
    queryResult.reset(Result(
        ex.code(), "AQL: " + ex.message() +
                       QueryExecutionState::toStringWithPrefix(_execState)));
    cleanupPlanAndEngine(ex.code(), /*sync*/ true);
  } catch (std::bad_alloc const&) {
    queryResult.reset(
        Result(TRI_ERROR_OUT_OF_MEMORY,
               StringUtils::concatT(
                   TRI_errno_string(TRI_ERROR_OUT_OF_MEMORY),
                   QueryExecutionState::toStringWithPrefix(_execState))));
    cleanupPlanAndEngine(TRI_ERROR_OUT_OF_MEMORY, /*sync*/ true);
  } catch (std::exception const& ex) {
    queryResult.reset(Result(
        TRI_ERROR_INTERNAL,
        ex.what() + QueryExecutionState::toStringWithPrefix(_execState)));
    cleanupPlanAndEngine(TRI_ERROR_INTERNAL, /*sync*/ true);
  } catch (...) {
    queryResult.reset(
        Result(TRI_ERROR_INTERNAL,
               StringUtils::concatT(
                   TRI_errno_string(TRI_ERROR_INTERNAL),
                   QueryExecutionState::toStringWithPrefix(_execState))));
    cleanupPlanAndEngine(TRI_ERROR_INTERNAL, /*sync*/ true);
  }

  logAtEnd(queryResult);
  return ExecutionState::DONE;
}

/**
 * @brief Execute the query in a synchronous way, so if
 *        the query needs to wait (e.g. IO) this thread
 *        will be blocked.
 *
 * @param registry The query registry.
 *
 * @return The result of this query. The result is always complete
 */
QueryResult Query::executeSync() {
  std::shared_ptr<SharedQueryState> ss;

  QueryResult queryResult;
  do {
    auto state = execute(queryResult);
    if (state != ExecutionState::WAITING) {
      TRI_ASSERT(state == ExecutionState::DONE);
      return queryResult;
    }

    if (!ss) {
      ss = sharedState();
    }

    TRI_ASSERT(ss != nullptr);
    ss->waitForAsyncWakeup();
  } while (true);
}

// execute an AQL query: may only be called with an active V8 handle scope
QueryResultV8 Query::executeV8(v8::Isolate* isolate) {
  LOG_TOPIC("6cac7", DEBUG, Logger::QUERIES)
      << elapsedSince(_startTime) << " Query::executeV8"
      << " this: " << (uintptr_t)this;

  QueryResultV8 queryResult;

  try {
    bool useQueryCache = canUseQueryCache();

    if (useQueryCache) {
      // check the query cache for an existing result
      auto cacheEntry = QueryCache::instance()->lookup(
          &_vocbase, hash(), _queryString, bindParameters());

      if (cacheEntry != nullptr) {
        if (cacheEntry->currentUserHasPermissions()) {
          // we don't have yet a transaction when we're here, so let's create
          // a mimimal context to build the result
          queryResult.context =
              transaction::StandaloneContext::Create(_vocbase);
          v8::Handle<v8::Value> values =
              TRI_VPackToV8(isolate, cacheEntry->_queryResult->slice(),
                            queryResult.context->getVPackOptions());
          TRI_ASSERT(values->IsArray());
          queryResult.v8Data = v8::Handle<v8::Array>::Cast(values);
          queryResult.extra = cacheEntry->_stats;
          queryResult.cached = true;
          return queryResult;
        }
        // if no permissions, fall through to regular querying
      }
    }

    // will throw if it fails
    prepareQuery(SerializationFormat::SHADOWROWS);

    logAtStart();

    if (useQueryCache && (isModificationQuery() || !_warnings.empty() ||
                          !_ast->root()->isCacheable())) {
      useQueryCache = false;
    }

    v8::Handle<v8::Array> resArray = v8::Array::New(isolate);

    auto* engine = this->rootEngine();
    TRI_ASSERT(engine != nullptr);

    std::shared_ptr<SharedQueryState> ss = engine->sharedState();
    TRI_ASSERT(ss != nullptr);

    // this is the RegisterId our results can be found in
    auto const resultRegister = engine->resultRegister();

    // following options and builder only required for query cache
    VPackOptions options = VPackOptions::Defaults;
    options.buildUnindexedArrays = true;
    options.buildUnindexedObjects = true;
    auto builder = std::make_shared<VPackBuilder>(&options);

    try {
      ss->resetWakeupHandler();

      // iterate over result, return it and optionally store it in query cache
      builder->openArray();

      // iterate over result and return it
      uint32_t j = 0;
      ExecutionState state = ExecutionState::HASMORE;
      auto context = TRI_IGETC;
      while (state != ExecutionState::DONE) {
        if (killed()) {
          THROW_ARANGO_EXCEPTION(TRI_ERROR_QUERY_KILLED);
        }
        auto res = engine->getSome(ExecutionBlock::DefaultBatchSize);
        state = res.first;
        while (state == ExecutionState::WAITING) {
          ss->waitForAsyncWakeup();
          res = engine->getSome(ExecutionBlock::DefaultBatchSize);
          state = res.first;
        }
        SharedAqlItemBlockPtr value = std::move(res.second);

        // value == nullptr => state == DONE
        TRI_ASSERT(value != nullptr || state == ExecutionState::DONE);

        if (value == nullptr) {
          continue;
        }

        if (!_queryOptions.silent && resultRegister.isValid()) {
          TRI_IF_FAILURE(
              "Query::executeV8directKillBeforeQueryResultIsGettingHandled") {
            debugKillQuery();
          }
          size_t memoryUsage = 0;
          size_t const n = value->numRows();

          auto const& vpackOpts = vpackOptions();
          for (size_t i = 0; i < n; ++i) {
            AqlValue const& val = value->getValueReference(i, resultRegister);

            if (!val.isEmpty()) {
              resArray->Set(context, j++, val.toV8(isolate, &vpackOptions()))
                  .FromMaybe(false);

              if (useQueryCache) {
                val.toVelocyPack(&vpackOpts, *builder,
                                 /*resolveExternals*/ true,
                                 /*allowUnindexed*/ true);
              }
              memoryUsage += sizeof(v8::Value);
              if (val.requiresDestruction()) {
                memoryUsage += val.memoryUsage();
              }

              if (V8PlatformFeature::isOutOfMemory(isolate)) {
                THROW_ARANGO_EXCEPTION(TRI_ERROR_OUT_OF_MEMORY);
              }
            }
          }

          // this may throw
          _resourceMonitor.increaseMemoryUsage(memoryUsage);
          _resultMemoryUsage += memoryUsage;

          TRI_IF_FAILURE(
              "Query::executeV8directKillAfterQueryResultIsGettingHandled") {
            debugKillQuery();
          }
        }
      }

      builder->close();
    } catch (...) {
      LOG_TOPIC("8a6bf", DEBUG, Logger::QUERIES)
          << elapsedSince(_startTime) << " got an exception executing "
          << " this: " << (uintptr_t)this;
      throw;
    }

    queryResult.v8Data = resArray;
    queryResult.context = _trx->transactionContext();
    queryResult.extra = std::make_shared<VPackBuilder>();
    queryResult.allowDirtyReads = _allowDirtyReads;

    if (useQueryCache && _warnings.empty()) {
      auto dataSources = _queryDataSources;

      _trx->state()->allCollections(  // collect transaction DataSources
          [&dataSources](TransactionCollection& trxCollection) -> bool {
            auto const& c = trxCollection.collection();
            dataSources.try_emplace(c->guid(), c->name());
            return true;  // continue traversal
          });

      // create a cache entry for later usage
      _cacheEntry = std::make_unique<QueryCacheResultEntry>(
          hash(), _queryString, builder, bindParameters(),
          std::move(dataSources)  // query DataSources
      );
    }

    ss->resetWakeupHandler();

    // will set warnings, stats, profile and cleanup plan and engine
    ExecutionState state = finalize(*queryResult.extra);
    while (state == ExecutionState::WAITING) {
      ss->waitForAsyncWakeup();
      state = finalize(*queryResult.extra);
    }
    bool isCachingAllowed = !_transactionContext->isTransactionJS() ||
                            _trx->state()->isReadOnlyTransaction();

    if (_cacheEntry != nullptr && isCachingAllowed) {
      _cacheEntry->_stats = queryResult.extra;
      QueryCache::instance()->store(&_vocbase, std::move(_cacheEntry));
    }
    // fallthrough to returning queryResult below...
  } catch (Exception const& ex) {
    queryResult.reset(Result(
        ex.code(), "AQL: " + ex.message() +
                       QueryExecutionState::toStringWithPrefix(_execState)));
    cleanupPlanAndEngine(ex.code(), /*sync*/ true);
  } catch (std::bad_alloc const&) {
    queryResult.reset(
        Result(TRI_ERROR_OUT_OF_MEMORY,
               StringUtils::concatT(
                   TRI_errno_string(TRI_ERROR_OUT_OF_MEMORY),
                   QueryExecutionState::toStringWithPrefix(_execState))));
    cleanupPlanAndEngine(TRI_ERROR_OUT_OF_MEMORY, /*sync*/ true);
  } catch (std::exception const& ex) {
    queryResult.reset(Result(
        TRI_ERROR_INTERNAL,
        ex.what() + QueryExecutionState::toStringWithPrefix(_execState)));
    cleanupPlanAndEngine(TRI_ERROR_INTERNAL, /*sync*/ true);
  } catch (...) {
    queryResult.reset(
        Result(TRI_ERROR_INTERNAL,
               StringUtils::concatT(
                   TRI_errno_string(TRI_ERROR_INTERNAL),
                   QueryExecutionState::toStringWithPrefix(_execState))));
    cleanupPlanAndEngine(TRI_ERROR_INTERNAL, /*sync*/ true);
  }

  logAtEnd(queryResult);
  return queryResult;
}

ExecutionState Query::finalize(VPackBuilder& extras) {
  ensureExecutionTime();

  if (_queryProfile != nullptr &&
      _shutdownState.load(std::memory_order_relaxed) == ShutdownState::None) {
    // the following call removes the query from the list of currently
    // running queries. so whoever fetches that list will not see a Query that
    // is about to shut down/be destroyed
    _queryProfile->unregisterFromQueryList();
  }

  auto state = cleanupPlanAndEngine(TRI_ERROR_NO_ERROR, /*sync*/ false);
  if (state == ExecutionState::WAITING) {
    return state;
  }

  extras.openObject(/*unindexed*/ true);
  _warnings.toVelocyPack(extras);

  if (!_snippets.empty()) {
    _execStats.requests += _numRequests.load(std::memory_order_relaxed);
    _execStats.setPeakMemoryUsage(_resourceMonitor.peak());
    _execStats.setExecutionTime(executionTime());
    _execStats.setIntermediateCommits(_trx->state()->numIntermediateCommits());
    for (auto& engine : _snippets) {
      engine->collectExecutionStats(_execStats);
    }

    extras.add(VPackValue("stats"));
    _execStats.toVelocyPack(extras, _queryOptions.fullCount);

    if (_planSliceCopy) {
      extras.add("plan", VPackSlice(_planSliceCopy->data()));
    }
  }

  double now = currentSteadyClockValue();
  if (_queryProfile != nullptr &&
      _queryOptions.profile >= ProfileLevel::Basic) {
    _queryProfile->setStateEnd(QueryExecutionState::ValueType::FINALIZATION,
                               now);
    _queryProfile->toVelocyPack(extras);
  }
  extras.close();

  LOG_TOPIC("95996", DEBUG, Logger::QUERIES)
      << now - _startTime << " Query::finalize:returning"
      << " this: " << (uintptr_t)this;
  return ExecutionState::DONE;
}

/// @brief parse an AQL query
QueryResult Query::parse() {
  // only used in case case of failure
  QueryResult result;

  try {
    init(/*createProfile*/ false);
    Parser parser(*this, *_ast, _queryString);
    return parser.parseWithDetails();

  } catch (Exception const& ex) {
    result.reset(Result(ex.code(), ex.message()));
  } catch (std::bad_alloc const&) {
    result.reset(Result(TRI_ERROR_OUT_OF_MEMORY));
  } catch (std::exception const& ex) {
    result.reset(Result(TRI_ERROR_INTERNAL, ex.what()));
  } catch (...) {
    result.reset(Result(TRI_ERROR_INTERNAL,
                        "an unknown error occurred while parsing the query"));
  }

  TRI_ASSERT(result.fail());
  return result;
}

/// @brief explain an AQL query; this parses and optimizes the query
/// and returns either one plan or all plans.
QueryResult Query::explain() { return doExplain(true); }

/// @brief explain an AQL query; this function allows to turn off the optimizer
/// entirely, leading to a plan that will not, in its current state, be
/// executable.
///
/// This is a temporary step to decouple the optimizer from parsing and
/// executing.
QueryResult Query::doExplain(bool optimize) {
  QueryResult result;

  try {
    init(/*createProfile*/ false);
    enterState(QueryExecutionState::ValueType::PARSING);

    Parser parser(*this, *_ast, _queryString);
    parser.parse();

    // put in bind parameters
    parser.ast()->injectBindParameters(_bindParameters, this->resolver());

    // optimize and validate the ast
    enterState(QueryExecutionState::ValueType::AST_OPTIMIZATION);

    // create the transaction object, but do not start it yet
    _trx = AqlTransaction::create(_transactionContext, _collections,
                                  _queryOptions.transactionOptions);

    // we have an AST
    Result res = _trx->begin();

    if (!res.ok()) {
      THROW_ARANGO_EXCEPTION(res);
    }

    enterState(QueryExecutionState::ValueType::LOADING_COLLECTIONS);
    _ast->validateAndOptimize(*_trx, {.optimizeNonCacheable = true});

    enterState(QueryExecutionState::ValueType::PLAN_INSTANTIATION);
    std::unique_ptr<ExecutionPlan> plan =
        ExecutionPlan::instantiateFromAst(parser.ast(), true);

    TRI_ASSERT(plan != nullptr);
    injectVertexCollectionIntoGraphNodes(*plan);

    auto preparePlanForSerialization =
        [&](std::unique_ptr<ExecutionPlan> const& plan) {
          plan->findVarUsage();
          plan->planRegisters(_queryOptions.explainRegisters);
          plan->findCollectionAccessVariables();
          plan->prepareTraversalOptions();
        };

    // build serialization flags for execution plan
    unsigned flags = ExecutionPlan::buildSerializationFlags(
        _queryOptions.verbosePlans, _queryOptions.explainInternals,
        _queryOptions.explainRegisters == ExplainRegisterPlan::Yes);

<<<<<<< HEAD
    std::unique_ptr<Optimizer> opt;
    if (optimize) {
      // Run the query optimizer:
      enterState(QueryExecutionState::ValueType::PLAN_OPTIMIZATION);
      opt = std::make_unique<Optimizer>(_queryOptions.maxNumberOfPlans);
      // get enabled/disabled rules
      opt->createPlans(std::move(plan), _queryOptions, true);

      enterState(QueryExecutionState::ValueType::FINALIZATION);
      if (_queryOptions.allPlans) {
        result.data = std::make_shared<VPackBuilder>();
        {
          VPackArrayBuilder guard(result.data.get());

          auto const& plans = opt->getPlans();
          for (auto& it : plans) {
            auto& pln = it.first;
            TRI_ASSERT(pln != nullptr);

            preparePlanForSerialization(pln);
            pln->toVelocyPack(*result.data.get(), parser.ast(), flags);
          }
        }
        // cacheability not available here
        result.cached = false;
      } else {
        // Now plan and all derived plans belong to the optimizer
        std::unique_ptr<ExecutionPlan> bestPlan =
            opt->stealBest();  // Now we own the best one again
        TRI_ASSERT(bestPlan != nullptr);

        preparePlanForSerialization(bestPlan);
        result.data = bestPlan->toVelocyPack(parser.ast(), flags);
=======
    VPackOptions options;
    options.checkAttributeUniqueness = false;
    options.buildUnindexedArrays = true;
    result.data = std::make_shared<VPackBuilder>(&options);

    if (_queryOptions.allPlans) {
      VPackArrayBuilder guard(result.data.get());

      auto const& plans = opt.getPlans();
      for (auto& it : plans) {
        auto& pln = it.first;
        TRI_ASSERT(pln != nullptr);

        preparePlanForSerialization(pln);
        pln->toVelocyPack(*result.data, parser.ast(), flags);
>>>>>>> 8dc1d82e
      }
    } else {
<<<<<<< HEAD
      preparePlanForSerialization(plan);
      result.data = plan->toVelocyPack(parser.ast(), flags);
=======
      std::unique_ptr<ExecutionPlan> bestPlan =
          opt.stealBest();  // Now we own the best one again
      TRI_ASSERT(bestPlan != nullptr);

      preparePlanForSerialization(bestPlan);
      bestPlan->toVelocyPack(*result.data, parser.ast(), flags);

      // cacheability
      result.cached = (!_queryString.empty() && !isModificationQuery() &&
                       _warnings.empty() && _ast->root()->isCacheable());
>>>>>>> 8dc1d82e
    }

    // cacheability
    result.cached = (!_queryString.empty() && !isModificationQuery() &&
                     _warnings.empty() && _ast->root()->isCacheable());

    // technically no need to commit, as we are only explaining here
    auto commitResult = _trx->commit();
    if (commitResult.fail()) {
      THROW_ARANGO_EXCEPTION(commitResult);
    }

    result.extra = std::make_shared<VPackBuilder>();
    {
      VPackObjectBuilder guard(result.extra.get(), /*unindexed*/ true);
      _warnings.toVelocyPack(*result.extra);
      if (opt != nullptr) {
        result.extra->add(VPackValue("stats"));
        opt->_stats.toVelocyPack(*result.extra);
      }
    }
  } catch (Exception const& ex) {
    result.reset(Result(
        ex.code(),
        ex.message() + QueryExecutionState::toStringWithPrefix(_execState)));
  } catch (std::bad_alloc const&) {
    result.reset(
        Result(TRI_ERROR_OUT_OF_MEMORY,
               StringUtils::concatT(
                   TRI_errno_string(TRI_ERROR_OUT_OF_MEMORY),
                   QueryExecutionState::toStringWithPrefix(_execState))));
  } catch (std::exception const& ex) {
    result.reset(Result(
        TRI_ERROR_INTERNAL,
        ex.what() + QueryExecutionState::toStringWithPrefix(_execState)));
  } catch (...) {
    result.reset(
        Result(TRI_ERROR_INTERNAL,
               StringUtils::concatT(
                   TRI_errno_string(TRI_ERROR_INTERNAL),
                   QueryExecutionState::toStringWithPrefix(_execState))));
  }

  // will be returned in success or failure case
  return result;
}

bool Query::isModificationQuery() const noexcept {
  TRI_ASSERT(_ast != nullptr);
  return _ast->containsModificationNode();
}

bool Query::isAsyncQuery() const noexcept {
  TRI_ASSERT(_ast != nullptr);
  return _ast->canApplyParallelism();
}

/// @brief enter a V8 context
void Query::enterV8Context() {
  auto registerCtx = [&] {
    // register transaction in context
    if (_transactionContext->isV8Context()) {
      auto ctx =
          static_cast<transaction::V8Context*>(_transactionContext.get());
      ctx->enterV8Context();
    } else {
      v8::Isolate* isolate = v8::Isolate::GetCurrent();
      TRI_v8_global_t* v8g = static_cast<TRI_v8_global_t*>(
          isolate->GetData(V8PlatformFeature::V8_DATA_SLOT));
      v8g->_transactionState = _trx->stateShrdPtr();
    }
  };

  if (!_contextOwnedByExterior) {
    if (_v8Context == nullptr) {
      auto& server = vocbase().server();
      if (!server.hasFeature<V8DealerFeature>() ||
          !server.isEnabled<V8DealerFeature>()) {
        THROW_ARANGO_EXCEPTION_MESSAGE(TRI_ERROR_INTERNAL,
                                       "V8 engine is disabled");
      }
      JavaScriptSecurityContext securityContext =
          JavaScriptSecurityContext::createQueryContext();
      _v8Context = server.getFeature<V8DealerFeature>().enterContext(
          &_vocbase, securityContext);

      if (_v8Context == nullptr) {
        THROW_ARANGO_EXCEPTION_MESSAGE(
            TRI_ERROR_RESOURCE_LIMIT,
            "unable to enter V8 context for query execution");
      }
      registerCtx();
    }
    TRI_ASSERT(_v8Context != nullptr);
  } else if (!_embeddedQuery &&
             !_registeredInV8Context) {  // may happen for stream trx
    registerCtx();
    _registeredInV8Context = true;
  }
}

/// @brief return a V8 context
void Query::exitV8Context() {
  auto unregister = [&] {
    if (_transactionContext->isV8Context()) {  // necessary for stream trx
      auto ctx =
          static_cast<transaction::V8Context*>(_transactionContext.get());
      ctx->exitV8Context();
    } else {
      v8::Isolate* isolate = v8::Isolate::GetCurrent();
      TRI_v8_global_t* v8g = static_cast<TRI_v8_global_t*>(
          isolate->GetData(V8PlatformFeature::V8_DATA_SLOT));
      v8g->_transactionState = nullptr;
    }
  };
  if (!_contextOwnedByExterior) {
    if (_v8Context != nullptr) {
      // unregister transaction in context
      unregister();

      auto& server = vocbase().server();
      TRI_ASSERT(server.hasFeature<V8DealerFeature>() &&
                 server.isEnabled<V8DealerFeature>());
      server.getFeature<V8DealerFeature>().exitContext(_v8Context);
      _v8Context = nullptr;
    }
  } else if (!_embeddedQuery && _registeredInV8Context) {
    // prevent duplicate deregistration
    unregister();
    _registeredInV8Context = false;
  }
}

/// @brief initializes the query
void Query::init(bool createProfile) {
  TRI_ASSERT(!_queryProfile && !_ast);
  if (_queryProfile || _ast) {
    // already called
    return;
  }

  TRI_ASSERT(_queryProfile == nullptr);
  // adds query to QueryList which is needed for /_api/query/current
  if (createProfile && !ServerState::instance()->isDBServer()) {
    _queryProfile = std::make_unique<QueryProfile>(*this);
  }
  enterState(QueryExecutionState::ValueType::INITIALIZATION);

  TRI_ASSERT(_ast == nullptr);
  _ast = std::make_unique<Ast>(*this);
}

void Query::registerQueryInTransactionState() {
  // register ourselves in the TransactionState
  TRI_ASSERT(!_registeredQueryInTrx);
  _trx->state()->beginQuery(isModificationQuery());
  _registeredQueryInTrx = true;
}

void Query::unregisterQueryInTransactionState() noexcept {
  if (_registeredQueryInTrx) {
    TRI_ASSERT(_trx != nullptr && _trx->state() != nullptr);
    // unregister ourselves in the TransactionState
    _trx->state()->endQuery(isModificationQuery());
    _registeredQueryInTrx = false;
  }
}

/// @brief calculate a hash for the query, once
uint64_t Query::hash() {
  if (!_queryHashCalculated) {
    _queryHash = calculateHash();
    _queryHashCalculated = true;
  }
  return _queryHash;
}

/// @brief log a query
void Query::logAtStart() {
  if (_queryString.empty()) {
    return;
  }
  if (!vocbase().server().hasFeature<QueryRegistryFeature>()) {
    return;
  }
  auto const& feature = vocbase().server().getFeature<QueryRegistryFeature>();
  size_t maxLength = feature.maxQueryStringLength();

  LOG_TOPIC("8a86a", TRACE, Logger::QUERIES)
      << "executing query " << _queryId << ": '"
      << _queryString.extract(maxLength) << "'";
}

void Query::logAtEnd(QueryResult const& queryResult) const {
  if (_queryString.empty()) {
    // nothing to log
    return;
  }
  if (!vocbase().server().hasFeature<QueryRegistryFeature>()) {
    return;
  }

  auto const& feature = vocbase().server().getFeature<QueryRegistryFeature>();

  // log failed queries?
  bool logFailed = feature.logFailedQueries() && queryResult.result.fail();
  // log queries exceeded memory usage threshold
  bool logMemoryUsage =
      resourceMonitor().peak() >= feature.peakMemoryUsageThreshold();

  if (!logFailed && !logMemoryUsage) {
    return;
  }

  size_t maxLength = feature.maxQueryStringLength();

  std::string bindParameters;
  if (feature.trackBindVars()) {
    // also log bind variables
    stringifyBindParameters(bindParameters, ", bind vars: ", maxLength);
  }

  std::string dataSources;
  if (feature.trackDataSources()) {
    stringifyDataSources(dataSources, ", data sources: ");
  }

  if (logFailed) {
    LOG_TOPIC("d499d", WARN, Logger::QUERIES)
        << "AQL " << (queryOptions().stream ? "streaming " : "") << "query '"
        << extractQueryString(maxLength, feature.trackQueryString()) << "'"
        << bindParameters << dataSources << ", database: " << vocbase().name()
        << ", user: " << user() << ", id: " << _queryId << ", token: QRY"
        << _queryId << ", peak memory usage: " << resourceMonitor().peak()
        << " failed with exit code " << queryResult.result.errorNumber() << ": "
        << queryResult.result.errorMessage()
        << ", took: " << Logger::FIXED(executionTime());
  } else {
    LOG_TOPIC("e0b7c", WARN, Logger::QUERIES)
        << "AQL " << (queryOptions().stream ? "streaming " : "") << "query '"
        << extractQueryString(maxLength, feature.trackQueryString()) << "'"
        << bindParameters << dataSources << ", database: " << vocbase().name()
        << ", user: " << user() << ", id: " << _queryId << ", token: QRY"
        << _queryId << ", peak memory usage: " << resourceMonitor().peak()
        << " used more memory than configured memory usage alerting threshold "
        << feature.peakMemoryUsageThreshold()
        << ", took: " << Logger::FIXED(executionTime());
  }
}

std::string Query::extractQueryString(size_t maxLength, bool show) const {
  if (!show) {
    return "<hidden>";
  }
  return queryString().extract(maxLength);
}

void Query::stringifyBindParameters(std::string& out, std::string_view prefix,
                                    size_t maxLength) const {
  auto bp = bindParameters();
  if (bp != nullptr && !bp->slice().isNone() && maxLength >= 3) {
    // append prefix, e.g. "bind parameters: "
    out.append(prefix);

    // dump at most maxLength chars of bind parameters into our output string
    velocypack::SizeConstrainedStringSink sink(&out, maxLength);
    velocypack::Dumper dumper(&sink);
    dumper.dump(bp->slice());

    if (sink.overflowed()) {
      // truncate value with "..."
      TRI_ASSERT(maxLength >= 3);
      out.resize(maxLength - 3);
      out.append("...");
    }
  }
}

void Query::stringifyDataSources(std::string& out,
                                 std::string_view prefix) const {
  auto const d = collectionNames();
  if (!d.empty()) {
    out.append(prefix);
    out.push_back('[');

    velocypack::StringSink sink(&out);
    velocypack::Dumper dumper(&sink);
    size_t i = 0;
    for (auto const& dn : d) {
      if (i > 0) {
        out.push_back(',');
      }
      dumper.appendString(dn.data(), dn.size());
      ++i;
    }
    out.push_back(']');
  }
}

/// @brief calculate a hash value for the query and bind parameters
uint64_t Query::calculateHash() const {
  if (_queryString.empty()) {
    return DontCache;
  }

  // hash the query string first
  uint64_t hashval = _queryString.hash();

  // handle "fullCount" option. if this option is set, the query result will
  // be different to when it is not set!
  if (_queryOptions.fullCount) {
    hashval =
        fasthash64(::fullcountTrue.data(), ::fullcountTrue.size(), hashval);
  } else {
    hashval =
        fasthash64(::fullcountFalse.data(), ::fullcountFalse.size(), hashval);
  }

  // handle "count" option
  if (_queryOptions.count) {
    hashval = fasthash64(::countTrue.data(), ::countTrue.size(), hashval);
  } else {
    hashval = fasthash64(::countFalse.data(), ::countFalse.size(), hashval);
  }

  // also hash "optimizer.rules" options
  for (auto const& rule : _queryOptions.optimizerRules) {
    hashval = VELOCYPACK_HASH(rule.data(), rule.size(), hashval);
  }
  // blend query hash with bind parameters
  return hashval ^ _bindParameters.hash();
}

/// @brief whether or not the query cache can be used for the query
bool Query::canUseQueryCache() const {
  bool isCachingAllowed = !(_transactionContext->isStreaming() ||
                            _transactionContext->isTransactionJS()) ||
                          _transactionContext->isReadOnlyTransaction();

  if (!isCachingAllowed || _queryString.size() < 8 || _queryOptions.silent) {
    return false;
  }

  auto queryCacheMode = QueryCache::instance()->mode();

  if (_queryOptions.cache && (queryCacheMode == CACHE_ALWAYS_ON ||
                              queryCacheMode == CACHE_ON_DEMAND)) {
    // cache mode is set to always on or on-demand...
    // query will only be cached if `cache` attribute is not set to false

    // cannot use query cache on a coordinator at the moment
    return !ServerState::instance()->isRunningInCluster();
  }

  return false;
}

ErrorCode Query::resultCode() const noexcept {
  // never return negative value from here
  return _resultCode.value_or(TRI_ERROR_NO_ERROR);
}

/// @brief enter a new state
void Query::enterState(QueryExecutionState::ValueType state) {
  LOG_TOPIC("d8767", DEBUG, Logger::QUERIES)
      << elapsedSince(_startTime)
      << " Query::enterState: " << QueryExecutionState::toString(state)
      << " this: " << (uintptr_t)this;
  if (_queryProfile != nullptr) {
    // record timing for previous state
    _queryProfile->setStateDone(_execState);
  }

  // and adjust the state
  _execState = state;
}

/// @brief cleanup plan and engine for current query
ExecutionState Query::cleanupPlanAndEngine(ErrorCode errorCode, bool sync) {
  ensureExecutionTime();

  if (!_resultCode.has_value()) {  // TODO possible data race here
    // result code not yet set.
    _resultCode = errorCode;
  }

  if (sync && _sharedState) {
    _sharedState->resetWakeupHandler();
    auto state = cleanupTrxAndEngines(errorCode);
    while (state == ExecutionState::WAITING) {
      _sharedState->waitForAsyncWakeup();
      state = cleanupTrxAndEngines(errorCode);
    }
    return state;
  }

  return cleanupTrxAndEngines(errorCode);
}

void Query::unregisterSnippets() {
  if (!_snippets.empty() && ServerState::instance()->isCoordinator()) {
    auto* registry = QueryRegistryFeature::registry();
    if (registry) {
      registry->unregisterSnippets(_snippets);
    }
  }
}

/// @brief pass-thru a resolver object from the transaction context
CollectionNameResolver const& Query::resolver() const {
  return _transactionContext->resolver();
}

/// @brief create a transaction::Context
std::shared_ptr<transaction::Context> Query::newTrxContext() const {
  TRI_ASSERT(_transactionContext != nullptr);
  TRI_ASSERT(_trx != nullptr);

  if (_ast->canApplyParallelism()) {
    TRI_ASSERT(!_ast->containsModificationNode());
    return _transactionContext->clone();
  }
  return _transactionContext;
}

velocypack::Options const& Query::vpackOptions() const {
  return *(_transactionContext->getVPackOptions());
}

transaction::Methods& Query::trxForOptimization() {
  TRI_ASSERT(_execState != QueryExecutionState::ValueType::EXECUTION);
  return *_trx;
}

void Query::addIntermediateCommits(uint64_t value) {
  TRI_ASSERT(_trx != nullptr);
  _trx->state()->addIntermediateCommits(value);
}

#ifdef ARANGODB_USE_GOOGLE_TESTS
void Query::initForTests() {
  this->init(/*createProfile*/ false);
  initTrxForTests();
}

void Query::initTrxForTests() {
  _trx = AqlTransaction::create(_transactionContext, _collections,
                                _queryOptions.transactionOptions,
                                std::unordered_set<std::string>{});
  // create the transaction object, but do not start it yet
  _trx->addHint(
      transaction::Hints::Hint::FROM_TOPLEVEL_AQL);  // only used on toplevel
  auto res = _trx->begin();
  TRI_ASSERT(res.ok());
}
#endif

/// @brief return the query's shared state
std::shared_ptr<SharedQueryState> Query::sharedState() const {
  return _sharedState;
}

ExecutionEngine* Query::rootEngine() const {
  if (!_snippets.empty()) {
    TRI_ASSERT(ServerState::instance()->isDBServer() ||
               _snippets[0]->engineId() == 0);
    return _snippets[0].get();
  }
  return nullptr;
}

namespace {

futures::Future<Result> finishDBServerParts(Query& query, ErrorCode errorCode) {
  TRI_ASSERT(ServerState::instance()->isCoordinator());
  auto const& serverQueryIds = query.serverQueryIds();
  TRI_ASSERT(!serverQueryIds.empty());

  NetworkFeature const& nf =
      query.vocbase().server().getFeature<NetworkFeature>();
  network::ConnectionPool* pool = nf.pool();
  if (pool == nullptr) {
    return futures::makeFuture(Result{TRI_ERROR_SHUTTING_DOWN});
  }

  network::RequestOptions options;
  options.database = query.vocbase().name();
  options.timeout = network::Timeout(60.0);  // Picked arbitrarily
  options.continuationLane = RequestLane::CLUSTER_AQL_INTERNAL_COORDINATOR;
  //  options.skipScheduler = true;

  VPackBuffer<uint8_t> body;
  VPackBuilder builder(body);
  builder.openObject(true);
  builder.add(StaticStrings::Code, VPackValue(errorCode));
  builder.close();

  query.incHttpRequests(static_cast<unsigned>(serverQueryIds.size()));

  std::vector<futures::Future<Result>> futures;
  futures.reserve(serverQueryIds.size());
  auto ss = query.sharedState();
  TRI_ASSERT(ss != nullptr);

  for (auto const& [server, queryId, rebootId] : serverQueryIds) {
    TRI_ASSERT(server.substr(0, 7) != "server:");

    auto f =
        network::sendRequest(pool, "server:" + server, fuerte::RestVerb::Delete,
                             "/_api/aql/finish/" + std::to_string(queryId),
                             body, options)
            .thenValue([ss, &query](network::Response&& res) mutable -> Result {
              // simon: checked until 3.5, shutdown result is always ignored
              if (res.fail()) {
                return Result{network::fuerteToArangoErrorCode(res)};
              } else if (!res.slice().isObject()) {
                return Result(TRI_ERROR_CLUSTER_AQL_COMMUNICATION,
                              "shutdown response of DBServer is malformed");
              }

              VPackSlice val = res.slice().get("stats");
              if (val.isObject()) {
                ss->executeLocked([&] {
                  query.executionStats().add(ExecutionStats(val));
                  if (auto s = val.get("intermediateCommits");
                      s.isNumber<uint64_t>()) {
                    query.addIntermediateCommits(s.getNumber<uint64_t>());
                  }
                });
              }
              // read "warnings" attribute if present and add it to our
              // query
              val = res.slice().get("warnings");
              if (val.isArray()) {
                for (VPackSlice it : VPackArrayIterator(val)) {
                  if (it.isObject()) {
                    VPackSlice code = it.get("code");
                    VPackSlice message = it.get("message");
                    if (code.isNumber() && message.isString()) {
                      query.warnings().registerWarning(
                          ErrorCode{code.getNumericValue<int>()},
                          message.copyString());
                    }
                  }
                }
              }

              val = res.slice().get("code");
              if (val.isNumber()) {
                return Result{ErrorCode{val.getNumericValue<int>()}};
              }
              return Result();
            })
            .thenError<std::exception>([](std::exception ptr) {
              return Result(TRI_ERROR_INTERNAL,
                            "unhandled query shutdown exception");
            });

    futures.emplace_back(std::move(f));
  }

  return futures::collectAll(std::move(futures))
      .thenValue([](std::vector<futures::Try<Result>>&& results) -> Result {
        for (futures::Try<Result>& tryRes : results) {
          if (tryRes.get().fail()) {
            return std::move(tryRes).get();
          }
        }
        return Result();
      });
}
}  // namespace

ExecutionState Query::cleanupTrxAndEngines(ErrorCode errorCode) {
  ShutdownState exp = _shutdownState.load(std::memory_order_relaxed);
  if (exp == ShutdownState::Done) {
    return ExecutionState::DONE;
  } else if (exp == ShutdownState::InProgress) {
    return ExecutionState::WAITING;
  }

  TRI_ASSERT(exp == ShutdownState::None);
  if (!_shutdownState.compare_exchange_strong(exp, ShutdownState::InProgress,
                                              std::memory_order_relaxed)) {
    return ExecutionState::WAITING;  // someone else got here
  }

  ScopeGuard endQueryGuard(
      [this]() noexcept { unregisterQueryInTransactionState(); });

  enterState(QueryExecutionState::ValueType::FINALIZATION);

  TRI_IF_FAILURE("Query::directKillBeforeQueryWillBeFinalized") {
    debugKillQuery();
  }

  // simon: do not unregister _queryProfile here, since kill() will be called
  //        under the same QueryList lock

  // The above condition is not true if we have already waited.
  LOG_TOPIC("fc22c", DEBUG, Logger::QUERIES)
      << elapsedSince(_startTime) << " Query::finalize: before _trx->commit"
      << " this: " << (uintptr_t)this;

  // Only one thread is allowed to call commit
  if (errorCode == TRI_ERROR_NO_ERROR) {
    ScopeGuard guard([this]() noexcept {
      // If we exit here we need to throw the error.
      // The caller will handle the error and will call this method
      // again using an errorCode != NO_ERROR.
      // If we do not reset to None here, this additional call will cause
      // endless looping.
      _shutdownState.store(ShutdownState::None, std::memory_order_relaxed);
    });
    futures::Future<Result> commitResult = _trx->commitAsync();
    TRI_ASSERT(commitResult.isReady());
    if (commitResult.get().fail()) {
      THROW_ARANGO_EXCEPTION(std::move(commitResult).get());
    }
    TRI_IF_FAILURE("Query::finalize_before_done") {
      THROW_ARANGO_EXCEPTION(TRI_ERROR_DEBUG);
    }
    // We succeeded with commit. Let us cancel the guard
    // The state of "in progress" is now correct if we exit the method.
    guard.cancel();
  }

  TRI_IF_FAILURE("Query::directKillAfterQueryWillBeFinalized") {
    debugKillQuery();
  }

  LOG_TOPIC("7ef18", DEBUG, Logger::QUERIES)
      << elapsedSince(_startTime)
      << " Query::finalize: before cleanupPlanAndEngine"
      << " this: " << (uintptr_t)this;

  if (_serverQueryIds.empty()) {
    _shutdownState.store(ShutdownState::Done, std::memory_order_relaxed);
    return ExecutionState::DONE;
  }

  TRI_ASSERT(ServerState::instance()->isCoordinator());
  TRI_ASSERT(_sharedState);
  try {
    TRI_IF_FAILURE("Query::finalize_error_on_finish_db_servers") {
      THROW_ARANGO_EXCEPTION(TRI_ERROR_INTERNAL_AQL);
    }
    ::finishDBServerParts(*this, errorCode)
        .thenValue([ss = _sharedState, this](Result r) {
          LOG_TOPIC_IF("fd31e", INFO, Logger::QUERIES,
                       r.fail() && r.isNot(TRI_ERROR_HTTP_NOT_FOUND))
              << "received error from DBServer on query finalization: "
              << r.errorNumber() << ", '" << r.errorMessage() << "'";
          _sharedState->executeAndWakeup([&] {
            _shutdownState.store(ShutdownState::Done,
                                 std::memory_order_relaxed);
            return true;
          });
        });

    TRI_IF_FAILURE("Query::directKillAfterDBServerFinishRequests") {
      debugKillQuery();
    }

    return ExecutionState::WAITING;
  } catch (...) {
    // In case of any error that happened in sending out the requests
    // we simply reset to done, we tried to cleanup the engines.
    // we only get here if something in the network stack is out of order.
    // so there is no need to retry on cleaning up the engines, caller can
    // continue Also note: If an error in cleanup happens the query was
    // completed already, so this error does not need to be reported to client.
    _shutdownState.store(ShutdownState::Done, std::memory_order_relaxed);

    if (isModificationQuery()) {
      // For modification queries these left-over locks will have negative side
      // effects We will report those to the user. Lingering Read-locks should
      // not block the system.
      std::vector<std::string_view> writeLocked{};
      std::vector<std::string_view> exclusiveLocked{};
      _collections.visit([&](std::string const& name, Collection& col) -> bool {
        switch (col.accessType()) {
          case AccessMode::Type::WRITE: {
            writeLocked.emplace_back(name);
            break;
          }
          case AccessMode::Type::EXCLUSIVE: {
            exclusiveLocked.emplace_back(name);
            break;
          }
          default:
            // We do not need to capture reads.
            break;
        }
        return true;
      });
      LOG_TOPIC("63572", WARN, Logger::QUERIES)
          << " Failed to cleanup leftovers of a query due to communication "
             "errors. "
          << " The DBServers will eventually clean up the state. The following "
             "locks still exist: "
          << " write: " << writeLocked
          << ": you may not drop these collections until the locks time out."
          << " exclusive: " << exclusiveLocked
          << ": you may not be able to write into these collections until the "
             "locks time out.";

      for (auto const& [server, queryId, rebootId] : _serverQueryIds) {
        auto msg = "Failed to send unlock request DELETE /_api/aql/finish/" +
                   std::to_string(queryId) + " to server:" + server +
                   " in database " + vocbase().name();
        _warnings.registerWarning(TRI_ERROR_CLUSTER_AQL_COMMUNICATION, msg);
        LOG_TOPIC("7c10f", WARN, Logger::QUERIES) << msg;
      }
    }
    return ExecutionState::DONE;
  }
}

void Query::injectVertexCollectionIntoGraphNodes(ExecutionPlan& plan) {
  containers::SmallVector<ExecutionNode*, 8> graphNodes;

  plan.findNodesOfType(graphNodes,
                       {ExecutionNode::TRAVERSAL, ExecutionNode::SHORTEST_PATH,
                        ExecutionNode::ENUMERATE_PATHS},
                       true);
  for (auto& node : graphNodes) {
    auto graphNode = ExecutionNode::castTo<GraphNode*>(node);
    auto const& vCols = graphNode->vertexColls();

    if (vCols.empty()) {
      auto& myResolver = resolver();

      // In case our graphNode does not have any collections added yet,
      // we need to visit all query-known collections and add the
      // vertex collections.
      collections().visit([&myResolver, graphNode](std::string const& name,
                                                   Collection& collection) {
        // If resolver cannot resolve this collection
        // it has to be a view.
        if (myResolver.getCollection(name)) {
          // All known edge collections will be ignored by this call!
          graphNode->injectVertexCollection(collection);
        }
        return true;
      });
    }
  }
}

void Query::debugKillQuery() {
#ifndef ARANGODB_ENABLE_FAILURE_TESTS
  TRI_ASSERT(false);
#else
  if (_wasDebugKilled) {
    return;
  }
  bool usingSystemCollection = false;
  // Ignore queries on System collections, we do not want them to hit failure
  // points note that we must call the _const_ version of collections() here,
  // because the non-const version will trigger an assertion failure if the
  // query is already executing!
  const_cast<Query const*>(this)->collections().visit(
      [&usingSystemCollection](std::string const&,
                               Collection const& col) -> bool {
        if (col.getCollection()->system()) {
          usingSystemCollection = true;
          return false;
        }
        return true;
      });

  if (usingSystemCollection) {
    return;
  }

  _wasDebugKilled = true;
  // A query can only be killed under certain circumstances.
  // We assert here that one of those is true.
  // a) Query is in the list of current queries, this can be requested by the
  // user and the query can be killed by user b) Query is in the query registry.
  // In this case the query registry can hit a timeout, which triggers the kill
  // c) The query id has been handed out to the user (stream query only)
  bool isStreaming = queryOptions().stream;
  bool isInList = false;
  bool isInRegistry = false;
  auto const& queryList = vocbase().queryList();
  if (queryList->enabled()) {
    auto const& current = queryList->listCurrent();
    for (auto const& it : current) {
      if (it.id == _queryId) {
        isInList = true;
        break;
      }
    }
  }

  QueryRegistry* registry = QueryRegistryFeature::registry();
  if (registry != nullptr) {
    isInRegistry = registry->queryIsRegistered(vocbase().name(), _queryId);
  }
  TRI_ASSERT(isInList || isStreaming || isInRegistry ||
             _execState == QueryExecutionState::ValueType::FINALIZATION)
      << "_execState " << (int)_execState.load() << " queryList->enabled() "
      << queryList->enabled();
  kill();
#endif
}

std::shared_ptr<Query> Query::createFromPlan(
    TRI_vocbase_t& vocbase, std::shared_ptr<transaction::Context> ctx,
    VPackSlice const plan, VPackSlice const options) {
  ADB_PROD_ASSERT(ServerState::instance()->isSingleServerOrCoordinator());

  QueryId queryId;
  if (ServerState::instance()->isCoordinator()) {
    queryId =
        vocbase.server().getFeature<ClusterFeature>().clusterInfo().uniqid();
  } else {
    queryId = TRI_NewServerSpecificTick();
  }

  auto query = ClusterQuery::create(queryId, ctx, aql::QueryOptions(options));

  VPackSlice collections = plan.get("collections");
  VPackSlice variables = plan.get("variables");

  QueryAnalyzerRevisions analyzersRevision;
  auto revisionRes = analyzersRevision.fromVelocyPack(plan);
  if (ADB_UNLIKELY(revisionRes.fail())) {
    THROW_ARANGO_EXCEPTION_MESSAGE(TRI_ERROR_INTERNAL,
                                   revisionRes.errorMessage());
  }

  // simon says: hack to get the behaviour of old second aql::Query constructor
  VPackBuilder snippetBuilder;  // simon says: hack to make format conform
  snippetBuilder.openObject();
  snippetBuilder.add("0", VPackValue(VPackValueType::Object));
  snippetBuilder.add("nodes", plan.get("nodes"));
  snippetBuilder.close();
  snippetBuilder.close();

  VPackBuilder ignoreResponse;
  query->prepareClusterQuery(VPackSlice::emptyObjectSlice(), collections,
                             variables, snippetBuilder.slice(),
                             VPackSlice::noneSlice(), ignoreResponse,
                             analyzersRevision);

  return query;
}<|MERGE_RESOLUTION|>--- conflicted
+++ resolved
@@ -1048,20 +1048,13 @@
         _queryOptions.verbosePlans, _queryOptions.explainInternals,
         _queryOptions.explainRegisters == ExplainRegisterPlan::Yes);
 
-<<<<<<< HEAD
-    std::unique_ptr<Optimizer> opt;
-    if (optimize) {
-      // Run the query optimizer:
-      enterState(QueryExecutionState::ValueType::PLAN_OPTIMIZATION);
-      opt = std::make_unique<Optimizer>(_queryOptions.maxNumberOfPlans);
-      // get enabled/disabled rules
-      opt->createPlans(std::move(plan), _queryOptions, true);
-
-      enterState(QueryExecutionState::ValueType::FINALIZATION);
-      if (_queryOptions.allPlans) {
-        result.data = std::make_shared<VPackBuilder>();
-        {
-          VPackArrayBuilder guard(result.data.get());
+    VPackOptions options;
+    options.checkAttributeUniqueness = false;
+    options.buildUnindexedArrays = true;
+    result.data = std::make_shared<VPackBuilder>(&options);
+
+    if (_queryOptions.allPlans) {
+      VPackArrayBuilder guard(result.data.get());
 
           auto const& plans = opt->getPlans();
           for (auto& it : plans) {
@@ -1069,53 +1062,23 @@
             TRI_ASSERT(pln != nullptr);
 
             preparePlanForSerialization(pln);
-            pln->toVelocyPack(*result.data.get(), parser.ast(), flags);
-          }
+            pln->toVelocyPack(*result.data, parser.ast(), flags);
+
         }
         // cacheability not available here
         result.cached = false;
       } else {
-        // Now plan and all derived plans belong to the optimizer
+
         std::unique_ptr<ExecutionPlan> bestPlan =
             opt->stealBest();  // Now we own the best one again
         TRI_ASSERT(bestPlan != nullptr);
 
         preparePlanForSerialization(bestPlan);
-        result.data = bestPlan->toVelocyPack(parser.ast(), flags);
-=======
-    VPackOptions options;
-    options.checkAttributeUniqueness = false;
-    options.buildUnindexedArrays = true;
-    result.data = std::make_shared<VPackBuilder>(&options);
-
-    if (_queryOptions.allPlans) {
-      VPackArrayBuilder guard(result.data.get());
-
-      auto const& plans = opt.getPlans();
-      for (auto& it : plans) {
-        auto& pln = it.first;
-        TRI_ASSERT(pln != nullptr);
-
-        preparePlanForSerialization(pln);
-        pln->toVelocyPack(*result.data, parser.ast(), flags);
->>>>>>> 8dc1d82e
+        bestPlan->toVelocyPack(*result.data,parser.ast(), flags);
       }
     } else {
-<<<<<<< HEAD
       preparePlanForSerialization(plan);
       result.data = plan->toVelocyPack(parser.ast(), flags);
-=======
-      std::unique_ptr<ExecutionPlan> bestPlan =
-          opt.stealBest();  // Now we own the best one again
-      TRI_ASSERT(bestPlan != nullptr);
-
-      preparePlanForSerialization(bestPlan);
-      bestPlan->toVelocyPack(*result.data, parser.ast(), flags);
-
-      // cacheability
-      result.cached = (!_queryString.empty() && !isModificationQuery() &&
-                       _warnings.empty() && _ast->root()->isCacheable());
->>>>>>> 8dc1d82e
     }
 
     // cacheability
