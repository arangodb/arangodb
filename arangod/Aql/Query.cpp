--- conflicted
+++ resolved
@@ -184,13 +184,8 @@
   }
 
   // set memory limit for query
-<<<<<<< HEAD
   _resourceMonitor.memoryLimit(_queryOptions.memoryLimit);
   _warnings.updateFromOptions(_queryOptions);
-=======
-  _resourceMonitor->memoryLimit(_queryOptions.memoryLimit);
-  _warnings.updateOptions(_queryOptions);
->>>>>>> 16d959de
 
   // store name of user that started the query
   _user = ExecContext::current().user();
