////////////////////////////////////////////////////////////////////////////////
/// DISCLAIMER
///
/// Copyright 2014-2021 ArangoDB GmbH, Cologne, Germany
/// Copyright 2004-2014 triAGENS GmbH, Cologne, Germany
///
/// Licensed under the Apache License, Version 2.0 (the "License");
/// you may not use this file except in compliance with the License.
/// You may obtain a copy of the License at
///
///     http://www.apache.org/licenses/LICENSE-2.0
///
/// Unless required by applicable law or agreed to in writing, software
/// distributed under the License is distributed on an "AS IS" BASIS,
/// WITHOUT WARRANTIES OR CONDITIONS OF ANY KIND, either express or implied.
/// See the License for the specific language governing permissions and
/// limitations under the License.
///
/// Copyright holder is ArangoDB GmbH, Cologne, Germany
///
/// @author Jan Steemann
////////////////////////////////////////////////////////////////////////////////

#include "Query.h"

#include "Aql/AqlCallList.h"
#include "Aql/AqlCallStack.h"
#include "Aql/AqlItemBlock.h"
#include "Aql/AqlTransaction.h"
#include "Aql/Ast.h"
#include "Aql/Collection.h"
#include "Aql/ExecutionBlock.h"
#include "Aql/ExecutionEngine.h"
#include "Aql/ExecutionPlan.h"
#include "Aql/Optimizer.h"
#include "Aql/Parser.h"
#include "Aql/PlanCache.h"
#include "Aql/QueryCache.h"
#include "Aql/QueryExecutionState.h"
#include "Aql/QueryList.h"
#include "Aql/QueryProfile.h"
#include "Aql/QueryRegistry.h"
#include "Aql/Timing.h"
#include "Basics/Exceptions.h"
#include "Basics/ResourceUsage.h"
#include "Basics/ScopeGuard.h"
#include "Basics/StringUtils.h"
#include "Basics/VelocyPackHelper.h"
#include "Basics/fasthash.h"
#include "Cluster/ServerState.h"
#include "Graph/Graph.h"
#include "IResearch/IResearchAnalyzerFeature.h"
#include "Logger/LogMacros.h"
#include "Network/Methods.h"
#include "Network/NetworkFeature.h"
#include "Network/Utils.h"
#include "RestServer/AqlFeature.h"
#include "RestServer/QueryRegistryFeature.h"
#include "StorageEngine/TransactionCollection.h"
#include "StorageEngine/TransactionState.h"
#include "Transaction/StandaloneContext.h"
#include "Transaction/V8Context.h"
#include "Utils/CollectionNameResolver.h"
#include "Utils/ExecContext.h"
#include "Utils/Events.h"
#include "V8/JavaScriptSecurityContext.h"
#include "V8/v8-vpack.h"
#include "V8Server/V8DealerFeature.h"
#include "VocBase/LogicalCollection.h"
#include "VocBase/ticks.h"
#include "VocBase/vocbase.h"

#include <velocypack/Iterator.h>

#include <Futures/Utilities.h>
#include <optional>

#ifndef USE_PLAN_CACHE
#undef USE_PLAN_CACHE
#endif

using namespace arangodb;
using namespace arangodb::aql;
using namespace arangodb::basics;
        
namespace {
AqlCallStack const defaultStack{AqlCallList{AqlCall{}}};
}

/// @brief internal constructor, Used to construct a full query or a ClusterQuery
Query::Query(std::shared_ptr<transaction::Context> const& ctx,
             QueryString const& queryString, std::shared_ptr<VPackBuilder> const& bindParameters,
             aql::QueryOptions&& options,
             std::shared_ptr<SharedQueryState> sharedState)
    : QueryContext(ctx->vocbase()),
      _itemBlockManager(_resourceMonitor, SerializationFormat::SHADOWROWS),
      _queryString(queryString),
      _transactionContext(ctx),
      _sharedState(std::move(sharedState)),
      _v8Context(nullptr),
      _bindParameters(_resourceMonitor, bindParameters),
      _queryOptions(std::move(options)),
      _trx(nullptr),
      _startTime(currentSteadyClockValue()),
      _resultMemoryUsage(0),
      _queryHash(DontCache),
      _shutdownState(ShutdownState::None),
      _executionPhase(ExecutionPhase::INITIALIZE),
      _resultCode(std::nullopt),
      _contextOwnedByExterior(ctx->isV8Context() && v8::Isolate::GetCurrent() != nullptr),
      _embeddedQuery(ctx->isV8Context() && transaction::V8Context::isEmbedded()),
      _registeredInV8Context(false),
      _queryKilled(false),
      _queryHashCalculated(false) {

  if (!_transactionContext) {
    THROW_ARANGO_EXCEPTION_MESSAGE(
        TRI_ERROR_INTERNAL, "failed to create query transaction context");
  }

  if (_contextOwnedByExterior) {
    // copy transaction options from global state into our local query options
    auto state = transaction::V8Context::getParentState();
    if (state != nullptr) {
      _queryOptions.transactionOptions = state->options();
    }
  }

  ProfileLevel level = _queryOptions.profile;
  if (level >= ProfileLevel::TraceOne) {
    LOG_TOPIC("22a70", INFO, Logger::QUERIES) << elapsedSince(_startTime)
                                              << " Query::Query queryString: " << _queryString
                                              << " this: " << (uintptr_t)this;
  } else {
    LOG_TOPIC("11160", DEBUG, Logger::QUERIES)
        << elapsedSince(_startTime)
        << " Query::Query queryString: " << _queryString << " this: " << (uintptr_t)this;
  }

  if (bindParameters != nullptr && !bindParameters->isEmpty() &&
      !bindParameters->slice().isNone()) {
    if (level >= ProfileLevel::TraceOne) {
      LOG_TOPIC("8c9fc", INFO, Logger::QUERIES)
          << "bindParameters: " << bindParameters->slice().toJson();
    } else {
      LOG_TOPIC("16a3f", DEBUG, Logger::QUERIES)
          << "bindParameters: " << bindParameters->slice().toJson();
    }
  }

  if (level >= ProfileLevel::TraceOne) {
    VPackBuilder b;
    _queryOptions.toVelocyPack(b, /*disableOptimizerRules*/ false);
    LOG_TOPIC("8979d", INFO, Logger::QUERIES) << "options: " << b.toJson();
  }

  // set memory limit for query
  _resourceMonitor.memoryLimit(_queryOptions.memoryLimit);
  _warnings.updateOptions(_queryOptions);

  // store name of user that started the query
  _user = ExecContext::current().user();
}

/// @brief public constructor, Used to construct a full query
Query::Query(std::shared_ptr<transaction::Context> const& ctx,
             QueryString const& queryString, std::shared_ptr<VPackBuilder> const& bindParameters,
             QueryOptions&& options)
    : Query(ctx, queryString, bindParameters, std::move(options),
            std::make_shared<SharedQueryState>(ctx->vocbase().server())) {}

Query::Query(std::shared_ptr<transaction::Context> const& ctx,
             QueryString const& queryString, std::shared_ptr<VPackBuilder> const& bindParameters,
             VPackSlice options)
    : Query(ctx, queryString, bindParameters,
            QueryOptions(options),
            std::make_shared<SharedQueryState>(ctx->vocbase().server())) {}

/// @brief destroys a query
Query::~Query() {
  _resourceMonitor.decreaseMemoryUsage(_resultMemoryUsage);
  _resultMemoryUsage = 0;

  if (_queryOptions.profile >= ProfileLevel::TraceOne) {
    LOG_TOPIC("36a75", INFO, Logger::QUERIES) << elapsedSince(_startTime)
                                              << " Query::~Query queryString: "
                                              << " this: " << (uintptr_t)this;
  }

  _queryProfile.reset(); // unregister from QueryList

  // log to audit log
  if (!_queryOptions.skipAudit &&
     (ServerState::instance()->isCoordinator() ||
      ServerState::instance()->isSingleServer())) {
    try {
      events::AqlQuery(*this);
    } catch (...) {
      // we must not make any exception escape from here!
    }
  }

  // this will reset _trx, so _trx is invalid after here
  try {
    ExecutionState state = cleanupPlanAndEngine(TRI_ERROR_INTERNAL, /*sync*/true);
    TRI_ASSERT(state != ExecutionState::WAITING);
  } catch (...) {
    // unfortunately we cannot do anything here, as we are in
    // the destructor
  }

  unregisterSnippets();

  exitV8Context();

  _snippets.clear(); // simon: must be before plan
  _plans.clear(); // simon: must be before AST
  _ast.reset();

  LOG_TOPIC("f5cee", DEBUG, Logger::QUERIES)
      << elapsedSince(_startTime)
      << " Query::~Query this: " << (uintptr_t)this;
}

/// @brief return the user that started the query
std::string const& Query::user() const {
  return _user;
}

double Query::getLockTimeout() const noexcept {
  return _queryOptions.transactionOptions.lockTimeout;
}

void Query::setLockTimeout(double timeout) noexcept {
  _queryOptions.transactionOptions.lockTimeout = timeout;
}

bool Query::killed() const {
  if (_queryOptions.maxRuntime > std::numeric_limits<double>::epsilon() &&
      elapsedSince(_startTime) > _queryOptions.maxRuntime) {
    return true;
  }
  return _queryKilled;
}

/// @brief set the query to killed
void Query::kill() {
<<<<<<< HEAD
  _queryKilled = true;

  if (_trx->state()->isCoordinator()) {
=======
  if (ServerState::instance()->isCoordinator() && !_queryKilled) {
    _queryKilled = true;
>>>>>>> 19502681
    this->cleanupPlanAndEngine(TRI_ERROR_QUERY_KILLED, /*sync*/false);
  } else {
    _queryKilled = true;
  }
}

/// @brief return the start time of the query (steady clock value)
double Query::startTime() const noexcept { return _startTime; }

void Query::prepareQuery(SerializationFormat format) {
  try {
    init(/*createProfile*/ true);

    enterState(QueryExecutionState::ValueType::PARSING);

    std::unique_ptr<ExecutionPlan> plan = preparePlan();
    TRI_ASSERT(plan != nullptr);
    plan->findVarUsage();

    TRI_ASSERT(_trx != nullptr);
    TRI_ASSERT(_trx->status() == transaction::Status::RUNNING);

    // keep serialized copy of unchanged plan to include in query profile
    // necessary because instantiate / execution replace vars and blocks
    bool const keepPlan = _queryOptions.profile >= ProfileLevel::Blocks &&
    ServerState::isSingleServerOrCoordinator(_trx->state()->serverRole());
    if (keepPlan) {
      _planSliceCopy = std::make_unique<VPackBufferUInt8>();
      VPackBuilder b(*_planSliceCopy);
      plan->toVelocyPack(b, _ast.get(), false, ExplainRegisterPlan::No);
    }

    // simon: assumption is _queryString is empty for DBServer snippets
    bool const planRegisters = !_queryString.empty();
    ExecutionEngine::instantiateFromPlan(*this, *plan, planRegisters, format);

    _plans.push_back(std::move(plan));

    if (_snippets.size() > 1) {  // register coordinator snippets
      TRI_ASSERT(_trx->state()->isCoordinator());
      QueryRegistry* registry = QueryRegistryFeature::registry();
      if (!registry) {
        THROW_ARANGO_EXCEPTION_MESSAGE(TRI_ERROR_SHUTTING_DOWN, "query registry not available");
      }
      registry->registerSnippets(_snippets);
    }

    if (_queryProfile) {
      _queryProfile->registerInQueryList();
    }

    enterState(QueryExecutionState::ValueType::EXECUTION);
  } catch (arangodb::basics::Exception const& ex) {
    _resultCode = ex.code();
    throw;
  } catch (std::bad_alloc const&) {
    _resultCode = TRI_ERROR_OUT_OF_MEMORY;
    throw;
  } catch (...) {
    _resultCode = TRI_ERROR_INTERNAL;
    throw;
  }
}

/// @brief prepare an AQL query, this is a preparation for execute, but
/// execute calls it internally. The purpose of this separate method is
/// to be able to only prepare a query from VelocyPack and then store it in the
/// QueryRegistry.
std::unique_ptr<ExecutionPlan> Query::preparePlan() {
  TRI_ASSERT(!_queryString.empty());
  LOG_TOPIC("9625e", DEBUG, Logger::QUERIES) << elapsedSince(_startTime)
                                             << " Query::prepare"
                                             << " this: " << (uintptr_t)this;

  TRI_ASSERT(_ast != nullptr);
  Parser parser(*this, *_ast, _queryString);
  parser.parse();

  // put in bind parameters
  parser.ast()->injectBindParameters(_bindParameters, this->resolver());

  TRI_ASSERT(_trx == nullptr);
  // needs to be created after the AST collected all collections
  std::unordered_set<std::string> inaccessibleCollections;
#ifdef USE_ENTERPRISE
  if (_queryOptions.transactionOptions.skipInaccessibleCollections) {
    inaccessibleCollections = _queryOptions.inaccessibleCollections;
  }
#endif

  _trx = AqlTransaction::create(_transactionContext, _collections,
                                _queryOptions.transactionOptions,
                                std::move(inaccessibleCollections));
  // create the transaction object, but do not start it yet
  _trx->addHint(transaction::Hints::Hint::FROM_TOPLEVEL_AQL);  // only used on toplevel

  // As soon as we start to instantiate the plan we have to clean it
  // up before killing the unique_ptr

  // we have an AST, optimize the ast
  enterState(QueryExecutionState::ValueType::AST_OPTIMIZATION);

  _ast->validateAndOptimize(*_trx);

  enterState(QueryExecutionState::ValueType::LOADING_COLLECTIONS);

  Result res = _trx->begin();

  if (!res.ok()) {
    THROW_ARANGO_EXCEPTION(res);
  }
  TRI_ASSERT(_trx->status() == transaction::Status::RUNNING);

  enterState(QueryExecutionState::ValueType::PLAN_INSTANTIATION);

  auto plan = ExecutionPlan::instantiateFromAst(_ast.get(), true);

  // Run the query optimizer:
  enterState(QueryExecutionState::ValueType::PLAN_OPTIMIZATION);
  arangodb::aql::Optimizer opt(_queryOptions.maxNumberOfPlans);
  // get enabled/disabled rules
  opt.createPlans(std::move(plan), _queryOptions, false);
  // Now plan and all derived plans belong to the optimizer
  plan = opt.stealBest();  // Now we own the best one again

  TRI_ASSERT(plan != nullptr);

  // return the V8 context if we are in one
  exitV8Context();

  return plan;
}

/// @brief execute an AQL query
ExecutionState Query::execute(QueryResult& queryResult) {
  LOG_TOPIC("e8ed7", DEBUG, Logger::QUERIES) << elapsedSince(_startTime)
                                             << " Query::execute"
                                             << " this: " << (uintptr_t)this;

  try {
    if (killed()) {
      THROW_ARANGO_EXCEPTION(TRI_ERROR_QUERY_KILLED);
    }

    bool useQueryCache = canUseQueryCache();

    switch (_executionPhase) {
      case ExecutionPhase::INITIALIZE: {
        if (useQueryCache) {
          // check the query cache for an existing result
          auto cacheEntry =
              arangodb::aql::QueryCache::instance()->lookup(&_vocbase, hash(), _queryString,
                                                            bindParameters());

          if (cacheEntry != nullptr) {
            if (cacheEntry->currentUserHasPermissions()) {
              // we don't have yet a transaction when we're here, so let's
              // create a mimimal context to build the result
              queryResult.context = transaction::StandaloneContext::Create(_vocbase);
              TRI_ASSERT(cacheEntry->_queryResult != nullptr);
              queryResult.data = cacheEntry->_queryResult;
              queryResult.extra = cacheEntry->_stats;
              queryResult.cached = true;
              return ExecutionState::DONE;
            }
            // if no permissions, fall through to regular querying
          }
        }

        // will throw if it fails
        if (!_ast) { // simon: hack for AQL_EXECUTEJSON
          prepareQuery(SerializationFormat::SHADOWROWS);
        }

        log();
        // NOTE: If the options have a shorter lifetime than the builder, it
        // gets invalid (at least set() and close() are broken).
        queryResult.data = std::make_shared<VPackBuilder>(&vpackOptions());

        // reserve some space in Builder to avoid frequent reallocs
        queryResult.data->reserve(16 * 1024);
        queryResult.data->openArray(/*unindexed*/true);

        _executionPhase = ExecutionPhase::EXECUTE;
      }
      [[fallthrough]];
      case ExecutionPhase::EXECUTE: {
        TRI_ASSERT(queryResult.data != nullptr);
        TRI_ASSERT(queryResult.data->isOpenArray());
        TRI_ASSERT(_trx != nullptr);

        if (useQueryCache && (isModificationQuery()  || !_warnings.empty() ||
                              !_ast->root()->isCacheable())) {
          useQueryCache = false;
        }

        ExecutionEngine* engine = this->rootEngine();
        TRI_ASSERT(engine != nullptr);

        // this is the RegisterId our results can be found in
        RegisterId const resultRegister = engine->resultRegister();

        // We loop as long as we are having ExecState::DONE returned
        // In case of WAITING we return, this function is repeatable!
        // In case of HASMORE we loop
        while (true) {
          auto const& [state, skipped, block] = engine->execute(::defaultStack);
          // The default call asks for No skips.
          TRI_ASSERT(skipped.nothingSkipped());
          if (state == ExecutionState::WAITING) {
            return state;
          }

          // block == nullptr => state == DONE
          if (block == nullptr) {
            TRI_ASSERT(state == ExecutionState::DONE);
            break;
          }

          if (!_queryOptions.silent && resultRegister.isValid()) {
            // cache low-level pointer to avoid repeated shared-ptr-derefs
            TRI_ASSERT(queryResult.data != nullptr);
            auto& resultBuilder = *queryResult.data;
            size_t previousLength = resultBuilder.bufferRef().byteSize();
            auto& vpackOpts = vpackOptions();

            size_t const n = block->numRows();

            for (size_t i = 0; i < n; ++i) {
              AqlValue const& val = block->getValueReference(i, resultRegister);

              if (!val.isEmpty()) {
                val.toVelocyPack(&vpackOpts, resultBuilder,
                                 /*resolveExternals*/useQueryCache,
                                 /*allowUnindexed*/true);
              }
            }

            size_t newLength = resultBuilder.bufferRef().byteSize();
            TRI_ASSERT(newLength >= previousLength);
            size_t diff = newLength - previousLength;

            _resourceMonitor.increaseMemoryUsage(diff);
            _resultMemoryUsage += diff;
          }

          if (state == ExecutionState::DONE) {
            break;
          }
        }

        // must close result array here because it must be passed as a closed
        // array to the query cache
        queryResult.data->close();

        if (useQueryCache && _warnings.empty()) {
          std::unordered_map<std::string, std::string> dataSources = _queryDataSources;

          _trx->state()->allCollections(  // collect transaction DataSources
              [&dataSources](TransactionCollection& trxCollection) -> bool {
                auto const& c = trxCollection.collection();
                dataSources.try_emplace(c->guid(), c->name());
                return true;  // continue traversal
              });

          // create a query cache entry for later storage
          _cacheEntry =
              std::make_unique<QueryCacheResultEntry>(hash(), _queryString, queryResult.data,
                                                      bindParameters(),
                                                      std::move(dataSources)  // query DataSources
              );
        }

        queryResult.context = _trx->transactionContext();
        _executionPhase = ExecutionPhase::FINALIZE;
      }

      [[fallthrough]];
      case ExecutionPhase::FINALIZE: {
        if (!queryResult.extra) {
          queryResult.extra = std::make_shared<VPackBuilder>();
        }
        // will set warnings, stats, profile and cleanup plan and engine
        auto state = finalize(*queryResult.extra);
        if (state == ExecutionState::DONE && _cacheEntry != nullptr) {
          _cacheEntry->_stats = queryResult.extra;
          QueryCache::instance()->store(&_vocbase, std::move(_cacheEntry));
        }
        return state;
      }
    }
    // We should not be able to get here
    TRI_ASSERT(false);
  } catch (arangodb::basics::Exception const& ex) {
    queryResult.reset(Result(ex.code(), "AQL: " + ex.message() +
                                            QueryExecutionState::toStringWithPrefix(_execState)));
    cleanupPlanAndEngine(ex.code(), /*sync*/true);
  } catch (std::bad_alloc const&) {
    queryResult.reset(
        Result(TRI_ERROR_OUT_OF_MEMORY,
               StringUtils::concatT(TRI_errno_string(TRI_ERROR_OUT_OF_MEMORY),
                                    QueryExecutionState::toStringWithPrefix(_execState))));
    cleanupPlanAndEngine(TRI_ERROR_OUT_OF_MEMORY, /*sync*/true);
  } catch (std::exception const& ex) {
    queryResult.reset(Result(TRI_ERROR_INTERNAL,
                             ex.what() + QueryExecutionState::toStringWithPrefix(_execState)));
    cleanupPlanAndEngine(TRI_ERROR_INTERNAL, /*sync*/true);
  } catch (...) {
    queryResult.reset(
        Result(TRI_ERROR_INTERNAL,
               StringUtils::concatT(TRI_errno_string(TRI_ERROR_INTERNAL),
                                    QueryExecutionState::toStringWithPrefix(_execState))));
    cleanupPlanAndEngine(TRI_ERROR_INTERNAL, /*sync*/true);
  }

  return ExecutionState::DONE;
}

/**
 * @brief Execute the query in a synchronous way, so if
 *        the query needs to wait (e.g. IO) this thread
 *        will be blocked.
 *
 * @param registry The query registry.
 *
 * @return The result of this query. The result is always complete
 */
QueryResult Query::executeSync() {
  std::shared_ptr<SharedQueryState> ss;

  QueryResult queryResult;
  do {
    auto state = execute(queryResult);
    if (state != aql::ExecutionState::WAITING) {
      TRI_ASSERT(state == aql::ExecutionState::DONE);
      return queryResult;
    }

    if (!ss) {
      ss = sharedState();
    }

    TRI_ASSERT(ss != nullptr);
    ss->waitForAsyncWakeup();
  } while (true);
}

// execute an AQL query: may only be called with an active V8 handle scope
QueryResultV8 Query::executeV8(v8::Isolate* isolate) {
  LOG_TOPIC("6cac7", DEBUG, Logger::QUERIES) << elapsedSince(_startTime)
                                             << " Query::executeV8"
                                             << " this: " << (uintptr_t)this;

  aql::QueryResultV8 queryResult;

  try {
    bool useQueryCache = canUseQueryCache();

    if (useQueryCache) {
      // check the query cache for an existing result
      auto cacheEntry =
          arangodb::aql::QueryCache::instance()->lookup(&_vocbase, hash(), _queryString,
                                                        bindParameters());

      if (cacheEntry != nullptr) {
        if (cacheEntry->currentUserHasPermissions()) {
          // we don't have yet a transaction when we're here, so let's create
          // a mimimal context to build the result
          queryResult.context = transaction::StandaloneContext::Create(_vocbase);
          v8::Handle<v8::Value> values =
              TRI_VPackToV8(isolate, cacheEntry->_queryResult->slice(),
                            queryResult.context->getVPackOptions());
          TRI_ASSERT(values->IsArray());
          queryResult.v8Data = v8::Handle<v8::Array>::Cast(values);
          queryResult.extra = cacheEntry->_stats;
          queryResult.cached = true;
          return queryResult;
        }
        // if no permissions, fall through to regular querying
      }
    }

    // will throw if it fails
    prepareQuery(SerializationFormat::SHADOWROWS);

    log();

    if (useQueryCache && (isModificationQuery()  || !_warnings.empty() ||
                          !_ast->root()->isCacheable())) {
      useQueryCache = false;
    }

    v8::Handle<v8::Array> resArray = v8::Array::New(isolate);

    auto* engine = this->rootEngine();
    TRI_ASSERT(engine != nullptr);

    std::shared_ptr<SharedQueryState> ss = engine->sharedState();
    TRI_ASSERT(ss != nullptr);

    // this is the RegisterId our results can be found in
    auto const resultRegister = engine->resultRegister();

    // following options and builder only required for query cache
    VPackOptions options = VPackOptions::Defaults;
    options.buildUnindexedArrays = true;
    options.buildUnindexedObjects = true;
    auto builder = std::make_shared<VPackBuilder>(&options);

    try {
      ss->resetWakeupHandler();

      // iterate over result, return it and optionally store it in query cache
      builder->openArray();

      // iterate over result and return it
      uint32_t j = 0;
      ExecutionState state = ExecutionState::HASMORE;
      auto context = TRI_IGETC;
      while (state != ExecutionState::DONE) {
        if (killed()) {
          THROW_ARANGO_EXCEPTION(TRI_ERROR_QUERY_KILLED);
        }
        auto res = engine->getSome(ExecutionBlock::DefaultBatchSize);
        state = res.first;
        while (state == ExecutionState::WAITING) {
          ss->waitForAsyncWakeup();
          res = engine->getSome(ExecutionBlock::DefaultBatchSize);
          state = res.first;
        }
        SharedAqlItemBlockPtr value = std::move(res.second);

        // value == nullptr => state == DONE
        TRI_ASSERT(value != nullptr || state == ExecutionState::DONE);

        if (value == nullptr) {
          continue;
        }

        if (!_queryOptions.silent && resultRegister.isValid()) {
          TRI_IF_FAILURE("Query::executeV8directKillBeforeQueryResultIsGettingHandled") {
            debugKillQuery();
          }
          size_t memoryUsage = 0;
          size_t const n = value->numRows();

          auto const& vpackOpts = vpackOptions();
          for (size_t i = 0; i < n; ++i) {
            AqlValue const& val = value->getValueReference(i, resultRegister);

            if (!val.isEmpty()) {
              resArray->Set(context, j++, val.toV8(isolate, &vpackOptions())).FromMaybe(false);

              if (useQueryCache) {
                val.toVelocyPack(&vpackOpts, *builder,
                                 /*resolveExternals*/true,
                                 /*allowUnindexed*/true);
              }
              memoryUsage += sizeof(v8::Value);
              if (val.requiresDestruction()){
                memoryUsage += val.memoryUsage();
              }

              if (V8PlatformFeature::isOutOfMemory(isolate)) {
                THROW_ARANGO_EXCEPTION(TRI_ERROR_OUT_OF_MEMORY);
              }
            }
          }

          // this may throw
          _resourceMonitor.increaseMemoryUsage(memoryUsage);
          _resultMemoryUsage += memoryUsage;

          TRI_IF_FAILURE("Query::executeV8directKillAfterQueryResultIsGettingHandled") {
            debugKillQuery();
          }
        }
      }

      builder->close();
    } catch (...) {
      LOG_TOPIC("8a6bf", DEBUG, Logger::QUERIES)
          << elapsedSince(_startTime)
          << " got an exception executing "
          << " this: " << (uintptr_t)this;
      throw;
    }

    queryResult.v8Data = resArray;
    queryResult.context = _trx->transactionContext();
    queryResult.extra = std::make_shared<VPackBuilder>();

    if (useQueryCache && _warnings.empty()) {
      auto dataSources = _queryDataSources;

      _trx->state()->allCollections(  // collect transaction DataSources
          [&dataSources](TransactionCollection& trxCollection) -> bool {
            auto const& c = trxCollection.collection();
            dataSources.try_emplace(c->guid(), c->name());
            return true;  // continue traversal
          });

      // create a cache entry for later usage
      _cacheEntry = std::make_unique<QueryCacheResultEntry>(hash(), _queryString,
                                                            builder, bindParameters(),
                                                            std::move(dataSources)  // query DataSources
      );
    }

    ss->resetWakeupHandler();

    // will set warnings, stats, profile and cleanup plan and engine
    ExecutionState state = finalize(*queryResult.extra);
    while (state == ExecutionState::WAITING) {
      ss->waitForAsyncWakeup();
      state = finalize(*queryResult.extra);
    }
    if (_cacheEntry != nullptr) {
      _cacheEntry->_stats = queryResult.extra;
      QueryCache::instance()->store(&_vocbase, std::move(_cacheEntry));
    }
    // fallthrough to returning queryResult below...
  } catch (arangodb::basics::Exception const& ex) {
    queryResult.reset(Result(ex.code(), "AQL: " + ex.message() +
                                            QueryExecutionState::toStringWithPrefix(_execState)));
    cleanupPlanAndEngine(ex.code(), /*sync*/true);
  } catch (std::bad_alloc const&) {
    queryResult.reset(
        Result(TRI_ERROR_OUT_OF_MEMORY,
               StringUtils::concatT(TRI_errno_string(TRI_ERROR_OUT_OF_MEMORY),
                                    QueryExecutionState::toStringWithPrefix(_execState))));
    cleanupPlanAndEngine(TRI_ERROR_OUT_OF_MEMORY, /*sync*/true);
  } catch (std::exception const& ex) {
    queryResult.reset(Result(TRI_ERROR_INTERNAL,
                             ex.what() + QueryExecutionState::toStringWithPrefix(_execState)));
    cleanupPlanAndEngine(TRI_ERROR_INTERNAL, /*sync*/true);
  } catch (...) {
    queryResult.reset(
        Result(TRI_ERROR_INTERNAL,
               StringUtils::concatT(TRI_errno_string(TRI_ERROR_INTERNAL),
                                    QueryExecutionState::toStringWithPrefix(_execState))));
    cleanupPlanAndEngine(TRI_ERROR_INTERNAL, /*sync*/ true);
  }

  return queryResult;
}

ExecutionState Query::finalize(VPackBuilder& extras) {
  if (_queryProfile != nullptr &&
      _shutdownState.load(std::memory_order_relaxed) == ShutdownState::None) {
    // the following call removes the query from the list of currently
    // running queries. so whoever fetches that list will not see a Query that
    // is about to shut down/be destroyed
    _queryProfile->unregisterFromQueryList();
  }

  auto state = cleanupPlanAndEngine(TRI_ERROR_NO_ERROR, /*sync*/false);
  if (state == ExecutionState::WAITING) {
    return state;
  }

  extras.openObject(/*unindexed*/true);
  _warnings.toVelocyPack(extras);

  if (!_snippets.empty()) {
    _execStats.requests += _numRequests.load(std::memory_order_relaxed);
    _execStats.setPeakMemoryUsage(_resourceMonitor.peak());
    _execStats.setExecutionTime(elapsedSince(_startTime));
    for (auto& engine : _snippets) {
      engine->collectExecutionStats(_execStats);
    }

    extras.add(VPackValue("stats"));
    _execStats.toVelocyPack(extras, _queryOptions.fullCount);

    if (_planSliceCopy) {
      extras.add("plan", VPackSlice(_planSliceCopy->data()));
    }
  }

  double now = currentSteadyClockValue();
  if (_queryProfile != nullptr && _queryOptions.profile >= ProfileLevel::Basic) {
    _queryProfile->setStateEnd(QueryExecutionState::ValueType::FINALIZATION, now);
    _queryProfile->toVelocyPack(extras);
  }
  extras.close();

  LOG_TOPIC("95996", DEBUG, Logger::QUERIES) << now - _startTime
                                             << " Query::finalize:returning"
                                             << " this: " << (uintptr_t)this;
  return ExecutionState::DONE;
}

/// @brief parse an AQL query
QueryResult Query::parse() {
  // only used in case case of failure
  QueryResult result;

  try {
    init(/*createProfile*/ false);
    Parser parser(*this, *_ast, _queryString);
    return parser.parseWithDetails();

  } catch (arangodb::basics::Exception const& ex) {
    result.reset(Result(ex.code(), ex.message()));
  } catch (std::bad_alloc const&) {
    result.reset(Result(TRI_ERROR_OUT_OF_MEMORY));
  } catch (std::exception const& ex) {
    result.reset(Result(TRI_ERROR_INTERNAL, ex.what()));
  } catch (...) {
    result.reset(Result(TRI_ERROR_INTERNAL, "an unknown error occurred while parsing the query"));
  }

  TRI_ASSERT(result.fail());
  return result;
}

/// @brief explain an AQL query
QueryResult Query::explain() {
  QueryResult result;

  try {
    init(/*createProfile*/ false);
    enterState(QueryExecutionState::ValueType::PARSING);

    Parser parser(*this, *_ast, _queryString);
    parser.parse();

    // put in bind parameters
    parser.ast()->injectBindParameters(_bindParameters, this->resolver());

    // optimize and validate the ast
    enterState(QueryExecutionState::ValueType::AST_OPTIMIZATION);

    // create the transaction object, but do not start it yet
    _trx = AqlTransaction::create(_transactionContext, _collections,
                                  _queryOptions.transactionOptions);

    // we have an AST
    Result res = _trx->begin();

    if (!res.ok()) {
      THROW_ARANGO_EXCEPTION(res);
    }

    enterState(QueryExecutionState::ValueType::LOADING_COLLECTIONS);
    _ast->validateAndOptimize(*_trx);

    enterState(QueryExecutionState::ValueType::PLAN_INSTANTIATION);
    std::unique_ptr<ExecutionPlan> plan =
        ExecutionPlan::instantiateFromAst(parser.ast(), true);

    // Run the query optimizer:
    enterState(QueryExecutionState::ValueType::PLAN_OPTIMIZATION);
    arangodb::aql::Optimizer opt(_queryOptions.maxNumberOfPlans);
    // get enabled/disabled rules
    opt.createPlans(std::move(plan), _queryOptions, true);

    enterState(QueryExecutionState::ValueType::FINALIZATION);

    auto preparePlanForSerialization = [&](std::unique_ptr<ExecutionPlan> const& plan) {
      plan->findVarUsage();
      plan->planRegisters(_queryOptions.explainRegisters);
      plan->findCollectionAccessVariables();
      plan->prepareTraversalOptions();
    };

    if (_queryOptions.allPlans) {
      result.data = std::make_shared<VPackBuilder>();
      {
        VPackArrayBuilder guard(result.data.get());

        auto const& plans = opt.getPlans();
        for (auto& it : plans) {
          auto& pln = it.first;
          TRI_ASSERT(pln != nullptr);

          preparePlanForSerialization(pln);
          pln->toVelocyPack(*result.data.get(), parser.ast(), _queryOptions.verbosePlans,
                            _queryOptions.explainRegisters);
        }
      }
      // cacheability not available here
      result.cached = false;
    } else {
      // Now plan and all derived plans belong to the optimizer
      std::unique_ptr<ExecutionPlan> bestPlan = opt.stealBest();  // Now we own the best one again
      TRI_ASSERT(bestPlan != nullptr);

      preparePlanForSerialization(bestPlan);
      result.data = bestPlan->toVelocyPack(parser.ast(), _queryOptions.verbosePlans,
                                           _queryOptions.explainRegisters);

      // cacheability
      result.cached = (!_queryString.empty() && !isModificationQuery() &&
                       _warnings.empty() && _ast->root()->isCacheable());
    }

    // technically no need to commit, as we are only explaining here
    auto commitResult = _trx->commit();
    if (commitResult.fail()) {
      THROW_ARANGO_EXCEPTION(commitResult);
    }

    result.extra = std::make_shared<VPackBuilder>();
    {
      VPackObjectBuilder guard(result.extra.get(), /*unindexed*/true);
      _warnings.toVelocyPack(*result.extra);
      result.extra->add(VPackValue("stats"));
      opt._stats.toVelocyPack(*result.extra);
    }

  } catch (arangodb::basics::Exception const& ex) {
    result.reset(Result(ex.code(), ex.message() + QueryExecutionState::toStringWithPrefix(_execState)));
  } catch (std::bad_alloc const&) {
    result.reset(
        Result(TRI_ERROR_OUT_OF_MEMORY,
               StringUtils::concatT(TRI_errno_string(TRI_ERROR_OUT_OF_MEMORY),
                                    QueryExecutionState::toStringWithPrefix(_execState))));
  } catch (std::exception const& ex) {
    result.reset(Result(TRI_ERROR_INTERNAL, ex.what() + QueryExecutionState::toStringWithPrefix(_execState)));
  } catch (...) {
    result.reset(Result(TRI_ERROR_INTERNAL,
                        StringUtils::concatT(TRI_errno_string(TRI_ERROR_INTERNAL),
                                             QueryExecutionState::toStringWithPrefix(_execState))));
  }

  // will be returned in success or failure case
  return result;
}

bool Query::isModificationQuery() const noexcept {
  TRI_ASSERT(_ast != nullptr);
  return _ast->containsModificationNode();
}

bool Query::isAsyncQuery() const noexcept {
  TRI_ASSERT(_ast != nullptr);
  return _ast->canApplyParallelism();
}

/// @brief enter a V8 context
void Query::enterV8Context() {
  auto registerCtx = [&] {
    // register transaction in context
    if (_transactionContext->isV8Context()) {
      auto ctx = static_cast<arangodb::transaction::V8Context*>(_transactionContext.get());
      ctx->enterV8Context();
    } else {
      v8::Isolate* isolate = v8::Isolate::GetCurrent();
      TRI_v8_global_t* v8g = static_cast<TRI_v8_global_t*>(isolate->GetData(arangodb::V8PlatformFeature::V8_DATA_SLOT));
      v8g->_transactionState = _trx->stateShrdPtr();
    }
  };

  if (!_contextOwnedByExterior) {
    if (_v8Context == nullptr) {
      auto& server = vocbase().server();
      if (!server.hasFeature<V8DealerFeature>() || !server.isEnabled<V8DealerFeature>()) {
        THROW_ARANGO_EXCEPTION_MESSAGE(TRI_ERROR_INTERNAL,
                                       "V8 engine is disabled");
      }
      JavaScriptSecurityContext securityContext =
          JavaScriptSecurityContext::createQueryContext();
      _v8Context = server.getFeature<V8DealerFeature>().enterContext(&_vocbase, securityContext);

      if (_v8Context == nullptr) {
        THROW_ARANGO_EXCEPTION_MESSAGE(
            TRI_ERROR_RESOURCE_LIMIT,
            "unable to enter V8 context for query execution");
      }
      registerCtx();
    }
    TRI_ASSERT(_v8Context != nullptr);
  } else if (!_embeddedQuery && !_registeredInV8Context) {  // may happen for stream trx
    registerCtx();
    _registeredInV8Context = true;
  }
}

/// @brief return a V8 context
void Query::exitV8Context() {
  auto unregister = [&] {
    if (_transactionContext->isV8Context()) {  // necessary for stream trx
      auto ctx = static_cast<arangodb::transaction::V8Context*>(_transactionContext.get());
      ctx->exitV8Context();
    } else {
      v8::Isolate* isolate = v8::Isolate::GetCurrent();
      TRI_v8_global_t* v8g = static_cast<TRI_v8_global_t*>(isolate->GetData(arangodb::V8PlatformFeature::V8_DATA_SLOT));
      v8g->_transactionState = nullptr;
    }
  };
  if (!_contextOwnedByExterior) {
    if (_v8Context != nullptr) {
      // unregister transaction in context
      unregister();

      auto& server = vocbase().server();
      TRI_ASSERT(server.hasFeature<V8DealerFeature>() &&
                 server.isEnabled<V8DealerFeature>());
      server.getFeature<V8DealerFeature>().exitContext(_v8Context);
      _v8Context = nullptr;
    }
  } else if (!_embeddedQuery && _registeredInV8Context) {
    // prevent duplicate deregistration
    unregister();
    _registeredInV8Context = false;
  }
}

/// @brief initializes the query
void Query::init(bool createProfile) {
  TRI_ASSERT(!_queryProfile && !_ast);
  if (_queryProfile || _ast) {
    // already called
    return;
  }

  TRI_ASSERT(_queryProfile == nullptr);
  // adds query to QueryList which is needed for /_api/query/current
  if (createProfile && !ServerState::instance()->isDBServer()) {
    _queryProfile = std::make_unique<QueryProfile>(this);
  }
  enterState(QueryExecutionState::ValueType::INITIALIZATION);

  TRI_ASSERT(_ast == nullptr);
  _ast = std::make_unique<Ast>(*this);
}

/// @brief calculate a hash for the query, once
uint64_t Query::hash() {
  if (!_queryHashCalculated) {
    _queryHash = calculateHash();
    _queryHashCalculated = true;
  }
  return _queryHash;
}

/// @brief log a query
void Query::log() {
  if (!_queryString.empty()) {
    LOG_TOPIC("8a86a", TRACE, Logger::QUERIES)
        << "executing query " << _queryId << ": '" << _queryString.extract(1024) << "'";
  }
}

/// @brief calculate a hash value for the query and bind parameters
uint64_t Query::calculateHash() const {
  if (_queryString.empty()) {
    return DontCache;
  }

  // hash the query string first
  uint64_t hashval = _queryString.hash();

  // handle "fullCount" option. if this option is set, the query result will
  // be different to when it is not set!
  if (_queryOptions.fullCount) {
    hashval = fasthash64(TRI_CHAR_LENGTH_PAIR("fullcount:true"), hashval);
  } else {
    hashval = fasthash64(TRI_CHAR_LENGTH_PAIR("fullcount:false"), hashval);
  }

  // handle "count" option
  if (_queryOptions.count) {
    hashval = fasthash64(TRI_CHAR_LENGTH_PAIR("count:true"), hashval);
  } else {
    hashval = fasthash64(TRI_CHAR_LENGTH_PAIR("count:false"), hashval);
  }

  // also hash "optimizer.rules" options
  for (auto const& rule : _queryOptions.optimizerRules) {
    hashval = VELOCYPACK_HASH(rule.data(), rule.size(), hashval);
  }
  // blend query hash with bind parameters
  return hashval ^ _bindParameters.hash();
}

/// @brief whether or not the query cache can be used for the query
bool Query::canUseQueryCache() const {
  if (_queryString.size() < 8 || _queryOptions.silent) {
    return false;
  }

  auto queryCacheMode = QueryCache::instance()->mode();

  if (_queryOptions.cache &&
      (queryCacheMode == CACHE_ALWAYS_ON || queryCacheMode == CACHE_ON_DEMAND)) {
    // cache mode is set to always on or on-demand...
    // query will only be cached if `cache` attribute is not set to false

    // cannot use query cache on a coordinator at the moment
    return !arangodb::ServerState::instance()->isRunningInCluster();
  }

  return false;
}

ErrorCode Query::resultCode() const noexcept {
  // never return negative value from here
  return _resultCode.value_or(TRI_ERROR_NO_ERROR);
}

/// @brief enter a new state
void Query::enterState(QueryExecutionState::ValueType state) {
  LOG_TOPIC("d8767", DEBUG, Logger::QUERIES)
      << elapsedSince(_startTime)
      << " Query::enterState: " << arangodb::aql::QueryExecutionState::toString(state) << " this: " << (uintptr_t)this;
  if (_queryProfile != nullptr) {
    // record timing for previous state
    _queryProfile->setStateDone(_execState);
  }

  // and adjust the state
  _execState = state;
}

/// @brief cleanup plan and engine for current query
ExecutionState Query::cleanupPlanAndEngine(ErrorCode errorCode, bool sync) {
  if (!_resultCode.has_value()) {
    // result code not yet set.
    _resultCode = errorCode;
  }

  if (sync && _sharedState) {
    _sharedState->resetWakeupHandler();
    auto state = cleanupTrxAndEngines(errorCode);
    while (state == ExecutionState::WAITING) {
      _sharedState->waitForAsyncWakeup();
      state = cleanupTrxAndEngines(errorCode);
    }
  }

  return cleanupTrxAndEngines(errorCode);
}

void Query::unregisterSnippets() {
  if (!_snippets.empty() && ServerState::instance()->isCoordinator()) {
    auto* registry = QueryRegistryFeature::registry();
    if (registry) {
      registry->unregisterSnippets(_snippets);
    }
  }
}

/// @brief pass-thru a resolver object from the transaction context
CollectionNameResolver const& Query::resolver() const {
  return _transactionContext->resolver();
}

/// @brief create a transaction::Context
std::shared_ptr<transaction::Context> Query::newTrxContext() const {

  TRI_ASSERT(_transactionContext != nullptr);
  TRI_ASSERT(_trx != nullptr);

  if (_ast->canApplyParallelism()) {
    TRI_ASSERT(!_ast->containsModificationNode());
    return _transactionContext->clone();
  }
  return _transactionContext;
}

velocypack::Options const& Query::vpackOptions() const {
  return *(_transactionContext->getVPackOptions());
}

transaction::Methods& Query::trxForOptimization() {
  TRI_ASSERT(_execState != QueryExecutionState::ValueType::EXECUTION);
  return *_trx;
}

#ifdef ARANGODB_USE_GOOGLE_TESTS
void Query::initForTests() {
  this->init(/*createProfile*/ false);
  initTrxForTests();
}

void Query::initTrxForTests() {
  _trx = AqlTransaction::create(_transactionContext, _collections, _queryOptions.transactionOptions,
                                std::unordered_set<std::string>{});
  // create the transaction object, but do not start it yet
  _trx->addHint(transaction::Hints::Hint::FROM_TOPLEVEL_AQL);  // only used on toplevel
  auto res = _trx->begin();
  TRI_ASSERT(res.ok());
}
#endif

/// @brief return the query's shared state
std::shared_ptr<SharedQueryState> Query::sharedState() const {
  return _sharedState;
}

ExecutionEngine* Query::rootEngine() const {
  if (!_snippets.empty()) {
    TRI_ASSERT(ServerState::instance()->isDBServer() ||
               _snippets[0]->engineId() == 0);
    return _snippets[0].get();
  }
  return nullptr;
}

namespace {

futures::Future<Result> finishDBServerParts(Query& query, ErrorCode errorCode) {
  TRI_ASSERT(ServerState::instance()->isCoordinator());
  auto& serverQueryIds = query.serverQueryIds();
  TRI_ASSERT(!serverQueryIds.empty());

  NetworkFeature const& nf = query.vocbase().server().getFeature<NetworkFeature>();
  network::ConnectionPool* pool = nf.pool();
  if (pool == nullptr) {
    return futures::makeFuture(Result{TRI_ERROR_SHUTTING_DOWN});
  }

  network::RequestOptions options;
  options.database = query.vocbase().name();
  options.timeout = network::Timeout(60.0);  // Picked arbitrarily
  options.continuationLane = RequestLane::CLUSTER_AQL_CONTINUATION;
  //  options.skipScheduler = true;

  VPackBuffer<uint8_t> body;
  VPackBuilder builder(body);
  builder.openObject(true);
  builder.add(StaticStrings::Code, VPackValue(errorCode));
  builder.close();

  query.incHttpRequests(static_cast<unsigned>(serverQueryIds.size()));

  std::vector<futures::Future<Result>> futures;
  futures.reserve(serverQueryIds.size());
  auto ss = query.sharedState();
  TRI_ASSERT(ss != nullptr);

  for (auto const& [serverDst, queryId] : serverQueryIds) {

    TRI_ASSERT(serverDst.substr(0, 7) == "server:");

    auto f = network::sendRequest(pool, serverDst, fuerte::RestVerb::Delete,
                         "/_api/aql/finish/" + std::to_string(queryId), body, options)
    .thenValue([ss, &query](network::Response&& res) mutable -> Result {
        // simon: checked until 3.5, shutdown result is always ignored
        if (res.fail()) {
          return Result{network::fuerteToArangoErrorCode(res)};
        } else if (!res.slice().isObject()) {
          return Result(TRI_ERROR_CLUSTER_AQL_COMMUNICATION,
                        "shutdown response of DBServer is malformed");
        }

        VPackSlice val = res.slice().get("stats");
        if (val.isObject()) {
          ss->executeLocked([&] {
            query.executionStats().add(ExecutionStats(val));
          });
        }
        // read "warnings" attribute if present and add it to our query
        val = res.slice().get("warnings");
        if (val.isArray()) {
          for (VPackSlice it : VPackArrayIterator(val)) {
            if (it.isObject()) {
              VPackSlice code = it.get("code");
              VPackSlice message = it.get("message");
              if (code.isNumber() && message.isString()) {
                query.warnings().registerWarning(ErrorCode{code.getNumericValue<int>()},
                                                 message.copyString());
              }
            }
          }
        }

        val = res.slice().get("code");
        if (val.isNumber()) {
          return Result{ErrorCode{val.getNumericValue<int>()}};
        }
        return Result();
    }).thenError<std::exception>([](std::exception const&) {
      return Result(TRI_ERROR_INTERNAL, "unhandled query shutdown exception");
    });

    futures.emplace_back(std::move(f));
  }

  return futures::collectAll(std::move(futures))
         .thenValue([](std::vector<futures::Try<Result>>&& results) -> Result{
           for (futures::Try<Result>& tryRes : results) {
             if (auto&& res = std::move(tryRes).unwrap(); res.fail()) {
               return std::move(res);
             }
           }
           return Result();
  });
}
} // namespace

aql::ExecutionState Query::cleanupTrxAndEngines(ErrorCode errorCode) {
  ShutdownState exp = _shutdownState.load(std::memory_order_relaxed);
  if (exp == ShutdownState::Done) {
    return ExecutionState::DONE;
  } else if (exp == ShutdownState::InProgress) {
    return ExecutionState::WAITING;
  }

  TRI_ASSERT (exp == ShutdownState::None);
  if (!_shutdownState.compare_exchange_strong(exp, ShutdownState::InProgress,
                                              std::memory_order_relaxed)) {
    return ExecutionState::WAITING; // someone else got here
  }

  enterState(QueryExecutionState::ValueType::FINALIZATION);

<<<<<<< HEAD
=======
  TRI_IF_FAILURE("Query::directKillBeforeQueryWillBeFinalized") {
    debugKillQuery();
  }

>>>>>>> 19502681
  // simon: do not unregister _queryProfile here, since kill() will be called
  //        under the same QueryList lock

  // The above condition is not true if we have already waited.
  LOG_TOPIC("fc22c", DEBUG, Logger::QUERIES)
      << elapsedSince(_startTime)
      << " Query::finalize: before _trx->commit"
      << " this: " << (uintptr_t)this;

  // Only one thread is allowed to call commit
  if (errorCode == TRI_ERROR_NO_ERROR) {
    ScopeGuard guard([this](){
      // If we exit here we need to throw the error.
      // The caller will handle the error and will call this method
      // again using an errorCode != NO_ERROR.
      // If we do not reset to None here, this additional call will cause endless
      // looping.
      _shutdownState.store(ShutdownState::None, std::memory_order_relaxed);
    });
    futures::Future<Result> commitResult = _trx->commitAsync();
    static_assert(futures::Future<Result>::is_value_inlined);
    TRI_ASSERT(commitResult.holds_inline_value());
    if (auto res = std::move(commitResult).await_unwrap(); res.fail()) {
      THROW_ARANGO_EXCEPTION(std::move(res));
    }
    TRI_IF_FAILURE("Query::finalize_before_done") {
      THROW_ARANGO_EXCEPTION(TRI_ERROR_DEBUG);
    }
    // We succeeded with commit. Let us cancel the guard
    // The state of "in progress" is now correct if we exit the method.
    guard.cancel();
  }

  TRI_IF_FAILURE("Query::directKillAfterQueryWillBeFinalized") {
    debugKillQuery();
  }

  LOG_TOPIC("7ef18", DEBUG, Logger::QUERIES)
      << elapsedSince(_startTime)
      << " Query::finalize: before cleanupPlanAndEngine"
      << " this: " << (uintptr_t)this;

  if (_serverQueryIds.empty()) {
    _shutdownState.store(ShutdownState::Done, std::memory_order_relaxed);
    return ExecutionState::DONE;
  }

  TRI_ASSERT(ServerState::instance()->isCoordinator());
  TRI_ASSERT(_sharedState);
  try {
    TRI_IF_FAILURE("Query::finalize_error_on_finish_db_servers") {
      THROW_ARANGO_EXCEPTION(TRI_ERROR_INTERNAL_AQL);
    }
    ::finishDBServerParts(*this, errorCode).finally([ss = _sharedState, this](futures::Try<Result> tryRes) noexcept {
      try {
        auto r = tryRes.unwrap();
        LOG_TOPIC_IF("fd31e", INFO, Logger::QUERIES, r.fail() && r.isNot(TRI_ERROR_HTTP_NOT_FOUND))
            << "received error from DBServer on query finalization: " << r.errorNumber()
            << ", '" << r.errorMessage() << "'";
        _sharedState->executeAndWakeup([&] {
          _shutdownState.store(ShutdownState::Done, std::memory_order_relaxed);
          return true;
        });
      } catch (...) {
        /* ignore */
      }
    });

    TRI_IF_FAILURE("Query::directKillAfterDBServerFinishRequests") {
      debugKillQuery();
    }

    return ExecutionState::WAITING;
  } catch (...) {
    // In case of any error that happened in sending out the requests
    // we simply reset to done, we tried to cleanup the engines.
    // we only get here if something in the network stack is out of order.
    // so there is no need to retry on cleaning up the engines, caller can continue
    // Also note: If an error in cleanup happens the query was completed already,
    // so this error does not need to be reported to client.
    _shutdownState.store(ShutdownState::Done, std::memory_order_relaxed);

    if (isModificationQuery()) {
      // For modification queries these left-over locks will have negative side effects
      // We will report those to the user.
      // Lingering Read-locks should not block the system.
      std::vector<std::string_view> writeLocked{};
      std::vector<std::string_view> exclusiveLocked{};
      _collections.visit([&](std::string const& name, Collection& col) -> bool {
        switch (col.accessType()) {
          case AccessMode::Type::WRITE: {
            writeLocked.emplace_back(name);
            break;
          }
          case AccessMode::Type::EXCLUSIVE: {
            exclusiveLocked.emplace_back(name);
            break;
          }
          default:
            // We do not need to capture reads.
            break;
        }
        return true;
      });
      LOG_TOPIC("63572", WARN, Logger::QUERIES)
          << " Failed to cleanup leftovers of a query due to communication errors. "
          << " The DBServers will eventually clean up the state. The following locks still exist: "
          << " write: " << writeLocked << ": you may not drop these collections until the locks time out."
          << " exclusive: " << exclusiveLocked << ": you may not be able to write into these collections until the locks time out.";
      for (auto const& [serverDst, queryId] : _serverQueryIds) {
        TRI_ASSERT(serverDst.substr(0, 7) == "server:");
        auto msg = "Failed to send unlock request DELETE /_api/aql/finish/" + std::to_string(queryId) + " to " + serverDst + " in database " + vocbase().name();
        _warnings.registerWarning(TRI_ERROR_CLUSTER_AQL_COMMUNICATION, msg);
        LOG_TOPIC("7c10f", WARN, Logger::QUERIES) << msg;
      }
    }
    return ExecutionState::DONE;
  }
}

  void Query::debugKillQuery() {
#ifndef ARANGODB_ENABLE_FAILURE_TESTS
    TRI_ASSERT(false);
    return;
#else
    if (_wasDebugKilled) {
      return;
    }
    bool usingSystemCollection = false;
    // Ignore queries on System collections, we do not want them to hit failure points
    collections().visit([&usingSystemCollection](std::string const&, Collection& col) -> bool {
      if (col.getCollection()->system()) {
        usingSystemCollection = true;
        return false;
      }
      return true;
    });

    if (usingSystemCollection) {
      return;
    }

    _wasDebugKilled = true;
    // A query can only be killed under certain circumstances.
    // We assert here that one of those is true.
    // a) Query is in the list of current queries, this can be requested by the user and the query can be killed by user
    // b) Query is in the query registry. In this case the query registry can hit a timeout, which triggers the kill
    // c) The query id has been handed out to the user (stream query only)
    bool isStreaming = queryOptions().stream;
    bool isInList = false;
    bool isInRegistry = false;
    auto const& queryList = vocbase().queryList();
    if (queryList->enabled()) {
      auto const& current = queryList->listCurrent();
      for (auto const& it : current) {
        if (it.id == _queryId) {
          isInList = true;
          break;
        }
      }
    }

    QueryRegistry* registry = QueryRegistryFeature::registry();
    if (registry != nullptr) {
      isInRegistry = registry->queryIsRegistered(vocbase().name(), _queryId);
    }
    TRI_ASSERT(isInList || isStreaming || isInRegistry || _execState == QueryExecutionState::ValueType::FINALIZATION);
    kill();
#endif
  }<|MERGE_RESOLUTION|>--- conflicted
+++ resolved
@@ -245,14 +245,8 @@
 
 /// @brief set the query to killed
 void Query::kill() {
-<<<<<<< HEAD
-  _queryKilled = true;
-
-  if (_trx->state()->isCoordinator()) {
-=======
   if (ServerState::instance()->isCoordinator() && !_queryKilled) {
     _queryKilled = true;
->>>>>>> 19502681
     this->cleanupPlanAndEngine(TRI_ERROR_QUERY_KILLED, /*sync*/false);
   } else {
     _queryKilled = true;
@@ -1363,13 +1357,10 @@
 
   enterState(QueryExecutionState::ValueType::FINALIZATION);
 
-<<<<<<< HEAD
-=======
   TRI_IF_FAILURE("Query::directKillBeforeQueryWillBeFinalized") {
     debugKillQuery();
   }
 
->>>>>>> 19502681
   // simon: do not unregister _queryProfile here, since kill() will be called
   //        under the same QueryList lock
 
