////////////////////////////////////////////////////////////////////////////////
/// DISCLAIMER
///
/// Copyright 2014-2024 ArangoDB GmbH, Cologne, Germany
/// Copyright 2004-2014 triAGENS GmbH, Cologne, Germany
///
/// Licensed under the Business Source License 1.1 (the "License");
/// you may not use this file except in compliance with the License.
/// You may obtain a copy of the License at
///
///     https://github.com/arangodb/arangodb/blob/devel/LICENSE
///
/// Unless required by applicable law or agreed to in writing, software
/// distributed under the License is distributed on an "AS IS" BASIS,
/// WITHOUT WARRANTIES OR CONDITIONS OF ANY KIND, either express or implied.
/// See the License for the specific language governing permissions and
/// limitations under the License.
///
/// Copyright holder is ArangoDB GmbH, Cologne, Germany
///
/// @author Jan Steemann
////////////////////////////////////////////////////////////////////////////////

#include "Query.h"

#include "ApplicationFeatures/ApplicationServer.h"
#include "Aql/AqlCallList.h"
#include "Aql/AqlCallStack.h"
#include "Aql/AqlItemBlock.h"
#include "Aql/AqlTransaction.h"
#include "Aql/Ast.h"
#include "Aql/Collection.h"
#include "Aql/ClusterQuery.h"
#include "Aql/ExecutionBlock.h"
#include "Aql/ExecutionEngine.h"
#include "Aql/ExecutionNode/GraphNode.h"
#include "Aql/ExecutionPlan.h"
#include "Aql/Optimizer.h"
#include "Aql/Parser.h"
#include "Aql/ProfileLevel.h"
#include "Aql/QueryCache.h"
#include "Aql/QueryExecutionState.h"
#include "Aql/QueryInfoLoggerFeature.h"
#include "Aql/QueryList.h"
#include "Aql/QueryPlanCache.h"
#include "Aql/QueryProfile.h"
#include "Aql/QueryRegistry.h"
#include "Aql/SharedQueryState.h"
#include "Aql/Timing.h"
#include "Basics/Exceptions.h"
#include "Basics/ResourceUsage.h"
#include "Basics/ScopeGuard.h"
#include "Basics/VelocyPackHelper.h"
#include "Basics/conversions.h"
#include "Basics/fasthash.h"
#include "Basics/system-functions.h"
#include "Cluster/ServerState.h"
#include "Graph/Graph.h"
#include "Logger/LogMacros.h"
#include "Network/Methods.h"
#include "Network/NetworkFeature.h"
#include "Network/Utils.h"
#include "Random/RandomGenerator.h"
#include "RestServer/AqlFeature.h"
#include "RestServer/QueryRegistryFeature.h"
#include "StorageEngine/TransactionCollection.h"
#include "StorageEngine/TransactionState.h"
#include "Transaction/Manager.h"
#include "Transaction/ManagerFeature.h"
#include "Transaction/StandaloneContext.h"
#ifdef USE_V8
#include "Transaction/V8Context.h"
#endif
#include "Utils/CollectionNameResolver.h"
#include "Utils/ExecContext.h"
#include "Utils/Events.h"
#ifdef USE_V8
#include "V8/JavaScriptSecurityContext.h"
#include "V8/v8-vpack.h"
#include "V8Server/V8DealerFeature.h"
#endif
#include "VocBase/LogicalCollection.h"
#include "VocBase/ticks.h"
#include "VocBase/vocbase.h"

#include <absl/strings/str_cat.h>
#include <velocypack/Dumper.h>
#include <velocypack/Iterator.h>
#include <velocypack/Sink.h>

#include <optional>

using namespace arangodb;
using namespace arangodb::aql;
using namespace arangodb::basics;

namespace {
AqlCallStack const defaultStack{AqlCallList{AqlCall{}}};

constexpr std::string_view fullcountTrue("fullcount:true");
constexpr std::string_view fullcountFalse("fullcount:false");
constexpr std::string_view countTrue("count:true");
constexpr std::string_view countFalse("count:false");
}  // namespace

/// @brief internal constructor, Used to construct a full query or a
/// ClusterQuery
Query::Query(QueryId id, std::shared_ptr<transaction::Context> ctx,
             QueryString queryString,
             std::shared_ptr<VPackBuilder> bindParameters, QueryOptions options,
             std::shared_ptr<SharedQueryState> sharedState)
    : QueryContext(ctx->vocbase(), ctx->operationOrigin(), id),
      _itemBlockManager(*_resourceMonitor),
      _queryString(std::move(queryString)),
      _transactionContext(std::move(ctx)),
      _sharedState(std::move(sharedState)),
#ifdef USE_V8
      _v8Executor(nullptr),
#endif
      _bindParameters(*_resourceMonitor, bindParameters),
      _queryOptions(std::move(options)),
      _trx(nullptr),
      _startTime(currentSteadyClockValue()),
      _endTime(0.0),
      _resultMemoryUsage(0),
      _planMemoryUsage(0),
      _queryHash(kDontCache),
      _shutdownState(ShutdownState::None),
      _executionPhase(ExecutionPhase::INITIALIZE),
      _result(std::nullopt),
#ifdef USE_V8
      _executorOwnedByExterior(_transactionContext->isV8Context() &&
                               v8::Isolate::TryGetCurrent() != nullptr),
      _embeddedQuery(_transactionContext->isV8Context() &&
                     transaction::V8Context::isEmbedded()),
      _registeredInV8Executor(false),
#endif
      _queryHashCalculated(false),
      _registeredQueryInTrx(false),
      _allowDirtyReads(false),
      _queryKilled(false) {
  if (!_transactionContext) {
    THROW_ARANGO_EXCEPTION_MESSAGE(
        TRI_ERROR_INTERNAL, "failed to create query transaction context");
  }

#ifdef USE_V8
  if (_executorOwnedByExterior) {
    // copy transaction options from global state into our local query options
    auto state = transaction::V8Context::getParentState();
    if (state != nullptr) {
      _queryOptions.transactionOptions = state->options();
    }
  }
#endif

  ProfileLevel level = _queryOptions.profile;
  if (level >= ProfileLevel::TraceOne) {
    LOG_TOPIC("22a70", INFO, Logger::QUERIES)
        << elapsedSince(_startTime)
        << " Query::Query queryString: " << _queryString
        << " this: " << (uintptr_t)this;
  } else {
    LOG_TOPIC("11160", DEBUG, Logger::QUERIES)
        << elapsedSince(_startTime)
        << " Query::Query queryString: " << _queryString
        << " this: " << (uintptr_t)this;
  }

  if (bindParameters != nullptr && !bindParameters->isEmpty() &&
      !bindParameters->slice().isNone()) {
    if (level >= ProfileLevel::TraceOne) {
      LOG_TOPIC("8c9fc", INFO, Logger::QUERIES)
          << "bindParameters: " << bindParameters->slice().toJson();
    } else {
      LOG_TOPIC("16a3f", DEBUG, Logger::QUERIES)
          << "bindParameters: " << bindParameters->slice().toJson();
    }
  }

  if (level >= ProfileLevel::TraceOne) {
    VPackBuilder b;
    _queryOptions.toVelocyPack(b, /*disableOptimizerRules*/ false);
    LOG_TOPIC("8979d", INFO, Logger::QUERIES) << "options: " << b.toJson();
  }

  // set memory limit for query
  _resourceMonitor->memoryLimit(_queryOptions.memoryLimit);
  _warnings.updateFromOptions(_queryOptions);

  // store name of user that started the query
  _user = ExecContext::current().user();
}

/// Used to construct a full query. the constructor is protected to ensure
/// that call sites only create Query objects using the `create` factory
/// method
Query::Query(std::shared_ptr<transaction::Context> ctx, QueryString queryString,
             std::shared_ptr<VPackBuilder> bindParameters, QueryOptions options,
             Scheduler* scheduler)
    : Query(0, ctx, std::move(queryString), std::move(bindParameters),
            std::move(options),
            std::make_shared<SharedQueryState>(ctx->vocbase().server(),
                                               scheduler)) {}

Query::~Query() {
  if (_planSliceCopy != nullptr) {
    _resourceMonitor->decreaseMemoryUsage(_planSliceCopy->size());
  }

  // In the most derived class needs to explicitly call 'destroy()'
  // because otherwise we have potential data races on the vptr
#ifdef ARANGODB_ENABLE_MAINTAINER_MODE
  TRI_ASSERT(_wasDestroyed);
#endif
}

void Query::destroy() {
#ifdef ARANGODB_ENABLE_MAINTAINER_MODE
  TRI_ASSERT(!std::exchange(_wasDestroyed, true));
#endif

  unregisterQueryInTransactionState();
  TRI_ASSERT(!_registeredQueryInTrx);

  _resourceMonitor->decreaseMemoryUsage(_resultMemoryUsage);
  _resultMemoryUsage = 0;

  _resourceMonitor->decreaseMemoryUsage(_planMemoryUsage);
  _planMemoryUsage = 0;

  if (_queryOptions.profile >= ProfileLevel::TraceOne) {
    LOG_TOPIC("36a75", INFO, Logger::QUERIES)
        << elapsedSince(_startTime) << " Query::~Query queryString: "
        << " this: " << (uintptr_t)this;
  }

  if (killed()) {
    setResult({TRI_ERROR_QUERY_KILLED});
  } else {
    // we intentionally set an error here so that we don't accidentially
    // commit the query (again) when calling cleanupPlanAndEngine below.
    setResult({TRI_ERROR_INTERNAL});
  }

  // this will reset _trx, so _trx is invalid after here
  try {
    auto state = cleanupPlanAndEngine(/*sync*/ true);
    TRI_ASSERT(state != ExecutionState::WAITING);
  } catch (...) {
    // unfortunately we cannot do anything here, as we are in the destructor
  }

  _queryProfile.reset();

  unregisterSnippets();

  exitV8Executor();

  _snippets.clear();  // simon: must be before plan
  _plans.clear();     // simon: must be before AST
  _ast.reset();

  LOG_TOPIC("f5cee", DEBUG, Logger::QUERIES)
      << elapsedSince(_startTime) << " Query::~Query this: " << (uintptr_t)this;
}

/// @brief factory function for creating a query. this must be used to
/// ensure that Query objects are always created using shared_ptrs.
std::shared_ptr<Query> Query::create(
    std::shared_ptr<transaction::Context> ctx, QueryString queryString,
    std::shared_ptr<velocypack::Builder> bindParameters, QueryOptions options,
    Scheduler* scheduler) {
  TRI_ASSERT(ctx != nullptr);
  // workaround to enable make_shared on a class with a protected constructor
  struct MakeSharedQuery final : Query {
    MakeSharedQuery(std::shared_ptr<transaction::Context> ctx,
                    QueryString queryString,
                    std::shared_ptr<velocypack::Builder> bindParameters,
                    QueryOptions options, Scheduler* scheduler)
        : Query{std::move(ctx), std::move(queryString),
                std::move(bindParameters), std::move(options), scheduler} {}

    ~MakeSharedQuery() final {
      // Destroy this query, otherwise it's still
      // accessible while the query is being destructed,
      // which can result in a data race on the vptr
      destroy();
    }
  };
  TRI_ASSERT(ctx != nullptr);
  return std::make_shared<MakeSharedQuery>(
      std::move(ctx), std::move(queryString), std::move(bindParameters),
      std::move(options), scheduler);
}

/// @brief return the user that started the query
std::string const& Query::user() const { return _user; }

double Query::getLockTimeout() const noexcept {
  return _queryOptions.transactionOptions.lockTimeout;
}

void Query::setLockTimeout(double timeout) noexcept {
  _queryOptions.transactionOptions.lockTimeout = timeout;
}

bool Query::killed() const {
  return (std::numeric_limits<double>::epsilon() < _queryOptions.maxRuntime &&
          _queryOptions.maxRuntime < elapsedSince(_startTime)) ||
         _queryKilled.load(std::memory_order_acquire);
}

/// @brief set the query to killed
void Query::kill() {
  auto const wasKilled = _queryKilled.exchange(true, std::memory_order_acq_rel);
  if (ServerState::instance()->isCoordinator() && !wasKilled) {
    setResult({TRI_ERROR_QUERY_KILLED});
    cleanupPlanAndEngine(/*sync*/ false);
  }
}

void Query::setKillFlag() {
  _queryKilled.store(true, std::memory_order_acq_rel);
}

/// @brief the query's transaction id. returns 0 if no transaction
/// has been assigned to the query yet. use this only for informational
/// purposes
TransactionId Query::transactionId() const noexcept {
  if (_trx == nullptr) {
    // no transaction yet. simply return 0
    return TransactionId{0};
  }
  return _trx->tid();
}

/// @brief return the start time of the query (steady clock value)
double Query::startTime() const noexcept { return _startTime; }

double Query::executionTime() const noexcept {
  // should only be called once _endTime has been set
  TRI_ASSERT(_endTime > 0.0);
  return _endTime - _startTime;
}

void Query::ensureExecutionTime() noexcept {
  if (_endTime == 0.0) {
    _endTime = currentSteadyClockValue();
    TRI_ASSERT(_endTime > 0.0);
  }
}

bool Query::tryLoadPlanFromCache() {
  if (canUsePlanCache()) {
    // construct plan cache key
    TRI_ASSERT(!_planCacheKey.has_value());
    _planCacheKey.emplace(_vocbase.queryPlanCache().createCacheKey(
        _queryString, bindParametersAsBuilder(), _queryOptions));

    // look up query in query plan cache
    auto cacheEntry = _vocbase.queryPlanCache().lookup(*_planCacheKey);
    if (cacheEntry != nullptr) {
      _resourceMonitor->increaseMemoryUsage(cacheEntry->size());
      _planSliceCopy = cacheEntry;
      // entry found in plan cache
      VPackSlice querySlice = VPackSlice(cacheEntry->data());
      VPackSlice collections = querySlice.get("collections");
      VPackSlice variables = querySlice.get("variables");

      QueryAnalyzerRevisions analyzersRevision;
      auto revisionRes = analyzersRevision.fromVelocyPack(querySlice);
      if (ADB_UNLIKELY(revisionRes.fail())) {
        THROW_ARANGO_EXCEPTION(revisionRes);
      }

      VPackBuilder snippetBuilder;
      snippetBuilder.openObject();
      snippetBuilder.add("0", VPackValue(VPackValueType::Object));
      snippetBuilder.add("nodes", querySlice.get("nodes"));
      snippetBuilder.close();
      snippetBuilder.close();

      // TODO: validate all this
      prepareFromVelocyPack(querySlice, collections, variables,
                            /*snippets*/ snippetBuilder.slice(),
                            analyzersRevision);

      TRI_ASSERT(!_plans.empty());

      auto& plan = _plans.front();
      plan->findVarUsage();
      plan->planRegisters(ExplainRegisterPlan::Yes);
      plan->findCollectionAccessVariables();
      plan->prepareTraversalOptions();

      return true;
    }
  }
  return false;
}

void Query::prepareQuery() {
  try {
    if (tryLoadPlanFromCache()) {
      enterState(QueryExecutionState::ValueType::EXECUTION);
      return;
    }

    std::unique_ptr<ExecutionPlan> plan;
    init(/*createProfile*/ true);

    enterState(QueryExecutionState::ValueType::PARSING);

    plan = preparePlan();

    TRI_ASSERT(plan != nullptr);

    TRI_ASSERT(_trx != nullptr);
    TRI_ASSERT(_trx->status() == transaction::Status::RUNNING);

    // keep serialized copy of unchanged plan to include in query profile
    // necessary because instantiate / execution replace vars and blocks
    bool const keepPlan =
        _queryOptions.profile >= ProfileLevel::Blocks &&
        ServerState::isSingleServerOrCoordinator(_trx->state()->serverRole());
    if (keepPlan) {
      auto serializeQueryData = [this](velocypack::Builder& builder) {
        // set up collections
        TRI_ASSERT(builder.isOpenObject());
        builder.add(VPackValue("collections"));
        collections().toVelocyPack(builder);

        // set up variables
        TRI_ASSERT(builder.isOpenObject());
        builder.add(VPackValue("variables"));
        _ast->variables()->toVelocyPack(builder);

        builder.add("isModificationQuery", VPackValue(isModificationQuery()));
      };

      unsigned flags = ExecutionPlan::buildSerializationFlags(
          /*verbose*/ false, /*includeInternals*/ false,
          /*explainRegisters*/ false);
      _planSliceCopy = std::make_shared<VPackBufferUInt8>();
      try {
        VPackBuilder b(*_planSliceCopy);
        plan->toVelocyPack(b, flags, serializeQueryData);

        TRI_IF_FAILURE("Query::serializePlans1") {
          THROW_ARANGO_EXCEPTION(TRI_ERROR_DEBUG);
        }
        _resourceMonitor->increaseMemoryUsage(_planSliceCopy->size());
      } catch (std::exception const& ex) {
        // must clear _planSliceCopy here so that the destructor of
        // Query doesn't subtract the memory used by _planSliceCopy
        // without us having it tracked properly here.
        _planSliceCopy.reset();
        LOG_TOPIC("006c7", ERR, Logger::QUERIES)
            << "unable to convert execution plan to vpack: " << ex.what();
        throw;
      }

      TRI_IF_FAILURE("Query::serializePlans2") {
        THROW_ARANGO_EXCEPTION(TRI_ERROR_DEBUG);
      }
    }

    enterState(QueryExecutionState::ValueType::PHYSICAL_INSTANTIATION);

    // simon: assumption is _queryString is empty for DBServer snippets
    bool const planRegisters = !_queryString.empty();
    ExecutionEngine::instantiateFromPlan(*this, *plan, planRegisters);

    _plans.push_back(std::move(plan));

    if (_snippets.size() > 1) {  // register coordinator snippets
      TRI_ASSERT(_trx->state()->isCoordinator());
      QueryRegistry* registry = QueryRegistryFeature::registry();
      if (!registry) {
        THROW_ARANGO_EXCEPTION_MESSAGE(TRI_ERROR_SHUTTING_DOWN,
                                       "query registry not available");
      }
      registry->registerSnippets(_snippets);
    }

    if (_queryProfile) {
      _queryProfile->registerInQueryList();
    }
    registerQueryInTransactionState();

    enterState(QueryExecutionState::ValueType::EXECUTION);
  } catch (Exception const& ex) {
    setResult({ex.code(), ex.what()});
    throw;
  } catch (std::bad_alloc const&) {
    setResult({TRI_ERROR_OUT_OF_MEMORY});
    throw;
  } catch (...) {
    setResult({TRI_ERROR_INTERNAL});
    throw;
  }
}

void Query::storePlanInCache(ExecutionPlan& plan) {
  plan.planRegisters(ExplainRegisterPlan::No);

  TRI_ASSERT(_planCacheKey.has_value());
  // TODO: verify these options
  unsigned flags = ExecutionPlan::buildSerializationFlags(
      /*verbosePlans*/ true, /*explainInternals*/ true,
      /*explainRegisters*/ false);

  // TODO: verify if we need all this
  auto serializeQueryData = [this](velocypack::Builder& builder) {
    // set up collections
    TRI_ASSERT(builder.isOpenObject());
    builder.add(VPackValue("collections"));
    collections().toVelocyPack(builder);

    // set up variables
    TRI_ASSERT(builder.isOpenObject());
    builder.add(VPackValue("variables"));
    _ast->variables()->toVelocyPack(builder);

    builder.add("isModificationQuery",
                VPackValue(_ast->containsModificationNode()));
  };

  velocypack::Builder serialized;
  plan.toVelocyPack(serialized, flags, serializeQueryData);

  auto dataSources = _queryDataSources;
  _trx->state()->allCollections(  // collect transaction DataSources
      [&dataSources](TransactionCollection& trxCollection) -> bool {
        auto const& c = trxCollection.collection();
        dataSources.try_emplace(c->guid());
        return true;  // continue traversal
      });

  // store plan in query plan cache for future queries
  _vocbase.queryPlanCache().store(std::move(*_planCacheKey),
                                  std::move(dataSources), serialized.steal());
  _planCacheKey.reset();
}

/// @brief prepare an AQL query, this is a preparation for execute, but
/// execute calls it internally. The purpose of this separate method is
/// to be able to only prepare a query from VelocyPack and then store it in the
/// QueryRegistry.
std::unique_ptr<ExecutionPlan> Query::preparePlan() {
  TRI_ASSERT(!_queryString.empty());
  LOG_TOPIC("9625e", DEBUG, Logger::QUERIES)
      << elapsedSince(_startTime) << " Query::prepare"
      << " this: " << (uintptr_t)this;

  TRI_ASSERT(_ast != nullptr);
  Parser parser(*this, *_ast, _queryString);
  parser.parse();

  if (_queryOptions.optimizePlanForCaching &&
      (_ast->containsAttributeNameBindParameters() || !_warnings.empty())) {
    // we found an attribute name bind parameter or warnings occurred during
    // query parsing. in these cases we must disable query plan caching
    _queryOptions.optimizePlanForCaching = false;
    _planCacheKey.reset();
  }

  // put in collection and attribute name bind parameters (e.g. @@collection or
  // doc.@attr).
  _ast->injectBindParametersFirstStage(_bindParameters, this->resolver());

  _ast->injectBindParametersSecondStage(_bindParameters);

  if (_ast->containsUpsertNode()) {
    // UPSERTs and intermediate commits do not play nice together, because the
    // intermediate commit invalidates the read-own-write iterator required by
    // the subquery. Setting intermediateCommitSize and intermediateCommitCount
    // to UINT64_MAX allows us to effectively disable intermediate commits.
    _queryOptions.transactionOptions.intermediateCommitSize = UINT64_MAX;
    _queryOptions.transactionOptions.intermediateCommitCount = UINT64_MAX;
  }

  TRI_ASSERT(_trx == nullptr);
  // needs to be created after the AST collected all collections
  std::unordered_set<std::string> inaccessibleCollections;
#ifdef USE_ENTERPRISE
  if (_queryOptions.transactionOptions.skipInaccessibleCollections) {
    inaccessibleCollections = _queryOptions.inaccessibleCollections;
  }
#endif

  // create the transaction object
  _trx = AqlTransaction::create(_transactionContext, _collections,
                                _queryOptions.transactionOptions,
                                std::move(inaccessibleCollections));

  _trx->addHint(
      transaction::Hints::Hint::FROM_TOPLEVEL_AQL);  // only used on toplevel

  // We need to preserve the information about dirty reads, since the
  // transaction who knows might be gone before we have produced the
  // result:
  _allowDirtyReads = _trx->state()->options().allowDirtyReads;

  // As soon as we start to instantiate the plan we have to clean it
  // up before killing the unique_ptr

  // we have an AST, optimize the ast
  enterState(QueryExecutionState::ValueType::AST_OPTIMIZATION);

  _ast->validateAndOptimize(*_trx, {.optimizeNonCacheable = true});

  enterState(QueryExecutionState::ValueType::LOADING_COLLECTIONS);

  Result res = _trx->begin();

  if (!res.ok()) {
    THROW_ARANGO_EXCEPTION(res);
  }
  TRI_ASSERT(_trx->status() == transaction::Status::RUNNING);

  enterState(QueryExecutionState::ValueType::PLAN_INSTANTIATION);

  auto plan = ExecutionPlan::instantiateFromAst(_ast.get(), true);

  TRI_ASSERT(plan != nullptr);
  injectVertexCollectionIntoGraphNodes(*plan);

  // Run the query optimizer:
  enterState(QueryExecutionState::ValueType::PLAN_OPTIMIZATION);
  Optimizer opt(*_resourceMonitor, _queryOptions.maxNumberOfPlans);
  // get enabled/disabled rules
  opt.createPlans(std::move(plan), _queryOptions, false);
  // Now plan and all derived plans belong to the optimizer
  plan = opt.stealBest();  // Now we own the best one again

  TRI_ASSERT(plan != nullptr);

  // return the V8 executor if we are in one
  exitV8Executor();

  // validate that all bind parameters are in use
  _bindParameters.validateAllUsed();

  plan->findVarUsage();

  if (_planCacheKey.has_value()) {
    TRI_ASSERT(_queryOptions.optimizePlanForCaching);

    if (_warnings.empty()) {
      // store result plan in query plan cache
      storePlanInCache(*plan);
    } else {
      // query parsing/optimization produced warnings. we must disable query
      // plan caching
      _planCacheKey.reset();
    }
  }

  return plan;
}

/// @brief execute an AQL query
ExecutionState Query::execute(QueryResult& queryResult) {
  LOG_TOPIC("e8ed7", DEBUG, Logger::QUERIES)
      << elapsedSince(_startTime) << " Query::execute"
      << " this: " << (uintptr_t)this;

  try {
    if (killed()) {
      THROW_ARANGO_EXCEPTION(TRI_ERROR_QUERY_KILLED);
    }

    bool useQueryCache = canUseResultsCache();
    switch (_executionPhase) {
      case ExecutionPhase::INITIALIZE: {
        if (useQueryCache) {
          // check the query cache for an existing result
          auto cacheEntry = QueryCache::instance()->lookup(
              &_vocbase, hash(), _queryString, bindParametersAsBuilder());

          if (cacheEntry != nullptr) {
            if (cacheEntry->currentUserHasPermissions()) {
              // we don't have yet a transaction when we're here, so let's
              // create a mimimal context to build the result
              queryResult.context = transaction::StandaloneContext::create(
                  _vocbase, operationOrigin());
              TRI_ASSERT(cacheEntry->_queryResult != nullptr);
              queryResult.data = cacheEntry->_queryResult;
              queryResult.extra = cacheEntry->_stats;
              queryResult.cached = true;
              // Note: cached queries were never done with dirty reads,
              // so we can always hand out the result here without extra
              // HTTP header.
              return ExecutionState::DONE;
            }
            // if no permissions, fall through to regular querying
          }
        }

        // will throw if it fails
        if (!_ast) {  // simon: hack for AQL_EXECUTEJSON
          prepareQuery();
        }

        logAtStart();
        if (_planCacheKey.has_value()) {
          queryResult.planCacheKey = _planCacheKey->hash();
        }
        // NOTE: If the options have a shorter lifetime than the builder, it
        // gets invalid (at least set() and close() are broken).
        queryResult.data = std::make_shared<VPackBuilder>(&vpackOptions());

        // reserve some space in Builder to avoid frequent reallocs
        queryResult.data->reserve(16 * 1024);
        queryResult.data->openArray(/*unindexed*/ true);

        _executionPhase = ExecutionPhase::EXECUTE;
      }
        [[fallthrough]];
      case ExecutionPhase::EXECUTE: {
        TRI_ASSERT(queryResult.data != nullptr);
        TRI_ASSERT(queryResult.data->isOpenArray());
        TRI_ASSERT(_trx != nullptr);

        if (useQueryCache && (isModificationQuery() || !_warnings.empty() ||
                              !_ast->root()->isCacheable())) {
          useQueryCache = false;
        }

        ExecutionEngine* engine = this->rootEngine();
        TRI_ASSERT(engine != nullptr);

        // this is the RegisterId our results can be found in
        RegisterId const resultRegister = engine->resultRegister();

        // We loop as long as we are having ExecState::DONE returned
        // In case of WAITING we return, this function is repeatable!
        // In case of HASMORE we loop
        while (true) {
          auto const& [state, skipped, block] = engine->execute(::defaultStack);
          // The default call asks for No skips.
          TRI_ASSERT(skipped.nothingSkipped());
          if (state == ExecutionState::WAITING) {
            return state;
          }

          // block == nullptr => state == DONE
          if (block == nullptr) {
            TRI_ASSERT(state == ExecutionState::DONE);
            break;
          }

          if (!_queryOptions.silent && resultRegister.isValid()) {
            // cache low-level pointer to avoid repeated shared-ptr-derefs
            TRI_ASSERT(queryResult.data != nullptr);
            auto& resultBuilder = *queryResult.data;
            size_t previousLength = resultBuilder.bufferRef().byteSize();
            auto& vpackOpts = vpackOptions();

            size_t const n = block->numRows();

            for (size_t i = 0; i < n; ++i) {
              AqlValue const& val = block->getValueReference(i, resultRegister);

              if (!val.isEmpty()) {
                val.toVelocyPack(&vpackOpts, resultBuilder,
                                 /*allowUnindexed*/ true);
              }
            }

            size_t newLength = resultBuilder.bufferRef().byteSize();
            TRI_ASSERT(newLength >= previousLength);
            size_t diff = newLength - previousLength;

            _resourceMonitor->increaseMemoryUsage(diff);
            _resultMemoryUsage += diff;
          }

          if (state == ExecutionState::DONE) {
            break;
          }
        }

        // must close result array here because it must be passed as a closed
        // array to the query cache
        queryResult.data->close();
        queryResult.allowDirtyReads = _allowDirtyReads;
        if (_planCacheKey.has_value()) {
          queryResult.planCacheKey = _planCacheKey->hash();
        }

        if (useQueryCache && !_allowDirtyReads && _warnings.empty()) {
          // Cannot cache dirty reads! Yes, the query cache is not used in
          // the cluster anyway, but we leave this condition in here for
          // a future in which the query cache could be used in the cluster!
          std::unordered_map<std::string, std::string> dataSources =
              _queryDataSources;

          _trx->state()->allCollections(  // collect transaction DataSources
              [&dataSources](TransactionCollection& trxCollection) -> bool {
                auto const& c = trxCollection.collection();
                dataSources.try_emplace(c->guid(), c->name());
                return true;  // continue traversal
              });

          // create a query cache entry for later storage
          _cacheEntry = std::make_unique<QueryCacheResultEntry>(
              hash(), _queryString, queryResult.data, bindParametersAsBuilder(),
              std::move(dataSources)  // query DataSources
          );
        }

        queryResult.context = _trx->transactionContext();
        _executionPhase = ExecutionPhase::FINALIZE;
      }

        [[fallthrough]];
      case ExecutionPhase::FINALIZE: {
        if (!queryResult.extra) {
          queryResult.extra = std::make_shared<VPackBuilder>();
        }
        // will set warnings, stats, profile and cleanup plan and engine
        auto state = finalize(*queryResult.extra);
        bool isCachingAllowed = !_transactionContext->isStreaming() ||
                                _trx->state()->isReadOnlyTransaction();
        if (state == ExecutionState::DONE && _cacheEntry != nullptr &&
            isCachingAllowed) {
          _cacheEntry->_stats = queryResult.extra;
          QueryCache::instance()->store(&_vocbase, std::move(_cacheEntry));
        }

        return state;
      }
    }
    // We should not be able to get here
    TRI_ASSERT(false);
  } catch (Exception const& ex) {
<<<<<<< HEAD
    queryResult.reset(Result(
        ex.code(),
        absl::StrCat("AQL: ", ex.message(),
                     QueryExecutionState::toStringWithPrefix(_execState))));
    cleanupPlanAndEngine(ex.code(), /*sync*/ true);
  } catch (std::bad_alloc const&) {
    queryResult.reset(Result(
        TRI_ERROR_OUT_OF_MEMORY,
        absl::StrCat(TRI_errno_string(TRI_ERROR_OUT_OF_MEMORY),
                     QueryExecutionState::toStringWithPrefix(_execState))));
    cleanupPlanAndEngine(TRI_ERROR_OUT_OF_MEMORY, /*sync*/ true);
  } catch (std::exception const& ex) {
    queryResult.reset(Result(
        TRI_ERROR_INTERNAL,
        absl::StrCat(ex.what(),
                     QueryExecutionState::toStringWithPrefix(_execState))));
    cleanupPlanAndEngine(TRI_ERROR_INTERNAL, /*sync*/ true);
=======
    setResult({ex.code(), absl::StrCat("AQL: ", ex.message(),
                                       QueryExecutionState::toStringWithPrefix(
                                           _execState))});
    cleanupPlanAndEngine(/*sync*/ true);
    queryResult.reset(result());
  } catch (std::bad_alloc const&) {
    setResult(
        {TRI_ERROR_OUT_OF_MEMORY,
         absl::StrCat(TRI_errno_string(TRI_ERROR_OUT_OF_MEMORY),
                      QueryExecutionState::toStringWithPrefix(_execState))});
    cleanupPlanAndEngine(/*sync*/ true);
    queryResult.reset(result());
  } catch (std::exception const& ex) {
    setResult({TRI_ERROR_INTERNAL,
               absl::StrCat(ex.what(), QueryExecutionState::toStringWithPrefix(
                                           _execState))});
    cleanupPlanAndEngine(/*sync*/ true);
    queryResult.reset(result());
>>>>>>> b18ba139
  }

  return ExecutionState::DONE;
}

/**
 * @brief Execute the query in a synchronous way, so if
 *        the query needs to wait (e.g. IO) this thread
 *        will be blocked.
 *
 * @param registry The query registry.
 *
 * @return The result of this query. The result is always complete
 */
QueryResult Query::executeSync() {
  std::shared_ptr<SharedQueryState> ss;

  QueryResult queryResult;
  do {
    auto state = execute(queryResult);
    if (state != ExecutionState::WAITING) {
      TRI_ASSERT(state == ExecutionState::DONE);
      return queryResult;
    }

    if (!ss) {
      ss = sharedState();
    }

    TRI_ASSERT(ss != nullptr);
    ss->waitForAsyncWakeup();
  } while (true);
}

#ifdef USE_V8
// execute an AQL query: may only be called with an active V8 handle scope
QueryResultV8 Query::executeV8(v8::Isolate* isolate) {
  LOG_TOPIC("6cac7", DEBUG, Logger::QUERIES)
      << elapsedSince(_startTime) << " Query::executeV8"
      << " this: " << (uintptr_t)this;

  QueryResultV8 queryResult;

  try {
    bool useQueryCache = canUseResultsCache();

    if (useQueryCache) {
      // check the query cache for an existing result
      auto cacheEntry = QueryCache::instance()->lookup(
          &_vocbase, hash(), _queryString, bindParametersAsBuilder());

      if (cacheEntry != nullptr) {
        if (cacheEntry->currentUserHasPermissions()) {
          // we don't have yet a transaction when we're here, so let's create
          // a mimimal context to build the result
          queryResult.context = transaction::StandaloneContext::create(
              _vocbase, operationOrigin());
          v8::Handle<v8::Value> values =
              TRI_VPackToV8(isolate, cacheEntry->_queryResult->slice(),
                            queryResult.context->getVPackOptions());
          TRI_ASSERT(values->IsArray());
          queryResult.v8Data = v8::Handle<v8::Array>::Cast(values);
          queryResult.extra = cacheEntry->_stats;
          queryResult.cached = true;
          return queryResult;
        }
        // if no permissions, fall through to regular querying
      }
    }

    // will throw if it fails
    prepareQuery();

    logAtStart();

    if (useQueryCache && (isModificationQuery() || !_warnings.empty() ||
                          !_ast->root()->isCacheable())) {
      useQueryCache = false;
    }

    v8::Handle<v8::Array> resArray = v8::Array::New(isolate);

    auto* engine = this->rootEngine();
    TRI_ASSERT(engine != nullptr);

    std::shared_ptr<SharedQueryState> ss = engine->sharedState();
    TRI_ASSERT(ss != nullptr);

    // this is the RegisterId our results can be found in
    auto const resultRegister = engine->resultRegister();

    // following options and builder only required for query cache
    VPackOptions options = VPackOptions::Defaults;
    options.buildUnindexedArrays = true;
    options.buildUnindexedObjects = true;
    auto builder = std::make_shared<VPackBuilder>(&options);

    try {
      ss->resetWakeupHandler();

      // iterate over result, return it and optionally store it in query cache
      builder->openArray();

      // iterate over result and return it
      auto context = TRI_IGETC;
      uint32_t j = 0;
      ExecutionState state = ExecutionState::HASMORE;
      SkipResult skipped;
      SharedAqlItemBlockPtr value;
      while (state != ExecutionState::DONE) {
        std::tie(state, skipped, value) = engine->execute(::defaultStack);
        // We cannot trigger a skip operation from here
        TRI_ASSERT(skipped.nothingSkipped());

        while (state == ExecutionState::WAITING) {
          ss->waitForAsyncWakeup();
          std::tie(state, skipped, value) = engine->execute(::defaultStack);
          TRI_ASSERT(skipped.nothingSkipped());
        }

        // value == nullptr => state == DONE
        TRI_ASSERT(value != nullptr || state == ExecutionState::DONE);

        if (value == nullptr) {
          continue;
        }

        if (!_queryOptions.silent && resultRegister.isValid()) {
          TRI_IF_FAILURE(
              "Query::executeV8directKillBeforeQueryResultIsGettingHandled") {
            debugKillQuery();
          }
          size_t memoryUsage = 0;
          size_t const n = value->numRows();

          auto const& vpackOpts = vpackOptions();
          for (size_t i = 0; i < n; ++i) {
            AqlValue const& val = value->getValueReference(i, resultRegister);

            if (!val.isEmpty()) {
              resArray->Set(context, j++, val.toV8(isolate, &vpackOptions()))
                  .FromMaybe(false);

              if (useQueryCache) {
                val.toVelocyPack(&vpackOpts, *builder, /*allowUnindexed*/ true);
              }
              memoryUsage += sizeof(v8::Value);
              if (val.requiresDestruction()) {
                memoryUsage += val.memoryUsage();
              }

              if (V8PlatformFeature::isOutOfMemory(isolate)) {
                THROW_ARANGO_EXCEPTION(TRI_ERROR_OUT_OF_MEMORY);
              }
            }
          }

          // this may throw
          _resourceMonitor->increaseMemoryUsage(memoryUsage);
          _resultMemoryUsage += memoryUsage;

          TRI_IF_FAILURE(
              "Query::executeV8directKillAfterQueryResultIsGettingHandled") {
            debugKillQuery();
          }
        }
      }

      builder->close();
    } catch (...) {
      LOG_TOPIC("8a6bf", DEBUG, Logger::QUERIES)
          << elapsedSince(_startTime) << " got an exception executing "
          << " this: " << (uintptr_t)this;
      throw;
    }

    if (_planCacheKey.has_value()) {
      queryResult.planCacheKey = _planCacheKey->hash();
    }
    queryResult.v8Data = resArray;
    queryResult.context = _trx->transactionContext();
    queryResult.extra = std::make_shared<VPackBuilder>();
    queryResult.allowDirtyReads = _allowDirtyReads;

    if (useQueryCache && _warnings.empty()) {
      auto dataSources = _queryDataSources;
      _trx->state()->allCollections(  // collect transaction DataSources
          [&dataSources](TransactionCollection& trxCollection) -> bool {
            auto const& c = trxCollection.collection();
            dataSources.try_emplace(c->guid(), c->name());
            return true;  // continue traversal
          });

      // create a cache entry for later usage
      _cacheEntry = std::make_unique<QueryCacheResultEntry>(
          hash(), _queryString, builder, bindParametersAsBuilder(),
          std::move(dataSources)  // query DataSources
      );
    }

    ss->resetWakeupHandler();

    // will set warnings, stats, profile and cleanup plan and engine
    ExecutionState state = finalize(*queryResult.extra);
    while (state == ExecutionState::WAITING) {
      ss->waitForAsyncWakeup();
      state = finalize(*queryResult.extra);
    }
    bool isCachingAllowed = !_transactionContext->isTransactionJS() ||
                            _trx->state()->isReadOnlyTransaction();

    if (_cacheEntry != nullptr && isCachingAllowed) {
      _cacheEntry->_stats = queryResult.extra;
      QueryCache::instance()->store(&_vocbase, std::move(_cacheEntry));
    }

    // fallthrough to returning queryResult below...
  } catch (Exception const& ex) {
<<<<<<< HEAD
    queryResult.reset(Result(
        ex.code(),
        absl::StrCat("AQL: ", ex.message(),
                     QueryExecutionState::toStringWithPrefix(_execState))));
    cleanupPlanAndEngine(ex.code(), /*sync*/ true);
  } catch (std::bad_alloc const&) {
    queryResult.reset(Result(
        TRI_ERROR_OUT_OF_MEMORY,
        absl::StrCat(TRI_errno_string(TRI_ERROR_OUT_OF_MEMORY),
                     QueryExecutionState::toStringWithPrefix(_execState))));
    cleanupPlanAndEngine(TRI_ERROR_OUT_OF_MEMORY, /*sync*/ true);
  } catch (std::exception const& ex) {
    queryResult.reset(Result(
        TRI_ERROR_INTERNAL,
        absl::StrCat(ex.what(),
                     QueryExecutionState::toStringWithPrefix(_execState))));
    cleanupPlanAndEngine(TRI_ERROR_INTERNAL, /*sync*/ true);
=======
    setResult({ex.code(), absl::StrCat("AQL: ", ex.message(),
                                       QueryExecutionState::toStringWithPrefix(
                                           _execState))});
    cleanupPlanAndEngine(/*sync*/ true);
    queryResult.reset(result());
  } catch (std::bad_alloc const&) {
    setResult(
        {TRI_ERROR_OUT_OF_MEMORY,
         absl::StrCat(TRI_errno_string(TRI_ERROR_OUT_OF_MEMORY),
                      QueryExecutionState::toStringWithPrefix(_execState))});
    cleanupPlanAndEngine(/*sync*/ true);
    queryResult.reset(result());
  } catch (std::exception const& ex) {
    setResult({TRI_ERROR_INTERNAL,
               absl::StrCat(ex.what(), QueryExecutionState::toStringWithPrefix(
                                           _execState))});
    cleanupPlanAndEngine(/*sync*/ true);
    queryResult.reset(result());
>>>>>>> b18ba139
  }

  return queryResult;
}
#endif

ExecutionState Query::finalize(velocypack::Builder& extras) {
  if (_queryProfile != nullptr &&
      _shutdownState.load(std::memory_order_relaxed) == ShutdownState::None) {
    // the following call removes the query from the list of currently
    // running queries. so whoever fetches that list will not see a Query that
    // is about to shut down/be destroyed
    _queryProfile->unregisterFromQueryList();
  }

  auto state = cleanupPlanAndEngine(/*sync*/ false);
  if (state == ExecutionState::WAITING) {
    return state;
  }

  extras.openObject(/*unindexed*/ true);
  _warnings.toVelocyPack(extras);

  if (!_snippets.empty()) {
    executionStatsGuard().doUnderLock([&](auto& executionStats) {
      executionStats.requests += _numRequests.load(std::memory_order_relaxed);
      executionStats.setPeakMemoryUsage(_resourceMonitor->peak());
      executionStats.setExecutionTime(executionTime());
      executionStats.setIntermediateCommits(
          _trx->state()->numIntermediateCommits());
      for (auto& engine : _snippets) {
        engine->collectExecutionStats(executionStats);
      }

      // execution statistics
      extras.add(VPackValue("stats"));
      executionStats.toVelocyPack(extras, _queryOptions.fullCount);
    });

    if (_planSliceCopy) {
      extras.add("plan", VPackSlice(_planSliceCopy->data()));
    }
  }

  double now = currentSteadyClockValue();
  if (_queryProfile != nullptr &&
      _queryOptions.profile >= ProfileLevel::Basic) {
    _queryProfile->setStateDone(QueryExecutionState::ValueType::FINALIZATION);
    _queryProfile->toVelocyPack(extras);
  }
  extras.close();

  setResult({TRI_ERROR_NO_ERROR});

  LOG_TOPIC("95996", DEBUG, Logger::QUERIES)
      << now - _startTime << " Query::finalize:returning"
      << " this: " << (uintptr_t)this;

  return ExecutionState::DONE;
}

/// @brief parse an AQL query
QueryResult Query::parse() {
  // only used in case case of failure
  QueryResult result;

  try {
    init(/*createProfile*/ false);
    Parser parser(*this, *_ast, _queryString);
    return parser.parseWithDetails();

  } catch (Exception const& ex) {
    result.reset(Result(ex.code(), ex.message()));
  } catch (std::bad_alloc const&) {
    result.reset(Result(TRI_ERROR_OUT_OF_MEMORY));
  } catch (std::exception const& ex) {
    result.reset(Result(TRI_ERROR_INTERNAL, ex.what()));
  }

  TRI_ASSERT(result.fail());
  return result;
}

/// @brief explain an AQL query
QueryResult Query::explain() {
  QueryResult result;
  result.extra = std::make_shared<VPackBuilder>();

  VPackOptions options;
  options.checkAttributeUniqueness = false;
  options.buildUnindexedArrays = true;
  result.data = std::make_shared<VPackBuilder>(&options);

  try {
    if (tryLoadPlanFromCache()) {
      TRI_ASSERT(_planCacheKey.has_value());
      TRI_ASSERT(_planSliceCopy != nullptr);

      enterState(QueryExecutionState::ValueType::FINALIZATION);
      result.data->add(VPackSlice(_planSliceCopy->data()));
      {
        VPackBuilder& b = *result.extra;
        VPackObjectBuilder guard(&b, /*unindexed*/ true);
        // warnings
        TRI_ASSERT(_warnings.empty());
        _warnings.toVelocyPack(b);
        b.add(VPackValue("stats"));
        {
          // optimizer statistics
          ensureExecutionTime();
          VPackObjectBuilder guard(&b, /*unindexed*/ true);
          Optimizer::Stats::toVelocyPackForCachedPlan(b);
          b.add("peakMemoryUsage", VPackValue(_resourceMonitor->peak()));
          b.add("executionTime", VPackValue(executionTime()));
        }
        result.planCacheKey = _planCacheKey->hash();
      }
      return result;
    }

    init(/*createProfile*/ false);
    enterState(QueryExecutionState::ValueType::PARSING);

    Parser parser(*this, *_ast, _queryString);
    parser.parse();

    // put in bind parameters
    parser.ast()->injectBindParametersFirstStage(_bindParameters,
                                                 this->resolver());
    _ast->injectBindParametersSecondStage(_bindParameters);
    _bindParameters.validateAllUsed();

    // optimize and validate the ast
    enterState(QueryExecutionState::ValueType::AST_OPTIMIZATION);

    // create the transaction object
    _trx = AqlTransaction::create(_transactionContext, _collections,
                                  _queryOptions.transactionOptions);

    Result res = _trx->begin();

    if (!res.ok()) {
      THROW_ARANGO_EXCEPTION(res);
    }

    enterState(QueryExecutionState::ValueType::LOADING_COLLECTIONS);
    _ast->validateAndOptimize(*_trx, {.optimizeNonCacheable = true});

    enterState(QueryExecutionState::ValueType::PLAN_INSTANTIATION);
    std::unique_ptr<ExecutionPlan> plan =
        ExecutionPlan::instantiateFromAst(parser.ast(), true);

    TRI_ASSERT(plan != nullptr);
    injectVertexCollectionIntoGraphNodes(*plan);

    // Run the query optimizer:
    enterState(QueryExecutionState::ValueType::PLAN_OPTIMIZATION);
    Optimizer opt(*_resourceMonitor, _queryOptions.maxNumberOfPlans);
    // get enabled/disabled rules
    opt.createPlans(std::move(plan), _queryOptions, true);

    enterState(QueryExecutionState::ValueType::FINALIZATION);

    auto preparePlanForSerialization =
        [&](std::unique_ptr<ExecutionPlan> const& plan) {
          plan->findVarUsage();
          plan->planRegisters(_queryOptions.explainRegisters);
          plan->findCollectionAccessVariables();
          plan->prepareTraversalOptions();
        };

    // build serialization flags for execution plan
    unsigned flags = ExecutionPlan::buildSerializationFlags(
        _queryOptions.verbosePlans, _queryOptions.explainInternals,
        _queryOptions.explainRegisters == ExplainRegisterPlan::Yes);

    auto serializeQueryData = [this](velocypack::Builder& builder) {
      // set up collections
      TRI_ASSERT(builder.isOpenObject());
      builder.add(VPackValue("collections"));
      collections().toVelocyPack(builder);

      // set up variables
      TRI_ASSERT(builder.isOpenObject());
      builder.add(VPackValue("variables"));
      _ast->variables()->toVelocyPack(builder);

      builder.add("isModificationQuery",
                  VPackValue(_ast->containsModificationNode()));
    };

    ResourceUsageScope scope(*_resourceMonitor);

    if (_queryOptions.allPlans) {
      VPackArrayBuilder guard(result.data.get());

      size_t previousSize = result.data->bufferRef().byteSize();
      auto const& plans = opt.getPlans();
      for (auto& it : plans) {
        auto& pln = it.first;
        TRI_ASSERT(pln != nullptr);

        preparePlanForSerialization(pln);

        pln->toVelocyPack(*result.data, flags, serializeQueryData);
        TRI_IF_FAILURE("Query::serializePlans1") {
          THROW_ARANGO_EXCEPTION(TRI_ERROR_DEBUG);
        }

        // memory accounting for different execution plans
        size_t currentSize = result.data->bufferRef().byteSize();
        scope.increase(currentSize - previousSize);
        previousSize = currentSize;

        TRI_IF_FAILURE("Query::serializePlans2") {
          THROW_ARANGO_EXCEPTION(TRI_ERROR_DEBUG);
        }
      }
      // cachability not available here
      result.cached = false;
    } else {
      std::unique_ptr<ExecutionPlan> bestPlan =
          opt.stealBest();  // Now we own the best one again
      TRI_ASSERT(bestPlan != nullptr);

      preparePlanForSerialization(bestPlan);
      bestPlan->toVelocyPack(*result.data, flags, serializeQueryData);

      TRI_IF_FAILURE("Query::serializePlans1") {
        THROW_ARANGO_EXCEPTION(TRI_ERROR_DEBUG);
      }

      scope.increase(result.data->bufferRef().byteSize());

      TRI_IF_FAILURE("Query::serializePlans2") {
        THROW_ARANGO_EXCEPTION(TRI_ERROR_DEBUG);
      }

      // cachability
      result.cached = (!_queryString.empty() && !isModificationQuery() &&
                       _warnings.empty() && _ast->root()->isCacheable());

      if (_planCacheKey.has_value()) {
        // store result plan in query plan cache
        storePlanInCache(*bestPlan);
      }
    }

    // the query object no owns the memory used by the plan(s)
    _planMemoryUsage += scope.trackedAndSteal();

    // technically no need to commit, as we are only explaining here
    auto commitResult = _trx->commit();
    if (commitResult.fail()) {
      THROW_ARANGO_EXCEPTION(commitResult);
    }

    {
      VPackBuilder& b = *result.extra;
      VPackObjectBuilder guard(&b, /*unindexed*/ true);
      // warnings
      _warnings.toVelocyPack(b);
      b.add(VPackValue("stats"));
      {
        // optimizer statistics
        ensureExecutionTime();
        VPackObjectBuilder guard(&b, /*unindexed*/ true);
        opt.toVelocyPack(b);
        b.add("peakMemoryUsage", VPackValue(_resourceMonitor->peak()));
        b.add("executionTime", VPackValue(executionTime()));
      }
    }
  } catch (Exception const& ex) {
    result.reset(Result(
        ex.code(),
        absl::StrCat(ex.message(),
                     QueryExecutionState::toStringWithPrefix(_execState))));
  } catch (std::bad_alloc const&) {
    result.reset(Result(
        TRI_ERROR_OUT_OF_MEMORY,
        absl::StrCat(TRI_errno_string(TRI_ERROR_OUT_OF_MEMORY),
                     QueryExecutionState::toStringWithPrefix(_execState))));
  } catch (std::exception const& ex) {
    result.reset(Result(
        TRI_ERROR_INTERNAL,
        absl::StrCat(ex.what(),
                     QueryExecutionState::toStringWithPrefix(_execState))));
  }

  // will be returned in success or failure case
  return result;
}

bool Query::isModificationQuery() const noexcept {
  TRI_ASSERT(_ast != nullptr);
  return _ast->containsModificationNode();
}

bool Query::isAsyncQuery() const noexcept {
  TRI_ASSERT(_ast != nullptr);
  return _ast->canApplyParallelism();
}

/// @brief enter a V8 executor
void Query::enterV8Executor() {
#ifdef USE_V8
  auto registerCtx = [&] {
    // register transaction in context
    if (_transactionContext->isV8Context()) {
      auto ctx =
          static_cast<transaction::V8Context*>(_transactionContext.get());
      ctx->enterV8Context();
    } else {
      v8::Isolate* isolate = v8::Isolate::GetCurrent();
      TRI_ASSERT(isolate != nullptr);
      TRI_v8_global_t* v8g = static_cast<TRI_v8_global_t*>(
          isolate->GetData(V8PlatformFeature::V8_DATA_SLOT));
      v8g->_transactionState = _trx->stateShrdPtr();
    }
  };

  if (!_executorOwnedByExterior) {
    if (_v8Executor == nullptr) {
      auto& server = vocbase().server();
      if (!server.hasFeature<V8DealerFeature>() ||
          !server.isEnabled<V8DealerFeature>()) {
        THROW_ARANGO_EXCEPTION_MESSAGE(TRI_ERROR_INTERNAL,
                                       "V8 engine is disabled");
      }
      JavaScriptSecurityContext securityContext =
          JavaScriptSecurityContext::createQueryContext();
      _v8Executor = server.getFeature<V8DealerFeature>().enterExecutor(
          &_vocbase, securityContext);

      if (_v8Executor == nullptr) {
        THROW_ARANGO_EXCEPTION_MESSAGE(
            TRI_ERROR_RESOURCE_LIMIT,
            "unable to enter V8 executor for query execution");
      }
      registerCtx();
    }
    TRI_ASSERT(_v8Executor != nullptr);
  } else if (!_embeddedQuery &&
             !_registeredInV8Executor) {  // may happen for stream trx
    registerCtx();
    _registeredInV8Executor = true;
  }
#endif
}

/// @brief return a V8 executor
void Query::exitV8Executor() {
#ifdef USE_V8
  auto unregister = [&] {
    if (_transactionContext->isV8Context()) {  // necessary for stream trx
      auto ctx =
          static_cast<transaction::V8Context*>(_transactionContext.get());
      ctx->exitV8Context();
    } else {
      v8::Isolate* isolate = v8::Isolate::GetCurrent();
      TRI_ASSERT(isolate != nullptr);
      TRI_v8_global_t* v8g = static_cast<TRI_v8_global_t*>(
          isolate->GetData(V8PlatformFeature::V8_DATA_SLOT));
      v8g->_transactionState = nullptr;
    }
  };
  if (!_executorOwnedByExterior) {
    if (_v8Executor != nullptr) {
      // unregister transaction in context
      unregister();

      auto& server = vocbase().server();
      TRI_ASSERT(server.hasFeature<V8DealerFeature>() &&
                 server.isEnabled<V8DealerFeature>());
      server.getFeature<V8DealerFeature>().exitExecutor(_v8Executor);
      _v8Executor = nullptr;
    }
  } else if (!_embeddedQuery && _registeredInV8Executor) {
    // prevent duplicate deregistration
    unregister();
    _registeredInV8Executor = false;
  }
#endif
}

#ifdef USE_V8
void Query::runInV8ExecutorContext(
    std::function<void(v8::Isolate*)> const& cb) {
  v8::Isolate* isolate = v8::Isolate::GetCurrent();
  TRI_ASSERT(isolate != nullptr);

  if (_executorOwnedByExterior) {
    TRI_ASSERT(_v8Executor == nullptr);
    TRI_ASSERT(isolate->InContext());

    cb(isolate);
  } else {
    TRI_ASSERT(!isolate->InContext());
    TRI_ASSERT(_v8Executor != nullptr);

    _v8Executor->runInContext(
        [&cb](v8::Isolate* isolate) -> Result {
          cb(isolate);
          return {};
        },
        /*executeGlobalMethods*/ false);
  }
}
#endif

/// @brief build traverser engines. only used on DB servers
void buildTraverserEngines(velocypack::Slice /*traverserSlice*/,
                           velocypack::Builder& /*answerBuilder*/) {}

/// @brief initializes the query
void Query::init(bool createProfile) {
  TRI_ASSERT(!_queryProfile && !_ast);
  if (_queryProfile || _ast) {
    // already called
    return;
  }

  TRI_ASSERT(_queryProfile == nullptr);
  // adds query to QueryList which is needed for /_api/query/current
  if (createProfile && !ServerState::instance()->isDBServer()) {
    _queryProfile = std::make_unique<QueryProfile>(*this);
  }
  enterState(QueryExecutionState::ValueType::INITIALIZATION);

  TRI_ASSERT(_ast == nullptr);
  AstPropertiesFlagsType flags = AstPropertyFlag::AST_FLAG_DEFAULT;
  // Create a plan that can be executed with different sets of bind parameters.
  if (_queryOptions.optimizePlanForCaching) {
    flags |= AstPropertyFlag::NON_CONST_PARAMETERS;
  }
  _ast = std::make_unique<Ast>(*this, flags);
}

void Query::registerQueryInTransactionState() {
  TRI_ASSERT(!_registeredQueryInTrx);
  // register ourselves in the TransactionState
  _trx->state()->beginQuery(resourceMonitorAsSharedPtr(),
                            isModificationQuery());
  _registeredQueryInTrx = true;
}

void Query::unregisterQueryInTransactionState() noexcept {
  if (_registeredQueryInTrx) {
    TRI_ASSERT(_trx != nullptr && _trx->state() != nullptr);
    // unregister ourselves in the TransactionState
    _trx->state()->endQuery(isModificationQuery());
    _registeredQueryInTrx = false;
  }
}

/// @brief calculate a hash for the query, once
uint64_t Query::hash() {
  if (!_queryHashCalculated) {
    _queryHash = calculateHash();
    _queryHashCalculated = true;
  }
  return _queryHash;
}

/// @brief whether or not the query plan cache can be used for the query
bool Query::canUsePlanCache() const noexcept {
  if (!_queryOptions.optimizePlanForCaching) {
    return false;
  }
  if (_queryOptions.allPlans) {
    // if we are required to return all plans, we cannot simply retrieve
    // a single plan from the plan cache.
    return false;
  }
  if (_queryOptions.explainRegisters == ExplainRegisterPlan::Yes) {
    // if we are required to return register information, we cannot use a
    // cached plan.
    return false;
  }
  if (!_queryOptions.optimizerRules.empty()) {
    // user-defined setting of optimizer rules. we don't want to
    // distinguish between multiple plans for the same query but with
    // different sets of optimizer rules, so we simply bail out here.
    return false;
  }
#ifdef USE_ENTERPRISE
  // declaring any inaccessible collections in the query options
  // disables plan caching, because otherwise the inaccessible
  // collections would need to become part of the cached plan.
  if (!_queryOptions.inaccessibleCollections.empty()) {
    return false;
  }
#endif
  // restricting the query to certain shards via options disables
  // plan caching.
  if (!_queryOptions.restrictToShards.empty()) {
    return false;
  }

  // using the forceOneShardAttributeValue query option currently
  // disables query plan caching as well.
  if (!_queryOptions.forceOneShardAttributeValue.empty()) {
    return false;
  }

  return true;
}

/// @brief log a query
void Query::logAtStart() const {
  if (_queryString.empty() ||
      !vocbase().server().hasFeature<QueryRegistryFeature>()) {
    return;
  }
  auto const& feature = vocbase().server().getFeature<QueryRegistryFeature>();
  size_t maxLength = feature.maxQueryStringLength();

  LOG_TOPIC("8a86a", TRACE, Logger::QUERIES)
      << "executing query " << _queryId << ": '"
      << _queryString.extract(maxLength) << "'";
}

void Query::logAtEnd() const {
  if (_queryString.empty() ||
      !vocbase().server().hasFeature<QueryRegistryFeature>()) {
    return;
  }

  auto const& feature = vocbase().server().getFeature<QueryRegistryFeature>();

  // log failed queries?
  bool logFailed = feature.logFailedQueries() && result().fail();
  // log queries exceeding memory usage threshold
  bool logMemoryUsage =
      resourceMonitor().peak() >= feature.peakMemoryUsageThreshold();

  if (!logFailed && !logMemoryUsage) {
    return;
  }

  size_t maxLength = feature.maxQueryStringLength();

  std::string bindParameters;
  if (feature.trackBindVars()) {
    // also log bind variables
    stringifyBindParameters(bindParameters, ", bind vars: ", maxLength);
  }

  std::string dataSources;
  if (feature.trackDataSources()) {
    stringifyDataSources(dataSources, ", data sources: ");
  }

  if (logFailed) {
    LOG_TOPIC("d499d", WARN, Logger::QUERIES)
        << "AQL " << (queryOptions().stream ? "streaming " : "") << "query '"
        << extractQueryString(maxLength, feature.trackQueryString()) << "'"
        << bindParameters << dataSources << ", database: " << vocbase().name()
        << ", user: " << user() << ", id: " << _queryId << ", token: QRY"
        << _queryId << ", peak memory usage: " << resourceMonitor().peak()
        << " failed with exit code " << result().errorNumber() << ": "
        << result().errorMessage()
        << ", took: " << Logger::FIXED(executionTime());
  } else {
    LOG_TOPIC("e0b7c", WARN, Logger::QUERIES)
        << "AQL " << (queryOptions().stream ? "streaming " : "") << "query '"
        << extractQueryString(maxLength, feature.trackQueryString()) << "'"
        << bindParameters << dataSources << ", database: " << vocbase().name()
        << ", user: " << user() << ", id: " << _queryId << ", token: QRY"
        << _queryId << ", peak memory usage: " << resourceMonitor().peak()
        << " used more memory than configured memory usage alerting threshold "
        << feature.peakMemoryUsageThreshold()
        << ", took: " << Logger::FIXED(executionTime());
  }
}

std::string Query::extractQueryString(size_t maxLength, bool show) const {
  if (!show) {
    return "<hidden>";
  }
  return queryString().extract(maxLength);
}

void Query::stringifyBindParameters(std::string& out, std::string_view prefix,
                                    size_t maxLength) const {
  auto bp = bindParametersAsBuilder();
  if (bp != nullptr && !bp->slice().isNone() && maxLength >= 3) {
    // append prefix, e.g. "bind parameters: "
    out.append(prefix);
    size_t const initialLength = out.size();

    // dump at most maxLength chars of bind parameters into our output string
    velocypack::SizeConstrainedStringSink sink(&out, maxLength + initialLength);
    velocypack::Dumper dumper(&sink);
    dumper.dump(bp->slice());

    if (sink.overflowed()) {
      // truncate value with "..."
      TRI_ASSERT(initialLength + maxLength >= 3);
      out.resize(initialLength + maxLength - 3);
      absl::StrAppend(&out, "... (",
                      sink.unconstrainedLength() - initialLength - maxLength,
                      ")");
    }
  }
}

void Query::stringifyDataSources(std::string& out,
                                 std::string_view prefix) const {
  auto const d = collectionNames();
  if (!d.empty()) {
    out.append(prefix);
    out.push_back('[');

    velocypack::StringSink sink(&out);
    velocypack::Dumper dumper(&sink);
    size_t i = 0;
    for (auto const& dn : d) {
      if (i > 0) {
        out.push_back(',');
      }
      dumper.appendString(dn.data(), dn.size());
      ++i;
    }
    out.push_back(']');
  }
}

/// @brief calculate a hash value for the query and bind parameters
uint64_t Query::calculateHash() const {
  if (_queryString.empty()) {
    return kDontCache;
  }

  // hash the query string first
  uint64_t hashval = _queryString.hash();

  // handle "fullCount" option. if this option is set, the query result will
  // be different to when it is not set!
  if (_queryOptions.fullCount) {
    hashval =
        fasthash64(::fullcountTrue.data(), ::fullcountTrue.size(), hashval);
  } else {
    hashval =
        fasthash64(::fullcountFalse.data(), ::fullcountFalse.size(), hashval);
  }

  // handle "count" option
  if (_queryOptions.count) {
    hashval = fasthash64(::countTrue.data(), ::countTrue.size(), hashval);
  } else {
    hashval = fasthash64(::countFalse.data(), ::countFalse.size(), hashval);
  }

  // also hash "optimizer.rules" options
  for (auto const& rule : _queryOptions.optimizerRules) {
    hashval = VELOCYPACK_HASH(rule.data(), rule.size(), hashval);
  }
  // blend query hash with bind parameters
  return hashval ^ _bindParameters.hash();
}

/// @brief whether or not the query results cache can be used for the query
bool Query::canUseResultsCache() const {
  bool isCachingAllowed = !(_transactionContext->isStreaming() ||
                            _transactionContext->isTransactionJS()) ||
                          _transactionContext->isReadOnlyTransaction();

  if (!isCachingAllowed || _queryString.size() < 8 || _queryOptions.silent) {
    return false;
  }

  auto queryCacheMode = QueryCache::instance()->mode();

  if (_queryOptions.cache && (queryCacheMode == CACHE_ALWAYS_ON ||
                              queryCacheMode == CACHE_ON_DEMAND)) {
    // cache mode is set to always on or on-demand...
    // query will only be cached if `cache` attribute is not set to false

    // cannot use query cache on a coordinator at the moment
    return !ServerState::instance()->isRunningInCluster();
  }

  return false;
}

Result Query::result() const {
  std::lock_guard<std::mutex> guard{_resultMutex};
  return _result.value_or(Result{});
}

void Query::setResult(Result&& res) noexcept {
  std::lock_guard<std::mutex> guard{_resultMutex};
  if (!_result.has_value()) {
    _result = std::move(res);
  }
}

/// @brief enter a new state
void Query::enterState(QueryExecutionState::ValueType state) {
  LOG_TOPIC("d8767", DEBUG, Logger::QUERIES)
      << elapsedSince(_startTime)
      << " Query::enterState: " << QueryExecutionState::toString(state)
      << " this: " << (uintptr_t)this;
  if (_queryProfile != nullptr) {
    // record timing for previous state
    _queryProfile->setStateDone(_execState);
  }

  // and adjust the state
  _execState = state;
}

/// @brief cleanup plan and engine for current query
ExecutionState Query::cleanupPlanAndEngine(bool sync) {
  ensureExecutionTime();

  {
    std::unique_lock<std::mutex> guard{_resultMutex};
    if (!_postProcessingDone) {
      _postProcessingDone = true;

      guard.unlock();

      try {
        handlePostProcessing();
      } catch (std::exception const& ex) {
        LOG_TOPIC("48fde", WARN, Logger::QUERIES)
            << "caught exception during query postprocessing: " << ex.what();
      }
    }
  }

  if (sync && _sharedState) {
    _sharedState->resetWakeupHandler();
    auto state = cleanupTrxAndEngines();
    while (state == ExecutionState::WAITING) {
      _sharedState->waitForAsyncWakeup();
      state = cleanupTrxAndEngines();
    }
    return state;
  }

  return cleanupTrxAndEngines();
}

void Query::unregisterSnippets() {
  if (!_snippets.empty() && ServerState::instance()->isCoordinator()) {
    auto* registry = QueryRegistryFeature::registry();
    if (registry) {
      registry->unregisterSnippets(_snippets);
    }
  }
}

void Query::handlePostProcessing(QueryList& querylist) {
  Query::QuerySerializationOptions const options{
      .includeUser = true,
      .includeQueryString = querylist.trackQueryString(),
      .includeBindParameters = querylist.trackBindVars(),
      .includeDataSources = querylist.trackDataSources(),
      // always true because the query is already finalized
      .includeResultCode = true,
      .queryStringMaxLength = querylist.maxQueryStringLength(),
  };

  // building the query slice is expensive. only do it if we actually need
  // to log the query.
  std::shared_ptr<velocypack::String> querySlice;
  auto buildQuerySlice = [&querySlice, &options, this]() {
    if (querySlice == nullptr) {
      velocypack::Builder builder;
      toVelocyPack(builder, /*isCurrent*/ false, options);

      querySlice = std::make_shared<velocypack::String>(builder.slice());
    }
    return querySlice;
  };

  // check if the query is considered a slow query and needs special treatment
  double threshold = queryOptions().stream
                         ? querylist.slowStreamingQueryThreshold()
                         : querylist.slowQueryThreshold();

  bool isSlowQuery = (querylist.trackSlowQueries() &&
                      executionTime() >= threshold && threshold >= 0.0);
  if (isSlowQuery) {
    // yes.
    try {
      TRI_IF_FAILURE("QueryList::remove") {
        THROW_ARANGO_EXCEPTION(TRI_ERROR_DEBUG);
      }

      auto& queryRegistryFeature =
          vocbase().server().getFeature<QueryRegistryFeature>();
      queryRegistryFeature.trackSlowQuery(executionTime());
      logSlow(options);

      querylist.trackSlow(buildQuerySlice());
    } catch (...) {
    }
  }

  if (vocbase().server().hasFeature<QueryInfoLoggerFeature>()) {
    auto& qilf = vocbase().server().getFeature<QueryInfoLoggerFeature>();

    // building the query slice is expensive. only do it if we actually need
    // to log the query.
    if (qilf.shouldLog(vocbase().isSystem(), isSlowQuery)) {
      qilf.log(buildQuerySlice());
    }
  }
}

void Query::handlePostProcessing() {
  // elapsed time since query start
  auto& queryRegistryFeature =
      vocbase().server().getFeature<QueryRegistryFeature>();
  queryRegistryFeature.trackQueryEnd(executionTime());

  if (!queryOptions().skipAudit &&
      ServerState::instance()->isSingleServerOrCoordinator()) {
    try {
      auto queryList = vocbase().queryList();
      // internal queries that are excluded from audit logging will not be
      // logged here as slow queries, and will not be inserted into the
      // _queries system collection
      if (queryList != nullptr) {
        handlePostProcessing(*queryList);
      }

      // log to normal log
      logAtEnd();

      // log to audit log
      events::AqlQuery(*this);
    } catch (...) {
      // we must not make any exception escape from here!
    }
  }
}

/// @brief pass-thru a resolver object from the transaction context
CollectionNameResolver const& Query::resolver() const {
  return _transactionContext->resolver();
}

/// @brief create a transaction::Context
std::shared_ptr<transaction::Context> Query::newTrxContext() const {
  TRI_ASSERT(_transactionContext != nullptr);
  TRI_ASSERT(_trx != nullptr);

  if (_ast->canApplyParallelism() || _ast->containsAsyncPrefetch()) {
    // some degree of parallel execution. nodes should better not
    // share the transaction context, but create their own, non-shared
    // objects.
    TRI_ASSERT(!_ast->containsModificationNode());
    return _transactionContext->clone();
  }
  // no parallelism in this query. all parts can use the same
  // transaction context
  return _transactionContext;
}

velocypack::Options const& Query::vpackOptions() const {
  return *(_transactionContext->getVPackOptions());
}

transaction::Methods& Query::trxForOptimization() {
  TRI_ASSERT(_execState != QueryExecutionState::ValueType::EXECUTION);
  TRI_ASSERT(_trx != nullptr);
  return *_trx;
}

void Query::addIntermediateCommits(uint64_t value) {
  TRI_ASSERT(_trx != nullptr);
  _trx->state()->addIntermediateCommits(value);
}

#ifdef ARANGODB_USE_GOOGLE_TESTS
void Query::initForTests() {
  this->init(/*createProfile*/ false);
  initTrxForTests();
}

void Query::initTrxForTests() {
  _trx = AqlTransaction::create(_transactionContext, _collections,
                                _queryOptions.transactionOptions,
                                std::unordered_set<std::string>{});
  // create the transaction object, but do not start it yet
  _trx->addHint(
      transaction::Hints::Hint::FROM_TOPLEVEL_AQL);  // only used on toplevel
  auto res = _trx->begin();
  TRI_ASSERT(res.ok());
}
#endif

/// @brief return the query's shared state
std::shared_ptr<SharedQueryState> Query::sharedState() const {
  return _sharedState;
}

ExecutionEngine* Query::rootEngine() const {
  if (!_snippets.empty()) {
    TRI_ASSERT(ServerState::instance()->isDBServer() ||
               _snippets[0]->engineId() == 0);
    return _snippets[0].get();
  }
  return nullptr;
}

namespace {

futures::Future<Result> finishDBServerParts(Query& query, ErrorCode errorCode) {
  TRI_ASSERT(ServerState::instance()->isCoordinator());
  auto const& serverQueryIds = query.serverQueryIds();
  TRI_ASSERT(!serverQueryIds.empty());

  auto& server = query.vocbase().server();

  NetworkFeature const& nf = server.getFeature<NetworkFeature>();
  network::ConnectionPool* pool = nf.pool();
  if (pool == nullptr) {
    return futures::makeFuture(Result{TRI_ERROR_SHUTTING_DOWN});
  }

  // used by hotbackup to prevent commits
  std::optional<arangodb::transaction::Manager::TransactionCommitGuard>
      commitGuard;
  // If the query is not read-only, we want to acquire the transaction
  // commit lock as read lock, read-only queries can just proceed.
  // note that we only need to acquire the commit lock if the transaction
  // is actually about to commit (i.e. no error happened) and not about
  // to abort:
  if (query.isModificationQuery() && errorCode == TRI_ERROR_NO_ERROR) {
    auto* manager = server.getFeature<transaction::ManagerFeature>().manager();
    commitGuard.emplace(manager->getTransactionCommitGuard());
  }

  network::RequestOptions options;
  options.database = query.vocbase().name();
  options.timeout = network::Timeout(120.0);  // Picked arbitrarily
  options.continuationLane = RequestLane::CLUSTER_INTERNAL;
  // We definitely want to skip the scheduler here, because normally
  // the thread that orders the query shutdown is blocked and waits
  // synchronously until the shutdown requests have been responded to.
  // we thus must guarantee progress here, even in case all
  // scheduler threads are otherwise blocked.
  options.skipScheduler = true;

  VPackBuffer<uint8_t> body;
  VPackBuilder builder(body);
  builder.openObject(true);
  builder.add(StaticStrings::Code, VPackValue(errorCode));
  builder.close();

  query.incHttpRequests(static_cast<unsigned>(serverQueryIds.size()));

  std::vector<futures::Future<Result>> futures;
  futures.reserve(serverQueryIds.size());
  auto ss = query.sharedState();
  TRI_ASSERT(ss != nullptr);

  for (auto const& [server, queryId, rebootId] : serverQueryIds) {
    TRI_ASSERT(!server.starts_with("server:"));

    auto f =
        network::sendRequestRetry(
            pool, "server:" + server, fuerte::RestVerb::Delete,
            absl::StrCat("/_api/aql/finish/", queryId), body, options)
            .thenValue([ss, &query](network::Response&& res) mutable -> Result {
              // simon: checked until 3.5, shutdown result is always ignored
              if (res.fail()) {
                return Result{network::fuerteToArangoErrorCode(res)};
              } else if (!res.slice().isObject()) {
                return Result(TRI_ERROR_CLUSTER_AQL_COMMUNICATION,
                              "shutdown response of DBServer is malformed");
              }

              if (VPackSlice val = res.slice().get("stats"); val.isObject()) {
                ss->executeLocked([&] {
                  query.executionStatsGuard().doUnderLock(
                      [&](auto& executionStats) {
                        executionStats.add(ExecutionStats(val));
                        if (auto s = val.get("intermediateCommits");
                            s.isNumber<uint64_t>()) {
                          query.addIntermediateCommits(s.getNumber<uint64_t>());
                        }
                      });
                });
              }
              // read "warnings" attribute if present and add it to our
              // query
              if (VPackSlice val = res.slice().get("warnings"); val.isArray()) {
                for (VPackSlice it : VPackArrayIterator(val)) {
                  if (it.isObject()) {
                    VPackSlice code = it.get("code");
                    VPackSlice message = it.get("message");
                    if (code.isNumber() && message.isString()) {
                      query.warnings().registerWarning(
                          ErrorCode{code.getNumericValue<int>()},
                          message.copyString());
                    }
                  }
                }
              }

              if (VPackSlice val = res.slice().get("code"); val.isNumber()) {
                return Result{ErrorCode{val.getNumericValue<int>()}};
              }
              return Result();
            })
            .thenError<std::exception>([](std::exception ptr) {
              return Result(TRI_ERROR_INTERNAL,
                            "unhandled query shutdown exception");
            });

    futures.push_back(std::move(f));
  }

  return futures::collectAll(std::move(futures))
      .thenValue([commitGuard = std::move(commitGuard)](
                     std::vector<futures::Try<Result>>&& results) -> Result {
        for (futures::Try<Result>& tryRes : results) {
          if (tryRes.get().fail()) {
            return std::move(tryRes).get();
          }
        }
        return Result();
      });
}
}  // namespace

ExecutionState Query::cleanupTrxAndEngines() {
  ShutdownState exp = _shutdownState.load(std::memory_order_relaxed);
  if (exp == ShutdownState::Done) {
    return ExecutionState::DONE;
  } else if (exp == ShutdownState::InProgress) {
    return ExecutionState::WAITING;
  }

  TRI_ASSERT(exp == ShutdownState::None);
  if (!_shutdownState.compare_exchange_strong(exp, ShutdownState::InProgress,
                                              std::memory_order_relaxed)) {
    return ExecutionState::WAITING;  // someone else got here
  }

  ScopeGuard endQueryGuard(
      [this]() noexcept { unregisterQueryInTransactionState(); });

  enterState(QueryExecutionState::ValueType::FINALIZATION);

  TRI_IF_FAILURE("Query::directKillBeforeQueryWillBeFinalized") {
    debugKillQuery();
  }

  // simon: do not unregister _queryProfile here, since kill() will be called
  //        under the same QueryList lock

  // The above condition is not true if we have already waited.
  LOG_TOPIC("fc22c", DEBUG, Logger::QUERIES)
      << elapsedSince(_startTime) << " Query::finalize: before _trx->commit"
      << " this: " << (uintptr_t)this;

  // Only one thread is allowed to call commit
  if (result().ok()) {
    ScopeGuard guard([this]() noexcept {
      // If we exit here we need to throw the error.
      // The caller will handle the error and will call this method
      // again using an errorCode != NO_ERROR.
      // If we do not reset to None here, this additional call will cause
      // endless looping.
      _shutdownState.store(ShutdownState::None, std::memory_order_relaxed);
    });
    futures::Future<Result> commitResult = _trx->commitAsync();
    if (commitResult.waitAndGet().fail()) {
      THROW_ARANGO_EXCEPTION(std::move(commitResult).waitAndGet());
    }
    TRI_IF_FAILURE("Query::finalize_before_done") {
      THROW_ARANGO_EXCEPTION(TRI_ERROR_DEBUG);
    }
    // We succeeded with commit. Let us cancel the guard
    // The state of "in progress" is now correct if we exit the method.
    guard.cancel();
  }

  TRI_IF_FAILURE("Query::directKillAfterQueryWillBeFinalized") {
    debugKillQuery();
  }

  LOG_TOPIC("7ef18", DEBUG, Logger::QUERIES)
      << elapsedSince(_startTime)
      << " Query::finalize: before cleanupPlanAndEngine"
      << " this: " << (uintptr_t)this;

  if (_serverQueryIds.empty()) {
    _shutdownState.store(ShutdownState::Done, std::memory_order_relaxed);
    return ExecutionState::DONE;
  }

  TRI_ASSERT(ServerState::instance()->isCoordinator());
  TRI_ASSERT(_sharedState);
  try {
    TRI_IF_FAILURE("Query::finalize_error_on_finish_db_servers") {
      THROW_ARANGO_EXCEPTION(TRI_ERROR_INTERNAL_AQL);
    }
    std::ignore =
        ::finishDBServerParts(*this, result().errorNumber())
            .thenValue([ss = _sharedState, this](Result r) {
              LOG_TOPIC_IF("fd31e", INFO, Logger::QUERIES,
                           r.fail() && r.isNot(TRI_ERROR_HTTP_NOT_FOUND))
                  << "received error from DBServer on query finalization: "
                  << r.errorNumber() << ", '" << r.errorMessage() << "'";
              _sharedState->executeAndWakeup([&] {
                _shutdownState.store(ShutdownState::Done,
                                     std::memory_order_relaxed);
                return true;
              });
            });

    TRI_IF_FAILURE("Query::directKillAfterDBServerFinishRequests") {
      debugKillQuery();
    }

    return ExecutionState::WAITING;
  } catch (...) {
    // In case of any error that happened in sending out the requests
    // we simply reset to done, we tried to cleanup the engines.
    // we only get here if something in the network stack is out of order.
    // so there is no need to retry on cleaning up the engines, caller can
    // continue Also note: If an error in cleanup happens the query was
    // completed already, so this error does not need to be reported to
    // client.
    _shutdownState.store(ShutdownState::Done, std::memory_order_relaxed);

    if (isModificationQuery()) {
      // For modification queries these left-over locks will have negative
      // side effects We will report those to the user. Lingering Read-locks
      // should not block the system.
      std::vector<std::string_view> writeLocked{};
      std::vector<std::string_view> exclusiveLocked{};
      _collections.visit([&](std::string const& name, Collection& col) -> bool {
        switch (col.accessType()) {
          case AccessMode::Type::WRITE: {
            writeLocked.emplace_back(name);
            break;
          }
          case AccessMode::Type::EXCLUSIVE: {
            exclusiveLocked.emplace_back(name);
            break;
          }
          default:
            // We do not need to capture reads.
            break;
        }
        return true;
      });
      LOG_TOPIC("63572", WARN, Logger::QUERIES)
          << " Failed to cleanup leftovers of a query due to communication "
             "errors. "
          << " The DBServers will eventually clean up the state. The "
             "following locks still exist: write: "
          << writeLocked
          << ": you may not drop these collections until the locks time out."
          << " exclusive: " << exclusiveLocked
          << ": you may not be able to write into these collections until "
             "the locks time out.";

      for (auto const& [server, queryId, rebootId] : _serverQueryIds) {
<<<<<<< HEAD
        // note: if the text structure of this message is changed, it is likely
        // that some test in tests/js/client/shell/aql-failures-cluster.js also
        // needs to be adjusted to honor the new message structure.
        auto msg = absl::StrCat(
            "Failed to send unlock request DELETE /_api/aql/finish/", queryId,
            " to server:", server, " in database ", vocbase().name());
        _warnings.registerWarning(TRI_ERROR_CLUSTER_AQL_COMMUNICATION, msg);
=======
        auto msg = absl::StrCat(
            "Failed to send unlock request DELETE /_api/aql/finish/", queryId,
            " to server:", server, " in database ", vocbase().name());
>>>>>>> b18ba139
        LOG_TOPIC("7c10f", WARN, Logger::QUERIES) << msg;
        _warnings.registerWarning(TRI_ERROR_CLUSTER_AQL_COMMUNICATION,
                                  std::move(msg));
      }
    }
    return ExecutionState::DONE;
  }
}

void Query::injectVertexCollectionIntoGraphNodes(ExecutionPlan& plan) {
  containers::SmallVector<ExecutionNode*, 8> graphNodes;

  plan.findNodesOfType(graphNodes,
                       {ExecutionNode::TRAVERSAL, ExecutionNode::SHORTEST_PATH,
                        ExecutionNode::ENUMERATE_PATHS},
                       true);
  for (auto& node : graphNodes) {
    auto graphNode = ExecutionNode::castTo<GraphNode*>(node);
    auto const& vCols = graphNode->vertexColls();

    if (vCols.empty()) {
      auto& myResolver = resolver();

      // In case our graphNode does not have any collections added yet,
      // we need to visit all query-known collections and add the
      // vertex collections.
      collections().visit([&myResolver, graphNode](std::string const& name,
                                                   Collection& collection) {
        // If resolver cannot resolve this collection
        // it has to be a view.
        if (myResolver.getCollection(name)) {
          // All known edge collections will be ignored by this call!
          graphNode->injectVertexCollection(collection);
        }
        return true;
      });
    }
  }
}

void Query::debugKillQuery() {
#ifndef ARANGODB_ENABLE_FAILURE_TESTS
  TRI_ASSERT(false);
#else
  if (_wasDebugKilled) {
    return;
  }
  bool usingSystemCollection = false;
  // Ignore queries on System collections, we do not want them to hit failure
  // points note that we must call the _const_ version of collections() here,
  // because the non-const version will trigger an assertion failure if the
  // query is already executing!
  const_cast<Query const*>(this)->collections().visit(
      [&usingSystemCollection](std::string const&,
                               Collection const& col) -> bool {
        if (col.getCollection()->system()) {
          usingSystemCollection = true;
          return false;
        }
        return true;
      });

  if (usingSystemCollection) {
    return;
  }

  _wasDebugKilled = true;
  // A query can only be killed under certain circumstances.
  // We assert here that one of those is true.
  // a) Query is in the list of current queries, this can be requested by the
  // user and the query can be killed by user b) Query is in the query
  // registry. In this case the query registry can hit a timeout, which
  // triggers the kill c) The query id has been handed out to the user (stream
  // query only)
  bool isStreaming = queryOptions().stream;
  bool isInList = false;
  bool isInRegistry = false;
  auto const& queryList = vocbase().queryList();
  if (queryList->enabled()) {
    auto const& current = queryList->listCurrent();
    for (auto const& it : current) {
      auto slice = it->slice();
      TRI_ASSERT(slice.isObject());
      TRI_ASSERT(slice.hasKey("id"));
      if (auto id = slice.get("id");
          id.isString() && id.stringView() == std::to_string(_queryId)) {
        isInList = true;
        break;
      }
    }
  }

  QueryRegistry* registry = QueryRegistryFeature::registry();
  if (registry != nullptr) {
    isInRegistry = registry->queryIsRegistered(_queryId);
  }
  TRI_ASSERT(isInList || isStreaming || isInRegistry ||
             _execState == QueryExecutionState::ValueType::FINALIZATION)
      << "_execState " << (int)_execState.load() << " queryList->enabled() "
      << queryList->enabled();
  kill();
#endif
}

/// @brief prepare a query out of some velocypack data.
/// only to be used on single server or coordinator.
/// never call this on a DB server!
void Query::prepareFromVelocyPack(
    velocypack::Slice querySlice, velocypack::Slice collections,
    velocypack::Slice variables, velocypack::Slice snippets,
    QueryAnalyzerRevisions const& analyzersRevision) {
  TRI_ASSERT(!ServerState::instance()->isDBServer());

  LOG_TOPIC("9636f", DEBUG, Logger::QUERIES)
      << elapsedSince(_startTime) << " Query::prepareFromVelocyPack"
      << " this: " << (uintptr_t)this;

  // track memory usage
  ResourceUsageScope scope(*_resourceMonitor);
  scope.increase(querySlice.byteSize() + collections.byteSize() +
                 variables.byteSize() + snippets.byteSize());

  _planMemoryUsage += scope.trackedAndSteal();

  init(/*createProfile*/ true);

  if (auto val = querySlice.get("isModificationQuery"); val.isTrue()) {
    _ast->setContainsModificationNode();
  }
  if (auto val = querySlice.get("isAsyncQuery"); val.isTrue()) {
    _ast->setContainsParallelNode();
  }

  enterState(QueryExecutionState::ValueType::LOADING_COLLECTIONS);

  ExecutionPlan::getCollectionsFromVelocyPack(_collections, collections);
  _ast->variables()->fromVelocyPack(variables);
  // creating the plan may have produced some collections
  // we need to add them to the transaction now (otherwise the query will fail)

  TRI_ASSERT(_trx == nullptr);
  // needs to be created after the AST collected all collections
  std::unordered_set<std::string> inaccessibleCollections;
#ifdef USE_ENTERPRISE
  if (_queryOptions.transactionOptions.skipInaccessibleCollections) {
    inaccessibleCollections = _queryOptions.inaccessibleCollections;
  }
#endif

  _trx = AqlTransaction::create(_transactionContext, _collections,
                                _queryOptions.transactionOptions,
                                std::move(inaccessibleCollections));

  // create the transaction object, but do not start the transaction yet
  _trx->addHint(
      transaction::Hints::Hint::FROM_TOPLEVEL_AQL);  // only used on toplevel

  _allowDirtyReads = _trx->state()->options().allowDirtyReads;

  Result res = _trx->begin();
  if (!res.ok()) {
    THROW_ARANGO_EXCEPTION(res);
  }

  TRI_IF_FAILURE("Query::setupLockTimeout") {
    if (!_trx->state()->isReadOnlyTransaction() &&
        RandomGenerator::interval(uint32_t(100)) >= 95) {
      THROW_ARANGO_EXCEPTION(TRI_ERROR_LOCK_TIMEOUT);
    }
  }

  enterState(QueryExecutionState::ValueType::PARSING);

  bool const planRegisters = !_queryString.empty();
  auto instantiateSnippet = [&](velocypack::Slice snippet) {
    auto plan = ExecutionPlan::instantiateFromVelocyPack(_ast.get(), snippet);
    TRI_ASSERT(plan != nullptr);

    ExecutionEngine::instantiateFromPlan(*this, *plan, planRegisters);
    _plans.push_back(std::move(plan));
  };

  for (auto pair : VPackObjectIterator(snippets, /*sequential*/ true)) {
    instantiateSnippet(pair.value);

    TRI_ASSERT(!_snippets.empty());
    TRI_ASSERT(!_trx->state()->isDBServer() ||
               _snippets.back()->engineId() != 0);
  }

  if (!_snippets.empty()) {
    TRI_ASSERT(_trx->state()->isDBServer() || _snippets[0]->engineId() == 0);
    // simon: just a hack for AQL_EXECUTEJSON
    if (_trx->state()->isCoordinator()) {  // register coordinator snippets
      TRI_ASSERT(_trx->state()->isCoordinator());
      QueryRegistryFeature::registry()->registerSnippets(_snippets);
    }

    registerQueryInTransactionState();
  }

  _queryProfile->registerInQueryList();

  auto& feature = vocbase().server().getFeature<QueryRegistryFeature>();
  feature.trackQueryStart();

  enterState(QueryExecutionState::ValueType::EXECUTION);
}

void Query::toVelocyPack(velocypack::Builder& builder, bool isCurrent,
                         QuerySerializationOptions const& options) const {
  // query state
  auto currentState = std::invoke([&]() {
    if (killed()) {
      return QueryExecutionState::ValueType::KILLED;
    }
    return (isCurrent ? state() : QueryExecutionState::ValueType::FINISHED);
  });

  double elapsed = (isCurrent ? elapsedSince(startTime()) : executionTime());

  double now = TRI_microtime();
  // we calculate the query start timestamp as the current time minus
  // the elapsed time since query start. this is not 100% accurrate, but
  // best effort, and saves us from bookkeeping the start timestamp of the
  // query inside the Query object.
  TRI_ASSERT(now >= elapsed);

  builder.openObject();

  // query id (note: this is always returned as a string)
  builder.add("id", VPackValue(std::to_string(id())));

  // database name
  builder.add("database", VPackValue(vocbase().name()));

  // user
  if (options.includeUser) {
    builder.add("user", VPackValue(user()));
  }
  // query string
  builder.add("query",
              VPackValue(extractQueryString(options.queryStringMaxLength,
                                            options.includeQueryString)));

  // bind parameters
  if (options.includeBindParameters) {
    if (auto b = bindParametersAsBuilder();
        b != nullptr && !b->slice().isNone()) {
      builder.add("bindVars", b->slice());
    } else {
      builder.add("bindVars", velocypack::Slice::emptyObjectSlice());
    }
  } else {
    builder.add("bindVars", velocypack::Slice::emptyObjectSlice());
  }

  // data sources
  if (options.includeDataSources) {
    builder.add("dataSources", VPackValue(VPackValueType::Array));
    for (auto const& ds : collectionNames()) {
      builder.add(VPackValue(ds));
    }
    builder.close();
  }

  // start time
  auto timeString =
      TRI_StringTimeStamp(/*started*/ now - elapsed, Logger::getUseLocalTime());
  builder.add("started", VPackValue(timeString));

  // run time
  builder.add("runTime", VPackValue(elapsed));

  // peak memory usage
  builder.add("peakMemoryUsage", VPackValue(resourceMonitor().peak()));

  // state
  builder.add("state", VPackValue(QueryExecutionState::toString(currentState)));

  // streaming yes/no?
  builder.add("stream", VPackValue(queryOptions().stream));

  // modification query yes/no?
  builder.add("modificationQuery", VPackValue(isModificationQuery()));

#if 0
  // TODO: currently does not work in cluster, as stats in cluster are only 
  // updated after the query is removed from the query list.
  // these attributes can be added once the issue is fixed in cluster.
  builder.add("writesExecuted", VPackValue(_execStats.writesExecuted));
  builder.add("writesIgnored", VPackValue(_execStats.writesIgnored));
  builder.add("documentLookups", VPackValue(_execStats.documentLookups));
  builder.add("scannedFull", VPackValue(_execStats.scannedFull));
  builder.add("scannedIndex", VPackValue(_execStats.scannedIndex));
  builder.add("cacheHits", VPackValue(_execStats.cacheHits));
  builder.add("cacheMisses", VPackValue(_execStats.cacheMisses));
  builder.add("filtered", VPackValue(_execStats.filtered));
  builder.add("requests", VPackValue(_execStats.requests));
  builder.add("intermediateCommits",
              VPackValue(_execStats.intermediateCommits));
  builder.add("count", VPackValue(_execStats.count));
#endif

  // number of warnings
  builder.add("warnings", VPackValue(warnings().count()));

  // exit code
  if (options.includeResultCode) {
    // exit code can only be determined if query is fully finished
    builder.add("exitCode", VPackValue(result().errorNumber()));
  }

  builder.close();
}

void Query::logSlow(QuerySerializationOptions const& options) const {
  auto buildBindParameters = [&]() {
    std::string bindParameters;
    if (options.includeBindParameters) {
      // also log bind variables
      stringifyBindParameters(bindParameters,
                              ", bind vars: ", options.queryStringMaxLength);
    }
    return bindParameters;
  };

  auto buildDataSources = [&]() {
    std::string dataSources;
    if (options.includeDataSources) {
      stringifyDataSources(dataSources, ", data sources: ");
    }
    return dataSources;
  };

  LOG_TOPIC("8bcee", WARN, Logger::QUERIES)
      << "slow " << (queryOptions().stream ? "streaming " : "") << "query: '"
      << extractQueryString(options.queryStringMaxLength,
                            options.includeQueryString)
      << "'" << buildBindParameters() << buildDataSources()
      << ", database: " << vocbase().name() << ", user: " << user()
      << ", id: " << id() << ", token: QRY" << id()
      << ", peak memory usage: " << resourceMonitor().peak()
      << ", exit code: " << result().errorNumber()
      << ", took: " << Logger::FIXED(executionTime()) << " s";
}<|MERGE_RESOLUTION|>--- conflicted
+++ resolved
@@ -837,25 +837,6 @@
     // We should not be able to get here
     TRI_ASSERT(false);
   } catch (Exception const& ex) {
-<<<<<<< HEAD
-    queryResult.reset(Result(
-        ex.code(),
-        absl::StrCat("AQL: ", ex.message(),
-                     QueryExecutionState::toStringWithPrefix(_execState))));
-    cleanupPlanAndEngine(ex.code(), /*sync*/ true);
-  } catch (std::bad_alloc const&) {
-    queryResult.reset(Result(
-        TRI_ERROR_OUT_OF_MEMORY,
-        absl::StrCat(TRI_errno_string(TRI_ERROR_OUT_OF_MEMORY),
-                     QueryExecutionState::toStringWithPrefix(_execState))));
-    cleanupPlanAndEngine(TRI_ERROR_OUT_OF_MEMORY, /*sync*/ true);
-  } catch (std::exception const& ex) {
-    queryResult.reset(Result(
-        TRI_ERROR_INTERNAL,
-        absl::StrCat(ex.what(),
-                     QueryExecutionState::toStringWithPrefix(_execState))));
-    cleanupPlanAndEngine(TRI_ERROR_INTERNAL, /*sync*/ true);
-=======
     setResult({ex.code(), absl::StrCat("AQL: ", ex.message(),
                                        QueryExecutionState::toStringWithPrefix(
                                            _execState))});
@@ -874,7 +855,6 @@
                                            _execState))});
     cleanupPlanAndEngine(/*sync*/ true);
     queryResult.reset(result());
->>>>>>> b18ba139
   }
 
   return ExecutionState::DONE;
@@ -1093,25 +1073,6 @@
 
     // fallthrough to returning queryResult below...
   } catch (Exception const& ex) {
-<<<<<<< HEAD
-    queryResult.reset(Result(
-        ex.code(),
-        absl::StrCat("AQL: ", ex.message(),
-                     QueryExecutionState::toStringWithPrefix(_execState))));
-    cleanupPlanAndEngine(ex.code(), /*sync*/ true);
-  } catch (std::bad_alloc const&) {
-    queryResult.reset(Result(
-        TRI_ERROR_OUT_OF_MEMORY,
-        absl::StrCat(TRI_errno_string(TRI_ERROR_OUT_OF_MEMORY),
-                     QueryExecutionState::toStringWithPrefix(_execState))));
-    cleanupPlanAndEngine(TRI_ERROR_OUT_OF_MEMORY, /*sync*/ true);
-  } catch (std::exception const& ex) {
-    queryResult.reset(Result(
-        TRI_ERROR_INTERNAL,
-        absl::StrCat(ex.what(),
-                     QueryExecutionState::toStringWithPrefix(_execState))));
-    cleanupPlanAndEngine(TRI_ERROR_INTERNAL, /*sync*/ true);
-=======
     setResult({ex.code(), absl::StrCat("AQL: ", ex.message(),
                                        QueryExecutionState::toStringWithPrefix(
                                            _execState))});
@@ -1130,7 +1091,6 @@
                                            _execState))});
     cleanupPlanAndEngine(/*sync*/ true);
     queryResult.reset(result());
->>>>>>> b18ba139
   }
 
   return queryResult;
@@ -2300,19 +2260,12 @@
              "the locks time out.";
 
       for (auto const& [server, queryId, rebootId] : _serverQueryIds) {
-<<<<<<< HEAD
         // note: if the text structure of this message is changed, it is likely
         // that some test in tests/js/client/shell/aql-failures-cluster.js also
         // needs to be adjusted to honor the new message structure.
         auto msg = absl::StrCat(
             "Failed to send unlock request DELETE /_api/aql/finish/", queryId,
             " to server:", server, " in database ", vocbase().name());
-        _warnings.registerWarning(TRI_ERROR_CLUSTER_AQL_COMMUNICATION, msg);
-=======
-        auto msg = absl::StrCat(
-            "Failed to send unlock request DELETE /_api/aql/finish/", queryId,
-            " to server:", server, " in database ", vocbase().name());
->>>>>>> b18ba139
         LOG_TOPIC("7c10f", WARN, Logger::QUERIES) << msg;
         _warnings.registerWarning(TRI_ERROR_CLUSTER_AQL_COMMUNICATION,
                                   std::move(msg));
