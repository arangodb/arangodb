--- conflicted
+++ resolved
@@ -46,11 +46,8 @@
 #include "Aql/QueryRegistry.h"
 #include "Aql/SharedQueryState.h"
 #include "Aql/Timing.h"
-<<<<<<< HEAD
 #include "Async/async.h"
-=======
 #include "Auth/Common.h"
->>>>>>> 3850f620
 #include "Basics/Exceptions.h"
 #include "Basics/ResourceUsage.h"
 #include "Basics/ScopeGuard.h"
@@ -355,9 +352,6 @@
   }
 }
 
-<<<<<<< HEAD
-async<void> Query::prepareQuery() {
-=======
 bool Query::tryLoadPlanFromCache() {
   if (_queryOptions.usePlanCache) {
     if (!canUsePlanCache()) {
@@ -424,12 +418,11 @@
   return false;
 }
 
-void Query::prepareQuery() {
->>>>>>> 3850f620
+async<void> Query::prepareQuery() {
   try {
     if (tryLoadPlanFromCache()) {
       enterState(QueryExecutionState::ValueType::EXECUTION);
-      return;
+      co_return;
     }
 
     std::unique_ptr<ExecutionPlan> plan;
@@ -2428,17 +2421,10 @@
 /// @brief prepare a query out of some velocypack data.
 /// only to be used on single server or coordinator.
 /// never call this on a DB server!
-<<<<<<< HEAD
-async<void> Query::prepareFromVelocyPack(velocypack::Slice querySlice,
-                                         velocypack::Slice collections,
-                                         velocypack::Slice variables,
-                                         velocypack::Slice snippets) {
-=======
-void Query::prepareFromVelocyPack(
+async<void> Query::prepareFromVelocyPack(
     velocypack::Slice querySlice, velocypack::Slice collections,
     velocypack::Slice variables, velocypack::Slice snippets,
     bool simpleSnippetFormat, QueryAnalyzerRevisions const& analyzersRevision) {
->>>>>>> 3850f620
   TRI_ASSERT(!ServerState::instance()->isDBServer());
 
   LOG_TOPIC("9636f", DEBUG, Logger::QUERIES)
@@ -2502,14 +2488,9 @@
   enterState(QueryExecutionState::ValueType::PARSING);
 
   bool const planRegisters = !_queryString.empty();
-<<<<<<< HEAD
   auto instantiateSnippet = [&](velocypack::Slice snippet) -> async<void> {
-    auto plan = ExecutionPlan::instantiateFromVelocyPack(_ast.get(), snippet);
-=======
-  auto instantiateSnippet = [&](velocypack::Slice snippet) {
     auto plan = ExecutionPlan::instantiateFromVelocyPack(_ast.get(), snippet,
                                                          simpleSnippetFormat);
->>>>>>> 3850f620
     TRI_ASSERT(plan != nullptr);
 
     co_await ExecutionEngine::instantiateFromPlan(*this, *plan, planRegisters);
@@ -2517,15 +2498,9 @@
     co_return;
   };
 
-<<<<<<< HEAD
-  for (auto pair : VPackObjectIterator(snippets, /*sequential*/ true)) {
-    co_await instantiateSnippet(pair.value);
-
-=======
   if (simpleSnippetFormat) {
     // a single snippet
-    instantiateSnippet(snippets);
->>>>>>> 3850f620
+    co_await instantiateSnippet(snippets);
     TRI_ASSERT(!_snippets.empty());
     TRI_ASSERT(!_trx->state()->isDBServer() ||
                _snippets.back()->engineId() != 0);
@@ -2533,7 +2508,7 @@
     // potentially multiple snippets, contained in an object with snippet ids as
     // keys
     for (auto pair : VPackObjectIterator(snippets, /*sequential*/ true)) {
-      instantiateSnippet(pair.value);
+      co_await instantiateSnippet(pair.value);
 
       TRI_ASSERT(!_snippets.empty());
       TRI_ASSERT(!_trx->state()->isDBServer() ||
