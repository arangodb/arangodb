--- conflicted
+++ resolved
@@ -441,38 +441,13 @@
         _queryOptions.profile >= ProfileLevel::Blocks &&
         ServerState::isSingleServerOrCoordinator(_trx->state()->serverRole());
     if (keepPlan) {
-      auto serializeQueryData = [this](velocypack::Builder& builder) {
-        // set up collections
-        TRI_ASSERT(builder.isOpenObject());
-        builder.add(VPackValue("collections"));
-<<<<<<< HEAD
-        collections().toVelocyPack(builder);  // /*includeViews*/ false;
-=======
-        collections().toVelocyPack(
-            builder, /*filter*/
-            [](std::string const& name, Collection const&) {
-              // exclude collections without names or with names that are just
-              // ids
-              return !(name.empty() ||
-                       (name.front() >= '0' && name.front() <= '9'));
-            });
->>>>>>> 14b50705
-
-        // set up variables
-        TRI_ASSERT(builder.isOpenObject());
-        builder.add(VPackValue("variables"));
-        _ast->variables()->toVelocyPack(builder);
-
-        builder.add("isModificationQuery", VPackValue(isModificationQuery()));
-      };
-
       unsigned flags = ExecutionPlan::buildSerializationFlags(
           /*verbose*/ false, /*includeInternals*/ false,
           /*explainRegisters*/ false);
       _planSliceCopy = std::make_shared<VPackBufferUInt8>();
       try {
         VPackBuilder b(*_planSliceCopy);
-        plan->toVelocyPack(b, flags, serializeQueryData);
+        plan->toVelocyPack(b, flags, buildSerializeQueryDataCallback());
 
         TRI_IF_FAILURE("Query::serializePlans1") {
           THROW_ARANGO_EXCEPTION(TRI_ERROR_DEBUG);
@@ -538,24 +513,8 @@
       /*verbosePlans*/ true, /*explainInternals*/ true,
       /*explainRegisters*/ false);
 
-  // TODO: verify if we need all this
-  auto serializeQueryData = [this](velocypack::Builder& builder) {
-    // set up collections
-    TRI_ASSERT(builder.isOpenObject());
-    builder.add(VPackValue("collections"));
-    collections().toVelocyPack(builder);  // /*includeViews*/ false;
-
-    // set up variables
-    TRI_ASSERT(builder.isOpenObject());
-    builder.add(VPackValue("variables"));
-    _ast->variables()->toVelocyPack(builder);
-
-    builder.add("isModificationQuery",
-                VPackValue(_ast->containsModificationNode()));
-  };
-
   velocypack::Builder serialized;
-  plan.toVelocyPack(serialized, flags, serializeQueryData);
+  plan.toVelocyPack(serialized, flags, buildSerializeQueryDataCallback());
 
   auto dataSources = std::invoke([&]() {
     std::unordered_map<std::string, QueryPlanCache::DataSourceEntry>
@@ -1309,29 +1268,6 @@
         _queryOptions.verbosePlans, _queryOptions.explainInternals,
         _queryOptions.explainRegisters == ExplainRegisterPlan::Yes);
 
-    auto serializeQueryData = [this](velocypack::Builder& builder) {
-      // set up collections
-      TRI_ASSERT(builder.isOpenObject());
-      builder.add(VPackValue("collections"));
-<<<<<<< HEAD
-      collections().toVelocyPack(builder);  // /*includeViews*/ false;
-=======
-      collections().toVelocyPack(builder, /*filter*/ [](std::string const& name,
-                                                        Collection const&) {
-        // exclude collections without names or with names that are just ids
-        return !(name.empty() || (name.front() >= '0' && name.front() <= '9'));
-      });
->>>>>>> 14b50705
-
-      // set up variables
-      TRI_ASSERT(builder.isOpenObject());
-      builder.add(VPackValue("variables"));
-      _ast->variables()->toVelocyPack(builder);
-
-      builder.add("isModificationQuery",
-                  VPackValue(_ast->containsModificationNode()));
-    };
-
     ResourceUsageScope scope(*_resourceMonitor);
 
     if (_queryOptions.allPlans) {
@@ -1345,7 +1281,8 @@
 
         preparePlanForSerialization(pln);
 
-        pln->toVelocyPack(*result.data, flags, serializeQueryData);
+        pln->toVelocyPack(*result.data, flags,
+                          buildSerializeQueryDataCallback());
         TRI_IF_FAILURE("Query::serializePlans1") {
           THROW_ARANGO_EXCEPTION(TRI_ERROR_DEBUG);
         }
@@ -1367,7 +1304,8 @@
       TRI_ASSERT(bestPlan != nullptr);
 
       preparePlanForSerialization(bestPlan);
-      bestPlan->toVelocyPack(*result.data, flags, serializeQueryData);
+      bestPlan->toVelocyPack(*result.data, flags,
+                             buildSerializeQueryDataCallback());
 
       TRI_IF_FAILURE("Query::serializePlans1") {
         THROW_ARANGO_EXCEPTION(TRI_ERROR_DEBUG);
@@ -2673,4 +2611,33 @@
       << ", peak memory usage: " << resourceMonitor().peak()
       << ", exit code: " << result().errorNumber()
       << ", took: " << Logger::FIXED(executionTime()) << " s";
+}
+
+std::function<void(velocypack::Builder&)>
+Query::buildSerializeQueryDataCallback() const {
+  return [this](velocypack::Builder& builder) {
+    // set up collections
+    TRI_ASSERT(builder.isOpenObject());
+    builder.add(VPackValue("collections"));
+    collections().toVelocyPack(
+        builder, /*filter*/ [this](std::string const& name, Collection const&) {
+          // exclude collections without names or with names that are just ids
+          if (name.empty() || (name.front() >= '0' && name.front() <= '9')) {
+            return false;
+          }
+          if (this->resolver().getCollection(name) == nullptr) {
+            // collection does not exist. probably a view.
+            return false;
+          }
+          return true;
+        });
+
+    // set up variables
+    TRI_ASSERT(builder.isOpenObject());
+    builder.add(VPackValue("variables"));
+    _ast->variables()->toVelocyPack(builder);
+
+    builder.add("isModificationQuery",
+                VPackValue(_ast->containsModificationNode()));
+  };
 }