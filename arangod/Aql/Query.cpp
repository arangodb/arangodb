--- conflicted
+++ resolved
@@ -1274,13 +1274,8 @@
 /// @brief create a transaction::Context
 std::shared_ptr<transaction::Context> Query::createTransactionContext() {
   if (_contextOwnedByExterior) {
-<<<<<<< HEAD
     // we must use v8
-    return transaction::V8Context::Create(&_vocbase, true);
-=======
-    // we can use v8
     return transaction::V8Context::Create(_vocbase, true);
->>>>>>> 843e5847
   }
 
   return transaction::StandaloneContext::Create(_vocbase);
