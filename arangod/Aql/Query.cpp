--- conflicted
+++ resolved
@@ -126,7 +126,7 @@
 
   network::RequestOptions options;
   options.database = query.vocbase().name();
-  options.timeout = network::Timeout(60.0);  // Picked arbitrarily
+  options.timeout = network::Timeout(120.0);  // Picked arbitrarily
   options.continuationLane = RequestLane::CLUSTER_INTERNAL;
   // Most coordinator AQL code might be executed on the MEDIUM prio lane,
   // since it comes from a continuation. Therefore, to avoid deadlock, we
@@ -151,9 +151,9 @@
     TRI_ASSERT(!server.starts_with("server:"));
 
     auto f =
-        network::sendRequest(pool, "server:" + server, fuerte::RestVerb::Delete,
-                             absl::StrCat("/_api/aql/finish/", queryId), body,
-                             options)
+        network::sendRequestRetry(
+            pool, "server:" + server, fuerte::RestVerb::Delete,
+            absl::StrCat("/_api/aql/finish/", queryId), body, options)
             .thenValue([ss, &query](network::Response&& res) mutable -> Result {
               // simon: checked until 3.5, shutdown result is always ignored
               if (res.fail()) {
@@ -1808,130 +1808,6 @@
   return nullptr;
 }
 
-<<<<<<< HEAD
-=======
-namespace {
-
-futures::Future<Result> finishDBServerParts(Query& query, ErrorCode errorCode) {
-  TRI_ASSERT(ServerState::instance()->isCoordinator());
-  auto const& serverQueryIds = query.serverQueryIds();
-  TRI_ASSERT(!serverQueryIds.empty());
-
-  auto& server = query.vocbase().server();
-
-  NetworkFeature const& nf = server.getFeature<NetworkFeature>();
-  network::ConnectionPool* pool = nf.pool();
-  if (pool == nullptr) {
-    return futures::makeFuture(Result{TRI_ERROR_SHUTTING_DOWN});
-  }
-
-  // used by hotbackup to prevent commits
-  std::optional<arangodb::transaction::Manager::TransactionCommitGuard>
-      commitGuard;
-  // If the query is not read-only, we want to acquire the transaction
-  // commit lock as read lock, read-only queries can just proceed.
-  // note that we only need to acquire the commit lock if the transaction
-  // is actually about to commit (i.e. no error happened) and not about
-  // to abort:
-  if (query.isModificationQuery() && errorCode == TRI_ERROR_NO_ERROR) {
-    auto* manager = server.getFeature<transaction::ManagerFeature>().manager();
-    commitGuard.emplace(manager->getTransactionCommitGuard());
-  }
-
-  network::RequestOptions options;
-  options.database = query.vocbase().name();
-  options.timeout = network::Timeout(120.0);  // Picked arbitrarily
-  options.continuationLane = RequestLane::CLUSTER_INTERNAL;
-  // Most coordinator AQL code might be executed on the MEDIUM prio lane,
-  // since it comes from a continuation. Therefore, to avoid deadlock, we
-  // must use a lane which has priority HIGH. We do not want to skip the
-  // scheduler, since the cleanup code acquires locks and does some
-  // non-trivial work.
-
-  VPackBuffer<uint8_t> body;
-  VPackBuilder builder(body);
-  builder.openObject(true);
-  builder.add(StaticStrings::Code, VPackValue(errorCode));
-  builder.close();
-
-  query.incHttpRequests(static_cast<unsigned>(serverQueryIds.size()));
-
-  std::vector<futures::Future<Result>> futures;
-  futures.reserve(serverQueryIds.size());
-  auto ss = query.sharedState();
-  TRI_ASSERT(ss != nullptr);
-
-  for (auto const& [server, queryId, rebootId] : serverQueryIds) {
-    TRI_ASSERT(!server.starts_with("server:"));
-
-    auto f =
-        network::sendRequestRetry(
-            pool, "server:" + server, fuerte::RestVerb::Delete,
-            absl::StrCat("/_api/aql/finish/", queryId), body, options)
-            .thenValue([ss, &query](network::Response&& res) mutable -> Result {
-              // simon: checked until 3.5, shutdown result is always ignored
-              if (res.fail()) {
-                return Result{network::fuerteToArangoErrorCode(res)};
-              } else if (!res.slice().isObject()) {
-                return Result(TRI_ERROR_CLUSTER_AQL_COMMUNICATION,
-                              "shutdown response of DBServer is malformed");
-              }
-
-              if (VPackSlice val = res.slice().get("stats"); val.isObject()) {
-                ss->executeLocked([&] {
-                  query.executionStatsGuard().doUnderLock(
-                      [&](auto& executionStats) {
-                        executionStats.add(ExecutionStats(val));
-                        if (auto s = val.get("intermediateCommits");
-                            s.isNumber<uint64_t>()) {
-                          query.addIntermediateCommits(s.getNumber<uint64_t>());
-                        }
-                      });
-                });
-              }
-              // read "warnings" attribute if present and add it to our
-              // query
-              if (VPackSlice val = res.slice().get("warnings"); val.isArray()) {
-                for (VPackSlice it : VPackArrayIterator(val)) {
-                  if (it.isObject()) {
-                    VPackSlice code = it.get("code");
-                    VPackSlice message = it.get("message");
-                    if (code.isNumber() && message.isString()) {
-                      query.warnings().registerWarning(
-                          ErrorCode{code.getNumericValue<int>()},
-                          message.copyString());
-                    }
-                  }
-                }
-              }
-
-              if (VPackSlice val = res.slice().get("code"); val.isNumber()) {
-                return Result{ErrorCode{val.getNumericValue<int>()}};
-              }
-              return Result();
-            })
-            .thenError<std::exception>([](std::exception ptr) {
-              return Result(TRI_ERROR_INTERNAL,
-                            "unhandled query shutdown exception");
-            });
-
-    futures.emplace_back(std::move(f));
-  }
-
-  return futures::collectAll(std::move(futures))
-      .thenValue([commitGuard = std::move(commitGuard)](
-                     std::vector<futures::Try<Result>>&& results) -> Result {
-        for (futures::Try<Result>& tryRes : results) {
-          if (tryRes.get().fail()) {
-            return std::move(tryRes).get();
-          }
-        }
-        return Result();
-      });
-}
-}  // namespace
-
->>>>>>> 245b6089
 ExecutionState Query::cleanupTrxAndEngines(ErrorCode errorCode) {
   ShutdownState exp = _shutdownState.load(std::memory_order_relaxed);
   if (exp == ShutdownState::Done) {
