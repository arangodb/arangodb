////////////////////////////////////////////////////////////////////////////////
/// DISCLAIMER
///
/// Copyright 2018 ArangoDB GmbH, Cologne, Germany
///
/// Licensed under the Apache License, Version 2.0 (the "License");
/// you may not use this file except in compliance with the License.
/// You may obtain a copy of the License at
///
///     http://www.apache.org/licenses/LICENSE-2.0
///
/// Unless required by applicable law or agreed to in writing, software
/// distributed under the License is distributed on an "AS IS" BASIS,
/// WITHOUT WARRANTIES OR CONDITIONS OF ANY KIND, either express or implied.
/// See the License for the specific language governing permissions and
/// limitations under the License.
///
/// Copyright holder is ArangoDB GmbH, Cologne, Germany
///
/// @author Jan Christoph Uhde
////////////////////////////////////////////////////////////////////////////////

#ifndef ARANGOD_AQL_SINGLE_REMOTE_MODIFICATION_EXECUTOR_H
#define ARANGOD_AQL_SINGLE_REMOTE_MODIFICATION_EXECUTOR_H 1

#include "Aql/AllRowsFetcher.h"
#include "Aql/InputAqlItemRow.h"
#include "Aql/ModificationExecutorHelpers.h"
#include "Aql/ModificationExecutorInfos.h"
#include "Aql/OutputAqlItemRow.h"
#include "Aql/SingleRowFetcher.h"
#include "Aql/Stats.h"
#include "Transaction/Methods.h"

namespace arangodb {
namespace aql {

struct SingleRemoteModificationInfos : ModificationExecutorInfos {
  SingleRemoteModificationInfos(
      RegisterId inputRegister, RegisterId outputNewRegisterId,
      RegisterId outputOldRegisterId, RegisterId outputRegisterId,
      RegisterId nrInputRegisters, RegisterId nrOutputRegisters,
      std::unordered_set<RegisterId> const& registersToClear,
      std::unordered_set<RegisterId>&& registersToKeep, arangodb::aql::QueryContext& query,
      OperationOptions options, aql::Collection const* aqlCollection,
      ConsultAqlWriteFilter consultAqlWriteFilter, IgnoreErrors ignoreErrors,
      IgnoreDocumentNotFound ignoreDocumentNotFound,  // end of base class params
      std::string key, bool hasParent, bool replaceIndex)
      : ModificationExecutorInfos(inputRegister, RegisterPlan::MaxRegisterId,
                                  RegisterPlan::MaxRegisterId, outputNewRegisterId,
<<<<<<< HEAD
                                  outputOldRegisterId, outputRegisterId,
                                  nrInputRegisters, nrOutputRegisters,
                                  registersToClear, std::move(registersToKeep),
                                  query, std::move(options), aqlCollection,
=======
                                  outputOldRegisterId, outputRegisterId, trx,
                                  std::move(options), aqlCollection,
>>>>>>> 3538732d
                                  ProducesResults(false), consultAqlWriteFilter,
                                  ignoreErrors, DoCount(true), IsReplace(false),
                                  ignoreDocumentNotFound),
        _key(std::move(key)),
        _hasParent(hasParent),
        _replaceIndex(replaceIndex) {}

  std::string _key;

  bool _hasParent;  // node->hasParent();

  bool _replaceIndex;

  constexpr static double const defaultTimeOut = 3600.0;
};

// These tags are used to instantiate SingleRemoteModificationExecutor
// for the different use cases
struct IndexTag {};
struct Insert {};
struct Remove {};
struct Replace {};
struct Update {};
struct Upsert {};

template <typename Modifier>
struct SingleRemoteModificationExecutor {
  struct Properties {
    static constexpr bool preservesOrder = true;
    static constexpr BlockPassthrough allowsBlockPassthrough = BlockPassthrough::Disable;
    static constexpr bool inputSizeRestrictsOutputSize = false;
  };
  using Infos = SingleRemoteModificationInfos;
  using Fetcher = SingleRowFetcher<Properties::allowsBlockPassthrough>;
  using Stats = SingleRemoteModificationStats;
  using Modification = Modifier;

  SingleRemoteModificationExecutor(Fetcher&, Infos&);
  ~SingleRemoteModificationExecutor() = default;

  /**
   * @brief produce the next Row of Aql Values.
   *
   * @return ExecutionState,
   *         if something was written output.hasValue() == true
   */
  [[nodiscard]] auto produceRows(AqlItemBlockInputRange& input, OutputAqlItemRow& output)
      -> std::tuple<ExecutorState, Stats, AqlCall>;
  [[nodiscard]] auto skipRowsRange(AqlItemBlockInputRange& input, AqlCall& call)
      -> std::tuple<ExecutorState, Stats, size_t, AqlCall>;

 protected:
  auto doSingleRemoteModificationOperation(InputAqlItemRow&, Stats&) -> OperationResult;
  auto doSingleRemoteModificationOutput(InputAqlItemRow&, OutputAqlItemRow&,
                                        OperationResult&) -> void;
  
  transaction::Methods _trx;
  Infos& _info;
  ExecutionState _upstreamState;
};

}  // namespace aql
}  // namespace arangodb

#endif<|MERGE_RESOLUTION|>--- conflicted
+++ resolved
@@ -48,15 +48,8 @@
       std::string key, bool hasParent, bool replaceIndex)
       : ModificationExecutorInfos(inputRegister, RegisterPlan::MaxRegisterId,
                                   RegisterPlan::MaxRegisterId, outputNewRegisterId,
-<<<<<<< HEAD
-                                  outputOldRegisterId, outputRegisterId,
-                                  nrInputRegisters, nrOutputRegisters,
-                                  registersToClear, std::move(registersToKeep),
-                                  query, std::move(options), aqlCollection,
-=======
-                                  outputOldRegisterId, outputRegisterId, trx,
+                                  outputOldRegisterId, outputRegisterId, query,
                                   std::move(options), aqlCollection,
->>>>>>> 3538732d
                                   ProducesResults(false), consultAqlWriteFilter,
                                   ignoreErrors, DoCount(true), IsReplace(false),
                                   ignoreDocumentNotFound),
