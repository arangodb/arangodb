--- conflicted
+++ resolved
@@ -131,21 +131,19 @@
 
   // We need to send a request here
   VPackBuffer<uint8_t> buffer;
-  VPackBuilder builder(buffer);
-  builder.openObject();
-  builder.add("atMost", VPackValue(atMost));
-  builder.close();
-
-<<<<<<< HEAD
+  {
+    VPackBuilder builder(buffer);
+    builder.openObject();
+    builder.add("atMost", VPackValue(atMost));
+    builder.close();
+    traceGetSomeRequest(builder.slice(), atMost);
+  }
+
   auto res = sendAsyncRequest(fuerte::RestVerb::Put, "/_api/aql/getSome/",
                               std::move(buffer));
-=======
-  auto bodyString = std::make_shared<std::string const>(builder.slice().toJson());
-
-  traceGetSomeRequest(bodyString, atMost);
-
-  auto res = sendAsyncRequest(rest::RequestType::PUT, "/_api/aql/getSome/", bodyString);
->>>>>>> 4ea18d90
+
+
+
   if (!res.ok()) {
     THROW_ARANGO_EXCEPTION(res);
   }
@@ -204,21 +202,16 @@
   // For every call we simply forward via HTTP
 
   VPackBuffer<uint8_t> buffer;
-  VPackBuilder builder(buffer);
-  builder.openObject(/*unindexed*/ true);
-  builder.add("atMost", VPackValue(atMost));
-  builder.close();
-
-<<<<<<< HEAD
+  {
+    VPackBuilder builder(buffer);
+    builder.openObject(/*unindexed*/ true);
+    builder.add("atMost", VPackValue(atMost));
+    builder.close();
+    traceSkipSomeRequest(builder.slice(), atMost);
+  }
   auto res = sendAsyncRequest(fuerte::RestVerb::Put, "/_api/aql/skipSome/",
                               std::move(buffer));
-=======
-  auto bodyString = std::make_shared<std::string const>(builder.slice().toJson());
-
-  traceSkipSomeRequest(bodyString, atMost);
-
-  auto res = sendAsyncRequest(rest::RequestType::PUT, "/_api/aql/skipSome/", bodyString);
->>>>>>> 4ea18d90
+
   if (!res.ok()) {
     THROW_ARANGO_EXCEPTION(res);
   }
@@ -470,46 +463,20 @@
   ++_engine->_stats.requests;
 
   return {TRI_ERROR_NO_ERROR};
-<<<<<<< HEAD
-=======
-}
-
-/**
- * @brief Steal the last returned body. Will throw an error if
- *        there has been an error of any kind, e.g. communication
- *        or error created by remote server.
- *        Will reset the lastResponse, so after this call we are
- *        ready to send a new request.
- *
- * @return A shared_ptr containing the remote response.
- */
-std::shared_ptr<VPackBuilder> ExecutionBlockImpl<RemoteExecutor>::stealResultBody() {
-  // NOTE: This cannot participate in the race in communication.
-  // This will not be called after the MUTEX to send was released.
-  // It can only be called by the next getSome call.
-  // This getSome however is locked by the QueryRegistery several layers above
-  if (!_lastError.ok()) {
-    THROW_ARANGO_EXCEPTION(_lastError);
-  }
-  // We have an open result still.
-  // Result is the response which is an object containing the ErrorCode
-  std::shared_ptr<VPackBuilder> responseBodyBuilder = _lastResponse->getBodyVelocyPack();
-  _lastResponse.reset();
-  return responseBodyBuilder;
 }
 
 void ExecutionBlockImpl<RemoteExecutor>::traceGetSomeRequest(
-    std::shared_ptr<const std::string> const& body, size_t const atMost) {
-  traceRequest("getSome", body, atMost);
+    VPackSlice slice, size_t const atMost) {
+  traceRequest("getSome", slice, atMost);
 }
 
 void ExecutionBlockImpl<RemoteExecutor>::traceSkipSomeRequest(
-    std::shared_ptr<const std::string> const& body, size_t const atMost) {
-  traceRequest("skipSome", body, atMost);
+    VPackSlice slice, size_t const atMost) {
+  traceRequest("skipSome", slice, atMost);
 }
 
 void ExecutionBlockImpl<RemoteExecutor>::traceRequest(
-    const char* rpc, std::shared_ptr<const std::string> const& sharedPtr, size_t atMost) {
+    const char* rpc, VPackSlice slice, size_t atMost) {
   if (_profile >= PROFILE_LEVEL_TRACE_1) {
     auto const queryId = this->_engine->getQuery()->id();
     auto const remoteQueryId = _queryId;
@@ -517,5 +484,4 @@
         << "[query#" << queryId << "] remote request sent: " << rpc
         << " atMost=" << atMost << " registryId=" << remoteQueryId;
   }
->>>>>>> 4ea18d90
 }