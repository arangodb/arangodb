--- conflicted
+++ resolved
@@ -449,23 +449,13 @@
   std::lock_guard<std::mutex> guard(_communicationMutex);
   auto ticket = generateRequestTicket();
   conn->sendRequest(std::move(req),
-<<<<<<< HEAD
-                    [this, conn, spec, ticket](fuerte::Error err,
-                                               std::unique_ptr<fuerte::Request>,
-                                               std::unique_ptr<fuerte::Response> res) {
-                      std::lock_guard<std::mutex> guard(_communicationMutex);
-                      if (_lastTicket == ticket) {
-                        if (err != fuerte::Error::NoError || res->statusCode() >= 400) {
-                          _lastError = handleErrorResponse(spec, err, res.get());
-                        } else {
-                          _lastResponse = std::move(res);
-=======
-                    [this, ticket, spec, sharedState = _query.sharedState(),
-                     ref(std::move(ref))](fuerte::Error err, std::unique_ptr<fuerte::Request>,
-                                          std::unique_ptr<fuerte::Response> res) {
+                    [this, ticket, spec, sqs = _query.sharedState(), conn]
+                    (fuerte::Error err,
+                     std::unique_ptr<fuerte::Request>,
+                     std::unique_ptr<fuerte::Response> res) {
                       // `this` is only valid as long as sharedState is valid.
                       // So we must execute this under sharedState's mutex.
-                      sharedState->execute([&] {
+                      sqs->execute([&] {
                         std::lock_guard<std::mutex> guard(_communicationMutex);
 
                         if (_lastTicket == ticket) {
@@ -474,7 +464,6 @@
                           } else {
                             _lastResponse = std::move(res);
                           }
->>>>>>> 22eec2e3
                         }
                       });
                     });
