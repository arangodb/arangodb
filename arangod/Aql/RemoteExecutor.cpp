--- conflicted
+++ resolved
@@ -83,16 +83,6 @@
              (!arangodb::ServerState::instance()->isCoordinator() && !ownName.empty()));
 }
 
-<<<<<<< HEAD
-std::pair<ExecutionState, SharedAqlItemBlockPtr> ExecutionBlockImpl<RemoteExecutor>::getSome(size_t atMost) {
-  traceGetSomeBegin(atMost);
-  auto result = getSomeWithoutTrace(atMost);
-  traceGetSomeEnd(result.first, result.second);
-  return result;
-}
-
-=======
->>>>>>> bce6f8fb
 std::pair<ExecutionState, SharedAqlItemBlockPtr> ExecutionBlockImpl<RemoteExecutor>::getSomeWithoutTrace(size_t atMost) {
   // silence tests -- we need to introduce new failure tests for fetchers
   TRI_IF_FAILURE("ExecutionBlock::getOrSkipSome1") {
@@ -169,16 +159,6 @@
   return {ExecutionState::WAITING, nullptr};
 }
 
-<<<<<<< HEAD
-std::pair<ExecutionState, size_t> ExecutionBlockImpl<RemoteExecutor>::skipSome(size_t atMost) {
-  traceSkipSomeBegin(atMost);
-  auto result = skipSomeWithoutTrace(atMost);
-  traceSkipSomeEnd(result.first, result.second);
-  return result;
-}
-
-=======
->>>>>>> bce6f8fb
 std::pair<ExecutionState, size_t> ExecutionBlockImpl<RemoteExecutor>::skipSomeWithoutTrace(size_t atMost) {
   std::unique_lock<std::mutex> guard(_communicationMutex);
 
