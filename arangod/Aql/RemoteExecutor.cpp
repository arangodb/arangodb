--- conflicted
+++ resolved
@@ -504,11 +504,7 @@
   if (!_distributeId.empty()) {
     req->header.addMeta("x-shard-id", _distributeId);
   }
-<<<<<<< HEAD
-  req->header.addMeta(StaticStrings::ClusterCommSource, ServerState::instance()->getId());
-=======
   network::addSourceHeader(*req);
->>>>>>> 05536084
 
   LOG_TOPIC("2713c", DEBUG, Logger::COMMUNICATION)
       << "request to '" << _server << "' '" << fuerte::to_string(type) << " "
