--- conflicted
+++ resolved
@@ -200,21 +200,6 @@
   return {ExecutionState::WAITING, 0};
 }
 
-<<<<<<< HEAD
-std::pair<ExecutionState, SharedAqlItemBlockPtr> ExecutionBlockImpl<RemoteExecutor>::traceGetSomeEnd(
-    ExecutionState state, SharedAqlItemBlockPtr result) {
-  ExecutionBlock::traceGetSomeEnd(result.get(), state);
-  return {state, std::move(result)};
-}
-
-std::pair<ExecutionState, size_t> ExecutionBlockImpl<RemoteExecutor>::traceSkipSomeEnd(
-    ExecutionState state, size_t skipped) {
-  ExecutionBlock::traceSkipSomeEnd(skipped, state);
-  return {state, skipped};
-}
-
-=======
->>>>>>> 8e308680
 std::pair<ExecutionState, Result> ExecutionBlockImpl<RemoteExecutor>::initializeCursor(
     InputAqlItemRow const& input) {
   // For every call we simply forward via HTTP
