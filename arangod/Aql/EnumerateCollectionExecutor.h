--- conflicted
+++ resolved
@@ -116,13 +116,7 @@
    *
    * @return ExecutionState, and if successful exactly one new Row of AqlItems.
    */
-<<<<<<< HEAD
-  std::pair<ExecutionState, Stats> produceRow(OutputAqlItemRow& output);
-
-  typedef std::function<void(InputAqlItemRow const&, OutputAqlItemRow&, arangodb::velocypack::Slice, RegisterId)> DocumentProducingFunction;
-=======
   std::pair<ExecutionState, Stats> produceRows(OutputAqlItemRow& output);
->>>>>>> fb67de56
 
   void setProducingFunction(DocumentProducingFunction const& documentProducer) {
     _documentProducer = documentProducer;
