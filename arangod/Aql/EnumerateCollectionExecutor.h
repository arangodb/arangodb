////////////////////////////////////////////////////////////////////////////////
/// DISCLAIMER
///
/// Copyright 2018 ArangoDB GmbH, Cologne, Germany
///
/// Licensed under the Apache License, Version 2.0 (the "License");
/// you may not use this file except in compliance with the License.
/// You may obtain a copy of the License at
///
///     http://www.apache.org/licenses/LICENSE-2.0
///
/// Unless required by applicable law or agreed to in writing, software
/// distributed under the License is distributed on an "AS IS" BASIS,
/// WITHOUT WARRANTIES OR CONDITIONS OF ANY KIND, either express or implied.
/// See the License for the specific language governing permissions and
/// limitations under the License.
///
/// Copyright holder is ArangoDB GmbH, Cologne, Germany
///
/// @author Tobias Goedderz
/// @author Michael Hackstein
/// @author Heiko Kernbach
/// @author Jan Christoph Uhde
////////////////////////////////////////////////////////////////////////////////

#ifndef ARANGOD_AQL_ENUMERATECOLLECTION_EXECUTOR_H
#define ARANGOD_AQL_ENUMERATECOLLECTION_EXECUTOR_H

#include "Aql/ExecutionState.h"
#include "Aql/ExecutorInfos.h"
#include "Aql/InputAqlItemRow.h"
#include "DocumentProducingHelper.h"

#include <memory>
#include <string>
#include <unordered_set>
#include <vector>

namespace arangodb {
struct OperationCursor;
namespace transaction {
class Methods;
}
namespace aql {

struct AqlCall;
class AqlItemBlockInputRange;
struct Collection;
class EnumerateCollectionStats;
class ExecutionEngine;
class ExecutorInfos;
class Expression;
class InputAqlItemRow;
class OutputAqlItemRow;
struct Variable;

template <BlockPassthrough>
class SingleRowFetcher;

class EnumerateCollectionExecutorInfos : public ExecutorInfos {
 public:
  EnumerateCollectionExecutorInfos(
      RegisterId outputRegister, RegisterId nrInputRegisters,
      RegisterId nrOutputRegisters, std::unordered_set<RegisterId> registersToClear,
      std::unordered_set<RegisterId> registersToKeep, ExecutionEngine* engine,
      Collection const* collection, Variable const* outVariable, bool produceResult,
      Expression* filter,
      std::vector<std::string> const& projections,
      bool useRawDocumentPointers, bool random);

  EnumerateCollectionExecutorInfos() = delete;
  EnumerateCollectionExecutorInfos(EnumerateCollectionExecutorInfos&&) = default;
  EnumerateCollectionExecutorInfos(EnumerateCollectionExecutorInfos const&) = delete;
  ~EnumerateCollectionExecutorInfos() = default;

  ExecutionEngine* getEngine();
  Collection const* getCollection() const;
  Variable const* getOutVariable() const;
  Query* getQuery() const;
  transaction::Methods* getTrxPtr() const;
  Expression* getFilter() const;
  std::vector<std::string> const& getProjections() const noexcept;
  bool getProduceResult() const;
  bool getUseRawDocumentPointers() const;
  bool getRandom() const;
  RegisterId getOutputRegisterId() const;

 private:
  ExecutionEngine* _engine;
  Collection const* _collection;
  Variable const* _outVariable;
  Expression* _filter;
  std::vector<std::string> const& _projections;
  RegisterId _outputRegisterId;
  bool _useRawDocumentPointers;
  bool _produceResult;
  bool _random;
};

/**
 * @brief Implementation of EnumerateCollection Node
 */
class EnumerateCollectionExecutor {
 public:
  struct Properties {
    static constexpr bool preservesOrder = true;
    static constexpr BlockPassthrough allowsBlockPassthrough = BlockPassthrough::Disable;
    /* With some more modifications this could be turned to true. Actually the
   output of this block is input * itemsInCollection */
    static constexpr bool inputSizeRestrictsOutputSize = false;
  };
  using Fetcher = SingleRowFetcher<Properties::allowsBlockPassthrough>;
  using Infos = EnumerateCollectionExecutorInfos;
  using Stats = EnumerateCollectionStats;

  EnumerateCollectionExecutor() = delete;
  EnumerateCollectionExecutor(EnumerateCollectionExecutor&&) = default;
  EnumerateCollectionExecutor(EnumerateCollectionExecutor const&) = delete;
  EnumerateCollectionExecutor(Fetcher& fetcher, Infos&);
  ~EnumerateCollectionExecutor();

  /**
   * @brief produce the next Row of Aql Values.
   *
   * @return ExecutionState, and if successful exactly one new Row of AqlItems.
   */

  std::pair<ExecutionState, Stats> produceRows(OutputAqlItemRow& output);
  std::tuple<ExecutionState, EnumerateCollectionStats, size_t> skipRows(size_t atMost);

<<<<<<< HEAD
  /**
   * @brief produce the next Row of Aql Values.
   *
   * @return ExecutionState, and if successful exactly one new Row of AqlItems.
   */
  std::tuple<ExecutorState, Stats, AqlCall> produceRows(size_t atMost,
                                                        AqlItemBlockInputRange& input,
                                                        OutputAqlItemRow& output);

  std::tuple<ExecutorState, size_t, AqlCall> skipRowsRange(size_t atMost,
                                                           AqlItemBlockInputRange& input);

  void setProducingFunction(DocumentProducingFunction const& documentProducer);

=======
>>>>>>> 518c042a
  void initializeCursor();

 private:
  bool waitForSatellites(ExecutionEngine* engine, Collection const* collection) const;

 private:
  Infos& _infos;
  Fetcher& _fetcher;
  IndexIterator::DocumentCallback _documentProducer;
  IndexIterator::DocumentCallback _documentSkipper;
  DocumentProducingFunctionContext _documentProducingFunctionContext;
  ExecutionState _state;
  ExecutorState _executorState;
  bool _cursorHasMore;
  InputAqlItemRow _input;
  std::unique_ptr<OperationCursor> _cursor;
};

}  // namespace aql
}  // namespace arangodb

#endif<|MERGE_RESOLUTION|>--- conflicted
+++ resolved
@@ -64,8 +64,8 @@
       RegisterId nrOutputRegisters, std::unordered_set<RegisterId> registersToClear,
       std::unordered_set<RegisterId> registersToKeep, ExecutionEngine* engine,
       Collection const* collection, Variable const* outVariable, bool produceResult,
-      Expression* filter,
-      std::vector<std::string> const& projections,
+      Expression* filter, std::vector<std::string> const& projections,
+      std::vector<size_t> const& coveringIndexAttributePositions,
       bool useRawDocumentPointers, bool random);
 
   EnumerateCollectionExecutorInfos() = delete;
@@ -80,6 +80,7 @@
   transaction::Methods* getTrxPtr() const;
   Expression* getFilter() const;
   std::vector<std::string> const& getProjections() const noexcept;
+  std::vector<size_t> const& getCoveringIndexAttributePositions() const noexcept;
   bool getProduceResult() const;
   bool getUseRawDocumentPointers() const;
   bool getRandom() const;
@@ -91,6 +92,7 @@
   Variable const* _outVariable;
   Expression* _filter;
   std::vector<std::string> const& _projections;
+  std::vector<size_t> const& _coveringIndexAttributePositions;
   RegisterId _outputRegisterId;
   bool _useRawDocumentPointers;
   bool _produceResult;
@@ -128,27 +130,30 @@
   std::pair<ExecutionState, Stats> produceRows(OutputAqlItemRow& output);
   std::tuple<ExecutionState, EnumerateCollectionStats, size_t> skipRows(size_t atMost);
 
-<<<<<<< HEAD
   /**
    * @brief produce the next Row of Aql Values.
    *
    * @return ExecutionState, and if successful exactly one new Row of AqlItems.
    */
-  std::tuple<ExecutorState, Stats, AqlCall> produceRows(size_t atMost,
-                                                        AqlItemBlockInputRange& input,
+  std::tuple<ExecutorState, Stats, AqlCall> produceRows(AqlItemBlockInputRange& input,
                                                         OutputAqlItemRow& output);
 
-  std::tuple<ExecutorState, size_t, AqlCall> skipRowsRange(size_t atMost,
-                                                           AqlItemBlockInputRange& input);
+  std::tuple<ExecutorState, Stats, size_t, AqlCall> skipRowsRange(AqlItemBlockInputRange& input,
+                                                                  AqlCall& call);
 
-  void setProducingFunction(DocumentProducingFunction const& documentProducer);
+  // TODO CHECK
+  // void setProducingFunction(DocumentProducingFunction const& documentProducer);
 
-=======
->>>>>>> 518c042a
   void initializeCursor();
 
  private:
   bool waitForSatellites(ExecutionEngine* engine, Collection const* collection) const;
+
+  void setAllowCoveringIndexOptimization(bool allowCoveringIndexOptimization);
+
+  /// @brief whether or not we are allowed to use the covering index
+  /// optimization in a callback
+  bool getAllowCoveringIndexOptimization() const noexcept;
 
  private:
   Infos& _infos;
