--- conflicted
+++ resolved
@@ -116,15 +116,11 @@
    *
    * @return ExecutionState, and if successful exactly one new Row of AqlItems.
    */
-<<<<<<< HEAD
-  std::pair<ExecutionState, Stats> produceRow(OutputAqlItemRow& output);
 
+  std::pair<ExecutionState, Stats> produceRows(OutputAqlItemRow& output);
   std::pair<ExecutionState, size_t> skipRows(size_t atMost);
 
   typedef std::function<void(InputAqlItemRow&, OutputAqlItemRow&, arangodb::velocypack::Slice, RegisterId)> DocumentProducingFunction;
-=======
-  std::pair<ExecutionState, Stats> produceRows(OutputAqlItemRow& output);
->>>>>>> b979aa49
 
   void setProducingFunction(DocumentProducingFunction const& documentProducer) {
     _documentProducer = documentProducer;
