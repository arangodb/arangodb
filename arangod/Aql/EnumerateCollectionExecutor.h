--- conflicted
+++ resolved
@@ -145,16 +145,11 @@
   std::tuple<ExecutorState, Stats, AqlCall> produceRows(AqlItemBlockInputRange& input,
                                                         OutputAqlItemRow& output);
 
-<<<<<<< HEAD
   std::tuple<ExecutorState, Stats, size_t, AqlCall> skipRowsRange(AqlItemBlockInputRange& inputRange,
                                                            AqlCall& call);
-=======
-  std::tuple<ExecutorState, Stats, size_t, AqlCall> skipRowsRange(AqlItemBlockInputRange& input,
-                                                                  AqlCall& call);
 
   // TODO CHECK
   // void setProducingFunction(DocumentProducingFunction const& documentProducer);
->>>>>>> 14cddbfb
 
   void initializeCursor();
 
