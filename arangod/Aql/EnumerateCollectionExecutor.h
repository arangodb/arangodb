--- conflicted
+++ resolved
@@ -145,11 +145,6 @@
   void initializeCursor();
 
  private:
-<<<<<<< HEAD
-  bool waitForSatellites(aql::QueryContext& query, Collection const* collection) const;
-
-=======
->>>>>>> 74763ec8
   void setAllowCoveringIndexOptimization(bool allowCoveringIndexOptimization);
 
  private:
