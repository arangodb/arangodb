--- conflicted
+++ resolved
@@ -100,54 +100,14 @@
   return executionStats;
 }
 
-<<<<<<< HEAD
-class ModificationStats {
- public:
-  ModificationStats() noexcept
-      : _writesExecuted(0), _writesIgnored(0)
-  //, _readsExecuted(0), _readsIgnored(0)
-  {}
-
-  void setWritesExecuted(std::size_t writesExecuted) noexcept { _writesExecuted = writesExecuted; }
-  void addWritesExecuted(std::size_t writesExecuted) noexcept { _writesExecuted += writesExecuted; }
-  void incrWritesExecuted() noexcept { _writesExecuted++; }
-  std::size_t getWritesExecuted() const noexcept { return _writesExecuted; }
-
-  void setWritesIgnored(std::size_t writesIgnored) noexcept { _writesIgnored = writesIgnored; }
-  void addWritesIgnored(std::size_t writesIgnored) noexcept { _writesIgnored += writesIgnored; }
-  void incrWritesIgnored() noexcept { _writesIgnored++; }
-  std::size_t getWritesIgnored() const noexcept { return _writesIgnored; }
-
-  //void setReadsExecuted(std::size_t readsExecuted) noexcept { _readsExecuted = readsExecuted; }
-  //void addReadsExecuted(std::size_t readsExecuted) noexcept { _readsExecuted += readsExecuted; }
-  //void incrReadsExecuted() noexcept { _readsExecuted++; }
-  //std::size_t getReadsExecuted() const noexcept { return _readsExecuted; }
-
-  //void setReadsIgnored(std::size_t readsIgnored) noexcept { _readsIgnored = readsIgnored; }
-  //void addReadsIgnored(std::size_t readsIgnored) noexcept { _readsIgnored += readsIgnored; }
-  //void incrReadsIgnored() noexcept { _readsIgnored++; }
-  //std::size_t getReadsIgnored() const noexcept { return _readsIgnored; }
-
- private:
-  std::size_t _writesExecuted;
-  std::size_t _writesIgnored;
-  //std::size_t _readsExecuted;
-  //std::size_t _readsIgnored;
-};
-
-inline ExecutionStats& operator+=(ExecutionStats& executionStats,
-                                  ModificationStats const& filterStats) noexcept {
-  executionStats.writesExecuted += filterStats.getWritesExecuted();
-  executionStats.writesIgnored += filterStats.getWritesIgnored();
-  //executionStats.readsExecuted += filterStats.getReadsExecuted();
-  //executionStats.readsIgnored += filterStats.getReadsIgnored();
-=======
 class IndexStats {
  public:
   IndexStats() noexcept : _scannedIndex(0) {}
 
   void incrScanned() noexcept { _scannedIndex++; }
-  void incrScanned(size_t value) noexcept { _scannedIndex = _scannedIndex + value; }
+  void incrScanned(size_t value) noexcept {
+    _scannedIndex = _scannedIndex + value;
+  }
 
   std::size_t getScanned() const noexcept { return _scannedIndex; }
 
@@ -158,7 +118,58 @@
 inline ExecutionStats& operator+=(ExecutionStats& executionStats,
                                   IndexStats const& enumerateCollectionStats) noexcept {
   executionStats.scannedIndex += enumerateCollectionStats.getScanned();
->>>>>>> c3f082db
+  return executionStats;
+}
+
+class ModificationStats {
+ public:
+  ModificationStats() noexcept
+      : _writesExecuted(0),
+        _writesIgnored(0)
+  //, _readsExecuted(0), _readsIgnored(0)
+  {}
+
+  void setWritesExecuted(std::size_t writesExecuted) noexcept {
+    _writesExecuted = writesExecuted;
+  }
+  void addWritesExecuted(std::size_t writesExecuted) noexcept {
+    _writesExecuted += writesExecuted;
+  }
+  void incrWritesExecuted() noexcept { _writesExecuted++; }
+  std::size_t getWritesExecuted() const noexcept { return _writesExecuted; }
+
+  void setWritesIgnored(std::size_t writesIgnored) noexcept {
+    _writesIgnored = writesIgnored;
+  }
+  void addWritesIgnored(std::size_t writesIgnored) noexcept {
+    _writesIgnored += writesIgnored;
+  }
+  void incrWritesIgnored() noexcept { _writesIgnored++; }
+  std::size_t getWritesIgnored() const noexcept { return _writesIgnored; }
+
+  // void setReadsExecuted(std::size_t readsExecuted) noexcept { _readsExecuted = readsExecuted; }
+  // void addReadsExecuted(std::size_t readsExecuted) noexcept { _readsExecuted += readsExecuted; }
+  // void incrReadsExecuted() noexcept { _readsExecuted++; }
+  // std::size_t getReadsExecuted() const noexcept { return _readsExecuted; }
+
+  // void setReadsIgnored(std::size_t readsIgnored) noexcept { _readsIgnored = readsIgnored; }
+  // void addReadsIgnored(std::size_t readsIgnored) noexcept { _readsIgnored += readsIgnored; }
+  // void incrReadsIgnored() noexcept { _readsIgnored++; }
+  // std::size_t getReadsIgnored() const noexcept { return _readsIgnored; }
+
+ private:
+  std::size_t _writesExecuted;
+  std::size_t _writesIgnored;
+  // std::size_t _readsExecuted;
+  // std::size_t _readsIgnored;
+};
+
+inline ExecutionStats& operator+=(ExecutionStats& executionStats,
+                                  ModificationStats const& filterStats) noexcept {
+  executionStats.writesExecuted += filterStats.getWritesExecuted();
+  executionStats.writesIgnored += filterStats.getWritesIgnored();
+  // executionStats.readsExecuted += filterStats.getReadsExecuted();
+  // executionStats.readsIgnored += filterStats.getReadsIgnored();
   return executionStats;
 }
 
