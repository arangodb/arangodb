////////////////////////////////////////////////////////////////////////////////
/// DISCLAIMER
///
/// Copyright 2018 ArangoDB GmbH, Cologne, Germany
///
/// Licensed under the Apache License, Version 2.0 (the "License");
/// you may not use this file except in compliance with the License.
/// You may obtain a copy of the License at
///
///     http://www.apache.org/licenses/LICENSE-2.0
///
/// Unless required by applicable law or agreed to in writing, software
/// distributed under the License is distributed on an "AS IS" BASIS,
/// WITHOUT WARRANTIES OR CONDITIONS OF ANY KIND, either express or implied.
/// See the License for the specific language governing permissions and
/// limitations under the License.
///
/// Copyright holder is ArangoDB GmbH, Cologne, Germany
///
/// @author Tobias Goedderz
/// @author Michael Hackstein
/// @author Heiko Kernbach
/// @author Jan Christoph Uhde
////////////////////////////////////////////////////////////////////////////////

#ifndef ARANGOD_AQL_STATS_H
#define ARANGOD_AQL_STATS_H 1

#include "Aql/ExecutionStats.h"

namespace arangodb {
namespace aql {

// no-op statistics for all Executors that don't have custom stats.
class NoStats {};

inline ExecutionStats& operator+=(ExecutionStats& stats, NoStats const&) {
  return stats;
}

class CountStats {
 public:
  CountStats() noexcept : _counted(0) {}

  void setCounted(std::size_t counted) noexcept { _counted = counted; }

  void addCounted(std::size_t counted) noexcept { _counted += counted; }

  void incrCounted() noexcept { _counted++; }

  std::size_t getCounted() const noexcept { return _counted; }

 private:
  std::size_t _counted;
};

inline ExecutionStats& operator+=(ExecutionStats& executionStats,
                                  CountStats const& filterStats) noexcept {
  executionStats.count += filterStats.getCounted();
  return executionStats;
}

class FilterStats {
 public:
  FilterStats() noexcept : _filtered(0) {}

  void setFiltered(std::size_t filtered) noexcept { _filtered = filtered; }

  void addFiltered(std::size_t filtered) noexcept { _filtered += filtered; }

  void incrFiltered() noexcept { _filtered++; }

  std::size_t getFiltered() const noexcept { return _filtered; }

 private:
  std::size_t _filtered;
};

inline ExecutionStats& operator+=(ExecutionStats& executionStats,
                                  FilterStats const& filterStats) noexcept {
  executionStats.filtered += filterStats.getFiltered();
  return executionStats;
}

class EnumerateCollectionStats {
 public:
  EnumerateCollectionStats() noexcept : _scannedFull(0) {}

  void incrScanned() noexcept { _scannedFull++; }

  std::size_t getScanned() const noexcept { return _scannedFull; }

 private:
  std::size_t _scannedFull;
};

inline ExecutionStats& operator+=(ExecutionStats& executionStats,
                                  EnumerateCollectionStats const& enumerateCollectionStats) noexcept {
  executionStats.scannedFull += enumerateCollectionStats.getScanned();
  return executionStats;
}

class IndexStats {
 public:
  IndexStats() noexcept : _scannedIndex(0) {}

  void incrScanned() noexcept { _scannedIndex++; }
  void incrScanned(size_t value) noexcept {
    _scannedIndex = _scannedIndex + value;
  }

  std::size_t getScanned() const noexcept { return _scannedIndex; }

 private:
  std::size_t _scannedIndex;
};

inline ExecutionStats& operator+=(ExecutionStats& executionStats,
                                  IndexStats const& enumerateCollectionStats) noexcept {
  executionStats.scannedIndex += enumerateCollectionStats.getScanned();
  return executionStats;
}

class ModificationStats {
 public:
  ModificationStats() noexcept : _writesExecuted(0), _writesIgnored(0) {}

  void setWritesExecuted(std::size_t writesExecuted) noexcept {
    _writesExecuted = writesExecuted;
  }
  void addWritesExecuted(std::size_t writesExecuted) noexcept {
    _writesExecuted += writesExecuted;
  }
  void incrWritesExecuted() noexcept { _writesExecuted++; }
  std::size_t getWritesExecuted() const noexcept { return _writesExecuted; }

  void setWritesIgnored(std::size_t writesIgnored) noexcept {
    _writesIgnored = writesIgnored;
  }
  void addWritesIgnored(std::size_t writesIgnored) noexcept {
    _writesIgnored += writesIgnored;
  }
  void incrWritesIgnored() noexcept { _writesIgnored++; }
  std::size_t getWritesIgnored() const noexcept { return _writesIgnored; }

 private:
  std::size_t _writesExecuted;
  std::size_t _writesIgnored;
};

inline ExecutionStats& operator+=(ExecutionStats& executionStats,
                                  ModificationStats const& filterStats) noexcept {
  executionStats.writesExecuted += filterStats.getWritesExecuted();
  executionStats.writesIgnored += filterStats.getWritesIgnored();
  return executionStats;
}

<<<<<<< HEAD
class SingleRemoteModificationStats {
 public:
  SingleRemoteModificationStats() noexcept
      : _writesExecuted(0),
        _writesIgnored(0),
        _scannedIndex(0)
  {}

  void setWritesExecuted(std::size_t writesExecuted) noexcept {
    _writesExecuted = writesExecuted;
  }
  void addWritesExecuted(std::size_t writesExecuted) noexcept {
    _writesExecuted += writesExecuted;
  }
  void incrWritesExecuted() noexcept { _writesExecuted++; }
  std::size_t getWritesExecuted() const noexcept { return _writesExecuted; }

  void setWritesIgnored(std::size_t writesIgnored) noexcept {
    _writesIgnored = writesIgnored;
  }
  void addWritesIgnored(std::size_t writesIgnored) noexcept {
    _writesIgnored += writesIgnored;
  }
  void incrWritesIgnored() noexcept { _writesIgnored++; }
  std::size_t getWritesIgnored() const noexcept { return _writesIgnored; }

  void setScannedIndex(std::size_t scannedIndex) noexcept { _scannedIndex = scannedIndex; }
  void addScannedIndex(std::size_t scannedIndex) noexcept { _scannedIndex += scannedIndex; }
  void incrScannedIndex() noexcept { _scannedIndex++; }
  std::size_t getScannedIndex() const noexcept { return _scannedIndex; }


 private:
  std::size_t _writesExecuted;
  std::size_t _writesIgnored;
  std::size_t _scannedIndex;
};

inline ExecutionStats& operator+=(ExecutionStats& executionStats,
                                  SingleRemoteModificationStats const& filterStats) noexcept {
  executionStats.writesExecuted += filterStats.getWritesExecuted();
  executionStats.writesIgnored += filterStats.getWritesIgnored();
  executionStats.scannedIndex += filterStats.getScannedIndex();
  return executionStats;
}

=======
>>>>>>> 5d5b77ab
}  // namespace aql
}  // namespace arangodb
#endif<|MERGE_RESOLUTION|>--- conflicted
+++ resolved
@@ -155,14 +155,10 @@
   return executionStats;
 }
 
-<<<<<<< HEAD
 class SingleRemoteModificationStats {
  public:
   SingleRemoteModificationStats() noexcept
-      : _writesExecuted(0),
-        _writesIgnored(0),
-        _scannedIndex(0)
-  {}
+      : _writesExecuted(0), _writesIgnored(0), _scannedIndex(0) {}
 
   void setWritesExecuted(std::size_t writesExecuted) noexcept {
     _writesExecuted = writesExecuted;
@@ -182,11 +178,14 @@
   void incrWritesIgnored() noexcept { _writesIgnored++; }
   std::size_t getWritesIgnored() const noexcept { return _writesIgnored; }
 
-  void setScannedIndex(std::size_t scannedIndex) noexcept { _scannedIndex = scannedIndex; }
-  void addScannedIndex(std::size_t scannedIndex) noexcept { _scannedIndex += scannedIndex; }
+  void setScannedIndex(std::size_t scannedIndex) noexcept {
+    _scannedIndex = scannedIndex;
+  }
+  void addScannedIndex(std::size_t scannedIndex) noexcept {
+    _scannedIndex += scannedIndex;
+  }
   void incrScannedIndex() noexcept { _scannedIndex++; }
   std::size_t getScannedIndex() const noexcept { return _scannedIndex; }
-
 
  private:
   std::size_t _writesExecuted;
@@ -202,8 +201,6 @@
   return executionStats;
 }
 
-=======
->>>>>>> 5d5b77ab
 }  // namespace aql
 }  // namespace arangodb
 #endif