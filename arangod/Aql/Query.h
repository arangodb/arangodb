--- conflicted
+++ resolved
@@ -231,11 +231,10 @@
 
   bool allowDirtyReads() const noexcept { return _allowDirtyReads; }
 
-<<<<<<< HEAD
   static std::shared_ptr<Query> createFromPlan(
       TRI_vocbase_t& vocbase, std::shared_ptr<transaction::Context> ctx,
       VPackSlice const plan, VPackSlice const options);
-=======
+
   /// @brief convert query bind parameters to a string representation
   void stringifyBindParameters(std::string& out, std::string_view prefix,
                                size_t maxLength) const;
@@ -246,7 +245,6 @@
   /// @brief extract query string up to maxLength bytes. if show is false,
   /// returns "<hidden>" regardless of maxLength
   std::string extractQueryString(size_t maxLength, bool show) const;
->>>>>>> a027ef97
 
  protected:
   /// @brief initializes the query
