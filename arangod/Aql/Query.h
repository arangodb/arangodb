--- conflicted
+++ resolved
@@ -514,15 +514,13 @@
   /// @brief was this query killed (can only be set once)
   std::atomic<bool> _queryKilled;
 
-<<<<<<< HEAD
+  // If the query object was constructed from cache
+  // the consequence is that _ast is nullptr
+  bool _isCached{false};
+
   // This holds a possible exception of prepareQuery, so it can be re-thrown at
   // the right moment.
   futures::Try<futures::Unit> _prepareResult;
-=======
-  // If the query object was constructed from cache
-  // the consequence is that _ast is nullptr
-  bool _isCached{false};
->>>>>>> aafe0d14
 };
 
 }  // namespace aql
