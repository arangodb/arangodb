////////////////////////////////////////////////////////////////////////////////
/// DISCLAIMER
///
/// Copyright 2020 ArangoDB GmbH, Cologne, Germany
///
/// Licensed under the Apache License, Version 2.0 (the "License");
/// you may not use this file except in compliance with the License.
/// You may obtain a copy of the License at
///
///     http://www.apache.org/licenses/LICENSE-2.0
///
/// Unless required by applicable law or agreed to in writing, software
/// distributed under the License is distributed on an "AS IS" BASIS,
/// WITHOUT WARRANTIES OR CONDITIONS OF ANY KIND, either express or implied.
/// See the License for the specific language governing permissions and
/// limitations under the License.
///
/// Copyright holder is ArangoDB GmbH, Cologne, Germany
///
/// @author Markus Pfeiffer
////////////////////////////////////////////////////////////////////////////////

#ifndef ARANGOD_AQL_MULTIAQLITEMBLOCKINPUTRANGE_H
#define ARANGOD_AQL_MULTIAQLITEMBLOCKINPUTRANGE_H

#include "Aql/AqlItemBlockInputRange.h"
#include "Aql/ExecutionState.h"
#include "Aql/InputAqlItemRow.h"
#include "Aql/SharedAqlItemBlockPtr.h"

namespace arangodb::aql {

class MultiAqlItemBlockInputRange {
 public:
  explicit MultiAqlItemBlockInputRange(ExecutorState state, std::size_t skipped = 0,
                                       std::size_t nrInputRanges = 1);

  MultiAqlItemBlockInputRange(ExecutorState, std::size_t skipped,
                              arangodb::aql::SharedAqlItemBlockPtr const&,
                              std::size_t startIndex);

  MultiAqlItemBlockInputRange(ExecutorState, std::size_t skipped,
                              arangodb::aql::SharedAqlItemBlockPtr&&,
                              std::size_t startIndex) noexcept;

  ExecutorState upstreamState(size_t const dependency) const noexcept;
  bool upstreamHasMore(size_t const dependency) const noexcept;

  bool hasDataRow() const noexcept;
  bool hasDataRow(size_t const dependency) const noexcept;

  /**
   * @brief Get a reference to the range of a given dependency
   * NOTE: Modifing this range will modify the state of this class as well
   *
   * @param dependency index of the dependency
   * @return AqlItemBlockInputRange& Modifyable reference to the input data stream
   */
  auto rangeForDependency(size_t const dependency) -> AqlItemBlockInputRange&;

  std::pair<ExecutorState, arangodb::aql::InputAqlItemRow> peekDataRow(size_t const dependency) const;
  std::pair<ExecutorState, arangodb::aql::InputAqlItemRow> nextDataRow(size_t const dependency);
  auto skipAll(size_t const dependency) noexcept -> std::size_t;
<<<<<<< HEAD
=======

  [[nodiscard]] auto skippedInFlight(size_t dependency) const noexcept -> std::size_t;
>>>>>>> cb425807

  bool hasShadowRow() const noexcept;

  arangodb::aql::ShadowAqlItemRow peekShadowRow() const;
  std::pair<ExecutorState, arangodb::aql::ShadowAqlItemRow> nextShadowRow();

  auto isDone() const -> bool;
  auto state() const -> ExecutorState;

  auto resizeOnce(ExecutorState state, size_t skipped, size_t nrInputRanges) -> void;

  [[nodiscard]] auto getBlock(size_t dependency = 0) const noexcept -> SharedAqlItemBlockPtr;

  auto setDependency(size_t dependency, AqlItemBlockInputRange const& range) -> void;

<<<<<<< HEAD
  auto skipAllRemainingDataRows() -> size_t;

  auto numberDependencies() const noexcept -> size_t;
=======
  // This discards all remaining data rows
  auto skipAllRemainingDataRows() -> size_t;
>>>>>>> cb425807

  // Subtract up to count rows from the local _skipped state
  auto skipForDependency(size_t const dependency, size_t count) -> size_t;
  // Skipp all that is available
  auto skipAllForDependency(size_t const dependency) -> size_t;

  auto numberDependencies() const noexcept -> size_t;

  auto reset() -> void;

 private:
  std::vector<AqlItemBlockInputRange> _inputs;
};

}  // namespace arangodb::aql

#endif<|MERGE_RESOLUTION|>--- conflicted
+++ resolved
@@ -61,11 +61,8 @@
   std::pair<ExecutorState, arangodb::aql::InputAqlItemRow> peekDataRow(size_t const dependency) const;
   std::pair<ExecutorState, arangodb::aql::InputAqlItemRow> nextDataRow(size_t const dependency);
   auto skipAll(size_t const dependency) noexcept -> std::size_t;
-<<<<<<< HEAD
-=======
 
   [[nodiscard]] auto skippedInFlight(size_t dependency) const noexcept -> std::size_t;
->>>>>>> cb425807
 
   bool hasShadowRow() const noexcept;
 
@@ -81,14 +78,8 @@
 
   auto setDependency(size_t dependency, AqlItemBlockInputRange const& range) -> void;
 
-<<<<<<< HEAD
-  auto skipAllRemainingDataRows() -> size_t;
-
-  auto numberDependencies() const noexcept -> size_t;
-=======
   // This discards all remaining data rows
   auto skipAllRemainingDataRows() -> size_t;
->>>>>>> cb425807
 
   // Subtract up to count rows from the local _skipped state
   auto skipForDependency(size_t const dependency, size_t count) -> size_t;
