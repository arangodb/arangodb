--- conflicted
+++ resolved
@@ -613,41 +613,6 @@
   }
 }
 
-<<<<<<< HEAD
-bool GraphNode::isSmart() const { return _isSmart; }
-
-TRI_vocbase_t* GraphNode::vocbase() const { return _vocbase; }
-
-Variable const* GraphNode::vertexOutVariable() const {
-  return _vertexOutVariable;
-}
-
-bool GraphNode::usesVertexOutVariable() const {
-  return _vertexOutVariable != nullptr;
-}
-
-void GraphNode::setVertexOutput(Variable const* outVar) {
-  _vertexOutVariable = outVar;
-}
-
-Variable const* GraphNode::edgeOutVariable() const { return _edgeOutVariable; }
-
-bool GraphNode::usesEdgeOutVariable() const {
-  return _edgeOutVariable != nullptr;
-}
-
-void GraphNode::setEdgeOutput(Variable const* outVar) {
-  _edgeOutVariable = outVar;
-}
-
-std::vector<std::unique_ptr<aql::Collection>> const& GraphNode::edgeColls() const {
-  return _edgeColls;
-}
-
-std::vector<std::unique_ptr<aql::Collection>> const& GraphNode::vertexColls() const {
-  return _vertexColls;
-}
-=======
 std::vector<aql::Collection const*> const GraphNode::collections() const {
     std::vector<aql::Collection const*> rv{};
     for(auto const& collPointer : _edgeColls) {
@@ -657,5 +622,38 @@
       rv.push_back(collPointer.get());
     }
     return rv;
-  }
->>>>>>> ac2158ee
+}
+
+bool GraphNode::isSmart() const { return _isSmart; }
+
+TRI_vocbase_t* GraphNode::vocbase() const { return _vocbase; }
+
+Variable const* GraphNode::vertexOutVariable() const {
+  return _vertexOutVariable;
+}
+
+bool GraphNode::usesVertexOutVariable() const {
+  return _vertexOutVariable != nullptr;
+}
+
+void GraphNode::setVertexOutput(Variable const* outVar) {
+  _vertexOutVariable = outVar;
+}
+
+Variable const* GraphNode::edgeOutVariable() const { return _edgeOutVariable; }
+
+bool GraphNode::usesEdgeOutVariable() const {
+  return _edgeOutVariable != nullptr;
+}
+
+void GraphNode::setEdgeOutput(Variable const* outVar) {
+  _edgeOutVariable = outVar;
+}
+
+std::vector<std::unique_ptr<aql::Collection>> const& GraphNode::edgeColls() const {
+  return _edgeColls;
+}
+
+std::vector<std::unique_ptr<aql::Collection>> const& GraphNode::vertexColls() const {
+  return _vertexColls;
+}