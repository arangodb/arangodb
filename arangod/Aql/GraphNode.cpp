////////////////////////////////////////////////////////////////////////////////
/// DISCLAIMER
///
/// Copyright 2014-2020 ArangoDB GmbH, Cologne, Germany
/// Copyright 2004-2014 triAGENS GmbH, Cologne, Germany
///
/// Licensed under the Apache License, Version 2.0 (the "License");
/// you may not use this file except in compliance with the License.
/// You may obtain a copy of the License at
///
///     http://www.apache.org/licenses/LICENSE-2.0
///
/// Unless required by applicable law or agreed to in writing, software
/// distributed under the License is distributed on an "AS IS" BASIS,
/// WITHOUT WARRANTIES OR CONDITIONS OF ANY KIND, either express or implied.
/// See the License for the specific language governing permissions and
/// limitations under the License.
///
/// Copyright holder is ArangoDB GmbH, Cologne, Germany
///
/// @author Michael Hackstein
/// @author Copyright 2017, ArangoDB GmbH, Cologne, Germany
////////////////////////////////////////////////////////////////////////////////

#include "GraphNode.h"

#include "ApplicationFeatures/ApplicationServer.h"
#include "Aql/Ast.h"
#include "Aql/Collection.h"
#include "Aql/ExecutionEngine.h"
#include "Aql/ExecutionNodeId.h"
#include "Aql/ExecutionPlan.h"
#include "Aql/Expression.h"
#include "Aql/RegisterPlan.h"
#include "Aql/SingleRowFetcher.h"
#include "Aql/SortCondition.h"
#include "Aql/TraversalExecutor.h"
#include "Aql/Variable.h"
#include "Basics/tryEmplaceHelper.h"
#include "Cluster/ClusterFeature.h"
#include "Cluster/ClusterTraverser.h"
#include "Cluster/ServerState.h"
#include "Graph/BaseOptions.h"
#include "Graph/Graph.h"
#include "Graph/SingleServerTraverser.h"
#include "Graph/TraverserOptions.h"
#include "Utils/CollectionNameResolver.h"
#include "VocBase/LogicalCollection.h"
#include "VocBase/ticks.h"
#ifdef USE_ENTERPRISE
#include "Enterprise/Aql/LocalKShortestPathsNode.h"
#include "Enterprise/Aql/LocalShortestPathNode.h"
#include "Enterprise/Aql/LocalTraversalNode.h"
#endif

#include <velocypack/Iterator.h>
#include <velocypack/velocypack-aliases.h>
#include <utility>

using namespace arangodb;
using namespace arangodb::aql;
using namespace arangodb::graph;
using namespace arangodb::traverser;

namespace {

TRI_edge_direction_e uint64ToDirection(uint64_t dirNum) {
  switch (dirNum) {
    case 0:
      return TRI_EDGE_ANY;
    case 1:
      return TRI_EDGE_IN;
    case 2:
      return TRI_EDGE_OUT;
    default:
      THROW_ARANGO_EXCEPTION_MESSAGE(
          TRI_ERROR_QUERY_PARSE,
          "direction can only be INBOUND, OUTBOUND or ANY");
  }
}

TRI_edge_direction_e parseDirection(AstNode const* node) {
<<<<<<< HEAD
  TRI_ASSERT(node->isIntValue() || node->type == NODE_TYPE_DIRECTION);
  AstNode const* dirNode = node;
  if (node->type == NODE_TYPE_DIRECTION) {
    TRI_ASSERT(node->numMembers() == 2);
    dirNode = node->getMember(0);
  }
  TRI_ASSERT(dirNode->isIntValue());
  return uint64ToDirection(dirNode->getIntValue());
=======
  TRI_ASSERT(node->isIntValue());
  return uint64ToDirection(uint64_t(node->getIntValue()));
>>>>>>> 0af40722
}

}

GraphNode::GraphNode(ExecutionPlan* plan, ExecutionNodeId id,
                     TRI_vocbase_t* vocbase, AstNode const* direction,
                     AstNode const* graph, std::unique_ptr<BaseOptions> options)
    : ExecutionNode(plan, id),
      _vocbase(vocbase),
      _vertexOutVariable(nullptr),
      _edgeOutVariable(nullptr),
      _graphObj(nullptr),
      _tmpObjVariable(_plan->getAst()->variables()->createTemporaryVariable()),
      _tmpObjVarNode(_plan->getAst()->createNodeReference(_tmpObjVariable)),
      _tmpIdNode(_plan->getAst()->createNodeValueString("", 0)),
      _defaultDirection(parseDirection(direction)),
      _optionsBuilt(false),
      _isSmart(false),
      _isDisjoint(false),
      _options(std::move(options)) {
  // Direction is already the correct Integer.
  // Is not inserted by user but by enum.

  TRI_ASSERT(_vocbase != nullptr);
  TRI_ASSERT(_options != nullptr);

  TRI_ASSERT(direction != nullptr);
  TRI_ASSERT(graph != nullptr);
    
  auto& ci = _vocbase->server().getFeature<ClusterFeature>().clusterInfo();

  if (graph->type == NODE_TYPE_COLLECTION_LIST) {
    size_t edgeCollectionCount = graph->numMembers();

    _graphInfo.openArray();
    _edgeColls.reserve(edgeCollectionCount);
    _directions.reserve(edgeCollectionCount);

    // First determine whether all edge collections are smart and sharded
    // like a common collection:
    if (ServerState::instance()->isRunningInCluster()) {
      _isSmart = true;
      _isDisjoint = true;
      std::string distributeShardsLike;
      for (size_t i = 0; i < edgeCollectionCount; ++i) {
        auto col = graph->getMember(i);
        if (col->type == NODE_TYPE_DIRECTION) {
          col = col->getMember(1);  // The first member always is the collection
        }
        std::string n = col->getString();
        auto c = ci.getCollection(_vocbase->name(), n);
        if (c->isSmart() && !c->isDisjoint()) {
          _isDisjoint = false;
        }
        if (!c->isSmart() || c->distributeShardsLike().empty()) {
          _isSmart = false;
          _isDisjoint = false;
          break;
        }
        if (distributeShardsLike.empty()) {
          distributeShardsLike = c->distributeShardsLike();
        } else if (distributeShardsLike != c->distributeShardsLike()) {
          _isSmart = false;
          _isDisjoint = false;
          break;
        }
      }
    }

    std::unordered_map<std::string, TRI_edge_direction_e> seenCollections;
    CollectionNameResolver const& resolver = plan->getAst()->query().resolver();

    // List of edge collection names
    for (size_t i = 0; i < edgeCollectionCount; ++i) {
      auto col = graph->getMember(i);
      TRI_edge_direction_e dir = TRI_EDGE_ANY;

      if (col->type == NODE_TYPE_DIRECTION) {
        // We have a collection with special direction.
        dir = parseDirection(col->getMember(0));
        col = col->getMember(1);
      } else {
        dir = _defaultDirection;
      }

      std::string eColName = col->getString();

      if (_options->shouldExcludeEdgeCollection(eColName)) {
        // excluded edge collection
        continue;
      }

      // now do some uniqueness checks for the specified collections
      auto [it, inserted] = seenCollections.try_emplace(eColName, dir);
      if (!inserted) {
        if ((*it).second != dir) {
          std::string msg("conflicting directions specified for collection '" +
                          std::string(eColName));
          THROW_ARANGO_EXCEPTION_MESSAGE(TRI_ERROR_ARANGO_COLLECTION_TYPE_INVALID, msg);
        }
        // do not re-add the same collection!
        continue;
      }

      auto collection = resolver.getCollection(eColName);

      if (!collection || collection->type() != TRI_COL_TYPE_EDGE) {
        std::string msg("collection type invalid for collection '" + std::string(eColName) +
                        ": expecting collection type 'edge'");
        THROW_ARANGO_EXCEPTION_MESSAGE(TRI_ERROR_ARANGO_COLLECTION_TYPE_INVALID, msg);
      }

      auto& collections = plan->getAst()->query().collections();

      _graphInfo.add(VPackValue(eColName));
      if (ServerState::instance()->isRunningInCluster()) {
        auto c = ci.getCollection(_vocbase->name(), eColName);
        if (!c->isSmart()) {
          addEdgeCollection(collections, eColName, dir);
        } else {
          std::vector<std::string> names;
          if (_isSmart) {
            names = c->realNames();
          } else {
            names = c->realNamesForRead();
          }
          for (auto const& name : names) {
            addEdgeCollection(collections, name, dir);
          }
        }
      } else {
        addEdgeCollection(collections, eColName, dir);
      }
    }
    _graphInfo.close();
  } else if (graph->isStringValue()) {
    std::string graphName = graph->getString();
    _graphInfo.add(VPackValue(graphName));
    auto graphLookupResult = plan->getAst()->query().lookupGraphByName(graphName);

    if (graphLookupResult.fail()) {
      THROW_ARANGO_EXCEPTION(graphLookupResult.result());
    }

    TRI_ASSERT(graphLookupResult.ok());
    _graphObj = graphLookupResult.get();

    auto eColls = _graphObj->edgeCollections();
    size_t length = eColls.size();
    if (length == 0) {
      THROW_ARANGO_EXCEPTION(TRI_ERROR_GRAPH_EMPTY);
    }

    // First determine whether all edge collections are smart and sharded
    // like a common collection:
    if (ServerState::instance()->isRunningInCluster()) {
      _isSmart = _graphObj->isSmart();
      _isDisjoint = _graphObj->isDisjoint();
    }

    for (const auto& n : eColls) {
      if (_options->shouldExcludeEdgeCollection(n)) {
        // excluded edge collection
        continue;
      }

      auto& collections = plan->getAst()->query().collections();
      if (ServerState::instance()->isRunningInCluster()) {
        auto c = ci.getCollection(_vocbase->name(), n);
        if (!c->isSmart()) {
          addEdgeCollection(collections, n, _defaultDirection);
        } else {
          std::vector<std::string> names;
          if (_isSmart) {
            names = c->realNames();
          } else {
            names = c->realNamesForRead();
          }
          for (auto const& name : names) {
            addEdgeCollection(collections, name, _defaultDirection);
          }
        }
      } else {
        addEdgeCollection(collections, n, _defaultDirection);
      }
    }

    auto& collections = plan->getAst()->query().collections();
    auto vColls = _graphObj->vertexCollections();
    length = vColls.size();
    if (length == 0) {
      THROW_ARANGO_EXCEPTION(TRI_ERROR_GRAPH_EMPTY);
    }
    _vertexColls.reserve(length);
    for (auto const& v : vColls) {
      addVertexCollection(collections, v);
    }
  }
}

GraphNode::GraphNode(ExecutionPlan* plan, arangodb::velocypack::Slice const& base)
    : ExecutionNode(plan, base),
      _vocbase(&(plan->getAst()->query().vocbase())),
      _vertexOutVariable(nullptr),
      _edgeOutVariable(nullptr),
      _graphObj(nullptr),
      _tmpObjVariable(nullptr),
      _tmpObjVarNode(nullptr),
      _tmpIdNode(nullptr),
      _defaultDirection(uint64ToDirection(arangodb::basics::VelocyPackHelper::stringUInt64(
          base.get("defaultDirection")))),
      _optionsBuilt(false),
      _isSmart(arangodb::basics::VelocyPackHelper::getBooleanValue(base, "isSmart", false)),
      _isDisjoint(arangodb::basics::VelocyPackHelper::getBooleanValue(base, "isDisjoint", false)) {

  if (!ServerState::instance()->isDBServer()) {
    // Graph Information. Do we need to reload the graph here?
    std::string graphName;
    if (base.get("graph").isString()) {
      graphName = base.get("graph").copyString();
      if (base.hasKey("graphDefinition")) {
        // load graph and store pointer
        auto graphLookupResult = plan->getAst()->query().lookupGraphByName(graphName);

        if (graphLookupResult.fail()) {
          THROW_ARANGO_EXCEPTION(graphLookupResult.result());
        }

        _graphObj = graphLookupResult.get();
      } else {
        THROW_ARANGO_EXCEPTION_MESSAGE(TRI_ERROR_QUERY_BAD_JSON_PLAN,
                                       "missing graphDefinition.");
      }
    } else {
      _graphInfo.add(base.get("graph"));
      if (!_graphInfo.slice().isArray()) {
        THROW_ARANGO_EXCEPTION_MESSAGE(TRI_ERROR_QUERY_BAD_JSON_PLAN,
                                       "graph has to be an array.");
      }
    }
  }

  // Collection information
  VPackSlice edgeCollections = base.get("edgeCollections");
  if (!edgeCollections.isArray()) {
    THROW_ARANGO_EXCEPTION_MESSAGE(TRI_ERROR_QUERY_BAD_JSON_PLAN,
                                   "graph needs an array of edge collections.");
  }
  // Directions
  VPackSlice dirList = base.get("directions");
  if (!dirList.isArray()) {
    THROW_ARANGO_EXCEPTION_MESSAGE(TRI_ERROR_QUERY_BAD_JSON_PLAN,
                                   "graph needs an array of directions.");
  }

  if (edgeCollections.length() != dirList.length()) {
    THROW_ARANGO_EXCEPTION_MESSAGE(
        TRI_ERROR_QUERY_BAD_JSON_PLAN,
        "graph needs the same number of edge collections and directions.");
  }

  QueryContext& query = plan->getAst()->query();
  // MSVC did throw an internal compiler error with auto instead of std::string
  // here at the time of this writing (some MSVC 2019 14.25.28610). Could
  // reproduce it only in our CI, my local MSVC (same version) ran fine...
  auto getAqlCollectionFromName = [&](std::string const& name) -> aql::Collection& {
    // if the collection was already existent in the query, addCollection will
    // just return it.
    return *query.collections().add(name, AccessMode::Type::READ, aql::Collection::Hint::Collection);
  };

  auto vPackDirListIter = VPackArrayIterator(dirList);
  auto vPackEdgeColIter = VPackArrayIterator(edgeCollections);
  for (auto dirIt = vPackDirListIter.begin(), edgeIt = vPackEdgeColIter.begin();
       dirIt != vPackDirListIter.end() && edgeIt != vPackEdgeColIter.end();
       ++dirIt, ++edgeIt) {
    uint64_t dir = arangodb::basics::VelocyPackHelper::stringUInt64(*dirIt);
    TRI_edge_direction_e d = uint64ToDirection(dir);
    // Only TRI_EDGE_IN and TRI_EDGE_OUT allowed here
    TRI_ASSERT(d == TRI_EDGE_IN || d == TRI_EDGE_OUT);
    std::string e =
        arangodb::basics::VelocyPackHelper::getStringValue(*edgeIt, "");
    auto& aqlCollection = getAqlCollectionFromName(e);
    addEdgeCollection(aqlCollection, d);
  }

  VPackSlice vertexCollections = base.get("vertexCollections");

  if (!vertexCollections.isArray()) {
    THROW_ARANGO_EXCEPTION_MESSAGE(
        TRI_ERROR_QUERY_BAD_JSON_PLAN,
        "graph needs an array of vertex collections.");
  }

  for (VPackSlice it : VPackArrayIterator(vertexCollections)) {
    std::string v = arangodb::basics::VelocyPackHelper::getStringValue(it, "");
    auto& aqlCollection = getAqlCollectionFromName(v);
    addVertexCollection(aqlCollection);
  }

  // translations for one-shard-databases
  VPackSlice collectionToShard = base.get("collectionToShard");
  if (!collectionToShard.isObject()) {
    THROW_ARANGO_EXCEPTION_MESSAGE(
        TRI_ERROR_QUERY_BAD_JSON_PLAN,
        "graph needs a translation from collection to shard names");
  }
  for (auto const& item : VPackObjectIterator(collectionToShard)) {
    _collectionToShard.insert({item.key.copyString(), item.value.copyString()});
  }

  // Out variables
  if (base.hasKey("vertexOutVariable")) {
    _vertexOutVariable =
        Variable::varFromVPack(plan->getAst(), base, "vertexOutVariable");
  }
  if (base.hasKey("edgeOutVariable")) {
    _edgeOutVariable =
        Variable::varFromVPack(plan->getAst(), base, "edgeOutVariable");
  }

  // Temporary Filter Objects
  TRI_ASSERT(base.hasKey("tmpObjVariable"));
  _tmpObjVariable =
      Variable::varFromVPack(plan->getAst(), base, "tmpObjVariable");

  TRI_ASSERT(base.hasKey("tmpObjVarNode"));
  // the plan's AST takes ownership of the newly created AstNode, so this is
  // safe cppcheck-suppress *
  _tmpObjVarNode = plan->getAst()->createNode(base.get("tmpObjVarNode"));

  TRI_ASSERT(base.hasKey("tmpIdNode"));
  // the plan's AST takes ownership of the newly created AstNode, so this is
  // safe cppcheck-suppress *
  _tmpIdNode = plan->getAst()->createNode(base.get("tmpIdNode"));

  VPackSlice opts = base.get("options");
  if (!opts.isObject()) {
    THROW_ARANGO_EXCEPTION_MESSAGE(TRI_ERROR_QUERY_BAD_JSON_PLAN,
                                   "graph options have to be a json-object.");
  }

  _options = BaseOptions::createOptionsFromSlice(_plan->getAst()->query(), opts);
  // set traversal-translations
  _options->setCollectionToShard(_collectionToShard);  // could be moved as it will only be used here
  if (_options->parallelism() > 1) {
    _plan->getAst()->setContainsParallelNode();
  }
}

/// @brief Internal constructor to clone the node.
GraphNode::GraphNode(ExecutionPlan* plan, ExecutionNodeId id, TRI_vocbase_t* vocbase,
                     std::vector<Collection*> const& edgeColls,
                     std::vector<Collection*> const& vertexColls,
                     TRI_edge_direction_e defaultDirection,
                     std::vector<TRI_edge_direction_e> directions,
                     std::unique_ptr<graph::BaseOptions> options, Graph const* graph)
    : ExecutionNode(plan, id),
      _vocbase(vocbase),
      _vertexOutVariable(nullptr),
      _edgeOutVariable(nullptr),
      _graphObj(graph),
      _tmpObjVariable(_plan->getAst()->variables()->createTemporaryVariable()),
      _tmpObjVarNode(_plan->getAst()->createNodeReference(_tmpObjVariable)),
      _tmpIdNode(_plan->getAst()->createNodeValueString("", 0)),
      _defaultDirection(defaultDirection),
      _optionsBuilt(false),
      _isSmart(false),
      _isDisjoint(false),
      _directions(std::move(directions)),
      _options(std::move(options)) {
  setGraphInfoAndCopyColls(edgeColls, vertexColls);
}

void GraphNode::setGraphInfoAndCopyColls(std::vector<Collection*> const& edgeColls,
                                         std::vector<Collection*> const& vertexColls) {
  _graphInfo.openArray();
  for (auto& it : edgeColls) {
    _edgeColls.emplace_back(it);
    _graphInfo.add(VPackValue(it->name()));
  }
  _graphInfo.close();

  for (auto& it : vertexColls) {
    addVertexCollection(*it);
  }
}

GraphNode::GraphNode(ExecutionPlan& plan, GraphNode const& other,
                     std::unique_ptr<graph::BaseOptions> options)
    : ExecutionNode(plan, other),
      _vocbase(other._vocbase),
      _vertexOutVariable(nullptr),
      _edgeOutVariable(nullptr),
      _graphObj(other.graph()),
      _tmpObjVariable(_plan->getAst()->variables()->createTemporaryVariable()),
      _tmpObjVarNode(_plan->getAst()->createNodeReference(_tmpObjVariable)),
      _tmpIdNode(_plan->getAst()->createNodeValueString("", 0)),
      _defaultDirection(other._defaultDirection),
      _optionsBuilt(false),
      _isSmart(other.isSmart()),
      _isDisjoint(other.isDisjoint()),
      _directions(other._directions),
      _options(std::move(options)),
      _collectionToShard(other._collectionToShard) {
  setGraphInfoAndCopyColls(other.edgeColls(), other.vertexColls());
}

GraphNode::GraphNode(THIS_THROWS_WHEN_CALLED)
    : ExecutionNode(nullptr, ExecutionNodeId{0}), _defaultDirection() {
  TRI_ASSERT(false);
  THROW_ARANGO_EXCEPTION(TRI_ERROR_INTERNAL);
}

std::string const& GraphNode::collectionToShardName(std::string const& collName) const {
  if (_collectionToShard.empty()) {
    return collName;
  }

  auto found = _collectionToShard.find(collName);
  TRI_ASSERT(found != _collectionToShard.cend());
  return found->second;
}

void GraphNode::toVelocyPackHelper(VPackBuilder& nodes, unsigned flags,
                                   std::unordered_set<ExecutionNode const*>& seen) const {
  // call base class method
  ExecutionNode::toVelocyPackHelperGeneric(nodes, flags, seen);

  // Vocbase
  nodes.add("database", VPackValue(_vocbase->name()));

  // TODO We need Both?!
  // Graph definition
  nodes.add("graph", _graphInfo.slice());
  nodes.add("isLocalGraphNode", VPackValue(isLocalGraphNode()));
  nodes.add("isUsedAsSatellite", VPackValue(isUsedAsSatellite()));

  // Graph Definition
  if (_graphObj != nullptr) {
    nodes.add(VPackValue("graphDefinition"));
    _graphObj->toVelocyPack(nodes);
  }

  // Default Direction
  nodes.add("defaultDirection", VPackValue(_defaultDirection));

  // Directions
  nodes.add(VPackValue("directions"));
  {
    VPackArrayBuilder guard(&nodes);
    for (auto const& d : _directions) {
      nodes.add(VPackValue(d));
    }
  }

  // Collections
  nodes.add(VPackValue("edgeCollections"));
  {
    VPackArrayBuilder guard(&nodes);
    for (auto const& e : _edgeColls) {
      nodes.add(VPackValue(collectionToShardName(e->name())));
    }
  }

  nodes.add(VPackValue("vertexCollections"));
  {
    VPackArrayBuilder guard(&nodes);
    for (auto const& v : _vertexColls) {
      nodes.add(VPackValue(collectionToShardName(v->name())));
    }
  }

  // translations for one-shard-databases
  nodes.add(VPackValue("collectionToShard"));
  {
    VPackObjectBuilder guard(&nodes);
    for (auto const& item : _collectionToShard) {
      nodes.add(item.first, VPackValue(item.second));
    }
  }

  // Out variables
  if (usesVertexOutVariable()) {
    nodes.add(VPackValue("vertexOutVariable"));
    vertexOutVariable()->toVelocyPack(nodes);
  }
  if (usesEdgeOutVariable()) {
    nodes.add(VPackValue("edgeOutVariable"));
    edgeOutVariable()->toVelocyPack(nodes);
  }

  // Flags
  nodes.add("isSmart", VPackValue(_isSmart));
  nodes.add("isDisjoint", VPackValue(_isDisjoint));

  // Temporary AST Nodes for conditions
  TRI_ASSERT(_tmpObjVariable != nullptr);
  nodes.add(VPackValue("tmpObjVariable"));
  _tmpObjVariable->toVelocyPack(nodes);

  TRI_ASSERT(_tmpObjVarNode != nullptr);
  nodes.add(VPackValue("tmpObjVarNode"));
  _tmpObjVarNode->toVelocyPack(nodes, flags != 0);

  TRI_ASSERT(_tmpIdNode != nullptr);
  nodes.add(VPackValue("tmpIdNode"));
  _tmpIdNode->toVelocyPack(nodes, flags != 0);

  nodes.add(VPackValue("options"));
  _options->toVelocyPack(nodes);

  nodes.add(VPackValue("indexes"));
  _options->toVelocyPackIndexes(nodes);
}

CostEstimate GraphNode::estimateCost() const {
  CostEstimate estimate = _dependencies.at(0)->getCost();
  size_t incoming = estimate.estimatedNrItems;
  if (_optionsBuilt) {
    // We know which indexes are in use.
    estimate.estimatedCost += incoming * _options->estimateCost(estimate.estimatedNrItems);
  } else {
    // Some hard-coded value, this is identical to build lookupInfos
    // if no index estimate is availble (and it is not as long as the options are not built)
    double baseCost = 1;
    size_t baseNumItems = 0;
    for (auto& e : _edgeColls) {
      auto count = e->count(_options->trx(), transaction::CountType::TryCache);
      // Assume an estimate if 10% hit rate
      baseCost *= count / 10;
      baseNumItems += static_cast<size_t>(std::ceil(count / 10));
    }

    size_t estDepth = _options->estimateDepth();
    double tmpNrItems = incoming * std::pow(baseNumItems, estDepth);
    // Protect against size_t overflow, just to be sure.
    if (tmpNrItems > static_cast<double>(std::numeric_limits<size_t>::max())) {
      // This will be an expensive query...
      estimate.estimatedNrItems = std::numeric_limits<size_t>::max();
    } else {
      estimate.estimatedNrItems += static_cast<size_t>(tmpNrItems);
    }
    estimate.estimatedCost += incoming * std::pow(baseCost, estDepth);
  }

  return estimate;
}

void GraphNode::addEngine(aql::EngineId engineId, ServerID const& server) {
  TRI_ASSERT(arangodb::ServerState::instance()->isCoordinator());
  _engines.try_emplace(server, engineId);
}

/// @brief Returns a reference to the engines. (CLUSTER ONLY)
std::unordered_map<ServerID, aql::EngineId> const* GraphNode::engines() const {
  TRI_ASSERT(arangodb::ServerState::instance()->isCoordinator());
  return &_engines;
}

BaseOptions* GraphNode::options() const { return _options.get(); }

AstNode* GraphNode::getTemporaryRefNode() const { return _tmpObjVarNode; }

Variable const* GraphNode::getTemporaryVariable() const {
  return _tmpObjVariable;
}

void GraphNode::getConditionVariables(std::vector<Variable const*>& res) const {
  // No variables used, nothing todo
}

Collection const* GraphNode::collection() const {
  TRI_ASSERT(ServerState::instance()->isCoordinator());
  TRI_ASSERT(!_edgeColls.empty());
  TRI_ASSERT(_edgeColls.front() != nullptr);
  return _edgeColls.front();
}

void GraphNode::injectVertexCollection(aql::Collection& other) {
  TRI_ASSERT(ServerState::instance()->isCoordinator());

#ifdef ARANGODB_ENABLE_MAINTAINER_MODE
  // This is a workaround to inject all unknown aql collections into
  // this node, that should be list of unique values!
  for (auto const& v : _vertexColls) {
    TRI_ASSERT(v->name() != other.name());
  }
#endif
  addVertexCollection(other);
}

#ifndef USE_ENTERPRISE
void GraphNode::enhanceEngineInfo(VPackBuilder& builder) const {
  if (_graphObj != nullptr) {
    _graphObj->enhanceEngineInfo(builder);
  } else {
    // TODO enhance the Info based on EdgeCollections.
  }
}
#endif

void GraphNode::addEdgeCollection(Collections const& collections, std::string const& name,
                                  TRI_edge_direction_e dir) {
  auto aqlCollection = collections.get(name);
  if (aqlCollection != nullptr) {
    addEdgeCollection(*aqlCollection, dir);
  } else {
    std::string msg = "Edge collection `";
    msg += name;
    msg += "` could not be found";
    if (_graphObj != nullptr) {
      msg += ", but is part of graph `";
      msg += _graphObj->name();
      msg += "`";
    }
    msg += ".";
    THROW_ARANGO_EXCEPTION_MESSAGE(TRI_ERROR_ARANGO_DATA_SOURCE_NOT_FOUND, msg);
  }
}

void GraphNode::addEdgeCollection(aql::Collection& collection, TRI_edge_direction_e dir) {
  auto const& n = collection.name();
  if (_isSmart) {
    if (n.compare(0, 6, "_from_") == 0) {
      if (dir != TRI_EDGE_IN) {
        _directions.emplace_back(TRI_EDGE_OUT);
        _edgeColls.emplace_back(&collection);
      }
      return;
    } else if (n.compare(0, 4, "_to_") == 0) {
      if (dir != TRI_EDGE_OUT) {
        _directions.emplace_back(TRI_EDGE_IN);
        _edgeColls.emplace_back(&collection);
      }
      return;
    }
  }

  if (dir == TRI_EDGE_ANY) {
    _directions.emplace_back(TRI_EDGE_OUT);
    _edgeColls.emplace_back(&collection);

    _directions.emplace_back(TRI_EDGE_IN);
    _edgeColls.emplace_back(&collection);
  } else {
    _directions.emplace_back(dir);
    _edgeColls.emplace_back(&collection);
  }
}

void GraphNode::addVertexCollection(Collections const& collections, std::string const& name) {
  auto aqlCollection = collections.get(name);
  if (aqlCollection != nullptr) {
    addVertexCollection(*aqlCollection);
  } else {
    std::string msg = "Vertex collection `";
    msg += name;
    msg += "` could not be found";
    // If we have vertex collections, _graphObj should never be nullptr.
    // But let's stay on the side that's obviously safe without any context.
    if (_graphObj != nullptr) {
      msg += ", but is part of graph `";
      msg += _graphObj->name();
      msg += "`";
    }
    msg += ".";
    THROW_ARANGO_EXCEPTION_MESSAGE(TRI_ERROR_ARANGO_DATA_SOURCE_NOT_FOUND, msg);
  }
}

void GraphNode::addVertexCollection(aql::Collection& collection) {
  _vertexColls.emplace_back(&collection);
}

std::vector<aql::Collection const*> GraphNode::collections() const {
  std::unordered_set<aql::Collection const*> set;
  set.reserve(_edgeColls.size() + _vertexColls.size());

  for (auto const& collPointer : _edgeColls) {
    set.emplace(collPointer);
  }
  for (auto const& collPointer : _vertexColls) {
    set.emplace(collPointer);
  }

  std::vector<aql::Collection const*> vector;
  vector.reserve(set.size());
  std::move(set.begin(), set.end(), std::back_inserter(vector));

  return vector;
}

bool GraphNode::isSmart() const { return _isSmart; }

bool GraphNode::isDisjoint() const { return _isDisjoint; }

TRI_vocbase_t* GraphNode::vocbase() const { return _vocbase; }

Variable const* GraphNode::vertexOutVariable() const {
  return _vertexOutVariable;
}

bool GraphNode::usesVertexOutVariable() const {
  return _vertexOutVariable != nullptr && _options->produceVertices();
}

void GraphNode::setVertexOutput(Variable const* outVar) {
  _vertexOutVariable = outVar;
}

Variable const* GraphNode::edgeOutVariable() const { return _edgeOutVariable; }

bool GraphNode::usesEdgeOutVariable() const {
  return _edgeOutVariable != nullptr && _options->produceEdges();
}

void GraphNode::setEdgeOutput(Variable const* outVar) {
  _edgeOutVariable = outVar;
}

std::vector<aql::Collection*> const& GraphNode::edgeColls() const {
  return _edgeColls;
}

std::vector<aql::Collection*> const& GraphNode::vertexColls() const {
  return _vertexColls;
}

graph::Graph const* GraphNode::graph() const noexcept { return _graphObj; }

bool GraphNode::isEligibleAsSatelliteTraversal() const {
  return graph() != nullptr && graph()->isSatellite();
}

/* Enterprise features */

#ifndef USE_ENTERPRISE

bool GraphNode::isUsedAsSatellite() const { return false; }

bool GraphNode::isLocalGraphNode() const { return false; }

void GraphNode::waitForSatelliteIfRequired(ExecutionEngine const* engine) const {}

#endif<|MERGE_RESOLUTION|>--- conflicted
+++ resolved
@@ -80,7 +80,6 @@
 }
 
 TRI_edge_direction_e parseDirection(AstNode const* node) {
-<<<<<<< HEAD
   TRI_ASSERT(node->isIntValue() || node->type == NODE_TYPE_DIRECTION);
   AstNode const* dirNode = node;
   if (node->type == NODE_TYPE_DIRECTION) {
@@ -89,10 +88,6 @@
   }
   TRI_ASSERT(dirNode->isIntValue());
   return uint64ToDirection(dirNode->getIntValue());
-=======
-  TRI_ASSERT(node->isIntValue());
-  return uint64ToDirection(uint64_t(node->getIntValue()));
->>>>>>> 0af40722
 }
 
 }
