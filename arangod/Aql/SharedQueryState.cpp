--- conflicted
+++ resolved
@@ -127,43 +127,6 @@
     // We are shutting down
     return;
   }
-<<<<<<< HEAD
-
-  bool queued =
-      scheduler->queue(RequestLane::CLUSTER_AQL, [self = shared_from_this(),
-                                                  cb = _wakeupCb, v = _cbVersion]() {
-        //    auto guard = scopeGuard([&] {
-        //      std::unique_lock<std::mutex> lck(self->_mutex);
-        //      self->_inWakeupCb = false;
-        //    });
-
-        std::unique_lock<std::mutex> lck(self->_mutex, std::defer_lock);
-
-        do {
-          bool cntn = false;
-          try {
-            cntn = cb();
-          } catch (...) {
-          }
-
-          lck.lock();
-          if (v == self->_cbVersion) {
-            uint32_t c = self->_numWakeups--;
-            TRI_ASSERT(c > 0);
-            if (c == 1 || !cntn || !self->_valid) {
-              break;
-            }
-          } else {
-            return;
-          }
-          lck.unlock();
-        } while (true);
-
-        TRI_ASSERT(lck);
-        self->queueHandler();
-      });
-
-=======
       
   bool queued = scheduler->queue(RequestLane::CLUSTER_AQL,
                                  [self = shared_from_this(),
@@ -195,7 +158,6 @@
     self->queueHandler();
   });
   
->>>>>>> 9995aeb8
   if (!queued) { // just invalidate
      _wakeupCb = nullptr;
      _valid = false;
