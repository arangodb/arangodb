////////////////////////////////////////////////////////////////////////////////
/// DISCLAIMER
///
/// Copyright 2014-2019 ArangoDB GmbH, Cologne, Germany
/// Copyright 2004-2014 triAGENS GmbH, Cologne, Germany
///
/// Licensed under the Apache License, Version 2.0 (the "License");
/// you may not use this file except in compliance with the License.
/// You may obtain a copy of the License at
///
///     http://www.apache.org/licenses/LICENSE-2.0
///
/// Unless required by applicable law or agreed to in writing, software
/// distributed under the License is distributed on an "AS IS" BASIS,
/// WITHOUT WARRANTIES OR CONDITIONS OF ANY KIND, either express or implied.
/// See the License for the specific language governing permissions and
/// limitations under the License.
///
/// Copyright holder is ArangoDB GmbH, Cologne, Germany
///
/// @author Heiko Kernbach
////////////////////////////////////////////////////////////////////////////////

#ifndef ARANGOD_AQL_DOCUMENT_PRODUCING_HELPER_H
#define ARANGOD_AQL_DOCUMENT_PRODUCING_HELPER_H 1

#include "Aql/AqlItemBlock.h"
#include "Aql/ExecutionNode.h"
#include "Aql/InputAqlItemRow.h"
#include "Aql/OutputAqlItemRow.h"
#include "Basics/Common.h"
#include "Transaction/Helpers.h"
#include "Transaction/Methods.h"

#include <velocypack/Slice.h>

namespace arangodb {
namespace aql {

using DocumentProducingFunction =
    std::function<void(LocalDocumentId const&, VPackSlice slice)>;

inline void handleProjections(std::vector<std::string> const& projections,
                              transaction::Methods const* trxPtr, VPackSlice slice,
                              VPackBuilder& b, bool useRawDocumentPointers) {
  for (auto const& it : projections) {
    if (it == StaticStrings::IdString) {
      VPackSlice found = transaction::helpers::extractIdFromDocument(slice);
      if (found.isCustom()) {
        // _id as a custom type needs special treatment
        b.add(it, VPackValue(transaction::helpers::extractIdString(trxPtr->resolver(),
                                                                   found, slice)));
      } else {
        b.add(it, found);
      }
    } else if (it == StaticStrings::KeyString) {
      VPackSlice found = transaction::helpers::extractKeyFromDocument(slice);
      if (useRawDocumentPointers) {
        b.add(VPackValue(it));
        b.addExternal(found.begin());
      } else {
        b.add(it, found);
      }
    } else {
      VPackSlice found = slice.get(it);
      if (found.isNone()) {
        // attribute not found
        b.add(it, VPackValue(VPackValueType::Null));
      } else {
        if (useRawDocumentPointers) {
          b.add(VPackValue(it));
          b.addExternal(found.begin());
        } else {
          b.add(it, found);
        }
      }
    }
  }
}

struct DocumentProducingFunctionContext {
 public:
  DocumentProducingFunctionContext(
      InputAqlItemRow const& inputRow, OutputAqlItemRow* outputRow,
      RegisterId const outputRegister, bool produceResult,
      std::vector<std::string> const& projections, transaction::Methods* trxPtr,
      std::vector<size_t> const& coveringIndexAttributePositions,
      bool allowCoveringIndexOptimization, bool useRawDocumentPointers)
      : _inputRow(inputRow),
        _outputRow(outputRow),
        _outputRegister(outputRegister),
        _produceResult(produceResult),
        _projections(projections),
        _trxPtr(trxPtr),
        _coveringIndexAttributePositions(coveringIndexAttributePositions),
        _allowCoveringIndexOptimization(allowCoveringIndexOptimization),
        _useRawDocumentPointers(useRawDocumentPointers),
        _numScanned(0) {}

  DocumentProducingFunctionContext() = delete;

  void setOutputRow(OutputAqlItemRow* outputRow) { _outputRow = outputRow; }

  bool getProduceResult() const noexcept { return _produceResult; }

  std::vector<std::string> const& getProjections() const noexcept {
    return _projections;
  }

  transaction::Methods* getTrxPtr() const noexcept { return _trxPtr; }

  std::vector<size_t> const& getCoveringIndexAttributePositions() const noexcept {
    return _coveringIndexAttributePositions;
  }

  bool getAllowCoveringIndexOptimization() const noexcept {
    return _allowCoveringIndexOptimization;
  }

  bool getUseRawDocumentPointers() const noexcept {
    return _useRawDocumentPointers;
  }

  void setAllowCoveringIndexOptimization(bool allowCoveringIndexOptimization) noexcept {
    _allowCoveringIndexOptimization = allowCoveringIndexOptimization;
  }

  void incrScanned() noexcept {
    ++_numScanned;
  }

  size_t getAndResetNumScanned() noexcept {
    size_t const numScanned = _numScanned;
    _numScanned = 0;
    return numScanned;
  }

  InputAqlItemRow const& getInputRow() const noexcept { return _inputRow; }

  OutputAqlItemRow& getOutputRow() const noexcept { return *_outputRow; }

  RegisterId getOutputRegister() const noexcept { return _outputRegister; }

 private:
  InputAqlItemRow const& _inputRow;
  OutputAqlItemRow* _outputRow;
  RegisterId const _outputRegister;
  bool const _produceResult;
  std::vector<std::string> const& _projections;
  transaction::Methods* const _trxPtr;
  std::vector<size_t> const& _coveringIndexAttributePositions;
  bool _allowCoveringIndexOptimization;
  bool const _useRawDocumentPointers;
  size_t _numScanned;
};

enum class DocumentProducingCallbackVariant {
  NoResult,
  WithProjectionsCoveredByIndex,
  WithProjectionsNotCoveredByIndex,
  DocumentWithRawPointer,
  DocumentCopy
};

<<<<<<< HEAD
inline std::function<void(LocalDocumentId const&)> getNullCallback(DocumentProducingFunctionContext& context) {
  return [&context](LocalDocumentId const&) {
    InputAqlItemRow const& input = context.getInputRow();
    OutputAqlItemRow& output = context.getOutputRow();
    RegisterId registerId = context.getOutputRegister();
    // TODO: optimize this within the register planning mechanism?
    TRI_ASSERT(!output.isFull());
    output.cloneValueInto(registerId, input, AqlValue(AqlValueHintNull()));
    TRI_ASSERT(output.produced());
    output.advanceRow();
    context.incrScanned();
  };
}

template<DocumentProducingCallbackVariant variant>
inline DocumentProducingFunction getCallback(DocumentProducingFunctionContext& context);

template <>
inline DocumentProducingFunction getCallback<DocumentProducingCallbackVariant::NoResult>(
    DocumentProducingFunctionContext& context) {
  return [&context](LocalDocumentId const&, VPackSlice) {
    InputAqlItemRow const& input = context.getInputRow();
    OutputAqlItemRow& output = context.getOutputRow();
    RegisterId registerId = context.getOutputRegister();
    // TODO: optimize this within the register planning mechanism?
    TRI_ASSERT(!output.isFull());
    output.cloneValueInto(registerId, input, AqlValue(AqlValueHintNull()));
    TRI_ASSERT(output.produced());
    output.advanceRow();
    context.incrScanned();
  };
}

template <>
inline DocumentProducingFunction getCallback<DocumentProducingCallbackVariant::WithProjectionsCoveredByIndex>(
    DocumentProducingFunctionContext& context) {
  return [&context](LocalDocumentId const&, VPackSlice slice) {
    InputAqlItemRow const& input = context.getInputRow();
    OutputAqlItemRow& output = context.getOutputRow();
    RegisterId registerId = context.getOutputRegister();
    transaction::BuilderLeaser b(context.getTrxPtr());
    b->openObject(true);

    if (context.getAllowCoveringIndexOptimization()) {
      // a potential call by a covering index iterator...
      bool const isArray = slice.isArray();
      size_t i = 0;
      VPackSlice found;
      for (auto const& it : context.getProjections()) {
        if (isArray) {
          // we will get a Slice with an array of index values. now we need
          // to look up the array values from the correct positions to
          // populate the result with the projection values this case will
          // be triggered for indexes that can be set up on any number of
          // attributes (hash/skiplist)
          found = slice.at(context.getCoveringIndexAttributePositions()[i]);
          ++i;
        } else {
          // no array Slice... this case will be triggered for indexes that
          // contain simple string values, such as the primary index or the
          // edge index
          found = slice;
        }
        if (found.isNone()) {
          // attribute not found
          b->add(it, VPackValue(VPackValueType::Null));
        } else {
          if (context.getUseRawDocumentPointers()) {
            b->add(VPackValue(it));
            b->addExternal(found.begin());
          } else {
            b->add(it, found);
          }
        }
      }
    } else {
      // projections from a "real" document
      handleProjections(context.getProjections(), context.getTrxPtr(), slice,
        *b.get(), context.getUseRawDocumentPointers());
    }

    b->close();

    AqlValue v(b.get());
    AqlValueGuard guard{v, true};
    TRI_ASSERT(!output.isFull());
    output.moveValueInto(registerId, input, guard);
    TRI_ASSERT(output.produced());
    output.advanceRow();
    context.incrScanned();
  };
}

template <>
inline DocumentProducingFunction getCallback<DocumentProducingCallbackVariant::WithProjectionsNotCoveredByIndex>(
    DocumentProducingFunctionContext& context) {
  return [&context](LocalDocumentId const&, VPackSlice slice) {
    InputAqlItemRow const& input = context.getInputRow();
    OutputAqlItemRow& output = context.getOutputRow();
    RegisterId registerId = context.getOutputRegister();
    transaction::BuilderLeaser b(context.getTrxPtr());
    b->openObject(true);
    handleProjections(context.getProjections(), context.getTrxPtr(), slice,
                      *b.get(), context.getUseRawDocumentPointers());
    b->close();

    AqlValue v(b.get());
    AqlValueGuard guard{v, true};
    TRI_ASSERT(!output.isFull());
    output.moveValueInto(registerId, input, guard);
    TRI_ASSERT(output.produced());
    output.advanceRow();
    context.incrScanned();
  };
}

template <>
inline DocumentProducingFunction getCallback<DocumentProducingCallbackVariant::DocumentWithRawPointer>(
    DocumentProducingFunctionContext& context) {
  return [&context](LocalDocumentId const&, VPackSlice slice) {
    InputAqlItemRow const& input = context.getInputRow();
    OutputAqlItemRow& output = context.getOutputRow();
    RegisterId registerId = context.getOutputRegister();
    uint8_t const* vpack = slice.begin();
    // With NoCopy we do not clone anyways
    TRI_ASSERT(!output.isFull());
    output.cloneValueInto(registerId, input, AqlValue(AqlValueHintDocumentNoCopy(vpack)));
    TRI_ASSERT(output.produced());
    output.advanceRow();
    context.incrScanned();
  };
}

template <>
inline DocumentProducingFunction getCallback<DocumentProducingCallbackVariant::DocumentCopy>(
    DocumentProducingFunctionContext& context) {
  return [&context](LocalDocumentId const&, VPackSlice slice) {
    InputAqlItemRow const& input = context.getInputRow();
    OutputAqlItemRow& output = context.getOutputRow();
    RegisterId registerId = context.getOutputRegister();
    uint8_t const* vpack = slice.begin();

    // Here we do a clone, so clone once, then move into
    AqlValue v{AqlValueHintCopy{vpack}};
    AqlValueGuard guard{v, true};
    TRI_ASSERT(!output.isFull());
    output.moveValueInto(registerId, input, guard);
    TRI_ASSERT(output.produced());
    output.advanceRow();
    context.incrScanned();
  };
}

inline DocumentProducingFunction buildCallback(DocumentProducingFunctionContext& context) {
=======
inline DocumentProducingFunction buildCallback(DocumentProducingFunctionContext& context) {
  DocumentProducingFunction documentProducer;
>>>>>>> fb67de56
  if (!context.getProduceResult()) {
    // no result needed
    return getCallback<DocumentProducingCallbackVariant::NoResult>(context);
  }

  if (!context.getProjections().empty()) {
    // return a projection
    if (!context.getCoveringIndexAttributePositions().empty()) {
      // projections from an index value (covering index)
      return getCallback<DocumentProducingCallbackVariant::WithProjectionsCoveredByIndex>(context);
    } else {
      // projections from a "real" document
      return getCallback<DocumentProducingCallbackVariant::WithProjectionsNotCoveredByIndex>(context);
    }
  }

  // return the document as is
  if (context.getUseRawDocumentPointers()) {
<<<<<<< HEAD
    return getCallback<DocumentProducingCallbackVariant::DocumentWithRawPointer>(context);
=======
    documentProducer = [](InputAqlItemRow& input, OutputAqlItemRow& output,
                          VPackSlice slice, RegisterId registerId) {
      uint8_t const* vpack = slice.begin();
      // With NoCopy we do not clone anyways
      TRI_ASSERT(!output.isFull());
      AqlValue v{AqlValueHintDocumentNoCopy{vpack}};
      AqlValueGuard guard{v, false};
      output.moveValueInto(registerId, input, guard);
      TRI_ASSERT(output.produced());
      output.advanceRow();
    };
>>>>>>> fb67de56
  } else {
    return getCallback<DocumentProducingCallbackVariant::DocumentCopy>(context);
  }
}

}  // namespace aql
}  // namespace arangodb

#endif<|MERGE_RESOLUTION|>--- conflicted
+++ resolved
@@ -162,7 +162,6 @@
   DocumentCopy
 };
 
-<<<<<<< HEAD
 inline std::function<void(LocalDocumentId const&)> getNullCallback(DocumentProducingFunctionContext& context) {
   return [&context](LocalDocumentId const&) {
     InputAqlItemRow const& input = context.getInputRow();
@@ -289,7 +288,9 @@
     uint8_t const* vpack = slice.begin();
     // With NoCopy we do not clone anyways
     TRI_ASSERT(!output.isFull());
-    output.cloneValueInto(registerId, input, AqlValue(AqlValueHintDocumentNoCopy(vpack)));
+    AqlValue v{AqlValueHintDocumentNoCopy{vpack}};
+    AqlValueGuard guard{v, false};
+    output.moveValueInto(registerId, input, guard);
     TRI_ASSERT(output.produced());
     output.advanceRow();
     context.incrScanned();
@@ -317,10 +318,6 @@
 }
 
 inline DocumentProducingFunction buildCallback(DocumentProducingFunctionContext& context) {
-=======
-inline DocumentProducingFunction buildCallback(DocumentProducingFunctionContext& context) {
-  DocumentProducingFunction documentProducer;
->>>>>>> fb67de56
   if (!context.getProduceResult()) {
     // no result needed
     return getCallback<DocumentProducingCallbackVariant::NoResult>(context);
@@ -339,21 +336,7 @@
 
   // return the document as is
   if (context.getUseRawDocumentPointers()) {
-<<<<<<< HEAD
     return getCallback<DocumentProducingCallbackVariant::DocumentWithRawPointer>(context);
-=======
-    documentProducer = [](InputAqlItemRow& input, OutputAqlItemRow& output,
-                          VPackSlice slice, RegisterId registerId) {
-      uint8_t const* vpack = slice.begin();
-      // With NoCopy we do not clone anyways
-      TRI_ASSERT(!output.isFull());
-      AqlValue v{AqlValueHintDocumentNoCopy{vpack}};
-      AqlValueGuard guard{v, false};
-      output.moveValueInto(registerId, input, guard);
-      TRI_ASSERT(output.produced());
-      output.advanceRow();
-    };
->>>>>>> fb67de56
   } else {
     return getCallback<DocumentProducingCallbackVariant::DocumentCopy>(context);
   }
