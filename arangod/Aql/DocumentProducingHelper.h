--- conflicted
+++ resolved
@@ -37,12 +37,8 @@
 namespace arangodb {
 namespace aql {
 
-<<<<<<< HEAD
-typedef std::function<void(InputAqlItemRow const&, OutputAqlItemRow&, arangodb::velocypack::Slice, RegisterId)> DocumentProducingFunction;
-=======
 using DocumentProducingFunction =
-    std::function<void(InputAqlItemRow&, OutputAqlItemRow&, arangodb::velocypack::Slice, RegisterId)>;
->>>>>>> fb67de56
+    std::function<void(InputAqlItemRow const&, OutputAqlItemRow&, arangodb::velocypack::Slice, RegisterId)>;
 
 inline void handleProjections(std::vector<std::string> const& projections,
                               transaction::Methods const* trxPtr, VPackSlice slice,
@@ -150,18 +146,9 @@
     // return a projection
     if (!context.getCoveringIndexAttributePositions().empty()) {
       // projections from an index value (covering index)
-<<<<<<< HEAD
-      documentProducer = [trxPtr, projections, coveringIndexAttributePositions,
-                          &allowCoveringIndexOptimization,
-                          useRawDocumentPointers](InputAqlItemRow const& input,
-                                                  OutputAqlItemRow& output,
-                                                  VPackSlice slice, RegisterId registerId) {
-        transaction::BuilderLeaser b(trxPtr);
-=======
-      documentProducer = [&context](InputAqlItemRow& input, OutputAqlItemRow& output,
+      documentProducer = [&context](InputAqlItemRow const& input, OutputAqlItemRow& output,
                                     VPackSlice slice, RegisterId registerId) {
         transaction::BuilderLeaser b(context.getTrxPtr());
->>>>>>> fb67de56
         b->openObject(true);
 
         if (context.getAllowCoveringIndexOptimization()) {
@@ -215,17 +202,9 @@
     }
 
     // projections from a "real" document
-<<<<<<< HEAD
-    documentProducer = [trxPtr, projections,
-                        useRawDocumentPointers](InputAqlItemRow const& input,
-                                                OutputAqlItemRow& output,
-                                                VPackSlice slice, RegisterId registerId) {
-      transaction::BuilderLeaser b(trxPtr);
-=======
-    documentProducer = [context](InputAqlItemRow& input, OutputAqlItemRow& output,
+    documentProducer = [context](InputAqlItemRow const& input, OutputAqlItemRow& output,
                                  VPackSlice slice, RegisterId registerId) {
       transaction::BuilderLeaser b(context.getTrxPtr());
->>>>>>> fb67de56
       b->openObject(true);
       handleProjections(context.getProjections(), context.getTrxPtr(), slice,
                         *b.get(), context.getUseRawDocumentPointers());
@@ -242,18 +221,10 @@
   }
 
   // return the document as is
-<<<<<<< HEAD
-  documentProducer = [useRawDocumentPointers](InputAqlItemRow const& input,
-                                              OutputAqlItemRow& output,
-                                              VPackSlice slice, RegisterId registerId) {
-    uint8_t const* vpack = slice.begin();
-    if (useRawDocumentPointers) {
-=======
   if (context.getUseRawDocumentPointers()) {
-    documentProducer = [](InputAqlItemRow& input, OutputAqlItemRow& output,
+    documentProducer = [](InputAqlItemRow const& input, OutputAqlItemRow& output,
                           VPackSlice slice, RegisterId registerId) {
       uint8_t const* vpack = slice.begin();
->>>>>>> fb67de56
       // With NoCopy we do not clone anyways
       TRI_ASSERT(!output.isFull());
       AqlValue v{AqlValueHintDocumentNoCopy{vpack}};
