////////////////////////////////////////////////////////////////////////////////
/// DISCLAIMER
///
/// Copyright 2014-2019 ArangoDB GmbH, Cologne, Germany
/// Copyright 2004-2014 triAGENS GmbH, Cologne, Germany
///
/// Licensed under the Apache License, Version 2.0 (the "License");
/// you may not use this file except in compliance with the License.
/// You may obtain a copy of the License at
///
///     http://www.apache.org/licenses/LICENSE-2.0
///
/// Unless required by applicable law or agreed to in writing, software
/// distributed under the License is distributed on an "AS IS" BASIS,
/// WITHOUT WARRANTIES OR CONDITIONS OF ANY KIND, either express or implied.
/// See the License for the specific language governing permissions and
/// limitations under the License.
///
/// Copyright holder is ArangoDB GmbH, Cologne, Germany
///
/// @author Heiko Kernbach
////////////////////////////////////////////////////////////////////////////////

#ifndef ARANGOD_AQL_DOCUMENT_PRODUCING_HELPER_H
#define ARANGOD_AQL_DOCUMENT_PRODUCING_HELPER_H 1

#include "Aql/types.h"
#include "Aql/RegexCache.h"
#include "Indexes/IndexIterator.h"
#include "VocBase/voc-types.h"

#include <functional>
#include <string>
#include <unordered_set>
#include <vector>

namespace arangodb {
class LocalDocumentId;
namespace transaction {
class Methods;
}
namespace velocypack {
class Builder;
class Slice;
}
namespace aql {
struct AqlValue;
class Expression;
class InputAqlItemRow;
class OutputAqlItemRow;
<<<<<<< HEAD
class QueryContext;
=======
class Query;
class ExpressionContext;
>>>>>>> 02fc5cee

enum class ProjectionType : uint32_t {
  IdAttribute,
  KeyAttribute,
  OtherAttribute
};

void handleProjections(std::vector<std::pair<ProjectionType, std::string>> const& projections,
                       transaction::Methods const* trxPtr, velocypack::Slice slice,
                       velocypack::Builder& b);

struct DocumentProducingFunctionContext {
 public:
  DocumentProducingFunctionContext(InputAqlItemRow const& inputRow, OutputAqlItemRow* outputRow,
                                   RegisterId outputRegister, bool produceResult,
                                   aql::QueryContext& query,
                                   transaction::Methods& trx, Expression* filter,
                                   std::vector<std::string> const& projections,
                                   std::vector<size_t> const& coveringIndexAttributePositions,
                                   bool allowCoveringIndexOptimization,
                                   bool checkUniqueness);

  DocumentProducingFunctionContext() = delete;

  ~DocumentProducingFunctionContext() = default;

  void setOutputRow(OutputAqlItemRow* outputRow);

  bool getProduceResult() const noexcept;

  std::vector<std::pair<ProjectionType, std::string>> const& getProjections() const noexcept;

  transaction::Methods* getTrxPtr() const noexcept;

  std::vector<size_t> const& getCoveringIndexAttributePositions() const noexcept;

  bool getAllowCoveringIndexOptimization() const noexcept;

  void setAllowCoveringIndexOptimization(bool allowCoveringIndexOptimization) noexcept;

  void incrScanned() noexcept;

  void incrFiltered() noexcept;

  size_t getAndResetNumScanned() noexcept;
  
  size_t getAndResetNumFiltered() noexcept;
  
  InputAqlItemRow const& getInputRow() const noexcept;

  OutputAqlItemRow& getOutputRow() const noexcept;

  RegisterId getOutputRegister() const noexcept;

  bool checkUniqueness(LocalDocumentId const& token);

  bool checkFilter(velocypack::Slice slice);

  bool checkFilter(AqlValue (*getValue)(void const* ctx, Variable const* var, bool doCopy),
                   void const* filterContext);

  void reset();

  void setIsLastIndex(bool val);
  
  bool hasFilter() const noexcept;
  
  aql::RegexCache& regexCache() { return _regexCache; }

 private:
<<<<<<< HEAD
  aql::RegexCache _regexCache;
=======
  bool checkFilter(ExpressionContext& ctx);

>>>>>>> 02fc5cee
  InputAqlItemRow const& _inputRow;
  OutputAqlItemRow* _outputRow;
  aql::QueryContext& _query;
  transaction::Methods& _trx;
  Expression* _filter;
  std::vector<std::pair<ProjectionType, std::string>> _projections;
  std::vector<size_t> const& _coveringIndexAttributePositions;
  size_t _numScanned;
  size_t _numFiltered;

  /// @brief set of already returned documents. Used to make the result distinct
  std::unordered_set<TRI_voc_rid_t> _alreadyReturned;

  RegisterId const _outputRegister;
  bool const _produceResult;
  bool _allowCoveringIndexOptimization;
  /// @brief Flag if the current index pointer is the last of the list.
  ///        Used in uniqueness checks.
  bool _isLastIndex;

  /// @brief Flag if we need to check for uniqueness
  bool _checkUniqueness;
};

namespace DocumentProducingCallbackVariant {
struct WithProjectionsCoveredByIndex {};
struct WithProjectionsNotCoveredByIndex {};
struct DocumentWithRawPointer {};
struct DocumentCopy {};
}  // namespace DocumentProducingCallbackVariant

template <bool checkUniqueness, bool skip>
IndexIterator::DocumentCallback getCallback(DocumentProducingCallbackVariant::WithProjectionsCoveredByIndex,
                                            DocumentProducingFunctionContext& context);

template <bool checkUniqueness, bool skip>
IndexIterator::DocumentCallback getCallback(DocumentProducingCallbackVariant::WithProjectionsNotCoveredByIndex,
                                            DocumentProducingFunctionContext& context);

template <bool checkUniqueness, bool skip>
IndexIterator::DocumentCallback getCallback(DocumentProducingCallbackVariant::DocumentWithRawPointer,
                                            DocumentProducingFunctionContext& context);

template <bool checkUniqueness, bool skip>
IndexIterator::DocumentCallback getCallback(DocumentProducingCallbackVariant::DocumentCopy,
                                            DocumentProducingFunctionContext& context);

template <bool checkUniqueness>
IndexIterator::LocalDocumentIdCallback getNullCallback(DocumentProducingFunctionContext& context);

template <bool checkUniqueness, bool skip>
IndexIterator::DocumentCallback buildDocumentCallback(DocumentProducingFunctionContext& context);

}  // namespace aql
}  // namespace arangodb

#endif<|MERGE_RESOLUTION|>--- conflicted
+++ resolved
@@ -48,12 +48,8 @@
 class Expression;
 class InputAqlItemRow;
 class OutputAqlItemRow;
-<<<<<<< HEAD
 class QueryContext;
-=======
-class Query;
 class ExpressionContext;
->>>>>>> 02fc5cee
 
 enum class ProjectionType : uint32_t {
   IdAttribute,
@@ -124,12 +120,11 @@
   aql::RegexCache& regexCache() { return _regexCache; }
 
  private:
-<<<<<<< HEAD
   aql::RegexCache _regexCache;
-=======
+
   bool checkFilter(ExpressionContext& ctx);
 
->>>>>>> 02fc5cee
+  
   InputAqlItemRow const& _inputRow;
   OutputAqlItemRow* _outputRow;
   aql::QueryContext& _query;
