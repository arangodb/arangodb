////////////////////////////////////////////////////////////////////////////////
/// DISCLAIMER
///
/// Copyright 2014-2016 ArangoDB GmbH, Cologne, Germany
/// Copyright 2004-2014 triAGENS GmbH, Cologne, Germany
///
/// Licensed under the Apache License, Version 2.0 (the "License");
/// you may not use this file except in compliance with the License.
/// You may obtain a copy of the License at
///
///     http://www.apache.org/licenses/LICENSE-2.0
///
/// Unless required by applicable law or agreed to in writing, software
/// distributed under the License is distributed on an "AS IS" BASIS,
/// WITHOUT WARRANTIES OR CONDITIONS OF ANY KIND, either express or implied.
/// See the License for the specific language governing permissions and
/// limitations under the License.
///
/// Copyright holder is ArangoDB GmbH, Cologne, Germany
///
/// @author Jan Steemann
////////////////////////////////////////////////////////////////////////////////

#include "QueryResources.h"
#include "Aql/AstNode.h"
#include "Aql/ResourceUsage.h"
#include "Basics/Exceptions.h"
#include "Basics/tri-strings.h"

using namespace arangodb;
using namespace arangodb::aql;

namespace {
/// @brief empty string singleton
static char const* EmptyString = "";
}

QueryResources::QueryResources(ResourceMonitor* resourceMonitor)
    : _resourceMonitor(resourceMonitor),
      _stringsLength(0),
      _shortStringStorage(_resourceMonitor, 1024) {}

QueryResources::~QueryResources() {
  // free strings
  for (auto& it : _strings) {
    TRI_FreeString(it);
  }

  _resourceMonitor->decreaseMemoryUsage(_strings.capacity() * sizeof(char*) + _stringsLength);

  // free nodes
  //LOG_TOPIC(ERR, Logger::FIXME) << "nodes allocated: " << _nodes.size();
  for (auto& it : _nodes) {
    delete it;
  }

  _resourceMonitor->decreaseMemoryUsage(_nodes.size() * sizeof(AstNode) + _nodes.capacity() * sizeof(AstNode*));
}

void QueryResources::steal() {
  // we are not responsible for freeing any data, so we delete our inventory
  _strings.clear();
  _nodes.clear();
}

/// @brief add a node to the list of nodes
void QueryResources::addNode(AstNode* node) {
  size_t capacity;

  if (_nodes.empty()) {
    // reserve some initial space for nodes
    capacity = 64;
  } else {
    capacity = _nodes.size() + 1;
    if (capacity > _nodes.capacity()) {
      capacity *= 2;
    }
  }

  TRI_ASSERT(capacity > _nodes.size());

  // reserve space for pointers
  if (capacity > _nodes.capacity()) {
    _resourceMonitor->increaseMemoryUsage((capacity - _nodes.capacity()) * sizeof(AstNode*));
    _nodes.reserve(capacity);
  }

  // may throw
  _resourceMonitor->increaseMemoryUsage(sizeof(AstNode));

  // will not fail
  _nodes.emplace_back(node);
}

/// @brief register a string
/// the string is freed when the query is destroyed
char* QueryResources::registerString(char const* p, size_t length) {
  if (p == nullptr) {
    THROW_ARANGO_EXCEPTION(TRI_ERROR_OUT_OF_MEMORY);
  }

  if (length == 0) {
    // optimization for the empty string
    return const_cast<char*>(EmptyString);
  }

  if (length < ShortStringStorage::maxStringLength()) {
    return _shortStringStorage.registerString(p, length);
  }

  char* copy = TRI_DuplicateString(p, length);
  return registerLongString(copy, length);
}

/// @brief register a potentially UTF-8-escaped string
/// the string is freed when the query is destroyed
char* QueryResources::registerEscapedString(char const* p, size_t length,
                                            size_t& outLength) {
  if (p == nullptr) {
    THROW_ARANGO_EXCEPTION(TRI_ERROR_OUT_OF_MEMORY);
  }

  if (length == 0) {
    // optimization for the empty string
    outLength = 0;
    return const_cast<char*>(EmptyString);
  }

  char* copy = TRI_UnescapeUtf8String(p, length, &outLength, false);
  return registerLongString(copy, outLength);
}

char* QueryResources::registerLongString(char* copy, size_t length) {
  if (copy == nullptr) {
    THROW_ARANGO_EXCEPTION(TRI_ERROR_OUT_OF_MEMORY);
  }

  try {
    size_t capacity;

    if (_strings.empty()) {
      // reserve some initial space for string storage
      capacity = 8;
    } else {
      capacity = (std::max)(_strings.size() + 8, _strings.capacity());
    }

    TRI_ASSERT(capacity > _strings.size());
    TRI_ASSERT(capacity >= _strings.capacity());

    // reserve space
    _resourceMonitor->increaseMemoryUsage(((capacity - _strings.size()) * sizeof(char*)) + length);
    try {
      _strings.reserve(capacity);
    } catch (...) {
      // revert change in memory increase
      _resourceMonitor->decreaseMemoryUsage(((capacity - _strings.size()) * sizeof(char*)) + length);
      throw;
    }
<<<<<<< HEAD
    
    // will not fail 
=======

    // will not fail
>>>>>>> 8297fd38
    _strings.emplace_back(copy);
    _stringsLength += length;

    return copy;
  } catch (...) {
    // prevent memleak
    TRI_FreeString(copy);
    throw;
  }
}<|MERGE_RESOLUTION|>--- conflicted
+++ resolved
@@ -157,13 +157,8 @@
       _resourceMonitor->decreaseMemoryUsage(((capacity - _strings.size()) * sizeof(char*)) + length);
       throw;
     }
-<<<<<<< HEAD
-    
-    // will not fail 
-=======
 
     // will not fail
->>>>>>> 8297fd38
     _strings.emplace_back(copy);
     _stringsLength += length;
 
