--- conflicted
+++ resolved
@@ -1139,18 +1139,11 @@
 
   static_assert(useExecutor == (
 #ifdef ARANGODB_USE_GOOGLE_TESTS
-<<<<<<< HEAD
       std::is_same_v<Executor, TestLambdaSkipExecutor> ||
 #endif
       std::is_same_v<Executor, FilterExecutor> ||
       std::is_same_v<Executor, LimitExecutor>
       ), "Unexpected executor for SkipVariants::EXECUTOR");
-=======
-                                   std::is_same_v<Executor, TestLambdaSkipExecutor> ||
-#endif
-                                   std::is_same_v<Executor, FilterExecutor>),
-                "Unexpected executor for SkipVariants::EXECUTOR");
->>>>>>> bd2daac9
 
   // The LimitExecutor will not work correctly with SkipVariants::FETCHER!
   static_assert(
