////////////////////////////////////////////////////////////////////////////////
/// DISCLAIMER
///
/// Copyright 2018 ArangoDB GmbH, Cologne, Germany
///
/// Licensed under the Apache License, Version 2.0 (the "License");
/// you may not use this file except in compliance with the License.
/// You may obtain a copy of the License at
///
///     http://www.apache.org/licenses/LICENSE-2.0
///
/// Unless required by applicable law or agreed to in writing, software
/// distributed under the License is distributed on an "AS IS" BASIS,
/// WITHOUT WARRANTIES OR CONDITIONS OF ANY KIND, either express or implied.
/// See the License for the specific language governing permissions and
/// limitations under the License.
///
/// Copyright holder is ArangoDB GmbH, Cologne, Germany
///
/// @author Tobias Goedderz
/// @author Michael Hackstein
/// @author Heiko Kernbach
/// @author Jan Christoph Uhde
////////////////////////////////////////////////////////////////////////////////

#include "ExecutionBlockImpl.h"

#include "Aql/AllRowsFetcher.h"
#include "Aql/AqlCallStack.h"
#include "Aql/AqlItemBlock.h"
#include "Aql/CalculationExecutor.h"
#include "Aql/ConstFetcher.h"
#include "Aql/ConstrainedSortExecutor.h"
#include "Aql/CountCollectExecutor.h"
#include "Aql/DistinctCollectExecutor.h"
#include "Aql/EnumerateCollectionExecutor.h"
#include "Aql/EnumerateListExecutor.h"
#include "Aql/ExecutionEngine.h"
#include "Aql/ExecutionState.h"
#include "Aql/ExecutorInfos.h"
#include "Aql/FilterExecutor.h"
#include "Aql/HashedCollectExecutor.h"
#include "Aql/IResearchViewExecutor.h"
#include "Aql/IdExecutor.h"
#include "Aql/IndexExecutor.h"
#include "Aql/InputAqlItemRow.h"
#include "Aql/KShortestPathsExecutor.h"
#include "Aql/LimitExecutor.h"
#include "Aql/MaterializeExecutor.h"
#include "Aql/ModificationExecutor.h"
#include "Aql/MultiDependencySingleRowFetcher.h"
#include "Aql/NoResultsExecutor.h"
#include "Aql/ParallelUnsortedGatherExecutor.h"
#include "Aql/Query.h"
#include "Aql/QueryOptions.h"
#include "Aql/ReturnExecutor.h"
#include "Aql/ShadowAqlItemRow.h"
#include "Aql/ShortestPathExecutor.h"
#include "Aql/SimpleModifier.h"
#include "Aql/SingleRemoteModificationExecutor.h"
#include "Aql/SortExecutor.h"
#include "Aql/SortRegister.h"
#include "Aql/SortedCollectExecutor.h"
#include "Aql/SortingGatherExecutor.h"
#include "Aql/SubqueryEndExecutor.h"
#include "Aql/SubqueryExecutor.h"
#include "Aql/SubqueryStartExecutor.h"
#include "Aql/TraversalExecutor.h"
#include "Aql/UnsortedGatherExecutor.h"
#include "Aql/UpsertModifier.h"
#include "Basics/system-functions.h"
#include "Transaction/Context.h"

#include <velocypack/Dumper.h>
#include <velocypack/velocypack-aliases.h>

#include <boost/core/demangle.hpp>

#include <type_traits>

using namespace arangodb;
using namespace arangodb::aql;

#define LOG_QUERY(logId, level)            \
  LOG_TOPIC(logId, level, Logger::QUERIES) \
      << "[query#" << this->_engine->getQuery()->id() << "] "

/*
 * Creates a metafunction `checkName` that tests whether a class has a method
 * named `methodName`, used like this:
 *
 * CREATE_HAS_MEMBER_CHECK(someMethod, hasSomeMethod);
 * ...
 * constexpr bool someClassHasSomeMethod = hasSomeMethod<SomeClass>::value;
 */

#define CREATE_HAS_MEMBER_CHECK(methodName, checkName)               \
  template <typename T>                                              \
  class checkName {                                                  \
    template <typename C>                                            \
    static std::true_type test(decltype(&C::methodName));            \
    template <typename C>                                            \
    static std::true_type test(decltype(&C::template methodName<>)); \
    template <typename>                                              \
    static std::false_type test(...);                                \
                                                                     \
   public:                                                           \
    static constexpr bool value = decltype(test<T>(0))::value;       \
  }

CREATE_HAS_MEMBER_CHECK(initializeCursor, hasInitializeCursor);
CREATE_HAS_MEMBER_CHECK(skipRows, hasSkipRows);
CREATE_HAS_MEMBER_CHECK(fetchBlockForPassthrough, hasFetchBlockForPassthrough);
CREATE_HAS_MEMBER_CHECK(expectedNumberOfRows, hasExpectedNumberOfRows);
CREATE_HAS_MEMBER_CHECK(skipRowsRange, hasSkipRowsRange);

#ifdef ARANGODB_USE_GOOGLE_TESTS
// Forward declaration of Test Executors.
// only used as long as isNewStyleExecutor is required.
namespace arangodb {
namespace aql {
class TestLambdaExecutor;

class TestLambdaSkipExecutor;
}  // namespace aql
}  // namespace arangodb
#endif

template <typename T, typename... Es>
constexpr bool is_one_of_v = (std::is_same_v<T, Es> || ...);

/*
 * Determine whether we execute new style or old style skips, i.e. pre or post shadow row introduction
 * TODO: This should be removed once all executors and fetchers are ported to the new style.
 */
template <typename Executor>
constexpr bool isNewStyleExecutor = is_one_of_v<
    Executor, FilterExecutor, SortedCollectExecutor, IdExecutor<ConstFetcher>,
    IdExecutor<SingleRowFetcher<BlockPassthrough::Enable>>, ReturnExecutor, DistinctCollectExecutor, IndexExecutor, EnumerateCollectionExecutor,
    // TODO: re-enable after new subquery end & start are implemented
    // CalculationExecutor<CalculationType::Condition>, CalculationExecutor<CalculationType::Reference>, CalculationExecutor<CalculationType::V8Condition>,
    HashedCollectExecutor, ConstrainedSortExecutor,
#ifdef ARANGODB_USE_GOOGLE_TESTS
    TestLambdaExecutor,
    TestLambdaSkipExecutor,  // we need one after these to avoid compile errors in non-test mode
#endif
<<<<<<< HEAD
                TraversalExecutor, KShortestPathsExecutor, ShortestPathExecutor,
                EnumerateListExecutor, LimitExecutor, UnsortedGatherExecutor>;
=======
    SubqueryStartExecutor, SubqueryEndExecutor, TraversalExecutor, KShortestPathsExecutor,
    ShortestPathExecutor, EnumerateListExecutor, LimitExecutor, SortExecutor,
    IResearchViewExecutor<false, arangodb::iresearch::MaterializeType::NotMaterialize>,
    IResearchViewExecutor<false, arangodb::iresearch::MaterializeType::LateMaterialize>,
    IResearchViewExecutor<false, arangodb::iresearch::MaterializeType::Materialize>,
    IResearchViewExecutor<false, arangodb::iresearch::MaterializeType::NotMaterialize | arangodb::iresearch::MaterializeType::UseStoredValues>,
    IResearchViewExecutor<false, arangodb::iresearch::MaterializeType::LateMaterialize | arangodb::iresearch::MaterializeType::UseStoredValues>,
    IResearchViewExecutor<true, arangodb::iresearch::MaterializeType::NotMaterialize>,
    IResearchViewExecutor<true, arangodb::iresearch::MaterializeType::LateMaterialize>,
    IResearchViewExecutor<true, arangodb::iresearch::MaterializeType::Materialize>,
    IResearchViewExecutor<true, arangodb::iresearch::MaterializeType::NotMaterialize | arangodb::iresearch::MaterializeType::UseStoredValues>,
    IResearchViewExecutor<true, arangodb::iresearch::MaterializeType::LateMaterialize | arangodb::iresearch::MaterializeType::UseStoredValues>,
    IResearchViewMergeExecutor<false, arangodb::iresearch::MaterializeType::NotMaterialize>,
    IResearchViewMergeExecutor<false, arangodb::iresearch::MaterializeType::LateMaterialize>,
    IResearchViewMergeExecutor<false, arangodb::iresearch::MaterializeType::Materialize>,
    IResearchViewMergeExecutor<false, arangodb::iresearch::MaterializeType::NotMaterialize | arangodb::iresearch::MaterializeType::UseStoredValues>,
    IResearchViewMergeExecutor<false, arangodb::iresearch::MaterializeType::LateMaterialize | arangodb::iresearch::MaterializeType::UseStoredValues>,
    IResearchViewMergeExecutor<true, arangodb::iresearch::MaterializeType::NotMaterialize>,
    IResearchViewMergeExecutor<true, arangodb::iresearch::MaterializeType::LateMaterialize>,
    IResearchViewMergeExecutor<true, arangodb::iresearch::MaterializeType::Materialize>,
    IResearchViewMergeExecutor<true, arangodb::iresearch::MaterializeType::NotMaterialize | arangodb::iresearch::MaterializeType::UseStoredValues>,
    IResearchViewMergeExecutor<true, arangodb::iresearch::MaterializeType::LateMaterialize | arangodb::iresearch::MaterializeType::UseStoredValues>,
    SubqueryStartExecutor, SubqueryEndExecutor, TraversalExecutor, KShortestPathsExecutor,
    NoResultsExecutor, ShortestPathExecutor, EnumerateListExecutor, LimitExecutor,
    SingleRemoteModificationExecutor<IndexTag>, SingleRemoteModificationExecutor<Insert>,
    SingleRemoteModificationExecutor<Remove>, SingleRemoteModificationExecutor<Update>,
    SingleRemoteModificationExecutor<Replace>, SingleRemoteModificationExecutor<Upsert>>;
>>>>>>> a0d6ec19

template <class Executor>
ExecutionBlockImpl<Executor>::ExecutionBlockImpl(ExecutionEngine* engine,
                                                 ExecutionNode const* node,
                                                 typename Executor::Infos infos)
    : ExecutionBlock(engine, node),
      _dependencyProxy(_dependencies, engine->itemBlockManager(),
                       infos.getInputRegisters(),
                       infos.numberOfInputRegisters(), trxVpackOptions()),
      _rowFetcher(_dependencyProxy),
      _infos(std::move(infos)),
      _executor(_rowFetcher, _infos),
      _outputItemRow(),
      _query(*engine->getQuery()),
      _state(InternalState::FETCH_DATA),
      _lastRange{ExecutorState::HASMORE},
      _execState{ExecState::CHECKCALL},
      _upstreamRequest{},
      _clientRequest{},
      _requestedDependency{},
      _hasUsedDataRangeBlock{false} {
  // already insert ourselves into the statistics results
  if (_profile >= PROFILE_LEVEL_BLOCKS) {
    _engine->_stats.nodes.try_emplace(node->id(), ExecutionStats::Node());
  }
}

template <class Executor>
ExecutionBlockImpl<Executor>::~ExecutionBlockImpl() = default;

template <class Executor>
std::pair<ExecutionState, SharedAqlItemBlockPtr> ExecutionBlockImpl<Executor>::getSome(size_t atMost) {
  if constexpr (isNewStyleExecutor<Executor>) {
    AqlCallStack stack{AqlCall::SimulateGetSome(atMost)};
    auto const [state, skipped, block] = execute(stack);
    return {state, block};
  } else {
    traceGetSomeBegin(atMost);
    auto result = getSomeWithoutTrace(atMost);
    return traceGetSomeEnd(result.first, std::move(result.second));
  }
}

template <class Executor>
std::pair<ExecutionState, SharedAqlItemBlockPtr> ExecutionBlockImpl<Executor>::getSomeWithoutTrace(size_t atMost) {
  if constexpr (isNewStyleExecutor<Executor>) {
    TRI_ASSERT(false);
    THROW_ARANGO_EXCEPTION(TRI_ERROR_INTERNAL_AQL);
  } else {
    TRI_ASSERT(atMost <= ExecutionBlock::DefaultBatchSize);
    // silence tests -- we need to introduce new failure tests for fetchers
    TRI_IF_FAILURE("ExecutionBlock::getOrSkipSome1") {
      THROW_ARANGO_EXCEPTION(TRI_ERROR_DEBUG);
    }
    TRI_IF_FAILURE("ExecutionBlock::getOrSkipSome2") {
      THROW_ARANGO_EXCEPTION(TRI_ERROR_DEBUG);
    }
    TRI_IF_FAILURE("ExecutionBlock::getOrSkipSome3") {
      THROW_ARANGO_EXCEPTION(TRI_ERROR_DEBUG);
    }

    if (getQuery().killed()) {
      THROW_ARANGO_EXCEPTION(TRI_ERROR_QUERY_KILLED);
    }

    if (_state == InternalState::DONE) {
      // We are done, so we stay done
      return {ExecutionState::DONE, nullptr};
    }

    if (!_outputItemRow) {
      ExecutionState state;
      SharedAqlItemBlockPtr newBlock;
      std::tie(state, newBlock) =
          requestWrappedBlock(atMost, _infos.numberOfOutputRegisters());
      if (state == ExecutionState::WAITING) {
        TRI_ASSERT(newBlock == nullptr);
        return {state, nullptr};
      }
      if (newBlock == nullptr) {
        TRI_ASSERT(state == ExecutionState::DONE);
        _state = InternalState::DONE;
        // _rowFetcher must be DONE now already
        return {state, nullptr};
      }
      TRI_ASSERT(newBlock != nullptr);
      TRI_ASSERT(newBlock->size() > 0);
      // We cannot hold this assertion, if we are on a pass-through
      // block and the upstream uses execute already.
      // TRI_ASSERT(newBlock->size() <= atMost);
      _outputItemRow = createOutputRow(newBlock, AqlCall{});
    }

    ExecutionState state = ExecutionState::HASMORE;
    ExecutorStats executorStats{};

    TRI_ASSERT(atMost > 0);

    if (isInSplicedSubquery()) {
      // The loop has to be entered at least once!
      TRI_ASSERT(!_outputItemRow->isFull());
      while (!_outputItemRow->isFull() && _state != InternalState::DONE) {
        // Assert that write-head is always pointing to a free row
        TRI_ASSERT(!_outputItemRow->produced());
        switch (_state) {
          case InternalState::FETCH_DATA: {
            std::tie(state, executorStats) = _executor.produceRows(*_outputItemRow);
            // Count global but executor-specific statistics, like number of
            // filtered rows.
            _engine->_stats += executorStats;
            if (_outputItemRow->produced()) {
              _outputItemRow->advanceRow();
            }

            if (state == ExecutionState::WAITING) {
              return {state, nullptr};
            }

            if (state == ExecutionState::DONE) {
              _state = InternalState::FETCH_SHADOWROWS;
            }
            break;
          }
          case InternalState::FETCH_SHADOWROWS: {
            state = fetchShadowRowInternal();
            if (state == ExecutionState::WAITING) {
              return {state, nullptr};
            }
            break;
          }
          case InternalState::DONE: {
            TRI_ASSERT(false);  // Invalid state
          }
        }
      }
      // Modify the return state.
      // As long as we do still have ShadowRows
      // We need to return HASMORE!
      if (_state == InternalState::DONE) {
        state = ExecutionState::DONE;
      } else {
        state = ExecutionState::HASMORE;
      }
    } else {
      // The loop has to be entered at least once!
      TRI_ASSERT(!_outputItemRow->isFull());
      while (!_outputItemRow->isFull()) {
        std::tie(state, executorStats) = _executor.produceRows(*_outputItemRow);
        // Count global but executor-specific statistics, like number of filtered rows.
        _engine->_stats += executorStats;
        if (_outputItemRow->produced()) {
          _outputItemRow->advanceRow();
        }

        if (state == ExecutionState::WAITING) {
          return {state, nullptr};
        }

        if (state == ExecutionState::DONE) {
          auto outputBlock = _outputItemRow->stealBlock();
          // This is not strictly necessary here, as we shouldn't be called again after DONE.
          _outputItemRow.reset();
          return {state, std::move(outputBlock)};
        }
      }

      TRI_ASSERT(state == ExecutionState::HASMORE);
      TRI_ASSERT(_outputItemRow->isFull());
    }

    auto outputBlock = _outputItemRow->stealBlock();
    // we guarantee that we do return a valid pointer in the HASMORE case.
    TRI_ASSERT(outputBlock != nullptr || _state == InternalState::DONE);
    _outputItemRow.reset();
    return {state, std::move(outputBlock)};
  }
}

template <class Executor>
std::unique_ptr<OutputAqlItemRow> ExecutionBlockImpl<Executor>::createOutputRow(
    SharedAqlItemBlockPtr& newBlock, AqlCall&& call) {
#ifdef ARANGODB_ENABLE_MAINTAINER_MODE
  if (newBlock != nullptr) {
    // Assert that the block has enough registers. This must be guaranteed by
    // the register planning.
    TRI_ASSERT(newBlock->getNrRegs() == _infos.numberOfOutputRegisters());
    // Check that all output registers are empty.
    for (auto const& reg : *_infos.getOutputRegisters()) {
      for (size_t row = 0; row < newBlock->size(); row++) {
        AqlValue const& val = newBlock->getValueReference(row, reg);
        TRI_ASSERT(val.isEmpty());
      }
    }
  }
#endif

  if /* constexpr */ (Executor::Properties::allowsBlockPassthrough == BlockPassthrough::Enable) {
    return std::make_unique<OutputAqlItemRow>(newBlock, infos().getOutputRegisters(),
                                              infos().registersToKeep(),
                                              infos().registersToClear(), call,
                                              OutputAqlItemRow::CopyRowBehavior::DoNotCopyInputRows);
  } else {
    return std::make_unique<OutputAqlItemRow>(newBlock, infos().getOutputRegisters(),
                                              infos().registersToKeep(),
                                              infos().registersToClear(), call);
  }
}

template <class Executor>
Executor& ExecutionBlockImpl<Executor>::executor() {
  return _executor;
}

template <class Executor>
Query const& ExecutionBlockImpl<Executor>::getQuery() const {
  return _query;
}

template <class Executor>
typename ExecutionBlockImpl<Executor>::Infos const& ExecutionBlockImpl<Executor>::infos() const {
  return _infos;
}

namespace arangodb::aql {

enum class SkipVariants { FETCHER, EXECUTOR, GET_SOME };

// Specifying the namespace here is important to MSVC.
template <enum arangodb::aql::SkipVariants>
struct ExecuteSkipVariant {};

template <>
struct ExecuteSkipVariant<SkipVariants::FETCHER> {
  template <class Executor>
  static std::tuple<ExecutionState, typename Executor::Stats, size_t> executeSkip(
      Executor& executor, typename Executor::Fetcher& fetcher, size_t toSkip) {
    auto res = fetcher.skipRows(toSkip);
    return std::make_tuple(res.first, typename Executor::Stats{}, res.second);  // tuple, cannot use initializer list due to build failure
  }
};

template <>
struct ExecuteSkipVariant<SkipVariants::EXECUTOR> {
  template <class Executor>
  static std::tuple<ExecutionState, typename Executor::Stats, size_t> executeSkip(
      Executor& executor, typename Executor::Fetcher& fetcher, size_t toSkip) {
    return executor.skipRows(toSkip);
  }
};

template <>
struct ExecuteSkipVariant<SkipVariants::GET_SOME> {
  template <class Executor>
  static std::tuple<ExecutionState, typename Executor::Stats, size_t> executeSkip(
      Executor& executor, typename Executor::Fetcher& fetcher, size_t toSkip) {
    // this function should never be executed
    TRI_ASSERT(false);
    // Make MSVC happy:
    return std::make_tuple(ExecutionState::DONE, typename Executor::Stats{}, 0);  // tuple, cannot use initializer list due to build failure
  }
};

template <class Executor>
static SkipVariants constexpr skipType() {
  static_assert(!isNewStyleExecutor<Executor>);
  bool constexpr useFetcher =
      Executor::Properties::allowsBlockPassthrough == BlockPassthrough::Enable &&
      !std::is_same<Executor, SubqueryExecutor<true>>::value;

  bool constexpr useExecutor = hasSkipRows<Executor>::value;

  // ConstFetcher and SingleRowFetcher<BlockPassthrough::Enable> can skip, but
  // it may not be done for modification subqueries.
  static_assert(useFetcher ==
                    (std::is_same<typename Executor::Fetcher, ConstFetcher>::value ||
                     (std::is_same<typename Executor::Fetcher, SingleRowFetcher<BlockPassthrough::Enable>>::value &&
                      !std::is_same<Executor, SubqueryExecutor<true>>::value)),
                "Unexpected fetcher for SkipVariants::FETCHER");

  static_assert(!useFetcher || hasSkipRows<typename Executor::Fetcher>::value,
                "Fetcher is chosen for skipping, but has not skipRows method!");

  static_assert(
      useExecutor ==
          (std::is_same<Executor, IndexExecutor>::value ||
           std::is_same<Executor, IResearchViewExecutor<false, iresearch::MaterializeType::NotMaterialize>>::value ||
           std::is_same<Executor, IResearchViewExecutor<false, iresearch::MaterializeType::LateMaterialize>>::value ||
           std::is_same<Executor, IResearchViewExecutor<false, iresearch::MaterializeType::Materialize>>::value ||
           std::is_same<Executor, IResearchViewExecutor<false, iresearch::MaterializeType::NotMaterialize | iresearch::MaterializeType::UseStoredValues>>::value ||
           std::is_same<Executor, IResearchViewExecutor<false, iresearch::MaterializeType::LateMaterialize | iresearch::MaterializeType::UseStoredValues>>::value ||
           std::is_same<Executor, IResearchViewExecutor<true, iresearch::MaterializeType::NotMaterialize>>::value ||
           std::is_same<Executor, IResearchViewExecutor<true, iresearch::MaterializeType::LateMaterialize>>::value ||
           std::is_same<Executor, IResearchViewExecutor<true, iresearch::MaterializeType::Materialize>>::value ||
           std::is_same<Executor, IResearchViewExecutor<true, iresearch::MaterializeType::NotMaterialize | iresearch::MaterializeType::UseStoredValues>>::value ||
           std::is_same<Executor, IResearchViewExecutor<true, iresearch::MaterializeType::LateMaterialize | iresearch::MaterializeType::UseStoredValues>>::value ||
           std::is_same<Executor, IResearchViewMergeExecutor<false, iresearch::MaterializeType::NotMaterialize>>::value ||
           std::is_same<Executor, IResearchViewMergeExecutor<false, iresearch::MaterializeType::LateMaterialize>>::value ||
           std::is_same<Executor, IResearchViewMergeExecutor<false, iresearch::MaterializeType::Materialize>>::value ||
           std::is_same<Executor, IResearchViewMergeExecutor<false, iresearch::MaterializeType::NotMaterialize | iresearch::MaterializeType::UseStoredValues>>::value ||
           std::is_same<Executor, IResearchViewMergeExecutor<false, iresearch::MaterializeType::LateMaterialize | iresearch::MaterializeType::UseStoredValues>>::value ||
           std::is_same<Executor, IResearchViewMergeExecutor<true, iresearch::MaterializeType::NotMaterialize>>::value ||
           std::is_same<Executor, IResearchViewMergeExecutor<true, iresearch::MaterializeType::LateMaterialize>>::value ||
           std::is_same<Executor, IResearchViewMergeExecutor<true, iresearch::MaterializeType::Materialize>>::value ||
           std::is_same<Executor, IResearchViewMergeExecutor<true, iresearch::MaterializeType::NotMaterialize | iresearch::MaterializeType::UseStoredValues>>::value ||
           std::is_same<Executor, IResearchViewMergeExecutor<true, iresearch::MaterializeType::LateMaterialize | iresearch::MaterializeType::UseStoredValues>>::value ||
           std::is_same<Executor, EnumerateCollectionExecutor>::value ||
           std::is_same<Executor, LimitExecutor>::value ||
           std::is_same<Executor, ConstrainedSortExecutor>::value ||
           std::is_same<Executor, SortingGatherExecutor>::value ||
           std::is_same<Executor, UnsortedGatherExecutor>::value ||
           std::is_same<Executor, ParallelUnsortedGatherExecutor>::value ||
           std::is_same<Executor, MaterializeExecutor<RegisterId>>::value ||
           std::is_same<Executor, MaterializeExecutor<std::string const&>>::value),
      "Unexpected executor for SkipVariants::EXECUTOR");

  // The LimitExecutor will not work correctly with SkipVariants::FETCHER!
  static_assert(
      !std::is_same<Executor, LimitExecutor>::value || useFetcher,
      "LimitExecutor needs to implement skipRows() to work correctly");

  if (useExecutor) {
    return SkipVariants::EXECUTOR;
  } else if (useFetcher) {
    return SkipVariants::FETCHER;
  } else {
    return SkipVariants::GET_SOME;
  }
}

}  // namespace arangodb::aql

template <class Executor>
std::pair<ExecutionState, size_t> ExecutionBlockImpl<Executor>::skipSome(size_t const atMost) {
  if constexpr (isNewStyleExecutor<Executor>) {
    AqlCallStack stack{AqlCall::SimulateSkipSome(atMost)};
    auto const [state, skipped, block] = execute(stack);

    // execute returns ExecutionState::DONE here, which stops execution after simulating a skip.
    // If we indiscriminately return ExecutionState::HASMORE, then we end up in an infinite loop
    //
    // luckily we can dispose of this kludge once executors have been ported.
    if (skipped < atMost && state == ExecutionState::DONE) {
      return {ExecutionState::DONE, skipped};
    } else {
      return {ExecutionState::HASMORE, skipped};
    }
  } else {
    traceSkipSomeBegin(atMost);
    auto state = ExecutionState::HASMORE;

    while (state == ExecutionState::HASMORE && _skipped < atMost) {
      auto res = skipSomeOnceWithoutTrace(atMost - _skipped);
      TRI_ASSERT(state != ExecutionState::WAITING || res.second == 0);
      state = res.first;
      _skipped += res.second;
      TRI_ASSERT(_skipped <= atMost);
    }

    size_t skipped = 0;
    if (state != ExecutionState::WAITING) {
      std::swap(skipped, _skipped);
    }

    TRI_ASSERT(skipped <= atMost);
    return traceSkipSomeEnd(state, skipped);
  }
}

template <class Executor>
std::pair<ExecutionState, size_t> ExecutionBlockImpl<Executor>::skipSomeOnceWithoutTrace(size_t atMost) {
  if constexpr (isNewStyleExecutor<Executor>) {
    TRI_ASSERT(false);
    THROW_ARANGO_EXCEPTION(TRI_ERROR_INTERNAL_AQL);
  } else {
    constexpr SkipVariants customSkipType = skipType<Executor>();

    if constexpr (customSkipType == SkipVariants::GET_SOME) {
      atMost = std::min(atMost, DefaultBatchSize);
      auto res = getSomeWithoutTrace(atMost);

      size_t skipped = 0;
      if (res.second != nullptr) {
        skipped = res.second->size();
      }
      TRI_ASSERT(skipped <= atMost);

      return {res.first, skipped};
    }

    ExecutionState state;
    typename Executor::Stats stats;
    size_t skipped;
    std::tie(state, stats, skipped) =
        ExecuteSkipVariant<customSkipType>::executeSkip(_executor, _rowFetcher, atMost);
    _engine->_stats += stats;
    TRI_ASSERT(skipped <= atMost);

    return {state, skipped};
  }
}

template <bool customInit>
struct InitializeCursor {};

template <>
struct InitializeCursor<false> {
  template <class Executor>
  static void init(Executor& executor, typename Executor::Fetcher& rowFetcher,
                   typename Executor::Infos& infos) {
    // destroy and re-create the Executor
    executor.~Executor();
    new (&executor) Executor(rowFetcher, infos);
  }
};

template <>
struct InitializeCursor<true> {
  template <class Executor>
  static void init(Executor& executor, typename Executor::Fetcher&,
                   typename Executor::Infos&) {
    // re-initialize the Executor
    executor.initializeCursor();
  }
};

template <class Executor>
std::pair<ExecutionState, Result> ExecutionBlockImpl<Executor>::initializeCursor(InputAqlItemRow const& input) {
  // reinitialize the DependencyProxy
  _dependencyProxy.reset();
  _lastRange = DataRange(ExecutorState::HASMORE);
  _hasUsedDataRangeBlock = false;

  // destroy and re-create the Fetcher
  _rowFetcher.~Fetcher();
  new (&_rowFetcher) Fetcher(_dependencyProxy);

  TRI_ASSERT(_skipped == 0);
  _skipped = 0;
  TRI_ASSERT(_state == InternalState::DONE || _state == InternalState::FETCH_DATA);
  _state = InternalState::FETCH_DATA;

  resetExecutor();

  // // use this with c++17 instead of specialization below
  // if constexpr (std::is_same_v<Executor, IdExecutor>) {
  //   if (items != nullptr) {
  //     _executor._inputRegisterValues.reset(
  //         items->slice(pos, *(_executor._infos.registersToKeep())));
  //   }
  // }

  return ExecutionBlock::initializeCursor(input);
}

template <class Executor>
std::pair<ExecutionState, Result> ExecutionBlockImpl<Executor>::shutdown(int errorCode) {
  return ExecutionBlock::shutdown(errorCode);
}

template <class Executor>
std::tuple<ExecutionState, size_t, SharedAqlItemBlockPtr> ExecutionBlockImpl<Executor>::execute(AqlCallStack stack) {
  // TODO remove this IF
  // These are new style executors
  if constexpr (isNewStyleExecutor<Executor>) {
    // Only this executor is fully implemented
    traceExecuteBegin(stack);
    // silence tests -- we need to introduce new failure tests for fetchers
    TRI_IF_FAILURE("ExecutionBlock::getOrSkipSome1") {
      THROW_ARANGO_EXCEPTION(TRI_ERROR_DEBUG);
    }
    TRI_IF_FAILURE("ExecutionBlock::getOrSkipSome2") {
      THROW_ARANGO_EXCEPTION(TRI_ERROR_DEBUG);
    }
    TRI_IF_FAILURE("ExecutionBlock::getOrSkipSome3") {
      THROW_ARANGO_EXCEPTION(TRI_ERROR_DEBUG);
    }

    auto res = executeWithoutTrace(stack);
    traceExecuteEnd(res);
    return res;
  }

  // Fall back to getSome/skipSome
  auto myCall = stack.popCall();

  TRI_ASSERT(AqlCall::IsSkipSomeCall(myCall) || AqlCall::IsGetSomeCall(myCall) ||
             AqlCall::IsFullCountCall(myCall) || AqlCall::IsFastForwardCall(myCall));
  _rowFetcher.useStack(stack);

  if (AqlCall::IsSkipSomeCall(myCall)) {
    auto const [state, skipped] = skipSome(myCall.getOffset());
    if (state != ExecutionState::WAITING) {
      myCall.didSkip(skipped);
    }
    return {state, skipped, nullptr};
  } else if (AqlCall::IsGetSomeCall(myCall)) {
    auto const [state, block] = getSome(myCall.getLimit());
    // We do not need to count as softLimit will be overwritten, and hard cannot be set.
    if (stack.empty() && myCall.hasHardLimit() && !myCall.needsFullCount() && block != nullptr) {
      // However we can do a short-cut here to report DONE on hardLimit if we are on the top-level query.
      myCall.didProduce(block->size());
      if (myCall.getLimit() == 0) {
        return {ExecutionState::DONE, 0, block};
      }
    }

    return {state, 0, block};
  } else if (AqlCall::IsFullCountCall(myCall)) {
    auto const [state, skipped] = skipSome(ExecutionBlock::SkipAllSize());
    if (state != ExecutionState::WAITING) {
      myCall.didSkip(skipped);
    }
    return {state, skipped, nullptr};
  } else if (AqlCall::IsFastForwardCall(myCall)) {
    // No idea if DONE is correct here...
    return {ExecutionState::DONE, 0, nullptr};
  }
  // Should never get here!
  THROW_ARANGO_EXCEPTION(TRI_ERROR_NOT_IMPLEMENTED);
}

// Work around GCC bug: https://gcc.gnu.org/bugzilla/show_bug.cgi?id=56480
// Without the namespaces it fails with
// error: specialization of 'template<class Executor> std::pair<arangodb::aql::ExecutionState, arangodb::Result> arangodb::aql::ExecutionBlockImpl<Executor>::initializeCursor(arangodb::aql::AqlItemBlock*, size_t)' in different namespace
namespace arangodb::aql {
// TODO -- remove this specialization when cpp 17 becomes available

template <>
template <>
auto ExecutionBlockImpl<IdExecutor<ConstFetcher>>::injectConstantBlock<IdExecutor<ConstFetcher>>(SharedAqlItemBlockPtr block)
    -> void {
  // reinitialize the DependencyProxy
  _dependencyProxy.reset();

  // destroy and re-create the Fetcher
  _rowFetcher.~Fetcher();
  new (&_rowFetcher) Fetcher(_dependencyProxy);

  TRI_ASSERT(_skipped == 0);
  _skipped = 0;
  TRI_ASSERT(_state == InternalState::DONE || _state == InternalState::FETCH_DATA);
  _state = InternalState::FETCH_DATA;

  // Reset state of execute
  _lastRange = AqlItemBlockInputRange{ExecutorState::HASMORE};
  _hasUsedDataRangeBlock = false;
  _upstreamState = ExecutionState::HASMORE;

  _rowFetcher.injectBlock(block);

  resetExecutor();
}

// TODO -- remove this specialization when cpp 17 becomes available
template <>
std::pair<ExecutionState, Result> ExecutionBlockImpl<IdExecutor<ConstFetcher>>::initializeCursor(
    InputAqlItemRow const& input) {
  SharedAqlItemBlockPtr block =
      input.cloneToBlock(_engine->itemBlockManager(), *(infos().registersToKeep()),
                         infos().numberOfOutputRegisters());

  injectConstantBlock(block);

  // end of default initializeCursor
  return ExecutionBlock::initializeCursor(input);
}

// TODO the shutdown specializations shall be unified!

template <>
std::pair<ExecutionState, Result> ExecutionBlockImpl<TraversalExecutor>::shutdown(int errorCode) {
  ExecutionState state;
  Result result;

  std::tie(state, result) = ExecutionBlock::shutdown(errorCode);

  if (state == ExecutionState::WAITING) {
    return {state, result};
  }
  return this->executor().shutdown(errorCode);
}

template <>
std::pair<ExecutionState, Result> ExecutionBlockImpl<ShortestPathExecutor>::shutdown(int errorCode) {
  ExecutionState state;
  Result result;

  std::tie(state, result) = ExecutionBlock::shutdown(errorCode);
  if (state == ExecutionState::WAITING) {
    return {state, result};
  }
  return this->executor().shutdown(errorCode);
}

template <>
std::pair<ExecutionState, Result> ExecutionBlockImpl<KShortestPathsExecutor>::shutdown(int errorCode) {
  ExecutionState state;
  Result result;

  std::tie(state, result) = ExecutionBlock::shutdown(errorCode);
  if (state == ExecutionState::WAITING) {
    return {state, result};
  }
  return this->executor().shutdown(errorCode);
}

template <>
std::pair<ExecutionState, Result> ExecutionBlockImpl<SubqueryExecutor<true>>::shutdown(int errorCode) {
  ExecutionState state;
  Result subqueryResult;
  // shutdown is repeatable
  std::tie(state, subqueryResult) = this->executor().shutdown(errorCode);
  if (state == ExecutionState::WAITING) {
    return {ExecutionState::WAITING, subqueryResult};
  }
  Result result;

  std::tie(state, result) = ExecutionBlock::shutdown(errorCode);
  if (state == ExecutionState::WAITING) {
    return {state, result};
  }
  if (result.fail()) {
    return {state, result};
  }
  return {state, subqueryResult};
}

template <>
std::pair<ExecutionState, Result> ExecutionBlockImpl<SubqueryExecutor<false>>::shutdown(int errorCode) {
  ExecutionState state;
  Result subqueryResult;
  // shutdown is repeatable
  std::tie(state, subqueryResult) = this->executor().shutdown(errorCode);
  if (state == ExecutionState::WAITING) {
    return {ExecutionState::WAITING, subqueryResult};
  }
  Result result;

  std::tie(state, result) = ExecutionBlock::shutdown(errorCode);
  if (state == ExecutionState::WAITING) {
    return {state, result};
  }
  if (result.fail()) {
    return {state, result};
  }
  return {state, subqueryResult};
}

template <>
std::pair<ExecutionState, Result>
ExecutionBlockImpl<IdExecutor<SingleRowFetcher<BlockPassthrough::Enable>>>::shutdown(int errorCode) {
  if (this->infos().isResponsibleForInitializeCursor()) {
    return ExecutionBlock::shutdown(errorCode);
  }
  return {ExecutionState::DONE, {errorCode}};
}

}  // namespace arangodb::aql

namespace arangodb::aql {

// The constant "PASSTHROUGH" is somehow reserved with MSVC.
enum class RequestWrappedBlockVariant {
  DEFAULT,
  PASS_THROUGH,
  INPUTRESTRICTED
};

// Specifying the namespace here is important to MSVC.
template <enum arangodb::aql::RequestWrappedBlockVariant>
struct RequestWrappedBlock {};

template <>
struct RequestWrappedBlock<RequestWrappedBlockVariant::DEFAULT> {
  /**
   * @brief Default requestWrappedBlock() implementation. Just get a new block
   *        from the AqlItemBlockManager.
   */
  template <class Executor>
  static std::pair<ExecutionState, SharedAqlItemBlockPtr> run(
#ifdef ARANGODB_ENABLE_MAINTAINER_MODE
      typename Executor::Infos const&,
#endif
      Executor& executor, ExecutionEngine& engine, size_t nrItems, RegisterCount nrRegs) {
    return {ExecutionState::HASMORE,
            engine.itemBlockManager().requestBlock(nrItems, nrRegs)};
  }
};

template <>
struct RequestWrappedBlock<RequestWrappedBlockVariant::PASS_THROUGH> {
  /**
   * @brief If blocks can be passed through, we do not create new blocks.
   *        Instead, we take the input blocks and reuse them.
   */
  template <class Executor>
  static std::pair<ExecutionState, SharedAqlItemBlockPtr> run(
#ifdef ARANGODB_ENABLE_MAINTAINER_MODE
      typename Executor::Infos const& infos,
#endif
      Executor& executor, ExecutionEngine& engine, size_t nrItems, RegisterCount nrRegs) {
    static_assert(Executor::Properties::allowsBlockPassthrough == BlockPassthrough::Enable,
                  "This function can only be used with executors supporting "
                  "`allowsBlockPassthrough`");
    static_assert(hasFetchBlockForPassthrough<Executor>::value,
                  "An Executor with allowsBlockPassthrough must implement "
                  "fetchBlockForPassthrough");

    SharedAqlItemBlockPtr block;

    ExecutionState state;
    typename Executor::Stats executorStats;
    std::tie(state, executorStats, block) = executor.fetchBlockForPassthrough(nrItems);
    engine._stats += executorStats;

    if (state == ExecutionState::WAITING) {
      TRI_ASSERT(block == nullptr);
      return {state, nullptr};
    }
    if (block == nullptr) {
      TRI_ASSERT(state == ExecutionState::DONE);
      return {state, nullptr};
    }

    // Now we must have a block.
    TRI_ASSERT(block != nullptr);
    // Assert that the block has enough registers. This must be guaranteed by
    // the register planning.
    TRI_ASSERT(block->getNrRegs() == nrRegs);
#ifdef ARANGODB_ENABLE_MAINTAINER_MODE
    // Check that all output registers are empty.
    for (auto const& reg : *infos.getOutputRegisters()) {
      for (size_t row = 0; row < block->size(); row++) {
        AqlValue const& val = block->getValueReference(row, reg);
        TRI_ASSERT(val.isEmpty());
      }
    }
#endif

    return {ExecutionState::HASMORE, block};
  }
};

template <>
struct RequestWrappedBlock<RequestWrappedBlockVariant::INPUTRESTRICTED> {
  /**
   * @brief If the executor can set an upper bound on the output size knowing
   *        the input size, usually because size(input) >= size(output), let it
   *        prefetch an input block to give us this upper bound.
   *        Only then we allocate a new block with at most this upper bound.
   */
  template <class Executor>
  static std::pair<ExecutionState, SharedAqlItemBlockPtr> run(
#ifdef ARANGODB_ENABLE_MAINTAINER_MODE
      typename Executor::Infos const&,
#endif
      Executor& executor, ExecutionEngine& engine, size_t nrItems, RegisterCount nrRegs) {
    static_assert(Executor::Properties::inputSizeRestrictsOutputSize,
                  "This function can only be used with executors supporting "
                  "`inputSizeRestrictsOutputSize`");
    static_assert(hasExpectedNumberOfRows<Executor>::value,
                  "An Executor with inputSizeRestrictsOutputSize must "
                  "implement expectedNumberOfRows");

    SharedAqlItemBlockPtr block;

    ExecutionState state;
    size_t expectedRows = 0;
    // Note: this might trigger a prefetch on the rowFetcher!
    std::tie(state, expectedRows) = executor.expectedNumberOfRows(nrItems);
    if (state == ExecutionState::WAITING) {
      return {state, nullptr};
    }
    nrItems = (std::min)(expectedRows, nrItems);
    if (nrItems == 0) {
      TRI_ASSERT(state == ExecutionState::DONE);
      if (state != ExecutionState::DONE) {
        auto const executorName = boost::core::demangle(typeid(Executor).name());
        THROW_ARANGO_EXCEPTION_FORMAT(
            TRI_ERROR_INTERNAL_AQL,
            "Unexpected result of expectedNumberOfRows in %s", executorName.c_str());
      }
      return {state, nullptr};
    }
    block = engine.itemBlockManager().requestBlock(nrItems, nrRegs);

    return {ExecutionState::HASMORE, block};
  }
};

}  // namespace arangodb::aql

template <class Executor>
std::pair<ExecutionState, SharedAqlItemBlockPtr> ExecutionBlockImpl<Executor>::requestWrappedBlock(
    size_t nrItems, RegisterCount nrRegs) {
  if constexpr (!isNewStyleExecutor<Executor>) {
    static_assert(Executor::Properties::allowsBlockPassthrough == BlockPassthrough::Disable ||
                      !Executor::Properties::inputSizeRestrictsOutputSize,
                  "At most one of Properties::allowsBlockPassthrough or "
                  "Properties::inputSizeRestrictsOutputSize should be true for "
                  "each Executor");
    static_assert((Executor::Properties::allowsBlockPassthrough == BlockPassthrough::Enable) ==
                      hasFetchBlockForPassthrough<Executor>::value,
                  "Executors should implement the method "
                  "fetchBlockForPassthrough() iff "
                  "Properties::allowsBlockPassthrough is true");
  }
  static_assert(
      Executor::Properties::inputSizeRestrictsOutputSize ==
          hasExpectedNumberOfRows<Executor>::value,
      "Executors should implement the method expectedNumberOfRows() iff "
      "Properties::inputSizeRestrictsOutputSize is true");

  constexpr RequestWrappedBlockVariant variant =
      isNewStyleExecutor<Executor>
          ? RequestWrappedBlockVariant::DEFAULT
          : Executor::Properties::allowsBlockPassthrough == BlockPassthrough::Enable
                ? RequestWrappedBlockVariant::PASS_THROUGH
                : Executor::Properties::inputSizeRestrictsOutputSize
                      ? RequestWrappedBlockVariant::INPUTRESTRICTED
                      : RequestWrappedBlockVariant::DEFAULT;

  // Override for spliced subqueries, this optimization does not work there.
  if (isInSplicedSubquery() && variant == RequestWrappedBlockVariant::INPUTRESTRICTED) {
    return RequestWrappedBlock<RequestWrappedBlockVariant::DEFAULT>::run(
#ifdef ARANGODB_ENABLE_MAINTAINER_MODE
        infos(),
#endif
        executor(), *_engine, nrItems, nrRegs);
  }

  return RequestWrappedBlock<variant>::run(
#ifdef ARANGODB_ENABLE_MAINTAINER_MODE
      infos(),
#endif
      executor(), *_engine, nrItems, nrRegs);
}

// TODO: We need to define the size of this block based on Input / Executor / Subquery depth
template <class Executor>
auto ExecutionBlockImpl<Executor>::allocateOutputBlock(AqlCall&& call)
    -> std::unique_ptr<OutputAqlItemRow> {
  if constexpr (Executor::Properties::allowsBlockPassthrough == BlockPassthrough::Enable) {
    SharedAqlItemBlockPtr newBlock{nullptr};
    // Passthrough variant, re-use the block stored in InputRange
    if (!_hasUsedDataRangeBlock) {
      // In the pass through variant we have the contract that we work on a
      // block all or nothing, so if we have used the block once, we cannot use it again
      // however we cannot remove the _lastRange as it may contain additional information.
      newBlock = _lastRange.getBlock();
      _hasUsedDataRangeBlock = true;
    }

    return createOutputRow(newBlock, std::move(call));
  } else {
    // Non-Passthrough variant, we need to allocate the block ourselfs
    size_t blockSize = ExecutionBlock::DefaultBatchSize;
    SharedAqlItemBlockPtr newBlock =
        _engine->itemBlockManager().requestBlock(blockSize, _infos.numberOfOutputRegisters());
    return createOutputRow(newBlock, std::move(call));
  }
}

template <class Executor>
void ExecutionBlockImpl<Executor>::ensureOutputBlock(AqlCall&& call) {
  if (_outputItemRow == nullptr || !_outputItemRow->isInitialized()) {
    _outputItemRow = allocateOutputBlock(std::move(call));
  } else {
    _outputItemRow->setCall(std::move(call));
  }
}

// This cannot return upstream call or shadowrows.
template <class Executor>
auto ExecutionBlockImpl<Executor>::nextState(AqlCall const& call) const -> ExecState {
  if (_executorReturnedDone) {
    return ExecState::FASTFORWARD;
  }
  if (call.getOffset() > 0) {
    // First skip
    return ExecState::SKIP;
  }
  if (call.getLimit() > 0) {
    // Then produce
    return ExecState::PRODUCE;
  }
  if (call.hardLimit == 0) {
    // We reached hardLimit, fast forward
    return ExecState::FASTFORWARD;
  }
  // now we are done.
  return ExecState::DONE;
}

/// @brief request an AqlItemBlock from the memory manager
template <class Executor>
SharedAqlItemBlockPtr ExecutionBlockImpl<Executor>::requestBlock(size_t nrItems,
                                                                 RegisterId nrRegs) {
  return _engine->itemBlockManager().requestBlock(nrItems, nrRegs);
}

//
// FETCHER:  if we have one output row per input row, we can skip
//           directly by just calling the fetcher and see whether
//           it produced any output.
//           With the new architecture we should be able to just skip
//           ahead on the input range, fetching new blocks when necessary
// EXECUTOR: the executor has a specialised skipRowsRange method
//           that will be called to skip
// SUBQUERY_START:
// SUBQUERY_END:
//
enum class SkipRowsRangeVariant {
  FETCHER,
  EXECUTOR,
  SUBQUERY_START,
  SUBQUERY_END
};

// This function is just copy&pasted from above to decide which variant of
// skip is used for which executor.
template <class Executor>
static SkipRowsRangeVariant constexpr skipRowsType() {
  bool constexpr useFetcher =
      Executor::Properties::allowsBlockPassthrough == BlockPassthrough::Enable &&
      !std::is_same<Executor, SubqueryExecutor<true>>::value;

  bool constexpr useExecutor = hasSkipRowsRange<Executor>::value;

  // ConstFetcher and SingleRowFetcher<BlockPassthrough::Enable> can skip, but
  // it may not be done for modification subqueries.
  static_assert(useFetcher ==
                    (std::is_same_v<typename Executor::Fetcher, ConstFetcher> ||
                     (std::is_same_v<typename Executor::Fetcher, SingleRowFetcher<BlockPassthrough::Enable>> &&
                      !std::is_same<Executor, SubqueryExecutor<true>>::value)),
                "Unexpected fetcher for SkipVariants::FETCHER");

  static_assert(!useFetcher || hasSkipRows<typename Executor::Fetcher>::value,
                "Fetcher is chosen for skipping, but has not skipRows method!");

  static_assert(
      useExecutor ==
          (is_one_of_v<
              Executor, FilterExecutor, ShortestPathExecutor, ReturnExecutor, KShortestPathsExecutor,
              IdExecutor<SingleRowFetcher<BlockPassthrough::Enable>>, IdExecutor<ConstFetcher>, HashedCollectExecutor,
              IndexExecutor, EnumerateCollectionExecutor, DistinctCollectExecutor, ConstrainedSortExecutor,
#ifdef ARANGODB_USE_GOOGLE_TESTS
              TestLambdaSkipExecutor,
#endif
<<<<<<< HEAD
                                 TraversalExecutor, EnumerateListExecutor, SortedCollectExecutor, LimitExecutor, UnsortedGatherExecutor>),
                "Unexpected executor for SkipVariants::EXECUTOR");
=======
              TraversalExecutor, EnumerateListExecutor, SubqueryStartExecutor, SubqueryEndExecutor, SortedCollectExecutor,
              LimitExecutor, SortExecutor, IResearchViewExecutor<false, arangodb::iresearch::MaterializeType::NotMaterialize>,
              IResearchViewExecutor<false, arangodb::iresearch::MaterializeType::LateMaterialize>,
              IResearchViewExecutor<false, arangodb::iresearch::MaterializeType::Materialize>,
              IResearchViewExecutor<false, arangodb::iresearch::MaterializeType::NotMaterialize | arangodb::iresearch::MaterializeType::UseStoredValues>,
              IResearchViewExecutor<false, arangodb::iresearch::MaterializeType::LateMaterialize | arangodb::iresearch::MaterializeType::UseStoredValues>,
              IResearchViewExecutor<true, arangodb::iresearch::MaterializeType::NotMaterialize>,
              IResearchViewExecutor<true, arangodb::iresearch::MaterializeType::LateMaterialize>,
              IResearchViewExecutor<true, arangodb::iresearch::MaterializeType::Materialize>,
              IResearchViewExecutor<true, arangodb::iresearch::MaterializeType::NotMaterialize | arangodb::iresearch::MaterializeType::UseStoredValues>,
              IResearchViewExecutor<true, arangodb::iresearch::MaterializeType::LateMaterialize | arangodb::iresearch::MaterializeType::UseStoredValues>,
              IResearchViewMergeExecutor<false, arangodb::iresearch::MaterializeType::NotMaterialize>,
              IResearchViewMergeExecutor<false, arangodb::iresearch::MaterializeType::LateMaterialize>,
              IResearchViewMergeExecutor<false, arangodb::iresearch::MaterializeType::Materialize>,
              IResearchViewMergeExecutor<false, arangodb::iresearch::MaterializeType::NotMaterialize | arangodb::iresearch::MaterializeType::UseStoredValues>,
              IResearchViewMergeExecutor<false, arangodb::iresearch::MaterializeType::LateMaterialize | arangodb::iresearch::MaterializeType::UseStoredValues>,
              IResearchViewMergeExecutor<true, arangodb::iresearch::MaterializeType::NotMaterialize>,
              IResearchViewMergeExecutor<true, arangodb::iresearch::MaterializeType::LateMaterialize>,
              IResearchViewMergeExecutor<true, arangodb::iresearch::MaterializeType::Materialize>,
              IResearchViewMergeExecutor<true, arangodb::iresearch::MaterializeType::NotMaterialize | arangodb::iresearch::MaterializeType::UseStoredValues>,
              IResearchViewMergeExecutor<true, arangodb::iresearch::MaterializeType::LateMaterialize | arangodb::iresearch::MaterializeType::UseStoredValues>,
              TraversalExecutor, EnumerateListExecutor, SubqueryStartExecutor, SubqueryEndExecutor, SortedCollectExecutor,
              LimitExecutor, NoResultsExecutor, SingleRemoteModificationExecutor<IndexTag>, SingleRemoteModificationExecutor<Insert>,
              SingleRemoteModificationExecutor<Remove>, SingleRemoteModificationExecutor<Update>,
              SingleRemoteModificationExecutor<Replace>, SingleRemoteModificationExecutor<Upsert>>),
      "Unexpected executor for SkipVariants::EXECUTOR");
>>>>>>> a0d6ec19

  // The LimitExecutor will not work correctly with SkipVariants::FETCHER!
  static_assert(
      !std::is_same<Executor, LimitExecutor>::value || useFetcher,
      "LimitExecutor needs to implement skipRows() to work correctly");

  static_assert(useExecutor || useFetcher, "no skipping variant available");

  if constexpr (useExecutor) {
    return SkipRowsRangeVariant::EXECUTOR;
  } else {
    static_assert(useFetcher);
    return SkipRowsRangeVariant::FETCHER;
  }
}

// Let's do it the C++ way.
template <class T>
struct dependent_false : std::false_type {};

/**
 * @brief Define the variant of FastForward behaviour
 *
 * FULLCOUNT => Call executeSkipRowsRange and report what has been skipped.
 * EXECUTOR => Call executeSkipRowsRange, but do not report what has been skipped.
 *             (This instance is used to make sure Modifications are performed, or stats are correct)
 * FETCHER => Do not bother the Executor, drop all from input, without further reporting
 */
enum class FastForwardVariant { FULLCOUNT, EXECUTOR, FETCHER };

template <class Executor>
static auto fastForwardType(AqlCall const& call, Executor const& e) -> FastForwardVariant {
  if (call.needsFullCount() && call.getOffset() == 0 && call.getLimit() == 0) {
    // Only start fullCount after the original call is fulfilled. Otherwise
    // do fast-forward variant
    TRI_ASSERT(call.hasHardLimit());
    return FastForwardVariant::FULLCOUNT;
  }
  // TODO: We only need to do this is the executor actually require to call.
  // e.g. Modifications will always need to be called. Limit only if it needs to report fullCount
  if constexpr (is_one_of_v<Executor, LimitExecutor>) {
    return FastForwardVariant::EXECUTOR;
  }
  return FastForwardVariant::FETCHER;
}

template <class Executor>
<<<<<<< HEAD
auto ExecutionBlockImpl<Executor>::executeFetcher(AqlCallStack& stack, size_t const dependency)
    -> std::tuple<ExecutionState, size_t, typename Fetcher::DataRange> {
  // Silence compiler about unused dependency
  (void)dependency;
  if constexpr (isNewStyleExecutor<Executor>) {
    if constexpr (is_one_of_v<Fetcher, MultiDependencySingleRowFetcher>) {
      // TODO: This is a hack to guarantee we have enough space in our range
      //       to fit all inputs, in particular the one executed below
      TRI_ASSERT(dependency < _dependencies.size());
      _lastRange.resizeIfNecessary(ExecutorState::HASMORE, 0, _dependencies.size());

      auto [state, skipped, range] = _rowFetcher.executeForDependency(dependency, stack);

      _lastRange.setDependency(dependency, range);

      if (_lastRange.isDone()) {
        LOG_DEVEL << " MultiDepFetcher DONE ";
        return {ExecutionState::DONE, skipped, _lastRange};
      } else {
        LOG_DEVEL << " MultiDepFetcher HASMORE";
        return {ExecutionState::HASMORE, skipped, _lastRange};
      }
    } else {
      return _rowFetcher.execute(stack);
    }
  } else {
    TRI_ASSERT(false);
  }
}

template <class Executor>
auto ExecutionBlockImpl<Executor>::executeProduceRows(typename Fetcher::DataRange& input,
                                                      OutputAqlItemRow& output)
    -> std::tuple<ExecutorState, typename Executor::Stats, AqlCall, size_t> {
  if constexpr (isNewStyleExecutor<Executor>) {
    if constexpr (is_one_of_v<Executor, UnsortedGatherExecutor>) {
      return _executor.produceRows(input, output);
    } else {
      auto [state, stats, call] = _executor.produceRows(input, output);
      return {state, stats, call, 0};
    }
  } else {
    TRI_ASSERT(false);
  }
}

template <class Executor>
=======
>>>>>>> a0d6ec19
auto ExecutionBlockImpl<Executor>::executeSkipRowsRange(typename Fetcher::DataRange& inputRange,
                                                        AqlCall& call)
    -> std::tuple<ExecutorState, typename Executor::Stats, size_t, AqlCall, size_t> {
  if constexpr (isNewStyleExecutor<Executor>) {
    call.skippedRows = 0;
    if constexpr (skipRowsType<Executor>() == SkipRowsRangeVariant::EXECUTOR) {
<<<<<<< HEAD
      if constexpr (is_one_of_v<Executor, UnsortedGatherExecutor>) {
        // If the executor has a method skipRowsRange, to skip outputs.
        // Every non-passthrough executor needs to implement this.
        return _executor.skipRowsRange(inputRange, call);
      } else {
        auto [state, stats, skipped, localCall] =
            _executor.skipRowsRange(inputRange, call);
        return {state, stats, skipped, localCall, 0};
      }
=======
      // If the executor has a method skipRowsRange, to skip outputs.
      // Every non-passthrough executor needs to implement this.
      auto res = _executor.skipRowsRange(inputRange, call);
      _executorReturnedDone = std::get<ExecutorState>(res) == ExecutorState::DONE;
      return res;
>>>>>>> a0d6ec19
    } else if constexpr (skipRowsType<Executor>() == SkipRowsRangeVariant::FETCHER) {
      // If we know that every input row produces exactly one output row (this
      // is a property of the executor), then we can just let the fetcher skip
      // the number of rows that we would like to skip.
      // Returning this will trigger to end in upstream state now, with the
      // call that was handed it.
      static_assert(
          std::is_same_v<typename Executor::Stats, NoStats>,
          "Executors with custom statistics must implement skipRowsRange.");
<<<<<<< HEAD
      return {inputRange.upstreamState(), NoStats{}, 0, call, 0};
=======
      // TODO Set _executorReturnedDone?
      return {inputRange.upstreamState(), NoStats{}, 0, call};
>>>>>>> a0d6ec19
    } else {
      static_assert(dependent_false<Executor>::value,
                    "This value of SkipRowsRangeVariant is not supported");
      return std::make_tuple(ExecutorState::DONE, typename Executor::Stats{}, 0, call, 0);
    }
  } else {
    TRI_ASSERT(false);
    return std::make_tuple(ExecutorState::DONE, typename Executor::Stats{}, 0, call, 0);
  }
  // Compiler is unhappy without this.
  return std::make_tuple(ExecutorState::DONE, typename Executor::Stats{}, 0, call, 0);
}

template <>
auto ExecutionBlockImpl<SubqueryStartExecutor>::shadowRowForwarding() -> ExecState {
  TRI_ASSERT(_outputItemRow);
  TRI_ASSERT(_outputItemRow->isInitialized());
  TRI_ASSERT(!_outputItemRow->allRowsUsed());
  if (_lastRange.hasDataRow()) {
    // If we have a dataRow, the executor needs to write it's output.
    // If we get woken up by a dataRow during forwarding of ShadowRows
    // This will return false, and if so we need to call produce instead.
    auto didWrite = _executor.produceShadowRow(_lastRange, *_outputItemRow);
    // The Subquery Start returns DONE after every row.
    // This needs to be resetted as soon as a shadowRow has been produced
    _executorReturnedDone = false;
    if (didWrite) {
      if (_lastRange.hasShadowRow()) {
        // Forward the ShadowRows
        return ExecState::SHADOWROWS;
      }
      // If we have more input,
      // For now we need to return
      // here and cannot start another subquery.
      // We do not know what to do with the next DataRow.
      return ExecState::DONE;
    } else {
      // Woken up after shadowRow forwarding
      // Need to call the Executor
      return ExecState::CHECKCALL;
    }
  } else {
    // Need to forward the ShadowRows
    auto const& [state, shadowRow] = _lastRange.nextShadowRow();
    TRI_ASSERT(shadowRow.isInitialized());
    _outputItemRow->increaseShadowRowDepth(shadowRow);
    TRI_ASSERT(_outputItemRow->produced());
    _outputItemRow->advanceRow();

    if (_lastRange.hasShadowRow()) {
      return ExecState::SHADOWROWS;
    }
    // If we do not have more shadowRows
    // we need to return.
    return ExecState::DONE;
  }
}

template <>
auto ExecutionBlockImpl<SubqueryEndExecutor>::shadowRowForwarding() -> ExecState {
  TRI_ASSERT(_outputItemRow);
  TRI_ASSERT(_outputItemRow->isInitialized());
  TRI_ASSERT(!_outputItemRow->allRowsUsed());
  if (!_lastRange.hasShadowRow()) {
    // We got back without a ShadowRow in the LastRange
    // Let client call again
    return ExecState::DONE;
  }
  auto const& [state, shadowRow] = _lastRange.nextShadowRow();
  TRI_ASSERT(shadowRow.isInitialized());
  bool didConsume = false;
  if (shadowRow.isRelevant()) {
    // We need to consume the row, and write the Aggregate to it.
    _executor.consumeShadowRow(shadowRow, *_outputItemRow);
    didConsume = true;
    // we need to reset the ExecutorHasReturnedDone, it will
    // return done after every subquery is fully collected.
    _executorReturnedDone = false;
  } else {
    _outputItemRow->decreaseShadowRowDepth(shadowRow);
  }

  TRI_ASSERT(_outputItemRow->produced());
  _outputItemRow->advanceRow();

  if (state == ExecutorState::DONE) {
    // We have consumed everything, we are
    // Done with this query
    return ExecState::DONE;
  } else if (_lastRange.hasDataRow()) {
    // Multiple concatenated Subqueries
    // This case is disallowed for now, as we do not know the
    // look-ahead call
    TRI_ASSERT(false);
    // If we would know we could now go into a continue with next subquery
    // state.
    return ExecState::DONE;
  } else if (_lastRange.hasShadowRow()) {
    // We still have shadowRows, we
    // need to forward them
    return ExecState::SHADOWROWS;
  } else {
    if (didConsume) {
      // We did only consume the input
      // ask upstream
      return ExecState::CHECKCALL;
    }
    // End of input, we are done for now
    // Need to call again
    return ExecState::DONE;
  }
}

template <class Executor>
auto ExecutionBlockImpl<Executor>::shadowRowForwarding() -> ExecState {
  TRI_ASSERT(_outputItemRow);
  TRI_ASSERT(_outputItemRow->isInitialized());
  TRI_ASSERT(!_outputItemRow->allRowsUsed());
  if (!_lastRange.hasShadowRow()) {
    // We got back without a ShadowRow in the LastRange
    // Let client call again
    return ExecState::DONE;
  }
<<<<<<< HEAD
  // TODO: We only need to do this is the executor actually require to call.
  // e.g. Modifications will always need to be called. Limit only if it needs to report fullCount
  if constexpr (is_one_of_v<Executor, LimitExecutor>) {
    //  UnsortedGatherExecutor, SortingGatherExecutor, ParallelUnsortedGatherExecutor>)
    return FastForwardVariant::EXECUTOR;
=======

  auto const& [state, shadowRow] = _lastRange.nextShadowRow();
  TRI_ASSERT(shadowRow.isInitialized());

  _outputItemRow->copyRow(shadowRow);

  if (shadowRow.isRelevant()) {
    LOG_QUERY("6d337", DEBUG) << printTypeInfo() << " init executor.";
    // We found a relevant shadow Row.
    // We need to reset the Executor
    resetExecutor();
  }

  TRI_ASSERT(_outputItemRow->produced());
  _outputItemRow->advanceRow();

  if (state == ExecutorState::DONE) {
    // We have consumed everything, we are
    // Done with this query
    return ExecState::DONE;
  } else if (_lastRange.hasDataRow()) {
    // Multiple concatenated Subqueries
    // This case is disallowed for now, as we do not know the
    // look-ahead call
    TRI_ASSERT(false);
    // If we would know we could now go into a continue with next subquery
    // state.
    return ExecState::DONE;
  } else if (_lastRange.hasShadowRow()) {
    // We still have shadowRows, we
    // need to forward them
    return ExecState::SHADOWROWS;
  } else {
    // End of input, we are done for now
    // Need to call again
    return ExecState::DONE;
>>>>>>> a0d6ec19
  }
}

template <class Executor>
auto ExecutionBlockImpl<Executor>::executeFastForward(typename Fetcher::DataRange& inputRange,
                                                      AqlCall& clientCall)
    -> std::tuple<ExecutorState, typename Executor::Stats, size_t, AqlCall, size_t> {
  TRI_ASSERT(isNewStyleExecutor<Executor>);
  if constexpr (std::is_same_v<Executor, SubqueryStartExecutor>) {
    if (clientCall.needsFullCount() && clientCall.getOffset() == 0 &&
        clientCall.getLimit() == 0) {
      // We can savely call skipRows.
      // It will not report anything if the row is already consumed
      return executeSkipRowsRange(_lastRange, clientCall);
    }
    // Do not fastForward anything, the Subquery start will handle it by itself
    return {ExecutorState::DONE, NoStats{}, 0, AqlCall{}};
  }
  auto type = fastForwardType(clientCall, _executor);
  switch (type) {
    case FastForwardVariant::FULLCOUNT:
    case FastForwardVariant::EXECUTOR: {
      LOG_QUERY("cb135", DEBUG) << printTypeInfo() << " apply full count.";
      auto [state, stats, skippedLocal, call, dependency] =
          executeSkipRowsRange(_lastRange, clientCall);
      LOG_DEVEL << "fast foward requesting dependency " << _requestedDependency;
      _requestedDependency = dependency;

      if (type == FastForwardVariant::EXECUTOR) {
        // We do not report the skip
        skippedLocal = 0;
      }
<<<<<<< HEAD
      return {state, stats, skippedLocal, call, dependency};
    }
    case FastForwardVariant::FETCHER: {
      LOG_QUERY("fa327", DEBUG) << printTypeInfo() << " bypass unused rows.";
      while (inputRange.hasDataRow()) {
        auto [state, row] = inputRange.nextDataRow();
        TRI_ASSERT(row.isInitialized());
      }

=======
      if constexpr (std::is_same_v<DataRange, AqlItemBlockInputMatrix>) {
        // The executor will have used all Rows.
        // However we need to drop them from the input
        // here.
        inputRange.skipAllRemainingDataRows();
      }

      return {state, stats, skippedLocal, call};
    }
    case FastForwardVariant::FETCHER: {
      LOG_QUERY("fa327", DEBUG) << printTypeInfo() << " bypass unused rows.";
      inputRange.skipAllRemainingDataRows();
>>>>>>> a0d6ec19
      AqlCall call{};
      call.hardLimit = 0;
      return {inputRange.upstreamState(), typename Executor::Stats{}, 0, call, 0};
    }
  }
  // Unreachable
  TRI_ASSERT(false);
  THROW_ARANGO_EXCEPTION(TRI_ERROR_INTERNAL_AQL);
}

/**
 * @brief This is the central function of an executor, and it acts like a
 * coroutine: It can be called multiple times and keeps state across
 * calls.
 *
 * The intended behaviour of this function is best described in terms of
 * a state machine; the possible states are the ExecStates
 * SKIP, PRODUCE, FASTFORWARD, UPSTREAM, SHADOWROWS, DONE
 *
 * SKIP       skipping rows. How rows are skipped is determined by
 *            the Executor that is used. See SkipVariants
 * PRODUCE    calls produceRows of the executor
 * FASTFORWARD again skipping rows, will count skipped rows, if fullCount is requested.
 * UPSTREAM   fetches rows from the upstream executor(s) to be processed by
 *            our executor.
 * SHADOWROWS process any shadow rows
 * DONE       processing of one output is done. We did handle offset / limit / fullCount without crossing BatchSize limits.
 *            This state does not indicate that we are DONE with all input, we are just done with one walk through this statemachine.
 *
 * We progress within the states in the following way:
 *   There is a nextState method that determines the next state based on the call, it can only lead to:
 *   SKIP, PRODUCE, FASTFORWAD, DONE
 *
 *   On the first call we will use nextState to get to our starting point.
 *   After any of SKIP, PRODUCE,, FASTFORWAD, DONE We either go to
 *   1. FASTFORWARD (if executor is done)
 *   2. DONE (if output is full)
 *   3. UPSTREAM if executor has More, (Invariant: input fully consumed)
 *   4. NextState (if none of the above applies)
 *
 *   From SHADOWROWS we can only go to DONE
 *   From UPSTREAM we go to NextState.
 *
 * @tparam Executor The Executor that will implement the logic of what needs to happen to the data
 * @param stack The call stack of lower levels
 * @return std::tuple<ExecutionState, size_t, SharedAqlItemBlockPtr>
 *        ExecutionState: WAITING -> We wait for IO, secure state, return you will be called again
 *        ExecutionState: HASMORE -> We still have data
 *        ExecutionState: DONE -> We do not have any more data, do never call again
 *        size_t -> Amount of documents skipped within this one call. (contains offset and fullCount)
 *        SharedAqlItemBlockPtr -> The resulting data
 */
template <class Executor>
std::tuple<ExecutionState, size_t, SharedAqlItemBlockPtr>
ExecutionBlockImpl<Executor>::executeWithoutTrace(AqlCallStack stack) {
  if constexpr (isNewStyleExecutor<Executor>) {
    if (!stack.isRelevant()) {
      LOG_QUERY("bf029", DEBUG) << "subquery bypassing executor " << printBlockInfo();
      // We are bypassing subqueries.
      // This executor is not allowed to perform actions
      // However we need to maintain the upstream state.
      size_t skippedLocal = 0;
      typename Fetcher::DataRange bypassedRange{ExecutorState::HASMORE};
      std::tie(_upstreamState, skippedLocal, bypassedRange) =
          executeFetcher(stack, _requestedDependency);
      return {_upstreamState, skippedLocal, bypassedRange.getBlock()};
    }

    AqlCall clientCall = stack.popCall();
    ExecutorState localExecutorState = ExecutorState::DONE;

    TRI_ASSERT(!(clientCall.getOffset() == 0 && clientCall.softLimit == AqlCall::Limit{0}));
    TRI_ASSERT(!(clientCall.hasSoftLimit() && clientCall.fullCount));
    TRI_ASSERT(!(clientCall.hasSoftLimit() && clientCall.hasHardLimit()));

    // We can only have returned the following internal states
    TRI_ASSERT(_execState == ExecState::CHECKCALL || _execState == ExecState::SHADOWROWS ||
               _execState == ExecState::UPSTREAM);
    // Skip can only be > 0 if we are in upstream cases.
    TRI_ASSERT(_skipped == 0 || _execState == ExecState::UPSTREAM);

    if constexpr (std::is_same_v<Executor, SubqueryEndExecutor>) {
      // TODO: implement forwarding of SKIP properly:
      // We need to modify the execute API to instead return a vector of skipped
      // values.
      // Then we can simply push a skip on the Stack here and let it forward.
      // In case of a modifaction we need to NOT forward a skip, but instead do
      // a limit := limit + offset call and a hardLimit 0 call on top of the stack.
      TRI_ASSERT(!clientCall.needSkipMore());

      // In subqeryEndExecutor we actually manage two calls.
      // The clientClient is defined of what will go into the Executor.
      // on SubqueryEnd this call is generated based on the call from downstream
      stack.pushCall(std::move(clientCall));
      // TODO: Implement different kind of calls we need to inject into Executor
      // based on modification, or on forwarding.
      // FOr now use a fetchUnlimited Call always
      clientCall = AqlCall{};
    }
    if (_execState == ExecState::UPSTREAM) {
      // We have been in waiting state.
      // We may have local work on the original call.
      // The client does not have the right to change her
      // mind just because we told her to hold the line.

      // The client cannot request less data!
      TRI_ASSERT(_clientRequest.getOffset() <= clientCall.getOffset());
      TRI_ASSERT(_clientRequest.getLimit() <= clientCall.getLimit());
      TRI_ASSERT(_clientRequest.needsFullCount() == clientCall.needsFullCount());
      clientCall = _clientRequest;
    }

    auto returnToState = ExecState::CHECKCALL;

    LOG_QUERY("007ac", DEBUG) << "starting statemachine of executor " << printBlockInfo();
    while (_execState != ExecState::DONE) {
      switch (_execState) {
        case ExecState::CHECKCALL: {
          LOG_QUERY("cfe46", DEBUG)
              << printTypeInfo() << " determine next action on call " << clientCall;
          _execState = nextState(clientCall);
          break;
        }
        case ExecState::SKIP: {
#ifdef ARANGODB_ENABLE_MAINTAINER_MODE
          size_t offsetBefore = clientCall.getOffset();
          TRI_ASSERT(offsetBefore > 0);
          size_t canPassFullcount =
              clientCall.getLimit() == 0 && clientCall.needsFullCount();
#endif
          LOG_QUERY("1f786", DEBUG) << printTypeInfo() << " call skipRows " << clientCall;
          auto [state, stats, skippedLocal, call, dependency] =
              executeSkipRowsRange(_lastRange, clientCall);
          LOG_DEVEL << "skip requesting dependency " << _requestedDependency;
          _requestedDependency = dependency;
#ifdef ARANGODB_ENABLE_MAINTAINER_MODE
          // Assertion: We did skip 'skippedLocal' documents here.
          // This means that they have to be removed from
          // clientCall.getOffset() This has to be done by the Executor
          // calling call.didSkip() accordingly. The LIMIT executor with a
          // LIMIT of 0 can also bypass fullCount here, even if callLimit > 0
          if (canPassFullcount || std::is_same_v<Executor, LimitExecutor>) {
            // In this case we can first skip. But straight after continue with fullCount, so we might skip more
            TRI_ASSERT(clientCall.getOffset() + skippedLocal >= offsetBefore);
            if (clientCall.getOffset() + skippedLocal > offsetBefore) {
              // First need to count down offset.
              TRI_ASSERT(clientCall.getOffset() == 0);
            }
          } else {
            TRI_ASSERT(clientCall.getOffset() + skippedLocal == offsetBefore);
          }
#endif
          localExecutorState = state;
          _skipped += skippedLocal;
          _engine->_stats += stats;
          // The execute might have modified the client call.
          if (state == ExecutorState::DONE) {
            _execState = ExecState::FASTFORWARD;
          } else if (clientCall.getOffset() > 0) {
            TRI_ASSERT(_upstreamState != ExecutionState::DONE);
            // We need to request more
            _upstreamRequest = call;
            _execState = ExecState::UPSTREAM;
          } else {
            // We are done with skipping. Skip is not allowed to request more
            _execState = ExecState::CHECKCALL;
          }
          break;
        }
        case ExecState::PRODUCE: {
          // Make sure there's a block allocated and set
          // the call
          TRI_ASSERT(clientCall.getLimit() > 0);

          LOG_QUERY("1f786", DEBUG) << printTypeInfo() << " call produceRows " << clientCall;
          if (outputIsFull()) {
            // We need to be able to write data
            // But maybe the existing block is full here
            // Then we need to wake up again.
            // However the client might decide on a different
            // call, so we do not record this position
            _execState = ExecState::DONE;
            break;
          }
          if constexpr (std::is_same_v<Executor, SubqueryEndExecutor>) {
            TRI_ASSERT(!stack.empty());
            AqlCall const& subqueryCall = stack.peek();
            AqlCall copyCall = subqueryCall;
            ensureOutputBlock(std::move(copyCall));
          } else {
            ensureOutputBlock(std::move(clientCall));
          }
          TRI_ASSERT(_outputItemRow);
          TRI_ASSERT(!_executorReturnedDone);

          // Execute getSome
<<<<<<< HEAD
          auto const [state, stats, call, dependency] =
              executeProduceRows(_lastRange, *_outputItemRow);
          // TODO: Check
          _requestedDependency = dependency;
          LOG_DEVEL << "produce requesting dependency " << _requestedDependency;
=======
          auto const [state, stats, call] =
              _executor.produceRows(_lastRange, *_outputItemRow);
          _executorReturnedDone = state == ExecutorState::DONE;
>>>>>>> a0d6ec19
          _engine->_stats += stats;
          localExecutorState = state;

          if constexpr (!std::is_same_v<Executor, SubqueryEndExecutor>) {
            // Produce might have modified the clientCall
            // But only do this if we are not subquery.
            clientCall = _outputItemRow->getClientCall();
          }

          if (state == ExecutorState::DONE) {
            _execState = ExecState::FASTFORWARD;
          } else if ((Executor::Properties::allowsBlockPassthrough == BlockPassthrough::Enable ||
                      clientCall.getLimit() > 0) &&
                     outputIsFull()) {
            // In pass through variant we need to stop whenever the block is full.
            // In all other branches only if the client Still needs more data.
            _execState = ExecState::DONE;
            break;
          } else if (clientCall.getLimit() > 0 && !lastRangeHasDataRow()) {
            TRI_ASSERT(_upstreamState != ExecutionState::DONE);
            // We need to request more
            _upstreamRequest = call;
            _execState = ExecState::UPSTREAM;
          } else {
            // We are done with producing. Produce is not allowed to request more
            _execState = ExecState::CHECKCALL;
          }
          break;
        }
        case ExecState::FASTFORWARD: {
          LOG_QUERY("96e2c", DEBUG)
              << printTypeInfo() << " all produced, fast forward to end up (sub-)query.";
          auto [state, stats, skippedLocal, call, dependency] =
              executeFastForward(_lastRange, clientCall);

          _skipped += skippedLocal;
          _engine->_stats += stats;
          localExecutorState = state;

          if (state == ExecutorState::DONE) {
            if (!_lastRange.hasShadowRow() && !_lastRange.hasDataRow()) {
              _execState = ExecState::DONE;
            } else {
              _execState = ExecState::SHADOWROWS;
            }
          } else {
            // We need to request more
            _upstreamRequest = call;
            _execState = ExecState::UPSTREAM;
          }
          break;
        }
        case ExecState::UPSTREAM: {
          LOG_QUERY("488de", DEBUG)
              << printTypeInfo() << " request dependency " << _upstreamRequest;
          // If this triggers the executors produceRows function has returned
          // HASMORE even if it knew that upstream has no further rows.
          TRI_ASSERT(_upstreamState != ExecutionState::DONE);
          // We need to make sure _lastRange is all used
          TRI_ASSERT(!lastRangeHasDataRow());
          TRI_ASSERT(!_lastRange.hasShadowRow());
          size_t skippedLocal = 0;

#ifdef ARANGODB_ENABLE_MAINTAINER_MODE
          size_t subqueryLevelBefore = stack.subqueryLevel();
#endif
<<<<<<< HEAD
          stack.pushCall(std::move(callCopy));
          std::tie(_upstreamState, skippedLocal, _lastRange) =
              executeFetcher(stack, _requestedDependency);
          // As the stack is copied into the fetcher, we need to pop off our call again.
          // If we use other datastructures or moving we may hand over ownership of the stack here
          // instead and no popCall is necessary.
          stack.popCall();
=======
          // If we are SubqueryStart, we remove the top element of the stack
          // which belongs to the subquery enclosed by this
          // SubqueryStart and the partnered SubqueryEnd by *not*
          // pushing the upstream request.
          if constexpr (!std::is_same_v<Executor, SubqueryStartExecutor>) {
            auto callCopy = _upstreamRequest;
            stack.pushCall(std::move(callCopy));
          }

          std::tie(_upstreamState, skippedLocal, _lastRange) = _rowFetcher.execute(stack);

          if constexpr (std::is_same_v<Executor, SubqueryStartExecutor>) {
            // Do not pop the call, we did not put it on.
            // However we need it for accounting later.
          } else {
            // As the stack is copied into the fetcher, we need to pop off our call again.
            // If we use other datastructures or moving we may hand over ownership of the stack here
            // instead and no popCall is necessary.
            stack.popCall();
          }

>>>>>>> a0d6ec19
#ifdef ARANGODB_ENABLE_MAINTAINER_MODE
          TRI_ASSERT(subqueryLevelBefore == stack.subqueryLevel());
#endif
          if (_upstreamState == ExecutionState::WAITING) {
            // We need to persist the old call before we return.
            // We might have some local accounting to this call.
            _clientRequest = clientCall;
            // We do not return anything in WAITING state, also NOT skipped.
            return {_upstreamState, 0, nullptr};
          }
          if constexpr (Executor::Properties::allowsBlockPassthrough ==
                        BlockPassthrough::Enable) {
            // We have a new range, passthrough can use this range.
            _hasUsedDataRangeBlock = false;
          }
          if constexpr (skipRowsType<Executor>() == SkipRowsRangeVariant::FETCHER) {
            _skipped += skippedLocal;
            // We skipped through passthrough, so count that a skip was solved.
            clientCall.didSkip(skippedLocal);
          }
          if (_lastRange.hasShadowRow() && !_lastRange.peekShadowRow().isRelevant()) {
            _execState = ExecState::SHADOWROWS;
          } else {
            _execState = ExecState::CHECKCALL;
          }
          break;
        }
        case ExecState::SHADOWROWS: {
          // We only get Called with something in the input.
          TRI_ASSERT(_lastRange.hasShadowRow() || _lastRange.hasDataRow());
          LOG_QUERY("7c63c", DEBUG)
              << printTypeInfo() << " (sub-)query completed. Move ShadowRows.";

          // TODO: Check if we can have the situation that we are between two shadow rows here.
          // E.g. LastRow is relevant shadowRow. NextRow is non-relevant shadowRow.
          // NOTE: I do not think this is an issue, as the Executor will always say that it cannot do anything with
          // an empty input. Only exception might be COLLECT COUNT.

          if (outputIsFull()) {
            // We need to be able to write data
            // But maybe the existing block is full here
            // Then we need to wake up again here.
            returnToState = ExecState::SHADOWROWS;
            _execState = ExecState::DONE;
            break;
          }
          if constexpr (std::is_same_v<Executor, SubqueryEndExecutor>) {
            TRI_ASSERT(!stack.empty());
            AqlCall const& subqueryCall = stack.peek();
            AqlCall copyCall = subqueryCall;
            ensureOutputBlock(std::move(copyCall));
          } else {
            ensureOutputBlock(std::move(clientCall));
          }

          TRI_ASSERT(!_outputItemRow->allRowsUsed());

          // This may write one or more rows.
          _execState = shadowRowForwarding();
          if constexpr (!std::is_same_v<Executor, SubqueryEndExecutor>) {
            // Produce might have modified the clientCall
            // But only do this if we are not subquery.
            clientCall = _outputItemRow->getClientCall();
          }
          break;
        }
        default:
          // unreachable
          TRI_ASSERT(false);
          THROW_ARANGO_EXCEPTION(TRI_ERROR_INTERNAL_AQL);
      }
    }
    LOG_QUERY("80c24", DEBUG) << printBlockInfo() << " local statemachine done. Return now.";
    // If we do not have an output, we simply return a nullptr here.
    auto outputBlock = _outputItemRow != nullptr ? _outputItemRow->stealBlock()
                                                 : SharedAqlItemBlockPtr{nullptr};
    // We are locally done with our output.
    // Next time we need to check the client call again
    _execState = returnToState;
    // This is not strictly necessary here, as we shouldn't be called again
    // after DONE.
    _outputItemRow.reset();

    // We return skipped here, reset member
    size_t skipped = _skipped;
    _skipped = 0;
    if (localExecutorState == ExecutorState::HASMORE ||
        _lastRange.hasDataRow() || _lastRange.hasShadowRow()) {
      // We have skipped or/and return data, otherwise we cannot return HASMORE
      TRI_ASSERT(skipped > 0 || (outputBlock != nullptr && outputBlock->numEntries() > 0));
      return {ExecutionState::HASMORE, skipped, std::move(outputBlock)};
    }
    // We must return skipped and/or data when reportingHASMORE
    TRI_ASSERT(_upstreamState != ExecutionState::HASMORE ||
               (skipped > 0 || (outputBlock != nullptr && outputBlock->numEntries() > 0)));
    return {_upstreamState, skipped, std::move(outputBlock)};
  } else {
    // TODO this branch must never be taken with an executor that has not been
    //      converted yet
    TRI_ASSERT(false);
    THROW_ARANGO_EXCEPTION(TRI_ERROR_NOT_IMPLEMENTED);
  }
}

template <class Executor>
void ExecutionBlockImpl<Executor>::resetExecutor() {
  // cppcheck-suppress unreadVariable
  constexpr bool customInit = hasInitializeCursor<Executor>::value;
  // IndexExecutor and EnumerateCollectionExecutor have initializeCursor
  // implemented, so assert this implementation is used.
  static_assert(!std::is_same<Executor, EnumerateCollectionExecutor>::value || customInit,
                "EnumerateCollectionExecutor is expected to implement a custom "
                "initializeCursor method!");
  static_assert(!std::is_same<Executor, IndexExecutor>::value || customInit,
                "IndexExecutor is expected to implement a custom "
                "initializeCursor method!");
  static_assert(!std::is_same<Executor, DistinctCollectExecutor>::value || customInit,
                "DistinctCollectExecutor is expected to implement a custom "
                "initializeCursor method!");
  InitializeCursor<customInit>::init(_executor, _rowFetcher, _infos);
  _executorReturnedDone = false;
}

template <class Executor>
ExecutionState ExecutionBlockImpl<Executor>::fetchShadowRowInternal() {
  TRI_ASSERT(_state == InternalState::FETCH_SHADOWROWS);
  TRI_ASSERT(!_outputItemRow->isFull());
  ExecutionState state = ExecutionState::HASMORE;
  ShadowAqlItemRow shadowRow{CreateInvalidShadowRowHint{}};
  // TODO: Add lazy evaluation in case of LIMIT "lying" on done
  std::tie(state, shadowRow) = _rowFetcher.fetchShadowRow();
  if (state == ExecutionState::WAITING) {
    TRI_ASSERT(!shadowRow.isInitialized());
    return state;
  }

  if (state == ExecutionState::DONE) {
    _state = InternalState::DONE;
  }
  if (shadowRow.isInitialized()) {
    _outputItemRow->copyRow(shadowRow);
    TRI_ASSERT(_outputItemRow->produced());
    _outputItemRow->advanceRow();
  } else {
    if (_state != InternalState::DONE) {
      _state = InternalState::FETCH_DATA;
      resetExecutor();
    }
  }
  return state;
}

template <class Executor>
auto ExecutionBlockImpl<Executor>::outputIsFull() const noexcept -> bool {
  return _outputItemRow != nullptr && _outputItemRow->isInitialized() &&
         _outputItemRow->allRowsUsed();
}

<<<<<<< HEAD
template <class Executor>
auto ExecutionBlockImpl<Executor>::lastRangeHasDataRow() const -> bool {
  if constexpr (std::is_same_v<DataRange, MultiAqlItemBlockInputRange>) {
    return _lastRange.hasDataRow(_requestedDependency);
  } else {
    return _lastRange.hasDataRow();
  }
=======
template <>
template <>
RegisterId ExecutionBlockImpl<IdExecutor<SingleRowFetcher<BlockPassthrough::Enable>>>::getOutputRegisterId() const
    noexcept {
  return _infos.getOutputRegister();
>>>>>>> a0d6ec19
}

template class ::arangodb::aql::ExecutionBlockImpl<CalculationExecutor<CalculationType::Condition>>;
template class ::arangodb::aql::ExecutionBlockImpl<CalculationExecutor<CalculationType::Reference>>;
template class ::arangodb::aql::ExecutionBlockImpl<CalculationExecutor<CalculationType::V8Condition>>;
template class ::arangodb::aql::ExecutionBlockImpl<ConstrainedSortExecutor>;
template class ::arangodb::aql::ExecutionBlockImpl<CountCollectExecutor>;
template class ::arangodb::aql::ExecutionBlockImpl<DistinctCollectExecutor>;
template class ::arangodb::aql::ExecutionBlockImpl<EnumerateCollectionExecutor>;
template class ::arangodb::aql::ExecutionBlockImpl<EnumerateListExecutor>;
template class ::arangodb::aql::ExecutionBlockImpl<FilterExecutor>;
template class ::arangodb::aql::ExecutionBlockImpl<HashedCollectExecutor>;

template class ::arangodb::aql::ExecutionBlockImpl<IResearchViewExecutor<false, arangodb::iresearch::MaterializeType::NotMaterialize>>;
template class ::arangodb::aql::ExecutionBlockImpl<IResearchViewExecutor<false, arangodb::iresearch::MaterializeType::LateMaterialize>>;
template class ::arangodb::aql::ExecutionBlockImpl<IResearchViewExecutor<false, arangodb::iresearch::MaterializeType::Materialize>>;
template class ::arangodb::aql::ExecutionBlockImpl<
    IResearchViewExecutor<false, arangodb::iresearch::MaterializeType::NotMaterialize | arangodb::iresearch::MaterializeType::UseStoredValues>>;
template class ::arangodb::aql::ExecutionBlockImpl<
    IResearchViewExecutor<false, arangodb::iresearch::MaterializeType::LateMaterialize | arangodb::iresearch::MaterializeType::UseStoredValues>>;
template class ::arangodb::aql::ExecutionBlockImpl<IResearchViewExecutor<true, arangodb::iresearch::MaterializeType::NotMaterialize>>;
template class ::arangodb::aql::ExecutionBlockImpl<IResearchViewExecutor<true, arangodb::iresearch::MaterializeType::LateMaterialize>>;
template class ::arangodb::aql::ExecutionBlockImpl<IResearchViewExecutor<true, arangodb::iresearch::MaterializeType::Materialize>>;
template class ::arangodb::aql::ExecutionBlockImpl<
    IResearchViewExecutor<true, arangodb::iresearch::MaterializeType::NotMaterialize | arangodb::iresearch::MaterializeType::UseStoredValues>>;
template class ::arangodb::aql::ExecutionBlockImpl<
    IResearchViewExecutor<true, arangodb::iresearch::MaterializeType::LateMaterialize | arangodb::iresearch::MaterializeType::UseStoredValues>>;
template class ::arangodb::aql::ExecutionBlockImpl<IResearchViewMergeExecutor<false, arangodb::iresearch::MaterializeType::NotMaterialize>>;
template class ::arangodb::aql::ExecutionBlockImpl<IResearchViewMergeExecutor<false, arangodb::iresearch::MaterializeType::LateMaterialize>>;
template class ::arangodb::aql::ExecutionBlockImpl<IResearchViewMergeExecutor<false, arangodb::iresearch::MaterializeType::Materialize>>;
template class ::arangodb::aql::ExecutionBlockImpl<IResearchViewMergeExecutor<
    false, arangodb::iresearch::MaterializeType::NotMaterialize | arangodb::iresearch::MaterializeType::UseStoredValues>>;
template class ::arangodb::aql::ExecutionBlockImpl<IResearchViewMergeExecutor<
    false, arangodb::iresearch::MaterializeType::LateMaterialize | arangodb::iresearch::MaterializeType::UseStoredValues>>;
template class ::arangodb::aql::ExecutionBlockImpl<IResearchViewMergeExecutor<true, arangodb::iresearch::MaterializeType::NotMaterialize>>;
template class ::arangodb::aql::ExecutionBlockImpl<IResearchViewMergeExecutor<true, arangodb::iresearch::MaterializeType::LateMaterialize>>;
template class ::arangodb::aql::ExecutionBlockImpl<IResearchViewMergeExecutor<true, arangodb::iresearch::MaterializeType::Materialize>>;
template class ::arangodb::aql::ExecutionBlockImpl<IResearchViewMergeExecutor<
    true, arangodb::iresearch::MaterializeType::NotMaterialize | arangodb::iresearch::MaterializeType::UseStoredValues>>;
template class ::arangodb::aql::ExecutionBlockImpl<IResearchViewMergeExecutor<
    true, arangodb::iresearch::MaterializeType::LateMaterialize | arangodb::iresearch::MaterializeType::UseStoredValues>>;

template class ::arangodb::aql::ExecutionBlockImpl<IdExecutor<ConstFetcher>>;
template class ::arangodb::aql::ExecutionBlockImpl<IdExecutor<SingleRowFetcher<BlockPassthrough::Enable>>>;
template class ::arangodb::aql::ExecutionBlockImpl<IndexExecutor>;
template class ::arangodb::aql::ExecutionBlockImpl<LimitExecutor>;

// IndexTag, Insert, Remove, Update,Replace, Upsert are only tags for this one
template class ::arangodb::aql::ExecutionBlockImpl<SingleRemoteModificationExecutor<IndexTag>>;
template class ::arangodb::aql::ExecutionBlockImpl<SingleRemoteModificationExecutor<Insert>>;
template class ::arangodb::aql::ExecutionBlockImpl<SingleRemoteModificationExecutor<Remove>>;
template class ::arangodb::aql::ExecutionBlockImpl<SingleRemoteModificationExecutor<Update>>;
template class ::arangodb::aql::ExecutionBlockImpl<SingleRemoteModificationExecutor<Replace>>;
template class ::arangodb::aql::ExecutionBlockImpl<SingleRemoteModificationExecutor<Upsert>>;

template class ::arangodb::aql::ExecutionBlockImpl<NoResultsExecutor>;
template class ::arangodb::aql::ExecutionBlockImpl<ReturnExecutor>;
template class ::arangodb::aql::ExecutionBlockImpl<ShortestPathExecutor>;
template class ::arangodb::aql::ExecutionBlockImpl<KShortestPathsExecutor>;
template class ::arangodb::aql::ExecutionBlockImpl<SortedCollectExecutor>;
template class ::arangodb::aql::ExecutionBlockImpl<SortExecutor>;
template class ::arangodb::aql::ExecutionBlockImpl<SubqueryEndExecutor>;
template class ::arangodb::aql::ExecutionBlockImpl<SubqueryExecutor<true>>;
template class ::arangodb::aql::ExecutionBlockImpl<SubqueryExecutor<false>>;
template class ::arangodb::aql::ExecutionBlockImpl<SubqueryStartExecutor>;
template class ::arangodb::aql::ExecutionBlockImpl<TraversalExecutor>;
template class ::arangodb::aql::ExecutionBlockImpl<SortingGatherExecutor>;
template class ::arangodb::aql::ExecutionBlockImpl<ParallelUnsortedGatherExecutor>;
template class ::arangodb::aql::ExecutionBlockImpl<UnsortedGatherExecutor>;

template class ::arangodb::aql::ExecutionBlockImpl<MaterializeExecutor<RegisterId>>;
template class ::arangodb::aql::ExecutionBlockImpl<MaterializeExecutor<std::string const&>>;

template class ::arangodb::aql::ExecutionBlockImpl<ModificationExecutor<AllRowsFetcher, InsertModifier>>;
template class ::arangodb::aql::ExecutionBlockImpl<ModificationExecutor<SingleRowFetcher<BlockPassthrough::Disable>, InsertModifier>>;
template class ::arangodb::aql::ExecutionBlockImpl<ModificationExecutor<AllRowsFetcher, RemoveModifier>>;
template class ::arangodb::aql::ExecutionBlockImpl<ModificationExecutor<SingleRowFetcher<BlockPassthrough::Disable>, RemoveModifier>>;
template class ::arangodb::aql::ExecutionBlockImpl<ModificationExecutor<AllRowsFetcher, UpdateReplaceModifier>>;
template class ::arangodb::aql::ExecutionBlockImpl<ModificationExecutor<SingleRowFetcher<BlockPassthrough::Disable>, UpdateReplaceModifier>>;
template class ::arangodb::aql::ExecutionBlockImpl<ModificationExecutor<AllRowsFetcher, UpsertModifier>>;
template class ::arangodb::aql::ExecutionBlockImpl<ModificationExecutor<SingleRowFetcher<BlockPassthrough::Disable>, UpsertModifier>>;<|MERGE_RESOLUTION|>--- conflicted
+++ resolved
@@ -144,12 +144,8 @@
     TestLambdaExecutor,
     TestLambdaSkipExecutor,  // we need one after these to avoid compile errors in non-test mode
 #endif
-<<<<<<< HEAD
-                TraversalExecutor, KShortestPathsExecutor, ShortestPathExecutor,
-                EnumerateListExecutor, LimitExecutor, UnsortedGatherExecutor>;
-=======
-    SubqueryStartExecutor, SubqueryEndExecutor, TraversalExecutor, KShortestPathsExecutor,
-    ShortestPathExecutor, EnumerateListExecutor, LimitExecutor, SortExecutor,
+    UnsortedGatherExecutor, SubqueryStartExecutor, SubqueryEndExecutor, TraversalExecutor,
+    KShortestPathsExecutor, ShortestPathExecutor, EnumerateListExecutor, LimitExecutor, SortExecutor,
     IResearchViewExecutor<false, arangodb::iresearch::MaterializeType::NotMaterialize>,
     IResearchViewExecutor<false, arangodb::iresearch::MaterializeType::LateMaterialize>,
     IResearchViewExecutor<false, arangodb::iresearch::MaterializeType::Materialize>,
@@ -175,7 +171,6 @@
     SingleRemoteModificationExecutor<IndexTag>, SingleRemoteModificationExecutor<Insert>,
     SingleRemoteModificationExecutor<Remove>, SingleRemoteModificationExecutor<Update>,
     SingleRemoteModificationExecutor<Replace>, SingleRemoteModificationExecutor<Upsert>>;
->>>>>>> a0d6ec19
 
 template <class Executor>
 ExecutionBlockImpl<Executor>::ExecutionBlockImpl(ExecutionEngine* engine,
@@ -1125,12 +1120,9 @@
 #ifdef ARANGODB_USE_GOOGLE_TESTS
               TestLambdaSkipExecutor,
 #endif
-<<<<<<< HEAD
-                                 TraversalExecutor, EnumerateListExecutor, SortedCollectExecutor, LimitExecutor, UnsortedGatherExecutor>),
-                "Unexpected executor for SkipVariants::EXECUTOR");
-=======
-              TraversalExecutor, EnumerateListExecutor, SubqueryStartExecutor, SubqueryEndExecutor, SortedCollectExecutor,
-              LimitExecutor, SortExecutor, IResearchViewExecutor<false, arangodb::iresearch::MaterializeType::NotMaterialize>,
+              UnsortedGather, TraversalExecutor, EnumerateListExecutor, SubqueryStartExecutor,
+              SubqueryEndExecutor, SortedCollectExecutor, LimitExecutor, SortExecutor,
+              IResearchViewExecutor<false, arangodb::iresearch::MaterializeType::NotMaterialize>,
               IResearchViewExecutor<false, arangodb::iresearch::MaterializeType::LateMaterialize>,
               IResearchViewExecutor<false, arangodb::iresearch::MaterializeType::Materialize>,
               IResearchViewExecutor<false, arangodb::iresearch::MaterializeType::NotMaterialize | arangodb::iresearch::MaterializeType::UseStoredValues>,
@@ -1155,7 +1147,6 @@
               SingleRemoteModificationExecutor<Remove>, SingleRemoteModificationExecutor<Update>,
               SingleRemoteModificationExecutor<Replace>, SingleRemoteModificationExecutor<Upsert>>),
       "Unexpected executor for SkipVariants::EXECUTOR");
->>>>>>> a0d6ec19
 
   // The LimitExecutor will not work correctly with SkipVariants::FETCHER!
   static_assert(
@@ -1203,7 +1194,6 @@
 }
 
 template <class Executor>
-<<<<<<< HEAD
 auto ExecutionBlockImpl<Executor>::executeFetcher(AqlCallStack& stack, size_t const dependency)
     -> std::tuple<ExecutionState, size_t, typename Fetcher::DataRange> {
   // Silence compiler about unused dependency
@@ -1251,31 +1241,24 @@
 }
 
 template <class Executor>
-=======
->>>>>>> a0d6ec19
 auto ExecutionBlockImpl<Executor>::executeSkipRowsRange(typename Fetcher::DataRange& inputRange,
                                                         AqlCall& call)
     -> std::tuple<ExecutorState, typename Executor::Stats, size_t, AqlCall, size_t> {
   if constexpr (isNewStyleExecutor<Executor>) {
     call.skippedRows = 0;
     if constexpr (skipRowsType<Executor>() == SkipRowsRangeVariant::EXECUTOR) {
-<<<<<<< HEAD
       if constexpr (is_one_of_v<Executor, UnsortedGatherExecutor>) {
         // If the executor has a method skipRowsRange, to skip outputs.
         // Every non-passthrough executor needs to implement this.
-        return _executor.skipRowsRange(inputRange, call);
+        auto res = _executor.skipRowsRange(inputRange, call);
+        _executorReturnedDone = std::get<ExecutorState>(res) == ExecutorState::DONE;
+        return res;
       } else {
         auto [state, stats, skipped, localCall] =
             _executor.skipRowsRange(inputRange, call);
+        _executorReturnedDone = state == ExecutorState::DONE;
         return {state, stats, skipped, localCall, 0};
       }
-=======
-      // If the executor has a method skipRowsRange, to skip outputs.
-      // Every non-passthrough executor needs to implement this.
-      auto res = _executor.skipRowsRange(inputRange, call);
-      _executorReturnedDone = std::get<ExecutorState>(res) == ExecutorState::DONE;
-      return res;
->>>>>>> a0d6ec19
     } else if constexpr (skipRowsType<Executor>() == SkipRowsRangeVariant::FETCHER) {
       // If we know that every input row produces exactly one output row (this
       // is a property of the executor), then we can just let the fetcher skip
@@ -1285,12 +1268,7 @@
       static_assert(
           std::is_same_v<typename Executor::Stats, NoStats>,
           "Executors with custom statistics must implement skipRowsRange.");
-<<<<<<< HEAD
       return {inputRange.upstreamState(), NoStats{}, 0, call, 0};
-=======
-      // TODO Set _executorReturnedDone?
-      return {inputRange.upstreamState(), NoStats{}, 0, call};
->>>>>>> a0d6ec19
     } else {
       static_assert(dependent_false<Executor>::value,
                     "This value of SkipRowsRangeVariant is not supported");
@@ -1414,13 +1392,6 @@
     // Let client call again
     return ExecState::DONE;
   }
-<<<<<<< HEAD
-  // TODO: We only need to do this is the executor actually require to call.
-  // e.g. Modifications will always need to be called. Limit only if it needs to report fullCount
-  if constexpr (is_one_of_v<Executor, LimitExecutor>) {
-    //  UnsortedGatherExecutor, SortingGatherExecutor, ParallelUnsortedGatherExecutor>)
-    return FastForwardVariant::EXECUTOR;
-=======
 
   auto const& [state, shadowRow] = _lastRange.nextShadowRow();
   TRI_ASSERT(shadowRow.isInitialized());
@@ -1457,7 +1428,6 @@
     // End of input, we are done for now
     // Need to call again
     return ExecState::DONE;
->>>>>>> a0d6ec19
   }
 }
 
@@ -1474,7 +1444,7 @@
       return executeSkipRowsRange(_lastRange, clientCall);
     }
     // Do not fastForward anything, the Subquery start will handle it by itself
-    return {ExecutorState::DONE, NoStats{}, 0, AqlCall{}};
+    return {ExecutorState::DONE, NoStats{}, 0, AqlCall{}, 0};
   }
   auto type = fastForwardType(clientCall, _executor);
   switch (type) {
@@ -1490,33 +1460,25 @@
         // We do not report the skip
         skippedLocal = 0;
       }
-<<<<<<< HEAD
-      return {state, stats, skippedLocal, call, dependency};
-    }
-    case FastForwardVariant::FETCHER: {
-      LOG_QUERY("fa327", DEBUG) << printTypeInfo() << " bypass unused rows.";
-      while (inputRange.hasDataRow()) {
-        auto [state, row] = inputRange.nextDataRow();
-        TRI_ASSERT(row.isInitialized());
-      }
-
-=======
-      if constexpr (std::is_same_v<DataRange, AqlItemBlockInputMatrix>) {
+
+      if constexpr (is_one_of_v<DataRange, AqlItemBlockInputMatrix, MultiAqlItemBlockInputRange>) {
         // The executor will have used all Rows.
         // However we need to drop them from the input
         // here.
         inputRange.skipAllRemainingDataRows();
       }
 
-      return {state, stats, skippedLocal, call};
+      return {state, stats, skippedLocal, call, dependency};
     }
     case FastForwardVariant::FETCHER: {
       LOG_QUERY("fa327", DEBUG) << printTypeInfo() << " bypass unused rows.";
-      inputRange.skipAllRemainingDataRows();
->>>>>>> a0d6ec19
+      _requestedDependency = inputRange.skipAllRemainingDataRows();
       AqlCall call{};
       call.hardLimit = 0;
-      return {inputRange.upstreamState(), typename Executor::Stats{}, 0, call, 0};
+
+      // TODO We have to ask all dependencies to go forward to the next shadow row
+      return {inputRange.upstreamState(), typename Executor::Stats{}, 0, call,
+              _requestedDependency};
     }
   }
   // Unreachable
@@ -1710,22 +1672,16 @@
           TRI_ASSERT(!_executorReturnedDone);
 
           // Execute getSome
-<<<<<<< HEAD
           auto const [state, stats, call, dependency] =
               executeProduceRows(_lastRange, *_outputItemRow);
           // TODO: Check
           _requestedDependency = dependency;
           LOG_DEVEL << "produce requesting dependency " << _requestedDependency;
-=======
-          auto const [state, stats, call] =
-              _executor.produceRows(_lastRange, *_outputItemRow);
           _executorReturnedDone = state == ExecutorState::DONE;
->>>>>>> a0d6ec19
           _engine->_stats += stats;
           localExecutorState = state;
 
           if constexpr (!std::is_same_v<Executor, SubqueryEndExecutor>) {
-            // Produce might have modified the clientCall
             // But only do this if we are not subquery.
             clientCall = _outputItemRow->getClientCall();
           }
@@ -1787,15 +1743,6 @@
 #ifdef ARANGODB_ENABLE_MAINTAINER_MODE
           size_t subqueryLevelBefore = stack.subqueryLevel();
 #endif
-<<<<<<< HEAD
-          stack.pushCall(std::move(callCopy));
-          std::tie(_upstreamState, skippedLocal, _lastRange) =
-              executeFetcher(stack, _requestedDependency);
-          // As the stack is copied into the fetcher, we need to pop off our call again.
-          // If we use other datastructures or moving we may hand over ownership of the stack here
-          // instead and no popCall is necessary.
-          stack.popCall();
-=======
           // If we are SubqueryStart, we remove the top element of the stack
           // which belongs to the subquery enclosed by this
           // SubqueryStart and the partnered SubqueryEnd by *not*
@@ -1805,7 +1752,8 @@
             stack.pushCall(std::move(callCopy));
           }
 
-          std::tie(_upstreamState, skippedLocal, _lastRange) = _rowFetcher.execute(stack);
+          std::tie(_upstreamState, skippedLocal, _lastRange) =
+              executeFetcher(stack, _requestedDependency);
 
           if constexpr (std::is_same_v<Executor, SubqueryStartExecutor>) {
             // Do not pop the call, we did not put it on.
@@ -1817,7 +1765,6 @@
             stack.popCall();
           }
 
->>>>>>> a0d6ec19
 #ifdef ARANGODB_ENABLE_MAINTAINER_MODE
           TRI_ASSERT(subqueryLevelBefore == stack.subqueryLevel());
 #endif
@@ -1976,7 +1923,6 @@
          _outputItemRow->allRowsUsed();
 }
 
-<<<<<<< HEAD
 template <class Executor>
 auto ExecutionBlockImpl<Executor>::lastRangeHasDataRow() const -> bool {
   if constexpr (std::is_same_v<DataRange, MultiAqlItemBlockInputRange>) {
@@ -1984,13 +1930,13 @@
   } else {
     return _lastRange.hasDataRow();
   }
-=======
+}
+
 template <>
 template <>
 RegisterId ExecutionBlockImpl<IdExecutor<SingleRowFetcher<BlockPassthrough::Enable>>>::getOutputRegisterId() const
     noexcept {
   return _infos.getOutputRegister();
->>>>>>> a0d6ec19
 }
 
 template class ::arangodb::aql::ExecutionBlockImpl<CalculationExecutor<CalculationType::Condition>>;
