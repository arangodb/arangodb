--- conflicted
+++ resolved
@@ -503,18 +503,6 @@
 }  // namespace aql
 }  // namespace arangodb
 
-<<<<<<< HEAD
-template <class Executor>
-std::pair<ExecutionState, SharedAqlItemBlockPtr> ExecutionBlockImpl<Executor>::requestWrappedBlock(
-    size_t nrRows, RegisterCount nrRegs) {
-  SharedAqlItemBlockPtr block;
-  if /* constexpr */ (Executor::Properties::allowsBlockPassthrough) {
-    // If blocks can be passed through, we do not create new blocks.
-    // Instead, we take the input blocks from the fetcher and reuse them.
-
-    ExecutionState state;
-    std::tie(state, block) = _rowFetcher.fetchBlockForPassthrough(nrRows);
-=======
 namespace arangodb {
 namespace aql {
 
@@ -567,7 +555,6 @@
     typename Executor::Stats executorStats;
     std::tie(state, executorStats, block) = executor.fetchBlockForPassthrough(nrItems);
     engine._stats += executorStats;
->>>>>>> 89aa67dc
 
     if (state == ExecutionState::WAITING) {
       TRI_ASSERT(block == nullptr);
@@ -623,31 +610,18 @@
     ExecutionState state;
     size_t expectedRows = 0;
     // Note: this might trigger a prefetch on the rowFetcher!
-<<<<<<< HEAD
-    // TODO For the LimitExecutor, this call happens too early. See the more
-    //  elaborate comment on
-    //  LimitExecutor::Properties::inputSizeRestrictsOutputSize.
-    std::tie(state, expectedRows) = _executor.expectedNumberOfRows(nrRows);
-=======
     std::tie(state, expectedRows) = executor.expectedNumberOfRows(nrItems);
->>>>>>> 89aa67dc
     if (state == ExecutionState::WAITING) {
       return {state, nullptr};
     }
-    nrRows = (std::min)(expectedRows, nrRows);
-    if (nrRows == 0) {
+    nrItems = (std::min)(expectedRows, nrItems);
+    if (nrItems == 0) {
       TRI_ASSERT(state == ExecutionState::DONE);
       return {state, nullptr};
     }
-<<<<<<< HEAD
-    block = requestBlock(nrRows, nrRegs);
-  } else {
-    block = requestBlock(nrRows, nrRegs);
-=======
     block = engine.itemBlockManager().requestBlock(nrItems, nrRegs);
 
     return {ExecutionState::HASMORE, block};
->>>>>>> 89aa67dc
   }
 };
 
