////////////////////////////////////////////////////////////////////////////////
/// DISCLAIMER
///
/// Copyright 2018 ArangoDB GmbH, Cologne, Germany
///
/// Licensed under the Apache License, Version 2.0 (the "License");
/// you may not use this file except in compliance with the License.
/// You may obtain a copy of the License at
///
///     http://www.apache.org/licenses/LICENSE-2.0
///
/// Unless required by applicable law or agreed to in writing, software
/// distributed under the License is distributed on an "AS IS" BASIS,
/// WITHOUT WARRANTIES OR CONDITIONS OF ANY KIND, either express or implied.
/// See the License for the specific language governing permissions and
/// limitations under the License.
///
/// Copyright holder is ArangoDB GmbH, Cologne, Germany
///
/// @author Tobias Goedderz
/// @author Michael Hackstein
/// @author Heiko Kernbach
/// @author Jan Christoph Uhde
////////////////////////////////////////////////////////////////////////////////

#include "ExecutionBlockImpl.h"

#include "Aql/AllRowsFetcher.h"
#include "Aql/AqlCallStack.h"
#include "Aql/AqlItemBlock.h"
#include "Aql/CalculationExecutor.h"
#include "Aql/ConstFetcher.h"
#include "Aql/ConstrainedSortExecutor.h"
#include "Aql/CountCollectExecutor.h"
#include "Aql/DistinctCollectExecutor.h"
#include "Aql/EnumerateCollectionExecutor.h"
#include "Aql/EnumerateListExecutor.h"
#include "Aql/ExecutionEngine.h"
#include "Aql/ExecutionState.h"
#include "Aql/ExecutorInfos.h"
#include "Aql/FilterExecutor.h"
#include "Aql/HashedCollectExecutor.h"
#include "Aql/IResearchViewExecutor.h"
#include "Aql/IdExecutor.h"
#include "Aql/IndexExecutor.h"
#include "Aql/InputAqlItemRow.h"
#include "Aql/KShortestPathsExecutor.h"
#include "Aql/LimitExecutor.h"
#include "Aql/MaterializeExecutor.h"
#include "Aql/ModificationExecutor.h"
#include "Aql/MultiDependencySingleRowFetcher.h"
#include "Aql/NoResultsExecutor.h"
#include "Aql/ParallelUnsortedGatherExecutor.h"
#include "Aql/Query.h"
#include "Aql/QueryOptions.h"
#include "Aql/ReturnExecutor.h"
#include "Aql/ShadowAqlItemRow.h"
#include "Aql/ShortestPathExecutor.h"
#include "Aql/SimpleModifier.h"
#include "Aql/SingleRemoteModificationExecutor.h"
#include "Aql/SortExecutor.h"
#include "Aql/SortRegister.h"
#include "Aql/SortedCollectExecutor.h"
#include "Aql/SortingGatherExecutor.h"
#include "Aql/SubqueryEndExecutor.h"
#include "Aql/SubqueryExecutor.h"
#include "Aql/SubqueryStartExecutor.h"
#include "Aql/TraversalExecutor.h"
#include "Aql/UnsortedGatherExecutor.h"
#include "Aql/UpsertModifier.h"
#include "Basics/system-functions.h"
#include "Transaction/Context.h"

#include <velocypack/Dumper.h>
#include <velocypack/velocypack-aliases.h>

#include <boost/core/demangle.hpp>

#include <type_traits>

using namespace arangodb;
using namespace arangodb::aql;

#define LOG_QUERY(logId, level)            \
  LOG_TOPIC(logId, level, Logger::QUERIES) \
      << "[query#" << this->_engine->getQuery()->id() << "] "

/*
 * Creates a metafunction `checkName` that tests whether a class has a method
 * named `methodName`, used like this:
 *
 * CREATE_HAS_MEMBER_CHECK(someMethod, hasSomeMethod);
 * ...
 * constexpr bool someClassHasSomeMethod = hasSomeMethod<SomeClass>::value;
 */

#define CREATE_HAS_MEMBER_CHECK(methodName, checkName)               \
  template <typename T>                                              \
  class checkName {                                                  \
    template <typename C>                                            \
    static std::true_type test(decltype(&C::methodName));            \
    template <typename C>                                            \
    static std::true_type test(decltype(&C::template methodName<>)); \
    template <typename>                                              \
    static std::false_type test(...);                                \
                                                                     \
   public:                                                           \
    static constexpr bool value = decltype(test<T>(0))::value;       \
  }

CREATE_HAS_MEMBER_CHECK(initializeCursor, hasInitializeCursor);
CREATE_HAS_MEMBER_CHECK(skipRows, hasSkipRows);
CREATE_HAS_MEMBER_CHECK(fetchBlockForPassthrough, hasFetchBlockForPassthrough);
CREATE_HAS_MEMBER_CHECK(expectedNumberOfRows, hasExpectedNumberOfRows);
CREATE_HAS_MEMBER_CHECK(skipRowsRange, hasSkipRowsRange);

#ifdef ARANGODB_USE_GOOGLE_TESTS
// Forward declaration of Test Executors.
// only used as long as isNewStyleExecutor is required.
namespace arangodb {
namespace aql {
class TestLambdaExecutor;

class TestLambdaSkipExecutor;
}  // namespace aql
}  // namespace arangodb
#endif

template <typename T, typename... Es>
constexpr bool is_one_of_v = (std::is_same_v<T, Es> || ...);

/*
 * Determine whether we execute new style or old style skips, i.e. pre or post shadow row introduction
 * TODO: This should be removed once all executors and fetchers are ported to the new style.
 */
template <typename Executor>
constexpr bool isNewStyleExecutor =
    is_one_of_v<Executor, FilterExecutor, SortedCollectExecutor, IdExecutor<ConstFetcher>,
                IdExecutor<SingleRowFetcher<BlockPassthrough::Enable>>, ReturnExecutor,
                IndexExecutor, EnumerateCollectionExecutor, CountCollectExecutor,
                /*
                                CalculationExecutor<CalculationType::Condition>, CalculationExecutor<CalculationType::Reference>,
                                CalculationExecutor<CalculationType::V8Condition>,*/
                HashedCollectExecutor,
#ifdef ARANGODB_USE_GOOGLE_TESTS
                TestLambdaExecutor,
                TestLambdaSkipExecutor,  // we need one after these to avoid compile errors in non-test mode
#endif
                SubqueryStartExecutor, SubqueryEndExecutor, TraversalExecutor, KShortestPathsExecutor,
                ShortestPathExecutor, EnumerateListExecutor, LimitExecutor>;

template <class Executor>
ExecutionBlockImpl<Executor>::ExecutionBlockImpl(ExecutionEngine* engine,
                                                 ExecutionNode const* node,
                                                 typename Executor::Infos infos)
    : ExecutionBlock(engine, node),
      _dependencyProxy(_dependencies, engine->itemBlockManager(),
                       infos.getInputRegisters(),
                       infos.numberOfInputRegisters(), trxVpackOptions()),
      _rowFetcher(_dependencyProxy),
      _infos(std::move(infos)),
      _executor(_rowFetcher, _infos),
      _outputItemRow(),
      _query(*engine->getQuery()),
      _state(InternalState::FETCH_DATA),
      _lastRange{ExecutorState::HASMORE},
      _execState{ExecState::CHECKCALL},
      _upstreamRequest{},
      _clientRequest{},
      _hasUsedDataRangeBlock{false} {
  // already insert ourselves into the statistics results
  if (_profile >= PROFILE_LEVEL_BLOCKS) {
    _engine->_stats.nodes.try_emplace(node->id(), ExecutionStats::Node());
  }
}

template <class Executor>
ExecutionBlockImpl<Executor>::~ExecutionBlockImpl() = default;

template <class Executor>
std::pair<ExecutionState, SharedAqlItemBlockPtr> ExecutionBlockImpl<Executor>::getSome(size_t atMost) {
  if constexpr (isNewStyleExecutor<Executor>) {
    AqlCallStack stack{AqlCall::SimulateGetSome(atMost)};
    auto const [state, skipped, block] = execute(stack);
    return {state, block};
  } else {
    traceGetSomeBegin(atMost);
    auto result = getSomeWithoutTrace(atMost);
    return traceGetSomeEnd(result.first, std::move(result.second));
  }
}

template <class Executor>
std::pair<ExecutionState, SharedAqlItemBlockPtr> ExecutionBlockImpl<Executor>::getSomeWithoutTrace(size_t atMost) {
  if constexpr (isNewStyleExecutor<Executor>) {
    TRI_ASSERT(false);
    THROW_ARANGO_EXCEPTION(TRI_ERROR_INTERNAL_AQL);
  } else {
    TRI_ASSERT(atMost <= ExecutionBlock::DefaultBatchSize);
    // silence tests -- we need to introduce new failure tests for fetchers
    TRI_IF_FAILURE("ExecutionBlock::getOrSkipSome1") {
      THROW_ARANGO_EXCEPTION(TRI_ERROR_DEBUG);
    }
    TRI_IF_FAILURE("ExecutionBlock::getOrSkipSome2") {
      THROW_ARANGO_EXCEPTION(TRI_ERROR_DEBUG);
    }
    TRI_IF_FAILURE("ExecutionBlock::getOrSkipSome3") {
      THROW_ARANGO_EXCEPTION(TRI_ERROR_DEBUG);
    }

    if (getQuery().killed()) {
      THROW_ARANGO_EXCEPTION(TRI_ERROR_QUERY_KILLED);
    }

    if (_state == InternalState::DONE) {
      // We are done, so we stay done
      return {ExecutionState::DONE, nullptr};
    }

    if (!_outputItemRow) {
      ExecutionState state;
      SharedAqlItemBlockPtr newBlock;
      std::tie(state, newBlock) =
          requestWrappedBlock(atMost, _infos.numberOfOutputRegisters());
      if (state == ExecutionState::WAITING) {
        TRI_ASSERT(newBlock == nullptr);
        return {state, nullptr};
      }
      if (newBlock == nullptr) {
        TRI_ASSERT(state == ExecutionState::DONE);
        _state = InternalState::DONE;
        // _rowFetcher must be DONE now already
        return {state, nullptr};
      }
      TRI_ASSERT(newBlock != nullptr);
      TRI_ASSERT(newBlock->size() > 0);
      // We cannot hold this assertion, if we are on a pass-through
      // block and the upstream uses execute already.
      // TRI_ASSERT(newBlock->size() <= atMost);
      _outputItemRow = createOutputRow(newBlock, AqlCall{});
    }

    ExecutionState state = ExecutionState::HASMORE;
    ExecutorStats executorStats{};

    TRI_ASSERT(atMost > 0);

    if (isInSplicedSubquery()) {
      // The loop has to be entered at least once!
      TRI_ASSERT(!_outputItemRow->isFull());
      while (!_outputItemRow->isFull() && _state != InternalState::DONE) {
        // Assert that write-head is always pointing to a free row
        TRI_ASSERT(!_outputItemRow->produced());
        switch (_state) {
          case InternalState::FETCH_DATA: {
            std::tie(state, executorStats) = _executor.produceRows(*_outputItemRow);
            // Count global but executor-specific statistics, like number of
            // filtered rows.
            _engine->_stats += executorStats;
            if (_outputItemRow->produced()) {
              _outputItemRow->advanceRow();
            }

            if (state == ExecutionState::WAITING) {
              return {state, nullptr};
            }

            if (state == ExecutionState::DONE) {
              _state = InternalState::FETCH_SHADOWROWS;
            }
            break;
          }
          case InternalState::FETCH_SHADOWROWS: {
            state = fetchShadowRowInternal();
            if (state == ExecutionState::WAITING) {
              return {state, nullptr};
            }
            break;
          }
          case InternalState::DONE: {
            TRI_ASSERT(false);  // Invalid state
          }
        }
      }
      // Modify the return state.
      // As long as we do still have ShadowRows
      // We need to return HASMORE!
      if (_state == InternalState::DONE) {
        state = ExecutionState::DONE;
      } else {
        state = ExecutionState::HASMORE;
      }
    } else {
      // The loop has to be entered at least once!
      TRI_ASSERT(!_outputItemRow->isFull());
      while (!_outputItemRow->isFull()) {
        std::tie(state, executorStats) = _executor.produceRows(*_outputItemRow);
        // Count global but executor-specific statistics, like number of filtered rows.
        _engine->_stats += executorStats;
        if (_outputItemRow->produced()) {
          _outputItemRow->advanceRow();
        }

        if (state == ExecutionState::WAITING) {
          return {state, nullptr};
        }

        if (state == ExecutionState::DONE) {
          auto outputBlock = _outputItemRow->stealBlock();
          // This is not strictly necessary here, as we shouldn't be called again after DONE.
          _outputItemRow.reset();
          return {state, std::move(outputBlock)};
        }
      }

      TRI_ASSERT(state == ExecutionState::HASMORE);
      TRI_ASSERT(_outputItemRow->isFull());
    }

    auto outputBlock = _outputItemRow->stealBlock();
    // we guarantee that we do return a valid pointer in the HASMORE case.
    TRI_ASSERT(outputBlock != nullptr || _state == InternalState::DONE);
    _outputItemRow.reset();
    return {state, std::move(outputBlock)};
  }
}

template <class Executor>
std::unique_ptr<OutputAqlItemRow> ExecutionBlockImpl<Executor>::createOutputRow(
    SharedAqlItemBlockPtr& newBlock, AqlCall&& call) {
#ifdef ARANGODB_ENABLE_MAINTAINER_MODE
  if (newBlock != nullptr) {
    // Assert that the block has enough registers. This must be guaranteed by
    // the register planning.
    TRI_ASSERT(newBlock->getNrRegs() == _infos.numberOfOutputRegisters());
    // Check that all output registers are empty.
    for (auto const& reg : *_infos.getOutputRegisters()) {
      for (size_t row = 0; row < newBlock->size(); row++) {
        AqlValue const& val = newBlock->getValueReference(row, reg);
        TRI_ASSERT(val.isEmpty());
      }
    }
  }
#endif

  if /* constexpr */ (Executor::Properties::allowsBlockPassthrough == BlockPassthrough::Enable) {
    return std::make_unique<OutputAqlItemRow>(newBlock, infos().getOutputRegisters(),
                                              infos().registersToKeep(),
                                              infos().registersToClear(), call,
                                              OutputAqlItemRow::CopyRowBehavior::DoNotCopyInputRows);
  } else {
    return std::make_unique<OutputAqlItemRow>(newBlock, infos().getOutputRegisters(),
                                              infos().registersToKeep(),
                                              infos().registersToClear(), call);
  }
}

template <class Executor>
Executor& ExecutionBlockImpl<Executor>::executor() {
  return _executor;
}

template <class Executor>
Query const& ExecutionBlockImpl<Executor>::getQuery() const {
  return _query;
}

template <class Executor>
typename ExecutionBlockImpl<Executor>::Infos const& ExecutionBlockImpl<Executor>::infos() const {
  return _infos;
}

namespace arangodb::aql {

enum class SkipVariants { FETCHER, EXECUTOR, GET_SOME };

// Specifying the namespace here is important to MSVC.
template <enum arangodb::aql::SkipVariants>
struct ExecuteSkipVariant {};

template <>
struct ExecuteSkipVariant<SkipVariants::FETCHER> {
  template <class Executor>
  static std::tuple<ExecutionState, typename Executor::Stats, size_t> executeSkip(
      Executor& executor, typename Executor::Fetcher& fetcher, size_t toSkip) {
    auto res = fetcher.skipRows(toSkip);
    return std::make_tuple(res.first, typename Executor::Stats{}, res.second);  // tuple, cannot use initializer list due to build failure
  }
};

template <>
struct ExecuteSkipVariant<SkipVariants::EXECUTOR> {
  template <class Executor>
  static std::tuple<ExecutionState, typename Executor::Stats, size_t> executeSkip(
      Executor& executor, typename Executor::Fetcher& fetcher, size_t toSkip) {
    return executor.skipRows(toSkip);
  }
};

template <>
struct ExecuteSkipVariant<SkipVariants::GET_SOME> {
  template <class Executor>
  static std::tuple<ExecutionState, typename Executor::Stats, size_t> executeSkip(
      Executor& executor, typename Executor::Fetcher& fetcher, size_t toSkip) {
    // this function should never be executed
    TRI_ASSERT(false);
    // Make MSVC happy:
    return std::make_tuple(ExecutionState::DONE, typename Executor::Stats{}, 0);  // tuple, cannot use initializer list due to build failure
  }
};

template <class Executor>
static SkipVariants constexpr skipType() {
  static_assert(!isNewStyleExecutor<Executor>);
  bool constexpr useFetcher =
      Executor::Properties::allowsBlockPassthrough == BlockPassthrough::Enable &&
      !std::is_same<Executor, SubqueryExecutor<true>>::value;

  bool constexpr useExecutor = hasSkipRows<Executor>::value;

  // ConstFetcher and SingleRowFetcher<BlockPassthrough::Enable> can skip, but
  // it may not be done for modification subqueries.
  static_assert(useFetcher ==
                    (std::is_same<typename Executor::Fetcher, ConstFetcher>::value ||
                     (std::is_same<typename Executor::Fetcher, SingleRowFetcher<BlockPassthrough::Enable>>::value &&
                      !std::is_same<Executor, SubqueryExecutor<true>>::value)),
                "Unexpected fetcher for SkipVariants::FETCHER");

  static_assert(!useFetcher || hasSkipRows<typename Executor::Fetcher>::value,
                "Fetcher is chosen for skipping, but has not skipRows method!");

  static_assert(
      useExecutor ==
          (std::is_same<Executor, IndexExecutor>::value ||
           std::is_same<Executor, IResearchViewExecutor<false, iresearch::MaterializeType::NotMaterialize>>::value ||
           std::is_same<Executor, IResearchViewExecutor<false, iresearch::MaterializeType::LateMaterialize>>::value ||
           std::is_same<Executor, IResearchViewExecutor<false, iresearch::MaterializeType::Materialize>>::value ||
           std::is_same<Executor, IResearchViewExecutor<false, iresearch::MaterializeType::NotMaterialize | iresearch::MaterializeType::UseStoredValues>>::value ||
           std::is_same<Executor, IResearchViewExecutor<false, iresearch::MaterializeType::LateMaterialize | iresearch::MaterializeType::UseStoredValues>>::value ||
           std::is_same<Executor, IResearchViewExecutor<true, iresearch::MaterializeType::NotMaterialize>>::value ||
           std::is_same<Executor, IResearchViewExecutor<true, iresearch::MaterializeType::LateMaterialize>>::value ||
           std::is_same<Executor, IResearchViewExecutor<true, iresearch::MaterializeType::Materialize>>::value ||
           std::is_same<Executor, IResearchViewExecutor<true, iresearch::MaterializeType::NotMaterialize | iresearch::MaterializeType::UseStoredValues>>::value ||
           std::is_same<Executor, IResearchViewExecutor<true, iresearch::MaterializeType::LateMaterialize | iresearch::MaterializeType::UseStoredValues>>::value ||
           std::is_same<Executor, IResearchViewMergeExecutor<false, iresearch::MaterializeType::NotMaterialize>>::value ||
           std::is_same<Executor, IResearchViewMergeExecutor<false, iresearch::MaterializeType::LateMaterialize>>::value ||
           std::is_same<Executor, IResearchViewMergeExecutor<false, iresearch::MaterializeType::Materialize>>::value ||
           std::is_same<Executor, IResearchViewMergeExecutor<false, iresearch::MaterializeType::NotMaterialize | iresearch::MaterializeType::UseStoredValues>>::value ||
           std::is_same<Executor, IResearchViewMergeExecutor<false, iresearch::MaterializeType::LateMaterialize | iresearch::MaterializeType::UseStoredValues>>::value ||
           std::is_same<Executor, IResearchViewMergeExecutor<true, iresearch::MaterializeType::NotMaterialize>>::value ||
           std::is_same<Executor, IResearchViewMergeExecutor<true, iresearch::MaterializeType::LateMaterialize>>::value ||
           std::is_same<Executor, IResearchViewMergeExecutor<true, iresearch::MaterializeType::Materialize>>::value ||
           std::is_same<Executor, IResearchViewMergeExecutor<true, iresearch::MaterializeType::NotMaterialize | iresearch::MaterializeType::UseStoredValues>>::value ||
           std::is_same<Executor, IResearchViewMergeExecutor<true, iresearch::MaterializeType::LateMaterialize | iresearch::MaterializeType::UseStoredValues>>::value ||
           std::is_same<Executor, EnumerateCollectionExecutor>::value ||
           std::is_same<Executor, LimitExecutor>::value ||
           std::is_same<Executor, ConstrainedSortExecutor>::value ||
           std::is_same<Executor, SortingGatherExecutor>::value ||
           std::is_same<Executor, UnsortedGatherExecutor>::value ||
           std::is_same<Executor, ParallelUnsortedGatherExecutor>::value ||
           std::is_same<Executor, MaterializeExecutor<RegisterId>>::value ||
           std::is_same<Executor, MaterializeExecutor<std::string const&>>::value),
      "Unexpected executor for SkipVariants::EXECUTOR");

  // The LimitExecutor will not work correctly with SkipVariants::FETCHER!
  static_assert(
      !std::is_same<Executor, LimitExecutor>::value || useFetcher,
      "LimitExecutor needs to implement skipRows() to work correctly");

  if (useExecutor) {
    return SkipVariants::EXECUTOR;
  } else if (useFetcher) {
    return SkipVariants::FETCHER;
  } else {
    return SkipVariants::GET_SOME;
  }
}

}  // namespace arangodb::aql

template <class Executor>
std::pair<ExecutionState, size_t> ExecutionBlockImpl<Executor>::skipSome(size_t const atMost) {
  if constexpr (isNewStyleExecutor<Executor>) {
    AqlCallStack stack{AqlCall::SimulateSkipSome(atMost)};
    auto const [state, skipped, block] = execute(stack);

    // execute returns ExecutionState::DONE here, which stops execution after simulating a skip.
    // If we indiscriminately return ExecutionState::HASMORE, then we end up in an infinite loop
    //
    // luckily we can dispose of this kludge once executors have been ported.
    if (skipped < atMost && state == ExecutionState::DONE) {
      return {ExecutionState::DONE, skipped};
    } else {
      return {ExecutionState::HASMORE, skipped};
    }
  } else {
    traceSkipSomeBegin(atMost);
    auto state = ExecutionState::HASMORE;

    while (state == ExecutionState::HASMORE && _skipped < atMost) {
      auto res = skipSomeOnceWithoutTrace(atMost - _skipped);
      TRI_ASSERT(state != ExecutionState::WAITING || res.second == 0);
      state = res.first;
      _skipped += res.second;
      TRI_ASSERT(_skipped <= atMost);
    }

    size_t skipped = 0;
    if (state != ExecutionState::WAITING) {
      std::swap(skipped, _skipped);
    }

    TRI_ASSERT(skipped <= atMost);
    return traceSkipSomeEnd(state, skipped);
  }
}

template <class Executor>
std::pair<ExecutionState, size_t> ExecutionBlockImpl<Executor>::skipSomeOnceWithoutTrace(size_t atMost) {
  if constexpr (isNewStyleExecutor<Executor>) {
    TRI_ASSERT(false);
    THROW_ARANGO_EXCEPTION(TRI_ERROR_INTERNAL_AQL);
  } else {
    constexpr SkipVariants customSkipType = skipType<Executor>();

    if constexpr (customSkipType == SkipVariants::GET_SOME) {
      atMost = std::min(atMost, DefaultBatchSize);
      auto res = getSomeWithoutTrace(atMost);

      size_t skipped = 0;
      if (res.second != nullptr) {
        skipped = res.second->size();
      }
      TRI_ASSERT(skipped <= atMost);

      return {res.first, skipped};
    }

    ExecutionState state;
    typename Executor::Stats stats;
    size_t skipped;
    std::tie(state, stats, skipped) =
        ExecuteSkipVariant<customSkipType>::executeSkip(_executor, _rowFetcher, atMost);
    _engine->_stats += stats;
    TRI_ASSERT(skipped <= atMost);

    return {state, skipped};
  }
}

template <bool customInit>
struct InitializeCursor {};

template <>
struct InitializeCursor<false> {
  template <class Executor>
  static void init(Executor& executor, typename Executor::Fetcher& rowFetcher,
                   typename Executor::Infos& infos) {
    // destroy and re-create the Executor
    executor.~Executor();
    new (&executor) Executor(rowFetcher, infos);
  }
};

template <>
struct InitializeCursor<true> {
  template <class Executor>
  static void init(Executor& executor, typename Executor::Fetcher&,
                   typename Executor::Infos&) {
    // re-initialize the Executor
    executor.initializeCursor();
  }
};

template <class Executor>
std::pair<ExecutionState, Result> ExecutionBlockImpl<Executor>::initializeCursor(InputAqlItemRow const& input) {
  // reinitialize the DependencyProxy
  _dependencyProxy.reset();
  _lastRange = DataRange(ExecutorState::HASMORE);
  _hasUsedDataRangeBlock = false;

  // destroy and re-create the Fetcher
  _rowFetcher.~Fetcher();
  new (&_rowFetcher) Fetcher(_dependencyProxy);

  TRI_ASSERT(_skipped == 0);
  _skipped = 0;
  TRI_ASSERT(_state == InternalState::DONE || _state == InternalState::FETCH_DATA);
  _state = InternalState::FETCH_DATA;

  constexpr bool customInit = hasInitializeCursor<Executor>::value;
  // IndexExecutor and EnumerateCollectionExecutor have initializeCursor
  // implemented, so assert this implementation is used.
  static_assert(!std::is_same<Executor, EnumerateCollectionExecutor>::value || customInit,
                "EnumerateCollectionExecutor is expected to implement a custom "
                "initializeCursor method!");
  static_assert(!std::is_same<Executor, IndexExecutor>::value || customInit,
                "IndexExecutor is expected to implement a custom "
                "initializeCursor method!");
  static_assert(!std::is_same<Executor, DistinctCollectExecutor>::value || customInit,
                "DistinctCollectExecutor is expected to implement a custom "
                "initializeCursor method!");
  InitializeCursor<customInit>::init(_executor, _rowFetcher, _infos);

  // // use this with c++17 instead of specialization below
  // if constexpr (std::is_same_v<Executor, IdExecutor>) {
  //   if (items != nullptr) {
  //     _executor._inputRegisterValues.reset(
  //         items->slice(pos, *(_executor._infos.registersToKeep())));
  //   }
  // }

  return ExecutionBlock::initializeCursor(input);
}

template <class Executor>
std::pair<ExecutionState, Result> ExecutionBlockImpl<Executor>::shutdown(int errorCode) {
  return ExecutionBlock::shutdown(errorCode);
}

template <class Executor>
std::tuple<ExecutionState, size_t, SharedAqlItemBlockPtr> ExecutionBlockImpl<Executor>::execute(AqlCallStack stack) {
  // TODO remove this IF
  // These are new style executors
  if constexpr (isNewStyleExecutor<Executor>) {
    // Only this executor is fully implemented
    traceExecuteBegin(stack);
    // silence tests -- we need to introduce new failure tests for fetchers
    TRI_IF_FAILURE("ExecutionBlock::getOrSkipSome1") {
      THROW_ARANGO_EXCEPTION(TRI_ERROR_DEBUG);
    }
    TRI_IF_FAILURE("ExecutionBlock::getOrSkipSome2") {
      THROW_ARANGO_EXCEPTION(TRI_ERROR_DEBUG);
    }
    TRI_IF_FAILURE("ExecutionBlock::getOrSkipSome3") {
      THROW_ARANGO_EXCEPTION(TRI_ERROR_DEBUG);
    }

    auto res = executeWithoutTrace(stack);
    traceExecuteEnd(res);
    return res;
  }

  // Fall back to getSome/skipSome
  auto myCall = stack.popCall();

  TRI_ASSERT(AqlCall::IsSkipSomeCall(myCall) || AqlCall::IsGetSomeCall(myCall) ||
             AqlCall::IsFullCountCall(myCall) || AqlCall::IsFastForwardCall(myCall));
  _rowFetcher.useStack(stack);

  if (AqlCall::IsSkipSomeCall(myCall)) {
    auto const [state, skipped] = skipSome(myCall.getOffset());
    if (state != ExecutionState::WAITING) {
      myCall.didSkip(skipped);
    }
    return {state, skipped, nullptr};
  } else if (AqlCall::IsGetSomeCall(myCall)) {
    auto const [state, block] = getSome(myCall.getLimit());
    // We do not need to count as softLimit will be overwritten, and hard cannot be set.
    if (stack.empty() && myCall.hasHardLimit() && !myCall.needsFullCount() && block != nullptr) {
      // However we can do a short-cut here to report DONE on hardLimit if we are on the top-level query.
      myCall.didProduce(block->size());
      if (myCall.getLimit() == 0) {
        return {ExecutionState::DONE, 0, block};
      }
    }

    return {state, 0, block};
  } else if (AqlCall::IsFullCountCall(myCall)) {
    auto const [state, skipped] = skipSome(ExecutionBlock::SkipAllSize());
    if (state != ExecutionState::WAITING) {
      myCall.didSkip(skipped);
    }
    return {state, skipped, nullptr};
  } else if (AqlCall::IsFastForwardCall(myCall)) {
    // No idea if DONE is correct here...
    return {ExecutionState::DONE, 0, nullptr};
  }
  // Should never get here!
  THROW_ARANGO_EXCEPTION(TRI_ERROR_NOT_IMPLEMENTED);
}

// Work around GCC bug: https://gcc.gnu.org/bugzilla/show_bug.cgi?id=56480
// Without the namespaces it fails with
// error: specialization of 'template<class Executor> std::pair<arangodb::aql::ExecutionState, arangodb::Result> arangodb::aql::ExecutionBlockImpl<Executor>::initializeCursor(arangodb::aql::AqlItemBlock*, size_t)' in different namespace
namespace arangodb::aql {
// TODO -- remove this specialization when cpp 17 becomes available

template <>
template <>
auto ExecutionBlockImpl<IdExecutor<ConstFetcher>>::injectConstantBlock<IdExecutor<ConstFetcher>>(SharedAqlItemBlockPtr block)
    -> void {
  // reinitialize the DependencyProxy
  _dependencyProxy.reset();

  // destroy and re-create the Fetcher
  _rowFetcher.~Fetcher();
  new (&_rowFetcher) Fetcher(_dependencyProxy);

  TRI_ASSERT(_skipped == 0);
  _skipped = 0;
  TRI_ASSERT(_state == InternalState::DONE || _state == InternalState::FETCH_DATA);
  _state = InternalState::FETCH_DATA;

  // Reset state of execute
  _lastRange = AqlItemBlockInputRange{ExecutorState::HASMORE};
  _hasUsedDataRangeBlock = false;
  _upstreamState = ExecutionState::HASMORE;

  _rowFetcher.injectBlock(block);

  // cppcheck-suppress unreadVariable
  constexpr bool customInit = hasInitializeCursor<decltype(_executor)>::value;
  InitializeCursor<customInit>::init(_executor, _rowFetcher, _infos);
}

// TODO -- remove this specialization when cpp 17 becomes available
template <>
std::pair<ExecutionState, Result> ExecutionBlockImpl<IdExecutor<ConstFetcher>>::initializeCursor(
    InputAqlItemRow const& input) {
  SharedAqlItemBlockPtr block =
      input.cloneToBlock(_engine->itemBlockManager(), *(infos().registersToKeep()),
                         infos().numberOfOutputRegisters());

  injectConstantBlock(block);

  // end of default initializeCursor
  return ExecutionBlock::initializeCursor(input);
}

// TODO the shutdown specializations shall be unified!

template <>
std::pair<ExecutionState, Result> ExecutionBlockImpl<TraversalExecutor>::shutdown(int errorCode) {
  ExecutionState state;
  Result result;

  std::tie(state, result) = ExecutionBlock::shutdown(errorCode);

  if (state == ExecutionState::WAITING) {
    return {state, result};
  }
  return this->executor().shutdown(errorCode);
}

template <>
std::pair<ExecutionState, Result> ExecutionBlockImpl<ShortestPathExecutor>::shutdown(int errorCode) {
  ExecutionState state;
  Result result;

  std::tie(state, result) = ExecutionBlock::shutdown(errorCode);
  if (state == ExecutionState::WAITING) {
    return {state, result};
  }
  return this->executor().shutdown(errorCode);
}

template <>
std::pair<ExecutionState, Result> ExecutionBlockImpl<KShortestPathsExecutor>::shutdown(int errorCode) {
  ExecutionState state;
  Result result;

  std::tie(state, result) = ExecutionBlock::shutdown(errorCode);
  if (state == ExecutionState::WAITING) {
    return {state, result};
  }
  return this->executor().shutdown(errorCode);
}

template <>
std::pair<ExecutionState, Result> ExecutionBlockImpl<SubqueryExecutor<true>>::shutdown(int errorCode) {
  ExecutionState state;
  Result subqueryResult;
  // shutdown is repeatable
  std::tie(state, subqueryResult) = this->executor().shutdown(errorCode);
  if (state == ExecutionState::WAITING) {
    return {ExecutionState::WAITING, subqueryResult};
  }
  Result result;

  std::tie(state, result) = ExecutionBlock::shutdown(errorCode);
  if (state == ExecutionState::WAITING) {
    return {state, result};
  }
  if (result.fail()) {
    return {state, result};
  }
  return {state, subqueryResult};
}

template <>
std::pair<ExecutionState, Result> ExecutionBlockImpl<SubqueryExecutor<false>>::shutdown(int errorCode) {
  ExecutionState state;
  Result subqueryResult;
  // shutdown is repeatable
  std::tie(state, subqueryResult) = this->executor().shutdown(errorCode);
  if (state == ExecutionState::WAITING) {
    return {ExecutionState::WAITING, subqueryResult};
  }
  Result result;

  std::tie(state, result) = ExecutionBlock::shutdown(errorCode);
  if (state == ExecutionState::WAITING) {
    return {state, result};
  }
  if (result.fail()) {
    return {state, result};
  }
  return {state, subqueryResult};
}

template <>
std::pair<ExecutionState, Result>
ExecutionBlockImpl<IdExecutor<SingleRowFetcher<BlockPassthrough::Enable>>>::shutdown(int errorCode) {
  if (this->infos().isResponsibleForInitializeCursor()) {
    return ExecutionBlock::shutdown(errorCode);
  }
  return {ExecutionState::DONE, {errorCode}};
}

}  // namespace arangodb::aql

namespace arangodb::aql {

// The constant "PASSTHROUGH" is somehow reserved with MSVC.
enum class RequestWrappedBlockVariant {
  DEFAULT,
  PASS_THROUGH,
  INPUTRESTRICTED
};

// Specifying the namespace here is important to MSVC.
template <enum arangodb::aql::RequestWrappedBlockVariant>
struct RequestWrappedBlock {};

template <>
struct RequestWrappedBlock<RequestWrappedBlockVariant::DEFAULT> {
  /**
   * @brief Default requestWrappedBlock() implementation. Just get a new block
   *        from the AqlItemBlockManager.
   */
  template <class Executor>
  static std::pair<ExecutionState, SharedAqlItemBlockPtr> run(
#ifdef ARANGODB_ENABLE_MAINTAINER_MODE
      typename Executor::Infos const&,
#endif
      Executor& executor, ExecutionEngine& engine, size_t nrItems, RegisterCount nrRegs) {
    return {ExecutionState::HASMORE,
            engine.itemBlockManager().requestBlock(nrItems, nrRegs)};
  }
};

template <>
struct RequestWrappedBlock<RequestWrappedBlockVariant::PASS_THROUGH> {
  /**
   * @brief If blocks can be passed through, we do not create new blocks.
   *        Instead, we take the input blocks and reuse them.
   */
  template <class Executor>
  static std::pair<ExecutionState, SharedAqlItemBlockPtr> run(
#ifdef ARANGODB_ENABLE_MAINTAINER_MODE
      typename Executor::Infos const& infos,
#endif
      Executor& executor, ExecutionEngine& engine, size_t nrItems, RegisterCount nrRegs) {
    static_assert(Executor::Properties::allowsBlockPassthrough == BlockPassthrough::Enable,
                  "This function can only be used with executors supporting "
                  "`allowsBlockPassthrough`");
    static_assert(hasFetchBlockForPassthrough<Executor>::value,
                  "An Executor with allowsBlockPassthrough must implement "
                  "fetchBlockForPassthrough");

    SharedAqlItemBlockPtr block;

    ExecutionState state;
    typename Executor::Stats executorStats;
    std::tie(state, executorStats, block) = executor.fetchBlockForPassthrough(nrItems);
    engine._stats += executorStats;

    if (state == ExecutionState::WAITING) {
      TRI_ASSERT(block == nullptr);
      return {state, nullptr};
    }
    if (block == nullptr) {
      TRI_ASSERT(state == ExecutionState::DONE);
      return {state, nullptr};
    }

    // Now we must have a block.
    TRI_ASSERT(block != nullptr);
    // Assert that the block has enough registers. This must be guaranteed by
    // the register planning.
    TRI_ASSERT(block->getNrRegs() == nrRegs);
#ifdef ARANGODB_ENABLE_MAINTAINER_MODE
    // Check that all output registers are empty.
    for (auto const& reg : *infos.getOutputRegisters()) {
      for (size_t row = 0; row < block->size(); row++) {
        AqlValue const& val = block->getValueReference(row, reg);
        TRI_ASSERT(val.isEmpty());
      }
    }
#endif

    return {ExecutionState::HASMORE, block};
  }
};

template <>
struct RequestWrappedBlock<RequestWrappedBlockVariant::INPUTRESTRICTED> {
  /**
   * @brief If the executor can set an upper bound on the output size knowing
   *        the input size, usually because size(input) >= size(output), let it
   *        prefetch an input block to give us this upper bound.
   *        Only then we allocate a new block with at most this upper bound.
   */
  template <class Executor>
  static std::pair<ExecutionState, SharedAqlItemBlockPtr> run(
#ifdef ARANGODB_ENABLE_MAINTAINER_MODE
      typename Executor::Infos const&,
#endif
      Executor& executor, ExecutionEngine& engine, size_t nrItems, RegisterCount nrRegs) {
    static_assert(Executor::Properties::inputSizeRestrictsOutputSize,
                  "This function can only be used with executors supporting "
                  "`inputSizeRestrictsOutputSize`");
    static_assert(hasExpectedNumberOfRows<Executor>::value,
                  "An Executor with inputSizeRestrictsOutputSize must "
                  "implement expectedNumberOfRows");

    SharedAqlItemBlockPtr block;

    ExecutionState state;
    size_t expectedRows = 0;
    // Note: this might trigger a prefetch on the rowFetcher!
    std::tie(state, expectedRows) = executor.expectedNumberOfRows(nrItems);
    if (state == ExecutionState::WAITING) {
      return {state, nullptr};
    }
    nrItems = (std::min)(expectedRows, nrItems);
    if (nrItems == 0) {
      TRI_ASSERT(state == ExecutionState::DONE);
      if (state != ExecutionState::DONE) {
        auto const executorName = boost::core::demangle(typeid(Executor).name());
        THROW_ARANGO_EXCEPTION_FORMAT(
            TRI_ERROR_INTERNAL_AQL,
            "Unexpected result of expectedNumberOfRows in %s", executorName.c_str());
      }
      return {state, nullptr};
    }
    block = engine.itemBlockManager().requestBlock(nrItems, nrRegs);

    return {ExecutionState::HASMORE, block};
  }
};

}  // namespace arangodb::aql

template <class Executor>
std::pair<ExecutionState, SharedAqlItemBlockPtr> ExecutionBlockImpl<Executor>::requestWrappedBlock(
    size_t nrItems, RegisterCount nrRegs) {
  if constexpr (!isNewStyleExecutor<Executor>) {
    static_assert(Executor::Properties::allowsBlockPassthrough == BlockPassthrough::Disable ||
                      !Executor::Properties::inputSizeRestrictsOutputSize,
                  "At most one of Properties::allowsBlockPassthrough or "
                  "Properties::inputSizeRestrictsOutputSize should be true for "
                  "each Executor");
    static_assert((Executor::Properties::allowsBlockPassthrough == BlockPassthrough::Enable) ==
                      hasFetchBlockForPassthrough<Executor>::value,
                  "Executors should implement the method "
                  "fetchBlockForPassthrough() iff "
                  "Properties::allowsBlockPassthrough is true");
  }
  static_assert(
      Executor::Properties::inputSizeRestrictsOutputSize ==
          hasExpectedNumberOfRows<Executor>::value,
      "Executors should implement the method expectedNumberOfRows() iff "
      "Properties::inputSizeRestrictsOutputSize is true");

  constexpr RequestWrappedBlockVariant variant =
      isNewStyleExecutor<Executor>
          ? RequestWrappedBlockVariant::DEFAULT
          : Executor::Properties::allowsBlockPassthrough == BlockPassthrough::Enable
                ? RequestWrappedBlockVariant::PASS_THROUGH
                : Executor::Properties::inputSizeRestrictsOutputSize
                      ? RequestWrappedBlockVariant::INPUTRESTRICTED
                      : RequestWrappedBlockVariant::DEFAULT;

  // Override for spliced subqueries, this optimization does not work there.
  if (isInSplicedSubquery() && variant == RequestWrappedBlockVariant::INPUTRESTRICTED) {
    return RequestWrappedBlock<RequestWrappedBlockVariant::DEFAULT>::run(
#ifdef ARANGODB_ENABLE_MAINTAINER_MODE
        infos(),
#endif
        executor(), *_engine, nrItems, nrRegs);
  }

  return RequestWrappedBlock<variant>::run(
#ifdef ARANGODB_ENABLE_MAINTAINER_MODE
      infos(),
#endif
      executor(), *_engine, nrItems, nrRegs);
}

// TODO: We need to define the size of this block based on Input / Executor / Subquery depth
template <class Executor>
auto ExecutionBlockImpl<Executor>::allocateOutputBlock(AqlCall&& call)
    -> std::unique_ptr<OutputAqlItemRow> {
  if constexpr (Executor::Properties::allowsBlockPassthrough == BlockPassthrough::Enable) {
    SharedAqlItemBlockPtr newBlock{nullptr};
    // Passthrough variant, re-use the block stored in InputRange
    if (!_hasUsedDataRangeBlock) {
      // In the pass through variant we have the contract that we work on a
      // block all or nothing, so if we have used the block once, we cannot use it again
      // however we cannot remove the _lastRange as it may contain additional information.
      newBlock = _lastRange.getBlock();
      _hasUsedDataRangeBlock = true;
    }

    return createOutputRow(newBlock, std::move(call));
  } else {
    // Non-Passthrough variant, we need to allocate the block ourselfs
    size_t blockSize = ExecutionBlock::DefaultBatchSize;
    SharedAqlItemBlockPtr newBlock =
        _engine->itemBlockManager().requestBlock(blockSize, _infos.numberOfOutputRegisters());
    return createOutputRow(newBlock, std::move(call));
  }
}

template <class Executor>
void ExecutionBlockImpl<Executor>::ensureOutputBlock(AqlCall&& call) {
  if (_outputItemRow == nullptr || !_outputItemRow->isInitialized()) {
    _outputItemRow = allocateOutputBlock(std::move(call));
  } else {
    _outputItemRow->setCall(std::move(call));
  }
}

// This cannot return upstream call or shadowrows.
template <class Executor>
auto ExecutionBlockImpl<Executor>::nextState(AqlCall const& call) const -> ExecState {
  if (call.getOffset() > 0) {
    // First skip
    return ExecState::SKIP;
  }
  if (call.getLimit() > 0) {
    // Then produce
    return ExecState::PRODUCE;
  }
  if (call.hardLimit == 0) {
    // We reached hardLimit, fast forward
    return ExecState::FASTFORWARD;
  }
  // now we are done.
  return ExecState::DONE;
}

/// @brief request an AqlItemBlock from the memory manager
template <class Executor>
SharedAqlItemBlockPtr ExecutionBlockImpl<Executor>::requestBlock(size_t nrItems,
                                                                 RegisterId nrRegs) {
  return _engine->itemBlockManager().requestBlock(nrItems, nrRegs);
}

//
// FETCHER:  if we have one output row per input row, we can skip
//           directly by just calling the fetcher and see whether
//           it produced any output.
//           With the new architecture we should be able to just skip
//           ahead on the input range, fetching new blocks when necessary
// EXECUTOR: the executor has a specialised skipRowsRange method
//           that will be called to skip
// SUBQUERY_START:
// SUBQUERY_END:
//
enum class SkipRowsRangeVariant {
  FETCHER,
  EXECUTOR,
  SUBQUERY_START,
  SUBQUERY_END
};

// This function is just copy&pasted from above to decide which variant of
// skip is used for which executor.
template <class Executor>
static SkipRowsRangeVariant constexpr skipRowsType() {
  bool constexpr useFetcher =
      Executor::Properties::allowsBlockPassthrough == BlockPassthrough::Enable &&
      !std::is_same<Executor, SubqueryExecutor<true>>::value;

  bool constexpr useExecutor = hasSkipRowsRange<Executor>::value;

  // ConstFetcher and SingleRowFetcher<BlockPassthrough::Enable> can skip, but
  // it may not be done for modification subqueries.
  static_assert(useFetcher ==
                    (std::is_same_v<typename Executor::Fetcher, ConstFetcher> ||
                     (std::is_same_v<typename Executor::Fetcher, SingleRowFetcher<BlockPassthrough::Enable>> &&
                      !std::is_same<Executor, SubqueryExecutor<true>>::value)),
                "Unexpected fetcher for SkipVariants::FETCHER");

  static_assert(!useFetcher || hasSkipRows<typename Executor::Fetcher>::value,
                "Fetcher is chosen for skipping, but has not skipRows method!");

<<<<<<< HEAD
  static_assert(useExecutor ==
                    (is_one_of_v<Executor, FilterExecutor, ShortestPathExecutor, ReturnExecutor, HashedCollectExecutor,
                                 IndexExecutor, EnumerateCollectionExecutor, CountCollectExecutor,
=======
  static_assert(
      useExecutor ==
          (is_one_of_v<Executor, FilterExecutor, ShortestPathExecutor, ReturnExecutor, KShortestPathsExecutor,
                       IdExecutor<SingleRowFetcher<BlockPassthrough::Enable>>,
                       IdExecutor<ConstFetcher>, HashedCollectExecutor, IndexExecutor, EnumerateCollectionExecutor,
>>>>>>> 5db33281
#ifdef ARANGODB_USE_GOOGLE_TESTS
                       TestLambdaSkipExecutor,
#endif
                       TraversalExecutor, EnumerateListExecutor, SubqueryStartExecutor,
                       SubqueryEndExecutor, SortedCollectExecutor, LimitExecutor>),
      "Unexpected executor for SkipVariants::EXECUTOR");

  // The LimitExecutor will not work correctly with SkipVariants::FETCHER!
  static_assert(
      !std::is_same<Executor, LimitExecutor>::value || useFetcher,
      "LimitExecutor needs to implement skipRows() to work correctly");

  if (useExecutor) {
    return SkipRowsRangeVariant::EXECUTOR;
  } else if (useFetcher) {
    return SkipRowsRangeVariant::FETCHER;
  } else {
    TRI_ASSERT(false);
    THROW_ARANGO_EXCEPTION(TRI_ERROR_NOT_IMPLEMENTED);
  }
}

// Let's do it the C++ way.
template <class T>
struct dependent_false : std::false_type {};

template <class Executor>
auto ExecutionBlockImpl<Executor>::executeSkipRowsRange(AqlItemBlockInputRange& inputRange,
                                                        AqlCall& call)
    -> std::tuple<ExecutorState, typename Executor::Stats, size_t, AqlCall> {
  if constexpr (isNewStyleExecutor<Executor>) {
    call.skippedRows = 0;
    if constexpr (skipRowsType<Executor>() == SkipRowsRangeVariant::EXECUTOR) {
      // If the executor has a method skipRowsRange, to skip outputs.
      // Every non-passthrough executor needs to implement this.
      return _executor.skipRowsRange(inputRange, call);
    } else if constexpr (skipRowsType<Executor>() == SkipRowsRangeVariant::FETCHER) {
      // If we know that every input row produces exactly one output row (this
      // is a property of the executor), then we can just let the fetcher skip
      // the number of rows that we would like to skip.
      // Returning this will trigger to end in upstream state now, with the
      // call that was handed it.
      static_assert(
          std::is_same_v<typename Executor::Stats, NoStats>,
          "Executors with custom statistics must implement skipRowsRange.");
      return {inputRange.upstreamState(), NoStats{}, 0, call};
    } else {
      static_assert(dependent_false<Executor>::value,
                    "This value of SkipRowsRangeVariant is not supported");
      return std::make_tuple(ExecutorState::DONE, typename Executor::Stats{}, 0, call);
    }
  } else {
    TRI_ASSERT(false);
    return std::make_tuple(ExecutorState::DONE, typename Executor::Stats{}, 0, call);
  }
  // Compiler is unhappy without this.
  return std::make_tuple(ExecutorState::DONE, typename Executor::Stats{}, 0, call);
}

template <>
auto ExecutionBlockImpl<SubqueryStartExecutor>::shadowRowForwarding() -> ExecState {
  TRI_ASSERT(_outputItemRow);
  TRI_ASSERT(_outputItemRow->isInitialized());
  TRI_ASSERT(!_outputItemRow->allRowsUsed());
  if (_lastRange.hasDataRow()) {
    // If we have a dataRow, the executor needs to write it's output.
    // If we get woken up by a dataRow during forwarding of ShadowRows
    // This will return false, and if so we need to call produce instead.
    auto didWrite = _executor.produceShadowRow(_lastRange, *_outputItemRow);
    if (didWrite) {
      if (_lastRange.hasShadowRow()) {
        // Forward the ShadowRows
        return ExecState::SHADOWROWS;
      }
      // If we have more input,
      // For now we need to return
      // here and cannot start another subquery.
      // We do not know what to do with the next DataRow.
      return ExecState::DONE;
    } else {
      // Woken up after shadowRow forwarding
      // Need to call the Executor
      return ExecState::CHECKCALL;
    }
  } else {
    // Need to forward the ShadowRows
    auto const& [state, shadowRow] = _lastRange.nextShadowRow();
    TRI_ASSERT(shadowRow.isInitialized());
    _outputItemRow->increaseShadowRowDepth(shadowRow);
    TRI_ASSERT(_outputItemRow->produced());
    _outputItemRow->advanceRow();
    if (_lastRange.hasShadowRow()) {
      return ExecState::SHADOWROWS;
    }
    // If we do not have more shadowRows
    // we need to return.
    return ExecState::DONE;
  }
}

template <>
auto ExecutionBlockImpl<SubqueryEndExecutor>::shadowRowForwarding() -> ExecState {
  TRI_ASSERT(_outputItemRow);
  TRI_ASSERT(_outputItemRow->isInitialized());
  TRI_ASSERT(!_outputItemRow->allRowsUsed());
  if (!_lastRange.hasShadowRow()) {
    // We got back without a ShadowRow in the LastRange
    // Let client call again
    return ExecState::DONE;
  }
  auto const& [state, shadowRow] = _lastRange.nextShadowRow();
  TRI_ASSERT(shadowRow.isInitialized());
  bool didConsume = false;
  if (shadowRow.isRelevant()) {
    // We need to consume the row, and write the Aggregate to it.
    _executor.consumeShadowRow(shadowRow, *_outputItemRow);
    didConsume = true;
  } else {
    _outputItemRow->decreaseShadowRowDepth(shadowRow);
  }

  TRI_ASSERT(_outputItemRow->produced());
  _outputItemRow->advanceRow();

  if (state == ExecutorState::DONE) {
    // We have consumed everything, we are
    // Done with this query
    return ExecState::DONE;
  } else if (_lastRange.hasDataRow()) {
    // Multiple concatenated Subqueries
    // This case is disallowed for now, as we do not know the
    // look-ahead call
    TRI_ASSERT(false);
    // If we would know we could now go into a continue with next subquery
    // state.
    return ExecState::DONE;
  } else if (_lastRange.hasShadowRow()) {
    // We still have shadowRows, we
    // need to forward them
    return ExecState::SHADOWROWS;
  } else {
    if (didConsume) {
      // We did only consume the input
      // ask upstream
      return ExecState::CHECKCALL;
    }
    // End of input, we are done for now
    // Need to call again
    return ExecState::DONE;
  }
}

template <class Executor>
auto ExecutionBlockImpl<Executor>::shadowRowForwarding() -> ExecState {
  TRI_ASSERT(_outputItemRow);
  TRI_ASSERT(_outputItemRow->isInitialized());
  TRI_ASSERT(!_outputItemRow->allRowsUsed());
  if (!_lastRange.hasShadowRow()) {
    // We got back without a ShadowRow in the LastRange
    // Let client call again
    return ExecState::DONE;
  }

  auto const& [state, shadowRow] = _lastRange.nextShadowRow();
  TRI_ASSERT(shadowRow.isInitialized());

  _outputItemRow->copyRow(shadowRow);

  if (shadowRow.isRelevant()) {
    LOG_QUERY("6d337", DEBUG) << printTypeInfo() << " init executor.";
    // We found a relevant shadow Row.
    // We need to reset the Executor
    // cppcheck-suppress unreadVariable
    constexpr bool customInit = hasInitializeCursor<decltype(_executor)>::value;
    InitializeCursor<customInit>::init(_executor, _rowFetcher, _infos);
  }

  TRI_ASSERT(_outputItemRow->produced());
  _outputItemRow->advanceRow();

  if (state == ExecutorState::DONE) {
    // We have consumed everything, we are
    // Done with this query
    return ExecState::DONE;
  } else if (_lastRange.hasDataRow()) {
    // Multiple concatenated Subqueries
    // This case is disallowed for now, as we do not know the
    // look-ahead call
    TRI_ASSERT(false);
    // If we would know we could now go into a continue with next subquery
    // state.
    return ExecState::DONE;
  } else if (_lastRange.hasShadowRow()) {
    // We still have shadowRows, we
    // need to forward them
    return ExecState::SHADOWROWS;
  } else {
    // End of input, we are done for now
    // Need to call again
    return ExecState::DONE;
  }
}

/**
 * @brief Define the variant of FastForward behaviour
 *
 * FULLCOUNT => Call executeSkipRowsRange and report what has been skipped.
 * EXECUTOR => Call executeSkipRowsRange, but do not report what has been skipped.
 *             (This instance is used to make sure Modifications are performed, or stats are correct)
 * FETCHER => Do not bother the Executor, drop all from input, without further reporting
 */
enum class FastForwardVariant { FULLCOUNT, EXECUTOR, FETCHER };

template <class Executor>
static auto fastForwardType(AqlCall const& call, Executor const& e) -> FastForwardVariant {
  if (call.needsFullCount() && call.getOffset() == 0 && call.getLimit() == 0) {
    // Only start fullCount after the original call is fulfilled. Otherwise
    // do fast-forward variant
    TRI_ASSERT(call.hasHardLimit());
    return FastForwardVariant::FULLCOUNT;
  }
  // TODO: We only need to do this is the executor actually require to call.
  // e.g. Modifications will always need to be called. Limit only if it needs to report fullCount
  if constexpr (is_one_of_v<Executor, LimitExecutor>) {
    return FastForwardVariant::EXECUTOR;
  }
  return FastForwardVariant::FETCHER;
}

template <class Executor>
auto ExecutionBlockImpl<Executor>::executeFastForward(AqlItemBlockInputRange& inputRange,
                                                      AqlCall& clientCall)
    -> std::tuple<ExecutorState, typename Executor::Stats, size_t, AqlCall> {
  TRI_ASSERT(isNewStyleExecutor<Executor>);
  if constexpr (std::is_same_v<Executor, SubqueryStartExecutor>) {
    if (clientCall.needsFullCount() && clientCall.getOffset() == 0 &&
        clientCall.getLimit() == 0) {
      // We can savely call skipRows.
      // It will not report anything if the row is already consumed
      return executeSkipRowsRange(_lastRange, clientCall);
    }
    // Do not fastForward anything, the Subquery start will handle it by itself
    return {ExecutorState::DONE, NoStats{}, 0, AqlCall{}};
  }
  auto type = fastForwardType(clientCall, _executor);
  switch (type) {
    case FastForwardVariant::FULLCOUNT:
    case FastForwardVariant::EXECUTOR: {
      LOG_QUERY("cb135", DEBUG) << printTypeInfo() << " apply full count.";
      auto [state, stats, skippedLocal, call] = executeSkipRowsRange(_lastRange, clientCall);
      if (type == FastForwardVariant::EXECUTOR) {
        // We do not report the skip
        skippedLocal = 0;
      }
      return {state, stats, skippedLocal, call};
    }
    case FastForwardVariant::FETCHER: {
      LOG_QUERY("fa327", DEBUG) << printTypeInfo() << " bypass unused rows.";
      while (inputRange.hasDataRow()) {
        auto [state, row] = inputRange.nextDataRow();
        TRI_ASSERT(row.isInitialized());
      }
      AqlCall call{};
      call.hardLimit = 0;
      return {inputRange.upstreamState(), typename Executor::Stats{}, 0, call};
    }
  }
  // Unreachable
  TRI_ASSERT(false);
  THROW_ARANGO_EXCEPTION(TRI_ERROR_INTERNAL_AQL);
}

/**
 * @brief This is the central function of an executor, and it acts like a
 * coroutine: It can be called multiple times and keeps state across
 * calls.
 *
 * The intended behaviour of this function is best described in terms of
 * a state machine; the possible states are the ExecStates
 * SKIP, PRODUCE, FASTFORWARD, UPSTREAM, SHADOWROWS, DONE
 *
 * SKIP       skipping rows. How rows are skipped is determined by
 *            the Executor that is used. See SkipVariants
 * PRODUCE    calls produceRows of the executor
 * FASTFORWARD again skipping rows, will count skipped rows, if fullCount is requested.
 * UPSTREAM   fetches rows from the upstream executor(s) to be processed by
 *            our executor.
 * SHADOWROWS process any shadow rows
 * DONE       processing of one output is done. We did handle offset / limit / fullCount without crossing BatchSize limits.
 *            This state does not indicate that we are DONE with all input, we are just done with one walk through this statemachine.
 *
 * We progress within the states in the following way:
 *   There is a nextState method that determines the next state based on the call, it can only lead to:
 *   SKIP, PRODUCE, FASTFORWAD, DONE
 *
 *   On the first call we will use nextState to get to our starting point.
 *   After any of SKIP, PRODUCE,, FASTFORWAD, DONE We either go to
 *   1. FASTFORWARD (if executor is done)
 *   2. DONE (if output is full)
 *   3. UPSTREAM if executor has More, (Invariant: input fully consumed)
 *   4. NextState (if none of the above applies)
 *
 *   From SHADOWROWS we can only go to DONE
 *   From UPSTREAM we go to NextState.
 *
 * @tparam Executor The Executor that will implement the logic of what needs to happen to the data
 * @param stack The call stack of lower levels
 * @return std::tuple<ExecutionState, size_t, SharedAqlItemBlockPtr>
 *        ExecutionState: WAITING -> We wait for IO, secure state, return you will be called again
 *        ExecutionState: HASMORE -> We still have data
 *        ExecutionState: DONE -> We do not have any more data, do never call again
 *        size_t -> Amount of documents skipped within this one call. (contains offset and fullCount)
 *        SharedAqlItemBlockPtr -> The resulting data
 */
template <class Executor>
std::tuple<ExecutionState, size_t, SharedAqlItemBlockPtr>
ExecutionBlockImpl<Executor>::executeWithoutTrace(AqlCallStack stack) {
  if constexpr (isNewStyleExecutor<Executor>) {
    if (!stack.isRelevant()) {
      LOG_QUERY("bf029", DEBUG) << "subquery bypassing executor " << printBlockInfo();
      // We are bypassing subqueries.
      // This executor is not allowed to perform actions
      // However we need to maintain the upstream state.
      size_t skippedLocal = 0;
      typename Fetcher::DataRange bypassedRange{ExecutorState::HASMORE};
      std::tie(_upstreamState, skippedLocal, bypassedRange) = _rowFetcher.execute(stack);
      return {_upstreamState, skippedLocal, bypassedRange.getBlock()};
    }

    AqlCall clientCall = stack.popCall();
    ExecutorState localExecutorState = ExecutorState::DONE;

    TRI_ASSERT(!(clientCall.getOffset() == 0 && clientCall.softLimit == AqlCall::Limit{0}));
    TRI_ASSERT(!(clientCall.hasSoftLimit() && clientCall.fullCount));
    TRI_ASSERT(!(clientCall.hasSoftLimit() && clientCall.hasHardLimit()));

    // We can only have returned the following internal states
    TRI_ASSERT(_execState == ExecState::CHECKCALL || _execState == ExecState::SHADOWROWS ||
               _execState == ExecState::UPSTREAM);
    // Skip can only be > 0 if we are in upstream cases.
    TRI_ASSERT(_skipped == 0 || _execState == ExecState::UPSTREAM);

    if constexpr (std::is_same_v<Executor, SubqueryEndExecutor>) {
      // TODO: implement forwarding of SKIP properly:
      // We need to modify the execute API to instead return a vector of skipped
      // values.
      // Then we can simply push a skip on the Stack here and let it forward.
      // In case of a modifaction we need to NOT forward a skip, but instead do
      // a limit := limit + offset call and a hardLimit 0 call on top of the stack.
      TRI_ASSERT(!clientCall.needSkipMore());

      // In subqeryEndExecutor we actually manage two calls.
      // The clientClient is defined of what will go into the Executor.
      // on SubqueryEnd this call is generated based on the call from downstream
      stack.pushCall(std::move(clientCall));
      // TODO: Implement different kind of calls we need to inject into Executor
      // based on modification, or on forwarding.
      // FOr now use a fetchUnlimited Call always
      clientCall = AqlCall{};
    }
    if (_execState == ExecState::UPSTREAM) {
      // We have been in waiting state.
      // We may have local work on the original call.
      // The client does not have the right to change her
      // mind just because we told her to hold the line.

      // The client cannot request less data!
      TRI_ASSERT(_clientRequest.getOffset() <= clientCall.getOffset());
      TRI_ASSERT(_clientRequest.getLimit() <= clientCall.getLimit());
      TRI_ASSERT(_clientRequest.needsFullCount() == clientCall.needsFullCount());
      clientCall = _clientRequest;
    }

    auto returnToState = ExecState::CHECKCALL;

    LOG_QUERY("007ac", DEBUG) << "starting statemachine of executor " << printBlockInfo();
    while (_execState != ExecState::DONE) {
      switch (_execState) {
        case ExecState::CHECKCALL: {
          LOG_QUERY("cfe46", DEBUG)
              << printTypeInfo() << " determine next action on call " << clientCall;
          _execState = nextState(clientCall);
          break;
        }
        case ExecState::SKIP: {
#ifdef ARANGODB_ENABLE_MAINTAINER_MODE
          size_t offsetBefore = clientCall.getOffset();
          TRI_ASSERT(offsetBefore > 0);
          size_t canPassFullcount =
              clientCall.getLimit() == 0 && clientCall.needsFullCount();
#endif
          LOG_QUERY("1f786", DEBUG) << printTypeInfo() << " call skipRows " << clientCall;
          auto [state, stats, skippedLocal, call] =
              executeSkipRowsRange(_lastRange, clientCall);
#ifdef ARANGODB_ENABLE_MAINTAINER_MODE
          // Assertion: We did skip 'skippedLocal' documents here.
          // This means that they have to be removed from clientCall.getOffset()
          // This has to be done by the Executor calling call.didSkip()
          // accordingly.
          // The LIMIT executor with a LIMIT of 0 can also bypass fullCount
          // here, even if callLimit > 0
          if (canPassFullcount || std::is_same_v<Executor, LimitExecutor>) {
            // In this case we can first skip. But straight after continue with fullCount, so we might skip more
            TRI_ASSERT(clientCall.getOffset() + skippedLocal >= offsetBefore);
            if (clientCall.getOffset() + skippedLocal > offsetBefore) {
              // First need to count down offset.
              TRI_ASSERT(clientCall.getOffset() == 0);
            }
          } else {
            TRI_ASSERT(clientCall.getOffset() + skippedLocal == offsetBefore);
          }
#endif
          localExecutorState = state;
          _skipped += skippedLocal;
          _engine->_stats += stats;
          // The execute might have modified the client call.
          if (state == ExecutorState::DONE) {
            _execState = ExecState::FASTFORWARD;
          } else if (clientCall.getOffset() > 0) {
            TRI_ASSERT(_upstreamState != ExecutionState::DONE);
            // We need to request more
            _upstreamRequest = call;
            _execState = ExecState::UPSTREAM;
          } else {
            // We are done with skipping. Skip is not allowed to request more
            _execState = ExecState::CHECKCALL;
          }
          break;
        }
        case ExecState::PRODUCE: {
          // Make sure there's a block allocated and set
          // the call
          TRI_ASSERT(clientCall.getLimit() > 0);

          LOG_QUERY("1f786", DEBUG) << printTypeInfo() << " call produceRows " << clientCall;
          if (outputIsFull()) {
            // We need to be able to write data
            // But maybe the existing block is full here
            // Then we need to wake up again.
            // However the client might decide on a different
            // call, so we do not record this position
            _execState = ExecState::DONE;
            break;
          }
          if constexpr (std::is_same_v<Executor, SubqueryEndExecutor>) {
            TRI_ASSERT(!stack.empty());
            AqlCall const& subqueryCall = stack.peek();
            AqlCall copyCall = subqueryCall;
            ensureOutputBlock(std::move(copyCall));
          } else {
            ensureOutputBlock(std::move(clientCall));
          }
          TRI_ASSERT(_outputItemRow);

          // Execute getSome
          auto const [state, stats, call] =
              _executor.produceRows(_lastRange, *_outputItemRow);
          _engine->_stats += stats;
          localExecutorState = state;

          if constexpr (!std::is_same_v<Executor, SubqueryEndExecutor>) {
            // Produce might have modified the clientCall
            // But only do this if we are not subquery.
            clientCall = _outputItemRow->getClientCall();
          }

          if (state == ExecutorState::DONE) {
            _execState = ExecState::FASTFORWARD;
          } else if (Executor::Properties::allowsBlockPassthrough == BlockPassthrough::Enable &&
                     outputIsFull()) {
            // In pass through variant we need to stop whenever the block is full.
            _execState = ExecState::DONE;
            break;
          } else if (clientCall.getLimit() > 0 && !_lastRange.hasDataRow()) {
            TRI_ASSERT(_upstreamState != ExecutionState::DONE);
            // We need to request more
            _upstreamRequest = call;
            _execState = ExecState::UPSTREAM;
          } else {
            // We are done with producing. Produce is not allowed to request more
            _execState = ExecState::CHECKCALL;
          }
          break;
        }
        case ExecState::FASTFORWARD: {
          LOG_QUERY("96e2c", DEBUG)
              << printTypeInfo() << " all produced, fast forward to end up (sub-)query.";
          auto [state, stats, skippedLocal, call] =
              executeFastForward(_lastRange, clientCall);

          _skipped += skippedLocal;
          _engine->_stats += stats;
          localExecutorState = state;

          if (state == ExecutorState::DONE) {
            if (_outputItemRow && _outputItemRow->isInitialized() &&
                _outputItemRow->allRowsUsed()) {
              // We have a block with data, but no more place for a shadow row.
              _execState = ExecState::DONE;
            } else if (!_lastRange.hasShadowRow() && !_lastRange.hasDataRow()) {
              _execState = ExecState::DONE;
            } else {
              _execState = ExecState::SHADOWROWS;
            }
          } else {
            // We need to request more
            _upstreamRequest = call;
            _execState = ExecState::UPSTREAM;
          }
          break;
        }
        case ExecState::UPSTREAM: {
          LOG_QUERY("488de", DEBUG)
              << printTypeInfo() << " request dependency " << _upstreamRequest;
          // If this triggers the executors produceRows function has returned
          // HASMORE even if it knew that upstream has no further rows.
          TRI_ASSERT(_upstreamState != ExecutionState::DONE);
          // We need to make sure _lastRange is all used
          TRI_ASSERT(!_lastRange.hasDataRow());
          TRI_ASSERT(!_lastRange.hasShadowRow());
          size_t skippedLocal = 0;

#ifdef ARANGODB_ENABLE_MAINTAINER_MODE
          size_t subqueryLevelBefore = stack.subqueryLevel();
#endif
          // If we are SubqueryStart, we remove the top element of the stack
          // which belongs to the subquery enclosed by this
          // SubqueryStart and the partnered SubqueryEnd by *not*
          // pushing the upstream request.
          if constexpr (!std::is_same_v<Executor, SubqueryStartExecutor>) {
            auto callCopy = _upstreamRequest;
            stack.pushCall(std::move(callCopy));
          }

          std::tie(_upstreamState, skippedLocal, _lastRange) = _rowFetcher.execute(stack);

          if constexpr (std::is_same_v<Executor, SubqueryStartExecutor>) {
            // Do not pop the call, we did not put it on.
            // However we need it for accounting later.
          } else {
            // As the stack is copied into the fetcher, we need to pop off our call again.
            // If we use other datastructures or moving we may hand over ownership of the stack here
            // instead and no popCall is necessary.
            stack.popCall();
          }

#ifdef ARANGODB_ENABLE_MAINTAINER_MODE
          TRI_ASSERT(subqueryLevelBefore == stack.subqueryLevel());
#endif
          if (_upstreamState == ExecutionState::WAITING) {
            // We need to persist the old call before we return.
            // We might have some local accounting to this call.
            _clientRequest = clientCall;
            // We do not return anything in WAITING state, also NOT skipped.
            return {_upstreamState, 0, nullptr};
          }
          if constexpr (Executor::Properties::allowsBlockPassthrough ==
                        BlockPassthrough::Enable) {
            // We have a new range, passthrough can use this range.
            _hasUsedDataRangeBlock = false;
          }
          if constexpr (skipRowsType<Executor>() == SkipRowsRangeVariant::FETCHER) {
            _skipped += skippedLocal;
            // We skipped through passthrough, so count that a skip was solved.
            clientCall.didSkip(skippedLocal);
          }
          _execState = ExecState::CHECKCALL;
          break;
        }
        case ExecState::SHADOWROWS: {
          // We only get Called with something in the input.
          TRI_ASSERT(_lastRange.hasShadowRow() || _lastRange.hasDataRow());
          LOG_QUERY("7c63c", DEBUG)
              << printTypeInfo() << " (sub-)query completed. Move ShadowRows.";

          // TODO: Check if we can have the situation that we are between two shadow rows here.
          // E.g. LastRow is releveant shadowRow. NextRow is non-relevant shadowRow.
          // NOTE: I do not think this is an issue, as the Executor will always say that it cannot do anything with
          // an empty input. Only exception might be COLLECT COUNT.

          if (outputIsFull()) {
            // We need to be able to write data
            // But maybe the existing block is full here
            // Then we need to wake up again here.
            returnToState = ExecState::SHADOWROWS;
            _execState = ExecState::DONE;
            break;
          }
          if constexpr (std::is_same_v<Executor, SubqueryEndExecutor>) {
            TRI_ASSERT(!stack.empty());
            AqlCall const& subqueryCall = stack.peek();
            AqlCall copyCall = subqueryCall;
            ensureOutputBlock(std::move(copyCall));
          } else {
            ensureOutputBlock(std::move(clientCall));
          }

          TRI_ASSERT(!_outputItemRow->allRowsUsed());

          // This may write one or more rows.
          _execState = shadowRowForwarding();
          if constexpr (!std::is_same_v<Executor, SubqueryEndExecutor>) {
            // Produce might have modified the clientCall
            // But only do this if we are not subquery.
            clientCall = _outputItemRow->getClientCall();
          }
          break;
        }
        default:
          // unreachable
          TRI_ASSERT(false);
          THROW_ARANGO_EXCEPTION(TRI_ERROR_INTERNAL_AQL);
      }
    }
    LOG_QUERY("80c24", DEBUG) << printBlockInfo() << " local statemachine done. Return now.";
    // If we do not have an output, we simply return a nullptr here.
    auto outputBlock = _outputItemRow != nullptr ? _outputItemRow->stealBlock()
                                                 : SharedAqlItemBlockPtr{nullptr};
    // We are locally done with our output.
    // Next time we need to check the client call again
    _execState = returnToState;
    // This is not strictly necessary here, as we shouldn't be called again
    // after DONE.
    _outputItemRow.reset();

    // We return skipped here, reset member
    size_t skipped = _skipped;
    _skipped = 0;
    if (localExecutorState == ExecutorState::HASMORE ||
        _lastRange.hasDataRow() || _lastRange.hasShadowRow()) {
      // We have skipped or/and return data, otherwise we cannot return HASMORE
      TRI_ASSERT(skipped > 0 || (outputBlock != nullptr && outputBlock->numEntries() > 0));
      return {ExecutionState::HASMORE, skipped, std::move(outputBlock)};
    }
    // We must return skipped and/or data when reporting HASMORE
    TRI_ASSERT(_upstreamState != ExecutionState::HASMORE ||
               (skipped > 0 || (outputBlock != nullptr && outputBlock->numEntries() > 0)));
    return {_upstreamState, skipped, std::move(outputBlock)};
  } else {
    // TODO this branch must never be taken with an executor that has not been
    //      converted yet
    TRI_ASSERT(false);
    THROW_ARANGO_EXCEPTION(TRI_ERROR_NOT_IMPLEMENTED);
  }
}

/// @brief reset all internal states after processing a shadow row.
template <class Executor>
void ExecutionBlockImpl<Executor>::resetAfterShadowRow() {
  // cppcheck-suppress unreadVariable
  constexpr bool customInit = hasInitializeCursor<decltype(_executor)>::value;
  InitializeCursor<customInit>::init(_executor, _rowFetcher, _infos);
}

template <class Executor>
ExecutionState ExecutionBlockImpl<Executor>::fetchShadowRowInternal() {
  TRI_ASSERT(_state == InternalState::FETCH_SHADOWROWS);
  TRI_ASSERT(!_outputItemRow->isFull());
  ExecutionState state = ExecutionState::HASMORE;
  ShadowAqlItemRow shadowRow{CreateInvalidShadowRowHint{}};
  // TODO: Add lazy evaluation in case of LIMIT "lying" on done
  std::tie(state, shadowRow) = _rowFetcher.fetchShadowRow();
  if (state == ExecutionState::WAITING) {
    TRI_ASSERT(!shadowRow.isInitialized());
    return state;
  }

  if (state == ExecutionState::DONE) {
    _state = InternalState::DONE;
  }
  if (shadowRow.isInitialized()) {
    _outputItemRow->copyRow(shadowRow);
    TRI_ASSERT(_outputItemRow->produced());
    _outputItemRow->advanceRow();
  } else {
    if (_state != InternalState::DONE) {
      _state = InternalState::FETCH_DATA;
      resetAfterShadowRow();
    }
  }
  return state;
}

template <class Executor>
auto ExecutionBlockImpl<Executor>::outputIsFull() const noexcept -> bool {
  return _outputItemRow != nullptr && _outputItemRow->isInitialized() &&
         _outputItemRow->allRowsUsed();
}

template <>
template <>
RegisterId ExecutionBlockImpl<IdExecutor<SingleRowFetcher<BlockPassthrough::Enable>>>::getOutputRegisterId() const
    noexcept {
  return _infos.getOutputRegister();
}

template class ::arangodb::aql::ExecutionBlockImpl<CalculationExecutor<CalculationType::Condition>>;
template class ::arangodb::aql::ExecutionBlockImpl<CalculationExecutor<CalculationType::Reference>>;
template class ::arangodb::aql::ExecutionBlockImpl<CalculationExecutor<CalculationType::V8Condition>>;
template class ::arangodb::aql::ExecutionBlockImpl<ConstrainedSortExecutor>;
template class ::arangodb::aql::ExecutionBlockImpl<CountCollectExecutor>;
template class ::arangodb::aql::ExecutionBlockImpl<DistinctCollectExecutor>;
template class ::arangodb::aql::ExecutionBlockImpl<EnumerateCollectionExecutor>;
template class ::arangodb::aql::ExecutionBlockImpl<EnumerateListExecutor>;
template class ::arangodb::aql::ExecutionBlockImpl<FilterExecutor>;
template class ::arangodb::aql::ExecutionBlockImpl<HashedCollectExecutor>;

template class ::arangodb::aql::ExecutionBlockImpl<IResearchViewExecutor<false, arangodb::iresearch::MaterializeType::NotMaterialize>>;
template class ::arangodb::aql::ExecutionBlockImpl<IResearchViewExecutor<false, arangodb::iresearch::MaterializeType::LateMaterialize>>;
template class ::arangodb::aql::ExecutionBlockImpl<IResearchViewExecutor<false, arangodb::iresearch::MaterializeType::Materialize>>;
template class ::arangodb::aql::ExecutionBlockImpl<
    IResearchViewExecutor<false, arangodb::iresearch::MaterializeType::NotMaterialize | arangodb::iresearch::MaterializeType::UseStoredValues>>;
template class ::arangodb::aql::ExecutionBlockImpl<
    IResearchViewExecutor<false, arangodb::iresearch::MaterializeType::LateMaterialize | arangodb::iresearch::MaterializeType::UseStoredValues>>;
template class ::arangodb::aql::ExecutionBlockImpl<IResearchViewExecutor<true, arangodb::iresearch::MaterializeType::NotMaterialize>>;
template class ::arangodb::aql::ExecutionBlockImpl<IResearchViewExecutor<true, arangodb::iresearch::MaterializeType::LateMaterialize>>;
template class ::arangodb::aql::ExecutionBlockImpl<IResearchViewExecutor<true, arangodb::iresearch::MaterializeType::Materialize>>;
template class ::arangodb::aql::ExecutionBlockImpl<
    IResearchViewExecutor<true, arangodb::iresearch::MaterializeType::NotMaterialize | arangodb::iresearch::MaterializeType::UseStoredValues>>;
template class ::arangodb::aql::ExecutionBlockImpl<
    IResearchViewExecutor<true, arangodb::iresearch::MaterializeType::LateMaterialize | arangodb::iresearch::MaterializeType::UseStoredValues>>;
template class ::arangodb::aql::ExecutionBlockImpl<IResearchViewMergeExecutor<false, arangodb::iresearch::MaterializeType::NotMaterialize>>;
template class ::arangodb::aql::ExecutionBlockImpl<IResearchViewMergeExecutor<false, arangodb::iresearch::MaterializeType::LateMaterialize>>;
template class ::arangodb::aql::ExecutionBlockImpl<IResearchViewMergeExecutor<false, arangodb::iresearch::MaterializeType::Materialize>>;
template class ::arangodb::aql::ExecutionBlockImpl<IResearchViewMergeExecutor<
    false, arangodb::iresearch::MaterializeType::NotMaterialize | arangodb::iresearch::MaterializeType::UseStoredValues>>;
template class ::arangodb::aql::ExecutionBlockImpl<IResearchViewMergeExecutor<
    false, arangodb::iresearch::MaterializeType::LateMaterialize | arangodb::iresearch::MaterializeType::UseStoredValues>>;
template class ::arangodb::aql::ExecutionBlockImpl<IResearchViewMergeExecutor<true, arangodb::iresearch::MaterializeType::NotMaterialize>>;
template class ::arangodb::aql::ExecutionBlockImpl<IResearchViewMergeExecutor<true, arangodb::iresearch::MaterializeType::LateMaterialize>>;
template class ::arangodb::aql::ExecutionBlockImpl<IResearchViewMergeExecutor<true, arangodb::iresearch::MaterializeType::Materialize>>;
template class ::arangodb::aql::ExecutionBlockImpl<IResearchViewMergeExecutor<
    true, arangodb::iresearch::MaterializeType::NotMaterialize | arangodb::iresearch::MaterializeType::UseStoredValues>>;
template class ::arangodb::aql::ExecutionBlockImpl<IResearchViewMergeExecutor<
    true, arangodb::iresearch::MaterializeType::LateMaterialize | arangodb::iresearch::MaterializeType::UseStoredValues>>;

template class ::arangodb::aql::ExecutionBlockImpl<IdExecutor<ConstFetcher>>;
template class ::arangodb::aql::ExecutionBlockImpl<IdExecutor<SingleRowFetcher<BlockPassthrough::Enable>>>;
template class ::arangodb::aql::ExecutionBlockImpl<IndexExecutor>;
template class ::arangodb::aql::ExecutionBlockImpl<LimitExecutor>;

// IndexTag, Insert, Remove, Update,Replace, Upsert are only tags for this one
template class ::arangodb::aql::ExecutionBlockImpl<SingleRemoteModificationExecutor<IndexTag>>;
template class ::arangodb::aql::ExecutionBlockImpl<SingleRemoteModificationExecutor<Insert>>;
template class ::arangodb::aql::ExecutionBlockImpl<SingleRemoteModificationExecutor<Remove>>;
template class ::arangodb::aql::ExecutionBlockImpl<SingleRemoteModificationExecutor<Update>>;
template class ::arangodb::aql::ExecutionBlockImpl<SingleRemoteModificationExecutor<Replace>>;
template class ::arangodb::aql::ExecutionBlockImpl<SingleRemoteModificationExecutor<Upsert>>;

template class ::arangodb::aql::ExecutionBlockImpl<NoResultsExecutor>;
template class ::arangodb::aql::ExecutionBlockImpl<ReturnExecutor>;
template class ::arangodb::aql::ExecutionBlockImpl<ShortestPathExecutor>;
template class ::arangodb::aql::ExecutionBlockImpl<KShortestPathsExecutor>;
template class ::arangodb::aql::ExecutionBlockImpl<SortedCollectExecutor>;
template class ::arangodb::aql::ExecutionBlockImpl<SortExecutor>;
template class ::arangodb::aql::ExecutionBlockImpl<SubqueryEndExecutor>;
template class ::arangodb::aql::ExecutionBlockImpl<SubqueryExecutor<true>>;
template class ::arangodb::aql::ExecutionBlockImpl<SubqueryExecutor<false>>;
template class ::arangodb::aql::ExecutionBlockImpl<SubqueryStartExecutor>;
template class ::arangodb::aql::ExecutionBlockImpl<TraversalExecutor>;
template class ::arangodb::aql::ExecutionBlockImpl<SortingGatherExecutor>;
template class ::arangodb::aql::ExecutionBlockImpl<ParallelUnsortedGatherExecutor>;
template class ::arangodb::aql::ExecutionBlockImpl<UnsortedGatherExecutor>;

template class ::arangodb::aql::ExecutionBlockImpl<MaterializeExecutor<RegisterId>>;
template class ::arangodb::aql::ExecutionBlockImpl<MaterializeExecutor<std::string const&>>;

template class ::arangodb::aql::ExecutionBlockImpl<ModificationExecutor<AllRowsFetcher, InsertModifier>>;
template class ::arangodb::aql::ExecutionBlockImpl<ModificationExecutor<SingleRowFetcher<BlockPassthrough::Disable>, InsertModifier>>;
template class ::arangodb::aql::ExecutionBlockImpl<ModificationExecutor<AllRowsFetcher, RemoveModifier>>;
template class ::arangodb::aql::ExecutionBlockImpl<ModificationExecutor<SingleRowFetcher<BlockPassthrough::Disable>, RemoveModifier>>;
template class ::arangodb::aql::ExecutionBlockImpl<ModificationExecutor<AllRowsFetcher, UpdateReplaceModifier>>;
template class ::arangodb::aql::ExecutionBlockImpl<ModificationExecutor<SingleRowFetcher<BlockPassthrough::Disable>, UpdateReplaceModifier>>;
template class ::arangodb::aql::ExecutionBlockImpl<ModificationExecutor<AllRowsFetcher, UpsertModifier>>;
template class ::arangodb::aql::ExecutionBlockImpl<ModificationExecutor<SingleRowFetcher<BlockPassthrough::Disable>, UpsertModifier>>;<|MERGE_RESOLUTION|>--- conflicted
+++ resolved
@@ -1098,17 +1098,11 @@
   static_assert(!useFetcher || hasSkipRows<typename Executor::Fetcher>::value,
                 "Fetcher is chosen for skipping, but has not skipRows method!");
 
-<<<<<<< HEAD
-  static_assert(useExecutor ==
-                    (is_one_of_v<Executor, FilterExecutor, ShortestPathExecutor, ReturnExecutor, HashedCollectExecutor,
-                                 IndexExecutor, EnumerateCollectionExecutor, CountCollectExecutor,
-=======
   static_assert(
       useExecutor ==
           (is_one_of_v<Executor, FilterExecutor, ShortestPathExecutor, ReturnExecutor, KShortestPathsExecutor,
-                       IdExecutor<SingleRowFetcher<BlockPassthrough::Enable>>,
-                       IdExecutor<ConstFetcher>, HashedCollectExecutor, IndexExecutor, EnumerateCollectionExecutor,
->>>>>>> 5db33281
+                       IdExecutor<SingleRowFetcher<BlockPassthrough::Enable>>, IdExecutor<ConstFetcher>,
+                       HashedCollectExecutor, IndexExecutor, EnumerateCollectionExecutor, CountCollectExecutor,
 #ifdef ARANGODB_USE_GOOGLE_TESTS
                        TestLambdaSkipExecutor,
 #endif
