////////////////////////////////////////////////////////////////////////////////
/// DISCLAIMER
///
/// Copyright 2018 ArangoDB GmbH, Cologne, Germany
///
/// Licensed under the Apache License, Version 2.0 (the "License");
/// you may not use this file except in compliance with the License.
/// You may obtain a copy of the License at
///
///     http://www.apache.org/licenses/LICENSE-2.0
///
/// Unless required by applicable law or agreed to in writing, software
/// distributed under the License is distributed on an "AS IS" BASIS,
/// WITHOUT WARRANTIES OR CONDITIONS OF ANY KIND, either express or implied.
/// See the License for the specific language governing permissions and
/// limitations under the License.
///
/// Copyright holder is ArangoDB GmbH, Cologne, Germany
///
/// @author Tobias Goedderz
/// @author Michael Hackstein
/// @author Heiko Kernbach
/// @author Jan Christoph Uhde
////////////////////////////////////////////////////////////////////////////////

#include "ExecutionBlockImpl.h"

#include "Aql/AllRowsFetcher.h"
#include "Aql/AqlCallStack.h"
#include "Aql/AqlItemBlock.h"
#include "Aql/AsyncExecutor.h"
#include "Aql/CalculationExecutor.h"
#include "Aql/ConstFetcher.h"
#include "Aql/ConstrainedSortExecutor.h"
#include "Aql/CountCollectExecutor.h"
#include "Aql/DistinctCollectExecutor.h"
#include "Aql/EnumerateCollectionExecutor.h"
#include "Aql/EnumerateListExecutor.h"
#include "Aql/ExecutionEngine.h"
#include "Aql/ExecutionState.h"
#include "Aql/ExecutorInfos.h"
#include "Aql/FilterExecutor.h"
#include "Aql/HashedCollectExecutor.h"
#include "Aql/IResearchViewExecutor.h"
#include "Aql/IdExecutor.h"
#include "Aql/IndexExecutor.h"
#include "Aql/InputAqlItemRow.h"
#include "Aql/KShortestPathsExecutor.h"
#include "Aql/LimitExecutor.h"
#include "Aql/MaterializeExecutor.h"
#include "Aql/ModificationExecutor.h"
#include "Aql/MultiDependencySingleRowFetcher.h"
#include "Aql/NoResultsExecutor.h"
#include "Aql/ParallelUnsortedGatherExecutor.h"
#include "Aql/Query.h"
#include "Aql/QueryOptions.h"
#include "Aql/ReturnExecutor.h"
#include "Aql/ShadowAqlItemRow.h"
#include "Aql/ShortestPathExecutor.h"
#include "Aql/SimpleModifier.h"
#include "Aql/SingleRemoteModificationExecutor.h"
#include "Aql/SkipResult.h"
#include "Aql/SortExecutor.h"
#include "Aql/SortRegister.h"
#include "Aql/SortedCollectExecutor.h"
#include "Aql/SortingGatherExecutor.h"
#include "Aql/SubqueryEndExecutor.h"
#include "Aql/SubqueryExecutor.h"
#include "Aql/SubqueryStartExecutor.h"
#include "Aql/TraversalExecutor.h"
#include "Aql/UnsortedGatherExecutor.h"
#include "Aql/UpsertModifier.h"
#include "Basics/system-functions.h"
#include "Transaction/Context.h"

#include <velocypack/Dumper.h>
#include <velocypack/velocypack-aliases.h>

#include <boost/core/demangle.hpp>

#include <type_traits>

using namespace arangodb;
using namespace arangodb::aql;

#define LOG_QUERY(logId, level)            \
  LOG_TOPIC(logId, level, Logger::QUERIES) \
    << "[query#" << this->_engine->getQuery().id() << "] "

/*
 * Creates a metafunction `checkName` that tests whether a class has a method
 * named `methodName`, used like this:
 *
 * CREATE_HAS_MEMBER_CHECK(someMethod, hasSomeMethod);
 * ...
 * constexpr bool someClassHasSomeMethod = hasSomeMethod<SomeClass>::value;
 */

#define CREATE_HAS_MEMBER_CHECK(methodName, checkName)               \
  template <typename T>                                              \
  class checkName {                                                  \
    template <typename C>                                            \
    static std::true_type test(decltype(&C::methodName));            \
    template <typename C>                                            \
    static std::true_type test(decltype(&C::template methodName<>)); \
    template <typename>                                              \
    static std::false_type test(...);                                \
                                                                     \
   public:                                                           \
    static constexpr bool value = decltype(test<T>(0))::value;       \
  }

CREATE_HAS_MEMBER_CHECK(initializeCursor, hasInitializeCursor);
CREATE_HAS_MEMBER_CHECK(expectedNumberOfRows, hasExpectedNumberOfRows);
CREATE_HAS_MEMBER_CHECK(skipRowsRange, hasSkipRowsRange);
CREATE_HAS_MEMBER_CHECK(expectedNumberOfRowsNew, hasExpectedNumberOfRowsNew);

#ifdef ARANGODB_USE_GOOGLE_TESTS
// Forward declaration of Test Executors.
// only used as long as isNewStyleExecutor is required.
namespace arangodb::aql {
class TestLambdaExecutor;

class TestLambdaSkipExecutor;
}  // namespace arangodb::aql
#endif

/*
 *  Determine whether an executor cannot bypass subquery skips.
 *  This is if exection of this Executor does have side-effects
 *  other then it's own result.
 */

template <typename Executor>
constexpr bool executorHasSideEffects =
    is_one_of_v<Executor, ModificationExecutor<AllRowsFetcher, InsertModifier>,
                ModificationExecutor<SingleRowFetcher<BlockPassthrough::Disable>, InsertModifier>,
                ModificationExecutor<AllRowsFetcher, RemoveModifier>,
                ModificationExecutor<SingleRowFetcher<BlockPassthrough::Disable>, RemoveModifier>,
                ModificationExecutor<AllRowsFetcher, UpdateReplaceModifier>,
                ModificationExecutor<SingleRowFetcher<BlockPassthrough::Disable>, UpdateReplaceModifier>,
                ModificationExecutor<AllRowsFetcher, UpsertModifier>,
                ModificationExecutor<SingleRowFetcher<BlockPassthrough::Disable>, UpsertModifier>>;

/*
 * Determine whether we execute new style or old style skips, i.e. pre or post shadow row introduction
 * TODO: This should be removed once all executors and fetchers are ported to the new style.
 */
template <typename Executor>
constexpr bool isNewStyleExecutor = is_one_of_v<
    Executor, FilterExecutor, SortedCollectExecutor, IdExecutor<ConstFetcher>, ParallelUnsortedGatherExecutor,
    IdExecutor<SingleRowFetcher<BlockPassthrough::Enable>>, ReturnExecutor, DistinctCollectExecutor, IndexExecutor,
    EnumerateCollectionExecutor, SubqueryExecutor<true>, SubqueryExecutor<false>, CountCollectExecutor,
    CalculationExecutor<CalculationType::Condition>, CalculationExecutor<CalculationType::Reference>,
    CalculationExecutor<CalculationType::V8Condition>, HashedCollectExecutor, ConstrainedSortExecutor,
#ifdef ARANGODB_USE_GOOGLE_TESTS
    TestLambdaExecutor,
    TestLambdaSkipExecutor,  // we need one after these to avoid compile errors in non-test mode
#endif
    ModificationExecutor<AllRowsFetcher, InsertModifier>,
    ModificationExecutor<SingleRowFetcher<BlockPassthrough::Disable>, InsertModifier>,
    ModificationExecutor<AllRowsFetcher, RemoveModifier>,
    ModificationExecutor<SingleRowFetcher<BlockPassthrough::Disable>, RemoveModifier>,
    ModificationExecutor<AllRowsFetcher, UpdateReplaceModifier>,
    ModificationExecutor<SingleRowFetcher<BlockPassthrough::Disable>, UpdateReplaceModifier>,
    ModificationExecutor<AllRowsFetcher, UpsertModifier>,
    ModificationExecutor<SingleRowFetcher<BlockPassthrough::Disable>, UpsertModifier>, SubqueryStartExecutor,
    UnsortedGatherExecutor, SortingGatherExecutor, SubqueryEndExecutor, TraversalExecutor,
    KShortestPathsExecutor, ShortestPathExecutor, EnumerateListExecutor, LimitExecutor, SortExecutor,
    IResearchViewExecutor<false, arangodb::iresearch::MaterializeType::NotMaterialize>,
    IResearchViewExecutor<false, arangodb::iresearch::MaterializeType::LateMaterialize>,
    IResearchViewExecutor<false, arangodb::iresearch::MaterializeType::Materialize>,
    IResearchViewExecutor<false, arangodb::iresearch::MaterializeType::NotMaterialize | arangodb::iresearch::MaterializeType::UseStoredValues>,
    IResearchViewExecutor<false, arangodb::iresearch::MaterializeType::LateMaterialize | arangodb::iresearch::MaterializeType::UseStoredValues>,
    IResearchViewExecutor<true, arangodb::iresearch::MaterializeType::NotMaterialize>,
    IResearchViewExecutor<true, arangodb::iresearch::MaterializeType::LateMaterialize>,
    IResearchViewExecutor<true, arangodb::iresearch::MaterializeType::Materialize>,
    IResearchViewExecutor<true, arangodb::iresearch::MaterializeType::NotMaterialize | arangodb::iresearch::MaterializeType::UseStoredValues>,
    IResearchViewExecutor<true, arangodb::iresearch::MaterializeType::LateMaterialize | arangodb::iresearch::MaterializeType::UseStoredValues>,
    IResearchViewMergeExecutor<false, arangodb::iresearch::MaterializeType::NotMaterialize>,
    IResearchViewMergeExecutor<false, arangodb::iresearch::MaterializeType::LateMaterialize>,
    IResearchViewMergeExecutor<false, arangodb::iresearch::MaterializeType::Materialize>,
    IResearchViewMergeExecutor<false, arangodb::iresearch::MaterializeType::NotMaterialize | arangodb::iresearch::MaterializeType::UseStoredValues>,
    IResearchViewMergeExecutor<false, arangodb::iresearch::MaterializeType::LateMaterialize | arangodb::iresearch::MaterializeType::UseStoredValues>,
    IResearchViewMergeExecutor<true, arangodb::iresearch::MaterializeType::NotMaterialize>,
    IResearchViewMergeExecutor<true, arangodb::iresearch::MaterializeType::LateMaterialize>,
    IResearchViewMergeExecutor<true, arangodb::iresearch::MaterializeType::Materialize>,
    IResearchViewMergeExecutor<true, arangodb::iresearch::MaterializeType::NotMaterialize | arangodb::iresearch::MaterializeType::UseStoredValues>,
    IResearchViewMergeExecutor<true, arangodb::iresearch::MaterializeType::LateMaterialize | arangodb::iresearch::MaterializeType::UseStoredValues>,
    SubqueryStartExecutor, SubqueryEndExecutor, TraversalExecutor, KShortestPathsExecutor,
    NoResultsExecutor, ShortestPathExecutor, EnumerateListExecutor, LimitExecutor,
    SingleRemoteModificationExecutor<IndexTag>, SingleRemoteModificationExecutor<Insert>,
    SingleRemoteModificationExecutor<Remove>, SingleRemoteModificationExecutor<Update>,
    SingleRemoteModificationExecutor<Replace>, SingleRemoteModificationExecutor<Upsert>,
    MaterializeExecutor<RegisterId>, MaterializeExecutor<std::string const&>>;

template <class Executor>
ExecutionBlockImpl<Executor>::ExecutionBlockImpl(ExecutionEngine* engine,
                                                 ExecutionNode const* node,
                                                 typename Executor::Infos infos)
    : ExecutionBlock(engine, node),
      _dependencyProxy(_dependencies, engine->itemBlockManager(),
                       infos.getInputRegisters(),
                       infos.numberOfInputRegisters(), &engine->getQuery().vpackOptions()),
      _rowFetcher(_dependencyProxy),
      _infos(std::move(infos)),
      _executor(_rowFetcher, _infos),
      _outputItemRow(),
      _query(engine->getQuery()),
      _state(InternalState::FETCH_DATA),
      _lastRange{ExecutorState::HASMORE},
      _execState{ExecState::CHECKCALL},
      _upstreamRequest{},
      _clientRequest{},
      _hasUsedDataRangeBlock{false} {}

template <class Executor>
ExecutionBlockImpl<Executor>::~ExecutionBlockImpl() = default;

template <class Executor>
<<<<<<< HEAD
std::pair<ExecutionState, SharedAqlItemBlockPtr> ExecutionBlockImpl<Executor>::getSome(size_t atMost) {
  if constexpr (isNewStyleExecutor<Executor>) {
    AqlCallStack stack{AqlCallList{AqlCall::SimulateGetSome(atMost)}};
    auto const [state, skipped, block] = execute(stack);
    return {state, block};
  } else {
    traceGetSomeBegin(atMost);
    auto result = getSomeWithoutTrace(atMost);
    traceGetSomeEnd(result.first, result.second);
    return result;
  }
}

template <class Executor>
std::pair<ExecutionState, SharedAqlItemBlockPtr> ExecutionBlockImpl<Executor>::getSomeWithoutTrace(size_t atMost) {
  if constexpr (isNewStyleExecutor<Executor>) {
    TRI_ASSERT(false);
    THROW_ARANGO_EXCEPTION(TRI_ERROR_INTERNAL_AQL);
  } else {
    TRI_ASSERT(atMost <= ExecutionBlock::DefaultBatchSize);
    // silence tests -- we need to introduce new failure tests for fetchers
    TRI_IF_FAILURE("ExecutionBlock::getOrSkipSome1") {
      THROW_ARANGO_EXCEPTION(TRI_ERROR_DEBUG);
    }
    TRI_IF_FAILURE("ExecutionBlock::getOrSkipSome2") {
      THROW_ARANGO_EXCEPTION(TRI_ERROR_DEBUG);
    }
    TRI_IF_FAILURE("ExecutionBlock::getOrSkipSome3") {
      THROW_ARANGO_EXCEPTION(TRI_ERROR_DEBUG);
    }

    if (getQuery().killed()) {
      THROW_ARANGO_EXCEPTION(TRI_ERROR_QUERY_KILLED);
    }

    if (_state == InternalState::DONE) {
      // We are done, so we stay done
      return {ExecutionState::DONE, nullptr};
    }

    if (!_outputItemRow) {
      ExecutionState state;
      SharedAqlItemBlockPtr newBlock;
      std::tie(state, newBlock) =
          requestWrappedBlock(atMost, _infos.numberOfOutputRegisters());
      if (state == ExecutionState::WAITING) {
        TRI_ASSERT(newBlock == nullptr);
        return {state, nullptr};
      }
      if (newBlock == nullptr) {
        TRI_ASSERT(state == ExecutionState::DONE);
        _state = InternalState::DONE;
        // _rowFetcher must be DONE now already
        return {state, nullptr};
      }
      TRI_ASSERT(newBlock != nullptr);
      TRI_ASSERT(newBlock->size() > 0);
      // We cannot hold this assertion, if we are on a pass-through
      // block and the upstream uses execute already.
      // TRI_ASSERT(newBlock->size() <= atMost);
      _outputItemRow = createOutputRow(newBlock, AqlCall{});
    }

    ExecutionState state = ExecutionState::HASMORE;
    ExecutorStats executorStats{};

    TRI_ASSERT(atMost > 0);

    if (isInSplicedSubquery()) {
      // The loop has to be entered at least once!
      TRI_ASSERT(!_outputItemRow->isFull());
      while (!_outputItemRow->isFull() && _state != InternalState::DONE) {
        // Assert that write-head is always pointing to a free row
        TRI_ASSERT(!_outputItemRow->produced());
        switch (_state) {
          case InternalState::FETCH_DATA: {
            std::tie(state, executorStats) = _executor.produceRows(*_outputItemRow);
            // Count global but executor-specific statistics, like number of
            // filtered rows.
            _blockStats += executorStats;
            if (_outputItemRow->produced()) {
              _outputItemRow->advanceRow();
            }

            if (state == ExecutionState::WAITING) {
              return {state, nullptr};
            }

            if (state == ExecutionState::DONE) {
              _state = InternalState::FETCH_SHADOWROWS;
            }
            break;
          }
          case InternalState::FETCH_SHADOWROWS: {
            state = fetchShadowRowInternal();
            if (state == ExecutionState::WAITING) {
              return {state, nullptr};
            }
            break;
          }
          case InternalState::DONE: {
            TRI_ASSERT(false);  // Invalid state
          }
        }
      }
      // Modify the return state.
      // As long as we do still have ShadowRows
      // We need to return HASMORE!
      if (_state == InternalState::DONE) {
        state = ExecutionState::DONE;
      } else {
        state = ExecutionState::HASMORE;
      }
    } else {
      // The loop has to be entered at least once!
      TRI_ASSERT(!_outputItemRow->isFull());
      while (!_outputItemRow->isFull()) {
        std::tie(state, executorStats) = _executor.produceRows(*_outputItemRow);
        // Count global but executor-specific statistics, like number of filtered rows.
        _blockStats += executorStats;
        if (_outputItemRow->produced()) {
          _outputItemRow->advanceRow();
        }

        if (state == ExecutionState::WAITING) {
          return {state, nullptr};
        }

        if (state == ExecutionState::DONE) {
          auto outputBlock = _outputItemRow->stealBlock();
          // This is not strictly necessary here, as we shouldn't be called again after DONE.
          _outputItemRow.reset();
          return {state, std::move(outputBlock)};
        }
      }

      TRI_ASSERT(state == ExecutionState::HASMORE);
      TRI_ASSERT(_outputItemRow->isFull());
    }

    auto outputBlock = _outputItemRow->stealBlock();
    // we guarantee that we do return a valid pointer in the HASMORE case.
    TRI_ASSERT(outputBlock != nullptr || _state == InternalState::DONE);
    _outputItemRow.reset();
    return {state, std::move(outputBlock)};
  }
}

template <class Executor>
=======
>>>>>>> bce6f8fb
std::unique_ptr<OutputAqlItemRow> ExecutionBlockImpl<Executor>::createOutputRow(
    SharedAqlItemBlockPtr& newBlock, AqlCall&& call) {
#ifdef ARANGODB_ENABLE_MAINTAINER_MODE
  if (newBlock != nullptr) {
    // Assert that the block has enough registers. This must be guaranteed by
    // the register planning.
    TRI_ASSERT(newBlock->getNrRegs() == _infos.numberOfOutputRegisters());
    // Check that all output registers are empty.
    for (auto const& reg : *_infos.getOutputRegisters()) {
      for (size_t row = 0; row < newBlock->size(); row++) {
        AqlValue const& val = newBlock->getValueReference(row, reg);
        TRI_ASSERT(val.isEmpty());
      }
    }
  }
#endif

  if /* constexpr */ (Executor::Properties::allowsBlockPassthrough == BlockPassthrough::Enable) {
    return std::make_unique<OutputAqlItemRow>(newBlock, infos().getOutputRegisters(),
                                              infos().registersToKeep(),
                                              infos().registersToClear(), call,
                                              OutputAqlItemRow::CopyRowBehavior::DoNotCopyInputRows);
  } else {
    return std::make_unique<OutputAqlItemRow>(newBlock, infos().getOutputRegisters(),
                                              infos().registersToKeep(),
                                              infos().registersToClear(), call);
  }
}

template <class Executor>
Executor& ExecutionBlockImpl<Executor>::executor() {
  return _executor;
}

template <class Executor>
QueryContext const& ExecutionBlockImpl<Executor>::getQuery() const {
  return _query;
}

template <class Executor>
typename ExecutionBlockImpl<Executor>::Infos const& ExecutionBlockImpl<Executor>::infos() const {
  return _infos;
}

namespace arangodb::aql {

<<<<<<< HEAD
enum class SkipVariants { FETCHER, EXECUTOR, GET_SOME };

// Specifying the namespace here is important to MSVC.
template <enum arangodb::aql::SkipVariants>
struct ExecuteSkipVariant {};

template <>
struct ExecuteSkipVariant<SkipVariants::FETCHER> {
  template <class Executor>
  static std::tuple<ExecutionState, typename Executor::Stats, size_t> executeSkip(
      Executor& executor, typename Executor::Fetcher& fetcher, size_t toSkip) {
    auto res = fetcher.skipRows(toSkip);
    return std::make_tuple(res.first, typename Executor::Stats{}, res.second);  // tuple, cannot use initializer list due to build failure
  }
};

template <>
struct ExecuteSkipVariant<SkipVariants::EXECUTOR> {
  template <class Executor>
  static std::tuple<ExecutionState, typename Executor::Stats, size_t> executeSkip(
      Executor& executor, typename Executor::Fetcher& fetcher, size_t toSkip) {
    return executor.skipRows(toSkip);
  }
};

template <>
struct ExecuteSkipVariant<SkipVariants::GET_SOME> {
  template <class Executor>
  static std::tuple<ExecutionState, typename Executor::Stats, size_t> executeSkip(
      Executor& executor, typename Executor::Fetcher& fetcher, size_t toSkip) {
    // this function should never be executed
    TRI_ASSERT(false);
    // Make MSVC happy:
    return std::make_tuple(ExecutionState::DONE, typename Executor::Stats{}, 0);  // tuple, cannot use initializer list due to build failure
  }
};

template <class Executor>
static SkipVariants constexpr skipType() {
  static_assert(!isNewStyleExecutor<Executor>);
  bool constexpr useFetcher =
      Executor::Properties::allowsBlockPassthrough == BlockPassthrough::Enable &&
      !std::is_same<Executor, SubqueryExecutor<true>>::value;

  bool constexpr useExecutor = hasSkipRows<Executor>::value;

  // ConstFetcher and SingleRowFetcher<BlockPassthrough::Enable> can skip, but
  // it may not be done for modification subqueries.
  static_assert(useFetcher ==
                    (std::is_same<typename Executor::Fetcher, ConstFetcher>::value ||
                     (std::is_same<typename Executor::Fetcher, SingleRowFetcher<BlockPassthrough::Enable>>::value &&
                      !std::is_same<Executor, SubqueryExecutor<true>>::value)),
                "Unexpected fetcher for SkipVariants::FETCHER");

  static_assert(!useFetcher || hasSkipRows<typename Executor::Fetcher>::value,
                "Fetcher is chosen for skipping, but has not skipRows method!");

  static_assert(
      useExecutor ==
          (std::is_same<Executor, IndexExecutor>::value ||
           std::is_same<Executor, IResearchViewExecutor<false, iresearch::MaterializeType::NotMaterialize>>::value ||
           std::is_same<Executor, IResearchViewExecutor<false, iresearch::MaterializeType::LateMaterialize>>::value ||
           std::is_same<Executor, IResearchViewExecutor<false, iresearch::MaterializeType::Materialize>>::value ||
           std::is_same<Executor, IResearchViewExecutor<false, iresearch::MaterializeType::NotMaterialize | iresearch::MaterializeType::UseStoredValues>>::value ||
           std::is_same<Executor, IResearchViewExecutor<false, iresearch::MaterializeType::LateMaterialize | iresearch::MaterializeType::UseStoredValues>>::value ||
           std::is_same<Executor, IResearchViewExecutor<true, iresearch::MaterializeType::NotMaterialize>>::value ||
           std::is_same<Executor, IResearchViewExecutor<true, iresearch::MaterializeType::LateMaterialize>>::value ||
           std::is_same<Executor, IResearchViewExecutor<true, iresearch::MaterializeType::Materialize>>::value ||
           std::is_same<Executor, IResearchViewExecutor<true, iresearch::MaterializeType::NotMaterialize | iresearch::MaterializeType::UseStoredValues>>::value ||
           std::is_same<Executor, IResearchViewExecutor<true, iresearch::MaterializeType::LateMaterialize | iresearch::MaterializeType::UseStoredValues>>::value ||
           std::is_same<Executor, IResearchViewMergeExecutor<false, iresearch::MaterializeType::NotMaterialize>>::value ||
           std::is_same<Executor, IResearchViewMergeExecutor<false, iresearch::MaterializeType::LateMaterialize>>::value ||
           std::is_same<Executor, IResearchViewMergeExecutor<false, iresearch::MaterializeType::Materialize>>::value ||
           std::is_same<Executor, IResearchViewMergeExecutor<false, iresearch::MaterializeType::NotMaterialize | iresearch::MaterializeType::UseStoredValues>>::value ||
           std::is_same<Executor, IResearchViewMergeExecutor<false, iresearch::MaterializeType::LateMaterialize | iresearch::MaterializeType::UseStoredValues>>::value ||
           std::is_same<Executor, IResearchViewMergeExecutor<true, iresearch::MaterializeType::NotMaterialize>>::value ||
           std::is_same<Executor, IResearchViewMergeExecutor<true, iresearch::MaterializeType::LateMaterialize>>::value ||
           std::is_same<Executor, IResearchViewMergeExecutor<true, iresearch::MaterializeType::Materialize>>::value ||
           std::is_same<Executor, IResearchViewMergeExecutor<true, iresearch::MaterializeType::NotMaterialize | iresearch::MaterializeType::UseStoredValues>>::value ||
           std::is_same<Executor, IResearchViewMergeExecutor<true, iresearch::MaterializeType::LateMaterialize | iresearch::MaterializeType::UseStoredValues>>::value ||
           std::is_same<Executor, EnumerateCollectionExecutor>::value ||
           std::is_same<Executor, LimitExecutor>::value ||
           std::is_same<Executor, ConstrainedSortExecutor>::value ||
           std::is_same<Executor, SortingGatherExecutor>::value ||
           std::is_same<Executor, UnsortedGatherExecutor>::value ||
           std::is_same<Executor, ParallelUnsortedGatherExecutor>::value ||
           std::is_same<Executor, MaterializeExecutor<RegisterId>>::value ||
           std::is_same<Executor, MaterializeExecutor<std::string const&>>::value),
      "Unexpected executor for SkipVariants::EXECUTOR");

  // The LimitExecutor will not work correctly with SkipVariants::FETCHER!
  static_assert(
      !std::is_same<Executor, LimitExecutor>::value || useFetcher,
      "LimitExecutor needs to implement skipRows() to work correctly");

  if (useExecutor) {
    return SkipVariants::EXECUTOR;
  } else if (useFetcher) {
    return SkipVariants::FETCHER;
  } else {
    return SkipVariants::GET_SOME;
  }
}

}  // namespace arangodb::aql

template <class Executor>
std::pair<ExecutionState, size_t> ExecutionBlockImpl<Executor>::skipSome(size_t const atMost) {
  AqlCallStack stack{AqlCallList{AqlCall::SimulateSkipSome(atMost)}};
  auto const [state, skipped, block] = execute(stack);

  // execute returns ExecutionState::DONE here, which stops execution after simulating a skip.
  // If we indiscriminately return ExecutionState::HASMORE, then we end up in an infinite loop
  //
  // luckily we can dispose of this kludge once executors have been ported.
  if (skipped.getSkipCount() < atMost && state == ExecutionState::DONE) {
    return {ExecutionState::DONE, skipped.getSkipCount()};
  } else {
    return {ExecutionState::HASMORE, skipped.getSkipCount()};
  }
}

template <class Executor>
std::pair<ExecutionState, size_t> ExecutionBlockImpl<Executor>::skipSomeOnceWithoutTrace(size_t atMost) {
  if constexpr (isNewStyleExecutor<Executor>) {
    TRI_ASSERT(false);
    THROW_ARANGO_EXCEPTION(TRI_ERROR_INTERNAL_AQL);
  } else {
    constexpr SkipVariants customSkipType = skipType<Executor>();

    if constexpr (customSkipType == SkipVariants::GET_SOME) {
      atMost = std::min(atMost, DefaultBatchSize);
      auto res = getSomeWithoutTrace(atMost);

      size_t skipped = 0;
      if (res.second != nullptr) {
        skipped = res.second->size();
      }
      TRI_ASSERT(skipped <= atMost);

      return {res.first, skipped};
    }

    ExecutionState state;
    typename Executor::Stats stats;
    size_t skipped;
    std::tie(state, stats, skipped) =
        ExecuteSkipVariant<customSkipType>::executeSkip(_executor, _rowFetcher, atMost);
    _blockStats += stats;
    TRI_ASSERT(skipped <= atMost);

    return {state, skipped};
  }
}

=======
>>>>>>> bce6f8fb
template <bool customInit>
struct InitializeCursor {};

template <>
struct InitializeCursor<false> {
  template <class Executor>
  static void init(Executor& executor, typename Executor::Fetcher& rowFetcher,
                   typename Executor::Infos& infos) {
    // destroy and re-create the Executor
    executor.~Executor();
    new (&executor) Executor(rowFetcher, infos);
  }
};

template <>
struct InitializeCursor<true> {
  template <class Executor>
  static void init(Executor& executor, typename Executor::Fetcher&,
                   typename Executor::Infos&) {
    // re-initialize the Executor
    executor.initializeCursor();
  }
};
}  // namespace arangodb::aql

template <class Executor>
std::pair<ExecutionState, Result> ExecutionBlockImpl<Executor>::initializeCursor(InputAqlItemRow const& input) {
  // reinitialize the DependencyProxy
  _dependencyProxy.reset();
  _hasUsedDataRangeBlock = false;
  initOnce();
  // destroy and re-create the Fetcher
  _rowFetcher.~Fetcher();
  new (&_rowFetcher) Fetcher(_dependencyProxy);

  if constexpr (isMultiDepExecutor<Executor>) {
    _lastRange.reset();
    _rowFetcher.init();
  } else {
    _lastRange = DataRange(ExecutorState::HASMORE);
  }

  TRI_ASSERT(_skipped.nothingSkipped());
  _skipped.reset();
  TRI_ASSERT(_state == InternalState::DONE || _state == InternalState::FETCH_DATA);
  _state = InternalState::FETCH_DATA;

  resetExecutor();

  // // use this with c++17 instead of specialization below
  // if constexpr (std::is_same_v<Executor, IdExecutor>) {
  //   if (items != nullptr) {
  //     _executor._inputRegisterValues.reset(
  //         items->slice(pos, *(_executor._infos.registersToKeep())));
  //   }
  // }

  return ExecutionBlock::initializeCursor(input);
}

template <class Executor>
std::pair<ExecutionState, Result> ExecutionBlockImpl<Executor>::shutdown(int errorCode) {
  return ExecutionBlock::shutdown(errorCode);
}

template <class Executor>
std::tuple<ExecutionState, SkipResult, SharedAqlItemBlockPtr>
ExecutionBlockImpl<Executor>::execute(AqlCallStack stack) {
<<<<<<< HEAD
  // TODO remove this IF
  // These are new style executors
  if constexpr (isNewStyleExecutor<Executor>) {
    // Only this executor is fully implemented
    traceExecuteBegin(stack);
    // silence tests -- we need to introduce new failure tests for fetchers
    TRI_IF_FAILURE("ExecutionBlock::getOrSkipSome1") {
      THROW_ARANGO_EXCEPTION(TRI_ERROR_DEBUG);
    }
    TRI_IF_FAILURE("ExecutionBlock::getOrSkipSome2") {
      THROW_ARANGO_EXCEPTION(TRI_ERROR_DEBUG);
    }
    TRI_IF_FAILURE("ExecutionBlock::getOrSkipSome3") {
      THROW_ARANGO_EXCEPTION(TRI_ERROR_DEBUG);
    }
    initOnce();

    auto res = executeWithoutTrace(stack);
    traceExecuteEnd(res);
    return res;
=======
  // Only this executor is fully implemented
  traceExecuteBegin(stack);
  // silence tests -- we need to introduce new failure tests for fetchers
  TRI_IF_FAILURE("ExecutionBlock::getOrSkipSome1") {
    THROW_ARANGO_EXCEPTION(TRI_ERROR_DEBUG);
>>>>>>> bce6f8fb
  }
  TRI_IF_FAILURE("ExecutionBlock::getOrSkipSome2") {
    THROW_ARANGO_EXCEPTION(TRI_ERROR_DEBUG);
  }
  TRI_IF_FAILURE("ExecutionBlock::getOrSkipSome3") {
    THROW_ARANGO_EXCEPTION(TRI_ERROR_DEBUG);
  }
  initOnce();
  auto res = executeWithoutTrace(stack);
  return traceExecuteEnd(res);
}

// Work around GCC bug: https://gcc.gnu.org/bugzilla/show_bug.cgi?id=56480
// Without the namespaces it fails with
// error: specialization of 'template<class Executor> std::pair<arangodb::aql::ExecutionState, arangodb::Result> arangodb::aql::ExecutionBlockImpl<Executor>::initializeCursor(arangodb::aql::AqlItemBlock*, size_t)' in different namespace
namespace arangodb::aql {
// TODO -- remove this specialization when cpp 17 becomes available

template <>
template <>
auto ExecutionBlockImpl<IdExecutor<ConstFetcher>>::injectConstantBlock<IdExecutor<ConstFetcher>>(
    SharedAqlItemBlockPtr block, SkipResult skipped) -> void {
  // reinitialize the DependencyProxy
  _dependencyProxy.reset();

  // destroy and re-create the Fetcher
  _rowFetcher.~Fetcher();
  new (&_rowFetcher) Fetcher(_dependencyProxy);

  TRI_ASSERT(_skipped.nothingSkipped());

  // Local skipped is either fresh (depth == 1)
  // Or exactly of the size handed in
  TRI_ASSERT(_skipped.subqueryDepth() == 1 ||
             _skipped.subqueryDepth() == skipped.subqueryDepth());
  _skipped = skipped;

  TRI_ASSERT(_state == InternalState::DONE || _state == InternalState::FETCH_DATA);

  _state = InternalState::FETCH_DATA;

  // Reset state of execute
  _lastRange = AqlItemBlockInputRange{ExecutorState::HASMORE};
  _hasUsedDataRangeBlock = false;
  _upstreamState = ExecutionState::HASMORE;

  _rowFetcher.injectBlock(block);

  resetExecutor();
}

// TODO -- remove this specialization when cpp 17 becomes available
template <>
std::pair<ExecutionState, Result> ExecutionBlockImpl<IdExecutor<ConstFetcher>>::initializeCursor(
    InputAqlItemRow const& input) {
  SharedAqlItemBlockPtr block =
      input.cloneToBlock(_engine->itemBlockManager(), *(infos().registersToKeep()),
                         infos().numberOfOutputRegisters());
  TRI_ASSERT(_skipped.nothingSkipped());
  _skipped.reset();
  // We inject an empty copy of our skipped here,
  // This is resettet, but will maintain the size
  injectConstantBlock(block, _skipped);

  // end of default initializeCursor
  return ExecutionBlock::initializeCursor(input);
}

// TODO the shutdown specializations shall be unified!

template <>
std::pair<ExecutionState, Result> ExecutionBlockImpl<TraversalExecutor>::shutdown(int errorCode) {
  ExecutionState state;
  Result result;

  std::tie(state, result) = ExecutionBlock::shutdown(errorCode);

  if (state == ExecutionState::WAITING) {
    return {state, result};
  }
  return this->executor().shutdown(errorCode);
}

template <>
std::pair<ExecutionState, Result> ExecutionBlockImpl<ShortestPathExecutor>::shutdown(int errorCode) {
  ExecutionState state;
  Result result;

  std::tie(state, result) = ExecutionBlock::shutdown(errorCode);
  if (state == ExecutionState::WAITING) {
    return {state, result};
  }
  return this->executor().shutdown(errorCode);
}

template <>
std::pair<ExecutionState, Result> ExecutionBlockImpl<KShortestPathsExecutor>::shutdown(int errorCode) {
  ExecutionState state;
  Result result;

  std::tie(state, result) = ExecutionBlock::shutdown(errorCode);
  if (state == ExecutionState::WAITING) {
    return {state, result};
  }
  return this->executor().shutdown(errorCode);
}

template <>
std::pair<ExecutionState, Result> ExecutionBlockImpl<SubqueryExecutor<true>>::shutdown(int errorCode) {
  ExecutionState state;
  Result subqueryResult;
  // shutdown is repeatable
  std::tie(state, subqueryResult) = this->executor().shutdown(errorCode);
  if (state == ExecutionState::WAITING) {
    return {ExecutionState::WAITING, subqueryResult};
  }
  Result result;

  std::tie(state, result) = ExecutionBlock::shutdown(errorCode);
  if (state == ExecutionState::WAITING) {
    return {state, result};
  }
  if (result.fail()) {
    return {state, result};
  }
  return {state, subqueryResult};
}

template <>
std::pair<ExecutionState, Result> ExecutionBlockImpl<SubqueryExecutor<false>>::shutdown(int errorCode) {
  ExecutionState state;
  Result subqueryResult;
  // shutdown is repeatable
  std::tie(state, subqueryResult) = this->executor().shutdown(errorCode);
  if (state == ExecutionState::WAITING) {
    return {ExecutionState::WAITING, subqueryResult};
  }
  Result result;

  std::tie(state, result) = ExecutionBlock::shutdown(errorCode);
  if (state == ExecutionState::WAITING) {
    return {state, result};
  }
  if (result.fail()) {
    return {state, result};
  }
  return {state, subqueryResult};
}

template <>
std::pair<ExecutionState, Result>
ExecutionBlockImpl<IdExecutor<SingleRowFetcher<BlockPassthrough::Enable>>>::shutdown(int errorCode) {
  if (this->infos().isResponsibleForInitializeCursor()) {
    return ExecutionBlock::shutdown(errorCode);
  }
  return {ExecutionState::DONE, {errorCode}};
}

}  // namespace arangodb::aql

<<<<<<< HEAD
namespace arangodb::aql {

// The constant "PASSTHROUGH" is somehow reserved with MSVC.
enum class RequestWrappedBlockVariant {
  DEFAULT,
  PASS_THROUGH,
  INPUTRESTRICTED
};

// Specifying the namespace here is important to MSVC.
template <enum arangodb::aql::RequestWrappedBlockVariant>
struct RequestWrappedBlock {};

template <>
struct RequestWrappedBlock<RequestWrappedBlockVariant::DEFAULT> {
  /**
   * @brief Default requestWrappedBlock() implementation. Just get a new block
   *        from the AqlItemBlockManager.
   */
  template <class Executor>
  static std::pair<ExecutionState, SharedAqlItemBlockPtr> run(
#ifdef ARANGODB_ENABLE_MAINTAINER_MODE
      typename Executor::Infos const&,
#endif
      Executor& executor, ExecutionEngine& engine, size_t nrItems, RegisterCount nrRegs) {
    return {ExecutionState::HASMORE,
            engine.itemBlockManager().requestBlock(nrItems, nrRegs)};
  }
};

template <>
struct RequestWrappedBlock<RequestWrappedBlockVariant::PASS_THROUGH> {
  /**
   * @brief If blocks can be passed through, we do not create new blocks.
   *        Instead, we take the input blocks and reuse them.
   */
  template <class Executor>
  static std::pair<ExecutionState, SharedAqlItemBlockPtr> run(
#ifdef ARANGODB_ENABLE_MAINTAINER_MODE
      typename Executor::Infos const& infos,
#endif
      Executor& executor, ExecutionEngine& engine, size_t nrItems, RegisterCount nrRegs) {
    static_assert(Executor::Properties::allowsBlockPassthrough == BlockPassthrough::Enable,
                  "This function can only be used with executors supporting "
                  "`allowsBlockPassthrough`");
    static_assert(hasFetchBlockForPassthrough<Executor>::value,
                  "An Executor with allowsBlockPassthrough must implement "
                  "fetchBlockForPassthrough");

    SharedAqlItemBlockPtr block;

    ExecutionState state;
    typename Executor::Stats executorStats;
    std::tie(state, executorStats, block) = executor.fetchBlockForPassthrough(nrItems);
    executor._blockStats += executorStats;

    if (state == ExecutionState::WAITING) {
      TRI_ASSERT(block == nullptr);
      return {state, nullptr};
    }
    if (block == nullptr) {
      TRI_ASSERT(state == ExecutionState::DONE);
      return {state, nullptr};
    }

    // Now we must have a block.
    TRI_ASSERT(block != nullptr);
    // Assert that the block has enough registers. This must be guaranteed by
    // the register planning.
    TRI_ASSERT(block->getNrRegs() == nrRegs);
#ifdef ARANGODB_ENABLE_MAINTAINER_MODE
    // Check that all output registers are empty.
    for (auto const& reg : *infos.getOutputRegisters()) {
      for (size_t row = 0; row < block->size(); row++) {
        AqlValue const& val = block->getValueReference(row, reg);
        TRI_ASSERT(val.isEmpty());
      }
    }
#endif

    return {ExecutionState::HASMORE, block};
  }
};

template <>
struct RequestWrappedBlock<RequestWrappedBlockVariant::INPUTRESTRICTED> {
  /**
   * @brief If the executor can set an upper bound on the output size knowing
   *        the input size, usually because size(input) >= size(output), let it
   *        prefetch an input block to give us this upper bound.
   *        Only then we allocate a new block with at most this upper bound.
   */
  template <class Executor>
  static std::pair<ExecutionState, SharedAqlItemBlockPtr> run(
#ifdef ARANGODB_ENABLE_MAINTAINER_MODE
      typename Executor::Infos const&,
#endif
      Executor& executor, ExecutionEngine& engine, size_t nrItems, RegisterCount nrRegs) {
    static_assert(Executor::Properties::inputSizeRestrictsOutputSize,
                  "This function can only be used with executors supporting "
                  "`inputSizeRestrictsOutputSize`");
    static_assert(hasExpectedNumberOfRows<Executor>::value,
                  "An Executor with inputSizeRestrictsOutputSize must "
                  "implement expectedNumberOfRows");

    SharedAqlItemBlockPtr block;

    ExecutionState state;
    size_t expectedRows = 0;
    // Note: this might trigger a prefetch on the rowFetcher!
    std::tie(state, expectedRows) = executor.expectedNumberOfRows(nrItems);
    if (state == ExecutionState::WAITING) {
      return {state, nullptr};
    }
    nrItems = (std::min)(expectedRows, nrItems);
    if (nrItems == 0) {
      TRI_ASSERT(state == ExecutionState::DONE);
      if (state != ExecutionState::DONE) {
        auto const executorName = boost::core::demangle(typeid(Executor).name());
        THROW_ARANGO_EXCEPTION_FORMAT(
            TRI_ERROR_INTERNAL_AQL,
            "Unexpected result of expectedNumberOfRows in %s", executorName.c_str());
      }
      return {state, nullptr};
    }
    block = engine.itemBlockManager().requestBlock(nrItems, nrRegs);

    return {ExecutionState::HASMORE, block};
  }
};

}  // namespace arangodb::aql

template <class Executor>
std::pair<ExecutionState, SharedAqlItemBlockPtr> ExecutionBlockImpl<Executor>::requestWrappedBlock(
    size_t nrItems, RegisterCount nrRegs) {
  if constexpr (!isNewStyleExecutor<Executor>) {
    static_assert(Executor::Properties::allowsBlockPassthrough == BlockPassthrough::Disable ||
                      !Executor::Properties::inputSizeRestrictsOutputSize,
                  "At most one of Properties::allowsBlockPassthrough or "
                  "Properties::inputSizeRestrictsOutputSize should be true for "
                  "each Executor");
    static_assert((Executor::Properties::allowsBlockPassthrough == BlockPassthrough::Enable) ==
                      hasFetchBlockForPassthrough<Executor>::value,
                  "Executors should implement the method "
                  "fetchBlockForPassthrough() iff "
                  "Properties::allowsBlockPassthrough is true");
    static_assert(
        Executor::Properties::inputSizeRestrictsOutputSize ==
            hasExpectedNumberOfRows<Executor>::value,
        "Executors should implement the method expectedNumberOfRows() iff "
        "Properties::inputSizeRestrictsOutputSize is true");
  }

  constexpr RequestWrappedBlockVariant variant =
      isNewStyleExecutor<Executor>
          ? RequestWrappedBlockVariant::DEFAULT
          : Executor::Properties::allowsBlockPassthrough == BlockPassthrough::Enable
                ? RequestWrappedBlockVariant::PASS_THROUGH
                : Executor::Properties::inputSizeRestrictsOutputSize
                      ? RequestWrappedBlockVariant::INPUTRESTRICTED
                      : RequestWrappedBlockVariant::DEFAULT;

  // Override for spliced subqueries, this optimization does not work there.
  if (isInSplicedSubquery() && variant == RequestWrappedBlockVariant::INPUTRESTRICTED) {
    return RequestWrappedBlock<RequestWrappedBlockVariant::DEFAULT>::run(
#ifdef ARANGODB_ENABLE_MAINTAINER_MODE
        infos(),
#endif
        executor(), *_engine, nrItems, nrRegs);
  }

  return RequestWrappedBlock<variant>::run(
#ifdef ARANGODB_ENABLE_MAINTAINER_MODE
      infos(),
#endif
      executor(), *_engine, nrItems, nrRegs);
}

=======
>>>>>>> bce6f8fb
// TODO: We need to define the size of this block based on Input / Executor / Subquery depth
template <class Executor>
auto ExecutionBlockImpl<Executor>::allocateOutputBlock(AqlCall&& call, DataRange const& inputRange)
    -> std::unique_ptr<OutputAqlItemRow> {
  if constexpr (Executor::Properties::allowsBlockPassthrough == BlockPassthrough::Enable) {
    SharedAqlItemBlockPtr newBlock{nullptr};
    // Passthrough variant, re-use the block stored in InputRange
    if (!_hasUsedDataRangeBlock) {
      // In the pass through variant we have the contract that we work on a
      // block all or nothing, so if we have used the block once, we cannot use it again
      // however we cannot remove the _lastRange as it may contain additional information.
      newBlock = _lastRange.getBlock();
      _hasUsedDataRangeBlock = true;
    }

    return createOutputRow(newBlock, std::move(call));
  } else {
    if constexpr (isMultiDepExecutor<Executor>) {
      // MultiDepExecutor would require dependency handling.
      // We do not have it here.
      if (!inputRange.hasShadowRow() && !inputRange.hasDataRow()) {
        // On empty input do not yet create output.
        // We are going to ask again later
        SharedAqlItemBlockPtr newBlock{nullptr};
        return createOutputRow(newBlock, std::move(call));
      }
    } else {
      if (!inputRange.hasShadowRow() && !inputRange.hasDataRow() &&
          inputRange.upstreamState() == ExecutorState::HASMORE) {
        // On empty input do not yet create output.
        // We are going to ask again later
        SharedAqlItemBlockPtr newBlock{nullptr};
        return createOutputRow(newBlock, std::move(call));
      }
    }

    // Non-Passthrough variant, we need to allocate the block ourselfs
    size_t blockSize = ExecutionBlock::DefaultBatchSize;
    if constexpr (hasExpectedNumberOfRowsNew<Executor>::value) {
      // Only limit the output size if there will be no more
      // data from upstream. Or if we have ordered a SOFT LIMIT.
      // Otherwise we will overallocate here.
      // In production it is now very unlikely in the non-softlimit case
      // that the upstream is no block using less than batchSize many rows, but returns HASMORE.
      if (inputRange.upstreamState() == ExecutorState::DONE || call.hasSoftLimit()) {
        blockSize = _executor.expectedNumberOfRowsNew(inputRange, call);

#ifdef ARANGODB_ENABLE_MAINTAINER_MODE
        // The executor cannot expect to produce more then the limit!
        if constexpr (!std::is_same_v<Executor, SubqueryStartExecutor>) {
          // Except the subqueryStartExecutor, it's limit differs
          // from it's output (it needs to count the new ShadowRows in addition)
          // This however is only correct, as long as we are in no subquery context
          if (inputRange.countShadowRows() == 0) {
            TRI_ASSERT(blockSize <= call.getLimit());
          }
        }
#endif

        blockSize += inputRange.countShadowRows();
        // We have an upper bound by DefaultBatchSize;
        blockSize = std::min(ExecutionBlock::DefaultBatchSize, blockSize);
      }
    }

    if (blockSize == 0) {
      // There is no data to be produced
      SharedAqlItemBlockPtr newBlock{nullptr};
      return createOutputRow(newBlock, std::move(call));
    }
    SharedAqlItemBlockPtr newBlock =
        _engine->itemBlockManager().requestBlock(blockSize, _infos.numberOfOutputRegisters());
    return createOutputRow(newBlock, std::move(call));
  }
}

template <class Executor>
void ExecutionBlockImpl<Executor>::ensureOutputBlock(AqlCall&& call,
                                                     DataRange const& inputRange) {
  if (_outputItemRow == nullptr || !_outputItemRow->isInitialized()) {
    _outputItemRow = allocateOutputBlock(std::move(call), inputRange);
  } else {
    _outputItemRow->setCall(std::move(call));
  }
}

// This cannot return upstream call or shadowrows.
template <class Executor>
auto ExecutionBlockImpl<Executor>::nextState(AqlCall const& call) const -> ExecState {
  if (_executorReturnedDone) {
    return ExecState::FASTFORWARD;
  }
  if (call.getOffset() > 0) {
    // First skip
    return ExecState::SKIP;
  }
  if (call.getLimit() > 0) {
    // Then produce
    return ExecState::PRODUCE;
  }
  if (call.hardLimit == 0) {
    // We reached hardLimit, fast forward
    return ExecState::FASTFORWARD;
  }
  // now we are done.
  return ExecState::DONE;
}

/// @brief request an AqlItemBlock from the memory manager
template <class Executor>
SharedAqlItemBlockPtr ExecutionBlockImpl<Executor>::requestBlock(size_t nrItems,
                                                                 RegisterId nrRegs) {
  return _engine->itemBlockManager().requestBlock(nrItems, nrRegs);
}

//
// FETCHER:  if we have one output row per input row, we can skip
//           directly by just calling the fetcher and see whether
//           it produced any output.
//           With the new architecture we should be able to just skip
//           ahead on the input range, fetching new blocks when necessary
// EXECUTOR: the executor has a specialised skipRowsRange method
//           that will be called to skip
// SUBQUERY_START:
// SUBQUERY_END:
//
enum class SkipRowsRangeVariant {
  FETCHER,
  EXECUTOR,
  SUBQUERY_START,
  SUBQUERY_END
};

// This function is just copy&pasted from above to decide which variant of
// skip is used for which executor.
template <class Executor>
static SkipRowsRangeVariant constexpr skipRowsType() {
  bool constexpr useFetcher =
      Executor::Properties::allowsBlockPassthrough == BlockPassthrough::Enable &&
      !std::is_same_v<Executor, SubqueryExecutor<true>>;

  bool constexpr useExecutor = hasSkipRowsRange<Executor>::value;

  static_assert(!std::is_same_v<Executor, SubqueryExecutor<true>> ||
                hasSkipRowsRange<Executor>::value);

  // ConstFetcher and SingleRowFetcher<BlockPassthrough::Enable> can skip, but
  // it may not be done for modification subqueries.
  static_assert(useFetcher ==
                    (std::is_same_v<typename Executor::Fetcher, ConstFetcher> ||
                     (std::is_same_v<typename Executor::Fetcher, SingleRowFetcher<BlockPassthrough::Enable>> &&
                      !std::is_same<Executor, SubqueryExecutor<true>>::value)),
                "Unexpected fetcher for SkipVariants::FETCHER");

  static_assert(
      useExecutor ==
          (is_one_of_v<
              Executor, FilterExecutor, ShortestPathExecutor, ReturnExecutor, KShortestPathsExecutor, ParallelUnsortedGatherExecutor,
              IdExecutor<SingleRowFetcher<BlockPassthrough::Enable>>, IdExecutor<ConstFetcher>,
              HashedCollectExecutor, IndexExecutor, EnumerateCollectionExecutor, DistinctCollectExecutor,
              ConstrainedSortExecutor, CountCollectExecutor, SubqueryExecutor<true>,
#ifdef ARANGODB_USE_GOOGLE_TESTS
              TestLambdaSkipExecutor,
#endif
              ModificationExecutor<AllRowsFetcher, InsertModifier>,
              ModificationExecutor<SingleRowFetcher<BlockPassthrough::Disable>, InsertModifier>,
              ModificationExecutor<AllRowsFetcher, RemoveModifier>,
              ModificationExecutor<SingleRowFetcher<BlockPassthrough::Disable>, RemoveModifier>,
              ModificationExecutor<AllRowsFetcher, UpdateReplaceModifier>,
              ModificationExecutor<SingleRowFetcher<BlockPassthrough::Disable>, UpdateReplaceModifier>,
              ModificationExecutor<AllRowsFetcher, UpsertModifier>,
              ModificationExecutor<SingleRowFetcher<BlockPassthrough::Disable>, UpsertModifier>, TraversalExecutor,
              EnumerateListExecutor, SubqueryStartExecutor, SubqueryEndExecutor, SortedCollectExecutor,
              LimitExecutor, UnsortedGatherExecutor, SortingGatherExecutor, SortExecutor,
              IResearchViewExecutor<false, arangodb::iresearch::MaterializeType::NotMaterialize>,
              IResearchViewExecutor<false, arangodb::iresearch::MaterializeType::LateMaterialize>,
              IResearchViewExecutor<false, arangodb::iresearch::MaterializeType::Materialize>,
              IResearchViewExecutor<false, arangodb::iresearch::MaterializeType::NotMaterialize | arangodb::iresearch::MaterializeType::UseStoredValues>,
              IResearchViewExecutor<false, arangodb::iresearch::MaterializeType::LateMaterialize | arangodb::iresearch::MaterializeType::UseStoredValues>,
              IResearchViewExecutor<true, arangodb::iresearch::MaterializeType::NotMaterialize>,
              IResearchViewExecutor<true, arangodb::iresearch::MaterializeType::LateMaterialize>,
              IResearchViewExecutor<true, arangodb::iresearch::MaterializeType::Materialize>,
              IResearchViewExecutor<true, arangodb::iresearch::MaterializeType::NotMaterialize | arangodb::iresearch::MaterializeType::UseStoredValues>,
              IResearchViewExecutor<true, arangodb::iresearch::MaterializeType::LateMaterialize | arangodb::iresearch::MaterializeType::UseStoredValues>,
              IResearchViewMergeExecutor<false, arangodb::iresearch::MaterializeType::NotMaterialize>,
              IResearchViewMergeExecutor<false, arangodb::iresearch::MaterializeType::LateMaterialize>,
              IResearchViewMergeExecutor<false, arangodb::iresearch::MaterializeType::Materialize>,
              IResearchViewMergeExecutor<false, arangodb::iresearch::MaterializeType::NotMaterialize | arangodb::iresearch::MaterializeType::UseStoredValues>,
              IResearchViewMergeExecutor<false, arangodb::iresearch::MaterializeType::LateMaterialize | arangodb::iresearch::MaterializeType::UseStoredValues>,
              IResearchViewMergeExecutor<true, arangodb::iresearch::MaterializeType::NotMaterialize>,
              IResearchViewMergeExecutor<true, arangodb::iresearch::MaterializeType::LateMaterialize>,
              IResearchViewMergeExecutor<true, arangodb::iresearch::MaterializeType::Materialize>,
              IResearchViewMergeExecutor<true, arangodb::iresearch::MaterializeType::NotMaterialize | arangodb::iresearch::MaterializeType::UseStoredValues>,
              IResearchViewMergeExecutor<true, arangodb::iresearch::MaterializeType::LateMaterialize | arangodb::iresearch::MaterializeType::UseStoredValues>,
              TraversalExecutor, EnumerateListExecutor, SubqueryStartExecutor, SubqueryEndExecutor, SortedCollectExecutor,
              LimitExecutor, NoResultsExecutor, SingleRemoteModificationExecutor<IndexTag>, SingleRemoteModificationExecutor<Insert>,
              SingleRemoteModificationExecutor<Remove>, SingleRemoteModificationExecutor<Update>,
              SingleRemoteModificationExecutor<Replace>, SingleRemoteModificationExecutor<Upsert>,
              MaterializeExecutor<RegisterId>, MaterializeExecutor<std::string const&>>),
      "Unexpected executor for SkipVariants::EXECUTOR");

  // The LimitExecutor will not work correctly with SkipVariants::FETCHER!
  static_assert(
      !std::is_same<Executor, LimitExecutor>::value || useFetcher,
      "LimitExecutor needs to implement skipRows() to work correctly");

  if constexpr (useExecutor) {
    return SkipRowsRangeVariant::EXECUTOR;
  } else {
    static_assert(useFetcher);
    return SkipRowsRangeVariant::FETCHER;
  }
}

// Let's do it the C++ way.
template <class T>
struct dependent_false : std::false_type {};

/**
 * @brief Define the variant of FastForward behaviour
 *
 * FULLCOUNT => Call executeSkipRowsRange and report what has been skipped.
 * EXECUTOR => Call executeSkipRowsRange, but do not report what has been skipped.
 *             (This instance is used to make sure Modifications are performed, or stats are correct)
 * FETCHER => Do not bother the Executor, drop all from input, without further reporting
 */
enum class FastForwardVariant { FULLCOUNT, EXECUTOR, FETCHER };

template <class Executor>
static auto fastForwardType(AqlCall const& call, Executor const& e) -> FastForwardVariant {
  if (call.needsFullCount() && call.getOffset() == 0 && call.getLimit() == 0) {
    // Only start fullCount after the original call is fulfilled. Otherwise
    // do fast-forward variant
    TRI_ASSERT(call.hasHardLimit());
    return FastForwardVariant::FULLCOUNT;
  }
  // TODO: We only need to do this if the executor is required to call.
  // e.g. Modifications and SubqueryStart will always need to be called. Limit only if it needs to report fullCount
  if constexpr (is_one_of_v<Executor, LimitExecutor, SubqueryStartExecutor> ||
                executorHasSideEffects<Executor>) {
    return FastForwardVariant::EXECUTOR;
  }
  return FastForwardVariant::FETCHER;
}

template <class Executor>
auto ExecutionBlockImpl<Executor>::executeFetcher(AqlCallStack& stack,
                                                  AqlCallType const& aqlCall,
                                                  ADB_IGNORE_UNUSED bool wasCalledWithContinueCall)
    -> std::tuple<ExecutionState, SkipResult, typename Fetcher::DataRange> {
  if constexpr (isNewStyleExecutor<Executor>) {
    // TODO The logic in the MultiDependencySingleRowFetcher branch should be
    //      moved into the MultiDependencySingleRowFetcher.
    static_assert(isMultiDepExecutor<Executor> ==
                  std::is_same_v<Fetcher, MultiDependencySingleRowFetcher>);
    if constexpr (std::is_same_v<Fetcher, MultiDependencySingleRowFetcher>) {
      static_assert(
          !executorHasSideEffects<Executor>,
          "there is a special implementation for side-effect executors to "
          "exchange the stack. For the MultiDependencyFetcher this special "
          "case is not implemented. There is no reason to disallow this "
          "case here however, it is just not needed thus far.");
      // Note the aqlCall is an AqlCallSet in this case:
      static_assert(std::is_same_v<AqlCallSet, std::decay_t<decltype(aqlCall)>>);
      TRI_ASSERT(_lastRange.numberDependencies() == _dependencies.size());
      auto const& [state, skipped, ranges] = _rowFetcher.execute(stack, aqlCall);
      for (auto const& [dependency, range] : ranges) {
        _lastRange.setDependency(dependency, range);
      }
      return {state, skipped, _lastRange};

    } else if constexpr (executorHasSideEffects<Executor>) {
      // If the executor has side effects, we cannot bypass any subqueries
      // by skipping them. So we need to fetch all shadow rows in order to
      // trigger this Executor with everthing from above.
      // NOTE: The Executor needs to discard shadowRows, and do the accouting.
      static_assert(std::is_same_v<AqlCall, std::decay_t<decltype(aqlCall)>>);
      auto fetchAllStack = stack.createEquivalentFetchAllShadowRowsStack();
      fetchAllStack.pushCall(createUpstreamCall(aqlCall, wasCalledWithContinueCall));
      auto res = _rowFetcher.execute(fetchAllStack);
      // Just make sure we did not Skip anything
      TRI_ASSERT(std::get<SkipResult>(res).nothingSkipped());
      return res;
    } else {
      // If we are SubqueryStart, we remove the top element of the stack
      // which belongs to the subquery enclosed by this
      // SubqueryStart and the partnered SubqueryEnd by *not*
      // pushing the upstream request.
      if constexpr (!std::is_same_v<Executor, SubqueryStartExecutor>) {
        stack.pushCall(createUpstreamCall(std::move(aqlCall), wasCalledWithContinueCall));
      }

      auto const result = _rowFetcher.execute(stack);

      if constexpr (!std::is_same_v<Executor, SubqueryStartExecutor>) {
        // As the stack is copied into the fetcher, we need to pop off our call
        // again. If we use other datastructures or moving we may hand over
        // ownership of the stack here instead and no popCall is necessary.
        std::ignore = stack.popCall();
      } else {
        // Do not pop the call, we did not put it on.
        // However we need it for accounting later.
      }

      return result;
    }
  } else {
    TRI_ASSERT(false);
    THROW_ARANGO_EXCEPTION(TRI_ERROR_NOT_IMPLEMENTED);
  }
}

template <class Executor>
auto ExecutionBlockImpl<Executor>::executeProduceRows(typename Fetcher::DataRange& input,
                                                      OutputAqlItemRow& output)
    -> std::tuple<ExecutorState, typename Executor::Stats, AqlCallType> {
  if constexpr (isNewStyleExecutor<Executor>) {
    if constexpr (isMultiDepExecutor<Executor>) {
      TRI_ASSERT(input.numberDependencies() == _dependencies.size());
      return _executor.produceRows(input, output);
    } else if constexpr (is_one_of_v<Executor, SubqueryExecutor<true>, SubqueryExecutor<false>>) {
      // The SubqueryExecutor has it's own special handling outside.
      // SO this code is in fact not reachable
      TRI_ASSERT(false);
      THROW_ARANGO_EXCEPTION(TRI_ERROR_INTERNAL_AQL);
    } else {
      auto [state, stats, call] = _executor.produceRows(input, output);
      return {state, stats, call};
    }
  } else {
    return {ExecutorState::DONE, typename Executor::Stats{}, AqlCall{}};
  }
}

template <class Executor>
auto ExecutionBlockImpl<Executor>::executeSkipRowsRange(typename Fetcher::DataRange& inputRange,
                                                        AqlCall& call)
    -> std::tuple<ExecutorState, typename Executor::Stats, size_t, AqlCallType> {
  if constexpr (isNewStyleExecutor<Executor>) {
    call.skippedRows = 0;
    if constexpr (skipRowsType<Executor>() == SkipRowsRangeVariant::EXECUTOR) {
      if constexpr (isMultiDepExecutor<Executor>) {
        TRI_ASSERT(inputRange.numberDependencies() == _dependencies.size());
        // If the executor has a method skipRowsRange, to skip outputs.
        // Every non-passthrough executor needs to implement this.
        auto res = _executor.skipRowsRange(inputRange, call);
        _executorReturnedDone = std::get<ExecutorState>(res) == ExecutorState::DONE;
        return res;
      } else if constexpr (is_one_of_v<Executor, SubqueryExecutor<true>, SubqueryExecutor<false>>) {
        // The SubqueryExecutor has it's own special handling outside.
        // SO this code is in fact not reachable
        TRI_ASSERT(false);
        THROW_ARANGO_EXCEPTION(TRI_ERROR_INTERNAL_AQL);
      } else {
        auto [state, stats, skipped, localCall] =
            _executor.skipRowsRange(inputRange, call);
        _executorReturnedDone = state == ExecutorState::DONE;
        return {state, stats, skipped, localCall};
      }
    } else if constexpr (skipRowsType<Executor>() == SkipRowsRangeVariant::FETCHER) {
      // If we know that every input row produces exactly one output row (this
      // is a property of the executor), then we can just let the fetcher skip
      // the number of rows that we would like to skip.
      // Returning this will trigger to end in upstream state now, with the
      // call that was handed it.
      static_assert(
          std::is_same_v<typename Executor::Stats, NoStats>,
          "Executors with custom statistics must implement skipRowsRange.");
      return {inputRange.upstreamState(), NoStats{}, 0, call};
    } else {
      static_assert(dependent_false<Executor>::value,
                    "This value of SkipRowsRangeVariant is not supported");
      TRI_ASSERT(false);
    }
  } else {
    TRI_ASSERT(false);
  }
  TRI_ASSERT(false);
  THROW_ARANGO_EXCEPTION(TRI_ERROR_INTERNAL);
}

template <>
auto ExecutionBlockImpl<SubqueryStartExecutor>::shadowRowForwarding(AqlCallStack& stack)
    -> ExecState {
  TRI_ASSERT(_outputItemRow);
  TRI_ASSERT(_outputItemRow->isInitialized());
  TRI_ASSERT(!_outputItemRow->allRowsUsed());
  if (_lastRange.hasDataRow()) {
    // If we have a dataRow, the executor needs to write it's output.
    // If we get woken up by a dataRow during forwarding of ShadowRows
    // This will return false, and if so we need to call produce instead.
    auto didWrite = _executor.produceShadowRow(_lastRange, *_outputItemRow);
    // The Subquery Start returns DONE after every row.
    // This needs to be resetted as soon as a shadowRow has been produced
    _executorReturnedDone = false;
    // Need to report that we have written a row in the call

    if (didWrite) {
      auto& subqueryCall = stack.modifyTopCall();
      subqueryCall.didProduce(1);
      if (_lastRange.hasShadowRow()) {
        // Forward the ShadowRows
        return ExecState::SHADOWROWS;
      }
      return ExecState::NEXTSUBQUERY;
    } else {
      // Woken up after shadowRow forwarding
      // Need to call the Executor
      return ExecState::CHECKCALL;
    }
  } else {
    // Need to forward the ShadowRows
    auto const& [state, shadowRow] = _lastRange.nextShadowRow();
    TRI_ASSERT(shadowRow.isInitialized());
    _outputItemRow->increaseShadowRowDepth(shadowRow);
    TRI_ASSERT(_outputItemRow->produced());
    _outputItemRow->advanceRow();

    if (_lastRange.hasShadowRow()) {
      return ExecState::SHADOWROWS;
    }
    // If we do not have more shadowRows
    // we need to return.
    return ExecState::DONE;
  }
}

template <>
auto ExecutionBlockImpl<SubqueryEndExecutor>::shadowRowForwarding(AqlCallStack& stack)
    -> ExecState {
  TRI_ASSERT(_outputItemRow);
  TRI_ASSERT(_outputItemRow->isInitialized());
  TRI_ASSERT(!_outputItemRow->allRowsUsed());
  if (!_lastRange.hasShadowRow()) {
    // We got back without a ShadowRow in the LastRange
    // Let client call again
    return ExecState::NEXTSUBQUERY;
  }
  auto const& [state, shadowRow] = _lastRange.nextShadowRow();
  TRI_ASSERT(shadowRow.isInitialized());
  bool didConsume = false;
  if (shadowRow.isRelevant()) {
    // We need to consume the row, and write the Aggregate to it.
    _executor.consumeShadowRow(shadowRow, *_outputItemRow);
    didConsume = true;
    // we need to reset the ExecutorHasReturnedDone, it will
    // return done after every subquery is fully collected.
    _executorReturnedDone = false;
  } else {
    _outputItemRow->decreaseShadowRowDepth(shadowRow);
  }

  TRI_ASSERT(_outputItemRow->produced());
  _outputItemRow->advanceRow();
  // we need to update the Top of the stack now
  auto& topCall = stack.modifyTopCall();
  topCall = _outputItemRow->getClientCall();

  if (state == ExecutorState::DONE) {
    // We have consumed everything, we are
    // Done with this query
    return ExecState::DONE;
  } else if (_lastRange.hasDataRow()) {
    // Multiple concatenated Subqueries
    return ExecState::NEXTSUBQUERY;
  } else if (_lastRange.hasShadowRow()) {
    // We still have shadowRows, we
    // need to forward them
    return ExecState::SHADOWROWS;
  } else if (_outputItemRow->isFull()) {
    // Fullfilled the call
    // Need to return!
    return ExecState::DONE;
  } else {
    if (didConsume) {
      // We did only consume the input
      // ask upstream
      return ExecState::CHECKCALL;
    }
    // End of input, we are done for now
    // Need to call again
    return ExecState::DONE;
  }
}

template <class Executor>
auto ExecutionBlockImpl<Executor>::sideEffectShadowRowForwarding(AqlCallStack& stack,
                                                                 SkipResult& skipResult)
    -> ExecState {
  TRI_ASSERT(executorHasSideEffects<Executor>);
  if (!stack.needToCountSubquery()) {
    // We need to really produce things here
    // fall back to original version as any other executor.
    auto res = shadowRowForwarding(stack);
    return res;
  }
  TRI_ASSERT(_outputItemRow);
  TRI_ASSERT(_outputItemRow->isInitialized());
  TRI_ASSERT(!_outputItemRow->allRowsUsed());
  if (!_lastRange.hasShadowRow()) {
    // We got back without a ShadowRow in the LastRange
    // Let client call again
    return ExecState::DONE;
  }

  auto const& [state, shadowRow] = _lastRange.nextShadowRow();
  TRI_ASSERT(shadowRow.isInitialized());
  uint64_t depthSkippingNow = static_cast<uint64_t>(stack.shadowRowDepthToSkip());
  uint64_t shadowDepth = shadowRow.getDepth();

  bool didWriteRow = false;
  if (shadowRow.isRelevant()) {
    LOG_QUERY("1b257", DEBUG) << printTypeInfo() << " init executor.";
    // We found a relevant shadow Row.
    // We need to reset the Executor
    resetExecutor();
  }

  if (depthSkippingNow > shadowDepth) {
    // We are skipping the outermost Subquery.
    // Simply drop this ShadowRow
  } else if (depthSkippingNow == shadowDepth) {
    // We are skipping on this subquery level.
    // Skip the row, but report skipped 1.
    AqlCall& shadowCall = stack.modifyCallAtDepth(shadowDepth);
    if (shadowCall.needSkipMore()) {
      shadowCall.didSkip(1);
      skipResult.didSkipSubquery(1, shadowDepth);
    } else if (shadowCall.getLimit() > 0) {
      TRI_ASSERT(!shadowCall.needSkipMore() && shadowCall.getLimit() > 0);
      _outputItemRow->copyRow(shadowRow);
      shadowCall.didProduce(1);
      TRI_ASSERT(_outputItemRow->produced());
      _outputItemRow->advanceRow();
      didWriteRow = true;
    } else {
      TRI_ASSERT(shadowCall.hardLimit == 0);
      // Simply drop this shadowRow!
    }
  } else {
    // We got a shadowRow of a subquery we are not skipping here.
    // Do proper reporting on it's call.
    AqlCall& shadowCall = stack.modifyCallAtDepth(shadowDepth);
    TRI_ASSERT(!shadowCall.needSkipMore() && shadowCall.getLimit() > 0);
    _outputItemRow->copyRow(shadowRow);
    shadowCall.didProduce(1);

    TRI_ASSERT(_outputItemRow->produced());
    _outputItemRow->advanceRow();
    didWriteRow = true;
  }
  if (state == ExecutorState::DONE) {
    // We have consumed everything, we are
    // Done with this query
    return ExecState::DONE;
  } else if (_lastRange.hasDataRow()) {
    // Multiple concatenated Subqueries
    return ExecState::NEXTSUBQUERY;
  } else if (_lastRange.hasShadowRow()) {
    // We still have shadowRows, we
    // need to forward them
    return ExecState::SHADOWROWS;
  } else if (didWriteRow) {
    // End of input, we are done for now
    // Need to call again
    return ExecState::DONE;
  } else {
    // Done with this subquery.
    // We did not write any output yet.
    // So we can continue with upstream.
    return ExecState::UPSTREAM;
  }
}

template <class Executor>
auto ExecutionBlockImpl<Executor>::shadowRowForwarding(AqlCallStack&) -> ExecState {
  TRI_ASSERT(_outputItemRow);
  TRI_ASSERT(_outputItemRow->isInitialized());
  TRI_ASSERT(!_outputItemRow->allRowsUsed());
  if (!_lastRange.hasShadowRow()) {
    // We got back without a ShadowRow in the LastRange
    // Let us continue with the next Subquery
    return ExecState::NEXTSUBQUERY;
  }

  auto const& [state, shadowRow] = _lastRange.nextShadowRow();
  TRI_ASSERT(shadowRow.isInitialized());

  _outputItemRow->copyRow(shadowRow);

  if (shadowRow.isRelevant()) {
    LOG_QUERY("6d337", DEBUG) << printTypeInfo() << " init executor.";
    // We found a relevant shadow Row.
    // We need to reset the Executor
    resetExecutor();
  }

  TRI_ASSERT(_outputItemRow->produced());
  _outputItemRow->advanceRow();
  if (state == ExecutorState::DONE) {
    // We have consumed everything, we are
    // Done with this query
    return ExecState::DONE;
  } else if (_lastRange.hasDataRow()) {
    // Multiple concatenated Subqueries
    return ExecState::NEXTSUBQUERY;
  } else if (_lastRange.hasShadowRow()) {
    // We still have shadowRows.
    auto const& lookAheadRow = _lastRange.peekShadowRow();
    if (lookAheadRow.isRelevant()) {
      // We are starting the NextSubquery here.
      return ExecState::NEXTSUBQUERY;
    }
    // we need to forward them
    return ExecState::SHADOWROWS;
  } else {
    // End of input, we are done for now
    // Need to call again
    return ExecState::DONE;
  }
}

template <class Executor>
auto ExecutionBlockImpl<Executor>::executeFastForward(typename Fetcher::DataRange& inputRange,
                                                      AqlCall& clientCall)
    -> std::tuple<ExecutorState, typename Executor::Stats, size_t, AqlCallType> {
  TRI_ASSERT(isNewStyleExecutor<Executor>);
  auto type = fastForwardType(clientCall, _executor);

  switch (type) {
    case FastForwardVariant::FULLCOUNT: {
      LOG_QUERY("cb135", DEBUG) << printTypeInfo() << " apply full count.";
      auto [state, stats, skippedLocal, call] = executeSkipRowsRange(_lastRange, clientCall);

      if constexpr (is_one_of_v<DataRange, AqlItemBlockInputMatrix, MultiAqlItemBlockInputRange>) {
        // The executor will have used all Rows.
        // However we need to drop them from the input
        // here.
        inputRange.skipAllRemainingDataRows();
      }

      return {state, stats, skippedLocal, call};
    }
    case FastForwardVariant::EXECUTOR: {
      LOG_QUERY("2890e", DEBUG) << printTypeInfo() << " fast forward.";
      // We use a DUMMY Call to simulate fullCount.
      AqlCall dummy;
      dummy.hardLimit = 0;
      dummy.fullCount = true;
      auto [state, stats, skippedLocal, call] = executeSkipRowsRange(_lastRange, dummy);

      if constexpr (is_one_of_v<DataRange, AqlItemBlockInputMatrix, MultiAqlItemBlockInputRange>) {
        // The executor will have used all Rows.
        // However we need to drop them from the input
        // here.
        inputRange.skipAllRemainingDataRows();
      }

      return {state, stats, 0, call};
    }
    case FastForwardVariant::FETCHER: {
      LOG_QUERY("fa327", DEBUG) << printTypeInfo() << " bypass unused rows.";
      ADB_IGNORE_UNUSED auto const dependency = inputRange.skipAllRemainingDataRows();
      auto constexpr fastForwardCall = AqlCall{0, false, 0, AqlCall::LimitType::HARD};
      auto const call = std::invoke([&]() -> AqlCallType {
        if constexpr (std::is_same_v<AqlCallType, AqlCall>) {
          return fastForwardCall;
        } else {
#ifndef _WIN32
          // For some reason our Windows compiler complains about this static
          // assert in the cases that should be in the above constexpr path.
          // So simply not compile it in.
          static_assert(std::is_same_v<AqlCallType, AqlCallSet>);
#endif
          auto call = AqlCallSet{};
          call.calls.emplace_back(
              typename AqlCallSet::DepCallPair{dependency, AqlCallList{fastForwardCall}});
          return call;
        }
      });

      // TODO We have to ask all dependencies to go forward to the next shadow row
      auto const state = std::invoke(
          [&](auto) {
            if constexpr (std::is_same_v<DataRange, MultiAqlItemBlockInputRange>) {
              return inputRange.upstreamState(dependency);
            } else {
              return inputRange.upstreamState();
            }
          },
          0);

      return {state, typename Executor::Stats{}, 0, call};
    }
  }
  // Unreachable
  TRI_ASSERT(false);
  THROW_ARANGO_EXCEPTION(TRI_ERROR_INTERNAL_AQL);
}

/**
 * @brief This is the central function of an executor, and it acts like a
 * coroutine: It can be called multiple times and keeps state across
 * calls.
 *
 * The intended behaviour of this function is best described in terms of
 * a state machine; the possible states are the ExecStates
 * SKIP, PRODUCE, FASTFORWARD, UPSTREAM, SHADOWROWS, DONE
 *
 * SKIP       skipping rows. How rows are skipped is determined by
 *            the Executor that is used. See SkipVariants
 * PRODUCE    calls produceRows of the executor
 * FASTFORWARD again skipping rows, will count skipped rows, if fullCount is requested.
 * UPSTREAM   fetches rows from the upstream executor(s) to be processed by
 *            our executor.
 * SHADOWROWS process any shadow rows
 * DONE       processing of one output is done. We did handle offset / limit / fullCount without crossing BatchSize limits.
 *            This state does not indicate that we are DONE with all input, we are just done with one walk through this statemachine.
 *
 * We progress within the states in the following way:
 *   There is a nextState method that determines the next state based on the call, it can only lead to:
 *   SKIP, PRODUCE, FASTFORWAD, DONE
 *
 *   On the first call we will use nextState to get to our starting point.
 *   After any of SKIP, PRODUCE,, FASTFORWAD, DONE We either go to
 *   1. FASTFORWARD (if executor is done)
 *   2. DONE (if output is full)
 *   3. UPSTREAM if executor has More, (Invariant: input fully consumed)
 *   4. NextState (if none of the above applies)
 *
 *   From SHADOWROWS we can only go to DONE
 *   From UPSTREAM we go to NextState.
 *
 * @tparam Executor The Executor that will implement the logic of what needs to happen to the data
 * @param stack The call stack of lower levels
 * @return std::tuple<ExecutionState, size_t, SharedAqlItemBlockPtr>
 *        ExecutionState: WAITING -> We wait for IO, secure state, return you will be called again
 *        ExecutionState: HASMORE -> We still have data
 *        ExecutionState: DONE -> We do not have any more data, do never call again
 *        size_t -> Amount of documents skipped within this one call. (contains offset and fullCount)
 *        SharedAqlItemBlockPtr -> The resulting data
 */
template <class Executor>
std::tuple<ExecutionState, SkipResult, SharedAqlItemBlockPtr>
ExecutionBlockImpl<Executor>::executeWithoutTrace(AqlCallStack stack) {
  if constexpr (isNewStyleExecutor<Executor>) {
    AqlCallList clientCallList = stack.popCall();
    AqlCall clientCall;
    if constexpr (std::is_same_v<Executor, SubqueryEndExecutor>) {
      // In subqeryEndExecutor we actually manage two calls.
      // The clientCall defines what will go into the Executor.
      // on SubqueryEnd this call is generated based on the call from downstream

      if (_outputItemRow != nullptr && _outputItemRow->isInitialized()) {
        // If we return with a waiting state, we need to report it to the
        // subquery callList, but not pull it of.
        auto& subQueryCall = clientCallList.modifyNextCall();
        // Overwrite with old state.
        subQueryCall = _outputItemRow->getClientCall();
      }
      stack.pushCall(std::move(clientCallList));
      clientCallList = AqlCallList{AqlCall{}, AqlCall{}};
      clientCall = clientCallList.popNextCall();
    } else {
      clientCall = clientCallList.popNextCall();
    }

    ExecutorState localExecutorState = ExecutorState::DONE;

    TRI_ASSERT(!(clientCall.getOffset() == 0 && clientCall.softLimit == AqlCall::Limit{0}));
    TRI_ASSERT(!(clientCall.hasSoftLimit() && clientCall.fullCount));
    TRI_ASSERT(!(clientCall.hasSoftLimit() && clientCall.hasHardLimit()));
    if constexpr (is_one_of_v<Executor, SubqueryExecutor<true>, SubqueryExecutor<false>>) {
      // The old subquery executor can in-fact return waiting on produce call.
      // if it needs to wait for the subquery.
      // So we need to allow the return state here as well.
      TRI_ASSERT(_execState == ExecState::CHECKCALL ||
                 _execState == ExecState::SHADOWROWS || _execState == ExecState::UPSTREAM ||
                 _execState == ExecState::PRODUCE || _execState == ExecState::SKIP);
    } else {
      // We can only have returned the following internal states
      TRI_ASSERT(_execState == ExecState::CHECKCALL || _execState == ExecState::SHADOWROWS ||
                 _execState == ExecState::UPSTREAM);
    }

    // In some executors we may write something into the output, but then return waiting.
    // In this case we are not allowed to lose the call we have been working on, we have
    // noted down created or skipped rows in there.
    // The client is disallowed to change her mind anyways
    // so we simply continue to work on the call we already have
    // The guarantee is, if we have returned the block, and modified
    // our local call, then the outputItemRow is not initialized
    if constexpr (!std::is_same_v<Executor, SubqueryEndExecutor>) {
      // The subqueryEndeExecutor has handled it above
      if (_outputItemRow != nullptr && _outputItemRow->isInitialized()) {
        clientCall = _outputItemRow->getClientCall();
      }
    }

    // Skip can only be > 0 if we are in upstream cases, or if we got injected a block
    TRI_ASSERT(_skipped.nothingSkipped() || _execState == ExecState::UPSTREAM ||
               (std::is_same_v<Executor, IdExecutor<ConstFetcher>>));

    if constexpr (executorHasSideEffects<Executor>) {
      if (!_skipped.nothingSkipped()) {
        // We get woken up on upstream, but we have not reported our
        // local skip value to downstream
        // In the sideEffect executor we need to apply the skip values on the
        // incomming stack, which has not been modified yet.
        // NOTE: We only apply the skipping on subquery level.
        TRI_ASSERT(_skipped.subqueryDepth() == stack.subqueryLevel() + 1);
        for (size_t i = 0; i < stack.subqueryLevel(); ++i) {
          auto skippedSub = _skipped.getSkipOnSubqueryLevel(i);
          if (skippedSub > 0) {
            auto& call = stack.modifyCallAtDepth(i);
            call.didSkip(skippedSub);
          }
        }
      }
    }

    if (_execState == ExecState::UPSTREAM) {
      // We have been in waiting state.
      // We may have local work on the original call.
      // The client does not have the right to change her
      // mind just because we told her to hold the line.

      // The client cannot request less data!
      TRI_ASSERT(_clientRequest.getOffset() <= clientCall.getOffset());
      TRI_ASSERT(_clientRequest.getLimit() <= clientCall.getLimit());
      TRI_ASSERT(_clientRequest.needsFullCount() == clientCall.needsFullCount());
      clientCall = _clientRequest;
    }

    auto returnToState = ExecState::CHECKCALL;

    LOG_QUERY("007ac", DEBUG) << "starting statemachine of executor " << printBlockInfo();
    while (_execState != ExecState::DONE) {
      switch (_execState) {
        case ExecState::CHECKCALL: {
          LOG_QUERY("cfe46", DEBUG)
              << printTypeInfo() << " determine next action on call " << clientCall;

          if constexpr (executorHasSideEffects<Executor>) {
            // If the executor has sideEffects, and we need to skip the results we would
            // produce here because we actually skip the subquery, we instead do a
            // hardLimit 0 (aka FastForward) call instead to the local Executor
            if (stack.needToSkipSubquery()) {
              _execState = ExecState::FASTFORWARD;
              break;
            }
          }
          _execState = nextState(clientCall);
          break;
        }
        case ExecState::SKIP: {
#ifdef ARANGODB_ENABLE_MAINTAINER_MODE
          auto const offsetBefore = clientCall.getOffset();
          TRI_ASSERT(offsetBefore > 0);
          bool const canPassFullcount =
              clientCall.getLimit() == 0 && clientCall.needsFullCount();
#endif
          LOG_QUERY("1f786", DEBUG) << printTypeInfo() << " call skipRows " << clientCall;

          ExecutorState state = ExecutorState::HASMORE;
          typename Executor::Stats stats;
          size_t skippedLocal = 0;
          AqlCallType call{};
          if constexpr (is_one_of_v<Executor, SubqueryExecutor<true>>) {
            // NOTE: The subquery Executor will by itself call EXECUTE on it's
            // subquery. This can return waiting => we can get a WAITING state
            // here. We can only get the waiting state for Subquery executors.
            ExecutionState subqueryState = ExecutionState::HASMORE;
            std::tie(subqueryState, stats, skippedLocal, call) =
                _executor.skipRowsRange(_lastRange, clientCall);
            if (subqueryState == ExecutionState::WAITING) {
              TRI_ASSERT(skippedLocal == 0);
              return {subqueryState, SkipResult{}, nullptr};
            } else if (subqueryState == ExecutionState::DONE) {
              state = ExecutorState::DONE;
            } else {
              state = ExecutorState::HASMORE;
            }
          } else {
            // Execute skipSome
            std::tie(state, stats, skippedLocal, call) =
                executeSkipRowsRange(_lastRange, clientCall);
          }

#ifdef ARANGODB_ENABLE_MAINTAINER_MODE
          // Assertion: We did skip 'skippedLocal' documents here.
          // This means that they have to be removed from
          // clientCall.getOffset() This has to be done by the Executor
          // calling call.didSkip() accordingly. The LIMIT executor with a
          // LIMIT of 0 can also bypass fullCount here, even if callLimit > 0
          if (canPassFullcount || std::is_same_v<Executor, LimitExecutor>) {
            // In this case we can first skip. But straight after continue with fullCount, so we might skip more
            TRI_ASSERT(clientCall.getOffset() + skippedLocal >= offsetBefore);
            if (clientCall.getOffset() + skippedLocal > offsetBefore) {
              // First need to count down offset.
              TRI_ASSERT(clientCall.getOffset() == 0);
            }
          } else {
            TRI_ASSERT(clientCall.getOffset() + skippedLocal == offsetBefore);
          }
#endif
          localExecutorState = state;
          _skipped.didSkip(skippedLocal);
          _blockStats += stats;
          // The execute might have modified the client call.
          if (state == ExecutorState::DONE) {
            _execState = ExecState::FASTFORWARD;
          } else if (clientCall.getOffset() > 0) {
            TRI_ASSERT(_upstreamState != ExecutionState::DONE);
            // We need to request more
            _upstreamRequest = call;
            _execState = ExecState::UPSTREAM;
          } else {
            // We are done with skipping. Skip is not allowed to request more
            _execState = ExecState::CHECKCALL;
          }
          break;
        }
        case ExecState::PRODUCE: {
          // Make sure there's a block allocated and set
          // the call
          TRI_ASSERT(clientCall.getLimit() > 0);

          LOG_QUERY("1f786", DEBUG) << printTypeInfo() << " call produceRows " << clientCall;
          if (outputIsFull()) {
            // We need to be able to write data
            // But maybe the existing block is full here
            // Then we need to wake up again.
            // However the client might decide on a different
            // call, so we do not record this position
            _execState = ExecState::DONE;
            break;
          }
          if constexpr (std::is_same_v<Executor, SubqueryEndExecutor>) {
            TRI_ASSERT(!stack.empty());
            AqlCall const& subqueryCall = stack.peek();
            AqlCall copyCall = subqueryCall;
            ensureOutputBlock(std::move(copyCall), _lastRange);
          } else {
            ensureOutputBlock(std::move(clientCall), _lastRange);
          }
          TRI_ASSERT(_outputItemRow);
          TRI_ASSERT(!_executorReturnedDone);
          ExecutorState state = ExecutorState::HASMORE;
          typename Executor::Stats stats;
          auto call = AqlCallType{};
          if constexpr (is_one_of_v<Executor, SubqueryExecutor<true>, SubqueryExecutor<false>>) {
            // NOTE: The subquery Executor will by itself call EXECUTE on it's
            // subquery. This can return waiting => we can get a WAITING state
            // here. We can only get the waiting state for SUbquery executors.
            ExecutionState subqueryState = ExecutionState::HASMORE;
            std::tie(subqueryState, stats, call) =
                _executor.produceRows(_lastRange, *_outputItemRow);
            if (subqueryState == ExecutionState::WAITING) {
              return {subqueryState, SkipResult{}, nullptr};
            } else if (subqueryState == ExecutionState::DONE) {
              state = ExecutorState::DONE;
            } else {
              state = ExecutorState::HASMORE;
            }
          } else {
            // Execute getSome
            std::tie(state, stats, call) = executeProduceRows(_lastRange, *_outputItemRow);
          }
          _executorReturnedDone = state == ExecutorState::DONE;
          _blockStats += stats;
          localExecutorState = state;

          if constexpr (!std::is_same_v<Executor, SubqueryEndExecutor>) {
            // But only do this if we are not subquery.
            clientCall = _outputItemRow->getClientCall();
          }

          if (state == ExecutorState::DONE) {
            _execState = ExecState::FASTFORWARD;
          } else if ((Executor::Properties::allowsBlockPassthrough == BlockPassthrough::Enable ||
                      clientCall.getLimit() > 0) &&
                     outputIsFull()) {
            // In pass through variant we need to stop whenever the block is full.
            // In all other branches only if the client Still needs more data.
            _execState = ExecState::DONE;
            break;
          } else if (clientCall.getLimit() > 0 && executorNeedsCall(call)) {
            TRI_ASSERT(_upstreamState != ExecutionState::DONE);
            // We need to request more
            _upstreamRequest = call;
            _execState = ExecState::UPSTREAM;
          } else {
            // We are done with producing. Produce is not allowed to request more
            _execState = ExecState::CHECKCALL;
          }
          break;
        }
        case ExecState::FASTFORWARD: {
          LOG_QUERY("96e2c", DEBUG)
              << printTypeInfo() << " all produced, fast forward to end up (sub-)query.";

          AqlCall callCopy = clientCall;
          if constexpr (executorHasSideEffects<Executor>) {
            if (stack.needToSkipSubquery()) {
              // Fast Forward call.
              callCopy = AqlCall{0, false, 0, AqlCall::LimitType::HARD};
            }
          }

          auto [state, stats, skippedLocal, call] =
              executeFastForward(_lastRange, callCopy);

          if constexpr (executorHasSideEffects<Executor>) {
            if (!stack.needToSkipSubquery()) {
              // We need to modify the original call.
              clientCall = callCopy;
            }
            // else: We are bypassing the results.
            // Do not count them here.
          } else {
            clientCall = callCopy;
          }

          _skipped.didSkip(skippedLocal);
          _blockStats += stats;
          localExecutorState = state;

          if (state == ExecutorState::DONE) {
            if (!_lastRange.hasShadowRow() && !_lastRange.hasDataRow()) {
              _execState = ExecState::DONE;
            } else {
              _execState = ExecState::SHADOWROWS;
            }
          } else {
            // We need to request more
            _upstreamRequest = call;
            _execState = ExecState::UPSTREAM;
          }
          break;
        }
        case ExecState::UPSTREAM: {
          LOG_QUERY("488de", DEBUG)
              << printTypeInfo() << " request dependency " << _upstreamRequest;
          // If this triggers the executors produceRows function has returned
          // HASMORE even if it knew that upstream has no further rows.
          TRI_ASSERT(_upstreamState != ExecutionState::DONE);
          // We need to make sure _lastRange is all used for single-dependency
          // executors.
          TRI_ASSERT(isMultiDepExecutor<Executor> || !lastRangeHasDataRow());
          TRI_ASSERT(!_lastRange.hasShadowRow());
          SkipResult skippedLocal;

#ifdef ARANGODB_ENABLE_MAINTAINER_MODE
          auto subqueryLevelBefore = stack.subqueryLevel();
#endif
          std::tie(_upstreamState, skippedLocal, _lastRange) =
              executeFetcher(stack, _upstreamRequest, clientCallList.hasMoreCalls());
#ifdef ARANGODB_ENABLE_MAINTAINER_MODE
          TRI_ASSERT(subqueryLevelBefore == stack.subqueryLevel());
#endif

          if (_upstreamState == ExecutionState::WAITING) {
            // We need to persist the old call before we return.
            // We might have some local accounting to this call.
            _clientRequest = clientCall;
            // We do not return anything in WAITING state, also NOT skipped.
            return {_upstreamState, SkipResult{}, nullptr};
          }
          if constexpr (Executor::Properties::allowsBlockPassthrough ==
                        BlockPassthrough::Enable) {
            // We have a new range, passthrough can use this range.
            _hasUsedDataRangeBlock = false;
          }

          if constexpr (std::is_same_v<Executor, SubqueryEndExecutor>) {
            // We need to pop the last subquery from the returned skip
            // We have not asked for a subquery skip.
            TRI_ASSERT(skippedLocal.getSkipCount() == 0);
            skippedLocal.decrementSubquery();
          }
          if constexpr (skipRowsType<Executor>() == SkipRowsRangeVariant::FETCHER) {
            // We skipped through passthrough, so count that a skip was solved.
            _skipped.merge(skippedLocal, false);
            clientCall.didSkip(skippedLocal.getSkipCount());
          } else if constexpr (is_one_of_v<Executor, SubqueryStartExecutor, SubqueryEndExecutor>) {
            // Subquery needs to include the topLevel Skip.
            // But does not need to apply the count to clientCall.
            _skipped.merge(skippedLocal, false);
            // This is what has been asked for by the SubqueryEnd

            auto& subqueryCall = stack.modifyTopCall();
            subqueryCall.didSkip(skippedLocal.getSkipCount());
          } else {
            _skipped.merge(skippedLocal, true);
          }
          if constexpr (std::is_same_v<Executor, SubqueryStartExecutor>) {
            // For the subqueryStart, we need to increment the SkipLevel by one
            // as we may trigger this multiple times, check if we need to do it.
            while (_skipped.subqueryDepth() < stack.subqueryLevel() + 1) {
              // In fact, we only need to increase by 1
              TRI_ASSERT(_skipped.subqueryDepth() == stack.subqueryLevel());
              _skipped.incrementSubquery();
            }
          }

          if (_lastRange.hasShadowRow() && !_lastRange.peekShadowRow().isRelevant()) {
            _execState = ExecState::SHADOWROWS;
          } else {
            _execState = ExecState::CHECKCALL;
          }
          break;
        }
        case ExecState::SHADOWROWS: {
          // We only get Called with something in the input.
          TRI_ASSERT(_lastRange.hasShadowRow() || _lastRange.hasDataRow());
          LOG_QUERY("7c63c", DEBUG)
              << printTypeInfo() << " (sub-)query completed. Move ShadowRows.";

          // TODO: Check if we can have the situation that we are between two shadow rows here.
          // E.g. LastRow is relevant shadowRow. NextRow is non-relevant shadowRow.
          // NOTE: I do not think this is an issue, as the Executor will always say that it cannot do anything with
          // an empty input. Only exception might be COLLECT COUNT.

          if (outputIsFull()) {
            // We need to be able to write data
            // But maybe the existing block is full here
            // Then we need to wake up again here.
            returnToState = ExecState::SHADOWROWS;
            _execState = ExecState::DONE;
            break;
          }
          if constexpr (std::is_same_v<Executor, SubqueryEndExecutor>) {
            TRI_ASSERT(!stack.empty());
            AqlCall const& subqueryCall = stack.peek();
            AqlCall copyCall = subqueryCall;
            ensureOutputBlock(std::move(copyCall), _lastRange);
          } else {
            ensureOutputBlock(std::move(clientCall), _lastRange);
          }

          TRI_ASSERT(!_outputItemRow->allRowsUsed());
          if constexpr (executorHasSideEffects<Executor>) {
            _execState = sideEffectShadowRowForwarding(stack, _skipped);
          } else {
            // This may write one or more rows.
            _execState = shadowRowForwarding(stack);
          }
          if constexpr (!std::is_same_v<Executor, SubqueryEndExecutor>) {
            // Produce might have modified the clientCall
            // But only do this if we are not subquery.
            clientCall = _outputItemRow->getClientCall();
          }
          break;
        }
        case ExecState::NEXTSUBQUERY: {
          // This state will continue with the next run in the current subquery.
          // For this executor the input of the next run will be injected and it can continue to work.
          LOG_QUERY("0ca35", DEBUG)
              << printTypeInfo() << " ShadowRows moved, continue with next subquery.";
          if constexpr (std::is_same_v<Executor, SubqueryStartExecutor>) {
            auto currentSubqueryCall = stack.peek();
            if (currentSubqueryCall.getLimit() == 0 && currentSubqueryCall.hasSoftLimit()) {
              // SoftLimitReached.
              // We cannot continue.
              _execState = ExecState::DONE;
              break;
            }
            // Otherwise just check like the other blocks
          }
          if (clientCallList.hasMoreCalls()) {
            // Update to next call and start all over.
            clientCall = clientCallList.popNextCall();
            _execState = ExecState::CHECKCALL;
          } else {
            // We cannot continue, so we are done
            _execState = ExecState::DONE;
          }

          break;
        }
        default:
          // unreachable
          TRI_ASSERT(false);
          THROW_ARANGO_EXCEPTION(TRI_ERROR_INTERNAL_AQL);
      }
    }
    LOG_QUERY("80c24", DEBUG) << printBlockInfo() << " local statemachine done. Return now.";
    // If we do not have an output, we simply return a nullptr here.
    auto outputBlock = _outputItemRow != nullptr ? _outputItemRow->stealBlock()
                                                 : SharedAqlItemBlockPtr{nullptr};
    // We are locally done with our output.
    // Next time we need to check the client call again
    _execState = returnToState;
    // This is not strictly necessary here, as we shouldn't be called again
    // after DONE.
    _outputItemRow.reset();

    // We return skipped here, reset member
    SkipResult skipped = _skipped;
#ifdef ARANGODB_ENABLE_MAINTAINER_MODE
    if (!stack.is36Compatible()) {
      if constexpr (std::is_same_v<Executor, SubqueryEndExecutor>) {
        TRI_ASSERT(skipped.subqueryDepth() == stack.subqueryLevel() /*we inected a call*/);
      } else {
        TRI_ASSERT(skipped.subqueryDepth() == stack.subqueryLevel() + 1 /*we took our call*/);
      }
    }
#endif

    _skipped.reset();
    if (localExecutorState == ExecutorState::HASMORE ||
        _lastRange.hasDataRow() || _lastRange.hasShadowRow()) {
      // We have skipped or/and return data, otherwise we cannot return HASMORE
      TRI_ASSERT(!skipped.nothingSkipped() ||
                 (outputBlock != nullptr && outputBlock->numEntries() > 0));
      return {ExecutionState::HASMORE, skipped, std::move(outputBlock)};
    }
    // We must return skipped and/or data when reporting HASMORE
    TRI_ASSERT(_upstreamState != ExecutionState::HASMORE ||
               (!skipped.nothingSkipped() ||
                (outputBlock != nullptr && outputBlock->numEntries() > 0)));
    return {_upstreamState, skipped, std::move(outputBlock)};
  } else {
    // TODO this branch must never be taken with an executor that has not been
    //      converted yet
    TRI_ASSERT(false);
    THROW_ARANGO_EXCEPTION(TRI_ERROR_NOT_IMPLEMENTED);
  }
}

template <class Executor>
void ExecutionBlockImpl<Executor>::resetExecutor() {
  // cppcheck-suppress unreadVariable
  constexpr bool customInit = hasInitializeCursor<Executor>::value;
  // IndexExecutor and EnumerateCollectionExecutor have initializeCursor
  // implemented, so assert this implementation is used.
  static_assert(!std::is_same<Executor, EnumerateCollectionExecutor>::value || customInit,
                "EnumerateCollectionExecutor is expected to implement a custom "
                "initializeCursor method!");
  static_assert(!std::is_same<Executor, IndexExecutor>::value || customInit,
                "IndexExecutor is expected to implement a custom "
                "initializeCursor method!");
  static_assert(!std::is_same<Executor, DistinctCollectExecutor>::value || customInit,
                "DistinctCollectExecutor is expected to implement a custom "
                "initializeCursor method!");
  InitializeCursor<customInit>::init(_executor, _rowFetcher, _infos);
  _executorReturnedDone = false;
}

template <class Executor>
ExecutionState ExecutionBlockImpl<Executor>::fetchShadowRowInternal() {
  TRI_ASSERT(_state == InternalState::FETCH_SHADOWROWS);
  TRI_ASSERT(!_outputItemRow->isFull());
  ExecutionState state = ExecutionState::HASMORE;
  ShadowAqlItemRow shadowRow{CreateInvalidShadowRowHint{}};
  // TODO: Add lazy evaluation in case of LIMIT "lying" on done
  std::tie(state, shadowRow) = _rowFetcher.fetchShadowRow();
  if (state == ExecutionState::WAITING) {
    TRI_ASSERT(!shadowRow.isInitialized());
    return state;
  }

  if (state == ExecutionState::DONE) {
    _state = InternalState::DONE;
  }
  if (shadowRow.isInitialized()) {
    _outputItemRow->copyRow(shadowRow);
    TRI_ASSERT(_outputItemRow->produced());
    _outputItemRow->advanceRow();
  } else {
    if (_state != InternalState::DONE) {
      _state = InternalState::FETCH_DATA;
      resetExecutor();
    }
  }
  return state;
}

template <class Executor>
auto ExecutionBlockImpl<Executor>::outputIsFull() const noexcept -> bool {
  return _outputItemRow != nullptr && _outputItemRow->isInitialized() &&
         _outputItemRow->allRowsUsed();
}

template <class Executor>
auto ExecutionBlockImpl<Executor>::lastRangeHasDataRow() const noexcept -> bool {
  return _lastRange.hasDataRow();
}

template <>
template <>
RegisterId ExecutionBlockImpl<IdExecutor<SingleRowFetcher<BlockPassthrough::Enable>>>::getOutputRegisterId() const
    noexcept {
  return _infos.getOutputRegister();
}

template <class Executor>
void ExecutionBlockImpl<Executor>::init() {
  TRI_ASSERT(!_initialized);
  if constexpr (isMultiDepExecutor<Executor>) {
    _lastRange.resizeOnce(ExecutorState::HASMORE, 0, _dependencies.size());
    _rowFetcher.init();
  }
}

template <class Executor>
void ExecutionBlockImpl<Executor>::initOnce() {
  if (!_initialized) {
    init();
    _initialized = true;
  }
}

template <class Executor>
auto ExecutionBlockImpl<Executor>::executorNeedsCall(AqlCallType& call) const
    noexcept -> bool {
  if constexpr (isMultiDepExecutor<Executor>) {
    // call is an AqlCallSet. We need to call upstream if it's not empty.
    return !call.empty();
  } else {
    // call is an AqlCall, unconditionally. The current convention is
    // to call upstream when there is no input left.
    // This could be made unnecessary by returning an optional AqlCall
    // for single-dependency executors.
    return !lastRangeHasDataRow();
  }
};

template <class Executor>
auto ExecutionBlockImpl<Executor>::memoizeCall(AqlCall const& call,
                                               bool wasCalledWithContinueCall) noexcept
    -> void {
  if (!_hasMemoizedCall) {
    if constexpr (!isMultiDepExecutor<Executor>) {
      // We can only try to memoize the first call ever send.
      // Otherwise the call might be influenced by state
      // inside the Executor
      if (wasCalledWithContinueCall && call.getOffset() == 0 && !call.needsFullCount()) {
        // First draft, we only memoize non-skipping calls
        _defaultUpstreamRequest = call;
      }
    }
    _hasMemoizedCall = true;
  }
}

template <class Executor>
auto ExecutionBlockImpl<Executor>::createUpstreamCall(AqlCall const& call, bool wasCalledWithContinueCall)
    -> AqlCallList {
  // We can only memoize the first call
  memoizeCall(call, wasCalledWithContinueCall);
  TRI_ASSERT(_hasMemoizedCall);
  if constexpr (!isMultiDepExecutor<Executor>) {
    if (_defaultUpstreamRequest.has_value()) {
      // We have memoized a default call.
      // So we can use it.
      return AqlCallList{call, _defaultUpstreamRequest.value()};
    }
  }
  return AqlCallList{call};
}

template class ::arangodb::aql::ExecutionBlockImpl<CalculationExecutor<CalculationType::Condition>>;
template class ::arangodb::aql::ExecutionBlockImpl<CalculationExecutor<CalculationType::Reference>>;
template class ::arangodb::aql::ExecutionBlockImpl<CalculationExecutor<CalculationType::V8Condition>>;
template class ::arangodb::aql::ExecutionBlockImpl<ConstrainedSortExecutor>;
template class ::arangodb::aql::ExecutionBlockImpl<CountCollectExecutor>;
template class ::arangodb::aql::ExecutionBlockImpl<DistinctCollectExecutor>;
template class ::arangodb::aql::ExecutionBlockImpl<EnumerateCollectionExecutor>;
template class ::arangodb::aql::ExecutionBlockImpl<EnumerateListExecutor>;
template class ::arangodb::aql::ExecutionBlockImpl<FilterExecutor>;
template class ::arangodb::aql::ExecutionBlockImpl<HashedCollectExecutor>;

template class ::arangodb::aql::ExecutionBlockImpl<IResearchViewExecutor<false, arangodb::iresearch::MaterializeType::NotMaterialize>>;
template class ::arangodb::aql::ExecutionBlockImpl<IResearchViewExecutor<false, arangodb::iresearch::MaterializeType::LateMaterialize>>;
template class ::arangodb::aql::ExecutionBlockImpl<IResearchViewExecutor<false, arangodb::iresearch::MaterializeType::Materialize>>;
template class ::arangodb::aql::ExecutionBlockImpl<
    IResearchViewExecutor<false, arangodb::iresearch::MaterializeType::NotMaterialize | arangodb::iresearch::MaterializeType::UseStoredValues>>;
template class ::arangodb::aql::ExecutionBlockImpl<
    IResearchViewExecutor<false, arangodb::iresearch::MaterializeType::LateMaterialize | arangodb::iresearch::MaterializeType::UseStoredValues>>;
template class ::arangodb::aql::ExecutionBlockImpl<IResearchViewExecutor<true, arangodb::iresearch::MaterializeType::NotMaterialize>>;
template class ::arangodb::aql::ExecutionBlockImpl<IResearchViewExecutor<true, arangodb::iresearch::MaterializeType::LateMaterialize>>;
template class ::arangodb::aql::ExecutionBlockImpl<IResearchViewExecutor<true, arangodb::iresearch::MaterializeType::Materialize>>;
template class ::arangodb::aql::ExecutionBlockImpl<
    IResearchViewExecutor<true, arangodb::iresearch::MaterializeType::NotMaterialize | arangodb::iresearch::MaterializeType::UseStoredValues>>;
template class ::arangodb::aql::ExecutionBlockImpl<
    IResearchViewExecutor<true, arangodb::iresearch::MaterializeType::LateMaterialize | arangodb::iresearch::MaterializeType::UseStoredValues>>;
template class ::arangodb::aql::ExecutionBlockImpl<IResearchViewMergeExecutor<false, arangodb::iresearch::MaterializeType::NotMaterialize>>;
template class ::arangodb::aql::ExecutionBlockImpl<IResearchViewMergeExecutor<false, arangodb::iresearch::MaterializeType::LateMaterialize>>;
template class ::arangodb::aql::ExecutionBlockImpl<IResearchViewMergeExecutor<false, arangodb::iresearch::MaterializeType::Materialize>>;
template class ::arangodb::aql::ExecutionBlockImpl<IResearchViewMergeExecutor<
    false, arangodb::iresearch::MaterializeType::NotMaterialize | arangodb::iresearch::MaterializeType::UseStoredValues>>;
template class ::arangodb::aql::ExecutionBlockImpl<IResearchViewMergeExecutor<
    false, arangodb::iresearch::MaterializeType::LateMaterialize | arangodb::iresearch::MaterializeType::UseStoredValues>>;
template class ::arangodb::aql::ExecutionBlockImpl<IResearchViewMergeExecutor<true, arangodb::iresearch::MaterializeType::NotMaterialize>>;
template class ::arangodb::aql::ExecutionBlockImpl<IResearchViewMergeExecutor<true, arangodb::iresearch::MaterializeType::LateMaterialize>>;
template class ::arangodb::aql::ExecutionBlockImpl<IResearchViewMergeExecutor<true, arangodb::iresearch::MaterializeType::Materialize>>;
template class ::arangodb::aql::ExecutionBlockImpl<IResearchViewMergeExecutor<
    true, arangodb::iresearch::MaterializeType::NotMaterialize | arangodb::iresearch::MaterializeType::UseStoredValues>>;
template class ::arangodb::aql::ExecutionBlockImpl<IResearchViewMergeExecutor<
    true, arangodb::iresearch::MaterializeType::LateMaterialize | arangodb::iresearch::MaterializeType::UseStoredValues>>;

template class ::arangodb::aql::ExecutionBlockImpl<IdExecutor<ConstFetcher>>;
template class ::arangodb::aql::ExecutionBlockImpl<IdExecutor<SingleRowFetcher<BlockPassthrough::Enable>>>;
template class ::arangodb::aql::ExecutionBlockImpl<IndexExecutor>;
template class ::arangodb::aql::ExecutionBlockImpl<LimitExecutor>;
template class ::arangodb::aql::ExecutionBlockImpl<AsyncExecutor>;

// IndexTag, Insert, Remove, Update,Replace, Upsert are only tags for this one
template class ::arangodb::aql::ExecutionBlockImpl<SingleRemoteModificationExecutor<IndexTag>>;
template class ::arangodb::aql::ExecutionBlockImpl<SingleRemoteModificationExecutor<Insert>>;
template class ::arangodb::aql::ExecutionBlockImpl<SingleRemoteModificationExecutor<Remove>>;
template class ::arangodb::aql::ExecutionBlockImpl<SingleRemoteModificationExecutor<Update>>;
template class ::arangodb::aql::ExecutionBlockImpl<SingleRemoteModificationExecutor<Replace>>;
template class ::arangodb::aql::ExecutionBlockImpl<SingleRemoteModificationExecutor<Upsert>>;

template class ::arangodb::aql::ExecutionBlockImpl<NoResultsExecutor>;
template class ::arangodb::aql::ExecutionBlockImpl<ReturnExecutor>;
template class ::arangodb::aql::ExecutionBlockImpl<ShortestPathExecutor>;
template class ::arangodb::aql::ExecutionBlockImpl<KShortestPathsExecutor>;
template class ::arangodb::aql::ExecutionBlockImpl<SortedCollectExecutor>;
template class ::arangodb::aql::ExecutionBlockImpl<SortExecutor>;
template class ::arangodb::aql::ExecutionBlockImpl<SubqueryEndExecutor>;
template class ::arangodb::aql::ExecutionBlockImpl<SubqueryExecutor<true>>;
template class ::arangodb::aql::ExecutionBlockImpl<SubqueryExecutor<false>>;
template class ::arangodb::aql::ExecutionBlockImpl<SubqueryStartExecutor>;
template class ::arangodb::aql::ExecutionBlockImpl<TraversalExecutor>;
template class ::arangodb::aql::ExecutionBlockImpl<SortingGatherExecutor>;
template class ::arangodb::aql::ExecutionBlockImpl<ParallelUnsortedGatherExecutor>;
template class ::arangodb::aql::ExecutionBlockImpl<UnsortedGatherExecutor>;

template class ::arangodb::aql::ExecutionBlockImpl<MaterializeExecutor<RegisterId>>;
template class ::arangodb::aql::ExecutionBlockImpl<MaterializeExecutor<std::string const&>>;

template class ::arangodb::aql::ExecutionBlockImpl<ModificationExecutor<AllRowsFetcher, InsertModifier>>;
template class ::arangodb::aql::ExecutionBlockImpl<ModificationExecutor<SingleRowFetcher<BlockPassthrough::Disable>, InsertModifier>>;
template class ::arangodb::aql::ExecutionBlockImpl<ModificationExecutor<AllRowsFetcher, RemoveModifier>>;
template class ::arangodb::aql::ExecutionBlockImpl<ModificationExecutor<SingleRowFetcher<BlockPassthrough::Disable>, RemoveModifier>>;
template class ::arangodb::aql::ExecutionBlockImpl<ModificationExecutor<AllRowsFetcher, UpdateReplaceModifier>>;
template class ::arangodb::aql::ExecutionBlockImpl<ModificationExecutor<SingleRowFetcher<BlockPassthrough::Disable>, UpdateReplaceModifier>>;
template class ::arangodb::aql::ExecutionBlockImpl<ModificationExecutor<AllRowsFetcher, UpsertModifier>>;
template class ::arangodb::aql::ExecutionBlockImpl<ModificationExecutor<SingleRowFetcher<BlockPassthrough::Disable>, UpsertModifier>>;<|MERGE_RESOLUTION|>--- conflicted
+++ resolved
@@ -218,158 +218,6 @@
 ExecutionBlockImpl<Executor>::~ExecutionBlockImpl() = default;
 
 template <class Executor>
-<<<<<<< HEAD
-std::pair<ExecutionState, SharedAqlItemBlockPtr> ExecutionBlockImpl<Executor>::getSome(size_t atMost) {
-  if constexpr (isNewStyleExecutor<Executor>) {
-    AqlCallStack stack{AqlCallList{AqlCall::SimulateGetSome(atMost)}};
-    auto const [state, skipped, block] = execute(stack);
-    return {state, block};
-  } else {
-    traceGetSomeBegin(atMost);
-    auto result = getSomeWithoutTrace(atMost);
-    traceGetSomeEnd(result.first, result.second);
-    return result;
-  }
-}
-
-template <class Executor>
-std::pair<ExecutionState, SharedAqlItemBlockPtr> ExecutionBlockImpl<Executor>::getSomeWithoutTrace(size_t atMost) {
-  if constexpr (isNewStyleExecutor<Executor>) {
-    TRI_ASSERT(false);
-    THROW_ARANGO_EXCEPTION(TRI_ERROR_INTERNAL_AQL);
-  } else {
-    TRI_ASSERT(atMost <= ExecutionBlock::DefaultBatchSize);
-    // silence tests -- we need to introduce new failure tests for fetchers
-    TRI_IF_FAILURE("ExecutionBlock::getOrSkipSome1") {
-      THROW_ARANGO_EXCEPTION(TRI_ERROR_DEBUG);
-    }
-    TRI_IF_FAILURE("ExecutionBlock::getOrSkipSome2") {
-      THROW_ARANGO_EXCEPTION(TRI_ERROR_DEBUG);
-    }
-    TRI_IF_FAILURE("ExecutionBlock::getOrSkipSome3") {
-      THROW_ARANGO_EXCEPTION(TRI_ERROR_DEBUG);
-    }
-
-    if (getQuery().killed()) {
-      THROW_ARANGO_EXCEPTION(TRI_ERROR_QUERY_KILLED);
-    }
-
-    if (_state == InternalState::DONE) {
-      // We are done, so we stay done
-      return {ExecutionState::DONE, nullptr};
-    }
-
-    if (!_outputItemRow) {
-      ExecutionState state;
-      SharedAqlItemBlockPtr newBlock;
-      std::tie(state, newBlock) =
-          requestWrappedBlock(atMost, _infos.numberOfOutputRegisters());
-      if (state == ExecutionState::WAITING) {
-        TRI_ASSERT(newBlock == nullptr);
-        return {state, nullptr};
-      }
-      if (newBlock == nullptr) {
-        TRI_ASSERT(state == ExecutionState::DONE);
-        _state = InternalState::DONE;
-        // _rowFetcher must be DONE now already
-        return {state, nullptr};
-      }
-      TRI_ASSERT(newBlock != nullptr);
-      TRI_ASSERT(newBlock->size() > 0);
-      // We cannot hold this assertion, if we are on a pass-through
-      // block and the upstream uses execute already.
-      // TRI_ASSERT(newBlock->size() <= atMost);
-      _outputItemRow = createOutputRow(newBlock, AqlCall{});
-    }
-
-    ExecutionState state = ExecutionState::HASMORE;
-    ExecutorStats executorStats{};
-
-    TRI_ASSERT(atMost > 0);
-
-    if (isInSplicedSubquery()) {
-      // The loop has to be entered at least once!
-      TRI_ASSERT(!_outputItemRow->isFull());
-      while (!_outputItemRow->isFull() && _state != InternalState::DONE) {
-        // Assert that write-head is always pointing to a free row
-        TRI_ASSERT(!_outputItemRow->produced());
-        switch (_state) {
-          case InternalState::FETCH_DATA: {
-            std::tie(state, executorStats) = _executor.produceRows(*_outputItemRow);
-            // Count global but executor-specific statistics, like number of
-            // filtered rows.
-            _blockStats += executorStats;
-            if (_outputItemRow->produced()) {
-              _outputItemRow->advanceRow();
-            }
-
-            if (state == ExecutionState::WAITING) {
-              return {state, nullptr};
-            }
-
-            if (state == ExecutionState::DONE) {
-              _state = InternalState::FETCH_SHADOWROWS;
-            }
-            break;
-          }
-          case InternalState::FETCH_SHADOWROWS: {
-            state = fetchShadowRowInternal();
-            if (state == ExecutionState::WAITING) {
-              return {state, nullptr};
-            }
-            break;
-          }
-          case InternalState::DONE: {
-            TRI_ASSERT(false);  // Invalid state
-          }
-        }
-      }
-      // Modify the return state.
-      // As long as we do still have ShadowRows
-      // We need to return HASMORE!
-      if (_state == InternalState::DONE) {
-        state = ExecutionState::DONE;
-      } else {
-        state = ExecutionState::HASMORE;
-      }
-    } else {
-      // The loop has to be entered at least once!
-      TRI_ASSERT(!_outputItemRow->isFull());
-      while (!_outputItemRow->isFull()) {
-        std::tie(state, executorStats) = _executor.produceRows(*_outputItemRow);
-        // Count global but executor-specific statistics, like number of filtered rows.
-        _blockStats += executorStats;
-        if (_outputItemRow->produced()) {
-          _outputItemRow->advanceRow();
-        }
-
-        if (state == ExecutionState::WAITING) {
-          return {state, nullptr};
-        }
-
-        if (state == ExecutionState::DONE) {
-          auto outputBlock = _outputItemRow->stealBlock();
-          // This is not strictly necessary here, as we shouldn't be called again after DONE.
-          _outputItemRow.reset();
-          return {state, std::move(outputBlock)};
-        }
-      }
-
-      TRI_ASSERT(state == ExecutionState::HASMORE);
-      TRI_ASSERT(_outputItemRow->isFull());
-    }
-
-    auto outputBlock = _outputItemRow->stealBlock();
-    // we guarantee that we do return a valid pointer in the HASMORE case.
-    TRI_ASSERT(outputBlock != nullptr || _state == InternalState::DONE);
-    _outputItemRow.reset();
-    return {state, std::move(outputBlock)};
-  }
-}
-
-template <class Executor>
-=======
->>>>>>> bce6f8fb
 std::unique_ptr<OutputAqlItemRow> ExecutionBlockImpl<Executor>::createOutputRow(
     SharedAqlItemBlockPtr& newBlock, AqlCall&& call) {
 #ifdef ARANGODB_ENABLE_MAINTAINER_MODE
@@ -416,164 +264,6 @@
 
 namespace arangodb::aql {
 
-<<<<<<< HEAD
-enum class SkipVariants { FETCHER, EXECUTOR, GET_SOME };
-
-// Specifying the namespace here is important to MSVC.
-template <enum arangodb::aql::SkipVariants>
-struct ExecuteSkipVariant {};
-
-template <>
-struct ExecuteSkipVariant<SkipVariants::FETCHER> {
-  template <class Executor>
-  static std::tuple<ExecutionState, typename Executor::Stats, size_t> executeSkip(
-      Executor& executor, typename Executor::Fetcher& fetcher, size_t toSkip) {
-    auto res = fetcher.skipRows(toSkip);
-    return std::make_tuple(res.first, typename Executor::Stats{}, res.second);  // tuple, cannot use initializer list due to build failure
-  }
-};
-
-template <>
-struct ExecuteSkipVariant<SkipVariants::EXECUTOR> {
-  template <class Executor>
-  static std::tuple<ExecutionState, typename Executor::Stats, size_t> executeSkip(
-      Executor& executor, typename Executor::Fetcher& fetcher, size_t toSkip) {
-    return executor.skipRows(toSkip);
-  }
-};
-
-template <>
-struct ExecuteSkipVariant<SkipVariants::GET_SOME> {
-  template <class Executor>
-  static std::tuple<ExecutionState, typename Executor::Stats, size_t> executeSkip(
-      Executor& executor, typename Executor::Fetcher& fetcher, size_t toSkip) {
-    // this function should never be executed
-    TRI_ASSERT(false);
-    // Make MSVC happy:
-    return std::make_tuple(ExecutionState::DONE, typename Executor::Stats{}, 0);  // tuple, cannot use initializer list due to build failure
-  }
-};
-
-template <class Executor>
-static SkipVariants constexpr skipType() {
-  static_assert(!isNewStyleExecutor<Executor>);
-  bool constexpr useFetcher =
-      Executor::Properties::allowsBlockPassthrough == BlockPassthrough::Enable &&
-      !std::is_same<Executor, SubqueryExecutor<true>>::value;
-
-  bool constexpr useExecutor = hasSkipRows<Executor>::value;
-
-  // ConstFetcher and SingleRowFetcher<BlockPassthrough::Enable> can skip, but
-  // it may not be done for modification subqueries.
-  static_assert(useFetcher ==
-                    (std::is_same<typename Executor::Fetcher, ConstFetcher>::value ||
-                     (std::is_same<typename Executor::Fetcher, SingleRowFetcher<BlockPassthrough::Enable>>::value &&
-                      !std::is_same<Executor, SubqueryExecutor<true>>::value)),
-                "Unexpected fetcher for SkipVariants::FETCHER");
-
-  static_assert(!useFetcher || hasSkipRows<typename Executor::Fetcher>::value,
-                "Fetcher is chosen for skipping, but has not skipRows method!");
-
-  static_assert(
-      useExecutor ==
-          (std::is_same<Executor, IndexExecutor>::value ||
-           std::is_same<Executor, IResearchViewExecutor<false, iresearch::MaterializeType::NotMaterialize>>::value ||
-           std::is_same<Executor, IResearchViewExecutor<false, iresearch::MaterializeType::LateMaterialize>>::value ||
-           std::is_same<Executor, IResearchViewExecutor<false, iresearch::MaterializeType::Materialize>>::value ||
-           std::is_same<Executor, IResearchViewExecutor<false, iresearch::MaterializeType::NotMaterialize | iresearch::MaterializeType::UseStoredValues>>::value ||
-           std::is_same<Executor, IResearchViewExecutor<false, iresearch::MaterializeType::LateMaterialize | iresearch::MaterializeType::UseStoredValues>>::value ||
-           std::is_same<Executor, IResearchViewExecutor<true, iresearch::MaterializeType::NotMaterialize>>::value ||
-           std::is_same<Executor, IResearchViewExecutor<true, iresearch::MaterializeType::LateMaterialize>>::value ||
-           std::is_same<Executor, IResearchViewExecutor<true, iresearch::MaterializeType::Materialize>>::value ||
-           std::is_same<Executor, IResearchViewExecutor<true, iresearch::MaterializeType::NotMaterialize | iresearch::MaterializeType::UseStoredValues>>::value ||
-           std::is_same<Executor, IResearchViewExecutor<true, iresearch::MaterializeType::LateMaterialize | iresearch::MaterializeType::UseStoredValues>>::value ||
-           std::is_same<Executor, IResearchViewMergeExecutor<false, iresearch::MaterializeType::NotMaterialize>>::value ||
-           std::is_same<Executor, IResearchViewMergeExecutor<false, iresearch::MaterializeType::LateMaterialize>>::value ||
-           std::is_same<Executor, IResearchViewMergeExecutor<false, iresearch::MaterializeType::Materialize>>::value ||
-           std::is_same<Executor, IResearchViewMergeExecutor<false, iresearch::MaterializeType::NotMaterialize | iresearch::MaterializeType::UseStoredValues>>::value ||
-           std::is_same<Executor, IResearchViewMergeExecutor<false, iresearch::MaterializeType::LateMaterialize | iresearch::MaterializeType::UseStoredValues>>::value ||
-           std::is_same<Executor, IResearchViewMergeExecutor<true, iresearch::MaterializeType::NotMaterialize>>::value ||
-           std::is_same<Executor, IResearchViewMergeExecutor<true, iresearch::MaterializeType::LateMaterialize>>::value ||
-           std::is_same<Executor, IResearchViewMergeExecutor<true, iresearch::MaterializeType::Materialize>>::value ||
-           std::is_same<Executor, IResearchViewMergeExecutor<true, iresearch::MaterializeType::NotMaterialize | iresearch::MaterializeType::UseStoredValues>>::value ||
-           std::is_same<Executor, IResearchViewMergeExecutor<true, iresearch::MaterializeType::LateMaterialize | iresearch::MaterializeType::UseStoredValues>>::value ||
-           std::is_same<Executor, EnumerateCollectionExecutor>::value ||
-           std::is_same<Executor, LimitExecutor>::value ||
-           std::is_same<Executor, ConstrainedSortExecutor>::value ||
-           std::is_same<Executor, SortingGatherExecutor>::value ||
-           std::is_same<Executor, UnsortedGatherExecutor>::value ||
-           std::is_same<Executor, ParallelUnsortedGatherExecutor>::value ||
-           std::is_same<Executor, MaterializeExecutor<RegisterId>>::value ||
-           std::is_same<Executor, MaterializeExecutor<std::string const&>>::value),
-      "Unexpected executor for SkipVariants::EXECUTOR");
-
-  // The LimitExecutor will not work correctly with SkipVariants::FETCHER!
-  static_assert(
-      !std::is_same<Executor, LimitExecutor>::value || useFetcher,
-      "LimitExecutor needs to implement skipRows() to work correctly");
-
-  if (useExecutor) {
-    return SkipVariants::EXECUTOR;
-  } else if (useFetcher) {
-    return SkipVariants::FETCHER;
-  } else {
-    return SkipVariants::GET_SOME;
-  }
-}
-
-}  // namespace arangodb::aql
-
-template <class Executor>
-std::pair<ExecutionState, size_t> ExecutionBlockImpl<Executor>::skipSome(size_t const atMost) {
-  AqlCallStack stack{AqlCallList{AqlCall::SimulateSkipSome(atMost)}};
-  auto const [state, skipped, block] = execute(stack);
-
-  // execute returns ExecutionState::DONE here, which stops execution after simulating a skip.
-  // If we indiscriminately return ExecutionState::HASMORE, then we end up in an infinite loop
-  //
-  // luckily we can dispose of this kludge once executors have been ported.
-  if (skipped.getSkipCount() < atMost && state == ExecutionState::DONE) {
-    return {ExecutionState::DONE, skipped.getSkipCount()};
-  } else {
-    return {ExecutionState::HASMORE, skipped.getSkipCount()};
-  }
-}
-
-template <class Executor>
-std::pair<ExecutionState, size_t> ExecutionBlockImpl<Executor>::skipSomeOnceWithoutTrace(size_t atMost) {
-  if constexpr (isNewStyleExecutor<Executor>) {
-    TRI_ASSERT(false);
-    THROW_ARANGO_EXCEPTION(TRI_ERROR_INTERNAL_AQL);
-  } else {
-    constexpr SkipVariants customSkipType = skipType<Executor>();
-
-    if constexpr (customSkipType == SkipVariants::GET_SOME) {
-      atMost = std::min(atMost, DefaultBatchSize);
-      auto res = getSomeWithoutTrace(atMost);
-
-      size_t skipped = 0;
-      if (res.second != nullptr) {
-        skipped = res.second->size();
-      }
-      TRI_ASSERT(skipped <= atMost);
-
-      return {res.first, skipped};
-    }
-
-    ExecutionState state;
-    typename Executor::Stats stats;
-    size_t skipped;
-    std::tie(state, stats, skipped) =
-        ExecuteSkipVariant<customSkipType>::executeSkip(_executor, _rowFetcher, atMost);
-    _blockStats += stats;
-    TRI_ASSERT(skipped <= atMost);
-
-    return {state, skipped};
-  }
-}
-
-=======
->>>>>>> bce6f8fb
 template <bool customInit>
 struct InitializeCursor {};
 
@@ -642,34 +332,11 @@
 template <class Executor>
 std::tuple<ExecutionState, SkipResult, SharedAqlItemBlockPtr>
 ExecutionBlockImpl<Executor>::execute(AqlCallStack stack) {
-<<<<<<< HEAD
-  // TODO remove this IF
-  // These are new style executors
-  if constexpr (isNewStyleExecutor<Executor>) {
-    // Only this executor is fully implemented
-    traceExecuteBegin(stack);
-    // silence tests -- we need to introduce new failure tests for fetchers
-    TRI_IF_FAILURE("ExecutionBlock::getOrSkipSome1") {
-      THROW_ARANGO_EXCEPTION(TRI_ERROR_DEBUG);
-    }
-    TRI_IF_FAILURE("ExecutionBlock::getOrSkipSome2") {
-      THROW_ARANGO_EXCEPTION(TRI_ERROR_DEBUG);
-    }
-    TRI_IF_FAILURE("ExecutionBlock::getOrSkipSome3") {
-      THROW_ARANGO_EXCEPTION(TRI_ERROR_DEBUG);
-    }
-    initOnce();
-
-    auto res = executeWithoutTrace(stack);
-    traceExecuteEnd(res);
-    return res;
-=======
   // Only this executor is fully implemented
   traceExecuteBegin(stack);
   // silence tests -- we need to introduce new failure tests for fetchers
   TRI_IF_FAILURE("ExecutionBlock::getOrSkipSome1") {
     THROW_ARANGO_EXCEPTION(TRI_ERROR_DEBUG);
->>>>>>> bce6f8fb
   }
   TRI_IF_FAILURE("ExecutionBlock::getOrSkipSome2") {
     THROW_ARANGO_EXCEPTION(TRI_ERROR_DEBUG);
@@ -679,7 +346,8 @@
   }
   initOnce();
   auto res = executeWithoutTrace(stack);
-  return traceExecuteEnd(res);
+  traceExecuteEnd(res);
+  return res;
 }
 
 // Work around GCC bug: https://gcc.gnu.org/bugzilla/show_bug.cgi?id=56480
@@ -830,188 +498,6 @@
 
 }  // namespace arangodb::aql
 
-<<<<<<< HEAD
-namespace arangodb::aql {
-
-// The constant "PASSTHROUGH" is somehow reserved with MSVC.
-enum class RequestWrappedBlockVariant {
-  DEFAULT,
-  PASS_THROUGH,
-  INPUTRESTRICTED
-};
-
-// Specifying the namespace here is important to MSVC.
-template <enum arangodb::aql::RequestWrappedBlockVariant>
-struct RequestWrappedBlock {};
-
-template <>
-struct RequestWrappedBlock<RequestWrappedBlockVariant::DEFAULT> {
-  /**
-   * @brief Default requestWrappedBlock() implementation. Just get a new block
-   *        from the AqlItemBlockManager.
-   */
-  template <class Executor>
-  static std::pair<ExecutionState, SharedAqlItemBlockPtr> run(
-#ifdef ARANGODB_ENABLE_MAINTAINER_MODE
-      typename Executor::Infos const&,
-#endif
-      Executor& executor, ExecutionEngine& engine, size_t nrItems, RegisterCount nrRegs) {
-    return {ExecutionState::HASMORE,
-            engine.itemBlockManager().requestBlock(nrItems, nrRegs)};
-  }
-};
-
-template <>
-struct RequestWrappedBlock<RequestWrappedBlockVariant::PASS_THROUGH> {
-  /**
-   * @brief If blocks can be passed through, we do not create new blocks.
-   *        Instead, we take the input blocks and reuse them.
-   */
-  template <class Executor>
-  static std::pair<ExecutionState, SharedAqlItemBlockPtr> run(
-#ifdef ARANGODB_ENABLE_MAINTAINER_MODE
-      typename Executor::Infos const& infos,
-#endif
-      Executor& executor, ExecutionEngine& engine, size_t nrItems, RegisterCount nrRegs) {
-    static_assert(Executor::Properties::allowsBlockPassthrough == BlockPassthrough::Enable,
-                  "This function can only be used with executors supporting "
-                  "`allowsBlockPassthrough`");
-    static_assert(hasFetchBlockForPassthrough<Executor>::value,
-                  "An Executor with allowsBlockPassthrough must implement "
-                  "fetchBlockForPassthrough");
-
-    SharedAqlItemBlockPtr block;
-
-    ExecutionState state;
-    typename Executor::Stats executorStats;
-    std::tie(state, executorStats, block) = executor.fetchBlockForPassthrough(nrItems);
-    executor._blockStats += executorStats;
-
-    if (state == ExecutionState::WAITING) {
-      TRI_ASSERT(block == nullptr);
-      return {state, nullptr};
-    }
-    if (block == nullptr) {
-      TRI_ASSERT(state == ExecutionState::DONE);
-      return {state, nullptr};
-    }
-
-    // Now we must have a block.
-    TRI_ASSERT(block != nullptr);
-    // Assert that the block has enough registers. This must be guaranteed by
-    // the register planning.
-    TRI_ASSERT(block->getNrRegs() == nrRegs);
-#ifdef ARANGODB_ENABLE_MAINTAINER_MODE
-    // Check that all output registers are empty.
-    for (auto const& reg : *infos.getOutputRegisters()) {
-      for (size_t row = 0; row < block->size(); row++) {
-        AqlValue const& val = block->getValueReference(row, reg);
-        TRI_ASSERT(val.isEmpty());
-      }
-    }
-#endif
-
-    return {ExecutionState::HASMORE, block};
-  }
-};
-
-template <>
-struct RequestWrappedBlock<RequestWrappedBlockVariant::INPUTRESTRICTED> {
-  /**
-   * @brief If the executor can set an upper bound on the output size knowing
-   *        the input size, usually because size(input) >= size(output), let it
-   *        prefetch an input block to give us this upper bound.
-   *        Only then we allocate a new block with at most this upper bound.
-   */
-  template <class Executor>
-  static std::pair<ExecutionState, SharedAqlItemBlockPtr> run(
-#ifdef ARANGODB_ENABLE_MAINTAINER_MODE
-      typename Executor::Infos const&,
-#endif
-      Executor& executor, ExecutionEngine& engine, size_t nrItems, RegisterCount nrRegs) {
-    static_assert(Executor::Properties::inputSizeRestrictsOutputSize,
-                  "This function can only be used with executors supporting "
-                  "`inputSizeRestrictsOutputSize`");
-    static_assert(hasExpectedNumberOfRows<Executor>::value,
-                  "An Executor with inputSizeRestrictsOutputSize must "
-                  "implement expectedNumberOfRows");
-
-    SharedAqlItemBlockPtr block;
-
-    ExecutionState state;
-    size_t expectedRows = 0;
-    // Note: this might trigger a prefetch on the rowFetcher!
-    std::tie(state, expectedRows) = executor.expectedNumberOfRows(nrItems);
-    if (state == ExecutionState::WAITING) {
-      return {state, nullptr};
-    }
-    nrItems = (std::min)(expectedRows, nrItems);
-    if (nrItems == 0) {
-      TRI_ASSERT(state == ExecutionState::DONE);
-      if (state != ExecutionState::DONE) {
-        auto const executorName = boost::core::demangle(typeid(Executor).name());
-        THROW_ARANGO_EXCEPTION_FORMAT(
-            TRI_ERROR_INTERNAL_AQL,
-            "Unexpected result of expectedNumberOfRows in %s", executorName.c_str());
-      }
-      return {state, nullptr};
-    }
-    block = engine.itemBlockManager().requestBlock(nrItems, nrRegs);
-
-    return {ExecutionState::HASMORE, block};
-  }
-};
-
-}  // namespace arangodb::aql
-
-template <class Executor>
-std::pair<ExecutionState, SharedAqlItemBlockPtr> ExecutionBlockImpl<Executor>::requestWrappedBlock(
-    size_t nrItems, RegisterCount nrRegs) {
-  if constexpr (!isNewStyleExecutor<Executor>) {
-    static_assert(Executor::Properties::allowsBlockPassthrough == BlockPassthrough::Disable ||
-                      !Executor::Properties::inputSizeRestrictsOutputSize,
-                  "At most one of Properties::allowsBlockPassthrough or "
-                  "Properties::inputSizeRestrictsOutputSize should be true for "
-                  "each Executor");
-    static_assert((Executor::Properties::allowsBlockPassthrough == BlockPassthrough::Enable) ==
-                      hasFetchBlockForPassthrough<Executor>::value,
-                  "Executors should implement the method "
-                  "fetchBlockForPassthrough() iff "
-                  "Properties::allowsBlockPassthrough is true");
-    static_assert(
-        Executor::Properties::inputSizeRestrictsOutputSize ==
-            hasExpectedNumberOfRows<Executor>::value,
-        "Executors should implement the method expectedNumberOfRows() iff "
-        "Properties::inputSizeRestrictsOutputSize is true");
-  }
-
-  constexpr RequestWrappedBlockVariant variant =
-      isNewStyleExecutor<Executor>
-          ? RequestWrappedBlockVariant::DEFAULT
-          : Executor::Properties::allowsBlockPassthrough == BlockPassthrough::Enable
-                ? RequestWrappedBlockVariant::PASS_THROUGH
-                : Executor::Properties::inputSizeRestrictsOutputSize
-                      ? RequestWrappedBlockVariant::INPUTRESTRICTED
-                      : RequestWrappedBlockVariant::DEFAULT;
-
-  // Override for spliced subqueries, this optimization does not work there.
-  if (isInSplicedSubquery() && variant == RequestWrappedBlockVariant::INPUTRESTRICTED) {
-    return RequestWrappedBlock<RequestWrappedBlockVariant::DEFAULT>::run(
-#ifdef ARANGODB_ENABLE_MAINTAINER_MODE
-        infos(),
-#endif
-        executor(), *_engine, nrItems, nrRegs);
-  }
-
-  return RequestWrappedBlock<variant>::run(
-#ifdef ARANGODB_ENABLE_MAINTAINER_MODE
-      infos(),
-#endif
-      executor(), *_engine, nrItems, nrRegs);
-}
-
-=======
->>>>>>> bce6f8fb
 // TODO: We need to define the size of this block based on Input / Executor / Subquery depth
 template <class Executor>
 auto ExecutionBlockImpl<Executor>::allocateOutputBlock(AqlCall&& call, DataRange const& inputRange)
