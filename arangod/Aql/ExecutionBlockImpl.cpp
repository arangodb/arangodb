--- conflicted
+++ resolved
@@ -144,7 +144,6 @@
     TestLambdaExecutor,
     TestLambdaSkipExecutor,  // we need one after these to avoid compile errors in non-test mode
 #endif
-<<<<<<< HEAD
     IResearchViewExecutor<false, arangodb::iresearch::MaterializeType::NotMaterialize>,
     IResearchViewExecutor<false, arangodb::iresearch::MaterializeType::LateMaterialize>,
     IResearchViewExecutor<false, arangodb::iresearch::MaterializeType::Materialize>,
@@ -165,10 +164,7 @@
     IResearchViewMergeExecutor<true, arangodb::iresearch::MaterializeType::Materialize>,
     IResearchViewMergeExecutor<true, arangodb::iresearch::MaterializeType::NotMaterialize | arangodb::iresearch::MaterializeType::UseStoredValues>,
     IResearchViewMergeExecutor<true, arangodb::iresearch::MaterializeType::LateMaterialize | arangodb::iresearch::MaterializeType::UseStoredValues>,
-    ShortestPathExecutor, EnumerateListExecutor, LimitExecutor>;
-=======
-                TraversalExecutor, KShortestPathsExecutor, ShortestPathExecutor, EnumerateListExecutor, LimitExecutor>;
->>>>>>> 4fa08604
+    TraversalExecutor, KShortestPathsExecutor, ShortestPathExecutor, EnumerateListExecutor, LimitExecutor>;
 
 template <class Executor>
 ExecutionBlockImpl<Executor>::ExecutionBlockImpl(ExecutionEngine* engine,
@@ -1101,21 +1097,12 @@
   static_assert(!useFetcher || hasSkipRows<typename Executor::Fetcher>::value,
                 "Fetcher is chosen for skipping, but has not skipRows method!");
 
-<<<<<<< HEAD
-  static_assert(
-      useExecutor ==
-          (is_one_of_v<
-              Executor, FilterExecutor, ShortestPathExecutor, ReturnExecutor, HashedCollectExecutor, IndexExecutor, EnumerateCollectionExecutor,
-
-=======
   static_assert(useExecutor ==
                     (is_one_of_v<Executor, FilterExecutor, ShortestPathExecutor, KShortestPathsExecutor,
                                  ReturnExecutor, HashedCollectExecutor, IndexExecutor, EnumerateCollectionExecutor,
->>>>>>> 4fa08604
 #ifdef ARANGODB_USE_GOOGLE_TESTS
               TestLambdaSkipExecutor,
 #endif
-<<<<<<< HEAD
               IResearchViewExecutor<false, arangodb::iresearch::MaterializeType::NotMaterialize>,
               IResearchViewExecutor<false, arangodb::iresearch::MaterializeType::LateMaterialize>,
               IResearchViewExecutor<false, arangodb::iresearch::MaterializeType::Materialize>,
@@ -1136,12 +1123,8 @@
               IResearchViewMergeExecutor<true, arangodb::iresearch::MaterializeType::Materialize>,
               IResearchViewMergeExecutor<true, arangodb::iresearch::MaterializeType::NotMaterialize | arangodb::iresearch::MaterializeType::UseStoredValues>,
               IResearchViewMergeExecutor<true, arangodb::iresearch::MaterializeType::LateMaterialize | arangodb::iresearch::MaterializeType::UseStoredValues>,
-              EnumerateListExecutor, SortedCollectExecutor, LimitExecutor>),
+              TraversalExecutor, EnumerateListExecutor, SortedCollectExecutor, LimitExecutor>),
       "Unexpected executor for SkipVariants::EXECUTOR");
-=======
-                                 TraversalExecutor, EnumerateListExecutor, SortedCollectExecutor, LimitExecutor>),
-                "Unexpected executor for SkipVariants::EXECUTOR");
->>>>>>> 4fa08604
 
   // The LimitExecutor will not work correctly with SkipVariants::FETCHER!
   static_assert(
