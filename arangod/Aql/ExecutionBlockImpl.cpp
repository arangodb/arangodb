--- conflicted
+++ resolved
@@ -311,16 +311,9 @@
                      std::is_same<Executor, IResearchViewMergeExecutor<true, false>>::value ||
                      std::is_same<Executor, EnumerateCollectionExecutor>::value ||
                      std::is_same<Executor, LimitExecutor>::value ||
-<<<<<<< HEAD
-                     std::is_same<Executor, SortExecutor<CopyRowProducer>>::value ||
-                     std::is_same<Executor, SortExecutor<MaterializerProducer>>::value ||
-                     std::is_same<Executor, ConstrainedSortExecutor<CopyRowProducer>>::value ||
-                     std::is_same<Executor, ConstrainedSortExecutor<MaterializerProducer>>::value),
-=======
                      std::is_same<Executor, IdExecutor<false, SingleRowFetcher<false>>>::value ||
                      std::is_same<Executor, ConstrainedSortExecutor>::value ||
                      std::is_same<Executor, SortingGatherExecutor>::value),
->>>>>>> 2e293b85
                 "Unexpected executor for SkipVariants::EXECUTOR");
 
   // The LimitExecutor will not work correctly with SkipVariants::FETCHER!
@@ -735,7 +728,6 @@
 template class ::arangodb::aql::ExecutionBlockImpl<EnumerateListExecutor>;
 template class ::arangodb::aql::ExecutionBlockImpl<FilterExecutor>;
 template class ::arangodb::aql::ExecutionBlockImpl<HashedCollectExecutor>;
-<<<<<<< HEAD
 template class ::arangodb::aql::ExecutionBlockImpl<IResearchViewExecutor<false, true>>;
 template class ::arangodb::aql::ExecutionBlockImpl<IResearchViewExecutor<true, true>>;
 template class ::arangodb::aql::ExecutionBlockImpl<IResearchViewMergeExecutor<false, true>>;
@@ -744,17 +736,9 @@
 template class ::arangodb::aql::ExecutionBlockImpl<IResearchViewExecutor<true, false>>;
 template class ::arangodb::aql::ExecutionBlockImpl<IResearchViewMergeExecutor<false, false>>;
 template class ::arangodb::aql::ExecutionBlockImpl<IResearchViewMergeExecutor<true, false>>;
-template class ::arangodb::aql::ExecutionBlockImpl<IdExecutor<ConstFetcher>>;
-template class ::arangodb::aql::ExecutionBlockImpl<IdExecutor<SingleRowFetcher<true>>>;
-=======
-template class ::arangodb::aql::ExecutionBlockImpl<IResearchViewExecutor<false>>;
-template class ::arangodb::aql::ExecutionBlockImpl<IResearchViewExecutor<true>>;
-template class ::arangodb::aql::ExecutionBlockImpl<IResearchViewMergeExecutor<false>>;
-template class ::arangodb::aql::ExecutionBlockImpl<IResearchViewMergeExecutor<true>>;
 template class ::arangodb::aql::ExecutionBlockImpl<IdExecutor<true, ConstFetcher>>;
 template class ::arangodb::aql::ExecutionBlockImpl<IdExecutor<true, SingleRowFetcher<true>>>;
 template class ::arangodb::aql::ExecutionBlockImpl<IdExecutor<false, SingleRowFetcher<false>>>;
->>>>>>> 2e293b85
 template class ::arangodb::aql::ExecutionBlockImpl<IndexExecutor>;
 template class ::arangodb::aql::ExecutionBlockImpl<LimitExecutor>;
 template class ::arangodb::aql::ExecutionBlockImpl<ModificationExecutor<Insert, SingleBlockFetcher<false /*allowsBlockPassthrough */>>>;
