////////////////////////////////////////////////////////////////////////////////
/// DISCLAIMER
///
/// Copyright 2018 ArangoDB GmbH, Cologne, Germany
///
/// Licensed under the Apache License, Version 2.0 (the "License");
/// you may not use this file except in compliance with the License.
/// You may obtain a copy of the License at
///
///     http://www.apache.org/licenses/LICENSE-2.0
///
/// Unless required by applicable law or agreed to in writing, software
/// distributed under the License is distributed on an "AS IS" BASIS,
/// WITHOUT WARRANTIES OR CONDITIONS OF ANY KIND, either express or implied.
/// See the License for the specific language governing permissions and
/// limitations under the License.
///
/// Copyright holder is ArangoDB GmbH, Cologne, Germany
///
/// @author Tobias Goedderz
/// @author Michael Hackstein
/// @author Heiko Kernbach
/// @author Jan Christoph Uhde
////////////////////////////////////////////////////////////////////////////////

#include "ExecutionBlockImpl.h"

#include "Aql/AllRowsFetcher.h"
#include "Aql/AqlCallStack.h"
#include "Aql/AqlItemBlock.h"
#include "Aql/CalculationExecutor.h"
#include "Aql/ConstFetcher.h"
#include "Aql/ConstrainedSortExecutor.h"
#include "Aql/CountCollectExecutor.h"
#include "Aql/DistinctCollectExecutor.h"
#include "Aql/EnumerateCollectionExecutor.h"
#include "Aql/EnumerateListExecutor.h"
#include "Aql/ExecutionEngine.h"
#include "Aql/ExecutionState.h"
#include "Aql/ExecutorInfos.h"
#include "Aql/FilterExecutor.h"
#include "Aql/HashedCollectExecutor.h"
#include "Aql/IResearchViewExecutor.h"
#include "Aql/IdExecutor.h"
#include "Aql/IndexExecutor.h"
#include "Aql/InputAqlItemRow.h"
#include "Aql/KShortestPathsExecutor.h"
#include "Aql/LimitExecutor.h"
#include "Aql/MaterializeExecutor.h"
#include "Aql/ModificationExecutor.h"
#include "Aql/MultiDependencySingleRowFetcher.h"
#include "Aql/NoResultsExecutor.h"
#include "Aql/ParallelUnsortedGatherExecutor.h"
#include "Aql/Query.h"
#include "Aql/QueryOptions.h"
#include "Aql/ReturnExecutor.h"
#include "Aql/ShadowAqlItemRow.h"
#include "Aql/ShortestPathExecutor.h"
#include "Aql/SimpleModifier.h"
#include "Aql/SingleRemoteModificationExecutor.h"
#include "Aql/SkipResult.h"
#include "Aql/SortExecutor.h"
#include "Aql/SortRegister.h"
#include "Aql/SortedCollectExecutor.h"
#include "Aql/SortingGatherExecutor.h"
#include "Aql/SubqueryEndExecutor.h"
#include "Aql/SubqueryExecutor.h"
#include "Aql/SubqueryStartExecutor.h"
#include "Aql/TraversalExecutor.h"
#include "Aql/UnsortedGatherExecutor.h"
#include "Aql/UpsertModifier.h"
#include "Basics/system-functions.h"
#include "Transaction/Context.h"

#include <velocypack/Dumper.h>
#include <velocypack/velocypack-aliases.h>

#include <boost/core/demangle.hpp>

#include <type_traits>

using namespace arangodb;
using namespace arangodb::aql;

#define LOG_QUERY(logId, level)            \
  LOG_TOPIC(logId, level, Logger::QUERIES) \
      << "[query#" << this->_engine->getQuery()->id() << "] "

/*
 * Creates a metafunction `checkName` that tests whether a class has a method
 * named `methodName`, used like this:
 *
 * CREATE_HAS_MEMBER_CHECK(someMethod, hasSomeMethod);
 * ...
 * constexpr bool someClassHasSomeMethod = hasSomeMethod<SomeClass>::value;
 */

#define CREATE_HAS_MEMBER_CHECK(methodName, checkName)               \
  template <typename T>                                              \
  class checkName {                                                  \
    template <typename C>                                            \
    static std::true_type test(decltype(&C::methodName));            \
    template <typename C>                                            \
    static std::true_type test(decltype(&C::template methodName<>)); \
    template <typename>                                              \
    static std::false_type test(...);                                \
                                                                     \
   public:                                                           \
    static constexpr bool value = decltype(test<T>(0))::value;       \
  }

CREATE_HAS_MEMBER_CHECK(initializeCursor, hasInitializeCursor);
CREATE_HAS_MEMBER_CHECK(skipRows, hasSkipRows);
CREATE_HAS_MEMBER_CHECK(fetchBlockForPassthrough, hasFetchBlockForPassthrough);
CREATE_HAS_MEMBER_CHECK(expectedNumberOfRows, hasExpectedNumberOfRows);
CREATE_HAS_MEMBER_CHECK(skipRowsRange, hasSkipRowsRange);
CREATE_HAS_MEMBER_CHECK(expectedNumberOfRowsNew, hasExpectedNumberOfRowsNew);

#ifdef ARANGODB_USE_GOOGLE_TESTS
// Forward declaration of Test Executors.
// only used as long as isNewStyleExecutor is required.
namespace arangodb::aql {
class TestLambdaExecutor;

class TestLambdaSkipExecutor;
}  // namespace arangodb::aql
#endif

/*
 *  Determine whether an executor cannot bypass subquery skips.
 *  This is if exection of this Executor does have side-effects
 *  other then it's own result.
 */

template <typename Executor>
constexpr bool executorHasSideEffects =
    is_one_of_v<Executor, ModificationExecutor<AllRowsFetcher, InsertModifier>,
                ModificationExecutor<SingleRowFetcher<BlockPassthrough::Disable>, InsertModifier>,
                ModificationExecutor<AllRowsFetcher, RemoveModifier>,
                ModificationExecutor<SingleRowFetcher<BlockPassthrough::Disable>, RemoveModifier>,
                ModificationExecutor<AllRowsFetcher, UpdateReplaceModifier>,
                ModificationExecutor<SingleRowFetcher<BlockPassthrough::Disable>, UpdateReplaceModifier>,
                ModificationExecutor<AllRowsFetcher, UpsertModifier>,
                ModificationExecutor<SingleRowFetcher<BlockPassthrough::Disable>, UpsertModifier>>;

/*
 * Determine whether we execute new style or old style skips, i.e. pre or post shadow row introduction
 * TODO: This should be removed once all executors and fetchers are ported to the new style.
 */
template <typename Executor>
constexpr bool isNewStyleExecutor = is_one_of_v<
    Executor, FilterExecutor, SortedCollectExecutor, IdExecutor<ConstFetcher>, ParallelUnsortedGatherExecutor,
    IdExecutor<SingleRowFetcher<BlockPassthrough::Enable>>, ReturnExecutor, DistinctCollectExecutor, IndexExecutor,
    EnumerateCollectionExecutor, SubqueryExecutor<true>, SubqueryExecutor<false>, CountCollectExecutor,
    CalculationExecutor<CalculationType::Condition>, CalculationExecutor<CalculationType::Reference>,
    CalculationExecutor<CalculationType::V8Condition>, HashedCollectExecutor, ConstrainedSortExecutor,
#ifdef ARANGODB_USE_GOOGLE_TESTS
    TestLambdaExecutor,
    TestLambdaSkipExecutor,  // we need one after these to avoid compile errors in non-test mode
#endif
    ModificationExecutor<AllRowsFetcher, InsertModifier>,
    ModificationExecutor<SingleRowFetcher<BlockPassthrough::Disable>, InsertModifier>,
    ModificationExecutor<AllRowsFetcher, RemoveModifier>,
    ModificationExecutor<SingleRowFetcher<BlockPassthrough::Disable>, RemoveModifier>,
    ModificationExecutor<AllRowsFetcher, UpdateReplaceModifier>,
    ModificationExecutor<SingleRowFetcher<BlockPassthrough::Disable>, UpdateReplaceModifier>,
    ModificationExecutor<AllRowsFetcher, UpsertModifier>,
    ModificationExecutor<SingleRowFetcher<BlockPassthrough::Disable>, UpsertModifier>, SubqueryStartExecutor,
    UnsortedGatherExecutor, SortingGatherExecutor, SubqueryEndExecutor, TraversalExecutor,
    KShortestPathsExecutor, ShortestPathExecutor, EnumerateListExecutor, LimitExecutor, SortExecutor,
    IResearchViewExecutor<false, arangodb::iresearch::MaterializeType::NotMaterialize>,
    IResearchViewExecutor<false, arangodb::iresearch::MaterializeType::LateMaterialize>,
    IResearchViewExecutor<false, arangodb::iresearch::MaterializeType::Materialize>,
    IResearchViewExecutor<false, arangodb::iresearch::MaterializeType::NotMaterialize | arangodb::iresearch::MaterializeType::UseStoredValues>,
    IResearchViewExecutor<false, arangodb::iresearch::MaterializeType::LateMaterialize | arangodb::iresearch::MaterializeType::UseStoredValues>,
    IResearchViewExecutor<true, arangodb::iresearch::MaterializeType::NotMaterialize>,
    IResearchViewExecutor<true, arangodb::iresearch::MaterializeType::LateMaterialize>,
    IResearchViewExecutor<true, arangodb::iresearch::MaterializeType::Materialize>,
    IResearchViewExecutor<true, arangodb::iresearch::MaterializeType::NotMaterialize | arangodb::iresearch::MaterializeType::UseStoredValues>,
    IResearchViewExecutor<true, arangodb::iresearch::MaterializeType::LateMaterialize | arangodb::iresearch::MaterializeType::UseStoredValues>,
    IResearchViewMergeExecutor<false, arangodb::iresearch::MaterializeType::NotMaterialize>,
    IResearchViewMergeExecutor<false, arangodb::iresearch::MaterializeType::LateMaterialize>,
    IResearchViewMergeExecutor<false, arangodb::iresearch::MaterializeType::Materialize>,
    IResearchViewMergeExecutor<false, arangodb::iresearch::MaterializeType::NotMaterialize | arangodb::iresearch::MaterializeType::UseStoredValues>,
    IResearchViewMergeExecutor<false, arangodb::iresearch::MaterializeType::LateMaterialize | arangodb::iresearch::MaterializeType::UseStoredValues>,
    IResearchViewMergeExecutor<true, arangodb::iresearch::MaterializeType::NotMaterialize>,
    IResearchViewMergeExecutor<true, arangodb::iresearch::MaterializeType::LateMaterialize>,
    IResearchViewMergeExecutor<true, arangodb::iresearch::MaterializeType::Materialize>,
    IResearchViewMergeExecutor<true, arangodb::iresearch::MaterializeType::NotMaterialize | arangodb::iresearch::MaterializeType::UseStoredValues>,
    IResearchViewMergeExecutor<true, arangodb::iresearch::MaterializeType::LateMaterialize | arangodb::iresearch::MaterializeType::UseStoredValues>,
    SubqueryStartExecutor, SubqueryEndExecutor, TraversalExecutor, KShortestPathsExecutor,
    NoResultsExecutor, ShortestPathExecutor, EnumerateListExecutor, LimitExecutor,
    SingleRemoteModificationExecutor<IndexTag>, SingleRemoteModificationExecutor<Insert>,
    SingleRemoteModificationExecutor<Remove>, SingleRemoteModificationExecutor<Update>,
    SingleRemoteModificationExecutor<Replace>, SingleRemoteModificationExecutor<Upsert>,
    MaterializeExecutor<RegisterId>, MaterializeExecutor<std::string const&>>;

template <class Executor>
ExecutionBlockImpl<Executor>::ExecutionBlockImpl(ExecutionEngine* engine,
                                                 ExecutionNode const* node,
                                                 typename Executor::Infos infos)
    : ExecutionBlock(engine, node),
      _dependencyProxy(_dependencies, engine->itemBlockManager(),
                       infos.getInputRegisters(),
                       infos.numberOfInputRegisters(), trxVpackOptions()),
      _rowFetcher(_dependencyProxy),
      _infos(std::move(infos)),
      _executor(_rowFetcher, _infos),
      _outputItemRow(),
      _query(*engine->getQuery()),
      _state(InternalState::FETCH_DATA),
      _lastRange{ExecutorState::HASMORE},
      _execState{ExecState::CHECKCALL},
      _upstreamRequest{},
      _clientRequest{},
      _hasUsedDataRangeBlock{false} {
  // already insert ourselves into the statistics results
  if (_profile >= PROFILE_LEVEL_BLOCKS) {
    _engine->_stats.nodes.try_emplace(node->id(), ExecutionStats::Node());
  }
}

template <class Executor>
ExecutionBlockImpl<Executor>::~ExecutionBlockImpl() = default;

template <class Executor>
std::pair<ExecutionState, SharedAqlItemBlockPtr> ExecutionBlockImpl<Executor>::getSome(size_t atMost) {
  if constexpr (isNewStyleExecutor<Executor>) {
    AqlCallStack stack{AqlCallList{AqlCall::SimulateGetSome(atMost)}};
    auto const [state, skipped, block] = execute(stack);
    return {state, block};
  } else {
    traceGetSomeBegin(atMost);
    auto result = getSomeWithoutTrace(atMost);
    return traceGetSomeEnd(result.first, std::move(result.second));
  }
}

template <class Executor>
std::pair<ExecutionState, SharedAqlItemBlockPtr> ExecutionBlockImpl<Executor>::getSomeWithoutTrace(size_t atMost) {
  if constexpr (isNewStyleExecutor<Executor>) {
    TRI_ASSERT(false);
    THROW_ARANGO_EXCEPTION(TRI_ERROR_INTERNAL_AQL);
  } else {
    TRI_ASSERT(atMost <= ExecutionBlock::DefaultBatchSize);
    // silence tests -- we need to introduce new failure tests for fetchers
    TRI_IF_FAILURE("ExecutionBlock::getOrSkipSome1") {
      THROW_ARANGO_EXCEPTION(TRI_ERROR_DEBUG);
    }
    TRI_IF_FAILURE("ExecutionBlock::getOrSkipSome2") {
      THROW_ARANGO_EXCEPTION(TRI_ERROR_DEBUG);
    }
    TRI_IF_FAILURE("ExecutionBlock::getOrSkipSome3") {
      THROW_ARANGO_EXCEPTION(TRI_ERROR_DEBUG);
    }

    if (getQuery().killed()) {
      THROW_ARANGO_EXCEPTION(TRI_ERROR_QUERY_KILLED);
    }

    if (_state == InternalState::DONE) {
      // We are done, so we stay done
      return {ExecutionState::DONE, nullptr};
    }

    if (!_outputItemRow) {
      ExecutionState state;
      SharedAqlItemBlockPtr newBlock;
      std::tie(state, newBlock) =
          requestWrappedBlock(atMost, _infos.numberOfOutputRegisters());
      if (state == ExecutionState::WAITING) {
        TRI_ASSERT(newBlock == nullptr);
        return {state, nullptr};
      }
      if (newBlock == nullptr) {
        TRI_ASSERT(state == ExecutionState::DONE);
        _state = InternalState::DONE;
        // _rowFetcher must be DONE now already
        return {state, nullptr};
      }
      TRI_ASSERT(newBlock != nullptr);
      TRI_ASSERT(newBlock->size() > 0);
      // We cannot hold this assertion, if we are on a pass-through
      // block and the upstream uses execute already.
      // TRI_ASSERT(newBlock->size() <= atMost);
      _outputItemRow = createOutputRow(newBlock, AqlCall{});
    }

    ExecutionState state = ExecutionState::HASMORE;
    ExecutorStats executorStats{};

    TRI_ASSERT(atMost > 0);

    if (isInSplicedSubquery()) {
      // The loop has to be entered at least once!
      TRI_ASSERT(!_outputItemRow->isFull());
      while (!_outputItemRow->isFull() && _state != InternalState::DONE) {
        // Assert that write-head is always pointing to a free row
        TRI_ASSERT(!_outputItemRow->produced());
        switch (_state) {
          case InternalState::FETCH_DATA: {
            std::tie(state, executorStats) = _executor.produceRows(*_outputItemRow);
            // Count global but executor-specific statistics, like number of
            // filtered rows.
            _engine->_stats += executorStats;
            if (_outputItemRow->produced()) {
              _outputItemRow->advanceRow();
            }

            if (state == ExecutionState::WAITING) {
              return {state, nullptr};
            }

            if (state == ExecutionState::DONE) {
              _state = InternalState::FETCH_SHADOWROWS;
            }
            break;
          }
          case InternalState::FETCH_SHADOWROWS: {
            state = fetchShadowRowInternal();
            if (state == ExecutionState::WAITING) {
              return {state, nullptr};
            }
            break;
          }
          case InternalState::DONE: {
            TRI_ASSERT(false);  // Invalid state
          }
        }
      }
      // Modify the return state.
      // As long as we do still have ShadowRows
      // We need to return HASMORE!
      if (_state == InternalState::DONE) {
        state = ExecutionState::DONE;
      } else {
        state = ExecutionState::HASMORE;
      }
    } else {
      // The loop has to be entered at least once!
      TRI_ASSERT(!_outputItemRow->isFull());
      while (!_outputItemRow->isFull()) {
        std::tie(state, executorStats) = _executor.produceRows(*_outputItemRow);
        // Count global but executor-specific statistics, like number of filtered rows.
        _engine->_stats += executorStats;
        if (_outputItemRow->produced()) {
          _outputItemRow->advanceRow();
        }

        if (state == ExecutionState::WAITING) {
          return {state, nullptr};
        }

        if (state == ExecutionState::DONE) {
          auto outputBlock = _outputItemRow->stealBlock();
          // This is not strictly necessary here, as we shouldn't be called again after DONE.
          _outputItemRow.reset();
          return {state, std::move(outputBlock)};
        }
      }

      TRI_ASSERT(state == ExecutionState::HASMORE);
      TRI_ASSERT(_outputItemRow->isFull());
    }

    auto outputBlock = _outputItemRow->stealBlock();
    // we guarantee that we do return a valid pointer in the HASMORE case.
    TRI_ASSERT(outputBlock != nullptr || _state == InternalState::DONE);
    _outputItemRow.reset();
    return {state, std::move(outputBlock)};
  }
}

template <class Executor>
std::unique_ptr<OutputAqlItemRow> ExecutionBlockImpl<Executor>::createOutputRow(
    SharedAqlItemBlockPtr& newBlock, AqlCall&& call) {
#ifdef ARANGODB_ENABLE_MAINTAINER_MODE
  if (newBlock != nullptr) {
    // Assert that the block has enough registers. This must be guaranteed by
    // the register planning.
    TRI_ASSERT(newBlock->getNrRegs() == _infos.numberOfOutputRegisters());
    // Check that all output registers are empty.
    for (auto const& reg : *_infos.getOutputRegisters()) {
      for (size_t row = 0; row < newBlock->size(); row++) {
        AqlValue const& val = newBlock->getValueReference(row, reg);
        TRI_ASSERT(val.isEmpty());
      }
    }
  }
#endif

  if /* constexpr */ (Executor::Properties::allowsBlockPassthrough == BlockPassthrough::Enable) {
    return std::make_unique<OutputAqlItemRow>(newBlock, infos().getOutputRegisters(),
                                              infos().registersToKeep(),
                                              infos().registersToClear(), call,
                                              OutputAqlItemRow::CopyRowBehavior::DoNotCopyInputRows);
  } else {
    return std::make_unique<OutputAqlItemRow>(newBlock, infos().getOutputRegisters(),
                                              infos().registersToKeep(),
                                              infos().registersToClear(), call);
  }
}

template <class Executor>
Executor& ExecutionBlockImpl<Executor>::executor() {
  return _executor;
}

template <class Executor>
Query const& ExecutionBlockImpl<Executor>::getQuery() const {
  return _query;
}

template <class Executor>
typename ExecutionBlockImpl<Executor>::Infos const& ExecutionBlockImpl<Executor>::infos() const {
  return _infos;
}

namespace arangodb::aql {

enum class SkipVariants { FETCHER, EXECUTOR, GET_SOME };

// Specifying the namespace here is important to MSVC.
template <enum arangodb::aql::SkipVariants>
struct ExecuteSkipVariant {};

template <>
struct ExecuteSkipVariant<SkipVariants::FETCHER> {
  template <class Executor>
  static std::tuple<ExecutionState, typename Executor::Stats, size_t> executeSkip(
      Executor& executor, typename Executor::Fetcher& fetcher, size_t toSkip) {
    auto res = fetcher.skipRows(toSkip);
    return std::make_tuple(res.first, typename Executor::Stats{}, res.second);  // tuple, cannot use initializer list due to build failure
  }
};

template <>
struct ExecuteSkipVariant<SkipVariants::EXECUTOR> {
  template <class Executor>
  static std::tuple<ExecutionState, typename Executor::Stats, size_t> executeSkip(
      Executor& executor, typename Executor::Fetcher& fetcher, size_t toSkip) {
    return executor.skipRows(toSkip);
  }
};

template <>
struct ExecuteSkipVariant<SkipVariants::GET_SOME> {
  template <class Executor>
  static std::tuple<ExecutionState, typename Executor::Stats, size_t> executeSkip(
      Executor& executor, typename Executor::Fetcher& fetcher, size_t toSkip) {
    // this function should never be executed
    TRI_ASSERT(false);
    // Make MSVC happy:
    return std::make_tuple(ExecutionState::DONE, typename Executor::Stats{}, 0);  // tuple, cannot use initializer list due to build failure
  }
};

template <class Executor>
static SkipVariants constexpr skipType() {
  static_assert(!isNewStyleExecutor<Executor>);
  bool constexpr useFetcher =
      Executor::Properties::allowsBlockPassthrough == BlockPassthrough::Enable &&
      !std::is_same<Executor, SubqueryExecutor<true>>::value;

  bool constexpr useExecutor = hasSkipRows<Executor>::value;

  // ConstFetcher and SingleRowFetcher<BlockPassthrough::Enable> can skip, but
  // it may not be done for modification subqueries.
  static_assert(useFetcher ==
                    (std::is_same<typename Executor::Fetcher, ConstFetcher>::value ||
                     (std::is_same<typename Executor::Fetcher, SingleRowFetcher<BlockPassthrough::Enable>>::value &&
                      !std::is_same<Executor, SubqueryExecutor<true>>::value)),
                "Unexpected fetcher for SkipVariants::FETCHER");

  static_assert(!useFetcher || hasSkipRows<typename Executor::Fetcher>::value,
                "Fetcher is chosen for skipping, but has not skipRows method!");

  static_assert(
      useExecutor ==
          (std::is_same<Executor, IndexExecutor>::value ||
           std::is_same<Executor, IResearchViewExecutor<false, iresearch::MaterializeType::NotMaterialize>>::value ||
           std::is_same<Executor, IResearchViewExecutor<false, iresearch::MaterializeType::LateMaterialize>>::value ||
           std::is_same<Executor, IResearchViewExecutor<false, iresearch::MaterializeType::Materialize>>::value ||
           std::is_same<Executor, IResearchViewExecutor<false, iresearch::MaterializeType::NotMaterialize | iresearch::MaterializeType::UseStoredValues>>::value ||
           std::is_same<Executor, IResearchViewExecutor<false, iresearch::MaterializeType::LateMaterialize | iresearch::MaterializeType::UseStoredValues>>::value ||
           std::is_same<Executor, IResearchViewExecutor<true, iresearch::MaterializeType::NotMaterialize>>::value ||
           std::is_same<Executor, IResearchViewExecutor<true, iresearch::MaterializeType::LateMaterialize>>::value ||
           std::is_same<Executor, IResearchViewExecutor<true, iresearch::MaterializeType::Materialize>>::value ||
           std::is_same<Executor, IResearchViewExecutor<true, iresearch::MaterializeType::NotMaterialize | iresearch::MaterializeType::UseStoredValues>>::value ||
           std::is_same<Executor, IResearchViewExecutor<true, iresearch::MaterializeType::LateMaterialize | iresearch::MaterializeType::UseStoredValues>>::value ||
           std::is_same<Executor, IResearchViewMergeExecutor<false, iresearch::MaterializeType::NotMaterialize>>::value ||
           std::is_same<Executor, IResearchViewMergeExecutor<false, iresearch::MaterializeType::LateMaterialize>>::value ||
           std::is_same<Executor, IResearchViewMergeExecutor<false, iresearch::MaterializeType::Materialize>>::value ||
           std::is_same<Executor, IResearchViewMergeExecutor<false, iresearch::MaterializeType::NotMaterialize | iresearch::MaterializeType::UseStoredValues>>::value ||
           std::is_same<Executor, IResearchViewMergeExecutor<false, iresearch::MaterializeType::LateMaterialize | iresearch::MaterializeType::UseStoredValues>>::value ||
           std::is_same<Executor, IResearchViewMergeExecutor<true, iresearch::MaterializeType::NotMaterialize>>::value ||
           std::is_same<Executor, IResearchViewMergeExecutor<true, iresearch::MaterializeType::LateMaterialize>>::value ||
           std::is_same<Executor, IResearchViewMergeExecutor<true, iresearch::MaterializeType::Materialize>>::value ||
           std::is_same<Executor, IResearchViewMergeExecutor<true, iresearch::MaterializeType::NotMaterialize | iresearch::MaterializeType::UseStoredValues>>::value ||
           std::is_same<Executor, IResearchViewMergeExecutor<true, iresearch::MaterializeType::LateMaterialize | iresearch::MaterializeType::UseStoredValues>>::value ||
           std::is_same<Executor, EnumerateCollectionExecutor>::value ||
           std::is_same<Executor, LimitExecutor>::value ||
           std::is_same<Executor, ConstrainedSortExecutor>::value ||
           std::is_same<Executor, SortingGatherExecutor>::value ||
           std::is_same<Executor, UnsortedGatherExecutor>::value ||
           std::is_same<Executor, ParallelUnsortedGatherExecutor>::value ||
           std::is_same<Executor, MaterializeExecutor<RegisterId>>::value ||
           std::is_same<Executor, MaterializeExecutor<std::string const&>>::value),
      "Unexpected executor for SkipVariants::EXECUTOR");

  // The LimitExecutor will not work correctly with SkipVariants::FETCHER!
  static_assert(
      !std::is_same<Executor, LimitExecutor>::value || useFetcher,
      "LimitExecutor needs to implement skipRows() to work correctly");

  if (useExecutor) {
    return SkipVariants::EXECUTOR;
  } else if (useFetcher) {
    return SkipVariants::FETCHER;
  } else {
    return SkipVariants::GET_SOME;
  }
}

}  // namespace arangodb::aql

template <class Executor>
std::pair<ExecutionState, size_t> ExecutionBlockImpl<Executor>::skipSome(size_t const atMost) {
  AqlCallStack stack{AqlCallList{AqlCall::SimulateSkipSome(atMost)}};
  auto const [state, skipped, block] = execute(stack);

  // execute returns ExecutionState::DONE here, which stops execution after simulating a skip.
  // If we indiscriminately return ExecutionState::HASMORE, then we end up in an infinite loop
  //
  // luckily we can dispose of this kludge once executors have been ported.
  if (skipped.getSkipCount() < atMost && state == ExecutionState::DONE) {
    return {ExecutionState::DONE, skipped.getSkipCount()};
  } else {
    return {ExecutionState::HASMORE, skipped.getSkipCount()};
  }
}

template <class Executor>
std::pair<ExecutionState, size_t> ExecutionBlockImpl<Executor>::skipSomeOnceWithoutTrace(size_t atMost) {
  if constexpr (isNewStyleExecutor<Executor>) {
    TRI_ASSERT(false);
    THROW_ARANGO_EXCEPTION(TRI_ERROR_INTERNAL_AQL);
  } else {
    constexpr SkipVariants customSkipType = skipType<Executor>();

    if constexpr (customSkipType == SkipVariants::GET_SOME) {
      atMost = std::min(atMost, DefaultBatchSize);
      auto res = getSomeWithoutTrace(atMost);

      size_t skipped = 0;
      if (res.second != nullptr) {
        skipped = res.second->size();
      }
      TRI_ASSERT(skipped <= atMost);

      return {res.first, skipped};
    }

    ExecutionState state;
    typename Executor::Stats stats;
    size_t skipped;
    std::tie(state, stats, skipped) =
        ExecuteSkipVariant<customSkipType>::executeSkip(_executor, _rowFetcher, atMost);
    _engine->_stats += stats;
    TRI_ASSERT(skipped <= atMost);

    return {state, skipped};
  }
}

template <bool customInit>
struct InitializeCursor {};

template <>
struct InitializeCursor<false> {
  template <class Executor>
  static void init(Executor& executor, typename Executor::Fetcher& rowFetcher,
                   typename Executor::Infos& infos) {
    // destroy and re-create the Executor
    executor.~Executor();
    new (&executor) Executor(rowFetcher, infos);
  }
};

template <>
struct InitializeCursor<true> {
  template <class Executor>
  static void init(Executor& executor, typename Executor::Fetcher&,
                   typename Executor::Infos&) {
    // re-initialize the Executor
    executor.initializeCursor();
  }
};

template <class Executor>
std::pair<ExecutionState, Result> ExecutionBlockImpl<Executor>::initializeCursor(InputAqlItemRow const& input) {
  // reinitialize the DependencyProxy
  _dependencyProxy.reset();
  _hasUsedDataRangeBlock = false;
  initOnce();
  // destroy and re-create the Fetcher
  _rowFetcher.~Fetcher();
  new (&_rowFetcher) Fetcher(_dependencyProxy);

  if constexpr (isMultiDepExecutor<Executor>) {
    _lastRange.reset();
    _rowFetcher.init();
  } else {
    _lastRange = DataRange(ExecutorState::HASMORE);
  }

  TRI_ASSERT(_skipped.nothingSkipped());
  _skipped.reset();
  TRI_ASSERT(_state == InternalState::DONE || _state == InternalState::FETCH_DATA);
  _state = InternalState::FETCH_DATA;

  resetExecutor();

  // // use this with c++17 instead of specialization below
  // if constexpr (std::is_same_v<Executor, IdExecutor>) {
  //   if (items != nullptr) {
  //     _executor._inputRegisterValues.reset(
  //         items->slice(pos, *(_executor._infos.registersToKeep())));
  //   }
  // }

  return ExecutionBlock::initializeCursor(input);
}

template <class Executor>
std::pair<ExecutionState, Result> ExecutionBlockImpl<Executor>::shutdown(int errorCode) {
  return ExecutionBlock::shutdown(errorCode);
}

template <class Executor>
std::tuple<ExecutionState, SkipResult, SharedAqlItemBlockPtr>
ExecutionBlockImpl<Executor>::execute(AqlCallStack stack) {
  // TODO remove this IF
  // These are new style executors
  if constexpr (isNewStyleExecutor<Executor>) {
    // Only this executor is fully implemented
    traceExecuteBegin(stack);
    // silence tests -- we need to introduce new failure tests for fetchers
    TRI_IF_FAILURE("ExecutionBlock::getOrSkipSome1") {
      THROW_ARANGO_EXCEPTION(TRI_ERROR_DEBUG);
    }
    TRI_IF_FAILURE("ExecutionBlock::getOrSkipSome2") {
      THROW_ARANGO_EXCEPTION(TRI_ERROR_DEBUG);
    }
    TRI_IF_FAILURE("ExecutionBlock::getOrSkipSome3") {
      THROW_ARANGO_EXCEPTION(TRI_ERROR_DEBUG);
    }
    initOnce();

    auto res = executeWithoutTrace(stack);
    return traceExecuteEnd(res);
  }

  // Fall back to getSome/skipSome
  auto myCallList = stack.popCall();
  auto myCall = myCallList.popNextCall();

  TRI_ASSERT(AqlCall::IsSkipSomeCall(myCall) || AqlCall::IsGetSomeCall(myCall) ||
             AqlCall::IsFullCountCall(myCall) || AqlCall::IsFastForwardCall(myCall));
  _rowFetcher.useStack(stack);

  if (AqlCall::IsSkipSomeCall(myCall)) {
    auto const [state, skipped] = skipSome(myCall.getOffset());
    if (state != ExecutionState::WAITING) {
      myCall.didSkip(skipped);
    }
    SkipResult skipRes{};
    skipRes.didSkip(skipped);
    return {state, skipRes, nullptr};
  } else if (AqlCall::IsGetSomeCall(myCall)) {
    auto const [state, block] = getSome(myCall.getLimit());
    // We do not need to count as softLimit will be overwritten, and hard cannot be set.
    if (stack.empty() && myCall.hasHardLimit() && !myCall.needsFullCount() && block != nullptr) {
      // However we can do a short-cut here to report DONE on hardLimit if we are on the top-level query.
      myCall.didProduce(block->size());
      if (myCall.getLimit() == 0) {
        return {ExecutionState::DONE, SkipResult{}, block};
      }
    }

    return {state, SkipResult{}, block};
  } else if (AqlCall::IsFullCountCall(myCall)) {
    auto const [state, skipped] = skipSome(ExecutionBlock::SkipAllSize());
    if (state != ExecutionState::WAITING) {
      myCall.didSkip(skipped);
    }
    SkipResult skipRes{};
    skipRes.didSkip(skipped);
    return {state, skipRes, nullptr};
  } else if (AqlCall::IsFastForwardCall(myCall)) {
    // No idea if DONE is correct here...
    return {ExecutionState::DONE, SkipResult{}, nullptr};
  }
  // Should never get here!
  THROW_ARANGO_EXCEPTION(TRI_ERROR_NOT_IMPLEMENTED);
}

// Work around GCC bug: https://gcc.gnu.org/bugzilla/show_bug.cgi?id=56480
// Without the namespaces it fails with
// error: specialization of 'template<class Executor> std::pair<arangodb::aql::ExecutionState, arangodb::Result> arangodb::aql::ExecutionBlockImpl<Executor>::initializeCursor(arangodb::aql::AqlItemBlock*, size_t)' in different namespace
namespace arangodb::aql {
// TODO -- remove this specialization when cpp 17 becomes available

template <>
template <>
auto ExecutionBlockImpl<IdExecutor<ConstFetcher>>::injectConstantBlock<IdExecutor<ConstFetcher>>(
    SharedAqlItemBlockPtr block, SkipResult skipped) -> void {
  // reinitialize the DependencyProxy
  _dependencyProxy.reset();

  // destroy and re-create the Fetcher
  _rowFetcher.~Fetcher();
  new (&_rowFetcher) Fetcher(_dependencyProxy);

  TRI_ASSERT(_skipped.nothingSkipped());

  // Local skipped is either fresh (depth == 1)
  // Or exactly of the size handed in
  TRI_ASSERT(_skipped.subqueryDepth() == 1 ||
             _skipped.subqueryDepth() == skipped.subqueryDepth());
  _skipped = skipped;

  TRI_ASSERT(_state == InternalState::DONE || _state == InternalState::FETCH_DATA);

  _state = InternalState::FETCH_DATA;

  // Reset state of execute
  _lastRange = AqlItemBlockInputRange{ExecutorState::HASMORE};
  _hasUsedDataRangeBlock = false;
  _upstreamState = ExecutionState::HASMORE;

  _rowFetcher.injectBlock(block);

  resetExecutor();
}

// TODO -- remove this specialization when cpp 17 becomes available
template <>
std::pair<ExecutionState, Result> ExecutionBlockImpl<IdExecutor<ConstFetcher>>::initializeCursor(
    InputAqlItemRow const& input) {
  SharedAqlItemBlockPtr block =
      input.cloneToBlock(_engine->itemBlockManager(), *(infos().registersToKeep()),
                         infos().numberOfOutputRegisters());
  TRI_ASSERT(_skipped.nothingSkipped());
  _skipped.reset();
  // We inject an empty copy of our skipped here,
  // This is resettet, but will maintain the size
  injectConstantBlock(block, _skipped);

  // end of default initializeCursor
  return ExecutionBlock::initializeCursor(input);
}

// TODO the shutdown specializations shall be unified!

template <>
std::pair<ExecutionState, Result> ExecutionBlockImpl<TraversalExecutor>::shutdown(int errorCode) {
  ExecutionState state;
  Result result;

  std::tie(state, result) = ExecutionBlock::shutdown(errorCode);

  if (state == ExecutionState::WAITING) {
    return {state, result};
  }
  return this->executor().shutdown(errorCode);
}

template <>
std::pair<ExecutionState, Result> ExecutionBlockImpl<ShortestPathExecutor>::shutdown(int errorCode) {
  ExecutionState state;
  Result result;

  std::tie(state, result) = ExecutionBlock::shutdown(errorCode);
  if (state == ExecutionState::WAITING) {
    return {state, result};
  }
  return this->executor().shutdown(errorCode);
}

template <>
std::pair<ExecutionState, Result> ExecutionBlockImpl<KShortestPathsExecutor>::shutdown(int errorCode) {
  ExecutionState state;
  Result result;

  std::tie(state, result) = ExecutionBlock::shutdown(errorCode);
  if (state == ExecutionState::WAITING) {
    return {state, result};
  }
  return this->executor().shutdown(errorCode);
}

template <>
std::pair<ExecutionState, Result> ExecutionBlockImpl<SubqueryExecutor<true>>::shutdown(int errorCode) {
  ExecutionState state;
  Result subqueryResult;
  // shutdown is repeatable
  std::tie(state, subqueryResult) = this->executor().shutdown(errorCode);
  if (state == ExecutionState::WAITING) {
    return {ExecutionState::WAITING, subqueryResult};
  }
  Result result;

  std::tie(state, result) = ExecutionBlock::shutdown(errorCode);
  if (state == ExecutionState::WAITING) {
    return {state, result};
  }
  if (result.fail()) {
    return {state, result};
  }
  return {state, subqueryResult};
}

template <>
std::pair<ExecutionState, Result> ExecutionBlockImpl<SubqueryExecutor<false>>::shutdown(int errorCode) {
  ExecutionState state;
  Result subqueryResult;
  // shutdown is repeatable
  std::tie(state, subqueryResult) = this->executor().shutdown(errorCode);
  if (state == ExecutionState::WAITING) {
    return {ExecutionState::WAITING, subqueryResult};
  }
  Result result;

  std::tie(state, result) = ExecutionBlock::shutdown(errorCode);
  if (state == ExecutionState::WAITING) {
    return {state, result};
  }
  if (result.fail()) {
    return {state, result};
  }
  return {state, subqueryResult};
}

template <>
std::pair<ExecutionState, Result>
ExecutionBlockImpl<IdExecutor<SingleRowFetcher<BlockPassthrough::Enable>>>::shutdown(int errorCode) {
  if (this->infos().isResponsibleForInitializeCursor()) {
    return ExecutionBlock::shutdown(errorCode);
  }
  return {ExecutionState::DONE, {errorCode}};
}

}  // namespace arangodb::aql

namespace arangodb::aql {

// The constant "PASSTHROUGH" is somehow reserved with MSVC.
enum class RequestWrappedBlockVariant {
  DEFAULT,
  PASS_THROUGH,
  INPUTRESTRICTED
};

// Specifying the namespace here is important to MSVC.
template <enum arangodb::aql::RequestWrappedBlockVariant>
struct RequestWrappedBlock {};

template <>
struct RequestWrappedBlock<RequestWrappedBlockVariant::DEFAULT> {
  /**
   * @brief Default requestWrappedBlock() implementation. Just get a new block
   *        from the AqlItemBlockManager.
   */
  template <class Executor>
  static std::pair<ExecutionState, SharedAqlItemBlockPtr> run(
#ifdef ARANGODB_ENABLE_MAINTAINER_MODE
      typename Executor::Infos const&,
#endif
      Executor& executor, ExecutionEngine& engine, size_t nrItems, RegisterCount nrRegs) {
    return {ExecutionState::HASMORE,
            engine.itemBlockManager().requestBlock(nrItems, nrRegs)};
  }
};

template <>
struct RequestWrappedBlock<RequestWrappedBlockVariant::PASS_THROUGH> {
  /**
   * @brief If blocks can be passed through, we do not create new blocks.
   *        Instead, we take the input blocks and reuse them.
   */
  template <class Executor>
  static std::pair<ExecutionState, SharedAqlItemBlockPtr> run(
#ifdef ARANGODB_ENABLE_MAINTAINER_MODE
      typename Executor::Infos const& infos,
#endif
      Executor& executor, ExecutionEngine& engine, size_t nrItems, RegisterCount nrRegs) {
    static_assert(Executor::Properties::allowsBlockPassthrough == BlockPassthrough::Enable,
                  "This function can only be used with executors supporting "
                  "`allowsBlockPassthrough`");
    static_assert(hasFetchBlockForPassthrough<Executor>::value,
                  "An Executor with allowsBlockPassthrough must implement "
                  "fetchBlockForPassthrough");

    SharedAqlItemBlockPtr block;

    ExecutionState state;
    typename Executor::Stats executorStats;
    std::tie(state, executorStats, block) = executor.fetchBlockForPassthrough(nrItems);
    engine._stats += executorStats;

    if (state == ExecutionState::WAITING) {
      TRI_ASSERT(block == nullptr);
      return {state, nullptr};
    }
    if (block == nullptr) {
      TRI_ASSERT(state == ExecutionState::DONE);
      return {state, nullptr};
    }

    // Now we must have a block.
    TRI_ASSERT(block != nullptr);
    // Assert that the block has enough registers. This must be guaranteed by
    // the register planning.
    TRI_ASSERT(block->getNrRegs() == nrRegs);
#ifdef ARANGODB_ENABLE_MAINTAINER_MODE
    // Check that all output registers are empty.
    for (auto const& reg : *infos.getOutputRegisters()) {
      for (size_t row = 0; row < block->size(); row++) {
        AqlValue const& val = block->getValueReference(row, reg);
        TRI_ASSERT(val.isEmpty());
      }
    }
#endif

    return {ExecutionState::HASMORE, block};
  }
};

template <>
struct RequestWrappedBlock<RequestWrappedBlockVariant::INPUTRESTRICTED> {
  /**
   * @brief If the executor can set an upper bound on the output size knowing
   *        the input size, usually because size(input) >= size(output), let it
   *        prefetch an input block to give us this upper bound.
   *        Only then we allocate a new block with at most this upper bound.
   */
  template <class Executor>
  static std::pair<ExecutionState, SharedAqlItemBlockPtr> run(
#ifdef ARANGODB_ENABLE_MAINTAINER_MODE
      typename Executor::Infos const&,
#endif
      Executor& executor, ExecutionEngine& engine, size_t nrItems, RegisterCount nrRegs) {
    static_assert(Executor::Properties::inputSizeRestrictsOutputSize,
                  "This function can only be used with executors supporting "
                  "`inputSizeRestrictsOutputSize`");
    static_assert(hasExpectedNumberOfRows<Executor>::value,
                  "An Executor with inputSizeRestrictsOutputSize must "
                  "implement expectedNumberOfRows");

    SharedAqlItemBlockPtr block;

    ExecutionState state;
    size_t expectedRows = 0;
    // Note: this might trigger a prefetch on the rowFetcher!
    std::tie(state, expectedRows) = executor.expectedNumberOfRows(nrItems);
    if (state == ExecutionState::WAITING) {
      return {state, nullptr};
    }
    nrItems = (std::min)(expectedRows, nrItems);
    if (nrItems == 0) {
      TRI_ASSERT(state == ExecutionState::DONE);
      if (state != ExecutionState::DONE) {
        auto const executorName = boost::core::demangle(typeid(Executor).name());
        THROW_ARANGO_EXCEPTION_FORMAT(
            TRI_ERROR_INTERNAL_AQL,
            "Unexpected result of expectedNumberOfRows in %s", executorName.c_str());
      }
      return {state, nullptr};
    }
    block = engine.itemBlockManager().requestBlock(nrItems, nrRegs);

    return {ExecutionState::HASMORE, block};
  }
};

}  // namespace arangodb::aql

template <class Executor>
std::pair<ExecutionState, SharedAqlItemBlockPtr> ExecutionBlockImpl<Executor>::requestWrappedBlock(
    size_t nrItems, RegisterCount nrRegs) {
  if constexpr (!isNewStyleExecutor<Executor>) {
    static_assert(Executor::Properties::allowsBlockPassthrough == BlockPassthrough::Disable ||
                      !Executor::Properties::inputSizeRestrictsOutputSize,
                  "At most one of Properties::allowsBlockPassthrough or "
                  "Properties::inputSizeRestrictsOutputSize should be true for "
                  "each Executor");
    static_assert((Executor::Properties::allowsBlockPassthrough == BlockPassthrough::Enable) ==
                      hasFetchBlockForPassthrough<Executor>::value,
                  "Executors should implement the method "
                  "fetchBlockForPassthrough() iff "
                  "Properties::allowsBlockPassthrough is true");
    static_assert(
        Executor::Properties::inputSizeRestrictsOutputSize ==
            hasExpectedNumberOfRows<Executor>::value,
        "Executors should implement the method expectedNumberOfRows() iff "
        "Properties::inputSizeRestrictsOutputSize is true");
  }

  constexpr RequestWrappedBlockVariant variant =
      isNewStyleExecutor<Executor>
          ? RequestWrappedBlockVariant::DEFAULT
          : Executor::Properties::allowsBlockPassthrough == BlockPassthrough::Enable
                ? RequestWrappedBlockVariant::PASS_THROUGH
                : Executor::Properties::inputSizeRestrictsOutputSize
                      ? RequestWrappedBlockVariant::INPUTRESTRICTED
                      : RequestWrappedBlockVariant::DEFAULT;

  // Override for spliced subqueries, this optimization does not work there.
  if (isInSplicedSubquery() && variant == RequestWrappedBlockVariant::INPUTRESTRICTED) {
    return RequestWrappedBlock<RequestWrappedBlockVariant::DEFAULT>::run(
#ifdef ARANGODB_ENABLE_MAINTAINER_MODE
        infos(),
#endif
        executor(), *_engine, nrItems, nrRegs);
  }

  return RequestWrappedBlock<variant>::run(
#ifdef ARANGODB_ENABLE_MAINTAINER_MODE
      infos(),
#endif
      executor(), *_engine, nrItems, nrRegs);
}

// TODO: We need to define the size of this block based on Input / Executor / Subquery depth
template <class Executor>
auto ExecutionBlockImpl<Executor>::allocateOutputBlock(AqlCall&& call, DataRange const& inputRange)
    -> std::unique_ptr<OutputAqlItemRow> {
  if constexpr (Executor::Properties::allowsBlockPassthrough == BlockPassthrough::Enable) {
    SharedAqlItemBlockPtr newBlock{nullptr};
    // Passthrough variant, re-use the block stored in InputRange
    if (!_hasUsedDataRangeBlock) {
      // In the pass through variant we have the contract that we work on a
      // block all or nothing, so if we have used the block once, we cannot use it again
      // however we cannot remove the _lastRange as it may contain additional information.
      newBlock = _lastRange.getBlock();
      _hasUsedDataRangeBlock = true;
    }

    return createOutputRow(newBlock, std::move(call));
  } else {
    if constexpr (isMultiDepExecutor<Executor>) {
<<<<<<< HEAD
      // MultiDepExecutor wpuld require dependency handling.
=======
      // MultiDepExecutor would require dependency handling.
>>>>>>> 552a82af
      // We do not have it here.
      if (!inputRange.hasShadowRow() && !inputRange.hasDataRow()) {
        // On empty input do not yet create output.
        // We are going to ask again later
        SharedAqlItemBlockPtr newBlock{nullptr};
        return createOutputRow(newBlock, std::move(call));
      }
    } else {
      if (!inputRange.hasShadowRow() && !inputRange.hasDataRow() &&
          inputRange.upstreamState() == ExecutorState::HASMORE) {
        // On empty input do not yet create output.
        // We are going to ask again later
        SharedAqlItemBlockPtr newBlock{nullptr};
        return createOutputRow(newBlock, std::move(call));
      }
    }

    // Non-Passthrough variant, we need to allocate the block ourselfs
    size_t blockSize = ExecutionBlock::DefaultBatchSize;
    if constexpr (hasExpectedNumberOfRowsNew<Executor>::value) {
<<<<<<< HEAD
      // Only limit the output size if there will be no more
      // data from upstream. Or if we have ordered a SOFT LIMIT.
      // Otherwise we will overallocate here.
      // In production it is now very unlikely in the non-softlimit case
      // that the upstream is no fullBlock but returns HASMORE.
      if (inputRange.upstreamState() == ExecutorState::DONE || call.hasSoftLimit()) {
        blockSize = _executor.expectedNumberOfRowsNew(inputRange, call);
        // The executor cannot expect to produce more then the limit!
        if constexpr (!std::is_same_v<Executor, SubqueryStartExecutor>) {
          // Except the subqueryStartExecutor, it's limit differs
          // from it's output (it needs to count the new ShadowRows in addition)
          TRI_ASSERT(blockSize <= call.getLimit());
        }

        blockSize += inputRange.countShadowRows();
        // We have an upper bound by DefaultBatchSize;
        blockSize = std::min(ExecutionBlock::DefaultBatchSize, blockSize);
      }
    }

=======
      blockSize = _executor.expectedNumberOfRowsNew(inputRange, call);
      // The executor cannot expect to produce more then the limit!
      if constexpr (!std::is_same_v<Executor, SubqueryStartExecutor>) {
        // Except the subqueryStartExecutor, it's limit differs
        // from it's output (it needs to count the new ShadowRows in addition)
        TRI_ASSERT(blockSize <= call.getLimit());
      }

      blockSize += inputRange.countShadowRows();
      // We have an upper bound by DefaultBatchSize;
      blockSize = std::min(ExecutionBlock::DefaultBatchSize, blockSize);
    }
>>>>>>> 552a82af
    if (blockSize == 0) {
      // There is no data to be produced
      SharedAqlItemBlockPtr newBlock{nullptr};
      return createOutputRow(newBlock, std::move(call));
    }
    SharedAqlItemBlockPtr newBlock =
        _engine->itemBlockManager().requestBlock(blockSize, _infos.numberOfOutputRegisters());
    return createOutputRow(newBlock, std::move(call));
  }
}

template <class Executor>
void ExecutionBlockImpl<Executor>::ensureOutputBlock(AqlCall&& call,
                                                     DataRange const& inputRange) {
  if (_outputItemRow == nullptr || !_outputItemRow->isInitialized()) {
    _outputItemRow = allocateOutputBlock(std::move(call), inputRange);
  } else {
    _outputItemRow->setCall(std::move(call));
  }
}

// This cannot return upstream call or shadowrows.
template <class Executor>
auto ExecutionBlockImpl<Executor>::nextState(AqlCall const& call) const -> ExecState {
  if (_executorReturnedDone) {
    return ExecState::FASTFORWARD;
  }
  if (call.getOffset() > 0) {
    // First skip
    return ExecState::SKIP;
  }
  if (call.getLimit() > 0) {
    // Then produce
    return ExecState::PRODUCE;
  }
  if (call.hardLimit == 0) {
    // We reached hardLimit, fast forward
    return ExecState::FASTFORWARD;
  }
  // now we are done.
  return ExecState::DONE;
}

/// @brief request an AqlItemBlock from the memory manager
template <class Executor>
SharedAqlItemBlockPtr ExecutionBlockImpl<Executor>::requestBlock(size_t nrItems,
                                                                 RegisterId nrRegs) {
  return _engine->itemBlockManager().requestBlock(nrItems, nrRegs);
}

//
// FETCHER:  if we have one output row per input row, we can skip
//           directly by just calling the fetcher and see whether
//           it produced any output.
//           With the new architecture we should be able to just skip
//           ahead on the input range, fetching new blocks when necessary
// EXECUTOR: the executor has a specialised skipRowsRange method
//           that will be called to skip
// SUBQUERY_START:
// SUBQUERY_END:
//
enum class SkipRowsRangeVariant {
  FETCHER,
  EXECUTOR,
  SUBQUERY_START,
  SUBQUERY_END
};

// This function is just copy&pasted from above to decide which variant of
// skip is used for which executor.
template <class Executor>
static SkipRowsRangeVariant constexpr skipRowsType() {
  bool constexpr useFetcher =
      Executor::Properties::allowsBlockPassthrough == BlockPassthrough::Enable &&
      !std::is_same_v<Executor, SubqueryExecutor<true>>;

  bool constexpr useExecutor = hasSkipRowsRange<Executor>::value;

  static_assert(!std::is_same_v<Executor, SubqueryExecutor<true>> ||
                hasSkipRowsRange<Executor>::value);

  // ConstFetcher and SingleRowFetcher<BlockPassthrough::Enable> can skip, but
  // it may not be done for modification subqueries.
  static_assert(useFetcher ==
                    (std::is_same_v<typename Executor::Fetcher, ConstFetcher> ||
                     (std::is_same_v<typename Executor::Fetcher, SingleRowFetcher<BlockPassthrough::Enable>> &&
                      !std::is_same<Executor, SubqueryExecutor<true>>::value)),
                "Unexpected fetcher for SkipVariants::FETCHER");

  static_assert(!useFetcher || hasSkipRows<typename Executor::Fetcher>::value,
                "Fetcher is chosen for skipping, but has not skipRows method!");

  static_assert(
      useExecutor ==
          (is_one_of_v<
              Executor, FilterExecutor, ShortestPathExecutor, ReturnExecutor, KShortestPathsExecutor, ParallelUnsortedGatherExecutor,
              IdExecutor<SingleRowFetcher<BlockPassthrough::Enable>>, IdExecutor<ConstFetcher>,
              HashedCollectExecutor, IndexExecutor, EnumerateCollectionExecutor, DistinctCollectExecutor,
              ConstrainedSortExecutor, CountCollectExecutor, SubqueryExecutor<true>,
#ifdef ARANGODB_USE_GOOGLE_TESTS
              TestLambdaSkipExecutor,
#endif
              ModificationExecutor<AllRowsFetcher, InsertModifier>,
              ModificationExecutor<SingleRowFetcher<BlockPassthrough::Disable>, InsertModifier>,
              ModificationExecutor<AllRowsFetcher, RemoveModifier>,
              ModificationExecutor<SingleRowFetcher<BlockPassthrough::Disable>, RemoveModifier>,
              ModificationExecutor<AllRowsFetcher, UpdateReplaceModifier>,
              ModificationExecutor<SingleRowFetcher<BlockPassthrough::Disable>, UpdateReplaceModifier>,
              ModificationExecutor<AllRowsFetcher, UpsertModifier>,
              ModificationExecutor<SingleRowFetcher<BlockPassthrough::Disable>, UpsertModifier>, TraversalExecutor,
              EnumerateListExecutor, SubqueryStartExecutor, SubqueryEndExecutor, SortedCollectExecutor,
              LimitExecutor, UnsortedGatherExecutor, SortingGatherExecutor, SortExecutor,
              IResearchViewExecutor<false, arangodb::iresearch::MaterializeType::NotMaterialize>,
              IResearchViewExecutor<false, arangodb::iresearch::MaterializeType::LateMaterialize>,
              IResearchViewExecutor<false, arangodb::iresearch::MaterializeType::Materialize>,
              IResearchViewExecutor<false, arangodb::iresearch::MaterializeType::NotMaterialize | arangodb::iresearch::MaterializeType::UseStoredValues>,
              IResearchViewExecutor<false, arangodb::iresearch::MaterializeType::LateMaterialize | arangodb::iresearch::MaterializeType::UseStoredValues>,
              IResearchViewExecutor<true, arangodb::iresearch::MaterializeType::NotMaterialize>,
              IResearchViewExecutor<true, arangodb::iresearch::MaterializeType::LateMaterialize>,
              IResearchViewExecutor<true, arangodb::iresearch::MaterializeType::Materialize>,
              IResearchViewExecutor<true, arangodb::iresearch::MaterializeType::NotMaterialize | arangodb::iresearch::MaterializeType::UseStoredValues>,
              IResearchViewExecutor<true, arangodb::iresearch::MaterializeType::LateMaterialize | arangodb::iresearch::MaterializeType::UseStoredValues>,
              IResearchViewMergeExecutor<false, arangodb::iresearch::MaterializeType::NotMaterialize>,
              IResearchViewMergeExecutor<false, arangodb::iresearch::MaterializeType::LateMaterialize>,
              IResearchViewMergeExecutor<false, arangodb::iresearch::MaterializeType::Materialize>,
              IResearchViewMergeExecutor<false, arangodb::iresearch::MaterializeType::NotMaterialize | arangodb::iresearch::MaterializeType::UseStoredValues>,
              IResearchViewMergeExecutor<false, arangodb::iresearch::MaterializeType::LateMaterialize | arangodb::iresearch::MaterializeType::UseStoredValues>,
              IResearchViewMergeExecutor<true, arangodb::iresearch::MaterializeType::NotMaterialize>,
              IResearchViewMergeExecutor<true, arangodb::iresearch::MaterializeType::LateMaterialize>,
              IResearchViewMergeExecutor<true, arangodb::iresearch::MaterializeType::Materialize>,
              IResearchViewMergeExecutor<true, arangodb::iresearch::MaterializeType::NotMaterialize | arangodb::iresearch::MaterializeType::UseStoredValues>,
              IResearchViewMergeExecutor<true, arangodb::iresearch::MaterializeType::LateMaterialize | arangodb::iresearch::MaterializeType::UseStoredValues>,
              TraversalExecutor, EnumerateListExecutor, SubqueryStartExecutor, SubqueryEndExecutor, SortedCollectExecutor,
              LimitExecutor, NoResultsExecutor, SingleRemoteModificationExecutor<IndexTag>, SingleRemoteModificationExecutor<Insert>,
              SingleRemoteModificationExecutor<Remove>, SingleRemoteModificationExecutor<Update>,
              SingleRemoteModificationExecutor<Replace>, SingleRemoteModificationExecutor<Upsert>,
              MaterializeExecutor<RegisterId>, MaterializeExecutor<std::string const&>>),
      "Unexpected executor for SkipVariants::EXECUTOR");

  // The LimitExecutor will not work correctly with SkipVariants::FETCHER!
  static_assert(
      !std::is_same<Executor, LimitExecutor>::value || useFetcher,
      "LimitExecutor needs to implement skipRows() to work correctly");

  if constexpr (useExecutor) {
    return SkipRowsRangeVariant::EXECUTOR;
  } else {
    static_assert(useFetcher);
    return SkipRowsRangeVariant::FETCHER;
  }
}

// Let's do it the C++ way.
template <class T>
struct dependent_false : std::false_type {};

/**
 * @brief Define the variant of FastForward behaviour
 *
 * FULLCOUNT => Call executeSkipRowsRange and report what has been skipped.
 * EXECUTOR => Call executeSkipRowsRange, but do not report what has been skipped.
 *             (This instance is used to make sure Modifications are performed, or stats are correct)
 * FETCHER => Do not bother the Executor, drop all from input, without further reporting
 */
enum class FastForwardVariant { FULLCOUNT, EXECUTOR, FETCHER };

template <class Executor>
static auto fastForwardType(AqlCall const& call, Executor const& e) -> FastForwardVariant {
  if (call.needsFullCount() && call.getOffset() == 0 && call.getLimit() == 0) {
    // Only start fullCount after the original call is fulfilled. Otherwise
    // do fast-forward variant
    TRI_ASSERT(call.hasHardLimit());
    return FastForwardVariant::FULLCOUNT;
  }
  // TODO: We only need to do this if the executor is required to call.
  // e.g. Modifications and SubqueryStart will always need to be called. Limit only if it needs to report fullCount
  if constexpr (is_one_of_v<Executor, LimitExecutor, SubqueryStartExecutor> ||
                executorHasSideEffects<Executor>) {
    return FastForwardVariant::EXECUTOR;
  }
  return FastForwardVariant::FETCHER;
}

template <class Executor>
auto ExecutionBlockImpl<Executor>::executeFetcher(AqlCallStack& stack,
                                                  AqlCallType const& aqlCall,
                                                  bool wasCalledWithContinueCall)
    -> std::tuple<ExecutionState, SkipResult, typename Fetcher::DataRange> {
  if constexpr (isNewStyleExecutor<Executor>) {
    // TODO The logic in the MultiDependencySingleRowFetcher branch should be
    //      moved into the MultiDependencySingleRowFetcher.
    static_assert(isMultiDepExecutor<Executor> ==
                  std::is_same_v<Fetcher, MultiDependencySingleRowFetcher>);
    if constexpr (std::is_same_v<Fetcher, MultiDependencySingleRowFetcher>) {
      static_assert(
          !executorHasSideEffects<Executor>,
          "there is a special implementation for side-effect executors to "
          "exchange the stack. For the MultiDependencyFetcher this special "
          "case is not implemented. There is no reason to disallow this "
          "case here however, it is just not needed thus far.");
      // Note the aqlCall is an AqlCallSet in this case:
      static_assert(std::is_same_v<AqlCallSet, std::decay_t<decltype(aqlCall)>>);
      TRI_ASSERT(_lastRange.numberDependencies() == _dependencies.size());
      auto const& [state, skipped, ranges] = _rowFetcher.execute(stack, aqlCall);
      for (auto const& [dependency, range] : ranges) {
        _lastRange.setDependency(dependency, range);
      }
      return {state, skipped, _lastRange};

    } else if constexpr (executorHasSideEffects<Executor>) {
      // If the executor has side effects, we cannot bypass any subqueries
      // by skipping them. So we need to fetch all shadow rows in order to
      // trigger this Executor with everthing from above.
      // NOTE: The Executor needs to discard shadowRows, and do the accouting.
      static_assert(std::is_same_v<AqlCall, std::decay_t<decltype(aqlCall)>>);
      auto fetchAllStack = stack.createEquivalentFetchAllShadowRowsStack();
      fetchAllStack.pushCall(createUpstreamCall(aqlCall, wasCalledWithContinueCall));
      auto res = _rowFetcher.execute(fetchAllStack);
      // Just make sure we did not Skip anything
      TRI_ASSERT(std::get<SkipResult>(res).nothingSkipped());
      return res;
    } else {
      // If we are SubqueryStart, we remove the top element of the stack
      // which belongs to the subquery enclosed by this
      // SubqueryStart and the partnered SubqueryEnd by *not*
      // pushing the upstream request.
      if constexpr (!std::is_same_v<Executor, SubqueryStartExecutor>) {
        stack.pushCall(createUpstreamCall(std::move(aqlCall), wasCalledWithContinueCall));
      }

      auto const result = _rowFetcher.execute(stack);

      if constexpr (!std::is_same_v<Executor, SubqueryStartExecutor>) {
        // As the stack is copied into the fetcher, we need to pop off our call
        // again. If we use other datastructures or moving we may hand over
        // ownership of the stack here instead and no popCall is necessary.
        std::ignore = stack.popCall();
      } else {
        // Do not pop the call, we did not put it on.
        // However we need it for accounting later.
      }

      return result;
    }
  } else {
    TRI_ASSERT(false);
    THROW_ARANGO_EXCEPTION(TRI_ERROR_NOT_IMPLEMENTED);
  }
}

template <class Executor>
auto ExecutionBlockImpl<Executor>::executeProduceRows(typename Fetcher::DataRange& input,
                                                      OutputAqlItemRow& output)
    -> std::tuple<ExecutorState, typename Executor::Stats, AqlCallType> {
  if constexpr (isNewStyleExecutor<Executor>) {
    if constexpr (isMultiDepExecutor<Executor>) {
      TRI_ASSERT(input.numberDependencies() == _dependencies.size());
      return _executor.produceRows(input, output);
    } else if constexpr (is_one_of_v<Executor, SubqueryExecutor<true>, SubqueryExecutor<false>>) {
      // The SubqueryExecutor has it's own special handling outside.
      // SO this code is in fact not reachable
      TRI_ASSERT(false);
      THROW_ARANGO_EXCEPTION(TRI_ERROR_INTERNAL_AQL);
    } else {
      auto [state, stats, call] = _executor.produceRows(input, output);
      return {state, stats, call};
    }
  } else {
    return {ExecutorState::DONE, typename Executor::Stats{}, AqlCall{}};
  }
}

template <class Executor>
auto ExecutionBlockImpl<Executor>::executeSkipRowsRange(typename Fetcher::DataRange& inputRange,
                                                        AqlCall& call)
    -> std::tuple<ExecutorState, typename Executor::Stats, size_t, AqlCallType> {
  if constexpr (isNewStyleExecutor<Executor>) {
    call.skippedRows = 0;
    if constexpr (skipRowsType<Executor>() == SkipRowsRangeVariant::EXECUTOR) {
      if constexpr (isMultiDepExecutor<Executor>) {
        TRI_ASSERT(inputRange.numberDependencies() == _dependencies.size());
        // If the executor has a method skipRowsRange, to skip outputs.
        // Every non-passthrough executor needs to implement this.
        auto res = _executor.skipRowsRange(inputRange, call);
        _executorReturnedDone = std::get<ExecutorState>(res) == ExecutorState::DONE;
        return res;
      } else if constexpr (is_one_of_v<Executor, SubqueryExecutor<true>, SubqueryExecutor<false>>) {
        // The SubqueryExecutor has it's own special handling outside.
        // SO this code is in fact not reachable
        TRI_ASSERT(false);
        THROW_ARANGO_EXCEPTION(TRI_ERROR_INTERNAL_AQL);
      } else {
        auto [state, stats, skipped, localCall] =
            _executor.skipRowsRange(inputRange, call);
        _executorReturnedDone = state == ExecutorState::DONE;
        return {state, stats, skipped, localCall};
      }
    } else if constexpr (skipRowsType<Executor>() == SkipRowsRangeVariant::FETCHER) {
      // If we know that every input row produces exactly one output row (this
      // is a property of the executor), then we can just let the fetcher skip
      // the number of rows that we would like to skip.
      // Returning this will trigger to end in upstream state now, with the
      // call that was handed it.
      static_assert(
          std::is_same_v<typename Executor::Stats, NoStats>,
          "Executors with custom statistics must implement skipRowsRange.");
      return {inputRange.upstreamState(), NoStats{}, 0, call};
    } else {
      static_assert(dependent_false<Executor>::value,
                    "This value of SkipRowsRangeVariant is not supported");
      TRI_ASSERT(false);
    }
  } else {
    TRI_ASSERT(false);
  }
  TRI_ASSERT(false);
  THROW_ARANGO_EXCEPTION(TRI_ERROR_INTERNAL);
}

template <>
auto ExecutionBlockImpl<SubqueryStartExecutor>::shadowRowForwarding(AqlCallStack& stack)
    -> ExecState {
  TRI_ASSERT(_outputItemRow);
  TRI_ASSERT(_outputItemRow->isInitialized());
  TRI_ASSERT(!_outputItemRow->allRowsUsed());
  if (_lastRange.hasDataRow()) {
    // If we have a dataRow, the executor needs to write it's output.
    // If we get woken up by a dataRow during forwarding of ShadowRows
    // This will return false, and if so we need to call produce instead.
    auto didWrite = _executor.produceShadowRow(_lastRange, *_outputItemRow);
    // The Subquery Start returns DONE after every row.
    // This needs to be resetted as soon as a shadowRow has been produced
    _executorReturnedDone = false;
    // Need to report that we have written a row in the call

    if (didWrite) {
      auto& subqueryCall = stack.modifyTopCall();
      subqueryCall.didProduce(1);
      if (_lastRange.hasShadowRow()) {
        // Forward the ShadowRows
        return ExecState::SHADOWROWS;
      }
      return ExecState::NEXTSUBQUERY;
    } else {
      // Woken up after shadowRow forwarding
      // Need to call the Executor
      return ExecState::CHECKCALL;
    }
  } else {
    // Need to forward the ShadowRows
    auto const& [state, shadowRow] = _lastRange.nextShadowRow();
    TRI_ASSERT(shadowRow.isInitialized());
    _outputItemRow->increaseShadowRowDepth(shadowRow);
    TRI_ASSERT(_outputItemRow->produced());
    _outputItemRow->advanceRow();

    if (_lastRange.hasShadowRow()) {
      return ExecState::SHADOWROWS;
    }
    // If we do not have more shadowRows
    // we need to return.
    return ExecState::DONE;
  }
}

template <>
auto ExecutionBlockImpl<SubqueryEndExecutor>::shadowRowForwarding(AqlCallStack& stack)
    -> ExecState {
  TRI_ASSERT(_outputItemRow);
  TRI_ASSERT(_outputItemRow->isInitialized());
  TRI_ASSERT(!_outputItemRow->allRowsUsed());
  if (!_lastRange.hasShadowRow()) {
    // We got back without a ShadowRow in the LastRange
    // Let client call again
    return ExecState::NEXTSUBQUERY;
  }
  auto const& [state, shadowRow] = _lastRange.nextShadowRow();
  TRI_ASSERT(shadowRow.isInitialized());
  bool didConsume = false;
  if (shadowRow.isRelevant()) {
    // We need to consume the row, and write the Aggregate to it.
    _executor.consumeShadowRow(shadowRow, *_outputItemRow);
    didConsume = true;
    // we need to reset the ExecutorHasReturnedDone, it will
    // return done after every subquery is fully collected.
    _executorReturnedDone = false;
  } else {
    _outputItemRow->decreaseShadowRowDepth(shadowRow);
  }

  TRI_ASSERT(_outputItemRow->produced());
  _outputItemRow->advanceRow();
  // we need to update the Top of the stack now
  auto& topCall = stack.modifyTopCall();
  topCall = _outputItemRow->getClientCall();

  if (state == ExecutorState::DONE) {
    // We have consumed everything, we are
    // Done with this query
    return ExecState::DONE;
  } else if (_lastRange.hasDataRow()) {
    // Multiple concatenated Subqueries
    return ExecState::NEXTSUBQUERY;
  } else if (_lastRange.hasShadowRow()) {
    // We still have shadowRows, we
    // need to forward them
    return ExecState::SHADOWROWS;
  } else if (_outputItemRow->isFull()) {
    // Fullfilled the call
    // Need to return!
    return ExecState::DONE;
  } else {
    if (didConsume) {
      // We did only consume the input
      // ask upstream
      return ExecState::CHECKCALL;
    }
    // End of input, we are done for now
    // Need to call again
    return ExecState::DONE;
  }
}

template <class Executor>
auto ExecutionBlockImpl<Executor>::sideEffectShadowRowForwarding(AqlCallStack& stack,
                                                                 SkipResult& skipResult)
    -> ExecState {
  TRI_ASSERT(executorHasSideEffects<Executor>);
  if (!stack.needToCountSubquery()) {
    // We need to really produce things here
    // fall back to original version as any other executor.
    auto res = shadowRowForwarding(stack);
    return res;
  }
  TRI_ASSERT(_outputItemRow);
  TRI_ASSERT(_outputItemRow->isInitialized());
  TRI_ASSERT(!_outputItemRow->allRowsUsed());
  if (!_lastRange.hasShadowRow()) {
    // We got back without a ShadowRow in the LastRange
    // Let client call again
    return ExecState::DONE;
  }

  auto const& [state, shadowRow] = _lastRange.nextShadowRow();
  TRI_ASSERT(shadowRow.isInitialized());
  uint64_t depthSkippingNow = static_cast<uint64_t>(stack.shadowRowDepthToSkip());
  uint64_t shadowDepth = shadowRow.getDepth();

  bool didWriteRow = false;
  if (shadowRow.isRelevant()) {
    LOG_QUERY("1b257", DEBUG) << printTypeInfo() << " init executor.";
    // We found a relevant shadow Row.
    // We need to reset the Executor
    resetExecutor();
  }

  if (depthSkippingNow > shadowDepth) {
    // We are skipping the outermost Subquery.
    // Simply drop this ShadowRow
  } else if (depthSkippingNow == shadowDepth) {
    // We are skipping on this subquery level.
    // Skip the row, but report skipped 1.
    AqlCall& shadowCall = stack.modifyCallAtDepth(shadowDepth);
    if (shadowCall.needSkipMore()) {
      shadowCall.didSkip(1);
      skipResult.didSkipSubquery(1, shadowDepth);
    } else if (shadowCall.getLimit() > 0) {
      TRI_ASSERT(!shadowCall.needSkipMore() && shadowCall.getLimit() > 0);
      _outputItemRow->copyRow(shadowRow);
      shadowCall.didProduce(1);
      TRI_ASSERT(_outputItemRow->produced());
      _outputItemRow->advanceRow();
      didWriteRow = true;
    } else {
      TRI_ASSERT(shadowCall.hardLimit == 0);
      // Simply drop this shadowRow!
    }
  } else {
    // We got a shadowRow of a subquery we are not skipping here.
    // Do proper reporting on it's call.
    AqlCall& shadowCall = stack.modifyCallAtDepth(shadowDepth);
    TRI_ASSERT(!shadowCall.needSkipMore() && shadowCall.getLimit() > 0);
    _outputItemRow->copyRow(shadowRow);
    shadowCall.didProduce(1);

    TRI_ASSERT(_outputItemRow->produced());
    _outputItemRow->advanceRow();
    didWriteRow = true;
  }
  if (state == ExecutorState::DONE) {
    // We have consumed everything, we are
    // Done with this query
    return ExecState::DONE;
  } else if (_lastRange.hasDataRow()) {
    // Multiple concatenated Subqueries
    return ExecState::NEXTSUBQUERY;
  } else if (_lastRange.hasShadowRow()) {
    // We still have shadowRows, we
    // need to forward them
    return ExecState::SHADOWROWS;
  } else if (didWriteRow) {
    // End of input, we are done for now
    // Need to call again
    return ExecState::DONE;
  } else {
    // Done with this subquery.
    // We did not write any output yet.
    // So we can continue with upstream.
    return ExecState::UPSTREAM;
  }
}

template <class Executor>
auto ExecutionBlockImpl<Executor>::shadowRowForwarding(AqlCallStack&) -> ExecState {
  TRI_ASSERT(_outputItemRow);
  TRI_ASSERT(_outputItemRow->isInitialized());
  TRI_ASSERT(!_outputItemRow->allRowsUsed());
  if (!_lastRange.hasShadowRow()) {
    // We got back without a ShadowRow in the LastRange
    // Let us continue with the next Subquery
    return ExecState::NEXTSUBQUERY;
  }

  auto const& [state, shadowRow] = _lastRange.nextShadowRow();
  TRI_ASSERT(shadowRow.isInitialized());

  _outputItemRow->copyRow(shadowRow);

  if (shadowRow.isRelevant()) {
    LOG_QUERY("6d337", DEBUG) << printTypeInfo() << " init executor.";
    // We found a relevant shadow Row.
    // We need to reset the Executor
    resetExecutor();
  }

  TRI_ASSERT(_outputItemRow->produced());
  _outputItemRow->advanceRow();
  if (state == ExecutorState::DONE) {
    // We have consumed everything, we are
    // Done with this query
    return ExecState::DONE;
  } else if (_lastRange.hasDataRow()) {
    // Multiple concatenated Subqueries
    return ExecState::NEXTSUBQUERY;
  } else if (_lastRange.hasShadowRow()) {
    // We still have shadowRows.
    auto const& lookAheadRow = _lastRange.peekShadowRow();
    if (lookAheadRow.isRelevant()) {
      // We are starting the NextSubquery here.
      return ExecState::NEXTSUBQUERY;
    }
    // we need to forward them
    return ExecState::SHADOWROWS;
  } else {
    // End of input, we are done for now
    // Need to call again
    return ExecState::DONE;
  }
}

template <class Executor>
auto ExecutionBlockImpl<Executor>::executeFastForward(typename Fetcher::DataRange& inputRange,
                                                      AqlCall& clientCall)
    -> std::tuple<ExecutorState, typename Executor::Stats, size_t, AqlCallType> {
  TRI_ASSERT(isNewStyleExecutor<Executor>);
  auto type = fastForwardType(clientCall, _executor);

  switch (type) {
    case FastForwardVariant::FULLCOUNT: {
      LOG_QUERY("cb135", DEBUG) << printTypeInfo() << " apply full count.";
      auto [state, stats, skippedLocal, call] = executeSkipRowsRange(_lastRange, clientCall);

      if constexpr (is_one_of_v<DataRange, AqlItemBlockInputMatrix, MultiAqlItemBlockInputRange>) {
        // The executor will have used all Rows.
        // However we need to drop them from the input
        // here.
        inputRange.skipAllRemainingDataRows();
      }

      return {state, stats, skippedLocal, call};
    }
    case FastForwardVariant::EXECUTOR: {
      LOG_QUERY("2890e", DEBUG) << printTypeInfo() << " fast forward.";
      // We use a DUMMY Call to simulate fullCount.
      AqlCall dummy;
      dummy.hardLimit = 0;
      dummy.fullCount = true;
      auto [state, stats, skippedLocal, call] = executeSkipRowsRange(_lastRange, dummy);

      if constexpr (is_one_of_v<DataRange, AqlItemBlockInputMatrix, MultiAqlItemBlockInputRange>) {
        // The executor will have used all Rows.
        // However we need to drop them from the input
        // here.
        inputRange.skipAllRemainingDataRows();
      }

      return {state, stats, 0, call};
    }
    case FastForwardVariant::FETCHER: {
      LOG_QUERY("fa327", DEBUG) << printTypeInfo() << " bypass unused rows.";
      ADB_IGNORE_UNUSED auto const dependency = inputRange.skipAllRemainingDataRows();
      auto constexpr fastForwardCall = AqlCall{0, false, 0, AqlCall::LimitType::HARD};
      auto const call = std::invoke([&]() -> AqlCallType {
        if constexpr (std::is_same_v<AqlCallType, AqlCall>) {
          return fastForwardCall;
        } else {
#ifndef _WIN32
          // For some reason our Windows compiler complains about this static
          // assert in the cases that should be in the above constexpr path.
          // So simply not compile it in.
          static_assert(std::is_same_v<AqlCallType, AqlCallSet>);
#endif
          auto call = AqlCallSet{};
          call.calls.emplace_back(
              typename AqlCallSet::DepCallPair{dependency, AqlCallList{fastForwardCall}});
          return call;
        }
      });

      // TODO We have to ask all dependencies to go forward to the next shadow row
      auto const state = std::invoke(
          [&](auto) {
            if constexpr (std::is_same_v<DataRange, MultiAqlItemBlockInputRange>) {
              return inputRange.upstreamState(dependency);
            } else {
              return inputRange.upstreamState();
            }
          },
          0);

      return {state, typename Executor::Stats{}, 0, call};
    }
  }
  // Unreachable
  TRI_ASSERT(false);
  THROW_ARANGO_EXCEPTION(TRI_ERROR_INTERNAL_AQL);
}

/**
 * @brief This is the central function of an executor, and it acts like a
 * coroutine: It can be called multiple times and keeps state across
 * calls.
 *
 * The intended behaviour of this function is best described in terms of
 * a state machine; the possible states are the ExecStates
 * SKIP, PRODUCE, FASTFORWARD, UPSTREAM, SHADOWROWS, DONE
 *
 * SKIP       skipping rows. How rows are skipped is determined by
 *            the Executor that is used. See SkipVariants
 * PRODUCE    calls produceRows of the executor
 * FASTFORWARD again skipping rows, will count skipped rows, if fullCount is requested.
 * UPSTREAM   fetches rows from the upstream executor(s) to be processed by
 *            our executor.
 * SHADOWROWS process any shadow rows
 * DONE       processing of one output is done. We did handle offset / limit / fullCount without crossing BatchSize limits.
 *            This state does not indicate that we are DONE with all input, we are just done with one walk through this statemachine.
 *
 * We progress within the states in the following way:
 *   There is a nextState method that determines the next state based on the call, it can only lead to:
 *   SKIP, PRODUCE, FASTFORWAD, DONE
 *
 *   On the first call we will use nextState to get to our starting point.
 *   After any of SKIP, PRODUCE,, FASTFORWAD, DONE We either go to
 *   1. FASTFORWARD (if executor is done)
 *   2. DONE (if output is full)
 *   3. UPSTREAM if executor has More, (Invariant: input fully consumed)
 *   4. NextState (if none of the above applies)
 *
 *   From SHADOWROWS we can only go to DONE
 *   From UPSTREAM we go to NextState.
 *
 * @tparam Executor The Executor that will implement the logic of what needs to happen to the data
 * @param stack The call stack of lower levels
 * @return std::tuple<ExecutionState, size_t, SharedAqlItemBlockPtr>
 *        ExecutionState: WAITING -> We wait for IO, secure state, return you will be called again
 *        ExecutionState: HASMORE -> We still have data
 *        ExecutionState: DONE -> We do not have any more data, do never call again
 *        size_t -> Amount of documents skipped within this one call. (contains offset and fullCount)
 *        SharedAqlItemBlockPtr -> The resulting data
 */
template <class Executor>
std::tuple<ExecutionState, SkipResult, SharedAqlItemBlockPtr>
ExecutionBlockImpl<Executor>::executeWithoutTrace(AqlCallStack stack) {
  if constexpr (isNewStyleExecutor<Executor>) {
    AqlCallList clientCallList = stack.popCall();
    AqlCall clientCall;
    if constexpr (std::is_same_v<Executor, SubqueryEndExecutor>) {
      // In subqeryEndExecutor we actually manage two calls.
      // The clientClient is defined of what will go into the Executor.
      // on SubqueryEnd this call is generated based on the call from downstream

      if (_outputItemRow != nullptr && _outputItemRow->isInitialized()) {
        // If we return with a waiting state, we need to report it to the
        // subquery callList, but not pull it of.
        auto& subQueryCall = clientCallList.modifyNextCall();
        // Overwrite with old state.
        subQueryCall = _outputItemRow->getClientCall();
      }
      stack.pushCall(std::move(clientCallList));
      clientCallList = AqlCallList{AqlCall{}, AqlCall{}};
      clientCall = clientCallList.popNextCall();
    } else {
      clientCall = clientCallList.popNextCall();
    }

    ExecutorState localExecutorState = ExecutorState::DONE;

    TRI_ASSERT(!(clientCall.getOffset() == 0 && clientCall.softLimit == AqlCall::Limit{0}));
    TRI_ASSERT(!(clientCall.hasSoftLimit() && clientCall.fullCount));
    TRI_ASSERT(!(clientCall.hasSoftLimit() && clientCall.hasHardLimit()));
    if constexpr (is_one_of_v<Executor, SubqueryExecutor<true>, SubqueryExecutor<false>>) {
      // The old subquery executor can in-fact return waiting on produce call.
      // if it needs to wait for the subquery.
      // So we need to allow the return state here as well.
      TRI_ASSERT(_execState == ExecState::CHECKCALL ||
                 _execState == ExecState::SHADOWROWS || _execState == ExecState::UPSTREAM ||
                 _execState == ExecState::PRODUCE || _execState == ExecState::SKIP);
    } else {
      // We can only have returned the following internal states
      TRI_ASSERT(_execState == ExecState::CHECKCALL || _execState == ExecState::SHADOWROWS ||
                 _execState == ExecState::UPSTREAM);
    }

    // In some executors we may write something into the output, but then return waiting.
    // In this case we are not allowed to lose the call we have been working on, we have
    // noted down created or skipped rows in there.
    // The client is disallowed to change her mind anyways
    // so we simply continue to work on the call we already have
    // The guarantee is, if we have returned the block, and modified
    // our local call, then the outputItemRow is not initialized
    if constexpr (!std::is_same_v<Executor, SubqueryEndExecutor>) {
      // The subqueryEndeExecutor has handled it above
      if (_outputItemRow != nullptr && _outputItemRow->isInitialized()) {
        clientCall = _outputItemRow->getClientCall();
      }
    }

    // Skip can only be > 0 if we are in upstream cases, or if we got injected a block
    TRI_ASSERT(_skipped.nothingSkipped() || _execState == ExecState::UPSTREAM ||
               (std::is_same_v<Executor, IdExecutor<ConstFetcher>>));

    if constexpr (executorHasSideEffects<Executor>) {
      if (!_skipped.nothingSkipped()) {
        // We get woken up on upstream, but we have not reported our
        // local skip value to downstream
        // In the sideEffect executor we need to apply the skip values on the
        // incomming stack, which has not been modified yet.
        // NOTE: We only apply the skipping on subquery level.
        TRI_ASSERT(_skipped.subqueryDepth() == stack.subqueryLevel() + 1);
        for (size_t i = 0; i < stack.subqueryLevel(); ++i) {
          auto skippedSub = _skipped.getSkipOnSubqueryLevel(i);
          if (skippedSub > 0) {
            auto& call = stack.modifyCallAtDepth(i);
            call.didSkip(skippedSub);
          }
        }
      }
    }

    if (_execState == ExecState::UPSTREAM) {
      // We have been in waiting state.
      // We may have local work on the original call.
      // The client does not have the right to change her
      // mind just because we told her to hold the line.

      // The client cannot request less data!
      TRI_ASSERT(_clientRequest.getOffset() <= clientCall.getOffset());
      TRI_ASSERT(_clientRequest.getLimit() <= clientCall.getLimit());
      TRI_ASSERT(_clientRequest.needsFullCount() == clientCall.needsFullCount());
      clientCall = _clientRequest;
    }

    auto returnToState = ExecState::CHECKCALL;

    LOG_QUERY("007ac", DEBUG) << "starting statemachine of executor " << printBlockInfo();
    while (_execState != ExecState::DONE) {
      switch (_execState) {
        case ExecState::CHECKCALL: {
          LOG_QUERY("cfe46", DEBUG)
              << printTypeInfo() << " determine next action on call " << clientCall;

          if constexpr (executorHasSideEffects<Executor>) {
            // If the executor has sideEffects, and we need to skip the results we would
            // produce here because we actually skip the subquery, we instead do a
            // hardLimit 0 (aka FastForward) call instead to the local Executor
            if (stack.needToSkipSubquery()) {
              _execState = ExecState::FASTFORWARD;
              break;
            }
          }
          _execState = nextState(clientCall);
          break;
        }
        case ExecState::SKIP: {
#ifdef ARANGODB_ENABLE_MAINTAINER_MODE
          auto const offsetBefore = clientCall.getOffset();
          TRI_ASSERT(offsetBefore > 0);
          bool const canPassFullcount =
              clientCall.getLimit() == 0 && clientCall.needsFullCount();
#endif
          LOG_QUERY("1f786", DEBUG) << printTypeInfo() << " call skipRows " << clientCall;

          ExecutorState state = ExecutorState::HASMORE;
          typename Executor::Stats stats;
          size_t skippedLocal = 0;
          AqlCallType call{};
          if constexpr (is_one_of_v<Executor, SubqueryExecutor<true>>) {
            // NOTE: The subquery Executor will by itself call EXECUTE on it's
            // subquery. This can return waiting => we can get a WAITING state
            // here. We can only get the waiting state for Subquery executors.
            ExecutionState subqueryState = ExecutionState::HASMORE;
            std::tie(subqueryState, stats, skippedLocal, call) =
                _executor.skipRowsRange(_lastRange, clientCall);
            if (subqueryState == ExecutionState::WAITING) {
              TRI_ASSERT(skippedLocal == 0);
              return {subqueryState, SkipResult{}, nullptr};
            } else if (subqueryState == ExecutionState::DONE) {
              state = ExecutorState::DONE;
            } else {
              state = ExecutorState::HASMORE;
            }
          } else {
            // Execute skipSome
            std::tie(state, stats, skippedLocal, call) =
                executeSkipRowsRange(_lastRange, clientCall);
          }

#ifdef ARANGODB_ENABLE_MAINTAINER_MODE
          // Assertion: We did skip 'skippedLocal' documents here.
          // This means that they have to be removed from
          // clientCall.getOffset() This has to be done by the Executor
          // calling call.didSkip() accordingly. The LIMIT executor with a
          // LIMIT of 0 can also bypass fullCount here, even if callLimit > 0
          if (canPassFullcount || std::is_same_v<Executor, LimitExecutor>) {
            // In this case we can first skip. But straight after continue with fullCount, so we might skip more
            TRI_ASSERT(clientCall.getOffset() + skippedLocal >= offsetBefore);
            if (clientCall.getOffset() + skippedLocal > offsetBefore) {
              // First need to count down offset.
              TRI_ASSERT(clientCall.getOffset() == 0);
            }
          } else {
            TRI_ASSERT(clientCall.getOffset() + skippedLocal == offsetBefore);
          }
#endif
          localExecutorState = state;
          _skipped.didSkip(skippedLocal);
          _engine->_stats += stats;
          // The execute might have modified the client call.
          if (state == ExecutorState::DONE) {
            _execState = ExecState::FASTFORWARD;
          } else if (clientCall.getOffset() > 0) {
            TRI_ASSERT(_upstreamState != ExecutionState::DONE);
            // We need to request more
            _upstreamRequest = call;
            _execState = ExecState::UPSTREAM;
          } else {
            // We are done with skipping. Skip is not allowed to request more
            _execState = ExecState::CHECKCALL;
          }
          break;
        }
        case ExecState::PRODUCE: {
          // Make sure there's a block allocated and set
          // the call
          TRI_ASSERT(clientCall.getLimit() > 0);

          LOG_QUERY("1f786", DEBUG) << printTypeInfo() << " call produceRows " << clientCall;
          if (outputIsFull()) {
            // We need to be able to write data
            // But maybe the existing block is full here
            // Then we need to wake up again.
            // However the client might decide on a different
            // call, so we do not record this position
            _execState = ExecState::DONE;
            break;
          }
          if constexpr (std::is_same_v<Executor, SubqueryEndExecutor>) {
            TRI_ASSERT(!stack.empty());
            AqlCall const& subqueryCall = stack.peek();
            AqlCall copyCall = subqueryCall;
            ensureOutputBlock(std::move(copyCall), _lastRange);
          } else {
            ensureOutputBlock(std::move(clientCall), _lastRange);
          }
          TRI_ASSERT(_outputItemRow);
          TRI_ASSERT(!_executorReturnedDone);
          ExecutorState state = ExecutorState::HASMORE;
          typename Executor::Stats stats;
          auto call = AqlCallType{};
          if constexpr (is_one_of_v<Executor, SubqueryExecutor<true>, SubqueryExecutor<false>>) {
            // NOTE: The subquery Executor will by itself call EXECUTE on it's
            // subquery. This can return waiting => we can get a WAITING state
            // here. We can only get the waiting state for SUbquery executors.
            ExecutionState subqueryState = ExecutionState::HASMORE;
            std::tie(subqueryState, stats, call) =
                _executor.produceRows(_lastRange, *_outputItemRow);
            if (subqueryState == ExecutionState::WAITING) {
              return {subqueryState, SkipResult{}, nullptr};
            } else if (subqueryState == ExecutionState::DONE) {
              state = ExecutorState::DONE;
            } else {
              state = ExecutorState::HASMORE;
            }
          } else {
            // Execute getSome
            std::tie(state, stats, call) = executeProduceRows(_lastRange, *_outputItemRow);
          }
          _executorReturnedDone = state == ExecutorState::DONE;
          _engine->_stats += stats;
          localExecutorState = state;

          if constexpr (!std::is_same_v<Executor, SubqueryEndExecutor>) {
            // But only do this if we are not subquery.
            clientCall = _outputItemRow->getClientCall();
          }

          if (state == ExecutorState::DONE) {
            _execState = ExecState::FASTFORWARD;
          } else if ((Executor::Properties::allowsBlockPassthrough == BlockPassthrough::Enable ||
                      clientCall.getLimit() > 0) &&
                     outputIsFull()) {
            // In pass through variant we need to stop whenever the block is full.
            // In all other branches only if the client Still needs more data.
            _execState = ExecState::DONE;
            break;
          } else if (clientCall.getLimit() > 0 && executorNeedsCall(call)) {
            TRI_ASSERT(_upstreamState != ExecutionState::DONE);
            // We need to request more
            _upstreamRequest = call;
            _execState = ExecState::UPSTREAM;
          } else {
            // We are done with producing. Produce is not allowed to request more
            _execState = ExecState::CHECKCALL;
          }
          break;
        }
        case ExecState::FASTFORWARD: {
          LOG_QUERY("96e2c", DEBUG)
              << printTypeInfo() << " all produced, fast forward to end up (sub-)query.";

          AqlCall callCopy = clientCall;
          if constexpr (executorHasSideEffects<Executor>) {
            if (stack.needToSkipSubquery()) {
              // Fast Forward call.
              callCopy = AqlCall{0, false, 0, AqlCall::LimitType::HARD};
            }
          }

          auto [state, stats, skippedLocal, call] =
              executeFastForward(_lastRange, callCopy);

          if constexpr (executorHasSideEffects<Executor>) {
            if (!stack.needToSkipSubquery()) {
              // We need to modify the original call.
              clientCall = callCopy;
            }
            // else: We are bypassing the results.
            // Do not count them here.
          } else {
            clientCall = callCopy;
          }

          _skipped.didSkip(skippedLocal);
          _engine->_stats += stats;
          localExecutorState = state;

          if (state == ExecutorState::DONE) {
            if (!_lastRange.hasShadowRow() && !_lastRange.hasDataRow()) {
              _execState = ExecState::DONE;
            } else {
              _execState = ExecState::SHADOWROWS;
            }
          } else {
            // We need to request more
            _upstreamRequest = call;
            _execState = ExecState::UPSTREAM;
          }
          break;
        }
        case ExecState::UPSTREAM: {
          LOG_QUERY("488de", DEBUG)
              << printTypeInfo() << " request dependency " << _upstreamRequest;
          // If this triggers the executors produceRows function has returned
          // HASMORE even if it knew that upstream has no further rows.
          TRI_ASSERT(_upstreamState != ExecutionState::DONE);
          // We need to make sure _lastRange is all used for single-dependency
          // executors.
          TRI_ASSERT(isMultiDepExecutor<Executor> || !lastRangeHasDataRow());
          TRI_ASSERT(!_lastRange.hasShadowRow());
          SkipResult skippedLocal;

#ifdef ARANGODB_ENABLE_MAINTAINER_MODE
          auto subqueryLevelBefore = stack.subqueryLevel();
#endif
          std::tie(_upstreamState, skippedLocal, _lastRange) =
              executeFetcher(stack, _upstreamRequest, clientCallList.hasMoreCalls());
#ifdef ARANGODB_ENABLE_MAINTAINER_MODE
          TRI_ASSERT(subqueryLevelBefore == stack.subqueryLevel());
#endif

          if (_upstreamState == ExecutionState::WAITING) {
            // We need to persist the old call before we return.
            // We might have some local accounting to this call.
            _clientRequest = clientCall;
            // We do not return anything in WAITING state, also NOT skipped.
            return {_upstreamState, SkipResult{}, nullptr};
          }
          if constexpr (Executor::Properties::allowsBlockPassthrough ==
                        BlockPassthrough::Enable) {
            // We have a new range, passthrough can use this range.
            _hasUsedDataRangeBlock = false;
          }

          if constexpr (std::is_same_v<Executor, SubqueryEndExecutor>) {
            // We need to pop the last subquery from the returned skip
            // We have not asked for a subquery skip.
            TRI_ASSERT(skippedLocal.getSkipCount() == 0);
            skippedLocal.decrementSubquery();
          }
          if constexpr (skipRowsType<Executor>() == SkipRowsRangeVariant::FETCHER) {
            // We skipped through passthrough, so count that a skip was solved.
            _skipped.merge(skippedLocal, false);
            clientCall.didSkip(skippedLocal.getSkipCount());
          } else if constexpr (is_one_of_v<Executor, SubqueryStartExecutor, SubqueryEndExecutor>) {
            // Subquery needs to include the topLevel Skip.
            // But does not need to apply the count to clientCall.
            _skipped.merge(skippedLocal, false);
            // This is what has been asked for by the SubqueryEnd

            auto& subqueryCall = stack.modifyTopCall();
            subqueryCall.didSkip(skippedLocal.getSkipCount());
          } else {
            _skipped.merge(skippedLocal, true);
          }
          if constexpr (std::is_same_v<Executor, SubqueryStartExecutor>) {
            // For the subqueryStart, we need to increment the SkipLevel by one
            // as we may trigger this multiple times, check if we need to do it.
            while (_skipped.subqueryDepth() < stack.subqueryLevel() + 1) {
              // In fact, we only need to increase by 1
              TRI_ASSERT(_skipped.subqueryDepth() == stack.subqueryLevel());
              _skipped.incrementSubquery();
            }
          }

          if (_lastRange.hasShadowRow() && !_lastRange.peekShadowRow().isRelevant()) {
            _execState = ExecState::SHADOWROWS;
          } else {
            _execState = ExecState::CHECKCALL;
          }
          break;
        }
        case ExecState::SHADOWROWS: {
          // We only get Called with something in the input.
          TRI_ASSERT(_lastRange.hasShadowRow() || _lastRange.hasDataRow());
          LOG_QUERY("7c63c", DEBUG)
              << printTypeInfo() << " (sub-)query completed. Move ShadowRows.";

          // TODO: Check if we can have the situation that we are between two shadow rows here.
          // E.g. LastRow is relevant shadowRow. NextRow is non-relevant shadowRow.
          // NOTE: I do not think this is an issue, as the Executor will always say that it cannot do anything with
          // an empty input. Only exception might be COLLECT COUNT.

          if (outputIsFull()) {
            // We need to be able to write data
            // But maybe the existing block is full here
            // Then we need to wake up again here.
            returnToState = ExecState::SHADOWROWS;
            _execState = ExecState::DONE;
            break;
          }
          if constexpr (std::is_same_v<Executor, SubqueryEndExecutor>) {
            TRI_ASSERT(!stack.empty());
            AqlCall const& subqueryCall = stack.peek();
            AqlCall copyCall = subqueryCall;
            ensureOutputBlock(std::move(copyCall), _lastRange);
          } else {
            ensureOutputBlock(std::move(clientCall), _lastRange);
          }

          TRI_ASSERT(!_outputItemRow->allRowsUsed());
          if constexpr (executorHasSideEffects<Executor>) {
            _execState = sideEffectShadowRowForwarding(stack, _skipped);
          } else {
            // This may write one or more rows.
            _execState = shadowRowForwarding(stack);
          }
          if constexpr (!std::is_same_v<Executor, SubqueryEndExecutor>) {
            // Produce might have modified the clientCall
            // But only do this if we are not subquery.
            clientCall = _outputItemRow->getClientCall();
          }
          break;
        }
        case ExecState::NEXTSUBQUERY: {
          LOG_QUERY("0ca35", DEBUG)
              << printTypeInfo() << " ShadowRows moved, continue with next subquery.";
          if constexpr (std::is_same_v<Executor, SubqueryStartExecutor>) {
            auto currentSubqueryCall = stack.peek();
            if (currentSubqueryCall.getLimit() == 0 && currentSubqueryCall.hasSoftLimit()) {
              // SoftLimitReached.
              // We cannot continue.
              _execState = ExecState::DONE;
              break;
            }
            // Otherwise just check like the other blocks
          }
          if (clientCallList.hasMoreCalls()) {
            // Update to next call and start all over.
            clientCall = clientCallList.popNextCall();
            _execState = ExecState::CHECKCALL;
          } else {
            // We cannot continue, so we are done
            _execState = ExecState::DONE;
          }

          break;
        }
        default:
          // unreachable
          TRI_ASSERT(false);
          THROW_ARANGO_EXCEPTION(TRI_ERROR_INTERNAL_AQL);
      }
    }
    LOG_QUERY("80c24", DEBUG) << printBlockInfo() << " local statemachine done. Return now.";
    // If we do not have an output, we simply return a nullptr here.
    auto outputBlock = _outputItemRow != nullptr ? _outputItemRow->stealBlock()
                                                 : SharedAqlItemBlockPtr{nullptr};
    // We are locally done with our output.
    // Next time we need to check the client call again
    _execState = returnToState;
    // This is not strictly necessary here, as we shouldn't be called again
    // after DONE.
    _outputItemRow.reset();

    // We return skipped here, reset member
    SkipResult skipped = _skipped;
#ifdef ARANGODB_ENABLE_MAINTAINER_MODE
    if (!stack.is36Compatible()) {
      if constexpr (std::is_same_v<Executor, SubqueryEndExecutor>) {
        TRI_ASSERT(skipped.subqueryDepth() == stack.subqueryLevel() /*we inected a call*/);
      } else {
        TRI_ASSERT(skipped.subqueryDepth() == stack.subqueryLevel() + 1 /*we took our call*/);
      }
    }
#endif

    _skipped.reset();
    if (localExecutorState == ExecutorState::HASMORE ||
        _lastRange.hasDataRow() || _lastRange.hasShadowRow()) {
      // We have skipped or/and return data, otherwise we cannot return HASMORE
      TRI_ASSERT(!skipped.nothingSkipped() ||
                 (outputBlock != nullptr && outputBlock->numEntries() > 0));
      return {ExecutionState::HASMORE, skipped, std::move(outputBlock)};
    }
    // We must return skipped and/or data when reporting HASMORE
    TRI_ASSERT(_upstreamState != ExecutionState::HASMORE ||
               (!skipped.nothingSkipped() ||
                (outputBlock != nullptr && outputBlock->numEntries() > 0)));
    return {_upstreamState, skipped, std::move(outputBlock)};
  } else {
    // TODO this branch must never be taken with an executor that has not been
    //      converted yet
    TRI_ASSERT(false);
    THROW_ARANGO_EXCEPTION(TRI_ERROR_NOT_IMPLEMENTED);
  }
}

template <class Executor>
void ExecutionBlockImpl<Executor>::resetExecutor() {
  // cppcheck-suppress unreadVariable
  constexpr bool customInit = hasInitializeCursor<Executor>::value;
  // IndexExecutor and EnumerateCollectionExecutor have initializeCursor
  // implemented, so assert this implementation is used.
  static_assert(!std::is_same<Executor, EnumerateCollectionExecutor>::value || customInit,
                "EnumerateCollectionExecutor is expected to implement a custom "
                "initializeCursor method!");
  static_assert(!std::is_same<Executor, IndexExecutor>::value || customInit,
                "IndexExecutor is expected to implement a custom "
                "initializeCursor method!");
  static_assert(!std::is_same<Executor, DistinctCollectExecutor>::value || customInit,
                "DistinctCollectExecutor is expected to implement a custom "
                "initializeCursor method!");
  InitializeCursor<customInit>::init(_executor, _rowFetcher, _infos);
  _executorReturnedDone = false;
}

template <class Executor>
ExecutionState ExecutionBlockImpl<Executor>::fetchShadowRowInternal() {
  TRI_ASSERT(_state == InternalState::FETCH_SHADOWROWS);
  TRI_ASSERT(!_outputItemRow->isFull());
  ExecutionState state = ExecutionState::HASMORE;
  ShadowAqlItemRow shadowRow{CreateInvalidShadowRowHint{}};
  // TODO: Add lazy evaluation in case of LIMIT "lying" on done
  std::tie(state, shadowRow) = _rowFetcher.fetchShadowRow();
  if (state == ExecutionState::WAITING) {
    TRI_ASSERT(!shadowRow.isInitialized());
    return state;
  }

  if (state == ExecutionState::DONE) {
    _state = InternalState::DONE;
  }
  if (shadowRow.isInitialized()) {
    _outputItemRow->copyRow(shadowRow);
    TRI_ASSERT(_outputItemRow->produced());
    _outputItemRow->advanceRow();
  } else {
    if (_state != InternalState::DONE) {
      _state = InternalState::FETCH_DATA;
      resetExecutor();
    }
  }
  return state;
}

template <class Executor>
auto ExecutionBlockImpl<Executor>::outputIsFull() const noexcept -> bool {
  return _outputItemRow != nullptr && _outputItemRow->isInitialized() &&
         _outputItemRow->allRowsUsed();
}

template <class Executor>
auto ExecutionBlockImpl<Executor>::lastRangeHasDataRow() const noexcept -> bool {
  return _lastRange.hasDataRow();
}

template <>
template <>
RegisterId ExecutionBlockImpl<IdExecutor<SingleRowFetcher<BlockPassthrough::Enable>>>::getOutputRegisterId() const
    noexcept {
  return _infos.getOutputRegister();
}

template <class Executor>
void ExecutionBlockImpl<Executor>::init() {
  TRI_ASSERT(!_initialized);
  if constexpr (isMultiDepExecutor<Executor>) {
    _lastRange.resizeOnce(ExecutorState::HASMORE, 0, _dependencies.size());
    _rowFetcher.init();
  }
}

template <class Executor>
void ExecutionBlockImpl<Executor>::initOnce() {
  if (!_initialized) {
    init();
    _initialized = true;
  }
}

template <class Executor>
auto ExecutionBlockImpl<Executor>::executorNeedsCall(AqlCallType& call) const
    noexcept -> bool {
  if constexpr (isMultiDepExecutor<Executor>) {
    // call is an AqlCallSet. We need to call upstream if it's not empty.
    return !call.empty();
  } else {
    // call is an AqlCall, unconditionally. The current convention is
    // to call upstream when there is no input left.
    // This could be made unnecessary by returning an optional AqlCall
    // for single-dependency executors.
    return !lastRangeHasDataRow();
  }
};

template <class Executor>
auto ExecutionBlockImpl<Executor>::memorizeCall(AqlCall const& call,
                                                bool wasCalledWithContinueCall) noexcept
    -> void {
  if (!_hasMemorizedCall) {
    if constexpr (!isMultiDepExecutor<Executor>) {
      // We can only try to memorize the first call ever send.
      // Otherwise the call might be influenced by state
      // inside the Executor
      if (wasCalledWithContinueCall && call.getOffset() == 0 && !call.needsFullCount()) {
        // First draft, we only memorize non-skipping calls
        _defaultUpstreamRequest = call;
      }
    }
    _hasMemorizedCall = true;
  }
}

template <class Executor>
auto ExecutionBlockImpl<Executor>::createUpstreamCall(AqlCall const& call, bool wasCalledWithContinueCall)
    -> AqlCallList {
  // We can only memorize the first call
  memorizeCall(call, wasCalledWithContinueCall);
  TRI_ASSERT(_hasMemorizedCall);
  if constexpr (!isMultiDepExecutor<Executor>) {
    if (_defaultUpstreamRequest.has_value()) {
      // We have memorized a default call.
      // So we can use it.
      return AqlCallList{call, _defaultUpstreamRequest.value()};
    }
  }
  return AqlCallList{call};
}

template class ::arangodb::aql::ExecutionBlockImpl<CalculationExecutor<CalculationType::Condition>>;
template class ::arangodb::aql::ExecutionBlockImpl<CalculationExecutor<CalculationType::Reference>>;
template class ::arangodb::aql::ExecutionBlockImpl<CalculationExecutor<CalculationType::V8Condition>>;
template class ::arangodb::aql::ExecutionBlockImpl<ConstrainedSortExecutor>;
template class ::arangodb::aql::ExecutionBlockImpl<CountCollectExecutor>;
template class ::arangodb::aql::ExecutionBlockImpl<DistinctCollectExecutor>;
template class ::arangodb::aql::ExecutionBlockImpl<EnumerateCollectionExecutor>;
template class ::arangodb::aql::ExecutionBlockImpl<EnumerateListExecutor>;
template class ::arangodb::aql::ExecutionBlockImpl<FilterExecutor>;
template class ::arangodb::aql::ExecutionBlockImpl<HashedCollectExecutor>;

template class ::arangodb::aql::ExecutionBlockImpl<IResearchViewExecutor<false, arangodb::iresearch::MaterializeType::NotMaterialize>>;
template class ::arangodb::aql::ExecutionBlockImpl<IResearchViewExecutor<false, arangodb::iresearch::MaterializeType::LateMaterialize>>;
template class ::arangodb::aql::ExecutionBlockImpl<IResearchViewExecutor<false, arangodb::iresearch::MaterializeType::Materialize>>;
template class ::arangodb::aql::ExecutionBlockImpl<
    IResearchViewExecutor<false, arangodb::iresearch::MaterializeType::NotMaterialize | arangodb::iresearch::MaterializeType::UseStoredValues>>;
template class ::arangodb::aql::ExecutionBlockImpl<
    IResearchViewExecutor<false, arangodb::iresearch::MaterializeType::LateMaterialize | arangodb::iresearch::MaterializeType::UseStoredValues>>;
template class ::arangodb::aql::ExecutionBlockImpl<IResearchViewExecutor<true, arangodb::iresearch::MaterializeType::NotMaterialize>>;
template class ::arangodb::aql::ExecutionBlockImpl<IResearchViewExecutor<true, arangodb::iresearch::MaterializeType::LateMaterialize>>;
template class ::arangodb::aql::ExecutionBlockImpl<IResearchViewExecutor<true, arangodb::iresearch::MaterializeType::Materialize>>;
template class ::arangodb::aql::ExecutionBlockImpl<
    IResearchViewExecutor<true, arangodb::iresearch::MaterializeType::NotMaterialize | arangodb::iresearch::MaterializeType::UseStoredValues>>;
template class ::arangodb::aql::ExecutionBlockImpl<
    IResearchViewExecutor<true, arangodb::iresearch::MaterializeType::LateMaterialize | arangodb::iresearch::MaterializeType::UseStoredValues>>;
template class ::arangodb::aql::ExecutionBlockImpl<IResearchViewMergeExecutor<false, arangodb::iresearch::MaterializeType::NotMaterialize>>;
template class ::arangodb::aql::ExecutionBlockImpl<IResearchViewMergeExecutor<false, arangodb::iresearch::MaterializeType::LateMaterialize>>;
template class ::arangodb::aql::ExecutionBlockImpl<IResearchViewMergeExecutor<false, arangodb::iresearch::MaterializeType::Materialize>>;
template class ::arangodb::aql::ExecutionBlockImpl<IResearchViewMergeExecutor<
    false, arangodb::iresearch::MaterializeType::NotMaterialize | arangodb::iresearch::MaterializeType::UseStoredValues>>;
template class ::arangodb::aql::ExecutionBlockImpl<IResearchViewMergeExecutor<
    false, arangodb::iresearch::MaterializeType::LateMaterialize | arangodb::iresearch::MaterializeType::UseStoredValues>>;
template class ::arangodb::aql::ExecutionBlockImpl<IResearchViewMergeExecutor<true, arangodb::iresearch::MaterializeType::NotMaterialize>>;
template class ::arangodb::aql::ExecutionBlockImpl<IResearchViewMergeExecutor<true, arangodb::iresearch::MaterializeType::LateMaterialize>>;
template class ::arangodb::aql::ExecutionBlockImpl<IResearchViewMergeExecutor<true, arangodb::iresearch::MaterializeType::Materialize>>;
template class ::arangodb::aql::ExecutionBlockImpl<IResearchViewMergeExecutor<
    true, arangodb::iresearch::MaterializeType::NotMaterialize | arangodb::iresearch::MaterializeType::UseStoredValues>>;
template class ::arangodb::aql::ExecutionBlockImpl<IResearchViewMergeExecutor<
    true, arangodb::iresearch::MaterializeType::LateMaterialize | arangodb::iresearch::MaterializeType::UseStoredValues>>;

template class ::arangodb::aql::ExecutionBlockImpl<IdExecutor<ConstFetcher>>;
template class ::arangodb::aql::ExecutionBlockImpl<IdExecutor<SingleRowFetcher<BlockPassthrough::Enable>>>;
template class ::arangodb::aql::ExecutionBlockImpl<IndexExecutor>;
template class ::arangodb::aql::ExecutionBlockImpl<LimitExecutor>;

// IndexTag, Insert, Remove, Update,Replace, Upsert are only tags for this one
template class ::arangodb::aql::ExecutionBlockImpl<SingleRemoteModificationExecutor<IndexTag>>;
template class ::arangodb::aql::ExecutionBlockImpl<SingleRemoteModificationExecutor<Insert>>;
template class ::arangodb::aql::ExecutionBlockImpl<SingleRemoteModificationExecutor<Remove>>;
template class ::arangodb::aql::ExecutionBlockImpl<SingleRemoteModificationExecutor<Update>>;
template class ::arangodb::aql::ExecutionBlockImpl<SingleRemoteModificationExecutor<Replace>>;
template class ::arangodb::aql::ExecutionBlockImpl<SingleRemoteModificationExecutor<Upsert>>;

template class ::arangodb::aql::ExecutionBlockImpl<NoResultsExecutor>;
template class ::arangodb::aql::ExecutionBlockImpl<ReturnExecutor>;
template class ::arangodb::aql::ExecutionBlockImpl<ShortestPathExecutor>;
template class ::arangodb::aql::ExecutionBlockImpl<KShortestPathsExecutor>;
template class ::arangodb::aql::ExecutionBlockImpl<SortedCollectExecutor>;
template class ::arangodb::aql::ExecutionBlockImpl<SortExecutor>;
template class ::arangodb::aql::ExecutionBlockImpl<SubqueryEndExecutor>;
template class ::arangodb::aql::ExecutionBlockImpl<SubqueryExecutor<true>>;
template class ::arangodb::aql::ExecutionBlockImpl<SubqueryExecutor<false>>;
template class ::arangodb::aql::ExecutionBlockImpl<SubqueryStartExecutor>;
template class ::arangodb::aql::ExecutionBlockImpl<TraversalExecutor>;
template class ::arangodb::aql::ExecutionBlockImpl<SortingGatherExecutor>;
template class ::arangodb::aql::ExecutionBlockImpl<ParallelUnsortedGatherExecutor>;
template class ::arangodb::aql::ExecutionBlockImpl<UnsortedGatherExecutor>;

template class ::arangodb::aql::ExecutionBlockImpl<MaterializeExecutor<RegisterId>>;
template class ::arangodb::aql::ExecutionBlockImpl<MaterializeExecutor<std::string const&>>;

template class ::arangodb::aql::ExecutionBlockImpl<ModificationExecutor<AllRowsFetcher, InsertModifier>>;
template class ::arangodb::aql::ExecutionBlockImpl<ModificationExecutor<SingleRowFetcher<BlockPassthrough::Disable>, InsertModifier>>;
template class ::arangodb::aql::ExecutionBlockImpl<ModificationExecutor<AllRowsFetcher, RemoveModifier>>;
template class ::arangodb::aql::ExecutionBlockImpl<ModificationExecutor<SingleRowFetcher<BlockPassthrough::Disable>, RemoveModifier>>;
template class ::arangodb::aql::ExecutionBlockImpl<ModificationExecutor<AllRowsFetcher, UpdateReplaceModifier>>;
template class ::arangodb::aql::ExecutionBlockImpl<ModificationExecutor<SingleRowFetcher<BlockPassthrough::Disable>, UpdateReplaceModifier>>;
template class ::arangodb::aql::ExecutionBlockImpl<ModificationExecutor<AllRowsFetcher, UpsertModifier>>;
template class ::arangodb::aql::ExecutionBlockImpl<ModificationExecutor<SingleRowFetcher<BlockPassthrough::Disable>, UpsertModifier>>;<|MERGE_RESOLUTION|>--- conflicted
+++ resolved
@@ -1050,11 +1050,7 @@
     return createOutputRow(newBlock, std::move(call));
   } else {
     if constexpr (isMultiDepExecutor<Executor>) {
-<<<<<<< HEAD
-      // MultiDepExecutor wpuld require dependency handling.
-=======
       // MultiDepExecutor would require dependency handling.
->>>>>>> 552a82af
       // We do not have it here.
       if (!inputRange.hasShadowRow() && !inputRange.hasDataRow()) {
         // On empty input do not yet create output.
@@ -1075,7 +1071,6 @@
     // Non-Passthrough variant, we need to allocate the block ourselfs
     size_t blockSize = ExecutionBlock::DefaultBatchSize;
     if constexpr (hasExpectedNumberOfRowsNew<Executor>::value) {
-<<<<<<< HEAD
       // Only limit the output size if there will be no more
       // data from upstream. Or if we have ordered a SOFT LIMIT.
       // Otherwise we will overallocate here.
@@ -1096,20 +1091,6 @@
       }
     }
 
-=======
-      blockSize = _executor.expectedNumberOfRowsNew(inputRange, call);
-      // The executor cannot expect to produce more then the limit!
-      if constexpr (!std::is_same_v<Executor, SubqueryStartExecutor>) {
-        // Except the subqueryStartExecutor, it's limit differs
-        // from it's output (it needs to count the new ShadowRows in addition)
-        TRI_ASSERT(blockSize <= call.getLimit());
-      }
-
-      blockSize += inputRange.countShadowRows();
-      // We have an upper bound by DefaultBatchSize;
-      blockSize = std::min(ExecutionBlock::DefaultBatchSize, blockSize);
-    }
->>>>>>> 552a82af
     if (blockSize == 0) {
       // There is no data to be produced
       SharedAqlItemBlockPtr newBlock{nullptr};
