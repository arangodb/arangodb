--- conflicted
+++ resolved
@@ -134,7 +134,6 @@
  * TODO: This should be removed once all executors and fetchers are ported to the new style.
  */
 template <typename Executor>
-<<<<<<< HEAD
 constexpr bool isNewStyleExecutor =
     is_one_of_v<Executor, FilterExecutor, SortedCollectExecutor, IdExecutor<ConstFetcher>,
                 IdExecutor<SingleRowFetcher<BlockPassthrough::Enable>>, ReturnExecutor,
@@ -142,15 +141,6 @@
                 // TODO: re-enable after new subquery end & start are implemented
                 // CalculationExecutor<CalculationType::Condition>, CalculationExecutor<CalculationType::Reference>, CalculationExecutor<CalculationType::V8Condition>,
                 HashedCollectExecutor,
-=======
-constexpr bool isNewStyleExecutor = is_one_of_v<
-    Executor, FilterExecutor, SortedCollectExecutor, IdExecutor<ConstFetcher>,
-    IdExecutor<SingleRowFetcher<BlockPassthrough::Enable>>, ReturnExecutor, IndexExecutor, EnumerateCollectionExecutor,
-    /*
-                    CalculationExecutor<CalculationType::Condition>, CalculationExecutor<CalculationType::Reference>,
-                    CalculationExecutor<CalculationType::V8Condition>,*/
-    HashedCollectExecutor,
->>>>>>> be42def5
 #ifdef ARANGODB_USE_GOOGLE_TESTS
     TestLambdaExecutor,
     TestLambdaSkipExecutor,  // we need one after these to avoid compile errors in non-test mode
@@ -1127,18 +1117,12 @@
   static_assert(!useFetcher || hasSkipRows<typename Executor::Fetcher>::value,
                 "Fetcher is chosen for skipping, but has not skipRows method!");
 
-<<<<<<< HEAD
-  static_assert(useExecutor ==
-                    (is_one_of_v<Executor, FilterExecutor, ShortestPathExecutor, KShortestPathsExecutor,
-                                 ReturnExecutor, HashedCollectExecutor, IndexExecutor, EnumerateCollectionExecutor, DistinctCollectExecutor,
-=======
   static_assert(
       useExecutor ==
           (is_one_of_v<
               Executor, FilterExecutor, ShortestPathExecutor, ReturnExecutor, KShortestPathsExecutor,
               IdExecutor<SingleRowFetcher<BlockPassthrough::Enable>>, IdExecutor<ConstFetcher>,
-              HashedCollectExecutor, IndexExecutor, EnumerateCollectionExecutor,
->>>>>>> be42def5
+              HashedCollectExecutor, IndexExecutor, EnumerateCollectionExecutor, DistinctCollectExecutor,
 #ifdef ARANGODB_USE_GOOGLE_TESTS
               TestLambdaSkipExecutor,
 #endif
