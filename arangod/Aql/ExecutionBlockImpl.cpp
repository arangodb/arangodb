--- conflicted
+++ resolved
@@ -375,111 +375,6 @@
   return ExecutionBlock::initializeCursor(input);
 }
 
-<<<<<<< HEAD
-// TODO the shutdown specializations shall be unified!
-
-template <>
-std::pair<ExecutionState, Result> ExecutionBlockImpl<TraversalExecutor>::shutdown(int errorCode) {
-  ExecutionState state;
-  Result result;
-
-  std::tie(state, result) = ExecutionBlock::shutdown(errorCode);
-
-  if (state == ExecutionState::WAITING) {
-    return {state, result};
-  }
-  return this->executor().shutdown(errorCode);
-}
-
-template <>
-std::pair<ExecutionState, Result> ExecutionBlockImpl<ShortestPathExecutor>::shutdown(int errorCode) {
-  ExecutionState state;
-  Result result;
-
-  std::tie(state, result) = ExecutionBlock::shutdown(errorCode);
-  if (state == ExecutionState::WAITING) {
-    return {state, result};
-  }
-  return this->executor().shutdown(errorCode);
-}
-
-template <>
-std::pair<ExecutionState, Result> ExecutionBlockImpl<KShortestPathsExecutor<graph::KShortestPathsFinder>>::shutdown(int errorCode) {
-  ExecutionState state;
-  Result result;
-
-  std::tie(state, result) = ExecutionBlock::shutdown(errorCode);
-  if (state == ExecutionState::WAITING) {
-    return {state, result};
-  }
-  return this->executor().shutdown(errorCode);
-}
-
-template <>
-std::pair<ExecutionState, Result> ExecutionBlockImpl<KShortestPathsExecutor<graph::KPathFinder>>::shutdown(int errorCode) {
-  ExecutionState state;
-  Result result;
-
-  std::tie(state, result) = ExecutionBlock::shutdown(errorCode);
-  if (state == ExecutionState::WAITING) {
-    return {state, result};
-  }
-  return this->executor().shutdown(errorCode);
-}
-
-template <>
-std::pair<ExecutionState, Result> ExecutionBlockImpl<SubqueryExecutor<true>>::shutdown(int errorCode) {
-  ExecutionState state;
-  Result subqueryResult;
-  // shutdown is repeatable
-  std::tie(state, subqueryResult) = this->executor().shutdown(errorCode);
-  if (state == ExecutionState::WAITING) {
-    return {ExecutionState::WAITING, subqueryResult};
-  }
-  Result result;
-
-  std::tie(state, result) = ExecutionBlock::shutdown(errorCode);
-  if (state == ExecutionState::WAITING) {
-    return {state, result};
-  }
-  if (result.fail()) {
-    return {state, result};
-  }
-  return {state, subqueryResult};
-}
-
-template <>
-std::pair<ExecutionState, Result> ExecutionBlockImpl<SubqueryExecutor<false>>::shutdown(int errorCode) {
-  ExecutionState state;
-  Result subqueryResult;
-  // shutdown is repeatable
-  std::tie(state, subqueryResult) = this->executor().shutdown(errorCode);
-  if (state == ExecutionState::WAITING) {
-    return {ExecutionState::WAITING, subqueryResult};
-  }
-  Result result;
-
-  std::tie(state, result) = ExecutionBlock::shutdown(errorCode);
-  if (state == ExecutionState::WAITING) {
-    return {state, result};
-  }
-  if (result.fail()) {
-    return {state, result};
-  }
-  return {state, subqueryResult};
-}
-
-template <>
-std::pair<ExecutionState, Result>
-ExecutionBlockImpl<IdExecutor<SingleRowFetcher<BlockPassthrough::Enable>>>::shutdown(int errorCode) {
-  if (this->executorInfos().isResponsibleForInitializeCursor()) {
-    return ExecutionBlock::shutdown(errorCode);
-  }
-  return {ExecutionState::DONE, {errorCode}};
-}
-
-=======
->>>>>>> d57872d8
 }  // namespace arangodb::aql
 
 // TODO: We need to define the size of this block based on Input / Executor / Subquery depth
