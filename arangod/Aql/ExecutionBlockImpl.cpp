////////////////////////////////////////////////////////////////////////////////
/// DISCLAIMER
///
/// Copyright 2018 ArangoDB GmbH, Cologne, Germany
///
/// Licensed under the Apache License, Version 2.0 (the "License");
/// you may not use this file except in compliance with the License.
/// You may obtain a copy of the License at
///
///     http://www.apache.org/licenses/LICENSE-2.0
///
/// Unless required by applicable law or agreed to in writing, software
/// distributed under the License is distributed on an "AS IS" BASIS,
/// WITHOUT WARRANTIES OR CONDITIONS OF ANY KIND, either express or implied.
/// See the License for the specific language governing permissions and
/// limitations under the License.
///
/// Copyright holder is ArangoDB GmbH, Cologne, Germany
///
/// @author Tobias Goedderz
/// @author Michael Hackstein
/// @author Heiko Kernbach
/// @author Jan Christoph Uhde
////////////////////////////////////////////////////////////////////////////////

#include "ExecutionBlockImpl.h"

#include "Aql/AllRowsFetcher.h"
#include "Aql/AqlCallStack.h"
#include "Aql/AqlItemBlock.h"
#include "Aql/CalculationExecutor.h"
#include "Aql/ConstFetcher.h"
#include "Aql/ConstrainedSortExecutor.h"
#include "Aql/CountCollectExecutor.h"
#include "Aql/DistinctCollectExecutor.h"
#include "Aql/EnumerateCollectionExecutor.h"
#include "Aql/EnumerateListExecutor.h"
#include "Aql/ExecutionEngine.h"
#include "Aql/ExecutionState.h"
#include "Aql/ExecutorInfos.h"
#include "Aql/FilterExecutor.h"
#include "Aql/HashedCollectExecutor.h"
#include "Aql/IResearchViewExecutor.h"
#include "Aql/IdExecutor.h"
#include "Aql/IndexExecutor.h"
#include "Aql/InputAqlItemRow.h"
#include "Aql/KShortestPathsExecutor.h"
#include "Aql/LimitExecutor.h"
#include "Aql/MaterializeExecutor.h"
#include "Aql/ModificationExecutor.h"
#include "Aql/MultiDependencySingleRowFetcher.h"
#include "Aql/NoResultsExecutor.h"
#include "Aql/ParallelUnsortedGatherExecutor.h"
#include "Aql/Query.h"
#include "Aql/QueryOptions.h"
#include "Aql/ReturnExecutor.h"
#include "Aql/ShadowAqlItemRow.h"
#include "Aql/ShortestPathExecutor.h"
#include "Aql/SimpleModifier.h"
#include "Aql/SingleRemoteModificationExecutor.h"
#include "Aql/SortExecutor.h"
#include "Aql/SortRegister.h"
#include "Aql/SortedCollectExecutor.h"
#include "Aql/SortingGatherExecutor.h"
#include "Aql/SubqueryEndExecutor.h"
#include "Aql/SubqueryExecutor.h"
#include "Aql/SubqueryStartExecutor.h"
#include "Aql/TraversalExecutor.h"
#include "Aql/UnsortedGatherExecutor.h"
#include "Aql/UpsertModifier.h"
#include "Basics/system-functions.h"
#include "Transaction/Context.h"

#include <velocypack/Dumper.h>
#include <velocypack/velocypack-aliases.h>

#include <boost/core/demangle.hpp>

#include <type_traits>

using namespace arangodb;
using namespace arangodb::aql;

#define LOG_QUERY(logId, level)            \
  LOG_TOPIC(logId, level, Logger::QUERIES) \
      << "[query#" << this->_engine->getQuery()->id() << "] "

/*
 * Creates a metafunction `checkName` that tests whether a class has a method
 * named `methodName`, used like this:
 *
 * CREATE_HAS_MEMBER_CHECK(someMethod, hasSomeMethod);
 * ...
 * constexpr bool someClassHasSomeMethod = hasSomeMethod<SomeClass>::value;
 */

#define CREATE_HAS_MEMBER_CHECK(methodName, checkName)               \
  template <typename T>                                              \
  class checkName {                                                  \
    template <typename C>                                            \
    static std::true_type test(decltype(&C::methodName));            \
    template <typename C>                                            \
    static std::true_type test(decltype(&C::template methodName<>)); \
    template <typename>                                              \
    static std::false_type test(...);                                \
                                                                     \
   public:                                                           \
    static constexpr bool value = decltype(test<T>(0))::value;       \
  }

CREATE_HAS_MEMBER_CHECK(initializeCursor, hasInitializeCursor);
CREATE_HAS_MEMBER_CHECK(skipRows, hasSkipRows);
CREATE_HAS_MEMBER_CHECK(fetchBlockForPassthrough, hasFetchBlockForPassthrough);
CREATE_HAS_MEMBER_CHECK(expectedNumberOfRows, hasExpectedNumberOfRows);
CREATE_HAS_MEMBER_CHECK(skipRowsRange, hasSkipRowsRange);

#ifdef ARANGODB_USE_GOOGLE_TESTS
// Forward declaration of Test Executors.
// only used as long as isNewStyleExecutor is required.
namespace arangodb {
namespace aql {
class TestLambdaExecutor;

class TestLambdaSkipExecutor;
}  // namespace aql
}  // namespace arangodb
#endif

template <typename T, typename... Es>
constexpr bool is_one_of_v = (std::is_same_v<T, Es> || ...);

/*
 * Determine whether we execute new style or old style skips, i.e. pre or post shadow row introduction
 * TODO: This should be removed once all executors and fetchers are ported to the new style.
 */
template <typename Executor>
constexpr bool isNewStyleExecutor =
    is_one_of_v<Executor, FilterExecutor, SortedCollectExecutor, IdExecutor<ConstFetcher>,
                IdExecutor<SingleRowFetcher<BlockPassthrough::Enable>>, ReturnExecutor, IndexExecutor, EnumerateCollectionExecutor,
                /*
                                CalculationExecutor<CalculationType::Condition>, CalculationExecutor<CalculationType::Reference>,
                                CalculationExecutor<CalculationType::V8Condition>,*/
                HashedCollectExecutor,
#ifdef ARANGODB_USE_GOOGLE_TESTS
                TestLambdaExecutor,
                TestLambdaSkipExecutor,  // we need one after these to avoid compile errors in non-test mode
#endif
<<<<<<< HEAD
                SubqueryStartExecutor, SubqueryEndExecutor, ShortestPathExecutor, EnumerateListExecutor, LimitExecutor>;
=======
                TraversalExecutor, KShortestPathsExecutor, ShortestPathExecutor, EnumerateListExecutor, LimitExecutor>;
>>>>>>> 4fa08604

template <class Executor>
ExecutionBlockImpl<Executor>::ExecutionBlockImpl(ExecutionEngine* engine,
                                                 ExecutionNode const* node,
                                                 typename Executor::Infos infos)
    : ExecutionBlock(engine, node),
      _dependencyProxy(_dependencies, engine->itemBlockManager(),
                       infos.getInputRegisters(),
                       infos.numberOfInputRegisters(), trxVpackOptions()),
      _rowFetcher(_dependencyProxy),
      _infos(std::move(infos)),
      _executor(_rowFetcher, _infos),
      _outputItemRow(),
      _query(*engine->getQuery()),
      _state(InternalState::FETCH_DATA),
      _lastRange{ExecutorState::HASMORE},
      _execState{ExecState::CHECKCALL},
      _upstreamRequest{},
      _clientRequest{},
      _hasUsedDataRangeBlock{false} {
  // already insert ourselves into the statistics results
  if (_profile >= PROFILE_LEVEL_BLOCKS) {
    _engine->_stats.nodes.try_emplace(node->id(), ExecutionStats::Node());
  }
}

template <class Executor>
ExecutionBlockImpl<Executor>::~ExecutionBlockImpl() = default;

template <class Executor>
std::pair<ExecutionState, SharedAqlItemBlockPtr> ExecutionBlockImpl<Executor>::getSome(size_t atMost) {
  if constexpr (isNewStyleExecutor<Executor>) {
    AqlCallStack stack{AqlCall::SimulateGetSome(atMost)};
    auto const [state, skipped, block] = execute(stack);
    return {state, block};
  } else {
    traceGetSomeBegin(atMost);
    auto result = getSomeWithoutTrace(atMost);
    return traceGetSomeEnd(result.first, std::move(result.second));
  }
}

template <class Executor>
std::pair<ExecutionState, SharedAqlItemBlockPtr> ExecutionBlockImpl<Executor>::getSomeWithoutTrace(size_t atMost) {
  if constexpr (isNewStyleExecutor<Executor>) {
    TRI_ASSERT(false);
    THROW_ARANGO_EXCEPTION(TRI_ERROR_INTERNAL_AQL);
  } else {
    TRI_ASSERT(atMost <= ExecutionBlock::DefaultBatchSize);
    // silence tests -- we need to introduce new failure tests for fetchers
    TRI_IF_FAILURE("ExecutionBlock::getOrSkipSome1") {
      THROW_ARANGO_EXCEPTION(TRI_ERROR_DEBUG);
    }
    TRI_IF_FAILURE("ExecutionBlock::getOrSkipSome2") {
      THROW_ARANGO_EXCEPTION(TRI_ERROR_DEBUG);
    }
    TRI_IF_FAILURE("ExecutionBlock::getOrSkipSome3") {
      THROW_ARANGO_EXCEPTION(TRI_ERROR_DEBUG);
    }

    if (getQuery().killed()) {
      THROW_ARANGO_EXCEPTION(TRI_ERROR_QUERY_KILLED);
    }

    if (_state == InternalState::DONE) {
      // We are done, so we stay done
      return {ExecutionState::DONE, nullptr};
    }

    if (!_outputItemRow) {
      ExecutionState state;
      SharedAqlItemBlockPtr newBlock;
      std::tie(state, newBlock) =
          requestWrappedBlock(atMost, _infos.numberOfOutputRegisters());
      if (state == ExecutionState::WAITING) {
        TRI_ASSERT(newBlock == nullptr);
        return {state, nullptr};
      }
      if (newBlock == nullptr) {
        TRI_ASSERT(state == ExecutionState::DONE);
        _state = InternalState::DONE;
        // _rowFetcher must be DONE now already
        return {state, nullptr};
      }
      TRI_ASSERT(newBlock != nullptr);
      TRI_ASSERT(newBlock->size() > 0);
      // We cannot hold this assertion, if we are on a pass-through
      // block and the upstream uses execute already.
      // TRI_ASSERT(newBlock->size() <= atMost);
      _outputItemRow = createOutputRow(newBlock, AqlCall{});
    }

    ExecutionState state = ExecutionState::HASMORE;
    ExecutorStats executorStats{};

    TRI_ASSERT(atMost > 0);

    if (isInSplicedSubquery()) {
      // The loop has to be entered at least once!
      TRI_ASSERT(!_outputItemRow->isFull());
      while (!_outputItemRow->isFull() && _state != InternalState::DONE) {
        // Assert that write-head is always pointing to a free row
        TRI_ASSERT(!_outputItemRow->produced());
        switch (_state) {
          case InternalState::FETCH_DATA: {
            std::tie(state, executorStats) = _executor.produceRows(*_outputItemRow);
            // Count global but executor-specific statistics, like number of
            // filtered rows.
            _engine->_stats += executorStats;
            if (_outputItemRow->produced()) {
              _outputItemRow->advanceRow();
            }

            if (state == ExecutionState::WAITING) {
              return {state, nullptr};
            }

            if (state == ExecutionState::DONE) {
              _state = InternalState::FETCH_SHADOWROWS;
            }
            break;
          }
          case InternalState::FETCH_SHADOWROWS: {
            state = fetchShadowRowInternal();
            if (state == ExecutionState::WAITING) {
              return {state, nullptr};
            }
            break;
          }
          case InternalState::DONE: {
            TRI_ASSERT(false);  // Invalid state
          }
        }
      }
      // Modify the return state.
      // As long as we do still have ShadowRows
      // We need to return HASMORE!
      if (_state == InternalState::DONE) {
        state = ExecutionState::DONE;
      } else {
        state = ExecutionState::HASMORE;
      }
    } else {
      // The loop has to be entered at least once!
      TRI_ASSERT(!_outputItemRow->isFull());
      while (!_outputItemRow->isFull()) {
        std::tie(state, executorStats) = _executor.produceRows(*_outputItemRow);
        // Count global but executor-specific statistics, like number of filtered rows.
        _engine->_stats += executorStats;
        if (_outputItemRow->produced()) {
          _outputItemRow->advanceRow();
        }

        if (state == ExecutionState::WAITING) {
          return {state, nullptr};
        }

        if (state == ExecutionState::DONE) {
          auto outputBlock = _outputItemRow->stealBlock();
          // This is not strictly necessary here, as we shouldn't be called again after DONE.
          _outputItemRow.reset();
          return {state, std::move(outputBlock)};
        }
      }

      TRI_ASSERT(state == ExecutionState::HASMORE);
      TRI_ASSERT(_outputItemRow->isFull());
    }

    auto outputBlock = _outputItemRow->stealBlock();
    // we guarantee that we do return a valid pointer in the HASMORE case.
    TRI_ASSERT(outputBlock != nullptr || _state == InternalState::DONE);
    _outputItemRow.reset();
    return {state, std::move(outputBlock)};
  }
}

template <class Executor>
std::unique_ptr<OutputAqlItemRow> ExecutionBlockImpl<Executor>::createOutputRow(
    SharedAqlItemBlockPtr& newBlock, AqlCall&& call) {
#ifdef ARANGODB_ENABLE_MAINTAINER_MODE
  if (newBlock != nullptr) {
    // Assert that the block has enough registers. This must be guaranteed by
    // the register planning.
    TRI_ASSERT(newBlock->getNrRegs() == _infos.numberOfOutputRegisters());
    // Check that all output registers are empty.
    for (auto const& reg : *_infos.getOutputRegisters()) {
      for (size_t row = 0; row < newBlock->size(); row++) {
        AqlValue const& val = newBlock->getValueReference(row, reg);
        TRI_ASSERT(val.isEmpty());
      }
    }
  }
#endif

  if /* constexpr */ (Executor::Properties::allowsBlockPassthrough == BlockPassthrough::Enable) {
    return std::make_unique<OutputAqlItemRow>(newBlock, infos().getOutputRegisters(),
                                              infos().registersToKeep(),
                                              infos().registersToClear(), call,
                                              OutputAqlItemRow::CopyRowBehavior::DoNotCopyInputRows);
  } else {
    return std::make_unique<OutputAqlItemRow>(newBlock, infos().getOutputRegisters(),
                                              infos().registersToKeep(),
                                              infos().registersToClear(), call);
  }
}

template <class Executor>
Executor& ExecutionBlockImpl<Executor>::executor() {
  return _executor;
}

template <class Executor>
Query const& ExecutionBlockImpl<Executor>::getQuery() const {
  return _query;
}

template <class Executor>
typename ExecutionBlockImpl<Executor>::Infos const& ExecutionBlockImpl<Executor>::infos() const {
  return _infos;
}

namespace arangodb::aql {

enum class SkipVariants { FETCHER, EXECUTOR, GET_SOME };

// Specifying the namespace here is important to MSVC.
template <enum arangodb::aql::SkipVariants>
struct ExecuteSkipVariant {};

template <>
struct ExecuteSkipVariant<SkipVariants::FETCHER> {
  template <class Executor>
  static std::tuple<ExecutionState, typename Executor::Stats, size_t> executeSkip(
      Executor& executor, typename Executor::Fetcher& fetcher, size_t toSkip) {
    auto res = fetcher.skipRows(toSkip);
    return std::make_tuple(res.first, typename Executor::Stats{}, res.second);  // tuple, cannot use initializer list due to build failure
  }
};

template <>
struct ExecuteSkipVariant<SkipVariants::EXECUTOR> {
  template <class Executor>
  static std::tuple<ExecutionState, typename Executor::Stats, size_t> executeSkip(
      Executor& executor, typename Executor::Fetcher& fetcher, size_t toSkip) {
    return executor.skipRows(toSkip);
  }
};

template <>
struct ExecuteSkipVariant<SkipVariants::GET_SOME> {
  template <class Executor>
  static std::tuple<ExecutionState, typename Executor::Stats, size_t> executeSkip(
      Executor& executor, typename Executor::Fetcher& fetcher, size_t toSkip) {
    // this function should never be executed
    TRI_ASSERT(false);
    // Make MSVC happy:
    return std::make_tuple(ExecutionState::DONE, typename Executor::Stats{}, 0);  // tuple, cannot use initializer list due to build failure
  }
};

template <class Executor>
static SkipVariants constexpr skipType() {
  static_assert(!isNewStyleExecutor<Executor>);
  bool constexpr useFetcher =
      Executor::Properties::allowsBlockPassthrough == BlockPassthrough::Enable &&
      !std::is_same<Executor, SubqueryExecutor<true>>::value;

  bool constexpr useExecutor = hasSkipRows<Executor>::value;

  // ConstFetcher and SingleRowFetcher<BlockPassthrough::Enable> can skip, but
  // it may not be done for modification subqueries.
  static_assert(useFetcher ==
                    (std::is_same<typename Executor::Fetcher, ConstFetcher>::value ||
                     (std::is_same<typename Executor::Fetcher, SingleRowFetcher<BlockPassthrough::Enable>>::value &&
                      !std::is_same<Executor, SubqueryExecutor<true>>::value)),
                "Unexpected fetcher for SkipVariants::FETCHER");

  static_assert(!useFetcher || hasSkipRows<typename Executor::Fetcher>::value,
                "Fetcher is chosen for skipping, but has not skipRows method!");

  static_assert(
      useExecutor ==
          (std::is_same<Executor, IndexExecutor>::value ||
           std::is_same<Executor, IResearchViewExecutor<false, iresearch::MaterializeType::NotMaterialize>>::value ||
           std::is_same<Executor, IResearchViewExecutor<false, iresearch::MaterializeType::LateMaterialize>>::value ||
           std::is_same<Executor, IResearchViewExecutor<false, iresearch::MaterializeType::Materialize>>::value ||
           std::is_same<Executor, IResearchViewExecutor<false, iresearch::MaterializeType::NotMaterialize | iresearch::MaterializeType::UseStoredValues>>::value ||
           std::is_same<Executor, IResearchViewExecutor<false, iresearch::MaterializeType::LateMaterialize | iresearch::MaterializeType::UseStoredValues>>::value ||
           std::is_same<Executor, IResearchViewExecutor<true, iresearch::MaterializeType::NotMaterialize>>::value ||
           std::is_same<Executor, IResearchViewExecutor<true, iresearch::MaterializeType::LateMaterialize>>::value ||
           std::is_same<Executor, IResearchViewExecutor<true, iresearch::MaterializeType::Materialize>>::value ||
           std::is_same<Executor, IResearchViewExecutor<true, iresearch::MaterializeType::NotMaterialize | iresearch::MaterializeType::UseStoredValues>>::value ||
           std::is_same<Executor, IResearchViewExecutor<true, iresearch::MaterializeType::LateMaterialize | iresearch::MaterializeType::UseStoredValues>>::value ||
           std::is_same<Executor, IResearchViewMergeExecutor<false, iresearch::MaterializeType::NotMaterialize>>::value ||
           std::is_same<Executor, IResearchViewMergeExecutor<false, iresearch::MaterializeType::LateMaterialize>>::value ||
           std::is_same<Executor, IResearchViewMergeExecutor<false, iresearch::MaterializeType::Materialize>>::value ||
           std::is_same<Executor, IResearchViewMergeExecutor<false, iresearch::MaterializeType::NotMaterialize | iresearch::MaterializeType::UseStoredValues>>::value ||
           std::is_same<Executor, IResearchViewMergeExecutor<false, iresearch::MaterializeType::LateMaterialize | iresearch::MaterializeType::UseStoredValues>>::value ||
           std::is_same<Executor, IResearchViewMergeExecutor<true, iresearch::MaterializeType::NotMaterialize>>::value ||
           std::is_same<Executor, IResearchViewMergeExecutor<true, iresearch::MaterializeType::LateMaterialize>>::value ||
           std::is_same<Executor, IResearchViewMergeExecutor<true, iresearch::MaterializeType::Materialize>>::value ||
           std::is_same<Executor, IResearchViewMergeExecutor<true, iresearch::MaterializeType::NotMaterialize | iresearch::MaterializeType::UseStoredValues>>::value ||
           std::is_same<Executor, IResearchViewMergeExecutor<true, iresearch::MaterializeType::LateMaterialize | iresearch::MaterializeType::UseStoredValues>>::value ||
           std::is_same<Executor, EnumerateCollectionExecutor>::value ||
           std::is_same<Executor, LimitExecutor>::value ||
           std::is_same<Executor, ConstrainedSortExecutor>::value ||
           std::is_same<Executor, SortingGatherExecutor>::value ||
           std::is_same<Executor, UnsortedGatherExecutor>::value ||
           std::is_same<Executor, ParallelUnsortedGatherExecutor>::value ||
           std::is_same<Executor, MaterializeExecutor<RegisterId>>::value ||
           std::is_same<Executor, MaterializeExecutor<std::string const&>>::value),
      "Unexpected executor for SkipVariants::EXECUTOR");

  // The LimitExecutor will not work correctly with SkipVariants::FETCHER!
  static_assert(
      !std::is_same<Executor, LimitExecutor>::value || useFetcher,
      "LimitExecutor needs to implement skipRows() to work correctly");

  if (useExecutor) {
    return SkipVariants::EXECUTOR;
  } else if (useFetcher) {
    return SkipVariants::FETCHER;
  } else {
    return SkipVariants::GET_SOME;
  }
}

}  // namespace arangodb::aql

template <class Executor>
std::pair<ExecutionState, size_t> ExecutionBlockImpl<Executor>::skipSome(size_t const atMost) {
  if constexpr (isNewStyleExecutor<Executor>) {
    AqlCallStack stack{AqlCall::SimulateSkipSome(atMost)};
    auto const [state, skipped, block] = execute(stack);

    // execute returns ExecutionState::DONE here, which stops execution after simulating a skip.
    // If we indiscriminately return ExecutionState::HASMORE, then we end up in an infinite loop
    //
    // luckily we can dispose of this kludge once executors have been ported.
    if (skipped < atMost && state == ExecutionState::DONE) {
      return {ExecutionState::DONE, skipped};
    } else {
      return {ExecutionState::HASMORE, skipped};
    }
  } else {
    traceSkipSomeBegin(atMost);
    auto state = ExecutionState::HASMORE;

    while (state == ExecutionState::HASMORE && _skipped < atMost) {
      auto res = skipSomeOnceWithoutTrace(atMost - _skipped);
      TRI_ASSERT(state != ExecutionState::WAITING || res.second == 0);
      state = res.first;
      _skipped += res.second;
      TRI_ASSERT(_skipped <= atMost);
    }

    size_t skipped = 0;
    if (state != ExecutionState::WAITING) {
      std::swap(skipped, _skipped);
    }

    TRI_ASSERT(skipped <= atMost);
    return traceSkipSomeEnd(state, skipped);
  }
}

template <class Executor>
std::pair<ExecutionState, size_t> ExecutionBlockImpl<Executor>::skipSomeOnceWithoutTrace(size_t atMost) {
  if constexpr (isNewStyleExecutor<Executor>) {
    TRI_ASSERT(false);
    THROW_ARANGO_EXCEPTION(TRI_ERROR_INTERNAL_AQL);
  } else {
    constexpr SkipVariants customSkipType = skipType<Executor>();

    if constexpr (customSkipType == SkipVariants::GET_SOME) {
      atMost = std::min(atMost, DefaultBatchSize);
      auto res = getSomeWithoutTrace(atMost);

      size_t skipped = 0;
      if (res.second != nullptr) {
        skipped = res.second->size();
      }
      TRI_ASSERT(skipped <= atMost);

      return {res.first, skipped};
    }

    ExecutionState state;
    typename Executor::Stats stats;
    size_t skipped;
    std::tie(state, stats, skipped) =
        ExecuteSkipVariant<customSkipType>::executeSkip(_executor, _rowFetcher, atMost);
    _engine->_stats += stats;
    TRI_ASSERT(skipped <= atMost);

    return {state, skipped};
  }
}

template <bool customInit>
struct InitializeCursor {};

template <>
struct InitializeCursor<false> {
  template <class Executor>
  static void init(Executor& executor, typename Executor::Fetcher& rowFetcher,
                   typename Executor::Infos& infos) {
    // destroy and re-create the Executor
    executor.~Executor();
    new (&executor) Executor(rowFetcher, infos);
  }
};

template <>
struct InitializeCursor<true> {
  template <class Executor>
  static void init(Executor& executor, typename Executor::Fetcher&,
                   typename Executor::Infos&) {
    // re-initialize the Executor
    executor.initializeCursor();
  }
};

template <class Executor>
std::pair<ExecutionState, Result> ExecutionBlockImpl<Executor>::initializeCursor(InputAqlItemRow const& input) {
  // reinitialize the DependencyProxy
  _dependencyProxy.reset();
  _lastRange = DataRange(ExecutorState::HASMORE);
  _hasUsedDataRangeBlock = false;

  // destroy and re-create the Fetcher
  _rowFetcher.~Fetcher();
  new (&_rowFetcher) Fetcher(_dependencyProxy);

  TRI_ASSERT(_skipped == 0);
  _skipped = 0;
  TRI_ASSERT(_state == InternalState::DONE || _state == InternalState::FETCH_DATA);
  _state = InternalState::FETCH_DATA;

  constexpr bool customInit = hasInitializeCursor<Executor>::value;
  // IndexExecutor and EnumerateCollectionExecutor have initializeCursor
  // implemented, so assert this implementation is used.
  static_assert(!std::is_same<Executor, EnumerateCollectionExecutor>::value || customInit,
                "EnumerateCollectionExecutor is expected to implement a custom "
                "initializeCursor method!");
  static_assert(!std::is_same<Executor, IndexExecutor>::value || customInit,
                "IndexExecutor is expected to implement a custom "
                "initializeCursor method!");
  static_assert(!std::is_same<Executor, DistinctCollectExecutor>::value || customInit,
                "DistinctCollectExecutor is expected to implement a custom "
                "initializeCursor method!");
  InitializeCursor<customInit>::init(_executor, _rowFetcher, _infos);

  // // use this with c++17 instead of specialization below
  // if constexpr (std::is_same_v<Executor, IdExecutor>) {
  //   if (items != nullptr) {
  //     _executor._inputRegisterValues.reset(
  //         items->slice(pos, *(_executor._infos.registersToKeep())));
  //   }
  // }

  return ExecutionBlock::initializeCursor(input);
}

template <class Executor>
std::pair<ExecutionState, Result> ExecutionBlockImpl<Executor>::shutdown(int errorCode) {
  return ExecutionBlock::shutdown(errorCode);
}

template <class Executor>
std::tuple<ExecutionState, size_t, SharedAqlItemBlockPtr> ExecutionBlockImpl<Executor>::execute(AqlCallStack stack) {
  // TODO remove this IF
  // These are new style executors
  if constexpr (isNewStyleExecutor<Executor>) {
    // Only this executor is fully implemented
    traceExecuteBegin(stack);
    // silence tests -- we need to introduce new failure tests for fetchers
    TRI_IF_FAILURE("ExecutionBlock::getOrSkipSome1") {
      THROW_ARANGO_EXCEPTION(TRI_ERROR_DEBUG);
    }
    TRI_IF_FAILURE("ExecutionBlock::getOrSkipSome2") {
      THROW_ARANGO_EXCEPTION(TRI_ERROR_DEBUG);
    }
    TRI_IF_FAILURE("ExecutionBlock::getOrSkipSome3") {
      THROW_ARANGO_EXCEPTION(TRI_ERROR_DEBUG);
    }

    auto res = executeWithoutTrace(stack);
    traceExecuteEnd(res);
    return res;
  }

  // Fall back to getSome/skipSome
  auto myCall = stack.popCall();

  TRI_ASSERT(AqlCall::IsSkipSomeCall(myCall) || AqlCall::IsGetSomeCall(myCall) ||
             AqlCall::IsFullCountCall(myCall) || AqlCall::IsFastForwardCall(myCall));
  _rowFetcher.useStack(stack);

  if (AqlCall::IsSkipSomeCall(myCall)) {
    auto const [state, skipped] = skipSome(myCall.getOffset());
    if (state != ExecutionState::WAITING) {
      myCall.didSkip(skipped);
    }
    return {state, skipped, nullptr};
  } else if (AqlCall::IsGetSomeCall(myCall)) {
    auto const [state, block] = getSome(myCall.getLimit());
    // We do not need to count as softLimit will be overwritten, and hard cannot be set.
    if (stack.empty() && myCall.hasHardLimit() && !myCall.needsFullCount() && block != nullptr) {
      // However we can do a short-cut here to report DONE on hardLimit if we are on the top-level query.
      myCall.didProduce(block->size());
      if (myCall.getLimit() == 0) {
        return {ExecutionState::DONE, 0, block};
      }
    }

    return {state, 0, block};
  } else if (AqlCall::IsFullCountCall(myCall)) {
    auto const [state, skipped] = skipSome(ExecutionBlock::SkipAllSize());
    if (state != ExecutionState::WAITING) {
      myCall.didSkip(skipped);
    }
    return {state, skipped, nullptr};
  } else if (AqlCall::IsFastForwardCall(myCall)) {
    // No idea if DONE is correct here...
    return {ExecutionState::DONE, 0, nullptr};
  }
  // Should never get here!
  THROW_ARANGO_EXCEPTION(TRI_ERROR_NOT_IMPLEMENTED);
}

// Work around GCC bug: https://gcc.gnu.org/bugzilla/show_bug.cgi?id=56480
// Without the namespaces it fails with
// error: specialization of 'template<class Executor> std::pair<arangodb::aql::ExecutionState, arangodb::Result> arangodb::aql::ExecutionBlockImpl<Executor>::initializeCursor(arangodb::aql::AqlItemBlock*, size_t)' in different namespace
namespace arangodb::aql {
// TODO -- remove this specialization when cpp 17 becomes available

template <>
template <>
auto ExecutionBlockImpl<IdExecutor<ConstFetcher>>::injectConstantBlock<IdExecutor<ConstFetcher>>(SharedAqlItemBlockPtr block)
    -> void {
  // reinitialize the DependencyProxy
  _dependencyProxy.reset();

  // destroy and re-create the Fetcher
  _rowFetcher.~Fetcher();
  new (&_rowFetcher) Fetcher(_dependencyProxy);

  TRI_ASSERT(_skipped == 0);
  _skipped = 0;
  TRI_ASSERT(_state == InternalState::DONE || _state == InternalState::FETCH_DATA);
  _state = InternalState::FETCH_DATA;

  // Reset state of execute
  _lastRange = AqlItemBlockInputRange{ExecutorState::HASMORE};
  _hasUsedDataRangeBlock = false;
  _upstreamState = ExecutionState::HASMORE;

  _rowFetcher.injectBlock(block);

  // cppcheck-suppress unreadVariable
  constexpr bool customInit = hasInitializeCursor<decltype(_executor)>::value;
  InitializeCursor<customInit>::init(_executor, _rowFetcher, _infos);
}

// TODO -- remove this specialization when cpp 17 becomes available
template <>
std::pair<ExecutionState, Result> ExecutionBlockImpl<IdExecutor<ConstFetcher>>::initializeCursor(
    InputAqlItemRow const& input) {
  SharedAqlItemBlockPtr block =
      input.cloneToBlock(_engine->itemBlockManager(), *(infos().registersToKeep()),
                         infos().numberOfOutputRegisters());

  injectConstantBlock(block);

  // end of default initializeCursor
  return ExecutionBlock::initializeCursor(input);
}

// TODO the shutdown specializations shall be unified!

template <>
std::pair<ExecutionState, Result> ExecutionBlockImpl<TraversalExecutor>::shutdown(int errorCode) {
  ExecutionState state;
  Result result;

  std::tie(state, result) = ExecutionBlock::shutdown(errorCode);

  if (state == ExecutionState::WAITING) {
    return {state, result};
  }
  return this->executor().shutdown(errorCode);
}

template <>
std::pair<ExecutionState, Result> ExecutionBlockImpl<ShortestPathExecutor>::shutdown(int errorCode) {
  ExecutionState state;
  Result result;

  std::tie(state, result) = ExecutionBlock::shutdown(errorCode);
  if (state == ExecutionState::WAITING) {
    return {state, result};
  }
  return this->executor().shutdown(errorCode);
}

template <>
std::pair<ExecutionState, Result> ExecutionBlockImpl<KShortestPathsExecutor>::shutdown(int errorCode) {
  ExecutionState state;
  Result result;

  std::tie(state, result) = ExecutionBlock::shutdown(errorCode);
  if (state == ExecutionState::WAITING) {
    return {state, result};
  }
  return this->executor().shutdown(errorCode);
}

template <>
std::pair<ExecutionState, Result> ExecutionBlockImpl<SubqueryExecutor<true>>::shutdown(int errorCode) {
  ExecutionState state;
  Result subqueryResult;
  // shutdown is repeatable
  std::tie(state, subqueryResult) = this->executor().shutdown(errorCode);
  if (state == ExecutionState::WAITING) {
    return {ExecutionState::WAITING, subqueryResult};
  }
  Result result;

  std::tie(state, result) = ExecutionBlock::shutdown(errorCode);
  if (state == ExecutionState::WAITING) {
    return {state, result};
  }
  if (result.fail()) {
    return {state, result};
  }
  return {state, subqueryResult};
}

template <>
std::pair<ExecutionState, Result> ExecutionBlockImpl<SubqueryExecutor<false>>::shutdown(int errorCode) {
  ExecutionState state;
  Result subqueryResult;
  // shutdown is repeatable
  std::tie(state, subqueryResult) = this->executor().shutdown(errorCode);
  if (state == ExecutionState::WAITING) {
    return {ExecutionState::WAITING, subqueryResult};
  }
  Result result;

  std::tie(state, result) = ExecutionBlock::shutdown(errorCode);
  if (state == ExecutionState::WAITING) {
    return {state, result};
  }
  if (result.fail()) {
    return {state, result};
  }
  return {state, subqueryResult};
}

template <>
std::pair<ExecutionState, Result>
ExecutionBlockImpl<IdExecutor<SingleRowFetcher<BlockPassthrough::Enable>>>::shutdown(int errorCode) {
  if (this->infos().isResponsibleForInitializeCursor()) {
    return ExecutionBlock::shutdown(errorCode);
  }
  return {ExecutionState::DONE, {errorCode}};
}

}  // namespace arangodb::aql

namespace arangodb::aql {

// The constant "PASSTHROUGH" is somehow reserved with MSVC.
enum class RequestWrappedBlockVariant {
  DEFAULT,
  PASS_THROUGH,
  INPUTRESTRICTED
};

// Specifying the namespace here is important to MSVC.
template <enum arangodb::aql::RequestWrappedBlockVariant>
struct RequestWrappedBlock {};

template <>
struct RequestWrappedBlock<RequestWrappedBlockVariant::DEFAULT> {
  /**
   * @brief Default requestWrappedBlock() implementation. Just get a new block
   *        from the AqlItemBlockManager.
   */
  template <class Executor>
  static std::pair<ExecutionState, SharedAqlItemBlockPtr> run(
#ifdef ARANGODB_ENABLE_MAINTAINER_MODE
      typename Executor::Infos const&,
#endif
      Executor& executor, ExecutionEngine& engine, size_t nrItems, RegisterCount nrRegs) {
    return {ExecutionState::HASMORE,
            engine.itemBlockManager().requestBlock(nrItems, nrRegs)};
  }
};

template <>
struct RequestWrappedBlock<RequestWrappedBlockVariant::PASS_THROUGH> {
  /**
   * @brief If blocks can be passed through, we do not create new blocks.
   *        Instead, we take the input blocks and reuse them.
   */
  template <class Executor>
  static std::pair<ExecutionState, SharedAqlItemBlockPtr> run(
#ifdef ARANGODB_ENABLE_MAINTAINER_MODE
      typename Executor::Infos const& infos,
#endif
      Executor& executor, ExecutionEngine& engine, size_t nrItems, RegisterCount nrRegs) {
    static_assert(Executor::Properties::allowsBlockPassthrough == BlockPassthrough::Enable,
                  "This function can only be used with executors supporting "
                  "`allowsBlockPassthrough`");
    static_assert(hasFetchBlockForPassthrough<Executor>::value,
                  "An Executor with allowsBlockPassthrough must implement "
                  "fetchBlockForPassthrough");

    SharedAqlItemBlockPtr block;

    ExecutionState state;
    typename Executor::Stats executorStats;
    std::tie(state, executorStats, block) = executor.fetchBlockForPassthrough(nrItems);
    engine._stats += executorStats;

    if (state == ExecutionState::WAITING) {
      TRI_ASSERT(block == nullptr);
      return {state, nullptr};
    }
    if (block == nullptr) {
      TRI_ASSERT(state == ExecutionState::DONE);
      return {state, nullptr};
    }

    // Now we must have a block.
    TRI_ASSERT(block != nullptr);
    // Assert that the block has enough registers. This must be guaranteed by
    // the register planning.
    TRI_ASSERT(block->getNrRegs() == nrRegs);
#ifdef ARANGODB_ENABLE_MAINTAINER_MODE
    // Check that all output registers are empty.
    for (auto const& reg : *infos.getOutputRegisters()) {
      for (size_t row = 0; row < block->size(); row++) {
        AqlValue const& val = block->getValueReference(row, reg);
        TRI_ASSERT(val.isEmpty());
      }
    }
#endif

    return {ExecutionState::HASMORE, block};
  }
};

template <>
struct RequestWrappedBlock<RequestWrappedBlockVariant::INPUTRESTRICTED> {
  /**
   * @brief If the executor can set an upper bound on the output size knowing
   *        the input size, usually because size(input) >= size(output), let it
   *        prefetch an input block to give us this upper bound.
   *        Only then we allocate a new block with at most this upper bound.
   */
  template <class Executor>
  static std::pair<ExecutionState, SharedAqlItemBlockPtr> run(
#ifdef ARANGODB_ENABLE_MAINTAINER_MODE
      typename Executor::Infos const&,
#endif
      Executor& executor, ExecutionEngine& engine, size_t nrItems, RegisterCount nrRegs) {
    static_assert(Executor::Properties::inputSizeRestrictsOutputSize,
                  "This function can only be used with executors supporting "
                  "`inputSizeRestrictsOutputSize`");
    static_assert(hasExpectedNumberOfRows<Executor>::value,
                  "An Executor with inputSizeRestrictsOutputSize must "
                  "implement expectedNumberOfRows");

    SharedAqlItemBlockPtr block;

    ExecutionState state;
    size_t expectedRows = 0;
    // Note: this might trigger a prefetch on the rowFetcher!
    std::tie(state, expectedRows) = executor.expectedNumberOfRows(nrItems);
    if (state == ExecutionState::WAITING) {
      return {state, nullptr};
    }
    nrItems = (std::min)(expectedRows, nrItems);
    if (nrItems == 0) {
      TRI_ASSERT(state == ExecutionState::DONE);
      if (state != ExecutionState::DONE) {
        auto const executorName = boost::core::demangle(typeid(Executor).name());
        THROW_ARANGO_EXCEPTION_FORMAT(
            TRI_ERROR_INTERNAL_AQL,
            "Unexpected result of expectedNumberOfRows in %s", executorName.c_str());
      }
      return {state, nullptr};
    }
    block = engine.itemBlockManager().requestBlock(nrItems, nrRegs);

    return {ExecutionState::HASMORE, block};
  }
};

}  // namespace arangodb::aql

template <class Executor>
std::pair<ExecutionState, SharedAqlItemBlockPtr> ExecutionBlockImpl<Executor>::requestWrappedBlock(
    size_t nrItems, RegisterCount nrRegs) {
  if constexpr (!isNewStyleExecutor<Executor>) {
    static_assert(Executor::Properties::allowsBlockPassthrough == BlockPassthrough::Disable ||
                      !Executor::Properties::inputSizeRestrictsOutputSize,
                  "At most one of Properties::allowsBlockPassthrough or "
                  "Properties::inputSizeRestrictsOutputSize should be true for "
                  "each Executor");
    static_assert((Executor::Properties::allowsBlockPassthrough == BlockPassthrough::Enable) ==
                      hasFetchBlockForPassthrough<Executor>::value,
                  "Executors should implement the method "
                  "fetchBlockForPassthrough() iff "
                  "Properties::allowsBlockPassthrough is true");
  }
  static_assert(
      Executor::Properties::inputSizeRestrictsOutputSize ==
          hasExpectedNumberOfRows<Executor>::value,
      "Executors should implement the method expectedNumberOfRows() iff "
      "Properties::inputSizeRestrictsOutputSize is true");

  constexpr RequestWrappedBlockVariant variant =
      isNewStyleExecutor<Executor>
          ? RequestWrappedBlockVariant::DEFAULT
          : Executor::Properties::allowsBlockPassthrough == BlockPassthrough::Enable
                ? RequestWrappedBlockVariant::PASS_THROUGH
                : Executor::Properties::inputSizeRestrictsOutputSize
                      ? RequestWrappedBlockVariant::INPUTRESTRICTED
                      : RequestWrappedBlockVariant::DEFAULT;

  // Override for spliced subqueries, this optimization does not work there.
  if (isInSplicedSubquery() && variant == RequestWrappedBlockVariant::INPUTRESTRICTED) {
    return RequestWrappedBlock<RequestWrappedBlockVariant::DEFAULT>::run(
#ifdef ARANGODB_ENABLE_MAINTAINER_MODE
        infos(),
#endif
        executor(), *_engine, nrItems, nrRegs);
  }

  return RequestWrappedBlock<variant>::run(
#ifdef ARANGODB_ENABLE_MAINTAINER_MODE
      infos(),
#endif
      executor(), *_engine, nrItems, nrRegs);
}

// TODO: We need to define the size of this block based on Input / Executor / Subquery depth
template <class Executor>
auto ExecutionBlockImpl<Executor>::allocateOutputBlock(AqlCall&& call)
    -> std::unique_ptr<OutputAqlItemRow> {
  if constexpr (Executor::Properties::allowsBlockPassthrough == BlockPassthrough::Enable) {
    SharedAqlItemBlockPtr newBlock{nullptr};
    // Passthrough variant, re-use the block stored in InputRange
    if (!_hasUsedDataRangeBlock) {
      // In the pass through variant we have the contract that we work on a
      // block all or nothing, so if we have used the block once, we cannot use it again
      // however we cannot remove the _lastRange as it may contain additional information.
      newBlock = _lastRange.getBlock();
      _hasUsedDataRangeBlock = true;
    }

    return createOutputRow(newBlock, std::move(call));
  } else {
    // Non-Passthrough variant, we need to allocate the block ourselfs
    size_t blockSize = ExecutionBlock::DefaultBatchSize;
    SharedAqlItemBlockPtr newBlock =
        _engine->itemBlockManager().requestBlock(blockSize, _infos.numberOfOutputRegisters());
    return createOutputRow(newBlock, std::move(call));
  }
}

template <class Executor>
void ExecutionBlockImpl<Executor>::ensureOutputBlock(AqlCall&& call) {
  if (_outputItemRow == nullptr || !_outputItemRow->isInitialized()) {
    _outputItemRow = allocateOutputBlock(std::move(call));
  } else {
    _outputItemRow->setCall(std::move(call));
  }
}

// This cannot return upstream call or shadowrows.
template <class Executor>
auto ExecutionBlockImpl<Executor>::nextState(AqlCall const& call) const -> ExecState {
  if (call.getOffset() > 0) {
    // First skip
    return ExecState::SKIP;
  }
  if (call.getLimit() > 0) {
    // Then produce
    return ExecState::PRODUCE;
  }
  if (call.hardLimit == 0) {
    // We reached hardLimit, fast forward
    return ExecState::FASTFORWARD;
  }
  // now we are done.
  return ExecState::DONE;
}

/// @brief request an AqlItemBlock from the memory manager
template <class Executor>
SharedAqlItemBlockPtr ExecutionBlockImpl<Executor>::requestBlock(size_t nrItems,
                                                                 RegisterId nrRegs) {
  return _engine->itemBlockManager().requestBlock(nrItems, nrRegs);
}

//
// FETCHER:  if we have one output row per input row, we can skip
//           directly by just calling the fetcher and see whether
//           it produced any output.
//           With the new architecture we should be able to just skip
//           ahead on the input range, fetching new blocks when necessary
// EXECUTOR: the executor has a specialised skipRowsRange method
//           that will be called to skip
// SUBQUERY_START:
// SUBQUERY_END:
//
enum class SkipRowsRangeVariant {
  FETCHER,
  EXECUTOR,
  SUBQUERY_START,
  SUBQUERY_END
};

// This function is just copy&pasted from above to decide which variant of
// skip is used for which executor.
template <class Executor>
static SkipRowsRangeVariant constexpr skipRowsType() {
  bool constexpr useFetcher =
      Executor::Properties::allowsBlockPassthrough == BlockPassthrough::Enable &&
      !std::is_same<Executor, SubqueryExecutor<true>>::value;

  bool constexpr useExecutor = hasSkipRowsRange<Executor>::value;

  // ConstFetcher and SingleRowFetcher<BlockPassthrough::Enable> can skip, but
  // it may not be done for modification subqueries.
  static_assert(useFetcher ==
                    (std::is_same_v<typename Executor::Fetcher, ConstFetcher> ||
                     (std::is_same_v<typename Executor::Fetcher, SingleRowFetcher<BlockPassthrough::Enable>> &&
                      !std::is_same<Executor, SubqueryExecutor<true>>::value)),
                "Unexpected fetcher for SkipVariants::FETCHER");

  static_assert(!useFetcher || hasSkipRows<typename Executor::Fetcher>::value,
                "Fetcher is chosen for skipping, but has not skipRows method!");

<<<<<<< HEAD
  static_assert(
      useExecutor ==
          (is_one_of_v<Executor, FilterExecutor, ShortestPathExecutor, ReturnExecutor,
                       IdExecutor<SingleRowFetcher<BlockPassthrough::Enable>>,
                       IdExecutor<ConstFetcher>, HashedCollectExecutor, IndexExecutor, EnumerateCollectionExecutor,
=======
  static_assert(useExecutor ==
                    (is_one_of_v<Executor, FilterExecutor, ShortestPathExecutor, KShortestPathsExecutor,
                                 ReturnExecutor, HashedCollectExecutor, IndexExecutor, EnumerateCollectionExecutor,
>>>>>>> 4fa08604
#ifdef ARANGODB_USE_GOOGLE_TESTS
                       TestLambdaSkipExecutor,
#endif
<<<<<<< HEAD
                       EnumerateListExecutor, SubqueryStartExecutor, SubqueryEndExecutor, SortedCollectExecutor, LimitExecutor>),
      "Unexpected executor for SkipVariants::EXECUTOR");
=======
                                 TraversalExecutor, EnumerateListExecutor, SortedCollectExecutor, LimitExecutor>),
                "Unexpected executor for SkipVariants::EXECUTOR");
>>>>>>> 4fa08604

  // The LimitExecutor will not work correctly with SkipVariants::FETCHER!
  static_assert(
      !std::is_same<Executor, LimitExecutor>::value || useFetcher,
      "LimitExecutor needs to implement skipRows() to work correctly");

  if (useExecutor) {
    return SkipRowsRangeVariant::EXECUTOR;
  } else if (useFetcher) {
    return SkipRowsRangeVariant::FETCHER;
  } else {
    TRI_ASSERT(false);
    THROW_ARANGO_EXCEPTION(TRI_ERROR_NOT_IMPLEMENTED);
  }
}

// Let's do it the C++ way.
template <class T>
struct dependent_false : std::false_type {};

template <class Executor>
auto ExecutionBlockImpl<Executor>::executeSkipRowsRange(AqlItemBlockInputRange& inputRange,
                                                        AqlCall& call)
    -> std::tuple<ExecutorState, typename Executor::Stats, size_t, AqlCall> {
  if constexpr (isNewStyleExecutor<Executor>) {
    call.skippedRows = 0;
    if constexpr (skipRowsType<Executor>() == SkipRowsRangeVariant::EXECUTOR) {
      // If the executor has a method skipRowsRange, to skip outputs.
      // Every non-passthrough executor needs to implement this.
      return _executor.skipRowsRange(inputRange, call);
    } else if constexpr (skipRowsType<Executor>() == SkipRowsRangeVariant::FETCHER) {
      // If we know that every input row produces exactly one output row (this
      // is a property of the executor), then we can just let the fetcher skip
      // the number of rows that we would like to skip.
      // Returning this will trigger to end in upstream state now, with the
      // call that was handed it.
      static_assert(
          std::is_same_v<typename Executor::Stats, NoStats>,
          "Executors with custom statistics must implement skipRowsRange.");
      return {inputRange.upstreamState(), NoStats{}, 0, call};
    } else {
      static_assert(dependent_false<Executor>::value,
                    "This value of SkipRowsRangeVariant is not supported");
      return std::make_tuple(ExecutorState::DONE, typename Executor::Stats{}, 0, call);
    }
  } else {
    TRI_ASSERT(false);
    return std::make_tuple(ExecutorState::DONE, typename Executor::Stats{}, 0, call);
  }
  // Compiler is unhappy without this.
  return std::make_tuple(ExecutorState::DONE, typename Executor::Stats{}, 0, call);
}

template <>
auto ExecutionBlockImpl<SubqueryStartExecutor>::shadowRowForwarding() -> ExecState {
  TRI_ASSERT(_outputItemRow);
  TRI_ASSERT(_outputItemRow->isInitialized());
  TRI_ASSERT(!_outputItemRow->allRowsUsed());
  if (_lastRange.hasDataRow()) {
    // If we have a dataRow, the executor needs to write it's output.
    // If we get woken up by a dataRow during forwarding of ShadowRows
    // This will return false, and if so we need to call produce instead.
    auto didWrite = _executor.produceShadowRow(_lastRange, *_outputItemRow);
    if (didWrite) {
      if (_lastRange.hasShadowRow()) {
        // Forward the ShadowRows
        return ExecState::SHADOWROWS;
      }
      // If we have more input,
      // For now we need to return
      // here and cannot start another subquery.
      // We do not know what to do with the next DataRow.
      return ExecState::DONE;
    } else {
      // Woken up after shadowRow forwarding
      // Need to call the Executor
      return ExecState::CHECKCALL;
    }
  } else {
    // Need to forward the ShadowRows
    auto const& [state, shadowRow] = _lastRange.nextShadowRow();
    TRI_ASSERT(shadowRow.isInitialized());
    _outputItemRow->increaseShadowRowDepth(shadowRow);
    TRI_ASSERT(_outputItemRow->produced());
    _outputItemRow->advanceRow();
    if (_lastRange.hasShadowRow()) {
      return ExecState::SHADOWROWS;
    }
    // If we do not have more shadowRows
    // we need to return.
    return ExecState::DONE;
  }
}

template <>
auto ExecutionBlockImpl<SubqueryEndExecutor>::shadowRowForwarding() -> ExecState {
  TRI_ASSERT(_outputItemRow);
  TRI_ASSERT(_outputItemRow->isInitialized());
  TRI_ASSERT(!_outputItemRow->allRowsUsed());
  if (!_lastRange.hasShadowRow()) {
    // We got back without a ShadowRow in the LastRange
    // Let client call again
    return ExecState::DONE;
  }
  auto const& [state, shadowRow] = _lastRange.nextShadowRow();
  TRI_ASSERT(shadowRow.isInitialized());
  bool didConsume = false;
  if (shadowRow.isRelevant()) {
    // We need to consume the row, and write the Aggregate to it.
    _executor.consumeShadowRow(shadowRow, *_outputItemRow);
    didConsume = true;
  } else {
    _outputItemRow->decreaseShadowRowDepth(shadowRow);
  }

  TRI_ASSERT(_outputItemRow->produced());
  _outputItemRow->advanceRow();

  if (state == ExecutorState::DONE) {
    // We have consumed everything, we are
    // Done with this query
    return ExecState::DONE;
  } else if (_lastRange.hasDataRow()) {
    // Multiple concatenated Subqueries
    // This case is disallowed for now, as we do not know the
    // look-ahead call
    TRI_ASSERT(false);
    // If we would know we could now go into a continue with next subquery
    // state.
    return ExecState::DONE;
  } else if (_lastRange.hasShadowRow()) {
    // We still have shadowRows, we
    // need to forward them
    return ExecState::SHADOWROWS;
  } else {
    if (didConsume) {
      // We did only consume the input
      // ask upstream
      return ExecState::CHECKCALL;
    }
    // End of input, we are done for now
    // Need to call again
    return ExecState::DONE;
  }
}

template <class Executor>
auto ExecutionBlockImpl<Executor>::shadowRowForwarding() -> ExecState {
  TRI_ASSERT(_outputItemRow);
  TRI_ASSERT(_outputItemRow->isInitialized());
  TRI_ASSERT(!_outputItemRow->allRowsUsed());
  if (!_lastRange.hasShadowRow()) {
    // We got back without a ShadowRow in the LastRange
    // Let client call again
    return ExecState::DONE;
  }

  auto const& [state, shadowRow] = _lastRange.nextShadowRow();
  TRI_ASSERT(shadowRow.isInitialized());

  _outputItemRow->copyRow(shadowRow);

  if (shadowRow.isRelevant()) {
    LOG_QUERY("6d337", DEBUG) << printTypeInfo() << " init executor.";
    // We found a relevant shadow Row.
    // We need to reset the Executor
    // cppcheck-suppress unreadVariable
    constexpr bool customInit = hasInitializeCursor<decltype(_executor)>::value;
    InitializeCursor<customInit>::init(_executor, _rowFetcher, _infos);
  }

  TRI_ASSERT(_outputItemRow->produced());
  _outputItemRow->advanceRow();

  if (state == ExecutorState::DONE) {
    // We have consumed everything, we are
    // Done with this query
    return ExecState::DONE;
  } else if (_lastRange.hasDataRow()) {
    // Multiple concatenated Subqueries
    // This case is disallowed for now, as we do not know the
    // look-ahead call
    TRI_ASSERT(false);
    // If we would know we could now go into a continue with next subquery
    // state.
    return ExecState::DONE;
  } else if (_lastRange.hasShadowRow()) {
    // We still have shadowRows, we
    // need to forward them
    return ExecState::SHADOWROWS;
  } else {
    // End of input, we are done for now
    // Need to call again
    return ExecState::DONE;
  }
}

/**
 * @brief Define the variant of FastForward behaviour
 *
 * FULLCOUNT => Call executeSkipRowsRange and report what has been skipped.
 * EXECUTOR => Call executeSkipRowsRange, but do not report what has been skipped.
 *             (This instance is used to make sure Modifications are performed, or stats are correct)
 * FETCHER => Do not bother the Executor, drop all from input, without further reporting
 */
enum class FastForwardVariant { FULLCOUNT, EXECUTOR, FETCHER };

template <class Executor>
static auto fastForwardType(AqlCall const& call, Executor const& e) -> FastForwardVariant {
  if (call.needsFullCount() && call.getOffset() == 0 && call.getLimit() == 0) {
    // Only start fullCount after the original call is fulfilled. Otherwise
    // do fast-forward variant
    TRI_ASSERT(call.hasHardLimit());
    return FastForwardVariant::FULLCOUNT;
  }
  // TODO: We only need to do this is the executor actually require to call.
  // e.g. Modifications will always need to be called. Limit only if it needs to report fullCount
  if constexpr (is_one_of_v<Executor, LimitExecutor>) {
    return FastForwardVariant::EXECUTOR;
  }
  return FastForwardVariant::FETCHER;
}

template <class Executor>
auto ExecutionBlockImpl<Executor>::executeFastForward(AqlItemBlockInputRange& inputRange,
                                                      AqlCall& clientCall)
    -> std::tuple<ExecutorState, typename Executor::Stats, size_t, AqlCall> {
  TRI_ASSERT(isNewStyleExecutor<Executor>);
  if constexpr (std::is_same_v<Executor, SubqueryStartExecutor>) {
    if (clientCall.needsFullCount() && clientCall.getOffset() == 0 &&
        clientCall.getLimit() == 0) {
      // We can savely call skipRows.
      // It will not report anything if the row is already consumed
      return executeSkipRowsRange(_lastRange, clientCall);
    }
    // Do not fastForward anything, the Subquery start will handle it by itself
    return {ExecutorState::DONE, NoStats{}, 0, AqlCall{}};
  }
  auto type = fastForwardType(clientCall, _executor);
  switch (type) {
    case FastForwardVariant::FULLCOUNT:
    case FastForwardVariant::EXECUTOR: {
      LOG_QUERY("cb135", DEBUG) << printTypeInfo() << " apply full count.";
      auto [state, stats, skippedLocal, call] = executeSkipRowsRange(_lastRange, clientCall);
      if (type == FastForwardVariant::EXECUTOR) {
        // We do not report the skip
        skippedLocal = 0;
      }
      return {state, stats, skippedLocal, call};
    }
    case FastForwardVariant::FETCHER: {
      LOG_QUERY("fa327", DEBUG) << printTypeInfo() << " bypass unused rows.";
      while (inputRange.hasDataRow()) {
        auto [state, row] = inputRange.nextDataRow();
        TRI_ASSERT(row.isInitialized());
      }
      AqlCall call{};
      call.hardLimit = 0;
      return {inputRange.upstreamState(), typename Executor::Stats{}, 0, call};
    }
  }
  // Unreachable
  TRI_ASSERT(false);
  THROW_ARANGO_EXCEPTION(TRI_ERROR_INTERNAL_AQL);
}

/**
 * @brief This is the central function of an executor, and it acts like a
 * coroutine: It can be called multiple times and keeps state across
 * calls.
 *
 * The intended behaviour of this function is best described in terms of
 * a state machine; the possible states are the ExecStates
 * SKIP, PRODUCE, FASTFORWARD, UPSTREAM, SHADOWROWS, DONE
 *
 * SKIP       skipping rows. How rows are skipped is determined by
 *            the Executor that is used. See SkipVariants
 * PRODUCE    calls produceRows of the executor
 * FASTFORWARD again skipping rows, will count skipped rows, if fullCount is requested.
 * UPSTREAM   fetches rows from the upstream executor(s) to be processed by
 *            our executor.
 * SHADOWROWS process any shadow rows
 * DONE       processing of one output is done. We did handle offset / limit / fullCount without crossing BatchSize limits.
 *            This state does not indicate that we are DONE with all input, we are just done with one walk through this statemachine.
 *
 * We progress within the states in the following way:
 *   There is a nextState method that determines the next state based on the call, it can only lead to:
 *   SKIP, PRODUCE, FASTFORWAD, DONE
 *
 *   On the first call we will use nextState to get to our starting point.
 *   After any of SKIP, PRODUCE,, FASTFORWAD, DONE We either go to
 *   1. FASTFORWARD (if executor is done)
 *   2. DONE (if output is full)
 *   3. UPSTREAM if executor has More, (Invariant: input fully consumed)
 *   4. NextState (if none of the above applies)
 *
 *   From SHADOWROWS we can only go to DONE
 *   From UPSTREAM we go to NextState.
 *
 * @tparam Executor The Executor that will implement the logic of what needs to happen to the data
 * @param stack The call stack of lower levels
 * @return std::tuple<ExecutionState, size_t, SharedAqlItemBlockPtr>
 *        ExecutionState: WAITING -> We wait for IO, secure state, return you will be called again
 *        ExecutionState: HASMORE -> We still have data
 *        ExecutionState: DONE -> We do not have any more data, do never call again
 *        size_t -> Amount of documents skipped within this one call. (contains offset and fullCount)
 *        SharedAqlItemBlockPtr -> The resulting data
 */
template <class Executor>
std::tuple<ExecutionState, size_t, SharedAqlItemBlockPtr>
ExecutionBlockImpl<Executor>::executeWithoutTrace(AqlCallStack stack) {
  if constexpr (isNewStyleExecutor<Executor>) {
    if (!stack.isRelevant()) {
      LOG_QUERY("bf029", DEBUG) << "subquery bypassing executor " << printBlockInfo();
      // We are bypassing subqueries.
      // This executor is not allowed to perform actions
      // However we need to maintain the upstream state.
      size_t skippedLocal = 0;
      typename Fetcher::DataRange bypassedRange{ExecutorState::HASMORE};
      std::tie(_upstreamState, skippedLocal, bypassedRange) = _rowFetcher.execute(stack);
      return {_upstreamState, skippedLocal, bypassedRange.getBlock()};
    }

    AqlCall clientCall = stack.popCall();
    ExecutorState localExecutorState = ExecutorState::DONE;

    TRI_ASSERT(!(clientCall.getOffset() == 0 && clientCall.softLimit == AqlCall::Limit{0}));
    TRI_ASSERT(!(clientCall.hasSoftLimit() && clientCall.fullCount));
    TRI_ASSERT(!(clientCall.hasSoftLimit() && clientCall.hasHardLimit()));

    // We can only have returned the following internal states
    TRI_ASSERT(_execState == ExecState::CHECKCALL || _execState == ExecState::SHADOWROWS ||
               _execState == ExecState::UPSTREAM);
    // Skip can only be > 0 if we are in upstream cases.
    TRI_ASSERT(_skipped == 0 || _execState == ExecState::UPSTREAM);

    if constexpr (std::is_same_v<Executor, SubqueryEndExecutor>) {
      // TODO: implement forwarding of SKIP properly:
      // We need to modify the execute API to instead return a vector of skipped
      // values.
      // Then we can simply push a skip on the Stack here and let it forward.
      // In case of a modifaction we need to NOT forward a skip, but instead do
      // a limit := limit + offset call and a hardLimit 0 call on top of the stack.
      TRI_ASSERT(!clientCall.needSkipMore());

      // In subqeryEndExecutor we actually manage two calls.
      // The clientClient is defined of what will go into the Executor.
      // on SubqueryEnd this call is generated based on the call from downstream
      stack.pushCall(std::move(clientCall));
      // TODO: Implement different kind of calls we need to inject into Executor
      // based on modification, or on forwarding.
      // FOr now use a fetchUnlimited Call always
      clientCall = AqlCall{};
    }
    if (_execState == ExecState::UPSTREAM) {
      // We have been in waiting state.
      // We may have local work on the original call.
      // The client does not have the right to change her
      // mind just because we told her to hold the line.

      // The client cannot request less data!
      TRI_ASSERT(_clientRequest.getOffset() <= clientCall.getOffset());
      TRI_ASSERT(_clientRequest.getLimit() <= clientCall.getLimit());
      TRI_ASSERT(_clientRequest.needsFullCount() == clientCall.needsFullCount());
      clientCall = _clientRequest;
    }

    auto returnToState = ExecState::CHECKCALL;

    LOG_QUERY("007ac", DEBUG) << "starting statemachine of executor " << printBlockInfo();
    while (_execState != ExecState::DONE) {
      switch (_execState) {
        case ExecState::CHECKCALL: {
          LOG_QUERY("cfe46", DEBUG)
              << printTypeInfo() << " determine next action on call " << clientCall;
          _execState = nextState(clientCall);
          break;
        }
        case ExecState::SKIP: {
#ifdef ARANGODB_ENABLE_MAINTAINER_MODE
          size_t offsetBefore = clientCall.getOffset();
          TRI_ASSERT(offsetBefore > 0);
          size_t canPassFullcount =
              clientCall.getLimit() == 0 && clientCall.needsFullCount();
#endif
          LOG_QUERY("1f786", DEBUG) << printTypeInfo() << " call skipRows " << clientCall;
          auto [state, stats, skippedLocal, call] =
              executeSkipRowsRange(_lastRange, clientCall);
#ifdef ARANGODB_ENABLE_MAINTAINER_MODE
          // Assertion: We did skip 'skippedLocal' documents here.
          // This means that they have to be removed from clientCall.getOffset()
          // This has to be done by the Executor calling call.didSkip()
          // accordingly.
          // The LIMIT executor with a LIMIT of 0 can also bypass fullCount
          // here, even if callLimit > 0
          if (canPassFullcount || std::is_same_v<Executor, LimitExecutor>) {
            // In this case we can first skip. But straight after continue with fullCount, so we might skip more
            TRI_ASSERT(clientCall.getOffset() + skippedLocal >= offsetBefore);
            if (clientCall.getOffset() + skippedLocal > offsetBefore) {
              // First need to count down offset.
              TRI_ASSERT(clientCall.getOffset() == 0);
            }
          } else {
            TRI_ASSERT(clientCall.getOffset() + skippedLocal == offsetBefore);
          }
#endif
          localExecutorState = state;
          _skipped += skippedLocal;
          _engine->_stats += stats;
          // The execute might have modified the client call.
          if (state == ExecutorState::DONE) {
            _execState = ExecState::FASTFORWARD;
          } else if (clientCall.getOffset() > 0) {
            TRI_ASSERT(_upstreamState != ExecutionState::DONE);
            // We need to request more
            _upstreamRequest = call;
            _execState = ExecState::UPSTREAM;
          } else {
            // We are done with skipping. Skip is not allowed to request more
            _execState = ExecState::CHECKCALL;
          }
          break;
        }
        case ExecState::PRODUCE: {
          // Make sure there's a block allocated and set
          // the call
          TRI_ASSERT(clientCall.getLimit() > 0);

          LOG_QUERY("1f786", DEBUG) << printTypeInfo() << " call produceRows " << clientCall;
          if (outputIsFull()) {
            // We need to be able to write data
            // But maybe the existing block is full here
            // Then we need to wake up again.
            // However the client might decide on a different
            // call, so we do not record this position
            _execState = ExecState::DONE;
            break;
          }
          if constexpr (std::is_same_v<Executor, SubqueryEndExecutor>) {
            TRI_ASSERT(!stack.empty());
            AqlCall const& subqueryCall = stack.peek();
            AqlCall copyCall = subqueryCall;
            ensureOutputBlock(std::move(copyCall));
          } else {
            ensureOutputBlock(std::move(clientCall));
          }
          TRI_ASSERT(_outputItemRow);

          // Execute getSome
          auto const [state, stats, call] =
              _executor.produceRows(_lastRange, *_outputItemRow);
          _engine->_stats += stats;
          localExecutorState = state;

          if constexpr (!std::is_same_v<Executor, SubqueryEndExecutor>) {
            // Produce might have modified the clientCall
            // But only do this if we are not subquery.
            clientCall = _outputItemRow->getClientCall();
          }

          if (state == ExecutorState::DONE) {
            _execState = ExecState::FASTFORWARD;
          } else if (Executor::Properties::allowsBlockPassthrough == BlockPassthrough::Enable &&
                     outputIsFull()) {
            // In pass through variant we need to stop whenever the block is full.
            _execState = ExecState::DONE;
            break;
          } else if (clientCall.getLimit() > 0 && !_lastRange.hasDataRow()) {
            TRI_ASSERT(_upstreamState != ExecutionState::DONE);
            // We need to request more
            _upstreamRequest = call;
            _execState = ExecState::UPSTREAM;
          } else {
            // We are done with producing. Produce is not allowed to request more
            _execState = ExecState::CHECKCALL;
          }
          break;
        }
        case ExecState::FASTFORWARD: {
          LOG_QUERY("96e2c", DEBUG)
              << printTypeInfo() << " all produced, fast forward to end up (sub-)query.";
          auto [state, stats, skippedLocal, call] =
              executeFastForward(_lastRange, clientCall);

          _skipped += skippedLocal;
          _engine->_stats += stats;
          localExecutorState = state;

          if (state == ExecutorState::DONE) {
            if (_outputItemRow && _outputItemRow->isInitialized() &&
                _outputItemRow->allRowsUsed()) {
              // We have a block with data, but no more place for a shadow row.
              _execState = ExecState::DONE;
            } else if (!_lastRange.hasShadowRow() && !_lastRange.hasDataRow()) {
              _execState = ExecState::DONE;
            } else {
              _execState = ExecState::SHADOWROWS;
            }
          } else {
            // We need to request more
            _upstreamRequest = call;
            _execState = ExecState::UPSTREAM;
          }
          break;
        }
        case ExecState::UPSTREAM: {
          LOG_QUERY("488de", DEBUG)
              << printTypeInfo() << " request dependency " << _upstreamRequest;
          // If this triggers the executors produceRows function has returned
          // HASMORE even if it knew that upstream has no further rows.
          TRI_ASSERT(_upstreamState != ExecutionState::DONE);
          // We need to make sure _lastRange is all used
          TRI_ASSERT(!_lastRange.hasDataRow());
          TRI_ASSERT(!_lastRange.hasShadowRow());
          size_t skippedLocal = 0;

#ifdef ARANGODB_ENABLE_MAINTAINER_MODE
          size_t subqueryLevelBefore = stack.subqueryLevel();
#endif
          // If we are SubqueryStart, we remove the top element of the stack
          // which belongs to the subquery enclosed by this
          // SubqueryStart and the partnered SubqueryEnd by *not*
          // pushing the upstream request.
          if constexpr (!std::is_same_v<Executor, SubqueryStartExecutor>) {
            auto callCopy = _upstreamRequest;
            stack.pushCall(std::move(callCopy));
          }

          std::tie(_upstreamState, skippedLocal, _lastRange) = _rowFetcher.execute(stack);

          if constexpr (std::is_same_v<Executor, SubqueryStartExecutor>) {
            // Do not pop the call, we did not put it on.
            // However we need it for accounting later.
          } else {
            // As the stack is copied into the fetcher, we need to pop off our call again.
            // If we use other datastructures or moving we may hand over ownership of the stack here
            // instead and no popCall is necessary.
            stack.popCall();
          }

#ifdef ARANGODB_ENABLE_MAINTAINER_MODE
          TRI_ASSERT(subqueryLevelBefore == stack.subqueryLevel());
#endif
          if (_upstreamState == ExecutionState::WAITING) {
            // We need to persist the old call before we return.
            // We might have some local accounting to this call.
            _clientRequest = clientCall;
            // We do not return anything in WAITING state, also NOT skipped.
            return {_upstreamState, 0, nullptr};
          }
          if constexpr (Executor::Properties::allowsBlockPassthrough ==
                        BlockPassthrough::Enable) {
            // We have a new range, passthrough can use this range.
            _hasUsedDataRangeBlock = false;
          }
          if constexpr (skipRowsType<Executor>() == SkipRowsRangeVariant::FETCHER) {
            _skipped += skippedLocal;
            // We skipped through passthrough, so count that a skip was solved.
            clientCall.didSkip(skippedLocal);
          }
          _execState = ExecState::CHECKCALL;
          break;
        }
        case ExecState::SHADOWROWS: {
          // We only get Called with something in the input.
          TRI_ASSERT(_lastRange.hasShadowRow() || _lastRange.hasDataRow());
          LOG_QUERY("7c63c", DEBUG)
              << printTypeInfo() << " (sub-)query completed. Move ShadowRows.";

          // TODO: Check if we can have the situation that we are between two shadow rows here.
          // E.g. LastRow is releveant shadowRow. NextRow is non-relevant shadowRow.
          // NOTE: I do not think this is an issue, as the Executor will always say that it cannot do anything with
          // an empty input. Only exception might be COLLECT COUNT.

          if (outputIsFull()) {
            // We need to be able to write data
            // But maybe the existing block is full here
            // Then we need to wake up again here.
            returnToState = ExecState::SHADOWROWS;
            _execState = ExecState::DONE;
            break;
          }
          if constexpr (std::is_same_v<Executor, SubqueryEndExecutor>) {
            TRI_ASSERT(!stack.empty());
            AqlCall const& subqueryCall = stack.peek();
            AqlCall copyCall = subqueryCall;
            ensureOutputBlock(std::move(copyCall));
          } else {
            ensureOutputBlock(std::move(clientCall));
          }

          TRI_ASSERT(!_outputItemRow->allRowsUsed());

          // This may write one or more rows.
          _execState = shadowRowForwarding();
          if constexpr (!std::is_same_v<Executor, SubqueryEndExecutor>) {
            // Produce might have modified the clientCall
            // But only do this if we are not subquery.
            clientCall = _outputItemRow->getClientCall();
          }
          break;
        }
        default:
          // unreachable
          TRI_ASSERT(false);
          THROW_ARANGO_EXCEPTION(TRI_ERROR_INTERNAL_AQL);
      }
    }
    LOG_QUERY("80c24", DEBUG) << printBlockInfo() << " local statemachine done. Return now.";
    // If we do not have an output, we simply return a nullptr here.
    auto outputBlock = _outputItemRow != nullptr ? _outputItemRow->stealBlock()
                                                 : SharedAqlItemBlockPtr{nullptr};
    // We are locally done with our output.
    // Next time we need to check the client call again
    _execState = returnToState;
    // This is not strictly necessary here, as we shouldn't be called again
    // after DONE.
    _outputItemRow.reset();

    // We return skipped here, reset member
    size_t skipped = _skipped;
    _skipped = 0;
    if (localExecutorState == ExecutorState::HASMORE ||
        _lastRange.hasDataRow() || _lastRange.hasShadowRow()) {
      // We have skipped or/and return data, otherwise we cannot return HASMORE
      TRI_ASSERT(skipped > 0 || (outputBlock != nullptr && outputBlock->numEntries() > 0));
      return {ExecutionState::HASMORE, skipped, std::move(outputBlock)};
    }
    // We must return skipped and/or data when reporting HASMORE
    TRI_ASSERT(_upstreamState != ExecutionState::HASMORE ||
               (skipped > 0 || (outputBlock != nullptr && outputBlock->numEntries() > 0)));
    return {_upstreamState, skipped, std::move(outputBlock)};
  } else {
    // TODO this branch must never be taken with an executor that has not been
    //      converted yet
    TRI_ASSERT(false);
    THROW_ARANGO_EXCEPTION(TRI_ERROR_NOT_IMPLEMENTED);
  }
}

/// @brief reset all internal states after processing a shadow row.
template <class Executor>
void ExecutionBlockImpl<Executor>::resetAfterShadowRow() {
  // cppcheck-suppress unreadVariable
  constexpr bool customInit = hasInitializeCursor<decltype(_executor)>::value;
  InitializeCursor<customInit>::init(_executor, _rowFetcher, _infos);
}

template <class Executor>
ExecutionState ExecutionBlockImpl<Executor>::fetchShadowRowInternal() {
  TRI_ASSERT(_state == InternalState::FETCH_SHADOWROWS);
  TRI_ASSERT(!_outputItemRow->isFull());
  ExecutionState state = ExecutionState::HASMORE;
  ShadowAqlItemRow shadowRow{CreateInvalidShadowRowHint{}};
  // TODO: Add lazy evaluation in case of LIMIT "lying" on done
  std::tie(state, shadowRow) = _rowFetcher.fetchShadowRow();
  if (state == ExecutionState::WAITING) {
    TRI_ASSERT(!shadowRow.isInitialized());
    return state;
  }

  if (state == ExecutionState::DONE) {
    _state = InternalState::DONE;
  }
  if (shadowRow.isInitialized()) {
    _outputItemRow->copyRow(shadowRow);
    TRI_ASSERT(_outputItemRow->produced());
    _outputItemRow->advanceRow();
  } else {
    if (_state != InternalState::DONE) {
      _state = InternalState::FETCH_DATA;
      resetAfterShadowRow();
    }
  }
  return state;
}

template <class Executor>
auto ExecutionBlockImpl<Executor>::outputIsFull() const noexcept -> bool {
  return _outputItemRow != nullptr && _outputItemRow->isInitialized() &&
         _outputItemRow->allRowsUsed();
}

template <>
template <>
RegisterId ExecutionBlockImpl<IdExecutor<SingleRowFetcher<BlockPassthrough::Enable>>>::getOutputRegisterId() const
    noexcept {
  return _infos.getOutputRegister();
}

template class ::arangodb::aql::ExecutionBlockImpl<CalculationExecutor<CalculationType::Condition>>;
template class ::arangodb::aql::ExecutionBlockImpl<CalculationExecutor<CalculationType::Reference>>;
template class ::arangodb::aql::ExecutionBlockImpl<CalculationExecutor<CalculationType::V8Condition>>;
template class ::arangodb::aql::ExecutionBlockImpl<ConstrainedSortExecutor>;
template class ::arangodb::aql::ExecutionBlockImpl<CountCollectExecutor>;
template class ::arangodb::aql::ExecutionBlockImpl<DistinctCollectExecutor>;
template class ::arangodb::aql::ExecutionBlockImpl<EnumerateCollectionExecutor>;
template class ::arangodb::aql::ExecutionBlockImpl<EnumerateListExecutor>;
template class ::arangodb::aql::ExecutionBlockImpl<FilterExecutor>;
template class ::arangodb::aql::ExecutionBlockImpl<HashedCollectExecutor>;

template class ::arangodb::aql::ExecutionBlockImpl<IResearchViewExecutor<false, arangodb::iresearch::MaterializeType::NotMaterialize>>;
template class ::arangodb::aql::ExecutionBlockImpl<IResearchViewExecutor<false, arangodb::iresearch::MaterializeType::LateMaterialize>>;
template class ::arangodb::aql::ExecutionBlockImpl<IResearchViewExecutor<false, arangodb::iresearch::MaterializeType::Materialize>>;
template class ::arangodb::aql::ExecutionBlockImpl<
    IResearchViewExecutor<false, arangodb::iresearch::MaterializeType::NotMaterialize | arangodb::iresearch::MaterializeType::UseStoredValues>>;
template class ::arangodb::aql::ExecutionBlockImpl<
    IResearchViewExecutor<false, arangodb::iresearch::MaterializeType::LateMaterialize | arangodb::iresearch::MaterializeType::UseStoredValues>>;
template class ::arangodb::aql::ExecutionBlockImpl<IResearchViewExecutor<true, arangodb::iresearch::MaterializeType::NotMaterialize>>;
template class ::arangodb::aql::ExecutionBlockImpl<IResearchViewExecutor<true, arangodb::iresearch::MaterializeType::LateMaterialize>>;
template class ::arangodb::aql::ExecutionBlockImpl<IResearchViewExecutor<true, arangodb::iresearch::MaterializeType::Materialize>>;
template class ::arangodb::aql::ExecutionBlockImpl<
    IResearchViewExecutor<true, arangodb::iresearch::MaterializeType::NotMaterialize | arangodb::iresearch::MaterializeType::UseStoredValues>>;
template class ::arangodb::aql::ExecutionBlockImpl<
    IResearchViewExecutor<true, arangodb::iresearch::MaterializeType::LateMaterialize | arangodb::iresearch::MaterializeType::UseStoredValues>>;
template class ::arangodb::aql::ExecutionBlockImpl<IResearchViewMergeExecutor<false, arangodb::iresearch::MaterializeType::NotMaterialize>>;
template class ::arangodb::aql::ExecutionBlockImpl<IResearchViewMergeExecutor<false, arangodb::iresearch::MaterializeType::LateMaterialize>>;
template class ::arangodb::aql::ExecutionBlockImpl<IResearchViewMergeExecutor<false, arangodb::iresearch::MaterializeType::Materialize>>;
template class ::arangodb::aql::ExecutionBlockImpl<IResearchViewMergeExecutor<
    false, arangodb::iresearch::MaterializeType::NotMaterialize | arangodb::iresearch::MaterializeType::UseStoredValues>>;
template class ::arangodb::aql::ExecutionBlockImpl<IResearchViewMergeExecutor<
    false, arangodb::iresearch::MaterializeType::LateMaterialize | arangodb::iresearch::MaterializeType::UseStoredValues>>;
template class ::arangodb::aql::ExecutionBlockImpl<IResearchViewMergeExecutor<true, arangodb::iresearch::MaterializeType::NotMaterialize>>;
template class ::arangodb::aql::ExecutionBlockImpl<IResearchViewMergeExecutor<true, arangodb::iresearch::MaterializeType::LateMaterialize>>;
template class ::arangodb::aql::ExecutionBlockImpl<IResearchViewMergeExecutor<true, arangodb::iresearch::MaterializeType::Materialize>>;
template class ::arangodb::aql::ExecutionBlockImpl<IResearchViewMergeExecutor<
    true, arangodb::iresearch::MaterializeType::NotMaterialize | arangodb::iresearch::MaterializeType::UseStoredValues>>;
template class ::arangodb::aql::ExecutionBlockImpl<IResearchViewMergeExecutor<
    true, arangodb::iresearch::MaterializeType::LateMaterialize | arangodb::iresearch::MaterializeType::UseStoredValues>>;

template class ::arangodb::aql::ExecutionBlockImpl<IdExecutor<ConstFetcher>>;
template class ::arangodb::aql::ExecutionBlockImpl<IdExecutor<SingleRowFetcher<BlockPassthrough::Enable>>>;
template class ::arangodb::aql::ExecutionBlockImpl<IndexExecutor>;
template class ::arangodb::aql::ExecutionBlockImpl<LimitExecutor>;

// IndexTag, Insert, Remove, Update,Replace, Upsert are only tags for this one
template class ::arangodb::aql::ExecutionBlockImpl<SingleRemoteModificationExecutor<IndexTag>>;
template class ::arangodb::aql::ExecutionBlockImpl<SingleRemoteModificationExecutor<Insert>>;
template class ::arangodb::aql::ExecutionBlockImpl<SingleRemoteModificationExecutor<Remove>>;
template class ::arangodb::aql::ExecutionBlockImpl<SingleRemoteModificationExecutor<Update>>;
template class ::arangodb::aql::ExecutionBlockImpl<SingleRemoteModificationExecutor<Replace>>;
template class ::arangodb::aql::ExecutionBlockImpl<SingleRemoteModificationExecutor<Upsert>>;

template class ::arangodb::aql::ExecutionBlockImpl<NoResultsExecutor>;
template class ::arangodb::aql::ExecutionBlockImpl<ReturnExecutor>;
template class ::arangodb::aql::ExecutionBlockImpl<ShortestPathExecutor>;
template class ::arangodb::aql::ExecutionBlockImpl<KShortestPathsExecutor>;
template class ::arangodb::aql::ExecutionBlockImpl<SortedCollectExecutor>;
template class ::arangodb::aql::ExecutionBlockImpl<SortExecutor>;
template class ::arangodb::aql::ExecutionBlockImpl<SubqueryEndExecutor>;
template class ::arangodb::aql::ExecutionBlockImpl<SubqueryExecutor<true>>;
template class ::arangodb::aql::ExecutionBlockImpl<SubqueryExecutor<false>>;
template class ::arangodb::aql::ExecutionBlockImpl<SubqueryStartExecutor>;
template class ::arangodb::aql::ExecutionBlockImpl<TraversalExecutor>;
template class ::arangodb::aql::ExecutionBlockImpl<SortingGatherExecutor>;
template class ::arangodb::aql::ExecutionBlockImpl<ParallelUnsortedGatherExecutor>;
template class ::arangodb::aql::ExecutionBlockImpl<UnsortedGatherExecutor>;

template class ::arangodb::aql::ExecutionBlockImpl<MaterializeExecutor<RegisterId>>;
template class ::arangodb::aql::ExecutionBlockImpl<MaterializeExecutor<std::string const&>>;

template class ::arangodb::aql::ExecutionBlockImpl<ModificationExecutor<AllRowsFetcher, InsertModifier>>;
template class ::arangodb::aql::ExecutionBlockImpl<ModificationExecutor<SingleRowFetcher<BlockPassthrough::Disable>, InsertModifier>>;
template class ::arangodb::aql::ExecutionBlockImpl<ModificationExecutor<AllRowsFetcher, RemoveModifier>>;
template class ::arangodb::aql::ExecutionBlockImpl<ModificationExecutor<SingleRowFetcher<BlockPassthrough::Disable>, RemoveModifier>>;
template class ::arangodb::aql::ExecutionBlockImpl<ModificationExecutor<AllRowsFetcher, UpdateReplaceModifier>>;
template class ::arangodb::aql::ExecutionBlockImpl<ModificationExecutor<SingleRowFetcher<BlockPassthrough::Disable>, UpdateReplaceModifier>>;
template class ::arangodb::aql::ExecutionBlockImpl<ModificationExecutor<AllRowsFetcher, UpsertModifier>>;
template class ::arangodb::aql::ExecutionBlockImpl<ModificationExecutor<SingleRowFetcher<BlockPassthrough::Disable>, UpsertModifier>>;<|MERGE_RESOLUTION|>--- conflicted
+++ resolved
@@ -145,11 +145,8 @@
                 TestLambdaExecutor,
                 TestLambdaSkipExecutor,  // we need one after these to avoid compile errors in non-test mode
 #endif
-<<<<<<< HEAD
-                SubqueryStartExecutor, SubqueryEndExecutor, ShortestPathExecutor, EnumerateListExecutor, LimitExecutor>;
-=======
-                TraversalExecutor, KShortestPathsExecutor, ShortestPathExecutor, EnumerateListExecutor, LimitExecutor>;
->>>>>>> 4fa08604
+                SubqueryStartExecutor, SubqueryEndExecutor, TraversalExecutor, KShortestPathsExecutor,
+                ShortestPathExecutor, EnumerateListExecutor, LimitExecutor>;
 
 template <class Executor>
 ExecutionBlockImpl<Executor>::ExecutionBlockImpl(ExecutionEngine* engine,
@@ -1100,27 +1097,17 @@
   static_assert(!useFetcher || hasSkipRows<typename Executor::Fetcher>::value,
                 "Fetcher is chosen for skipping, but has not skipRows method!");
 
-<<<<<<< HEAD
   static_assert(
       useExecutor ==
-          (is_one_of_v<Executor, FilterExecutor, ShortestPathExecutor, ReturnExecutor,
+          (is_one_of_v<Executor, FilterExecutor, ShortestPathExecutor, ReturnExecutor, KShortestPathsExecutor,
                        IdExecutor<SingleRowFetcher<BlockPassthrough::Enable>>,
                        IdExecutor<ConstFetcher>, HashedCollectExecutor, IndexExecutor, EnumerateCollectionExecutor,
-=======
-  static_assert(useExecutor ==
-                    (is_one_of_v<Executor, FilterExecutor, ShortestPathExecutor, KShortestPathsExecutor,
-                                 ReturnExecutor, HashedCollectExecutor, IndexExecutor, EnumerateCollectionExecutor,
->>>>>>> 4fa08604
 #ifdef ARANGODB_USE_GOOGLE_TESTS
                        TestLambdaSkipExecutor,
 #endif
-<<<<<<< HEAD
-                       EnumerateListExecutor, SubqueryStartExecutor, SubqueryEndExecutor, SortedCollectExecutor, LimitExecutor>),
+                       TraversalExecutor, EnumerateListExecutor, SubqueryStartExecutor,
+                       SubqueryEndExecutor, SortedCollectExecutor, LimitExecutor>),
       "Unexpected executor for SkipVariants::EXECUTOR");
-=======
-                                 TraversalExecutor, EnumerateListExecutor, SortedCollectExecutor, LimitExecutor>),
-                "Unexpected executor for SkipVariants::EXECUTOR");
->>>>>>> 4fa08604
 
   // The LimitExecutor will not work correctly with SkipVariants::FETCHER!
   static_assert(
