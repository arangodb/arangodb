--- conflicted
+++ resolved
@@ -144,11 +144,8 @@
                 TestLambdaExecutor,
                 TestLambdaSkipExecutor,  // we need one after these to avoid compile errors in non-test mode
 #endif
-<<<<<<< HEAD
-                ShortestPathExecutor, EnumerateListExecutor, LimitExecutor, SortExecutor>;
-=======
-                TraversalExecutor, KShortestPathsExecutor, ShortestPathExecutor, EnumerateListExecutor, LimitExecutor>;
->>>>>>> 4fa08604
+                TraversalExecutor, KShortestPathsExecutor, ShortestPathExecutor,
+                EnumerateListExecutor, LimitExecutor, SortExecutor>;
 
 template <class Executor>
 ExecutionBlockImpl<Executor>::ExecutionBlockImpl(ExecutionEngine* engine,
@@ -1087,11 +1084,7 @@
 #ifdef ARANGODB_USE_GOOGLE_TESTS
                                  TestLambdaSkipExecutor,
 #endif
-<<<<<<< HEAD
-                                 EnumerateListExecutor, SortedCollectExecutor, LimitExecutor, SortExecutor>),
-=======
-                                 TraversalExecutor, EnumerateListExecutor, SortedCollectExecutor, LimitExecutor>),
->>>>>>> 4fa08604
+                                 TraversalExecutor, EnumerateListExecutor, SortedCollectExecutor, LimitExecutor, SortExecutor>),
                 "Unexpected executor for SkipVariants::EXECUTOR");
 
   // The LimitExecutor will not work correctly with SkipVariants::FETCHER!
@@ -1192,7 +1185,7 @@
     }
     case FastForwardVariant::FETCHER: {
       LOG_QUERY("fa327", DEBUG) << printTypeInfo() << " bypass unused rows.";
-      std::ignore = inputRange.skipAllRemainingDataRows(); // TODO: check if we need the state
+      std::ignore = inputRange.skipAllRemainingDataRows();  // TODO: check if we need the state
       AqlCall call{};
       call.hardLimit = 0;
       return {inputRange.upstreamState(), typename Executor::Stats{}, 0, call};
