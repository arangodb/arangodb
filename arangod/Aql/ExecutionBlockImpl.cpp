////////////////////////////////////////////////////////////////////////////////
/// DISCLAIMER
///
/// Copyright 2018 ArangoDB GmbH, Cologne, Germany
///
/// Licensed under the Apache License, Version 2.0 (the "License");
/// you may not use this file except in compliance with the License.
/// You may obtain a copy of the License at
///
///     http://www.apache.org/licenses/LICENSE-2.0
///
/// Unless required by applicable law or agreed to in writing, software
/// distributed under the License is distributed on an "AS IS" BASIS,
/// WITHOUT WARRANTIES OR CONDITIONS OF ANY KIND, either express or implied.
/// See the License for the specific language governing permissions and
/// limitations under the License.
///
/// Copyright holder is ArangoDB GmbH, Cologne, Germany
///
/// @author Tobias Goedderz
/// @author Michael Hackstein
/// @author Heiko Kernbach
/// @author Jan Christoph Uhde
////////////////////////////////////////////////////////////////////////////////

#include "ExecutionBlockImpl.h"

#include "Aql/AllRowsFetcher.h"
#include "Aql/AqlCallStack.h"
#include "Aql/AqlItemBlock.h"
#include "Aql/CalculationExecutor.h"
#include "Aql/ConstFetcher.h"
#include "Aql/ConstrainedSortExecutor.h"
#include "Aql/CountCollectExecutor.h"
#include "Aql/DistinctCollectExecutor.h"
#include "Aql/EnumerateCollectionExecutor.h"
#include "Aql/EnumerateListExecutor.h"
#include "Aql/ExecutionEngine.h"
#include "Aql/ExecutionState.h"
#include "Aql/ExecutorInfos.h"
#include "Aql/FilterExecutor.h"
#include "Aql/HashedCollectExecutor.h"
#include "Aql/IResearchViewExecutor.h"
#include "Aql/IdExecutor.h"
#include "Aql/IndexExecutor.h"
#include "Aql/InputAqlItemRow.h"
#include "Aql/KShortestPathsExecutor.h"
#include "Aql/LimitExecutor.h"
#include "Aql/MaterializeExecutor.h"
#include "Aql/ModificationExecutor.h"
#include "Aql/MultiDependencySingleRowFetcher.h"
#include "Aql/NoResultsExecutor.h"
#include "Aql/ParallelUnsortedGatherExecutor.h"
#include "Aql/Query.h"
#include "Aql/QueryOptions.h"
#include "Aql/ReturnExecutor.h"
#include "Aql/ShadowAqlItemRow.h"
#include "Aql/ShortestPathExecutor.h"
#include "Aql/SimpleModifier.h"
#include "Aql/SingleRemoteModificationExecutor.h"
#include "Aql/SortExecutor.h"
#include "Aql/SortRegister.h"
#include "Aql/SortedCollectExecutor.h"
#include "Aql/SortingGatherExecutor.h"
#include "Aql/SubqueryEndExecutor.h"
#include "Aql/SubqueryExecutor.h"
#include "Aql/SubqueryStartExecutor.h"
#include "Aql/TraversalExecutor.h"
#include "Aql/UnsortedGatherExecutor.h"
#include "Aql/UpsertModifier.h"
#include "Basics/system-functions.h"
#include "Transaction/Context.h"

#include <velocypack/Dumper.h>
#include <velocypack/velocypack-aliases.h>

#include <boost/core/demangle.hpp>

#include <type_traits>

using namespace arangodb;
using namespace arangodb::aql;

#define LOG_QUERY(logId, level)            \
  LOG_TOPIC(logId, level, Logger::QUERIES) \
      << "[query#" << this->_engine->getQuery()->id() << "] "

/*
 * Creates a metafunction `checkName` that tests whether a class has a method
 * named `methodName`, used like this:
 *
 * CREATE_HAS_MEMBER_CHECK(someMethod, hasSomeMethod);
 * ...
 * constexpr bool someClassHasSomeMethod = hasSomeMethod<SomeClass>::value;
 */

#define CREATE_HAS_MEMBER_CHECK(methodName, checkName)               \
  template <typename T>                                              \
  class checkName {                                                  \
    template <typename C>                                            \
    static std::true_type test(decltype(&C::methodName));            \
    template <typename C>                                            \
    static std::true_type test(decltype(&C::template methodName<>)); \
    template <typename>                                              \
    static std::false_type test(...);                                \
                                                                     \
   public:                                                           \
    static constexpr bool value = decltype(test<T>(0))::value;       \
  }

CREATE_HAS_MEMBER_CHECK(initializeCursor, hasInitializeCursor);
CREATE_HAS_MEMBER_CHECK(skipRows, hasSkipRows);
CREATE_HAS_MEMBER_CHECK(fetchBlockForPassthrough, hasFetchBlockForPassthrough);
CREATE_HAS_MEMBER_CHECK(expectedNumberOfRows, hasExpectedNumberOfRows);
CREATE_HAS_MEMBER_CHECK(skipRowsRange, hasSkipRowsRange);

#ifdef ARANGODB_USE_GOOGLE_TESTS
// Forward declaration of Test Executors.
// only used as long as isNewStyleExecutor is required.
namespace arangodb {
namespace aql {
class TestLambdaExecutor;

class TestLambdaSkipExecutor;
}  // namespace aql
}  // namespace arangodb
#endif

template <typename T, typename... Es>
constexpr bool is_one_of_v = (std::is_same_v<T, Es> || ...);

/*
 * Determine whether we execute new style or old style skips, i.e. pre or post shadow row introduction
 * TODO: This should be removed once all executors and fetchers are ported to the new style.
 */
template <typename Executor>
constexpr bool isNewStyleExecutor =
    is_one_of_v<Executor, FilterExecutor, SortedCollectExecutor, IdExecutor<ConstFetcher>,
<<<<<<< HEAD
                IdExecutor<SingleRowFetcher<BlockPassthrough::Enable>>,
                KShortestPathsExecutor, ReturnExecutor, HashedCollectExecutor, IndexExecutor,
=======
                IdExecutor<SingleRowFetcher<BlockPassthrough::Enable>>, ReturnExecutor, IndexExecutor, EnumerateCollectionExecutor,
                // TODO: re-enable after new subquery end & start are implemented
                // CalculationExecutor<CalculationType::Condition>, CalculationExecutor<CalculationType::Reference>, CalculationExecutor<CalculationType::V8Condition>,
                HashedCollectExecutor,
>>>>>>> e7f36c35
#ifdef ARANGODB_USE_GOOGLE_TESTS
                TestLambdaExecutor,
                TestLambdaSkipExecutor,  // we need one after these to avoid compile errors in non-test mode
#endif
                ShortestPathExecutor, EnumerateListExecutor, LimitExecutor>;

template <class Executor>
ExecutionBlockImpl<Executor>::ExecutionBlockImpl(ExecutionEngine* engine,
                                                 ExecutionNode const* node,
                                                 typename Executor::Infos infos)
    : ExecutionBlock(engine, node),
      _dependencyProxy(_dependencies, engine->itemBlockManager(),
                       infos.getInputRegisters(),
                       infos.numberOfInputRegisters(), trxVpackOptions()),
      _rowFetcher(_dependencyProxy),
      _infos(std::move(infos)),
      _executor(_rowFetcher, _infos),
      _outputItemRow(),
      _query(*engine->getQuery()),
      _state(InternalState::FETCH_DATA),
      _lastRange{ExecutorState::HASMORE},
      _execState{ExecState::CHECKCALL},
      _upstreamRequest{},
      _clientRequest{},
      _hasUsedDataRangeBlock{false} {
  // already insert ourselves into the statistics results
  if (_profile >= PROFILE_LEVEL_BLOCKS) {
    _engine->_stats.nodes.try_emplace(node->id(), ExecutionStats::Node());
  }
}

template <class Executor>
ExecutionBlockImpl<Executor>::~ExecutionBlockImpl() = default;

template <class Executor>
std::pair<ExecutionState, SharedAqlItemBlockPtr> ExecutionBlockImpl<Executor>::getSome(size_t atMost) {
  if constexpr (isNewStyleExecutor<Executor>) {
    AqlCallStack stack{AqlCall::SimulateGetSome(atMost)};
    auto const [state, skipped, block] = execute(stack);
    return {state, block};
  } else {
    traceGetSomeBegin(atMost);
    auto result = getSomeWithoutTrace(atMost);
    return traceGetSomeEnd(result.first, std::move(result.second));
  }
}

template <class Executor>
std::pair<ExecutionState, SharedAqlItemBlockPtr> ExecutionBlockImpl<Executor>::getSomeWithoutTrace(size_t atMost) {
  if constexpr (isNewStyleExecutor<Executor>) {
    TRI_ASSERT(false);
    THROW_ARANGO_EXCEPTION(TRI_ERROR_INTERNAL_AQL);
  } else {
    TRI_ASSERT(atMost <= ExecutionBlock::DefaultBatchSize);
    // silence tests -- we need to introduce new failure tests for fetchers
    TRI_IF_FAILURE("ExecutionBlock::getOrSkipSome1") {
      THROW_ARANGO_EXCEPTION(TRI_ERROR_DEBUG);
    }
    TRI_IF_FAILURE("ExecutionBlock::getOrSkipSome2") {
      THROW_ARANGO_EXCEPTION(TRI_ERROR_DEBUG);
    }
    TRI_IF_FAILURE("ExecutionBlock::getOrSkipSome3") {
      THROW_ARANGO_EXCEPTION(TRI_ERROR_DEBUG);
    }

    if (getQuery().killed()) {
      THROW_ARANGO_EXCEPTION(TRI_ERROR_QUERY_KILLED);
    }

    if (_state == InternalState::DONE) {
      // We are done, so we stay done
      return {ExecutionState::DONE, nullptr};
    }

    if (!_outputItemRow) {
      ExecutionState state;
      SharedAqlItemBlockPtr newBlock;
      std::tie(state, newBlock) =
          requestWrappedBlock(atMost, _infos.numberOfOutputRegisters());
      if (state == ExecutionState::WAITING) {
        TRI_ASSERT(newBlock == nullptr);
        return {state, nullptr};
      }
      if (newBlock == nullptr) {
        TRI_ASSERT(state == ExecutionState::DONE);
        _state = InternalState::DONE;
        // _rowFetcher must be DONE now already
        return {state, nullptr};
      }
      TRI_ASSERT(newBlock != nullptr);
      TRI_ASSERT(newBlock->size() > 0);
      // We cannot hold this assertion, if we are on a pass-through
      // block and the upstream uses execute already.
      // TRI_ASSERT(newBlock->size() <= atMost);
      _outputItemRow = createOutputRow(newBlock, AqlCall{});
    }

    ExecutionState state = ExecutionState::HASMORE;
    ExecutorStats executorStats{};

    TRI_ASSERT(atMost > 0);

    if (isInSplicedSubquery()) {
      // The loop has to be entered at least once!
      TRI_ASSERT(!_outputItemRow->isFull());
      while (!_outputItemRow->isFull() && _state != InternalState::DONE) {
        // Assert that write-head is always pointing to a free row
        TRI_ASSERT(!_outputItemRow->produced());
        switch (_state) {
          case InternalState::FETCH_DATA: {
            std::tie(state, executorStats) = _executor.produceRows(*_outputItemRow);
            // Count global but executor-specific statistics, like number of
            // filtered rows.
            _engine->_stats += executorStats;
            if (_outputItemRow->produced()) {
              _outputItemRow->advanceRow();
            }

            if (state == ExecutionState::WAITING) {
              return {state, nullptr};
            }

            if (state == ExecutionState::DONE) {
              _state = InternalState::FETCH_SHADOWROWS;
            }
            break;
          }
          case InternalState::FETCH_SHADOWROWS: {
            state = fetchShadowRowInternal();
            if (state == ExecutionState::WAITING) {
              return {state, nullptr};
            }
            break;
          }
          case InternalState::DONE: {
            TRI_ASSERT(false);  // Invalid state
          }
        }
      }
      // Modify the return state.
      // As long as we do still have ShadowRows
      // We need to return HASMORE!
      if (_state == InternalState::DONE) {
        state = ExecutionState::DONE;
      } else {
        state = ExecutionState::HASMORE;
      }
    } else {
      // The loop has to be entered at least once!
      TRI_ASSERT(!_outputItemRow->isFull());
      while (!_outputItemRow->isFull()) {
        std::tie(state, executorStats) = _executor.produceRows(*_outputItemRow);
        // Count global but executor-specific statistics, like number of filtered rows.
        _engine->_stats += executorStats;
        if (_outputItemRow->produced()) {
          _outputItemRow->advanceRow();
        }

        if (state == ExecutionState::WAITING) {
          return {state, nullptr};
        }

        if (state == ExecutionState::DONE) {
          auto outputBlock = _outputItemRow->stealBlock();
          // This is not strictly necessary here, as we shouldn't be called again after DONE.
          _outputItemRow.reset();
          return {state, std::move(outputBlock)};
        }
      }

      TRI_ASSERT(state == ExecutionState::HASMORE);
      TRI_ASSERT(_outputItemRow->isFull());
    }

    auto outputBlock = _outputItemRow->stealBlock();
    // we guarantee that we do return a valid pointer in the HASMORE case.
    TRI_ASSERT(outputBlock != nullptr || _state == InternalState::DONE);
    _outputItemRow.reset();
    return {state, std::move(outputBlock)};
  }
}

template <class Executor>
std::unique_ptr<OutputAqlItemRow> ExecutionBlockImpl<Executor>::createOutputRow(
    SharedAqlItemBlockPtr& newBlock, AqlCall&& call) {
#ifdef ARANGODB_ENABLE_MAINTAINER_MODE
  if (newBlock != nullptr) {
    // Assert that the block has enough registers. This must be guaranteed by
    // the register planning.
    TRI_ASSERT(newBlock->getNrRegs() == _infos.numberOfOutputRegisters());
    // Check that all output registers are empty.
    for (auto const& reg : *_infos.getOutputRegisters()) {
      for (size_t row = 0; row < newBlock->size(); row++) {
        AqlValue const& val = newBlock->getValueReference(row, reg);
        TRI_ASSERT(val.isEmpty());
      }
    }
  }
#endif

  if /* constexpr */ (Executor::Properties::allowsBlockPassthrough == BlockPassthrough::Enable) {
    return std::make_unique<OutputAqlItemRow>(newBlock, infos().getOutputRegisters(),
                                              infos().registersToKeep(),
                                              infos().registersToClear(), call,
                                              OutputAqlItemRow::CopyRowBehavior::DoNotCopyInputRows);
  } else {
    return std::make_unique<OutputAqlItemRow>(newBlock, infos().getOutputRegisters(),
                                              infos().registersToKeep(),
                                              infos().registersToClear(), call);
  }
}

template <class Executor>
Executor& ExecutionBlockImpl<Executor>::executor() {
  return _executor;
}

template <class Executor>
Query const& ExecutionBlockImpl<Executor>::getQuery() const {
  return _query;
}

template <class Executor>
typename ExecutionBlockImpl<Executor>::Infos const& ExecutionBlockImpl<Executor>::infos() const {
  return _infos;
}

namespace arangodb::aql {

enum class SkipVariants { FETCHER, EXECUTOR, GET_SOME };

// Specifying the namespace here is important to MSVC.
template <enum arangodb::aql::SkipVariants>
struct ExecuteSkipVariant {};

template <>
struct ExecuteSkipVariant<SkipVariants::FETCHER> {
  template <class Executor>
  static std::tuple<ExecutionState, typename Executor::Stats, size_t> executeSkip(
      Executor& executor, typename Executor::Fetcher& fetcher, size_t toSkip) {
    auto res = fetcher.skipRows(toSkip);
    return std::make_tuple(res.first, typename Executor::Stats{}, res.second);  // tuple, cannot use initializer list due to build failure
  }
};

template <>
struct ExecuteSkipVariant<SkipVariants::EXECUTOR> {
  template <class Executor>
  static std::tuple<ExecutionState, typename Executor::Stats, size_t> executeSkip(
      Executor& executor, typename Executor::Fetcher& fetcher, size_t toSkip) {
    return executor.skipRows(toSkip);
  }
};

template <>
struct ExecuteSkipVariant<SkipVariants::GET_SOME> {
  template <class Executor>
  static std::tuple<ExecutionState, typename Executor::Stats, size_t> executeSkip(
      Executor& executor, typename Executor::Fetcher& fetcher, size_t toSkip) {
    // this function should never be executed
    TRI_ASSERT(false);
    // Make MSVC happy:
    return std::make_tuple(ExecutionState::DONE, typename Executor::Stats{}, 0);  // tuple, cannot use initializer list due to build failure
  }
};

template <class Executor>
static SkipVariants constexpr skipType() {
  static_assert(!isNewStyleExecutor<Executor>);
  bool constexpr useFetcher =
      Executor::Properties::allowsBlockPassthrough == BlockPassthrough::Enable &&
      !std::is_same<Executor, SubqueryExecutor<true>>::value;

  bool constexpr useExecutor = hasSkipRows<Executor>::value;

  // ConstFetcher and SingleRowFetcher<BlockPassthrough::Enable> can skip, but
  // it may not be done for modification subqueries.
  static_assert(useFetcher ==
                    (std::is_same<typename Executor::Fetcher, ConstFetcher>::value ||
                     (std::is_same<typename Executor::Fetcher, SingleRowFetcher<BlockPassthrough::Enable>>::value &&
                      !std::is_same<Executor, SubqueryExecutor<true>>::value)),
                "Unexpected fetcher for SkipVariants::FETCHER");

  static_assert(!useFetcher || hasSkipRows<typename Executor::Fetcher>::value,
                "Fetcher is chosen for skipping, but has not skipRows method!");

  static_assert(
      useExecutor ==
          (std::is_same<Executor, IndexExecutor>::value ||
           std::is_same<Executor, IResearchViewExecutor<false, iresearch::MaterializeType::NotMaterialize>>::value ||
           std::is_same<Executor, IResearchViewExecutor<false, iresearch::MaterializeType::LateMaterialize>>::value ||
           std::is_same<Executor, IResearchViewExecutor<false, iresearch::MaterializeType::Materialize>>::value ||
           std::is_same<Executor, IResearchViewExecutor<false, iresearch::MaterializeType::NotMaterialize | iresearch::MaterializeType::UseStoredValues>>::value ||
           std::is_same<Executor, IResearchViewExecutor<false, iresearch::MaterializeType::LateMaterialize | iresearch::MaterializeType::UseStoredValues>>::value ||
           std::is_same<Executor, IResearchViewExecutor<true, iresearch::MaterializeType::NotMaterialize>>::value ||
           std::is_same<Executor, IResearchViewExecutor<true, iresearch::MaterializeType::LateMaterialize>>::value ||
           std::is_same<Executor, IResearchViewExecutor<true, iresearch::MaterializeType::Materialize>>::value ||
           std::is_same<Executor, IResearchViewExecutor<true, iresearch::MaterializeType::NotMaterialize | iresearch::MaterializeType::UseStoredValues>>::value ||
           std::is_same<Executor, IResearchViewExecutor<true, iresearch::MaterializeType::LateMaterialize | iresearch::MaterializeType::UseStoredValues>>::value ||
           std::is_same<Executor, IResearchViewMergeExecutor<false, iresearch::MaterializeType::NotMaterialize>>::value ||
           std::is_same<Executor, IResearchViewMergeExecutor<false, iresearch::MaterializeType::LateMaterialize>>::value ||
           std::is_same<Executor, IResearchViewMergeExecutor<false, iresearch::MaterializeType::Materialize>>::value ||
           std::is_same<Executor, IResearchViewMergeExecutor<false, iresearch::MaterializeType::NotMaterialize | iresearch::MaterializeType::UseStoredValues>>::value ||
           std::is_same<Executor, IResearchViewMergeExecutor<false, iresearch::MaterializeType::LateMaterialize | iresearch::MaterializeType::UseStoredValues>>::value ||
           std::is_same<Executor, IResearchViewMergeExecutor<true, iresearch::MaterializeType::NotMaterialize>>::value ||
           std::is_same<Executor, IResearchViewMergeExecutor<true, iresearch::MaterializeType::LateMaterialize>>::value ||
           std::is_same<Executor, IResearchViewMergeExecutor<true, iresearch::MaterializeType::Materialize>>::value ||
           std::is_same<Executor, IResearchViewMergeExecutor<true, iresearch::MaterializeType::NotMaterialize | iresearch::MaterializeType::UseStoredValues>>::value ||
           std::is_same<Executor, IResearchViewMergeExecutor<true, iresearch::MaterializeType::LateMaterialize | iresearch::MaterializeType::UseStoredValues>>::value ||
           std::is_same<Executor, EnumerateCollectionExecutor>::value ||
           std::is_same<Executor, LimitExecutor>::value ||
           std::is_same<Executor, ConstrainedSortExecutor>::value ||
           std::is_same<Executor, SortingGatherExecutor>::value ||
           std::is_same<Executor, UnsortedGatherExecutor>::value ||
           std::is_same<Executor, ParallelUnsortedGatherExecutor>::value ||
           std::is_same<Executor, MaterializeExecutor<RegisterId>>::value ||
           std::is_same<Executor, MaterializeExecutor<std::string const&>>::value),
      "Unexpected executor for SkipVariants::EXECUTOR");

  // The LimitExecutor will not work correctly with SkipVariants::FETCHER!
  static_assert(
      !std::is_same<Executor, LimitExecutor>::value || useFetcher,
      "LimitExecutor needs to implement skipRows() to work correctly");

  if (useExecutor) {
    return SkipVariants::EXECUTOR;
  } else if (useFetcher) {
    return SkipVariants::FETCHER;
  } else {
    return SkipVariants::GET_SOME;
  }
}

}  // namespace arangodb::aql

template <class Executor>
std::pair<ExecutionState, size_t> ExecutionBlockImpl<Executor>::skipSome(size_t const atMost) {
  if constexpr (isNewStyleExecutor<Executor>) {
    AqlCallStack stack{AqlCall::SimulateSkipSome(atMost)};
    auto const [state, skipped, block] = execute(stack);

    // execute returns ExecutionState::DONE here, which stops execution after simulating a skip.
    // If we indiscriminately return ExecutionState::HASMORE, then we end up in an infinite loop
    //
    // luckily we can dispose of this kludge once executors have been ported.
    if (skipped < atMost && state == ExecutionState::DONE) {
      return {ExecutionState::DONE, skipped};
    } else {
      return {ExecutionState::HASMORE, skipped};
    }
  } else {
    traceSkipSomeBegin(atMost);
    auto state = ExecutionState::HASMORE;

    while (state == ExecutionState::HASMORE && _skipped < atMost) {
      auto res = skipSomeOnceWithoutTrace(atMost - _skipped);
      TRI_ASSERT(state != ExecutionState::WAITING || res.second == 0);
      state = res.first;
      _skipped += res.second;
      TRI_ASSERT(_skipped <= atMost);
    }

    size_t skipped = 0;
    if (state != ExecutionState::WAITING) {
      std::swap(skipped, _skipped);
    }

    TRI_ASSERT(skipped <= atMost);
    return traceSkipSomeEnd(state, skipped);
  }
}

template <class Executor>
std::pair<ExecutionState, size_t> ExecutionBlockImpl<Executor>::skipSomeOnceWithoutTrace(size_t atMost) {
  if constexpr (isNewStyleExecutor<Executor>) {
    TRI_ASSERT(false);
    THROW_ARANGO_EXCEPTION(TRI_ERROR_INTERNAL_AQL);
  } else {
    constexpr SkipVariants customSkipType = skipType<Executor>();

    if constexpr (customSkipType == SkipVariants::GET_SOME) {
      atMost = std::min(atMost, DefaultBatchSize);
      auto res = getSomeWithoutTrace(atMost);

      size_t skipped = 0;
      if (res.second != nullptr) {
        skipped = res.second->size();
      }
      TRI_ASSERT(skipped <= atMost);

      return {res.first, skipped};
    }

    ExecutionState state;
    typename Executor::Stats stats;
    size_t skipped;
    std::tie(state, stats, skipped) =
        ExecuteSkipVariant<customSkipType>::executeSkip(_executor, _rowFetcher, atMost);
    _engine->_stats += stats;
    TRI_ASSERT(skipped <= atMost);

    return {state, skipped};
  }
}

template <bool customInit>
struct InitializeCursor {};

template <>
struct InitializeCursor<false> {
  template <class Executor>
  static void init(Executor& executor, typename Executor::Fetcher& rowFetcher,
                   typename Executor::Infos& infos) {
    // destroy and re-create the Executor
    executor.~Executor();
    new (&executor) Executor(rowFetcher, infos);
  }
};

template <>
struct InitializeCursor<true> {
  template <class Executor>
  static void init(Executor& executor, typename Executor::Fetcher&,
                   typename Executor::Infos&) {
    // re-initialize the Executor
    executor.initializeCursor();
  }
};

template <class Executor>
std::pair<ExecutionState, Result> ExecutionBlockImpl<Executor>::initializeCursor(InputAqlItemRow const& input) {
  // reinitialize the DependencyProxy
  _dependencyProxy.reset();
  _lastRange = DataRange(ExecutorState::HASMORE);
  _hasUsedDataRangeBlock = false;

  // destroy and re-create the Fetcher
  _rowFetcher.~Fetcher();
  new (&_rowFetcher) Fetcher(_dependencyProxy);

  TRI_ASSERT(_skipped == 0);
  _skipped = 0;
  TRI_ASSERT(_state == InternalState::DONE || _state == InternalState::FETCH_DATA);
  _state = InternalState::FETCH_DATA;

  constexpr bool customInit = hasInitializeCursor<Executor>::value;
  // IndexExecutor and EnumerateCollectionExecutor have initializeCursor
  // implemented, so assert this implementation is used.
  static_assert(!std::is_same<Executor, EnumerateCollectionExecutor>::value || customInit,
                "EnumerateCollectionExecutor is expected to implement a custom "
                "initializeCursor method!");
  static_assert(!std::is_same<Executor, IndexExecutor>::value || customInit,
                "IndexExecutor is expected to implement a custom "
                "initializeCursor method!");
  static_assert(!std::is_same<Executor, DistinctCollectExecutor>::value || customInit,
                "DistinctCollectExecutor is expected to implement a custom "
                "initializeCursor method!");
  InitializeCursor<customInit>::init(_executor, _rowFetcher, _infos);

  // // use this with c++17 instead of specialization below
  // if constexpr (std::is_same_v<Executor, IdExecutor>) {
  //   if (items != nullptr) {
  //     _executor._inputRegisterValues.reset(
  //         items->slice(pos, *(_executor._infos.registersToKeep())));
  //   }
  // }

  return ExecutionBlock::initializeCursor(input);
}

template <class Executor>
std::pair<ExecutionState, Result> ExecutionBlockImpl<Executor>::shutdown(int errorCode) {
  return ExecutionBlock::shutdown(errorCode);
}

template <class Executor>
std::tuple<ExecutionState, size_t, SharedAqlItemBlockPtr> ExecutionBlockImpl<Executor>::execute(AqlCallStack stack) {
  // TODO remove this IF
  // These are new style executors
  if constexpr (isNewStyleExecutor<Executor>) {
    // Only this executor is fully implemented
    traceExecuteBegin(stack);
    auto res = executeWithoutTrace(stack);
    traceExecuteEnd(res);
    return res;
  }

  // Fall back to getSome/skipSome
  auto myCall = stack.popCall();

  TRI_ASSERT(AqlCall::IsSkipSomeCall(myCall) || AqlCall::IsGetSomeCall(myCall) ||
             AqlCall::IsFullCountCall(myCall) || AqlCall::IsFastForwardCall(myCall));
  _rowFetcher.useStack(stack);

  if (AqlCall::IsSkipSomeCall(myCall)) {
    auto const [state, skipped] = skipSome(myCall.getOffset());
    if (state != ExecutionState::WAITING) {
      myCall.didSkip(skipped);
    }
    return {state, skipped, nullptr};
  } else if (AqlCall::IsGetSomeCall(myCall)) {
    auto const [state, block] = getSome(myCall.getLimit());
    // We do not need to count as softLimit will be overwritten, and hard cannot be set.
    if (stack.empty() && myCall.hasHardLimit() && !myCall.needsFullCount() && block != nullptr) {
      // However we can do a short-cut here to report DONE on hardLimit if we are on the top-level query.
      myCall.didProduce(block->size());
      if (myCall.getLimit() == 0) {
        return {ExecutionState::DONE, 0, block};
      }
    }

    return {state, 0, block};
  } else if (AqlCall::IsFullCountCall(myCall)) {
    auto const [state, skipped] = skipSome(ExecutionBlock::SkipAllSize());
    if (state != ExecutionState::WAITING) {
      myCall.didSkip(skipped);
    }
    return {state, skipped, nullptr};
  } else if (AqlCall::IsFastForwardCall(myCall)) {
    // No idea if DONE is correct here...
    return {ExecutionState::DONE, 0, nullptr};
  }
  // Should never get here!
  THROW_ARANGO_EXCEPTION(TRI_ERROR_NOT_IMPLEMENTED);
}

// Work around GCC bug: https://gcc.gnu.org/bugzilla/show_bug.cgi?id=56480
// Without the namespaces it fails with
// error: specialization of 'template<class Executor> std::pair<arangodb::aql::ExecutionState, arangodb::Result> arangodb::aql::ExecutionBlockImpl<Executor>::initializeCursor(arangodb::aql::AqlItemBlock*, size_t)' in different namespace
namespace arangodb::aql {
// TODO -- remove this specialization when cpp 17 becomes available

template <>
template <>
auto ExecutionBlockImpl<IdExecutor<ConstFetcher>>::injectConstantBlock<IdExecutor<ConstFetcher>>(SharedAqlItemBlockPtr block)
    -> void {
  // reinitialize the DependencyProxy
  _dependencyProxy.reset();

  // destroy and re-create the Fetcher
  _rowFetcher.~Fetcher();
  new (&_rowFetcher) Fetcher(_dependencyProxy);

  TRI_ASSERT(_skipped == 0);
  _skipped = 0;
  TRI_ASSERT(_state == InternalState::DONE || _state == InternalState::FETCH_DATA);
  _state = InternalState::FETCH_DATA;

  // Reset state of execute
  _lastRange = AqlItemBlockInputRange{ExecutorState::HASMORE};
  _hasUsedDataRangeBlock = false;
  _upstreamState = ExecutionState::HASMORE;

  _rowFetcher.injectBlock(block);

  // cppcheck-suppress unreadVariable
  constexpr bool customInit = hasInitializeCursor<decltype(_executor)>::value;
  InitializeCursor<customInit>::init(_executor, _rowFetcher, _infos);
}

// TODO -- remove this specialization when cpp 17 becomes available
template <>
std::pair<ExecutionState, Result> ExecutionBlockImpl<IdExecutor<ConstFetcher>>::initializeCursor(
    InputAqlItemRow const& input) {
  SharedAqlItemBlockPtr block =
      input.cloneToBlock(_engine->itemBlockManager(), *(infos().registersToKeep()),
                         infos().numberOfOutputRegisters());

  injectConstantBlock(block);

  // end of default initializeCursor
  return ExecutionBlock::initializeCursor(input);
}

// TODO the shutdown specializations shall be unified!

template <>
std::pair<ExecutionState, Result> ExecutionBlockImpl<TraversalExecutor>::shutdown(int errorCode) {
  ExecutionState state;
  Result result;

  std::tie(state, result) = ExecutionBlock::shutdown(errorCode);

  if (state == ExecutionState::WAITING) {
    return {state, result};
  }
  return this->executor().shutdown(errorCode);
}

template <>
std::pair<ExecutionState, Result> ExecutionBlockImpl<ShortestPathExecutor>::shutdown(int errorCode) {
  ExecutionState state;
  Result result;

  std::tie(state, result) = ExecutionBlock::shutdown(errorCode);
  if (state == ExecutionState::WAITING) {
    return {state, result};
  }
  return this->executor().shutdown(errorCode);
}

template <>
std::pair<ExecutionState, Result> ExecutionBlockImpl<KShortestPathsExecutor>::shutdown(int errorCode) {
  ExecutionState state;
  Result result;

  std::tie(state, result) = ExecutionBlock::shutdown(errorCode);
  if (state == ExecutionState::WAITING) {
    return {state, result};
  }
  return this->executor().shutdown(errorCode);
}

template <>
std::pair<ExecutionState, Result> ExecutionBlockImpl<SubqueryExecutor<true>>::shutdown(int errorCode) {
  ExecutionState state;
  Result subqueryResult;
  // shutdown is repeatable
  std::tie(state, subqueryResult) = this->executor().shutdown(errorCode);
  if (state == ExecutionState::WAITING) {
    return {ExecutionState::WAITING, subqueryResult};
  }
  Result result;

  std::tie(state, result) = ExecutionBlock::shutdown(errorCode);
  if (state == ExecutionState::WAITING) {
    return {state, result};
  }
  if (result.fail()) {
    return {state, result};
  }
  return {state, subqueryResult};
}

template <>
std::pair<ExecutionState, Result> ExecutionBlockImpl<SubqueryExecutor<false>>::shutdown(int errorCode) {
  ExecutionState state;
  Result subqueryResult;
  // shutdown is repeatable
  std::tie(state, subqueryResult) = this->executor().shutdown(errorCode);
  if (state == ExecutionState::WAITING) {
    return {ExecutionState::WAITING, subqueryResult};
  }
  Result result;

  std::tie(state, result) = ExecutionBlock::shutdown(errorCode);
  if (state == ExecutionState::WAITING) {
    return {state, result};
  }
  if (result.fail()) {
    return {state, result};
  }
  return {state, subqueryResult};
}

template <>
std::pair<ExecutionState, Result>
ExecutionBlockImpl<IdExecutor<SingleRowFetcher<BlockPassthrough::Enable>>>::shutdown(int errorCode) {
  if (this->infos().isResponsibleForInitializeCursor()) {
    return ExecutionBlock::shutdown(errorCode);
  }
  return {ExecutionState::DONE, {errorCode}};
}

}  // namespace arangodb::aql

namespace arangodb::aql {

// The constant "PASSTHROUGH" is somehow reserved with MSVC.
enum class RequestWrappedBlockVariant {
  DEFAULT,
  PASS_THROUGH,
  INPUTRESTRICTED
};

// Specifying the namespace here is important to MSVC.
template <enum arangodb::aql::RequestWrappedBlockVariant>
struct RequestWrappedBlock {};

template <>
struct RequestWrappedBlock<RequestWrappedBlockVariant::DEFAULT> {
  /**
   * @brief Default requestWrappedBlock() implementation. Just get a new block
   *        from the AqlItemBlockManager.
   */
  template <class Executor>
  static std::pair<ExecutionState, SharedAqlItemBlockPtr> run(
#ifdef ARANGODB_ENABLE_MAINTAINER_MODE
      typename Executor::Infos const&,
#endif
      Executor& executor, ExecutionEngine& engine, size_t nrItems, RegisterCount nrRegs) {
    return {ExecutionState::HASMORE,
            engine.itemBlockManager().requestBlock(nrItems, nrRegs)};
  }
};

template <>
struct RequestWrappedBlock<RequestWrappedBlockVariant::PASS_THROUGH> {
  /**
   * @brief If blocks can be passed through, we do not create new blocks.
   *        Instead, we take the input blocks and reuse them.
   */
  template <class Executor>
  static std::pair<ExecutionState, SharedAqlItemBlockPtr> run(
#ifdef ARANGODB_ENABLE_MAINTAINER_MODE
      typename Executor::Infos const& infos,
#endif
      Executor& executor, ExecutionEngine& engine, size_t nrItems, RegisterCount nrRegs) {
    static_assert(Executor::Properties::allowsBlockPassthrough == BlockPassthrough::Enable,
                  "This function can only be used with executors supporting "
                  "`allowsBlockPassthrough`");
    static_assert(hasFetchBlockForPassthrough<Executor>::value,
                  "An Executor with allowsBlockPassthrough must implement "
                  "fetchBlockForPassthrough");

    SharedAqlItemBlockPtr block;

    ExecutionState state;
    typename Executor::Stats executorStats;
    std::tie(state, executorStats, block) = executor.fetchBlockForPassthrough(nrItems);
    engine._stats += executorStats;

    if (state == ExecutionState::WAITING) {
      TRI_ASSERT(block == nullptr);
      return {state, nullptr};
    }
    if (block == nullptr) {
      TRI_ASSERT(state == ExecutionState::DONE);
      return {state, nullptr};
    }

    // Now we must have a block.
    TRI_ASSERT(block != nullptr);
    // Assert that the block has enough registers. This must be guaranteed by
    // the register planning.
    TRI_ASSERT(block->getNrRegs() == nrRegs);
#ifdef ARANGODB_ENABLE_MAINTAINER_MODE
    // Check that all output registers are empty.
    for (auto const& reg : *infos.getOutputRegisters()) {
      for (size_t row = 0; row < block->size(); row++) {
        AqlValue const& val = block->getValueReference(row, reg);
        TRI_ASSERT(val.isEmpty());
      }
    }
#endif

    return {ExecutionState::HASMORE, block};
  }
};

template <>
struct RequestWrappedBlock<RequestWrappedBlockVariant::INPUTRESTRICTED> {
  /**
   * @brief If the executor can set an upper bound on the output size knowing
   *        the input size, usually because size(input) >= size(output), let it
   *        prefetch an input block to give us this upper bound.
   *        Only then we allocate a new block with at most this upper bound.
   */
  template <class Executor>
  static std::pair<ExecutionState, SharedAqlItemBlockPtr> run(
#ifdef ARANGODB_ENABLE_MAINTAINER_MODE
      typename Executor::Infos const&,
#endif
      Executor& executor, ExecutionEngine& engine, size_t nrItems, RegisterCount nrRegs) {
    static_assert(Executor::Properties::inputSizeRestrictsOutputSize,
                  "This function can only be used with executors supporting "
                  "`inputSizeRestrictsOutputSize`");
    static_assert(hasExpectedNumberOfRows<Executor>::value,
                  "An Executor with inputSizeRestrictsOutputSize must "
                  "implement expectedNumberOfRows");

    SharedAqlItemBlockPtr block;

    ExecutionState state;
    size_t expectedRows = 0;
    // Note: this might trigger a prefetch on the rowFetcher!
    std::tie(state, expectedRows) = executor.expectedNumberOfRows(nrItems);
    if (state == ExecutionState::WAITING) {
      return {state, nullptr};
    }
    nrItems = (std::min)(expectedRows, nrItems);
    if (nrItems == 0) {
      TRI_ASSERT(state == ExecutionState::DONE);
      if (state != ExecutionState::DONE) {
        auto const executorName = boost::core::demangle(typeid(Executor).name());
        THROW_ARANGO_EXCEPTION_FORMAT(
            TRI_ERROR_INTERNAL_AQL,
            "Unexpected result of expectedNumberOfRows in %s", executorName.c_str());
      }
      return {state, nullptr};
    }
    block = engine.itemBlockManager().requestBlock(nrItems, nrRegs);

    return {ExecutionState::HASMORE, block};
  }
};

}  // namespace arangodb::aql

template <class Executor>
std::pair<ExecutionState, SharedAqlItemBlockPtr> ExecutionBlockImpl<Executor>::requestWrappedBlock(
    size_t nrItems, RegisterCount nrRegs) {
  if constexpr (!isNewStyleExecutor<Executor>) {
    static_assert(Executor::Properties::allowsBlockPassthrough == BlockPassthrough::Disable ||
                      !Executor::Properties::inputSizeRestrictsOutputSize,
                  "At most one of Properties::allowsBlockPassthrough or "
                  "Properties::inputSizeRestrictsOutputSize should be true for "
                  "each Executor");
    static_assert((Executor::Properties::allowsBlockPassthrough == BlockPassthrough::Enable) ==
                      hasFetchBlockForPassthrough<Executor>::value,
                  "Executors should implement the method "
                  "fetchBlockForPassthrough() iff "
                  "Properties::allowsBlockPassthrough is true");
  }
  static_assert(
      Executor::Properties::inputSizeRestrictsOutputSize ==
          hasExpectedNumberOfRows<Executor>::value,
      "Executors should implement the method expectedNumberOfRows() iff "
      "Properties::inputSizeRestrictsOutputSize is true");

  constexpr RequestWrappedBlockVariant variant =
      isNewStyleExecutor<Executor>
          ? RequestWrappedBlockVariant::DEFAULT
          : Executor::Properties::allowsBlockPassthrough == BlockPassthrough::Enable
                ? RequestWrappedBlockVariant::PASS_THROUGH
                : Executor::Properties::inputSizeRestrictsOutputSize
                      ? RequestWrappedBlockVariant::INPUTRESTRICTED
                      : RequestWrappedBlockVariant::DEFAULT;

  // Override for spliced subqueries, this optimization does not work there.
  if (isInSplicedSubquery() && variant == RequestWrappedBlockVariant::INPUTRESTRICTED) {
    return RequestWrappedBlock<RequestWrappedBlockVariant::DEFAULT>::run(
#ifdef ARANGODB_ENABLE_MAINTAINER_MODE
        infos(),
#endif
        executor(), *_engine, nrItems, nrRegs);
  }

  return RequestWrappedBlock<variant>::run(
#ifdef ARANGODB_ENABLE_MAINTAINER_MODE
      infos(),
#endif
      executor(), *_engine, nrItems, nrRegs);
}

// TODO: We need to define the size of this block based on Input / Executor / Subquery depth
template <class Executor>
auto ExecutionBlockImpl<Executor>::allocateOutputBlock(AqlCall&& call)
    -> std::unique_ptr<OutputAqlItemRow> {
  if constexpr (Executor::Properties::allowsBlockPassthrough == BlockPassthrough::Enable) {
    SharedAqlItemBlockPtr newBlock{nullptr};
    // Passthrough variant, re-use the block stored in InputRange
    if (!_hasUsedDataRangeBlock) {
      // In the pass through variant we have the contract that we work on a
      // block all or nothing, so if we have used the block once, we cannot use it again
      // however we cannot remove the _lastRange as it may contain additional information.
      newBlock = _lastRange.getBlock();
      _hasUsedDataRangeBlock = true;
    }

    return createOutputRow(newBlock, std::move(call));
  } else {
    // Non-Passthrough variant, we need to allocate the block ourselfs
    size_t blockSize = ExecutionBlock::DefaultBatchSize;
    SharedAqlItemBlockPtr newBlock =
        _engine->itemBlockManager().requestBlock(blockSize, _infos.numberOfOutputRegisters());
    return createOutputRow(newBlock, std::move(call));
  }
}

template <class Executor>
void ExecutionBlockImpl<Executor>::ensureOutputBlock(AqlCall&& call) {
  if (_outputItemRow == nullptr || !_outputItemRow->isInitialized()) {
    _outputItemRow = allocateOutputBlock(std::move(call));
  } else {
    _outputItemRow->setCall(std::move(call));
  }
}

// This cannot return upstream call or shadowrows.
template <class Executor>
auto ExecutionBlockImpl<Executor>::nextState(AqlCall const& call) const -> ExecState {
  if (call.getOffset() > 0) {
    // First skip
    return ExecState::SKIP;
  }
  if (call.getLimit() > 0) {
    // Then produce
    return ExecState::PRODUCE;
  }
  if (call.hardLimit == 0) {
    // We reached hardLimit, fast forward
    return ExecState::FASTFORWARD;
  }
  // now we are done.
  return ExecState::DONE;
}

/// @brief request an AqlItemBlock from the memory manager
template <class Executor>
SharedAqlItemBlockPtr ExecutionBlockImpl<Executor>::requestBlock(size_t nrItems,
                                                                 RegisterId nrRegs) {
  return _engine->itemBlockManager().requestBlock(nrItems, nrRegs);
}

//
// FETCHER:  if we have one output row per input row, we can skip
//           directly by just calling the fetcher and see whether
//           it produced any output.
//           With the new architecture we should be able to just skip
//           ahead on the input range, fetching new blocks when necessary
// EXECUTOR: the executor has a specialised skipRowsRange method
//           that will be called to skip
//
enum class SkipRowsRangeVariant { FETCHER, EXECUTOR };

// This function is just copy&pasted from above to decide which variant of
// skip is used for which executor.
template <class Executor>
static SkipRowsRangeVariant constexpr skipRowsType() {
  bool constexpr useFetcher =
      Executor::Properties::allowsBlockPassthrough == BlockPassthrough::Enable &&
      !std::is_same<Executor, SubqueryExecutor<true>>::value;

  bool constexpr useExecutor = hasSkipRowsRange<Executor>::value;

  // ConstFetcher and SingleRowFetcher<BlockPassthrough::Enable> can skip, but
  // it may not be done for modification subqueries.
  static_assert(useFetcher ==
                    (std::is_same_v<typename Executor::Fetcher, ConstFetcher> ||
                     (std::is_same_v<typename Executor::Fetcher, SingleRowFetcher<BlockPassthrough::Enable>> &&
                      !std::is_same<Executor, SubqueryExecutor<true>>::value)),
                "Unexpected fetcher for SkipVariants::FETCHER");

  static_assert(!useFetcher || hasSkipRows<typename Executor::Fetcher>::value,
                "Fetcher is chosen for skipping, but has not skipRows method!");

  static_assert(useExecutor ==
<<<<<<< HEAD
                    (is_one_of_v<Executor, FilterExecutor, ShortestPathExecutor, KShortestPathsExecutor,
#ifdef ARANGODB_USE_GOOGLE_TESTS TestLambdaSkipExecutor,
=======
                    (is_one_of_v<Executor, FilterExecutor, ShortestPathExecutor, ReturnExecutor,
                                 HashedCollectExecutor, IndexExecutor, EnumerateCollectionExecutor,
#ifdef ARANGODB_USE_GOOGLE_TESTS
                                 TestLambdaSkipExecutor,
>>>>>>> e7f36c35
#endif
                                 EnumerateListExecutor, SortedCollectExecutor, LimitExecutor>),
                "Unexpected executor for SkipVariants::EXECUTOR");

  // The LimitExecutor will not work correctly with SkipVariants::FETCHER!
  static_assert(
      !std::is_same<Executor, LimitExecutor>::value || useFetcher,
      "LimitExecutor needs to implement skipRows() to work correctly");

  if (useExecutor) {
    return SkipRowsRangeVariant::EXECUTOR;
  } else if (useFetcher) {
    return SkipRowsRangeVariant::FETCHER;
  } else {
    TRI_ASSERT(false);
    THROW_ARANGO_EXCEPTION(TRI_ERROR_NOT_IMPLEMENTED);
  }
}

// Let's do it the C++ way.
template <class T>
struct dependent_false : std::false_type {};

template <class Executor>
auto ExecutionBlockImpl<Executor>::executeSkipRowsRange(AqlItemBlockInputRange& inputRange,
                                                        AqlCall& call)
    -> std::tuple<ExecutorState, typename Executor::Stats, size_t, AqlCall> {
  if constexpr (isNewStyleExecutor<Executor>) {
    call.skippedRows = 0;
    if constexpr (skipRowsType<Executor>() == SkipRowsRangeVariant::EXECUTOR) {
      // If the executor has a method skipRowsRange, to skip outputs.
      // Every non-passthrough executor needs to implement this.
      return _executor.skipRowsRange(inputRange, call);
    } else if constexpr (skipRowsType<Executor>() == SkipRowsRangeVariant::FETCHER) {
      // If we know that every input row produces exactly one output row (this
      // is a property of the executor), then we can just let the fetcher skip
      // the number of rows that we would like to skip.
      // Returning this will trigger to end in upstream state now, with the
      // call that was handed it.
      static_assert(
          std::is_same_v<typename Executor::Stats, NoStats>,
          "Executors with custom statistics must implement skipRowsRange.");
      return {inputRange.upstreamState(), NoStats{}, 0, call};
    } else {
      static_assert(dependent_false<Executor>::value,
                    "This value of SkipRowsRangeVariant is not supported");
      return std::make_tuple(ExecutorState::DONE, typename Executor::Stats{}, 0, call);
    }
  } else {
    TRI_ASSERT(false);
    return std::make_tuple(ExecutorState::DONE, typename Executor::Stats{}, 0, call);
  }
  // Compiler is unhappy without this.
  return std::make_tuple(ExecutorState::DONE, typename Executor::Stats{}, 0, call);
}

/**
 * @brief Define the variant of FastForward behaviour
 *
 * FULLCOUNT => Call executeSkipRowsRange and report what has been skipped.
 * EXECUTOR => Call executeSkipRowsRange, but do not report what has been skipped.
 *             (This instance is used to make sure Modifications are performed, or stats are correct)
 * FETCHER => Do not bother the Executor, drop all from input, without further reporting
 *
 */
enum class FastForwardVariant { FULLCOUNT, EXECUTOR, FETCHER };

template <class Executor>
static auto fastForwardType(AqlCall const& call, Executor const& e) -> FastForwardVariant {
  if (call.needsFullCount() && call.getOffset() == 0 && call.getLimit() == 0) {
    // Only start fullCount after the original call is fulfilled. Otherwise
    // do fast-forward variant
    TRI_ASSERT(call.hasHardLimit());
    return FastForwardVariant::FULLCOUNT;
  }
  // TODO: We only need to do this is the executor actually require to call.
  // e.g. Modifications will always need to be called. Limit only if it needs to report fullCount
  if constexpr (is_one_of_v<Executor, LimitExecutor>) {
    return FastForwardVariant::EXECUTOR;
  }
  return FastForwardVariant::FETCHER;
}

template <class Executor>
auto ExecutionBlockImpl<Executor>::executeFastForward(AqlItemBlockInputRange& inputRange,
                                                      AqlCall& clientCall)
    -> std::tuple<ExecutorState, typename Executor::Stats, size_t, AqlCall> {
  TRI_ASSERT(isNewStyleExecutor<Executor>);
  auto type = fastForwardType(clientCall, _executor);
  switch (type) {
    case FastForwardVariant::FULLCOUNT:
    case FastForwardVariant::EXECUTOR: {
      LOG_QUERY("cb135", DEBUG) << printTypeInfo() << " apply full count.";
      auto [state, stats, skippedLocal, call] = executeSkipRowsRange(_lastRange, clientCall);
      if (type == FastForwardVariant::EXECUTOR) {
        // We do not report the skip
        skippedLocal = 0;
      }
      return {state, stats, skippedLocal, call};
    }
    case FastForwardVariant::FETCHER: {
      LOG_QUERY("fa327", DEBUG) << printTypeInfo() << " bypass unused rows.";
      while (inputRange.hasDataRow()) {
        auto [state, row] = inputRange.nextDataRow();
        TRI_ASSERT(row.isInitialized());
      }
      AqlCall call{};
      call.hardLimit = 0;
      return {inputRange.upstreamState(), typename Executor::Stats{}, 0, call};
    }
  }
  // Unreachable
  TRI_ASSERT(false);
  THROW_ARANGO_EXCEPTION(TRI_ERROR_INTERNAL_AQL);
}

/**
 * @brief This is the central function of an executor, and it acts like a
 * coroutine: It can be called multiple times and keeps state across
 * calls.
 *
 * The intended behaviour of this function is best described in terms of
 * a state machine; the possible states are the ExecStates
 * SKIP, PRODUCE, FASTFORWARD, UPSTREAM, SHADOWROWS, DONE
 *
 * SKIP       skipping rows. How rows are skipped is determined by
 *            the Executor that is used. See SkipVariants
 * PRODUCE    calls produceRows of the executor
 * FASTFORWARD again skipping rows, will count skipped rows, if fullCount is requested.
 * UPSTREAM   fetches rows from the upstream executor(s) to be processed by
 *            our executor.
 * SHADOWROWS process any shadow rows
 * DONE       processing of one output is done. We did handle offset / limit / fullCount without crossing BatchSize limits.
 *            This state does not indicate that we are DONE with all input, we are just done with one walk through this statemachine.
 *
 * We progress within the states in the following way:
 *   There is a nextState method that determines the next state based on the call, it can only lead to:
 *   SKIP, PRODUCE, FASTFORWAD, DONE
 *
 *   On the first call we will use nextState to get to our starting point.
 *   After any of SKIP, PRODUCE,, FASTFORWAD, DONE We either go to
 *   1. FASTFORWARD (if executor is done)
 *   2. DONE (if output is full)
 *   3. UPSTREAM if executor has More, (Invariant: input fully consumed)
 *   4. NextState (if none of the above applies)
 *
 *   From SHADOWROWS we can only go to DONE
 *   From UPSTREAM we go to NextState.
 *
 * @tparam Executor The Executor that will implement the logic of what needs to happen to the data
 * @param stack The call stack of lower levels
 * @return std::tuple<ExecutionState, size_t, SharedAqlItemBlockPtr>
 *        ExecutionState: WAITING -> We wait for IO, secure state, return you will be called again
 *        ExecutionState: HASMORE -> We still have data
 *        ExecutionState: DONE -> We do not have any more data, do never call again
 *        size_t -> Amount of documents skipped within this one call. (contains offset and fullCount)
 *        SharedAqlItemBlockPtr -> The resulting data
 */
template <class Executor>
std::tuple<ExecutionState, size_t, SharedAqlItemBlockPtr>
ExecutionBlockImpl<Executor>::executeWithoutTrace(AqlCallStack stack) {
  if constexpr (isNewStyleExecutor<Executor>) {
    if (!stack.isRelevant()) {
      LOG_QUERY("bf029", DEBUG) << "subquery bypassing executor " << printBlockInfo();
      // We are bypassing subqueries.
      // This executor is not allowed to perform actions
      // However we need to maintain the upstream state.
      size_t skippedLocal = 0;
      typename Fetcher::DataRange bypassedRange{ExecutorState::HASMORE};
      std::tie(_upstreamState, skippedLocal, bypassedRange) = _rowFetcher.execute(stack);
      return {_upstreamState, skippedLocal, bypassedRange.getBlock()};
    }
    AqlCall clientCall = stack.popCall();
    ExecutorState localExecutorState = ExecutorState::DONE;

    TRI_ASSERT(!(clientCall.getOffset() == 0 && clientCall.softLimit == AqlCall::Limit{0}));
    TRI_ASSERT(!(clientCall.hasSoftLimit() && clientCall.fullCount));
    TRI_ASSERT(!(clientCall.hasSoftLimit() && clientCall.hasHardLimit()));

    // We can only have returned the following internal states
    TRI_ASSERT(_execState == ExecState::CHECKCALL || _execState == ExecState::SHADOWROWS ||
               _execState == ExecState::UPSTREAM);
    // Skip can only be > 0 if we are in upstream cases.
    TRI_ASSERT(_skipped == 0 || _execState == ExecState::UPSTREAM);
    if (_execState == ExecState::UPSTREAM) {
      // We have been in waiting state.
      // We may have local work on the original call.
      // The client does not have the right to change her
      // mind just because we told her to hold the line.

      // The client cannot request less data!
      TRI_ASSERT(_clientRequest.getOffset() <= clientCall.getOffset());
      TRI_ASSERT(_clientRequest.getLimit() <= clientCall.getLimit());
      TRI_ASSERT(_clientRequest.needsFullCount() == clientCall.needsFullCount());
      clientCall = _clientRequest;
    }

    auto returnToState = ExecState::CHECKCALL;

    LOG_QUERY("007ac", DEBUG) << "starting statemachine of executor " << printBlockInfo();
    while (_execState != ExecState::DONE) {
      switch (_execState) {
        case ExecState::CHECKCALL: {
          LOG_QUERY("cfe46", DEBUG)
              << printTypeInfo() << " determine next action on call " << clientCall;
          _execState = nextState(clientCall);
          break;
        }
        case ExecState::SKIP: {
#ifdef ARANGODB_ENABLE_MAINTAINER_MODE
          size_t offsetBefore = clientCall.getOffset();
          TRI_ASSERT(offsetBefore > 0);
          size_t canPassFullcount =
              clientCall.getLimit() == 0 && clientCall.needsFullCount();
#endif
          LOG_QUERY("1f786", DEBUG) << printTypeInfo() << " call skipRows " << clientCall;
          auto [state, stats, skippedLocal, call] =
              executeSkipRowsRange(_lastRange, clientCall);
#ifdef ARANGODB_ENABLE_MAINTAINER_MODE
          // Assertion: We did skip 'skippedLocal' documents here.
          // This means that they have to be removed from clientCall.getOffset()
          // This has to be done by the Executor calling call.didSkip()
          // accordingly.
          // The LIMIT executor with a LIMIT of 0 can also bypass fullCount
          // here, even if callLimit > 0
          if (canPassFullcount || std::is_same_v<Executor, LimitExecutor>) {
            // In this case we can first skip. But straight after continue with fullCount, so we might skip more
            TRI_ASSERT(clientCall.getOffset() + skippedLocal >= offsetBefore);
            if (clientCall.getOffset() + skippedLocal > offsetBefore) {
              // First need to count down offset.
              TRI_ASSERT(clientCall.getOffset() == 0);
            }
          } else {
            TRI_ASSERT(clientCall.getOffset() + skippedLocal == offsetBefore);
          }
#endif
          localExecutorState = state;
          _skipped += skippedLocal;
          _engine->_stats += stats;
          // The execute might have modified the client call.
          if (state == ExecutorState::DONE) {
            _execState = ExecState::FASTFORWARD;
          } else if (clientCall.getOffset() > 0) {
            TRI_ASSERT(_upstreamState != ExecutionState::DONE);
            // We need to request more
            _upstreamRequest = call;
            _execState = ExecState::UPSTREAM;
          } else {
            // We are done with skipping. Skip is not allowed to request more
            _execState = ExecState::CHECKCALL;
          }
          break;
        }
        case ExecState::PRODUCE: {
          // Make sure there's a block allocated and set
          // the call
          TRI_ASSERT(clientCall.getLimit() > 0);

          LOG_QUERY("1f786", DEBUG) << printTypeInfo() << " call produceRows " << clientCall;
          if (outputIsFull()) {
            // We need to be able to write data
            // But maybe the existing block is full here
            // Then we need to wake up again.
            // However the client might decide on a different
            // call, so we do not record this position
            _execState = ExecState::DONE;
            break;
          }
          ensureOutputBlock(std::move(clientCall));
          TRI_ASSERT(_outputItemRow);

          // Execute getSome
          auto const [state, stats, call] =
              _executor.produceRows(_lastRange, *_outputItemRow);
          _engine->_stats += stats;
          localExecutorState = state;

          // Produce might have modified the clientCall
          clientCall = _outputItemRow->getClientCall();

          if (state == ExecutorState::DONE) {
            _execState = ExecState::FASTFORWARD;
          } else if (Executor::Properties::allowsBlockPassthrough == BlockPassthrough::Enable &&
                     outputIsFull()) {
            // In pass through variant we need to stop whenever the block is full.
            _execState = ExecState::DONE;
            break;
          } else if (clientCall.getLimit() > 0 && !_lastRange.hasDataRow()) {
            TRI_ASSERT(_upstreamState != ExecutionState::DONE);
            // We need to request more
            _upstreamRequest = call;
            _execState = ExecState::UPSTREAM;
          } else {
            // We are done with producing. Produce is not allowed to request more
            _execState = ExecState::CHECKCALL;
          }
          break;
        }
        case ExecState::FASTFORWARD: {
          LOG_QUERY("96e2c", DEBUG)
              << printTypeInfo() << " all produced, fast forward to end up (sub-)query.";
          auto [state, stats, skippedLocal, call] =
              executeFastForward(_lastRange, clientCall);

          _skipped += skippedLocal;
          _engine->_stats += stats;
          localExecutorState = state;

          if (state == ExecutorState::DONE) {
            if (_outputItemRow && _outputItemRow->isInitialized() &&
                _outputItemRow->allRowsUsed()) {
              // We have a block with data, but no more place for a shadow row.
              _execState = ExecState::DONE;
            } else {
              _execState = ExecState::SHADOWROWS;
            }
          } else {
            // We need to request more
            _upstreamRequest = call;
            _execState = ExecState::UPSTREAM;
          }
          break;
        }
        case ExecState::UPSTREAM: {
          LOG_QUERY("488de", DEBUG)
              << printTypeInfo() << " request dependency " << _upstreamRequest;
          // If this triggers the executors produceRows function has returned
          // HASMORE even if it knew that upstream has no further rows.
          TRI_ASSERT(_upstreamState != ExecutionState::DONE);
          // We need to make sure _lastRange is all used
          TRI_ASSERT(!_lastRange.hasDataRow());
          TRI_ASSERT(!_lastRange.hasShadowRow());
          size_t skippedLocal = 0;
          auto callCopy = _upstreamRequest;
#ifdef ARANGODB_ENABLE_MAINTAINER_MODE
          size_t subqueryLevelBefore = stack.subqueryLevel();
#endif
          stack.pushCall(std::move(callCopy));
          std::tie(_upstreamState, skippedLocal, _lastRange) = _rowFetcher.execute(stack);
          // As the stack is copied into the fetcher, we need to pop off our call again.
          // If we use other datastructures or moving we may hand over ownership of the stack here
          // instead and no popCall is necessary.
          stack.popCall();
#ifdef ARANGODB_ENABLE_MAINTAINER_MODE
          TRI_ASSERT(subqueryLevelBefore == stack.subqueryLevel());
#endif
          if (_upstreamState == ExecutionState::WAITING) {
            // We need to persist the old call before we return.
            // We might have some local accounting to this call.
            _clientRequest = clientCall;
            // We do not return anything in WAITING state, also NOT skipped.
            return {_upstreamState, 0, nullptr};
          }
          if constexpr (Executor::Properties::allowsBlockPassthrough ==
                        BlockPassthrough::Enable) {
            // We have a new range, passthrough can use this range.
            _hasUsedDataRangeBlock = false;
          }
          if constexpr (skipRowsType<Executor>() == SkipRowsRangeVariant::FETCHER) {
            _skipped += skippedLocal;
            // We skipped through passthrough, so count that a skip was solved.
            clientCall.didSkip(skippedLocal);
          }
          _execState = ExecState::CHECKCALL;
          break;
        }
        case ExecState::SHADOWROWS: {
          LOG_QUERY("7c63c", DEBUG)
              << printTypeInfo() << " (sub-)query completed. Move ShadowRows.";
          // TODO: Check if there is a situation where we are at this point, but at the end of a block
          // Or if we would not recognize this beforehand
          // TODO: Check if we can have the situation that we are between two shadow rows here.
          // E.g. LastRow is releveant shadowRow. NextRow is non-relevant shadowRow.
          // NOTE: I do not think this is an issue, as the Executor will always say that it cannot do anything with
          // an empty input. Only exception might be COLLECT COUNT.
          if (_lastRange.hasShadowRow()) {
            if (outputIsFull()) {
              // We need to be able to write data
              // But maybe the existing block is full here
              // Then we need to wake up again here.
              returnToState = ExecState::SHADOWROWS;
              _execState = ExecState::DONE;
              break;
            }
            auto const& [state, shadowRow] = _lastRange.nextShadowRow();
            TRI_ASSERT(shadowRow.isInitialized());
            ensureOutputBlock(std::move(clientCall));
            TRI_ASSERT(_outputItemRow);
            TRI_ASSERT(_outputItemRow->isInitialized());

            _outputItemRow->copyRow(shadowRow);

            if (shadowRow.isRelevant()) {
              LOG_QUERY("6d337", DEBUG) << printTypeInfo() << " init executor.";
              // We found a relevant shadow Row.
              // We need to reset the Executor
              // cppcheck-suppress unreadVariable
              constexpr bool customInit = hasInitializeCursor<decltype(_executor)>::value;
              InitializeCursor<customInit>::init(_executor, _rowFetcher, _infos);
            }
            TRI_ASSERT(_outputItemRow->produced());
            _outputItemRow->advanceRow();
            clientCall = _outputItemRow->getClientCall();
            if (_outputItemRow->allRowsUsed()) {
              _execState = ExecState::DONE;
            } else if (state == ExecutorState::DONE) {
              _execState = ExecState::DONE;
            }
          } else {
            _execState = ExecState::DONE;
          }
          break;
        }
        default:
          // unreachable
          TRI_ASSERT(false);
          THROW_ARANGO_EXCEPTION(TRI_ERROR_INTERNAL_AQL);
      }
    }
    LOG_QUERY("80c24", DEBUG) << printBlockInfo() << " local statemachine done. Return now.";
    // If we do not have an output, we simply return a nullptr here.
    auto outputBlock = _outputItemRow != nullptr ? _outputItemRow->stealBlock()
                                                 : SharedAqlItemBlockPtr{nullptr};
    // We are locally done with our output.
    // Next time we need to check the client call again
    _execState = returnToState;
    // This is not strictly necessary here, as we shouldn't be called again
    // after DONE.
    _outputItemRow.reset();

    // We return skipped here, reset member
    size_t skipped = _skipped;
    _skipped = 0;
    if (localExecutorState == ExecutorState::HASMORE ||
        _lastRange.hasDataRow() || _lastRange.hasShadowRow()) {
      // We have skipped or/and return data, otherwise we cannot return HASMORE
      TRI_ASSERT(skipped > 0 || (outputBlock != nullptr && outputBlock->numEntries() > 0));
      return {ExecutionState::HASMORE, skipped, std::move(outputBlock)};
    }
    // We must return skipped and/or data when reporting HASMORE
    TRI_ASSERT(_upstreamState != ExecutionState::HASMORE ||
               (skipped > 0 || (outputBlock != nullptr && outputBlock->numEntries() > 0)));
    return {_upstreamState, skipped, std::move(outputBlock)};
  } else {
    // TODO this branch must never be taken with an executor that has not been
    //      converted yet
    TRI_ASSERT(false);
    THROW_ARANGO_EXCEPTION(TRI_ERROR_NOT_IMPLEMENTED);
  }
}

/// @brief reset all internal states after processing a shadow row.
template <class Executor>
void ExecutionBlockImpl<Executor>::resetAfterShadowRow() {
  // cppcheck-suppress unreadVariable
  constexpr bool customInit = hasInitializeCursor<decltype(_executor)>::value;
  InitializeCursor<customInit>::init(_executor, _rowFetcher, _infos);
}

template <class Executor>
ExecutionState ExecutionBlockImpl<Executor>::fetchShadowRowInternal() {
  TRI_ASSERT(_state == InternalState::FETCH_SHADOWROWS);
  TRI_ASSERT(!_outputItemRow->isFull());
  ExecutionState state = ExecutionState::HASMORE;
  ShadowAqlItemRow shadowRow{CreateInvalidShadowRowHint{}};
  // TODO: Add lazy evaluation in case of LIMIT "lying" on done
  std::tie(state, shadowRow) = _rowFetcher.fetchShadowRow();
  if (state == ExecutionState::WAITING) {
    TRI_ASSERT(!shadowRow.isInitialized());
    return state;
  }

  if (state == ExecutionState::DONE) {
    _state = InternalState::DONE;
  }
  if (shadowRow.isInitialized()) {
    _outputItemRow->copyRow(shadowRow);
    TRI_ASSERT(_outputItemRow->produced());
    _outputItemRow->advanceRow();
  } else {
    if (_state != InternalState::DONE) {
      _state = InternalState::FETCH_DATA;
      resetAfterShadowRow();
    }
  }
  return state;
}

template <class Executor>
auto ExecutionBlockImpl<Executor>::outputIsFull() const noexcept -> bool {
  return _outputItemRow != nullptr && _outputItemRow->isInitialized() &&
         _outputItemRow->allRowsUsed();
}

template class ::arangodb::aql::ExecutionBlockImpl<CalculationExecutor<CalculationType::Condition>>;
template class ::arangodb::aql::ExecutionBlockImpl<CalculationExecutor<CalculationType::Reference>>;
template class ::arangodb::aql::ExecutionBlockImpl<CalculationExecutor<CalculationType::V8Condition>>;
template class ::arangodb::aql::ExecutionBlockImpl<ConstrainedSortExecutor>;
template class ::arangodb::aql::ExecutionBlockImpl<CountCollectExecutor>;
template class ::arangodb::aql::ExecutionBlockImpl<DistinctCollectExecutor>;
template class ::arangodb::aql::ExecutionBlockImpl<EnumerateCollectionExecutor>;
template class ::arangodb::aql::ExecutionBlockImpl<EnumerateListExecutor>;
template class ::arangodb::aql::ExecutionBlockImpl<FilterExecutor>;
template class ::arangodb::aql::ExecutionBlockImpl<HashedCollectExecutor>;

template class ::arangodb::aql::ExecutionBlockImpl<IResearchViewExecutor<false, arangodb::iresearch::MaterializeType::NotMaterialize>>;
template class ::arangodb::aql::ExecutionBlockImpl<IResearchViewExecutor<false, arangodb::iresearch::MaterializeType::LateMaterialize>>;
template class ::arangodb::aql::ExecutionBlockImpl<IResearchViewExecutor<false, arangodb::iresearch::MaterializeType::Materialize>>;
template class ::arangodb::aql::ExecutionBlockImpl<
    IResearchViewExecutor<false, arangodb::iresearch::MaterializeType::NotMaterialize | arangodb::iresearch::MaterializeType::UseStoredValues>>;
template class ::arangodb::aql::ExecutionBlockImpl<
    IResearchViewExecutor<false, arangodb::iresearch::MaterializeType::LateMaterialize | arangodb::iresearch::MaterializeType::UseStoredValues>>;
template class ::arangodb::aql::ExecutionBlockImpl<IResearchViewExecutor<true, arangodb::iresearch::MaterializeType::NotMaterialize>>;
template class ::arangodb::aql::ExecutionBlockImpl<IResearchViewExecutor<true, arangodb::iresearch::MaterializeType::LateMaterialize>>;
template class ::arangodb::aql::ExecutionBlockImpl<IResearchViewExecutor<true, arangodb::iresearch::MaterializeType::Materialize>>;
template class ::arangodb::aql::ExecutionBlockImpl<
    IResearchViewExecutor<true, arangodb::iresearch::MaterializeType::NotMaterialize | arangodb::iresearch::MaterializeType::UseStoredValues>>;
template class ::arangodb::aql::ExecutionBlockImpl<
    IResearchViewExecutor<true, arangodb::iresearch::MaterializeType::LateMaterialize | arangodb::iresearch::MaterializeType::UseStoredValues>>;
template class ::arangodb::aql::ExecutionBlockImpl<IResearchViewMergeExecutor<false, arangodb::iresearch::MaterializeType::NotMaterialize>>;
template class ::arangodb::aql::ExecutionBlockImpl<IResearchViewMergeExecutor<false, arangodb::iresearch::MaterializeType::LateMaterialize>>;
template class ::arangodb::aql::ExecutionBlockImpl<IResearchViewMergeExecutor<false, arangodb::iresearch::MaterializeType::Materialize>>;
template class ::arangodb::aql::ExecutionBlockImpl<IResearchViewMergeExecutor<
    false, arangodb::iresearch::MaterializeType::NotMaterialize | arangodb::iresearch::MaterializeType::UseStoredValues>>;
template class ::arangodb::aql::ExecutionBlockImpl<IResearchViewMergeExecutor<
    false, arangodb::iresearch::MaterializeType::LateMaterialize | arangodb::iresearch::MaterializeType::UseStoredValues>>;
template class ::arangodb::aql::ExecutionBlockImpl<IResearchViewMergeExecutor<true, arangodb::iresearch::MaterializeType::NotMaterialize>>;
template class ::arangodb::aql::ExecutionBlockImpl<IResearchViewMergeExecutor<true, arangodb::iresearch::MaterializeType::LateMaterialize>>;
template class ::arangodb::aql::ExecutionBlockImpl<IResearchViewMergeExecutor<true, arangodb::iresearch::MaterializeType::Materialize>>;
template class ::arangodb::aql::ExecutionBlockImpl<IResearchViewMergeExecutor<
    true, arangodb::iresearch::MaterializeType::NotMaterialize | arangodb::iresearch::MaterializeType::UseStoredValues>>;
template class ::arangodb::aql::ExecutionBlockImpl<IResearchViewMergeExecutor<
    true, arangodb::iresearch::MaterializeType::LateMaterialize | arangodb::iresearch::MaterializeType::UseStoredValues>>;

template class ::arangodb::aql::ExecutionBlockImpl<IdExecutor<ConstFetcher>>;
template class ::arangodb::aql::ExecutionBlockImpl<IdExecutor<SingleRowFetcher<BlockPassthrough::Enable>>>;
template class ::arangodb::aql::ExecutionBlockImpl<IndexExecutor>;
template class ::arangodb::aql::ExecutionBlockImpl<LimitExecutor>;

// IndexTag, Insert, Remove, Update,Replace, Upsert are only tags for this one
template class ::arangodb::aql::ExecutionBlockImpl<SingleRemoteModificationExecutor<IndexTag>>;
template class ::arangodb::aql::ExecutionBlockImpl<SingleRemoteModificationExecutor<Insert>>;
template class ::arangodb::aql::ExecutionBlockImpl<SingleRemoteModificationExecutor<Remove>>;
template class ::arangodb::aql::ExecutionBlockImpl<SingleRemoteModificationExecutor<Update>>;
template class ::arangodb::aql::ExecutionBlockImpl<SingleRemoteModificationExecutor<Replace>>;
template class ::arangodb::aql::ExecutionBlockImpl<SingleRemoteModificationExecutor<Upsert>>;

template class ::arangodb::aql::ExecutionBlockImpl<NoResultsExecutor>;
template class ::arangodb::aql::ExecutionBlockImpl<ReturnExecutor>;
template class ::arangodb::aql::ExecutionBlockImpl<ShortestPathExecutor>;
template class ::arangodb::aql::ExecutionBlockImpl<KShortestPathsExecutor>;
template class ::arangodb::aql::ExecutionBlockImpl<SortedCollectExecutor>;
template class ::arangodb::aql::ExecutionBlockImpl<SortExecutor>;
template class ::arangodb::aql::ExecutionBlockImpl<SubqueryEndExecutor>;
template class ::arangodb::aql::ExecutionBlockImpl<SubqueryExecutor<true>>;
template class ::arangodb::aql::ExecutionBlockImpl<SubqueryExecutor<false>>;
template class ::arangodb::aql::ExecutionBlockImpl<SubqueryStartExecutor>;
template class ::arangodb::aql::ExecutionBlockImpl<TraversalExecutor>;
template class ::arangodb::aql::ExecutionBlockImpl<SortingGatherExecutor>;
template class ::arangodb::aql::ExecutionBlockImpl<ParallelUnsortedGatherExecutor>;
template class ::arangodb::aql::ExecutionBlockImpl<UnsortedGatherExecutor>;

template class ::arangodb::aql::ExecutionBlockImpl<MaterializeExecutor<RegisterId>>;
template class ::arangodb::aql::ExecutionBlockImpl<MaterializeExecutor<std::string const&>>;

template class ::arangodb::aql::ExecutionBlockImpl<ModificationExecutor<AllRowsFetcher, InsertModifier>>;
template class ::arangodb::aql::ExecutionBlockImpl<ModificationExecutor<SingleRowFetcher<BlockPassthrough::Disable>, InsertModifier>>;
template class ::arangodb::aql::ExecutionBlockImpl<ModificationExecutor<AllRowsFetcher, RemoveModifier>>;
template class ::arangodb::aql::ExecutionBlockImpl<ModificationExecutor<SingleRowFetcher<BlockPassthrough::Disable>, RemoveModifier>>;
template class ::arangodb::aql::ExecutionBlockImpl<ModificationExecutor<AllRowsFetcher, UpdateReplaceModifier>>;
template class ::arangodb::aql::ExecutionBlockImpl<ModificationExecutor<SingleRowFetcher<BlockPassthrough::Disable>, UpdateReplaceModifier>>;
template class ::arangodb::aql::ExecutionBlockImpl<ModificationExecutor<AllRowsFetcher, UpsertModifier>>;
template class ::arangodb::aql::ExecutionBlockImpl<ModificationExecutor<SingleRowFetcher<BlockPassthrough::Disable>, UpsertModifier>>;<|MERGE_RESOLUTION|>--- conflicted
+++ resolved
@@ -136,20 +136,15 @@
 template <typename Executor>
 constexpr bool isNewStyleExecutor =
     is_one_of_v<Executor, FilterExecutor, SortedCollectExecutor, IdExecutor<ConstFetcher>,
-<<<<<<< HEAD
-                IdExecutor<SingleRowFetcher<BlockPassthrough::Enable>>,
-                KShortestPathsExecutor, ReturnExecutor, HashedCollectExecutor, IndexExecutor,
-=======
                 IdExecutor<SingleRowFetcher<BlockPassthrough::Enable>>, ReturnExecutor, IndexExecutor, EnumerateCollectionExecutor,
                 // TODO: re-enable after new subquery end & start are implemented
                 // CalculationExecutor<CalculationType::Condition>, CalculationExecutor<CalculationType::Reference>, CalculationExecutor<CalculationType::V8Condition>,
                 HashedCollectExecutor,
->>>>>>> e7f36c35
 #ifdef ARANGODB_USE_GOOGLE_TESTS
                 TestLambdaExecutor,
                 TestLambdaSkipExecutor,  // we need one after these to avoid compile errors in non-test mode
 #endif
-                ShortestPathExecutor, EnumerateListExecutor, LimitExecutor>;
+                KShortestPathsExecutor, ShortestPathExecutor, EnumerateListExecutor, LimitExecutor>;
 
 template <class Executor>
 ExecutionBlockImpl<Executor>::ExecutionBlockImpl(ExecutionEngine* engine,
@@ -1083,15 +1078,10 @@
                 "Fetcher is chosen for skipping, but has not skipRows method!");
 
   static_assert(useExecutor ==
-<<<<<<< HEAD
                     (is_one_of_v<Executor, FilterExecutor, ShortestPathExecutor, KShortestPathsExecutor,
-#ifdef ARANGODB_USE_GOOGLE_TESTS TestLambdaSkipExecutor,
-=======
-                    (is_one_of_v<Executor, FilterExecutor, ShortestPathExecutor, ReturnExecutor,
-                                 HashedCollectExecutor, IndexExecutor, EnumerateCollectionExecutor,
+                                 ReturnExecutor, HashedCollectExecutor, IndexExecutor, EnumerateCollectionExecutor,
 #ifdef ARANGODB_USE_GOOGLE_TESTS
                                  TestLambdaSkipExecutor,
->>>>>>> e7f36c35
 #endif
                                  EnumerateListExecutor, SortedCollectExecutor, LimitExecutor>),
                 "Unexpected executor for SkipVariants::EXECUTOR");
