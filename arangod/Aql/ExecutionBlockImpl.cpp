////////////////////////////////////////////////////////////////////////////////
/// DISCLAIMER
///
/// Copyright 2018 ArangoDB GmbH, Cologne, Germany
///
/// Licensed under the Apache License, Version 2.0 (the "License");
/// you may not use this file except in compliance with the License.
/// You may obtain a copy of the License at
///
///     http://www.apache.org/licenses/LICENSE-2.0
///
/// Unless required by applicable law or agreed to in writing, software
/// distributed under the License is distributed on an "AS IS" BASIS,
/// WITHOUT WARRANTIES OR CONDITIONS OF ANY KIND, either express or implied.
/// See the License for the specific language governing permissions and
/// limitations under the License.
///
/// Copyright holder is ArangoDB GmbH, Cologne, Germany
///
/// @author Tobias Goedderz
/// @author Michael Hackstein
/// @author Heiko Kernbach
/// @author Jan Christoph Uhde
////////////////////////////////////////////////////////////////////////////////

#include "ExecutionBlockImpl.h"

#include "Aql/AllRowsFetcher.h"
#include "Aql/AqlCallStack.h"
#include "Aql/AqlItemBlock.h"
#include "Aql/CalculationExecutor.h"
#include "Aql/ConstFetcher.h"
#include "Aql/ConstrainedSortExecutor.h"
#include "Aql/CountCollectExecutor.h"
#include "Aql/DistinctCollectExecutor.h"
#include "Aql/EnumerateCollectionExecutor.h"
#include "Aql/EnumerateListExecutor.h"
#include "Aql/ExecutionEngine.h"
#include "Aql/ExecutionState.h"
#include "Aql/ExecutorInfos.h"
#include "Aql/FilterExecutor.h"
#include "Aql/HashedCollectExecutor.h"
#include "Aql/IResearchViewExecutor.h"
#include "Aql/IdExecutor.h"
#include "Aql/IndexExecutor.h"
#include "Aql/InputAqlItemRow.h"
#include "Aql/KShortestPathsExecutor.h"
#include "Aql/LimitExecutor.h"
#include "Aql/MaterializeExecutor.h"
#include "Aql/ModificationExecutor.h"
#include "Aql/MultiDependencySingleRowFetcher.h"
#include "Aql/NoResultsExecutor.h"
#include "Aql/ParallelUnsortedGatherExecutor.h"
#include "Aql/Query.h"
#include "Aql/QueryOptions.h"
#include "Aql/ReturnExecutor.h"
#include "Aql/ShadowAqlItemRow.h"
#include "Aql/ShortestPathExecutor.h"
#include "Aql/SimpleModifier.h"
#include "Aql/SingleRemoteModificationExecutor.h"
#include "Aql/SortExecutor.h"
#include "Aql/SortRegister.h"
#include "Aql/SortedCollectExecutor.h"
#include "Aql/SortingGatherExecutor.h"
#include "Aql/SubqueryEndExecutor.h"
#include "Aql/SubqueryExecutor.h"
#include "Aql/SubqueryStartExecutor.h"
#include "Aql/TraversalExecutor.h"
#include "Aql/UnsortedGatherExecutor.h"
#include "Aql/UpsertModifier.h"
#include "Basics/system-functions.h"
#include "Transaction/Context.h"

#include <velocypack/Dumper.h>
#include <velocypack/velocypack-aliases.h>

#include <boost/core/demangle.hpp>

#include <type_traits>

using namespace arangodb;
using namespace arangodb::aql;

namespace {

std::string const doneString = "DONE";
std::string const hasDataRowString = "HASMORE";
std::string const waitingString = "WAITING";
std::string const unknownString = "UNKNOWN";

std::string const& stateToString(aql::ExecutionState state) {
  switch (state) {
    case aql::ExecutionState::DONE:
      return doneString;
    case aql::ExecutionState::HASMORE:
      return hasDataRowString;
    case aql::ExecutionState::WAITING:
      return waitingString;
    default:
      // just to suppress a warning ..
      return unknownString;
  }
}

}  // namespace

/*
 * Creates a metafunction `checkName` that tests whether a class has a method
 * named `methodName`, used like this:
 *
 * CREATE_HAS_MEMBER_CHECK(someMethod, hasSomeMethod);
 * ...
 * constexpr bool someClassHasSomeMethod = hasSomeMethod<SomeClass>::value;
 */

#define CREATE_HAS_MEMBER_CHECK(methodName, checkName)               \
  template <typename T>                                              \
  class checkName {                                                  \
    template <typename C>                                            \
    static std::true_type test(decltype(&C::methodName));            \
    template <typename C>                                            \
    static std::true_type test(decltype(&C::template methodName<>)); \
    template <typename>                                              \
    static std::false_type test(...);                                \
                                                                     \
   public:                                                           \
    static constexpr bool value = decltype(test<T>(0))::value;       \
  }

CREATE_HAS_MEMBER_CHECK(initializeCursor, hasInitializeCursor);
CREATE_HAS_MEMBER_CHECK(skipRows, hasSkipRows);
CREATE_HAS_MEMBER_CHECK(fetchBlockForPassthrough, hasFetchBlockForPassthrough);
CREATE_HAS_MEMBER_CHECK(expectedNumberOfRows, hasExpectedNumberOfRows);
CREATE_HAS_MEMBER_CHECK(skipRowsRange, hasSkipRowsRange);

#ifdef ARANGODB_USE_GOOGLE_TESTS
// Forward declaration of Test Executors.
// only used as long as isNewStyleExecutor is required.
namespace arangodb {
namespace aql {
class TestLambdaExecutor;

class TestLambdaSkipExecutor;
}  // namespace aql
}  // namespace arangodb
#endif

template <typename T, typename... Es>
constexpr bool is_one_of_v = (std::is_same_v<T, Es> || ...);

/*
 * Determine whether we execute new style or old style skips, i.e. pre or post shadow row introduction
 * TODO: This should be removed once all executors and fetchers are ported to the new style.
 */

template <typename Executor>
constexpr bool isNewStyleExecutor =
    is_one_of_v<Executor, FilterExecutor, SortedCollectExecutor,
#ifdef ARANGODB_USE_GOOGLE_TESTS
                TestLambdaExecutor, TestLambdaSkipExecutor,  // we need one after these to avoid compile errors in non-test mode
#endif
<<<<<<< HEAD
      std::is_same_v<Executor, FilterExecutor> ||
      std::is_same_v<Executor, ShortestPathExecutor> ||
      std::is_same_v<Executor, SubqueryStartExecutor> ||
      std::is_same_v<Executor, SubqueryEndExecutor>;
}
=======
                ShortestPathExecutor>;
>>>>>>> 7222d3eb

template <class Executor>
ExecutionBlockImpl<Executor>::ExecutionBlockImpl(ExecutionEngine* engine,
                                                 ExecutionNode const* node,
                                                 typename Executor::Infos infos)
    : ExecutionBlock(engine, node),
      _dependencyProxy(_dependencies, engine->itemBlockManager(),
                       infos.getInputRegisters(),
                       infos.numberOfInputRegisters(), trxVpackOptions()),
      _rowFetcher(_dependencyProxy),
      _infos(std::move(infos)),
      _executor(_rowFetcher, _infos),
      _outputItemRow(),
      _query(*engine->getQuery()),
      _state(InternalState::FETCH_DATA),
      _lastRange{ExecutorState::HASMORE},
      _execState{ExecState::CHECKCALL},
      _upstreamRequest{},
      _clientRequest{},
      _hasUsedDataRangeBlock{false} {
  // already insert ourselves into the statistics results
  if (_profile >= PROFILE_LEVEL_BLOCKS) {
    _engine->_stats.nodes.try_emplace(node->id(), ExecutionStats::Node());
  }
}

template <class Executor>
ExecutionBlockImpl<Executor>::~ExecutionBlockImpl() = default;

template <class Executor>
std::pair<ExecutionState, SharedAqlItemBlockPtr> ExecutionBlockImpl<Executor>::getSome(size_t atMost) {
  if constexpr (isNewStyleExecutor<Executor>) {
    AqlCallStack stack{AqlCall::SimulateGetSome(atMost)};
    auto const [state, skipped, block] = execute(stack);
    return {state, block};
  } else {
    traceGetSomeBegin(atMost);
    auto result = getSomeWithoutTrace(atMost);
    return traceGetSomeEnd(result.first, std::move(result.second));
  }
}

template <class Executor>
std::pair<ExecutionState, SharedAqlItemBlockPtr> ExecutionBlockImpl<Executor>::getSomeWithoutTrace(size_t atMost) {
  TRI_ASSERT(atMost <= ExecutionBlock::DefaultBatchSize);
  // silence tests -- we need to introduce new failure tests for fetchers
  TRI_IF_FAILURE("ExecutionBlock::getOrSkipSome1") {
    THROW_ARANGO_EXCEPTION(TRI_ERROR_DEBUG);
  }
  TRI_IF_FAILURE("ExecutionBlock::getOrSkipSome2") {
    THROW_ARANGO_EXCEPTION(TRI_ERROR_DEBUG);
  }
  TRI_IF_FAILURE("ExecutionBlock::getOrSkipSome3") {
    THROW_ARANGO_EXCEPTION(TRI_ERROR_DEBUG);
  }

  if (getQuery().killed()) {
    THROW_ARANGO_EXCEPTION(TRI_ERROR_QUERY_KILLED);
  }

  if (_state == InternalState::DONE) {
    // We are done, so we stay done
    return {ExecutionState::DONE, nullptr};
  }

  if (!_outputItemRow) {
    ExecutionState state;
    SharedAqlItemBlockPtr newBlock;
    std::tie(state, newBlock) =
        requestWrappedBlock(atMost, _infos.numberOfOutputRegisters());
    if (state == ExecutionState::WAITING) {
      TRI_ASSERT(newBlock == nullptr);
      return {state, nullptr};
    }
    if (newBlock == nullptr) {
      TRI_ASSERT(state == ExecutionState::DONE);
      _state = InternalState::DONE;
      // _rowFetcher must be DONE now already
      return {state, nullptr};
    }
    TRI_ASSERT(newBlock != nullptr);
    TRI_ASSERT(newBlock->size() > 0);
    // We cannot hold this assertion, if we are on a pass-through
    // block and the upstream uses execute already.
    // TRI_ASSERT(newBlock->size() <= atMost);
    _outputItemRow = createOutputRow(newBlock, AqlCall{});
  }

  ExecutionState state = ExecutionState::HASMORE;
  ExecutorStats executorStats{};

  TRI_ASSERT(atMost > 0);

  if (isInSplicedSubquery()) {
    // The loop has to be entered at least once!
    TRI_ASSERT(!_outputItemRow->isFull());
    while (!_outputItemRow->isFull() && _state != InternalState::DONE) {
      // Assert that write-head is always pointing to a free row
      TRI_ASSERT(!_outputItemRow->produced());
      switch (_state) {
        case InternalState::FETCH_DATA: {
          std::tie(state, executorStats) = _executor.produceRows(*_outputItemRow);
          // Count global but executor-specific statistics, like number of
          // filtered rows.
          _engine->_stats += executorStats;
          if (_outputItemRow->produced()) {
            _outputItemRow->advanceRow();
          }

          if (state == ExecutionState::WAITING) {
            return {state, nullptr};
          }

          if (state == ExecutionState::DONE) {
            _state = InternalState::FETCH_SHADOWROWS;
          }
          break;
        }
        case InternalState::FETCH_SHADOWROWS: {
          state = fetchShadowRowInternal();
          if (state == ExecutionState::WAITING) {
            return {state, nullptr};
          }
          break;
        }
        case InternalState::DONE: {
          TRI_ASSERT(false);  // Invalid state
        }
      }
    }
    // Modify the return state.
    // As long as we do still have ShadowRows
    // We need to return HASMORE!
    if (_state == InternalState::DONE) {
      state = ExecutionState::DONE;
    } else {
      state = ExecutionState::HASMORE;
    }
  } else {
    // The loop has to be entered at least once!
    TRI_ASSERT(!_outputItemRow->isFull());
    while (!_outputItemRow->isFull()) {
      std::tie(state, executorStats) = _executor.produceRows(*_outputItemRow);
      // Count global but executor-specific statistics, like number of filtered
      // rows.
      _engine->_stats += executorStats;
      if (_outputItemRow->produced()) {
        _outputItemRow->advanceRow();
      }

      if (state == ExecutionState::WAITING) {
        return {state, nullptr};
      }

      if (state == ExecutionState::DONE) {
        auto outputBlock = _outputItemRow->stealBlock();
        // This is not strictly necessary here, as we shouldn't be called again
        // after DONE.
        _outputItemRow.reset();
        return {state, std::move(outputBlock)};
      }
    }

    TRI_ASSERT(state == ExecutionState::HASMORE);
    TRI_ASSERT(_outputItemRow->isFull());
  }

  auto outputBlock = _outputItemRow->stealBlock();
  // we guarantee that we do return a valid pointer in the HASMORE case.
  TRI_ASSERT(outputBlock != nullptr || _state == InternalState::DONE);
  _outputItemRow.reset();
  return {state, std::move(outputBlock)};
}

template <class Executor>
std::unique_ptr<OutputAqlItemRow> ExecutionBlockImpl<Executor>::createOutputRow(
    SharedAqlItemBlockPtr& newBlock, AqlCall&& call) {
#ifdef ARANGODB_ENABLE_MAINTAINER_MODE
  if (newBlock != nullptr) {
    // Assert that the block has enough registers. This must be guaranteed by
    // the register planning.
    TRI_ASSERT(newBlock->getNrRegs() == _infos.numberOfOutputRegisters());
    // Check that all output registers are empty.
    for (auto const& reg : *_infos.getOutputRegisters()) {
      for (size_t row = 0; row < newBlock->size(); row++) {
        AqlValue const& val = newBlock->getValueReference(row, reg);
        TRI_ASSERT(val.isEmpty());
      }
    }
  }
#endif

  if /* constexpr */ (Executor::Properties::allowsBlockPassthrough == BlockPassthrough::Enable) {
    return std::make_unique<OutputAqlItemRow>(newBlock, infos().getOutputRegisters(),
                                              infos().registersToKeep(),
                                              infos().registersToClear(), call,
                                              OutputAqlItemRow::CopyRowBehavior::DoNotCopyInputRows);
  } else {
    return std::make_unique<OutputAqlItemRow>(newBlock, infos().getOutputRegisters(),
                                              infos().registersToKeep(),
                                              infos().registersToClear(), call);
  }
}

template <class Executor>
Executor& ExecutionBlockImpl<Executor>::executor() {
  return _executor;
}

template <class Executor>
Query const& ExecutionBlockImpl<Executor>::getQuery() const {
  return _query;
}

template <class Executor>
typename ExecutionBlockImpl<Executor>::Infos const& ExecutionBlockImpl<Executor>::infos() const {
  return _infos;
}

namespace arangodb::aql {

enum class SkipVariants { FETCHER, EXECUTOR, GET_SOME };

// Specifying the namespace here is important to MSVC.
template <enum arangodb::aql::SkipVariants>
struct ExecuteSkipVariant {};

template <>
struct ExecuteSkipVariant<SkipVariants::FETCHER> {
  template <class Executor>
  static std::tuple<ExecutionState, typename Executor::Stats, size_t> executeSkip(
      Executor& executor, typename Executor::Fetcher& fetcher, size_t toSkip) {
    auto res = fetcher.skipRows(toSkip);
    return std::make_tuple(res.first, typename Executor::Stats{}, res.second);  // tuple, cannot use initializer list due to build failure
  }
};

template <>
struct ExecuteSkipVariant<SkipVariants::EXECUTOR> {
  template <class Executor>
  static std::tuple<ExecutionState, typename Executor::Stats, size_t> executeSkip(
      Executor& executor, typename Executor::Fetcher& fetcher, size_t toSkip) {
    return executor.skipRows(toSkip);
  }
};

template <>
struct ExecuteSkipVariant<SkipVariants::GET_SOME> {
  template <class Executor>
  static std::tuple<ExecutionState, typename Executor::Stats, size_t> executeSkip(
      Executor& executor, typename Executor::Fetcher& fetcher, size_t toSkip) {
    // this function should never be executed
    TRI_ASSERT(false);
    // Make MSVC happy:
    return std::make_tuple(ExecutionState::DONE, typename Executor::Stats{}, 0);  // tuple, cannot use initializer list due to build failure
  }
};

template <class Executor>
static SkipVariants constexpr skipType() {
  bool constexpr useFetcher =
      Executor::Properties::allowsBlockPassthrough == BlockPassthrough::Enable &&
      !std::is_same<Executor, SubqueryExecutor<true>>::value;

  bool constexpr useExecutor = hasSkipRows<Executor>::value;

  // ConstFetcher and SingleRowFetcher<BlockPassthrough::Enable> can skip, but
  // it may not be done for modification subqueries.
  static_assert(useFetcher ==
                    (std::is_same<typename Executor::Fetcher, ConstFetcher>::value ||
                     (std::is_same<typename Executor::Fetcher, SingleRowFetcher<BlockPassthrough::Enable>>::value &&
                      !std::is_same<Executor, SubqueryExecutor<true>>::value)),
                "Unexpected fetcher for SkipVariants::FETCHER");

  static_assert(!useFetcher || hasSkipRows<typename Executor::Fetcher>::value,
                "Fetcher is chosen for skipping, but has not skipRows method!");

  static_assert(
      useExecutor ==
          (std::is_same<Executor, IndexExecutor>::value ||
           std::is_same<Executor, IResearchViewExecutor<false, iresearch::MaterializeType::NotMaterialize>>::value ||
           std::is_same<Executor, IResearchViewExecutor<false, iresearch::MaterializeType::LateMaterialize>>::value ||
           std::is_same<Executor, IResearchViewExecutor<false, iresearch::MaterializeType::Materialize>>::value ||
           std::is_same<Executor, IResearchViewExecutor<false, iresearch::MaterializeType::NotMaterialize | iresearch::MaterializeType::UseStoredValues>>::value ||
           std::is_same<Executor, IResearchViewExecutor<false, iresearch::MaterializeType::LateMaterialize | iresearch::MaterializeType::UseStoredValues>>::value ||
           std::is_same<Executor, IResearchViewExecutor<true, iresearch::MaterializeType::NotMaterialize>>::value ||
           std::is_same<Executor, IResearchViewExecutor<true, iresearch::MaterializeType::LateMaterialize>>::value ||
           std::is_same<Executor, IResearchViewExecutor<true, iresearch::MaterializeType::Materialize>>::value ||
           std::is_same<Executor, IResearchViewExecutor<true, iresearch::MaterializeType::NotMaterialize | iresearch::MaterializeType::UseStoredValues>>::value ||
           std::is_same<Executor, IResearchViewExecutor<true, iresearch::MaterializeType::LateMaterialize | iresearch::MaterializeType::UseStoredValues>>::value ||
           std::is_same<Executor, IResearchViewMergeExecutor<false, iresearch::MaterializeType::NotMaterialize>>::value ||
           std::is_same<Executor, IResearchViewMergeExecutor<false, iresearch::MaterializeType::LateMaterialize>>::value ||
           std::is_same<Executor, IResearchViewMergeExecutor<false, iresearch::MaterializeType::Materialize>>::value ||
           std::is_same<Executor, IResearchViewMergeExecutor<false, iresearch::MaterializeType::NotMaterialize | iresearch::MaterializeType::UseStoredValues>>::value ||
           std::is_same<Executor, IResearchViewMergeExecutor<false, iresearch::MaterializeType::LateMaterialize | iresearch::MaterializeType::UseStoredValues>>::value ||
           std::is_same<Executor, IResearchViewMergeExecutor<true, iresearch::MaterializeType::NotMaterialize>>::value ||
           std::is_same<Executor, IResearchViewMergeExecutor<true, iresearch::MaterializeType::LateMaterialize>>::value ||
           std::is_same<Executor, IResearchViewMergeExecutor<true, iresearch::MaterializeType::Materialize>>::value ||
           std::is_same<Executor, IResearchViewMergeExecutor<true, iresearch::MaterializeType::NotMaterialize | iresearch::MaterializeType::UseStoredValues>>::value ||
           std::is_same<Executor, IResearchViewMergeExecutor<true, iresearch::MaterializeType::LateMaterialize | iresearch::MaterializeType::UseStoredValues>>::value ||
           std::is_same<Executor, EnumerateCollectionExecutor>::value ||
           std::is_same<Executor, LimitExecutor>::value ||
           std::is_same<Executor, ConstrainedSortExecutor>::value ||
           std::is_same<Executor, SortingGatherExecutor>::value ||
           std::is_same<Executor, UnsortedGatherExecutor>::value ||
           std::is_same<Executor, ParallelUnsortedGatherExecutor>::value ||
           std::is_same<Executor, MaterializeExecutor<RegisterId>>::value ||
           std::is_same<Executor, MaterializeExecutor<std::string const&>>::value),
      "Unexpected executor for SkipVariants::EXECUTOR");

  // The LimitExecutor will not work correctly with SkipVariants::FETCHER!
  static_assert(
      !std::is_same<Executor, LimitExecutor>::value || useFetcher,
      "LimitExecutor needs to implement skipRows() to work correctly");

  if (useExecutor) {
    return SkipVariants::EXECUTOR;
  } else if (useFetcher) {
    return SkipVariants::FETCHER;
  } else {
    return SkipVariants::GET_SOME;
  }
}

}  // namespace arangodb::aql

template <class Executor>
std::pair<ExecutionState, size_t> ExecutionBlockImpl<Executor>::skipSome(size_t const atMost) {
  if constexpr (isNewStyleExecutor<Executor>) {
    AqlCallStack stack{AqlCall::SimulateSkipSome(atMost)};
    auto const [state, skipped, block] = execute(stack);

    // execute returns ExecutionState::DONE here, which stops execution after simulating a skip.
    // If we indiscriminately return ExecutionState::HASMORE, then we end up in an infinite loop
    //
    // luckily we can dispose of this kludge once executors have been ported.
    if (skipped < atMost && state == ExecutionState::DONE) {
      return {ExecutionState::DONE, skipped};
    } else {
      return {ExecutionState::HASMORE, skipped};
    }
  } else {
    traceSkipSomeBegin(atMost);
    auto state = ExecutionState::HASMORE;

    while (state == ExecutionState::HASMORE && _skipped < atMost) {
      auto res = skipSomeOnceWithoutTrace(atMost - _skipped);
      TRI_ASSERT(state != ExecutionState::WAITING || res.second == 0);
      state = res.first;
      _skipped += res.second;
      TRI_ASSERT(_skipped <= atMost);
    }

    size_t skipped = 0;
    if (state != ExecutionState::WAITING) {
      std::swap(skipped, _skipped);
    }

    TRI_ASSERT(skipped <= atMost);
    return traceSkipSomeEnd(state, skipped);
  }
}

template <class Executor>
std::pair<ExecutionState, size_t> ExecutionBlockImpl<Executor>::skipSomeOnceWithoutTrace(size_t atMost) {
  constexpr SkipVariants customSkipType = skipType<Executor>();

  if (customSkipType == SkipVariants::GET_SOME) {
    atMost = std::min(atMost, DefaultBatchSize);
    auto res = getSomeWithoutTrace(atMost);

    size_t skipped = 0;
    if (res.second != nullptr) {
      skipped = res.second->size();
    }
    TRI_ASSERT(skipped <= atMost);

    return {res.first, skipped};
  }

  ExecutionState state;
  typename Executor::Stats stats;
  size_t skipped;
  std::tie(state, stats, skipped) =
      ExecuteSkipVariant<customSkipType>::executeSkip(_executor, _rowFetcher, atMost);
  _engine->_stats += stats;
  TRI_ASSERT(skipped <= atMost);

  return {state, skipped};
}

template <bool customInit>
struct InitializeCursor {};

template <>
struct InitializeCursor<false> {
  template <class Executor>
  static void init(Executor& executor, typename Executor::Fetcher& rowFetcher,
                   typename Executor::Infos& infos) {
    // destroy and re-create the Executor
    executor.~Executor();
    new (&executor) Executor(rowFetcher, infos);
  }
};

template <>
struct InitializeCursor<true> {
  template <class Executor>
  static void init(Executor& executor, typename Executor::Fetcher&,
                   typename Executor::Infos&) {
    // re-initialize the Executor
    executor.initializeCursor();
  }
};

template <class Executor>
std::pair<ExecutionState, Result> ExecutionBlockImpl<Executor>::initializeCursor(InputAqlItemRow const& input) {
  // reinitialize the DependencyProxy
  _dependencyProxy.reset();
  _lastRange = DataRange(ExecutorState::HASMORE);

  // destroy and re-create the Fetcher
  _rowFetcher.~Fetcher();
  new (&_rowFetcher) Fetcher(_dependencyProxy);

  TRI_ASSERT(_skipped == 0);
  _skipped = 0;
  TRI_ASSERT(_state == InternalState::DONE || _state == InternalState::FETCH_DATA);
  _state = InternalState::FETCH_DATA;

  constexpr bool customInit = hasInitializeCursor<Executor>::value;
  // IndexExecutor and EnumerateCollectionExecutor have initializeCursor
  // implemented, so assert this implementation is used.
  static_assert(!std::is_same<Executor, EnumerateCollectionExecutor>::value || customInit,
                "EnumerateCollectionExecutor is expected to implement a custom "
                "initializeCursor method!");
  static_assert(!std::is_same<Executor, IndexExecutor>::value || customInit,
                "IndexExecutor is expected to implement a custom "
                "initializeCursor method!");
  static_assert(!std::is_same<Executor, DistinctCollectExecutor>::value || customInit,
                "DistinctCollectExecutor is expected to implement a custom "
                "initializeCursor method!");
  InitializeCursor<customInit>::init(_executor, _rowFetcher, _infos);

  // // use this with c++17 instead of specialization below
  // if constexpr (std::is_same_v<Executor, IdExecutor>) {
  //   if (items != nullptr) {
  //     _executor._inputRegisterValues.reset(
  //         items->slice(pos, *(_executor._infos.registersToKeep())));
  //   }
  // }

  return ExecutionBlock::initializeCursor(input);
}

template <class Executor>
std::pair<ExecutionState, Result> ExecutionBlockImpl<Executor>::shutdown(int errorCode) {
  return ExecutionBlock::shutdown(errorCode);
}

template <class Executor>
std::tuple<ExecutionState, size_t, SharedAqlItemBlockPtr> ExecutionBlockImpl<Executor>::execute(AqlCallStack stack) {
  // TODO remove this IF
  // These are new style executors
  if constexpr (isNewStyleExecutor<Executor>) {
    // Only this executor is fully implemented
    traceExecuteBegin(stack);
    auto res = executeWithoutTrace(stack);
    traceExecuteEnd(res);
    return res;
  }

  // Fall back to getSome/skipSome
  auto myCall = stack.popCall();
  TRI_ASSERT(AqlCall::IsSkipSomeCall(myCall) || AqlCall::IsGetSomeCall(myCall));
  if (AqlCall::IsSkipSomeCall(myCall)) {
    auto const [state, skipped] = skipSome(myCall.getOffset());
    if (state != ExecutionState::WAITING) {
      myCall.didSkip(skipped);
    }
    return {state, skipped, nullptr};
  } else if (AqlCall::IsGetSomeCall(myCall)) {
    auto const [state, block] = getSome(myCall.getLimit());
    // We do not need to count as softLimit will be overwritten, and hard cannot be set.
    return {state, 0, block};
  }
  // Should never get here!
  THROW_ARANGO_EXCEPTION(TRI_ERROR_NOT_IMPLEMENTED);
}

template <class Executor>
void ExecutionBlockImpl<Executor>::traceExecuteBegin(AqlCallStack const& stack) {
  if (_profile >= PROFILE_LEVEL_BLOCKS) {
    if (_getSomeBegin <= 0.0) {
      _getSomeBegin = TRI_microtime();
    }
    if (_profile >= PROFILE_LEVEL_TRACE_1) {
      auto const node = getPlanNode();
      auto const queryId = this->_engine->getQuery()->id();
      // TODO make sure this works also if stack is non relevant, e.g. passed through by outer subquery.
      auto const& call = stack.peek();
      LOG_TOPIC("1e717", INFO, Logger::QUERIES)
          << "[query#" << queryId << "] "
          << "execute type=" << node->getTypeString() << " call= " << call
          << " this=" << (uintptr_t)this << " id=" << node->id();
    }
  }
}

template <class Executor>
void ExecutionBlockImpl<Executor>::traceExecuteEnd(
    std::tuple<ExecutionState, size_t, SharedAqlItemBlockPtr> const& result) {
  if (_profile >= PROFILE_LEVEL_BLOCKS) {
    auto const& [state, skipped, block] = result;
    auto const items = block != nullptr ? block->size() : 0;
    ExecutionNode const* en = getPlanNode();
    ExecutionStats::Node stats;
    stats.calls = 1;
    stats.items = skipped + items;
    if (state != ExecutionState::WAITING) {
      stats.runtime = TRI_microtime() - _getSomeBegin;
      _getSomeBegin = 0.0;
    }

    auto it = _engine->_stats.nodes.find(en->id());
    if (it != _engine->_stats.nodes.end()) {
      it->second += stats;
    } else {
      _engine->_stats.nodes.emplace(en->id(), stats);
    }

    if (_profile >= PROFILE_LEVEL_TRACE_1) {
      ExecutionNode const* node = getPlanNode();
      auto const queryId = this->_engine->getQuery()->id();
      LOG_TOPIC("60bbc", INFO, Logger::QUERIES)
          << "[query#" << queryId << "] "
          << "execute done type=" << node->getTypeString() << " this=" << (uintptr_t)this
          << " id=" << node->id() << " state=" << stateToString(state)
          << " skipped=" << skipped << " produced=" << items;

      if (_profile >= PROFILE_LEVEL_TRACE_2) {
        if (block == nullptr) {
          LOG_TOPIC("9b3f4", INFO, Logger::QUERIES)
              << "[query#" << queryId << "] "
              << "execute type=" << node->getTypeString() << " result: nullptr";
        } else {
          VPackBuilder builder;
          auto const options = trxVpackOptions();
          block->toSimpleVPack(options, builder);
          LOG_TOPIC("f12f9", INFO, Logger::QUERIES)
              << "[query#" << queryId << "] "
              << "execute type=" << node->getTypeString()
              << " result: " << VPackDumper::toString(builder.slice(), options);
        }
      }
    }
  }
}

// Work around GCC bug: https://gcc.gnu.org/bugzilla/show_bug.cgi?id=56480
// Without the namespaces it fails with
// error: specialization of 'template<class Executor> std::pair<arangodb::aql::ExecutionState, arangodb::Result> arangodb::aql::ExecutionBlockImpl<Executor>::initializeCursor(arangodb::aql::AqlItemBlock*, size_t)' in different namespace
namespace arangodb::aql {
// TODO -- remove this specialization when cpp 17 becomes available
template <>
std::pair<ExecutionState, Result> ExecutionBlockImpl<IdExecutor<ConstFetcher>>::initializeCursor(
    InputAqlItemRow const& input) {
  // reinitialize the DependencyProxy
  _dependencyProxy.reset();

  // destroy and re-create the Fetcher
  _rowFetcher.~Fetcher();
  new (&_rowFetcher) Fetcher(_dependencyProxy);

  TRI_ASSERT(_skipped == 0);
  _skipped = 0;
  TRI_ASSERT(_state == InternalState::DONE || _state == InternalState::FETCH_DATA);
  _state = InternalState::FETCH_DATA;

  SharedAqlItemBlockPtr block =
      input.cloneToBlock(_engine->itemBlockManager(), *(infos().registersToKeep()),
                         infos().numberOfOutputRegisters());

  _rowFetcher.injectBlock(block);

  // cppcheck-suppress unreadVariable
  constexpr bool customInit = hasInitializeCursor<decltype(_executor)>::value;
  InitializeCursor<customInit>::init(_executor, _rowFetcher, _infos);

  // end of default initializeCursor
  return ExecutionBlock::initializeCursor(input);
}

// TODO the shutdown specializations shall be unified!

template <>
std::pair<ExecutionState, Result> ExecutionBlockImpl<TraversalExecutor>::shutdown(int errorCode) {
  ExecutionState state;
  Result result;

  std::tie(state, result) = ExecutionBlock::shutdown(errorCode);

  if (state == ExecutionState::WAITING) {
    return {state, result};
  }
  return this->executor().shutdown(errorCode);
}

template <>
std::pair<ExecutionState, Result> ExecutionBlockImpl<ShortestPathExecutor>::shutdown(int errorCode) {
  ExecutionState state;
  Result result;

  std::tie(state, result) = ExecutionBlock::shutdown(errorCode);
  if (state == ExecutionState::WAITING) {
    return {state, result};
  }
  return this->executor().shutdown(errorCode);
}

template <>
std::pair<ExecutionState, Result> ExecutionBlockImpl<KShortestPathsExecutor>::shutdown(int errorCode) {
  ExecutionState state;
  Result result;

  std::tie(state, result) = ExecutionBlock::shutdown(errorCode);
  if (state == ExecutionState::WAITING) {
    return {state, result};
  }
  return this->executor().shutdown(errorCode);
}

template <>
std::pair<ExecutionState, Result> ExecutionBlockImpl<SubqueryExecutor<true>>::shutdown(int errorCode) {
  ExecutionState state;
  Result subqueryResult;
  // shutdown is repeatable
  std::tie(state, subqueryResult) = this->executor().shutdown(errorCode);
  if (state == ExecutionState::WAITING) {
    return {ExecutionState::WAITING, subqueryResult};
  }
  Result result;

  std::tie(state, result) = ExecutionBlock::shutdown(errorCode);
  if (state == ExecutionState::WAITING) {
    return {state, result};
  }
  if (result.fail()) {
    return {state, result};
  }
  return {state, subqueryResult};
}

template <>
std::pair<ExecutionState, Result> ExecutionBlockImpl<SubqueryExecutor<false>>::shutdown(int errorCode) {
  ExecutionState state;
  Result subqueryResult;
  // shutdown is repeatable
  std::tie(state, subqueryResult) = this->executor().shutdown(errorCode);
  if (state == ExecutionState::WAITING) {
    return {ExecutionState::WAITING, subqueryResult};
  }
  Result result;

  std::tie(state, result) = ExecutionBlock::shutdown(errorCode);
  if (state == ExecutionState::WAITING) {
    return {state, result};
  }
  if (result.fail()) {
    return {state, result};
  }
  return {state, subqueryResult};
}

template <>
std::pair<ExecutionState, Result>
ExecutionBlockImpl<IdExecutor<SingleRowFetcher<BlockPassthrough::Enable>>>::shutdown(int errorCode) {
  if (this->infos().isResponsibleForInitializeCursor()) {
    return ExecutionBlock::shutdown(errorCode);
  }
  return {ExecutionState::DONE, {errorCode}};
}

}  // namespace arangodb::aql

namespace arangodb::aql {

// The constant "PASSTHROUGH" is somehow reserved with MSVC.
enum class RequestWrappedBlockVariant {
  DEFAULT,
  PASS_THROUGH,
  INPUTRESTRICTED
};

// Specifying the namespace here is important to MSVC.
template <enum arangodb::aql::RequestWrappedBlockVariant>
struct RequestWrappedBlock {};

template <>
struct RequestWrappedBlock<RequestWrappedBlockVariant::DEFAULT> {
  /**
   * @brief Default requestWrappedBlock() implementation. Just get a new block
   *        from the AqlItemBlockManager.
   */
  template <class Executor>
  static std::pair<ExecutionState, SharedAqlItemBlockPtr> run(
#ifdef ARANGODB_ENABLE_MAINTAINER_MODE
      typename Executor::Infos const&,
#endif
      Executor& executor, ExecutionEngine& engine, size_t nrItems, RegisterCount nrRegs) {
    return {ExecutionState::HASMORE,
            engine.itemBlockManager().requestBlock(nrItems, nrRegs)};
  }
};

template <>
struct RequestWrappedBlock<RequestWrappedBlockVariant::PASS_THROUGH> {
  /**
   * @brief If blocks can be passed through, we do not create new blocks.
   *        Instead, we take the input blocks and reuse them.
   */
  template <class Executor>
  static std::pair<ExecutionState, SharedAqlItemBlockPtr> run(
#ifdef ARANGODB_ENABLE_MAINTAINER_MODE
      typename Executor::Infos const& infos,
#endif
      Executor& executor, ExecutionEngine& engine, size_t nrItems, RegisterCount nrRegs) {
    static_assert(Executor::Properties::allowsBlockPassthrough == BlockPassthrough::Enable,
                  "This function can only be used with executors supporting "
                  "`allowsBlockPassthrough`");
    static_assert(hasFetchBlockForPassthrough<Executor>::value,
                  "An Executor with allowsBlockPassthrough must implement "
                  "fetchBlockForPassthrough");

    SharedAqlItemBlockPtr block;

    ExecutionState state;
    typename Executor::Stats executorStats;
    std::tie(state, executorStats, block) = executor.fetchBlockForPassthrough(nrItems);
    engine._stats += executorStats;

    if (state == ExecutionState::WAITING) {
      TRI_ASSERT(block == nullptr);
      return {state, nullptr};
    }
    if (block == nullptr) {
      TRI_ASSERT(state == ExecutionState::DONE);
      return {state, nullptr};
    }

    // Now we must have a block.
    TRI_ASSERT(block != nullptr);
    // Assert that the block has enough registers. This must be guaranteed by
    // the register planning.
    TRI_ASSERT(block->getNrRegs() == nrRegs);
#ifdef ARANGODB_ENABLE_MAINTAINER_MODE
    // Check that all output registers are empty.
    for (auto const& reg : *infos.getOutputRegisters()) {
      for (size_t row = 0; row < block->size(); row++) {
        AqlValue const& val = block->getValueReference(row, reg);
        TRI_ASSERT(val.isEmpty());
      }
    }
#endif

    return {ExecutionState::HASMORE, block};
  }
};

template <>
struct RequestWrappedBlock<RequestWrappedBlockVariant::INPUTRESTRICTED> {
  /**
   * @brief If the executor can set an upper bound on the output size knowing
   *        the input size, usually because size(input) >= size(output), let it
   *        prefetch an input block to give us this upper bound.
   *        Only then we allocate a new block with at most this upper bound.
   */
  template <class Executor>
  static std::pair<ExecutionState, SharedAqlItemBlockPtr> run(
#ifdef ARANGODB_ENABLE_MAINTAINER_MODE
      typename Executor::Infos const&,
#endif
      Executor& executor, ExecutionEngine& engine, size_t nrItems, RegisterCount nrRegs) {
    static_assert(Executor::Properties::inputSizeRestrictsOutputSize,
                  "This function can only be used with executors supporting "
                  "`inputSizeRestrictsOutputSize`");
    static_assert(hasExpectedNumberOfRows<Executor>::value,
                  "An Executor with inputSizeRestrictsOutputSize must "
                  "implement expectedNumberOfRows");

    SharedAqlItemBlockPtr block;

    ExecutionState state;
    size_t expectedRows = 0;
    // Note: this might trigger a prefetch on the rowFetcher!
    std::tie(state, expectedRows) = executor.expectedNumberOfRows(nrItems);
    if (state == ExecutionState::WAITING) {
      return {state, nullptr};
    }
    nrItems = (std::min)(expectedRows, nrItems);
    if (nrItems == 0) {
      TRI_ASSERT(state == ExecutionState::DONE);
      if (state != ExecutionState::DONE) {
        auto const executorName = boost::core::demangle(typeid(Executor).name());
        THROW_ARANGO_EXCEPTION_FORMAT(
            TRI_ERROR_INTERNAL_AQL,
            "Unexpected result of expectedNumberOfRows in %s", executorName.c_str());
      }
      return {state, nullptr};
    }
    block = engine.itemBlockManager().requestBlock(nrItems, nrRegs);

    return {ExecutionState::HASMORE, block};
  }
};

}  // namespace arangodb::aql

template <class Executor>
std::pair<ExecutionState, SharedAqlItemBlockPtr> ExecutionBlockImpl<Executor>::requestWrappedBlock(
    size_t nrItems, RegisterCount nrRegs) {
  if constexpr (!isNewStyleExecutor<Executor>) {
    static_assert(Executor::Properties::allowsBlockPassthrough == BlockPassthrough::Disable ||
                      !Executor::Properties::inputSizeRestrictsOutputSize,
                  "At most one of Properties::allowsBlockPassthrough or "
                  "Properties::inputSizeRestrictsOutputSize should be true for "
                  "each Executor");
    static_assert((Executor::Properties::allowsBlockPassthrough == BlockPassthrough::Enable) ==
                      hasFetchBlockForPassthrough<Executor>::value,
                  "Executors should implement the method "
                  "fetchBlockForPassthrough() iff "
                  "Properties::allowsBlockPassthrough is true");
  }
  static_assert(
      Executor::Properties::inputSizeRestrictsOutputSize ==
          hasExpectedNumberOfRows<Executor>::value,
      "Executors should implement the method expectedNumberOfRows() iff "
      "Properties::inputSizeRestrictsOutputSize is true");

  constexpr RequestWrappedBlockVariant variant =
      Executor::Properties::allowsBlockPassthrough == BlockPassthrough::Enable
          ? RequestWrappedBlockVariant::PASS_THROUGH
          : Executor::Properties::inputSizeRestrictsOutputSize
                ? RequestWrappedBlockVariant::INPUTRESTRICTED
                : RequestWrappedBlockVariant::DEFAULT;

  // Override for spliced subqueries, this optimization does not work there.
  if (isInSplicedSubquery() && variant == RequestWrappedBlockVariant::INPUTRESTRICTED) {
    return RequestWrappedBlock<RequestWrappedBlockVariant::DEFAULT>::run(
#ifdef ARANGODB_ENABLE_MAINTAINER_MODE
        infos(),
#endif
        executor(), *_engine, nrItems, nrRegs);
  }

  return RequestWrappedBlock<variant>::run(
#ifdef ARANGODB_ENABLE_MAINTAINER_MODE
      infos(),
#endif
      executor(), *_engine, nrItems, nrRegs);
}

// TODO: We need to define the size of this block based on Input / Executor / Subquery depth
template <class Executor>
auto ExecutionBlockImpl<Executor>::allocateOutputBlock(AqlCall&& call)
    -> std::unique_ptr<OutputAqlItemRow> {
  if constexpr (Executor::Properties::allowsBlockPassthrough == BlockPassthrough::Enable) {
    SharedAqlItemBlockPtr newBlock{nullptr};
    // Passthrough variant, re-use the block stored in InputRange
    if (!_hasUsedDataRangeBlock) {
      // In the pass through variant we have the contract that we work on a
      // block all or nothing, so if we have used the block once, we cannot use it again
      // however we cannot remove the _lastRange as it may contain additional information.
      newBlock = _lastRange.getBlock();
      _hasUsedDataRangeBlock = true;
    }

    return createOutputRow(newBlock, std::move(call));
  } else {
    // Non-Passthrough variant, we need to allocate the block ourselfs
    size_t blockSize = ExecutionBlock::DefaultBatchSize;
    SharedAqlItemBlockPtr newBlock =
        _engine->itemBlockManager().requestBlock(blockSize, _infos.numberOfOutputRegisters());
    return createOutputRow(newBlock, std::move(call));
  }
}

template <class Executor>
void ExecutionBlockImpl<Executor>::ensureOutputBlock(AqlCall&& call) {
  if (_outputItemRow == nullptr || !_outputItemRow->isInitialized()) {
    _outputItemRow = allocateOutputBlock(std::move(call));
  } else {
    _outputItemRow->setCall(std::move(call));
  }
}

// This cannot return upstream call or shadowrows.
template <class Executor>
auto ExecutionBlockImpl<Executor>::nextState(AqlCall const& call) const -> ExecState {
  if (call.getOffset() > 0) {
    // First skip
    return ExecState::SKIP;
  }
  if (call.getLimit() > 0) {
    // Then produce
    return ExecState::PRODUCE;
  }
  if (call.needsFullCount()) {
    // then fullcount
    return ExecState::FULLCOUNT;
  }
  if (call.hardLimit == 0) {
    // We reached hardLimit, fast forward
    return ExecState::FASTFORWARD;
  }
  // now we are done.
  return ExecState::DONE;
}

/// @brief request an AqlItemBlock from the memory manager
template <class Executor>
SharedAqlItemBlockPtr ExecutionBlockImpl<Executor>::requestBlock(size_t nrItems,
                                                                 RegisterId nrRegs) {
  return _engine->itemBlockManager().requestBlock(nrItems, nrRegs);
}

//
// FETCHER:  if we have one output row per input row, we can skip
//           directly by just calling the fetcher and see whether
//           it produced any output.
//           With the new architecture we should be able to just skip
//           ahead on the input range, fetching new blocks when necessary
// EXECUTOR: the executor has a specialised skipRowsRange method
//           that will be called to skip
// SUBQUERY_START:
// SUBQUERY_END:
//
enum class SkipRowsRangeVariant {
  FETCHER,
  EXECUTOR,
  SUBQUERY_START,
  SUBQUERY_END
};

// This function is just copy&pasted from above to decide which variant of
// skip is used for which executor.
template <class Executor>
static SkipRowsRangeVariant constexpr skipRowsType() {
  bool constexpr useFetcher =
      Executor::Properties::allowsBlockPassthrough == BlockPassthrough::Enable &&
      !std::is_same<Executor, SubqueryExecutor<true>>::value;

  bool constexpr useExecutor = hasSkipRowsRange<Executor>::value;

  // ConstFetcher and SingleRowFetcher<BlockPassthrough::Enable> can skip, but
  // it may not be done for modification subqueries.
  static_assert(useFetcher ==
                    (std::is_same_v<typename Executor::Fetcher, ConstFetcher> ||
                     (std::is_same_v<typename Executor::Fetcher, SingleRowFetcher<BlockPassthrough::Enable>> &&
                      !std::is_same<Executor, SubqueryExecutor<true>>::value)),
                "Unexpected fetcher for SkipVariants::FETCHER");

  static_assert(!useFetcher || hasSkipRows<typename Executor::Fetcher>::value,
                "Fetcher is chosen for skipping, but has not skipRows method!");

  static_assert(useExecutor == (is_one_of_v<Executor, FilterExecutor, ShortestPathExecutor,
#ifdef ARANGODB_USE_GOOGLE_TESTS
                                            TestLambdaSkipExecutor,
#endif
<<<<<<< HEAD
                                   std::is_same_v<Executor, FilterExecutor> ||
                                   std::is_same_v<Executor, ShortestPathExecutor> ||
                                   std::is_same_v<Executor, SubqueryStartExecutor> ||
                                   std::is_same_v<Executor, SubqueryEndExecutor>),
=======
                                            SortedCollectExecutor>),
>>>>>>> 7222d3eb
                "Unexpected executor for SkipVariants::EXECUTOR");

  // The LimitExecutor will not work correctly with SkipVariants::FETCHER!
  static_assert(
      !std::is_same<Executor, LimitExecutor>::value || useFetcher,
      "LimitExecutor needs to implement skipRows() to work correctly");

  if (useExecutor) {
    return SkipRowsRangeVariant::EXECUTOR;
  } else if (useFetcher) {
    return SkipRowsRangeVariant::FETCHER;
  } else {
    TRI_ASSERT(false);
    THROW_ARANGO_EXCEPTION(TRI_ERROR_NOT_IMPLEMENTED);
  }
}

// Let's do it the C++ way.
template <class T>
struct dependent_false : std::false_type {};

template <class Executor>
std::tuple<ExecutorState, size_t, AqlCall> ExecutionBlockImpl<Executor>::executeSkipRowsRange(
    AqlItemBlockInputRange& inputRange, AqlCall& call) {
  if constexpr (isNewStyleExecutor<Executor>) {
    call.skippedRows = 0;
    if constexpr (skipRowsType<Executor>() == SkipRowsRangeVariant::EXECUTOR) {
      // If the executor has a method skipRowsRange, to skip outputs.
      // Every non-passthrough executor needs to implement this.
      return _executor.skipRowsRange(inputRange, call);
    } else if constexpr (skipRowsType<Executor>() == SkipRowsRangeVariant::FETCHER) {
      // If we know that every input row produces exactly one output row (this
      // is a property of the executor), then we can just let the fetcher skip
      // the number of rows that we would like to skip.
      // Returning this will trigger to end in upstream state now, with the
      // call that was handed it
      return {inputRange.upstreamState(), 0, call};
    } else {
      static_assert(dependent_false<Executor>::value,
                    "This value of SkipRowsRangeVariant is not supported");
      return std::make_tuple(ExecutorState::DONE, 0, call);
    }
  } else {
    TRI_ASSERT(false);
    return std::make_tuple(ExecutorState::DONE, 0, call);
  }
  // Compiler is unhappy without this.
  return std::make_tuple(ExecutorState::DONE, 0, call);
}

/**
 * @brief This is the central function of an executor, and it acts like a
 * coroutine: It can be called multiple times and keeps state across
 * calls.
 *
 * The intended behaviour of this function is best described in terms of
 * a state machine; the possible states are the ExecStates
 * SKIP, PRODUCE, FULLCOUNT, FASTFORWARD, UPSTREAM, SHADOWROWS, DONE
 *
 * SKIP       skipping rows. How rows are skipped is determined by
 *            the Executor that is used. See SkipVariants
 * PRODUCE    calls produceRows of the executor
 * FULLCOUNT  again skipping rows. like skip, but will skip all rows
 * FASTFORWARD like fullcount, but does not count skipped rows.
 * UPSTREAM   fetches rows from the upstream executor(s) to be processed by
 *            our executor.
 * SHADOWROWS process any shadow rows
 * DONE       processing of one output is done. We did handle offset / limit / fullCount without crossing BatchSize limits.
 *            This state does not indicate that we are DONE with all input, we are just done with one walk through this statemachine.
 *
 * We progress within the states in the following way:
 *   There is a nextState method that determines the next state based on the call, it can only lead to:
 *   SKIP, PRODUCE, FULLCOUNT, FASTFORWAD, DONE
 *
 *   On the first call we will use nextState to get to our starting point.
 *   After any of SKIP, PRODUCE, FULLCOUNT, FASTFORWAD, DONE We either go to
 *   1. DONE (if output is full)
 *   2. SHADOWROWS (if executor is done)
 *   3. UPSTREAM if executor has More, (Invariant: input fully consumed)
 *   4. NextState (if none of the above applies)
 *
 *   From SHADOWROWS we can only go to DONE
 *   From UPSTREAM we go to NextState.
 *
 * @tparam Executor The Executor that will implement the logic of what needs to happen to the data
 * @param stack The call stack of lower levels
 * @return std::tuple<ExecutionState, size_t, SharedAqlItemBlockPtr>
 *        ExecutionState: WAITING -> We wait for IO, secure state, return you will be called again
 *        ExecutionState: HASMORE -> We still have data
 *        ExecutionState: DONE -> We do not have any more data, do never call again
 *        size_t -> Amount of documents skipped within this one call. (contains offset and fullCount)
 *        SharedAqlItemBlockPtr -> The resulting data
 */
template <class Executor>
std::tuple<ExecutionState, size_t, SharedAqlItemBlockPtr>
ExecutionBlockImpl<Executor>::executeWithoutTrace(AqlCallStack stack) {
  if constexpr (isNewStyleExecutor<Executor>) {
    if (!stack.isRelevant()) {
      // We are bypassing subqueries.
      // This executor is not allowed to perform actions
      // However we need to maintain the upstream state.
      size_t skippedLocal = 0;
      typename Fetcher::DataRange bypassedRange{ExecutorState::HASMORE};
      std::tie(_upstreamState, skippedLocal, bypassedRange) = _rowFetcher.execute(stack);
      return {_upstreamState, skippedLocal, bypassedRange.getBlock()};
    }
    AqlCall clientCall = stack.popCall();

    // Callstack handling for subqueries
    if constexpr (std::is_same_v<Executor, SubqueryStartExecutor>) {
      // inspect the top two calls
      // clientCall has the "topmost" which is coming from the subquery
      // but we need the next one as real clientCall
      //      AqlCall subqueryCall = clientCall;
      clientCall = stack.popCall();

      // TODO: what do we do with subquery call? We know that the subquery
      //       needs one row to produce one row; If the subquery has an offset
      //       we might use that, too?
    } else if constexpr (std::is_same_v<Executor, SubqueryEndExecutor>) {
      // push original call
      auto outsideCall = clientCall;
      stack.pushCall(std::move(outsideCall));

      // special hack
      clientCall = AqlCall{clientCall.getOffset(), 0, 0, false};
    }

    // We can only have returned the following internal states
    TRI_ASSERT(_execState == ExecState::CHECKCALL || _execState == ExecState::SHADOWROWS ||
               _execState == ExecState::UPSTREAM);
    // Skip can only be > 0 if we are in upstream cases.
    TRI_ASSERT(_skipped == 0 || _execState == ExecState::UPSTREAM);
    if (_execState == ExecState::UPSTREAM) {
      // We have been in waiting state.
      // We may have local work on the original call.
      // The client does not have the right to change her
      // mind just because we told her to hold the line.

      // The client cannot request less data!
      TRI_ASSERT(_clientRequest.getOffset() <= clientCall.getOffset());
      TRI_ASSERT(_clientRequest.getLimit() <= clientCall.getLimit());
      TRI_ASSERT(_clientRequest.needsFullCount() == clientCall.needsFullCount());
      clientCall = _clientRequest;
    }

    while (_execState != ExecState::DONE) {
      switch (_execState) {
        case ExecState::CHECKCALL: {
          _execState = nextState(clientCall);
          break;
        }
        case ExecState::SKIP: {
          auto [state, skippedLocal, call] = executeSkipRowsRange(_lastRange, clientCall);
          _skipped += skippedLocal;
          // The execute might have modified the client call.
          if (state == ExecutorState::DONE) {
            _execState = ExecState::SHADOWROWS;
          } else if (clientCall.getOffset() > 0) {
            TRI_ASSERT(_upstreamState != ExecutionState::DONE);
            // We need to request more
            _upstreamRequest = call;
            _execState = ExecState::UPSTREAM;
          } else {
            // We are done with skipping. Skip is not allowed to request more
            _execState = ExecState::CHECKCALL;
          }
          break;
        }
        case ExecState::PRODUCE: {
          // Make sure there's a block allocated and set
          // the call
          TRI_ASSERT(clientCall.getLimit() > 0);
          ensureOutputBlock(std::move(clientCall));
          TRI_ASSERT(_outputItemRow);

          // Execute getSome
          auto const [state, stats, call] =
              _executor.produceRows(_lastRange, *_outputItemRow);
          _engine->_stats += stats;

          // Produce might have modified the clientCall
          clientCall = _outputItemRow->getClientCall();

          if (_outputItemRow->isInitialized() && _outputItemRow->allRowsUsed()) {
            _execState = ExecState::DONE;
          } else if (state == ExecutorState::DONE) {
            _execState = ExecState::SHADOWROWS;
          } else if (clientCall.getLimit() > 0 && !_lastRange.hasDataRow()) {
            TRI_ASSERT(_upstreamState != ExecutionState::DONE);
            // We need to request more
            _upstreamRequest = call;
            _execState = ExecState::UPSTREAM;
          } else {
            // We are done with producing. Produce is not allowed to request more
            _execState = ExecState::CHECKCALL;
          }
          break;
        }
        case ExecState::FASTFORWARD: {
          // We can either do FASTFORWARD or FULLCOUNT, difference is that
          // fullcount counts what is produced now, FASTFORWARD simply drops
          TRI_ASSERT(!clientCall.needsFullCount());
          // We can drop all dataRows from upstream

          while (_lastRange.hasDataRow()) {
            auto [state, row] = _lastRange.nextDataRow();
            TRI_ASSERT(row.isInitialized());
          }
          if (_lastRange.upstreamState() == ExecutorState::DONE) {
            _execState = ExecState::SHADOWROWS;
          } else {
            // We need to request more, simply send hardLimit 0 upstream
            _upstreamRequest = AqlCall{};
            _upstreamRequest.hardLimit = 0;
            _execState = ExecState::UPSTREAM;
          }
          break;
        }
        case ExecState::FULLCOUNT: {
          auto [state, skippedLocal, call] = executeSkipRowsRange(_lastRange, clientCall);
          _skipped += skippedLocal;

          if (state == ExecutorState::DONE) {
            _execState = ExecState::SHADOWROWS;
          } else {
            // We need to request more
            _upstreamRequest = call;
            _execState = ExecState::UPSTREAM;
          }
          break;
        }
        case ExecState::UPSTREAM: {
          // If this triggers the executors produceRows function has returned
          // HASMORE even if it knew that upstream has no further rows.
          TRI_ASSERT(_upstreamState != ExecutionState::DONE);
          // We need to make sure _lastRange is all used
          TRI_ASSERT(!_lastRange.hasDataRow());
          TRI_ASSERT(!_lastRange.hasShadowRow());
          size_t skippedLocal = 0;
          auto callCopy = _upstreamRequest;
          stack.pushCall(std::move(callCopy));
          std::tie(_upstreamState, skippedLocal, _lastRange) = _rowFetcher.execute(stack);
          if (_upstreamState == ExecutionState::WAITING) {
            // We need to persist the old call before we return.
            // We might have some local accounting to this call.
            _clientRequest = clientCall;
            // We do not return anything in WAITING state, also NOT skipped.
            return {_upstreamState, 0, nullptr};
          }
          // We have a new range, passthrough can use this range.
          _hasUsedDataRangeBlock = false;
          _skipped += skippedLocal;
          // We skipped through passthroug, so count that a skip was solved.
          clientCall.didSkip(skippedLocal);
          _execState = ExecState::CHECKCALL;
          break;
        }
        case ExecState::SHADOWROWS: {
          // TODO: Check if there is a situation where we are at this point, but at the end of a block
          // Or if we would not recognize this beforehand
          // TODO: Check if we can have the situation that we are between two shadow rows here.
          // E.g. LastRow is releveant shadowRow. NextRow is non-relevant shadowRow.
          // NOTE: I do not think this is an issue, as the Executor will always say that it cannot do anything with
          // an empty input. Only exception might be COLLECT COUNT.
          if (_lastRange.hasShadowRow()) {
            auto const& [state, shadowRow] = _lastRange.nextShadowRow();
            TRI_ASSERT(shadowRow.isInitialized());
            ensureOutputBlock(std::move(clientCall));
            TRI_ASSERT(_outputItemRow);
            TRI_ASSERT(_outputItemRow->isInitialized());

            // Subquery start has to increase shadowrow depth for all shadow
            // rows that are passed through
            if constexpr (std::is_same_v<Executor, SubqueryStartExecutor>) {
              _outputItemRow->increaseShadowRowDepth(shadowRow);
            } else if constexpr (std::is_same_v<Executor, SubqueryEndExecutor>) {
              // if SubqueryEnd, then we consume shadow row here
              // TODO: can this be done in a less messy way?
              if (shadowRow.isRelevant()) {
                //
                AqlValue value;
                AqlValueGuard guard = _executor.stealValue(value);
                _outputItemRow->consumeShadowRow(_infos.getOutputRegister(), shadowRow, guard);
              } else {
                _outputItemRow->decreaseShadowRowDepth(shadowRow);
              }
            } else {
              _outputItemRow->copyRow(shadowRow);

              if (shadowRow.isRelevant()) {
                // We found a relevant shadow Row.
                // We need to reset the Executor
                // cppcheck-suppress unreadVariable
                constexpr bool customInit =
                    hasInitializeCursor<decltype(_executor)>::value;
                InitializeCursor<customInit>::init(_executor, _rowFetcher, _infos);
              }
            }
            TRI_ASSERT(_outputItemRow->produced());
            _outputItemRow->advanceRow();
            clientCall = _outputItemRow->getClientCall();
            if (_outputItemRow->allRowsUsed()) {
              _execState = ExecState::DONE;
            } else if (state == ExecutorState::DONE) {
              if (_lastRange.hasDataRow()) {
                // TODO this state is invalid, and can just show up now if we exclude SKIP
                _execState = ExecState::PRODUCE;
              } else {
                // Right now we cannot support to have more than one set of
                // ShadowRows inside of a Range.
                // We do not know how to continue with the above executor after a shadowrow.
                TRI_ASSERT(!_lastRange.hasDataRow());
                _execState = ExecState::DONE;
              }
            }
          } else {
            _execState = ExecState::DONE;
          }
          break;
        }
        default:
          // unreachable
          TRI_ASSERT(false);
      }
    }
    // If we do not have an output, we simply return a nullptr here.
    auto outputBlock = _outputItemRow != nullptr ? _outputItemRow->stealBlock()
                                                 : SharedAqlItemBlockPtr{nullptr};
    // We are locally done with our output.
    // Next time we need to check the client call again
    _execState = ExecState::CHECKCALL;
    // This is not strictly necessary here, as we shouldn't be called again
    // after DONE.
    _outputItemRow.reset();

    // We return skipped here, reset member
    size_t skipped = _skipped;
    _skipped = 0;
    if (_lastRange.hasDataRow() || _lastRange.hasShadowRow()) {
      // We have skipped or/and return data, otherwise we cannot return HASMORE
      TRI_ASSERT(skipped > 0 || (outputBlock != nullptr && outputBlock->numEntries() > 0));
      return {ExecutionState::HASMORE, skipped, std::move(outputBlock)};
    }
    return {_upstreamState, skipped, std::move(outputBlock)};
  } else {
    // TODO this branch must never be taken with an executor that has not been
    //      converted yet
    TRI_ASSERT(false);
    THROW_ARANGO_EXCEPTION(TRI_ERROR_NOT_IMPLEMENTED);
  }
}

/// @brief reset all internal states after processing a shadow row.
template <class Executor>
void ExecutionBlockImpl<Executor>::resetAfterShadowRow() {
  // cppcheck-suppress unreadVariable
  constexpr bool customInit = hasInitializeCursor<decltype(_executor)>::value;
  InitializeCursor<customInit>::init(_executor, _rowFetcher, _infos);
}

template <class Executor>
ExecutionState ExecutionBlockImpl<Executor>::fetchShadowRowInternal() {
  TRI_ASSERT(_state == InternalState::FETCH_SHADOWROWS);
  TRI_ASSERT(!_outputItemRow->isFull());
  ExecutionState state = ExecutionState::HASMORE;
  ShadowAqlItemRow shadowRow{CreateInvalidShadowRowHint{}};
  // TODO: Add lazy evaluation in case of LIMIT "lying" on done
  std::tie(state, shadowRow) = _rowFetcher.fetchShadowRow();
  if (state == ExecutionState::WAITING) {
    TRI_ASSERT(!shadowRow.isInitialized());
    return state;
  }

  if (state == ExecutionState::DONE) {
    _state = InternalState::DONE;
  }
  if (shadowRow.isInitialized()) {
    _outputItemRow->copyRow(shadowRow);
    TRI_ASSERT(_outputItemRow->produced());
    _outputItemRow->advanceRow();
  } else {
    if (_state != InternalState::DONE) {
      _state = InternalState::FETCH_DATA;
      resetAfterShadowRow();
    }
  }
  return state;
}

template class ::arangodb::aql::ExecutionBlockImpl<CalculationExecutor<CalculationType::Condition>>;
template class ::arangodb::aql::ExecutionBlockImpl<CalculationExecutor<CalculationType::Reference>>;
template class ::arangodb::aql::ExecutionBlockImpl<CalculationExecutor<CalculationType::V8Condition>>;
template class ::arangodb::aql::ExecutionBlockImpl<ConstrainedSortExecutor>;
template class ::arangodb::aql::ExecutionBlockImpl<CountCollectExecutor>;
template class ::arangodb::aql::ExecutionBlockImpl<DistinctCollectExecutor>;
template class ::arangodb::aql::ExecutionBlockImpl<EnumerateCollectionExecutor>;
template class ::arangodb::aql::ExecutionBlockImpl<EnumerateListExecutor>;
template class ::arangodb::aql::ExecutionBlockImpl<FilterExecutor>;
template class ::arangodb::aql::ExecutionBlockImpl<HashedCollectExecutor>;

template class ::arangodb::aql::ExecutionBlockImpl<IResearchViewExecutor<false, arangodb::iresearch::MaterializeType::NotMaterialize>>;
template class ::arangodb::aql::ExecutionBlockImpl<IResearchViewExecutor<false, arangodb::iresearch::MaterializeType::LateMaterialize>>;
template class ::arangodb::aql::ExecutionBlockImpl<IResearchViewExecutor<false, arangodb::iresearch::MaterializeType::Materialize>>;
template class ::arangodb::aql::ExecutionBlockImpl<
    IResearchViewExecutor<false, arangodb::iresearch::MaterializeType::NotMaterialize | arangodb::iresearch::MaterializeType::UseStoredValues>>;
template class ::arangodb::aql::ExecutionBlockImpl<
    IResearchViewExecutor<false, arangodb::iresearch::MaterializeType::LateMaterialize | arangodb::iresearch::MaterializeType::UseStoredValues>>;
template class ::arangodb::aql::ExecutionBlockImpl<IResearchViewExecutor<true, arangodb::iresearch::MaterializeType::NotMaterialize>>;
template class ::arangodb::aql::ExecutionBlockImpl<IResearchViewExecutor<true, arangodb::iresearch::MaterializeType::LateMaterialize>>;
template class ::arangodb::aql::ExecutionBlockImpl<IResearchViewExecutor<true, arangodb::iresearch::MaterializeType::Materialize>>;
template class ::arangodb::aql::ExecutionBlockImpl<
    IResearchViewExecutor<true, arangodb::iresearch::MaterializeType::NotMaterialize | arangodb::iresearch::MaterializeType::UseStoredValues>>;
template class ::arangodb::aql::ExecutionBlockImpl<
    IResearchViewExecutor<true, arangodb::iresearch::MaterializeType::LateMaterialize | arangodb::iresearch::MaterializeType::UseStoredValues>>;
template class ::arangodb::aql::ExecutionBlockImpl<IResearchViewMergeExecutor<false, arangodb::iresearch::MaterializeType::NotMaterialize>>;
template class ::arangodb::aql::ExecutionBlockImpl<IResearchViewMergeExecutor<false, arangodb::iresearch::MaterializeType::LateMaterialize>>;
template class ::arangodb::aql::ExecutionBlockImpl<IResearchViewMergeExecutor<false, arangodb::iresearch::MaterializeType::Materialize>>;
template class ::arangodb::aql::ExecutionBlockImpl<IResearchViewMergeExecutor<
    false, arangodb::iresearch::MaterializeType::NotMaterialize | arangodb::iresearch::MaterializeType::UseStoredValues>>;
template class ::arangodb::aql::ExecutionBlockImpl<IResearchViewMergeExecutor<
    false, arangodb::iresearch::MaterializeType::LateMaterialize | arangodb::iresearch::MaterializeType::UseStoredValues>>;
template class ::arangodb::aql::ExecutionBlockImpl<IResearchViewMergeExecutor<true, arangodb::iresearch::MaterializeType::NotMaterialize>>;
template class ::arangodb::aql::ExecutionBlockImpl<IResearchViewMergeExecutor<true, arangodb::iresearch::MaterializeType::LateMaterialize>>;
template class ::arangodb::aql::ExecutionBlockImpl<IResearchViewMergeExecutor<true, arangodb::iresearch::MaterializeType::Materialize>>;
template class ::arangodb::aql::ExecutionBlockImpl<IResearchViewMergeExecutor<
    true, arangodb::iresearch::MaterializeType::NotMaterialize | arangodb::iresearch::MaterializeType::UseStoredValues>>;
template class ::arangodb::aql::ExecutionBlockImpl<IResearchViewMergeExecutor<
    true, arangodb::iresearch::MaterializeType::LateMaterialize | arangodb::iresearch::MaterializeType::UseStoredValues>>;

template class ::arangodb::aql::ExecutionBlockImpl<IdExecutor<ConstFetcher>>;
template class ::arangodb::aql::ExecutionBlockImpl<IdExecutor<SingleRowFetcher<BlockPassthrough::Enable>>>;
template class ::arangodb::aql::ExecutionBlockImpl<IndexExecutor>;
template class ::arangodb::aql::ExecutionBlockImpl<LimitExecutor>;

// IndexTag, Insert, Remove, Update,Replace, Upsert are only tags for this one
template class ::arangodb::aql::ExecutionBlockImpl<SingleRemoteModificationExecutor<IndexTag>>;
template class ::arangodb::aql::ExecutionBlockImpl<SingleRemoteModificationExecutor<Insert>>;
template class ::arangodb::aql::ExecutionBlockImpl<SingleRemoteModificationExecutor<Remove>>;
template class ::arangodb::aql::ExecutionBlockImpl<SingleRemoteModificationExecutor<Update>>;
template class ::arangodb::aql::ExecutionBlockImpl<SingleRemoteModificationExecutor<Replace>>;
template class ::arangodb::aql::ExecutionBlockImpl<SingleRemoteModificationExecutor<Upsert>>;

template class ::arangodb::aql::ExecutionBlockImpl<NoResultsExecutor>;
template class ::arangodb::aql::ExecutionBlockImpl<ReturnExecutor>;
template class ::arangodb::aql::ExecutionBlockImpl<ShortestPathExecutor>;
template class ::arangodb::aql::ExecutionBlockImpl<KShortestPathsExecutor>;
template class ::arangodb::aql::ExecutionBlockImpl<SortedCollectExecutor>;
template class ::arangodb::aql::ExecutionBlockImpl<SortExecutor>;
template class ::arangodb::aql::ExecutionBlockImpl<SubqueryEndExecutor>;
template class ::arangodb::aql::ExecutionBlockImpl<SubqueryExecutor<true>>;
template class ::arangodb::aql::ExecutionBlockImpl<SubqueryExecutor<false>>;
template class ::arangodb::aql::ExecutionBlockImpl<SubqueryStartExecutor>;
template class ::arangodb::aql::ExecutionBlockImpl<TraversalExecutor>;
template class ::arangodb::aql::ExecutionBlockImpl<SortingGatherExecutor>;
template class ::arangodb::aql::ExecutionBlockImpl<ParallelUnsortedGatherExecutor>;
template class ::arangodb::aql::ExecutionBlockImpl<UnsortedGatherExecutor>;

template class ::arangodb::aql::ExecutionBlockImpl<MaterializeExecutor<RegisterId>>;
template class ::arangodb::aql::ExecutionBlockImpl<MaterializeExecutor<std::string const&>>;

template class ::arangodb::aql::ExecutionBlockImpl<ModificationExecutor<AllRowsFetcher, InsertModifier>>;
template class ::arangodb::aql::ExecutionBlockImpl<ModificationExecutor<SingleRowFetcher<BlockPassthrough::Disable>, InsertModifier>>;
template class ::arangodb::aql::ExecutionBlockImpl<ModificationExecutor<AllRowsFetcher, RemoveModifier>>;
template class ::arangodb::aql::ExecutionBlockImpl<ModificationExecutor<SingleRowFetcher<BlockPassthrough::Disable>, RemoveModifier>>;
template class ::arangodb::aql::ExecutionBlockImpl<ModificationExecutor<AllRowsFetcher, UpdateReplaceModifier>>;
template class ::arangodb::aql::ExecutionBlockImpl<ModificationExecutor<SingleRowFetcher<BlockPassthrough::Disable>, UpdateReplaceModifier>>;
template class ::arangodb::aql::ExecutionBlockImpl<ModificationExecutor<AllRowsFetcher, UpsertModifier>>;
template class ::arangodb::aql::ExecutionBlockImpl<ModificationExecutor<SingleRowFetcher<BlockPassthrough::Disable>, UpsertModifier>>;<|MERGE_RESOLUTION|>--- conflicted
+++ resolved
@@ -157,17 +157,10 @@
 constexpr bool isNewStyleExecutor =
     is_one_of_v<Executor, FilterExecutor, SortedCollectExecutor,
 #ifdef ARANGODB_USE_GOOGLE_TESTS
-                TestLambdaExecutor, TestLambdaSkipExecutor,  // we need one after these to avoid compile errors in non-test mode
+                TestLambdaExecutor,
+                TestLambdaSkipExecutor,  // we need one after these to avoid compile errors in non-test mode
 #endif
-<<<<<<< HEAD
-      std::is_same_v<Executor, FilterExecutor> ||
-      std::is_same_v<Executor, ShortestPathExecutor> ||
-      std::is_same_v<Executor, SubqueryStartExecutor> ||
-      std::is_same_v<Executor, SubqueryEndExecutor>;
-}
-=======
-                ShortestPathExecutor>;
->>>>>>> 7222d3eb
+                SubqueryStartExecutor, SubqueryEndExecutor, ShortestPathExecutor>;
 
 template <class Executor>
 ExecutionBlockImpl<Executor>::ExecutionBlockImpl(ExecutionEngine* engine,
@@ -1133,18 +1126,12 @@
   static_assert(!useFetcher || hasSkipRows<typename Executor::Fetcher>::value,
                 "Fetcher is chosen for skipping, but has not skipRows method!");
 
-  static_assert(useExecutor == (is_one_of_v<Executor, FilterExecutor, ShortestPathExecutor,
+  static_assert(useExecutor ==
+                    (is_one_of_v<Executor, FilterExecutor, ShortestPathExecutor,
 #ifdef ARANGODB_USE_GOOGLE_TESTS
-                                            TestLambdaSkipExecutor,
+                                 TestLambdaSkipExecutor,
 #endif
-<<<<<<< HEAD
-                                   std::is_same_v<Executor, FilterExecutor> ||
-                                   std::is_same_v<Executor, ShortestPathExecutor> ||
-                                   std::is_same_v<Executor, SubqueryStartExecutor> ||
-                                   std::is_same_v<Executor, SubqueryEndExecutor>),
-=======
-                                            SortedCollectExecutor>),
->>>>>>> 7222d3eb
+                                 SubqueryStartExecutor, SubqueryEndExecutor, SortedCollectExecutor>),
                 "Unexpected executor for SkipVariants::EXECUTOR");
 
   // The LimitExecutor will not work correctly with SkipVariants::FETCHER!
