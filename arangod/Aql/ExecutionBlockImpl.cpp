////////////////////////////////////////////////////////////////////////////////
/// DISCLAIMER
///
/// Copyright 2018 ArangoDB GmbH, Cologne, Germany
///
/// Licensed under the Apache License, Version 2.0 (the "License");
/// you may not use this file except in compliance with the License.
/// You may obtain a copy of the License at
///
///     http://www.apache.org/licenses/LICENSE-2.0
///
/// Unless required by applicable law or agreed to in writing, software
/// distributed under the License is distributed on an "AS IS" BASIS,
/// WITHOUT WARRANTIES OR CONDITIONS OF ANY KIND, either express or implied.
/// See the License for the specific language governing permissions and
/// limitations under the License.
///
/// Copyright holder is ArangoDB GmbH, Cologne, Germany
///
/// @author Tobias Goedderz
/// @author Michael Hackstein
/// @author Heiko Kernbach
/// @author Jan Christoph Uhde
////////////////////////////////////////////////////////////////////////////////

#include "ExecutionBlockImpl.h"

#include "Aql/AllRowsFetcher.h"
#include "Aql/AqlCallStack.h"
#include "Aql/AqlItemBlock.h"
#include "Aql/CalculationExecutor.h"
#include "Aql/ConstFetcher.h"
#include "Aql/ConstrainedSortExecutor.h"
#include "Aql/CountCollectExecutor.h"
#include "Aql/DistinctCollectExecutor.h"
#include "Aql/EnumerateCollectionExecutor.h"
#include "Aql/EnumerateListExecutor.h"
#include "Aql/ExecutionEngine.h"
#include "Aql/ExecutionState.h"
#include "Aql/ExecutorInfos.h"
#include "Aql/FilterExecutor.h"
#include "Aql/HashedCollectExecutor.h"
#include "Aql/IResearchViewExecutor.h"
#include "Aql/IdExecutor.h"
#include "Aql/IndexExecutor.h"
#include "Aql/InputAqlItemRow.h"
#include "Aql/KShortestPathsExecutor.h"
#include "Aql/LimitExecutor.h"
#include "Aql/MaterializeExecutor.h"
#include "Aql/ModificationExecutor.h"
#include "Aql/MultiDependencySingleRowFetcher.h"
#include "Aql/NoResultsExecutor.h"
#include "Aql/ParallelUnsortedGatherExecutor.h"
#include "Aql/Query.h"
#include "Aql/QueryOptions.h"
#include "Aql/ReturnExecutor.h"
#include "Aql/ShadowAqlItemRow.h"
#include "Aql/ShortestPathExecutor.h"
#include "Aql/SimpleModifier.h"
#include "Aql/SingleRemoteModificationExecutor.h"
#include "Aql/SortExecutor.h"
#include "Aql/SortRegister.h"
#include "Aql/SortedCollectExecutor.h"
#include "Aql/SortingGatherExecutor.h"
#include "Aql/SubqueryEndExecutor.h"
#include "Aql/SubqueryExecutor.h"
#include "Aql/SubqueryStartExecutor.h"
#include "Aql/TraversalExecutor.h"
#include "Aql/UnsortedGatherExecutor.h"
#include "Aql/UpsertModifier.h"
#include "Basics/system-functions.h"
#include "Transaction/Context.h"

#include <velocypack/Dumper.h>
#include <velocypack/velocypack-aliases.h>

#include <boost/core/demangle.hpp>

#include <type_traits>

using namespace arangodb;
using namespace arangodb::aql;

#define LOG_QUERY(logId, level)            \
  LOG_TOPIC(logId, level, Logger::QUERIES) \
      << "[query#" << this->_engine->getQuery()->id() << "] "

/*
 * Creates a metafunction `checkName` that tests whether a class has a method
 * named `methodName`, used like this:
 *
 * CREATE_HAS_MEMBER_CHECK(someMethod, hasSomeMethod);
 * ...
 * constexpr bool someClassHasSomeMethod = hasSomeMethod<SomeClass>::value;
 */

#define CREATE_HAS_MEMBER_CHECK(methodName, checkName)               \
  template <typename T>                                              \
  class checkName {                                                  \
    template <typename C>                                            \
    static std::true_type test(decltype(&C::methodName));            \
    template <typename C>                                            \
    static std::true_type test(decltype(&C::template methodName<>)); \
    template <typename>                                              \
    static std::false_type test(...);                                \
                                                                     \
   public:                                                           \
    static constexpr bool value = decltype(test<T>(0))::value;       \
  }

CREATE_HAS_MEMBER_CHECK(initializeCursor, hasInitializeCursor);
CREATE_HAS_MEMBER_CHECK(skipRows, hasSkipRows);
CREATE_HAS_MEMBER_CHECK(fetchBlockForPassthrough, hasFetchBlockForPassthrough);
CREATE_HAS_MEMBER_CHECK(expectedNumberOfRows, hasExpectedNumberOfRows);
CREATE_HAS_MEMBER_CHECK(skipRowsRange, hasSkipRowsRange);

#ifdef ARANGODB_USE_GOOGLE_TESTS
// Forward declaration of Test Executors.
// only used as long as isNewStyleExecutor is required.
namespace arangodb {
namespace aql {
class TestLambdaExecutor;

class TestLambdaSkipExecutor;
}  // namespace aql
}  // namespace arangodb
#endif

template <typename T, typename... Es>
constexpr bool is_one_of_v = (std::is_same_v<T, Es> || ...);

/*
 * Determine whether we execute new style or old style skips, i.e. pre or post shadow row introduction
 * TODO: This should be removed once all executors and fetchers are ported to the new style.
 */
template <typename Executor>
constexpr bool isNewStyleExecutor =
    is_one_of_v<Executor, FilterExecutor, SortedCollectExecutor, IdExecutor<ConstFetcher>,
<<<<<<< HEAD
                IdExecutor<SingleRowFetcher<BlockPassthrough::Enable>>, ReturnExecutor, IndexExecutor,
                EnumerateCollectionExecutor, CalculationExecutor<CalculationType::Condition>,
                CalculationExecutor<CalculationType::Reference>, CalculationExecutor<CalculationType::V8Condition>,
=======
                IdExecutor<SingleRowFetcher<BlockPassthrough::Enable>>, ReturnExecutor, HashedCollectExecutor, IndexExecutor,
>>>>>>> 1a547620
#ifdef ARANGODB_USE_GOOGLE_TESTS
                TestLambdaExecutor,
                TestLambdaSkipExecutor,  // we need one after these to avoid compile errors in non-test mode
#endif
                ShortestPathExecutor, EnumerateListExecutor>;

template <class Executor>
ExecutionBlockImpl<Executor>::ExecutionBlockImpl(ExecutionEngine* engine,
                                                 ExecutionNode const* node,
                                                 typename Executor::Infos infos)
    : ExecutionBlock(engine, node),
      _dependencyProxy(_dependencies, engine->itemBlockManager(),
                       infos.getInputRegisters(),
                       infos.numberOfInputRegisters(), trxVpackOptions()),
      _rowFetcher(_dependencyProxy),
      _infos(std::move(infos)),
      _executor(_rowFetcher, _infos),
      _outputItemRow(),
      _query(*engine->getQuery()),
      _state(InternalState::FETCH_DATA),
      _lastRange{ExecutorState::HASMORE},
      _execState{ExecState::CHECKCALL},
      _upstreamRequest{},
      _clientRequest{},
      _hasUsedDataRangeBlock{false} {
  // already insert ourselves into the statistics results
  if (_profile >= PROFILE_LEVEL_BLOCKS) {
    _engine->_stats.nodes.try_emplace(node->id(), ExecutionStats::Node());
  }
}

template <class Executor>
ExecutionBlockImpl<Executor>::~ExecutionBlockImpl() = default;

template <class Executor>
std::pair<ExecutionState, SharedAqlItemBlockPtr> ExecutionBlockImpl<Executor>::getSome(size_t atMost) {
  if constexpr (isNewStyleExecutor<Executor>) {
    AqlCallStack stack{AqlCall::SimulateGetSome(atMost)};
    auto const [state, skipped, block] = execute(stack);
    return {state, block};
  } else {
    traceGetSomeBegin(atMost);
    auto result = getSomeWithoutTrace(atMost);
    return traceGetSomeEnd(result.first, std::move(result.second));
  }
}

template <class Executor>
std::pair<ExecutionState, SharedAqlItemBlockPtr> ExecutionBlockImpl<Executor>::getSomeWithoutTrace(size_t atMost) {
  TRI_ASSERT(atMost <= ExecutionBlock::DefaultBatchSize);
  // silence tests -- we need to introduce new failure tests for fetchers
  TRI_IF_FAILURE("ExecutionBlock::getOrSkipSome1") {
    THROW_ARANGO_EXCEPTION(TRI_ERROR_DEBUG);
  }
  TRI_IF_FAILURE("ExecutionBlock::getOrSkipSome2") {
    THROW_ARANGO_EXCEPTION(TRI_ERROR_DEBUG);
  }
  TRI_IF_FAILURE("ExecutionBlock::getOrSkipSome3") {
    THROW_ARANGO_EXCEPTION(TRI_ERROR_DEBUG);
  }

  if (getQuery().killed()) {
    THROW_ARANGO_EXCEPTION(TRI_ERROR_QUERY_KILLED);
  }

  if (_state == InternalState::DONE) {
    // We are done, so we stay done
    return {ExecutionState::DONE, nullptr};
  }

  if (!_outputItemRow) {
    ExecutionState state;
    SharedAqlItemBlockPtr newBlock;
    std::tie(state, newBlock) =
        requestWrappedBlock(atMost, _infos.numberOfOutputRegisters());
    if (state == ExecutionState::WAITING) {
      TRI_ASSERT(newBlock == nullptr);
      return {state, nullptr};
    }
    if (newBlock == nullptr) {
      TRI_ASSERT(state == ExecutionState::DONE);
      _state = InternalState::DONE;
      // _rowFetcher must be DONE now already
      return {state, nullptr};
    }
    TRI_ASSERT(newBlock != nullptr);
    TRI_ASSERT(newBlock->size() > 0);
    // We cannot hold this assertion, if we are on a pass-through
    // block and the upstream uses execute already.
    // TRI_ASSERT(newBlock->size() <= atMost);
    _outputItemRow = createOutputRow(newBlock, AqlCall{});
  }

  ExecutionState state = ExecutionState::HASMORE;
  ExecutorStats executorStats{};

  TRI_ASSERT(atMost > 0);

  if (isInSplicedSubquery()) {
    // The loop has to be entered at least once!
    TRI_ASSERT(!_outputItemRow->isFull());
    while (!_outputItemRow->isFull() && _state != InternalState::DONE) {
      // Assert that write-head is always pointing to a free row
      TRI_ASSERT(!_outputItemRow->produced());
      switch (_state) {
        case InternalState::FETCH_DATA: {
          std::tie(state, executorStats) = _executor.produceRows(*_outputItemRow);
          // Count global but executor-specific statistics, like number of
          // filtered rows.
          _engine->_stats += executorStats;
          if (_outputItemRow->produced()) {
            _outputItemRow->advanceRow();
          }

          if (state == ExecutionState::WAITING) {
            return {state, nullptr};
          }

          if (state == ExecutionState::DONE) {
            _state = InternalState::FETCH_SHADOWROWS;
          }
          break;
        }
        case InternalState::FETCH_SHADOWROWS: {
          state = fetchShadowRowInternal();
          if (state == ExecutionState::WAITING) {
            return {state, nullptr};
          }
          break;
        }
        case InternalState::DONE: {
          TRI_ASSERT(false);  // Invalid state
        }
      }
    }
    // Modify the return state.
    // As long as we do still have ShadowRows
    // We need to return HASMORE!
    if (_state == InternalState::DONE) {
      state = ExecutionState::DONE;
    } else {
      state = ExecutionState::HASMORE;
    }
  } else {
    // The loop has to be entered at least once!
    TRI_ASSERT(!_outputItemRow->isFull());
    while (!_outputItemRow->isFull()) {
      std::tie(state, executorStats) = _executor.produceRows(*_outputItemRow);
      // Count global but executor-specific statistics, like number of filtered
      // rows.
      _engine->_stats += executorStats;
      if (_outputItemRow->produced()) {
        _outputItemRow->advanceRow();
      }

      if (state == ExecutionState::WAITING) {
        return {state, nullptr};
      }

      if (state == ExecutionState::DONE) {
        auto outputBlock = _outputItemRow->stealBlock();
        // This is not strictly necessary here, as we shouldn't be called again
        // after DONE.
        _outputItemRow.reset();
        return {state, std::move(outputBlock)};
      }
    }

    TRI_ASSERT(state == ExecutionState::HASMORE);
    TRI_ASSERT(_outputItemRow->isFull());
  }

  auto outputBlock = _outputItemRow->stealBlock();
  // we guarantee that we do return a valid pointer in the HASMORE case.
  TRI_ASSERT(outputBlock != nullptr || _state == InternalState::DONE);
  _outputItemRow.reset();
  return {state, std::move(outputBlock)};
}

template <class Executor>
std::unique_ptr<OutputAqlItemRow> ExecutionBlockImpl<Executor>::createOutputRow(
    SharedAqlItemBlockPtr& newBlock, AqlCall&& call) {
#ifdef ARANGODB_ENABLE_MAINTAINER_MODE
  if (newBlock != nullptr) {
    // Assert that the block has enough registers. This must be guaranteed by
    // the register planning.
    TRI_ASSERT(newBlock->getNrRegs() == _infos.numberOfOutputRegisters());
    // Check that all output registers are empty.
    for (auto const& reg : *_infos.getOutputRegisters()) {
      for (size_t row = 0; row < newBlock->size(); row++) {
        AqlValue const& val = newBlock->getValueReference(row, reg);
        TRI_ASSERT(val.isEmpty());
      }
    }
  }
#endif

  if /* constexpr */ (Executor::Properties::allowsBlockPassthrough == BlockPassthrough::Enable) {
    return std::make_unique<OutputAqlItemRow>(newBlock, infos().getOutputRegisters(),
                                              infos().registersToKeep(),
                                              infos().registersToClear(), call,
                                              OutputAqlItemRow::CopyRowBehavior::DoNotCopyInputRows);
  } else {
    return std::make_unique<OutputAqlItemRow>(newBlock, infos().getOutputRegisters(),
                                              infos().registersToKeep(),
                                              infos().registersToClear(), call);
  }
}

template <class Executor>
Executor& ExecutionBlockImpl<Executor>::executor() {
  return _executor;
}

template <class Executor>
Query const& ExecutionBlockImpl<Executor>::getQuery() const {
  return _query;
}

template <class Executor>
typename ExecutionBlockImpl<Executor>::Infos const& ExecutionBlockImpl<Executor>::infos() const {
  return _infos;
}

namespace arangodb::aql {

enum class SkipVariants { FETCHER, EXECUTOR, GET_SOME };

// Specifying the namespace here is important to MSVC.
template <enum arangodb::aql::SkipVariants>
struct ExecuteSkipVariant {};

template <>
struct ExecuteSkipVariant<SkipVariants::FETCHER> {
  template <class Executor>
  static std::tuple<ExecutionState, typename Executor::Stats, size_t> executeSkip(
      Executor& executor, typename Executor::Fetcher& fetcher, size_t toSkip) {
    auto res = fetcher.skipRows(toSkip);
    return std::make_tuple(res.first, typename Executor::Stats{}, res.second);  // tuple, cannot use initializer list due to build failure
  }
};

template <>
struct ExecuteSkipVariant<SkipVariants::EXECUTOR> {
  template <class Executor>
  static std::tuple<ExecutionState, typename Executor::Stats, size_t> executeSkip(
      Executor& executor, typename Executor::Fetcher& fetcher, size_t toSkip) {
    return executor.skipRows(toSkip);
  }
};

template <>
struct ExecuteSkipVariant<SkipVariants::GET_SOME> {
  template <class Executor>
  static std::tuple<ExecutionState, typename Executor::Stats, size_t> executeSkip(
      Executor& executor, typename Executor::Fetcher& fetcher, size_t toSkip) {
    // this function should never be executed
    TRI_ASSERT(false);
    // Make MSVC happy:
    return std::make_tuple(ExecutionState::DONE, typename Executor::Stats{}, 0);  // tuple, cannot use initializer list due to build failure
  }
};

template <class Executor>
static SkipVariants constexpr skipType() {
  bool constexpr useFetcher =
      Executor::Properties::allowsBlockPassthrough == BlockPassthrough::Enable &&
      !std::is_same<Executor, SubqueryExecutor<true>>::value;

  bool constexpr useExecutor = hasSkipRows<Executor>::value;

  // ConstFetcher and SingleRowFetcher<BlockPassthrough::Enable> can skip, but
  // it may not be done for modification subqueries.
  static_assert(useFetcher ==
                    (std::is_same<typename Executor::Fetcher, ConstFetcher>::value ||
                     (std::is_same<typename Executor::Fetcher, SingleRowFetcher<BlockPassthrough::Enable>>::value &&
                      !std::is_same<Executor, SubqueryExecutor<true>>::value)),
                "Unexpected fetcher for SkipVariants::FETCHER");

  static_assert(!useFetcher || hasSkipRows<typename Executor::Fetcher>::value,
                "Fetcher is chosen for skipping, but has not skipRows method!");

  static_assert(
      useExecutor ==
          (std::is_same<Executor, IndexExecutor>::value ||
           std::is_same<Executor, IResearchViewExecutor<false, iresearch::MaterializeType::NotMaterialize>>::value ||
           std::is_same<Executor, IResearchViewExecutor<false, iresearch::MaterializeType::LateMaterialize>>::value ||
           std::is_same<Executor, IResearchViewExecutor<false, iresearch::MaterializeType::Materialize>>::value ||
           std::is_same<Executor, IResearchViewExecutor<false, iresearch::MaterializeType::NotMaterialize | iresearch::MaterializeType::UseStoredValues>>::value ||
           std::is_same<Executor, IResearchViewExecutor<false, iresearch::MaterializeType::LateMaterialize | iresearch::MaterializeType::UseStoredValues>>::value ||
           std::is_same<Executor, IResearchViewExecutor<true, iresearch::MaterializeType::NotMaterialize>>::value ||
           std::is_same<Executor, IResearchViewExecutor<true, iresearch::MaterializeType::LateMaterialize>>::value ||
           std::is_same<Executor, IResearchViewExecutor<true, iresearch::MaterializeType::Materialize>>::value ||
           std::is_same<Executor, IResearchViewExecutor<true, iresearch::MaterializeType::NotMaterialize | iresearch::MaterializeType::UseStoredValues>>::value ||
           std::is_same<Executor, IResearchViewExecutor<true, iresearch::MaterializeType::LateMaterialize | iresearch::MaterializeType::UseStoredValues>>::value ||
           std::is_same<Executor, IResearchViewMergeExecutor<false, iresearch::MaterializeType::NotMaterialize>>::value ||
           std::is_same<Executor, IResearchViewMergeExecutor<false, iresearch::MaterializeType::LateMaterialize>>::value ||
           std::is_same<Executor, IResearchViewMergeExecutor<false, iresearch::MaterializeType::Materialize>>::value ||
           std::is_same<Executor, IResearchViewMergeExecutor<false, iresearch::MaterializeType::NotMaterialize | iresearch::MaterializeType::UseStoredValues>>::value ||
           std::is_same<Executor, IResearchViewMergeExecutor<false, iresearch::MaterializeType::LateMaterialize | iresearch::MaterializeType::UseStoredValues>>::value ||
           std::is_same<Executor, IResearchViewMergeExecutor<true, iresearch::MaterializeType::NotMaterialize>>::value ||
           std::is_same<Executor, IResearchViewMergeExecutor<true, iresearch::MaterializeType::LateMaterialize>>::value ||
           std::is_same<Executor, IResearchViewMergeExecutor<true, iresearch::MaterializeType::Materialize>>::value ||
           std::is_same<Executor, IResearchViewMergeExecutor<true, iresearch::MaterializeType::NotMaterialize | iresearch::MaterializeType::UseStoredValues>>::value ||
           std::is_same<Executor, IResearchViewMergeExecutor<true, iresearch::MaterializeType::LateMaterialize | iresearch::MaterializeType::UseStoredValues>>::value ||
           std::is_same<Executor, EnumerateCollectionExecutor>::value ||
           std::is_same<Executor, LimitExecutor>::value ||
           std::is_same<Executor, ConstrainedSortExecutor>::value ||
           std::is_same<Executor, SortingGatherExecutor>::value ||
           std::is_same<Executor, UnsortedGatherExecutor>::value ||
           std::is_same<Executor, ParallelUnsortedGatherExecutor>::value ||
           std::is_same<Executor, MaterializeExecutor<RegisterId>>::value ||
           std::is_same<Executor, MaterializeExecutor<std::string const&>>::value),
      "Unexpected executor for SkipVariants::EXECUTOR");

  // The LimitExecutor will not work correctly with SkipVariants::FETCHER!
  static_assert(
      !std::is_same<Executor, LimitExecutor>::value || useFetcher,
      "LimitExecutor needs to implement skipRows() to work correctly");

  if (useExecutor) {
    return SkipVariants::EXECUTOR;
  } else if (useFetcher) {
    return SkipVariants::FETCHER;
  } else {
    return SkipVariants::GET_SOME;
  }
}

}  // namespace arangodb::aql

template <class Executor>
std::pair<ExecutionState, size_t> ExecutionBlockImpl<Executor>::skipSome(size_t const atMost) {
  if constexpr (isNewStyleExecutor<Executor>) {
    AqlCallStack stack{AqlCall::SimulateSkipSome(atMost)};
    auto const [state, skipped, block] = execute(stack);

    // execute returns ExecutionState::DONE here, which stops execution after simulating a skip.
    // If we indiscriminately return ExecutionState::HASMORE, then we end up in an infinite loop
    //
    // luckily we can dispose of this kludge once executors have been ported.
    if (skipped < atMost && state == ExecutionState::DONE) {
      return {ExecutionState::DONE, skipped};
    } else {
      return {ExecutionState::HASMORE, skipped};
    }
  } else {
    traceSkipSomeBegin(atMost);
    auto state = ExecutionState::HASMORE;

    while (state == ExecutionState::HASMORE && _skipped < atMost) {
      auto res = skipSomeOnceWithoutTrace(atMost - _skipped);
      TRI_ASSERT(state != ExecutionState::WAITING || res.second == 0);
      state = res.first;
      _skipped += res.second;
      TRI_ASSERT(_skipped <= atMost);
    }

    size_t skipped = 0;
    if (state != ExecutionState::WAITING) {
      std::swap(skipped, _skipped);
    }

    TRI_ASSERT(skipped <= atMost);
    return traceSkipSomeEnd(state, skipped);
  }
}

template <class Executor>
std::pair<ExecutionState, size_t> ExecutionBlockImpl<Executor>::skipSomeOnceWithoutTrace(size_t atMost) {
  constexpr SkipVariants customSkipType = skipType<Executor>();

  if (customSkipType == SkipVariants::GET_SOME) {
    atMost = std::min(atMost, DefaultBatchSize);
    auto res = getSomeWithoutTrace(atMost);

    size_t skipped = 0;
    if (res.second != nullptr) {
      skipped = res.second->size();
    }
    TRI_ASSERT(skipped <= atMost);

    return {res.first, skipped};
  }

  ExecutionState state;
  typename Executor::Stats stats;
  size_t skipped;
  std::tie(state, stats, skipped) =
      ExecuteSkipVariant<customSkipType>::executeSkip(_executor, _rowFetcher, atMost);
  _engine->_stats += stats;
  TRI_ASSERT(skipped <= atMost);

  return {state, skipped};
}

template <bool customInit>
struct InitializeCursor {};

template <>
struct InitializeCursor<false> {
  template <class Executor>
  static void init(Executor& executor, typename Executor::Fetcher& rowFetcher,
                   typename Executor::Infos& infos) {
    // destroy and re-create the Executor
    executor.~Executor();
    new (&executor) Executor(rowFetcher, infos);
  }
};

template <>
struct InitializeCursor<true> {
  template <class Executor>
  static void init(Executor& executor, typename Executor::Fetcher&,
                   typename Executor::Infos&) {
    // re-initialize the Executor
    executor.initializeCursor();
  }
};

template <class Executor>
std::pair<ExecutionState, Result> ExecutionBlockImpl<Executor>::initializeCursor(InputAqlItemRow const& input) {
  // reinitialize the DependencyProxy
  _dependencyProxy.reset();
  _lastRange = DataRange(ExecutorState::HASMORE);
  _hasUsedDataRangeBlock = false;

  // destroy and re-create the Fetcher
  _rowFetcher.~Fetcher();
  new (&_rowFetcher) Fetcher(_dependencyProxy);

  TRI_ASSERT(_skipped == 0);
  _skipped = 0;
  TRI_ASSERT(_state == InternalState::DONE || _state == InternalState::FETCH_DATA);
  _state = InternalState::FETCH_DATA;

  constexpr bool customInit = hasInitializeCursor<Executor>::value;
  // IndexExecutor and EnumerateCollectionExecutor have initializeCursor
  // implemented, so assert this implementation is used.
  static_assert(!std::is_same<Executor, EnumerateCollectionExecutor>::value || customInit,
                "EnumerateCollectionExecutor is expected to implement a custom "
                "initializeCursor method!");
  static_assert(!std::is_same<Executor, IndexExecutor>::value || customInit,
                "IndexExecutor is expected to implement a custom "
                "initializeCursor method!");
  static_assert(!std::is_same<Executor, DistinctCollectExecutor>::value || customInit,
                "DistinctCollectExecutor is expected to implement a custom "
                "initializeCursor method!");
  InitializeCursor<customInit>::init(_executor, _rowFetcher, _infos);

  // // use this with c++17 instead of specialization below
  // if constexpr (std::is_same_v<Executor, IdExecutor>) {
  //   if (items != nullptr) {
  //     _executor._inputRegisterValues.reset(
  //         items->slice(pos, *(_executor._infos.registersToKeep())));
  //   }
  // }

  return ExecutionBlock::initializeCursor(input);
}

template <class Executor>
std::pair<ExecutionState, Result> ExecutionBlockImpl<Executor>::shutdown(int errorCode) {
  return ExecutionBlock::shutdown(errorCode);
}

template <class Executor>
std::tuple<ExecutionState, size_t, SharedAqlItemBlockPtr> ExecutionBlockImpl<Executor>::execute(AqlCallStack stack) {
  // TODO remove this IF
  // These are new style executors
  if constexpr (isNewStyleExecutor<Executor>) {
    // Only this executor is fully implemented
    traceExecuteBegin(stack);
    auto res = executeWithoutTrace(stack);
    traceExecuteEnd(res);
    return res;
  }

  // Fall back to getSome/skipSome
  auto myCall = stack.popCall();
  TRI_ASSERT(AqlCall::IsSkipSomeCall(myCall) ||
             AqlCall::IsGetSomeCall(myCall) || AqlCall::IsFullCountCall(myCall));
  if (AqlCall::IsSkipSomeCall(myCall)) {
    auto const [state, skipped] = skipSome(myCall.getOffset());
    if (state != ExecutionState::WAITING) {
      myCall.didSkip(skipped);
    }
    return {state, skipped, nullptr};
  } else if (AqlCall::IsGetSomeCall(myCall)) {
    auto const [state, block] = getSome(myCall.getLimit());
    // We do not need to count as softLimit will be overwritten, and hard cannot be set.
    return {state, 0, block};
  } else if (AqlCall::IsFullCountCall(myCall)) {
    auto const [state, skipped] = skipSome(ExecutionBlock::SkipAllSize());
    if (state != ExecutionState::WAITING) {
      myCall.didSkip(skipped);
    }
    return {state, skipped, nullptr};
  }
  // Should never get here!
  THROW_ARANGO_EXCEPTION(TRI_ERROR_NOT_IMPLEMENTED);
}

// Work around GCC bug: https://gcc.gnu.org/bugzilla/show_bug.cgi?id=56480
// Without the namespaces it fails with
// error: specialization of 'template<class Executor> std::pair<arangodb::aql::ExecutionState, arangodb::Result> arangodb::aql::ExecutionBlockImpl<Executor>::initializeCursor(arangodb::aql::AqlItemBlock*, size_t)' in different namespace
namespace arangodb::aql {
// TODO -- remove this specialization when cpp 17 becomes available

template <>
template <>
auto ExecutionBlockImpl<IdExecutor<ConstFetcher>>::injectConstantBlock<IdExecutor<ConstFetcher>>(SharedAqlItemBlockPtr block)
    -> void {
  // reinitialize the DependencyProxy
  _dependencyProxy.reset();

  // destroy and re-create the Fetcher
  _rowFetcher.~Fetcher();
  new (&_rowFetcher) Fetcher(_dependencyProxy);

  TRI_ASSERT(_skipped == 0);
  _skipped = 0;
  TRI_ASSERT(_state == InternalState::DONE || _state == InternalState::FETCH_DATA);
  _state = InternalState::FETCH_DATA;

  // Reset state of execute
  _lastRange = AqlItemBlockInputRange{ExecutorState::HASMORE};
  _hasUsedDataRangeBlock = false;
  _upstreamState = ExecutionState::HASMORE;

  _rowFetcher.injectBlock(block);

  // cppcheck-suppress unreadVariable
  constexpr bool customInit = hasInitializeCursor<decltype(_executor)>::value;
  InitializeCursor<customInit>::init(_executor, _rowFetcher, _infos);
}

// TODO -- remove this specialization when cpp 17 becomes available
template <>
std::pair<ExecutionState, Result> ExecutionBlockImpl<IdExecutor<ConstFetcher>>::initializeCursor(
    InputAqlItemRow const& input) {
  SharedAqlItemBlockPtr block =
      input.cloneToBlock(_engine->itemBlockManager(), *(infos().registersToKeep()),
                         infos().numberOfOutputRegisters());

  injectConstantBlock(block);

  // end of default initializeCursor
  return ExecutionBlock::initializeCursor(input);
}

// TODO the shutdown specializations shall be unified!

template <>
std::pair<ExecutionState, Result> ExecutionBlockImpl<TraversalExecutor>::shutdown(int errorCode) {
  ExecutionState state;
  Result result;

  std::tie(state, result) = ExecutionBlock::shutdown(errorCode);

  if (state == ExecutionState::WAITING) {
    return {state, result};
  }
  return this->executor().shutdown(errorCode);
}

template <>
std::pair<ExecutionState, Result> ExecutionBlockImpl<ShortestPathExecutor>::shutdown(int errorCode) {
  ExecutionState state;
  Result result;

  std::tie(state, result) = ExecutionBlock::shutdown(errorCode);
  if (state == ExecutionState::WAITING) {
    return {state, result};
  }
  return this->executor().shutdown(errorCode);
}

template <>
std::pair<ExecutionState, Result> ExecutionBlockImpl<KShortestPathsExecutor>::shutdown(int errorCode) {
  ExecutionState state;
  Result result;

  std::tie(state, result) = ExecutionBlock::shutdown(errorCode);
  if (state == ExecutionState::WAITING) {
    return {state, result};
  }
  return this->executor().shutdown(errorCode);
}

template <>
std::pair<ExecutionState, Result> ExecutionBlockImpl<SubqueryExecutor<true>>::shutdown(int errorCode) {
  ExecutionState state;
  Result subqueryResult;
  // shutdown is repeatable
  std::tie(state, subqueryResult) = this->executor().shutdown(errorCode);
  if (state == ExecutionState::WAITING) {
    return {ExecutionState::WAITING, subqueryResult};
  }
  Result result;

  std::tie(state, result) = ExecutionBlock::shutdown(errorCode);
  if (state == ExecutionState::WAITING) {
    return {state, result};
  }
  if (result.fail()) {
    return {state, result};
  }
  return {state, subqueryResult};
}

template <>
std::pair<ExecutionState, Result> ExecutionBlockImpl<SubqueryExecutor<false>>::shutdown(int errorCode) {
  ExecutionState state;
  Result subqueryResult;
  // shutdown is repeatable
  std::tie(state, subqueryResult) = this->executor().shutdown(errorCode);
  if (state == ExecutionState::WAITING) {
    return {ExecutionState::WAITING, subqueryResult};
  }
  Result result;

  std::tie(state, result) = ExecutionBlock::shutdown(errorCode);
  if (state == ExecutionState::WAITING) {
    return {state, result};
  }
  if (result.fail()) {
    return {state, result};
  }
  return {state, subqueryResult};
}

template <>
std::pair<ExecutionState, Result>
ExecutionBlockImpl<IdExecutor<SingleRowFetcher<BlockPassthrough::Enable>>>::shutdown(int errorCode) {
  if (this->infos().isResponsibleForInitializeCursor()) {
    return ExecutionBlock::shutdown(errorCode);
  }
  return {ExecutionState::DONE, {errorCode}};
}

}  // namespace arangodb::aql

namespace arangodb::aql {

// The constant "PASSTHROUGH" is somehow reserved with MSVC.
enum class RequestWrappedBlockVariant {
  DEFAULT,
  PASS_THROUGH,
  INPUTRESTRICTED
};

// Specifying the namespace here is important to MSVC.
template <enum arangodb::aql::RequestWrappedBlockVariant>
struct RequestWrappedBlock {};

template <>
struct RequestWrappedBlock<RequestWrappedBlockVariant::DEFAULT> {
  /**
   * @brief Default requestWrappedBlock() implementation. Just get a new block
   *        from the AqlItemBlockManager.
   */
  template <class Executor>
  static std::pair<ExecutionState, SharedAqlItemBlockPtr> run(
#ifdef ARANGODB_ENABLE_MAINTAINER_MODE
      typename Executor::Infos const&,
#endif
      Executor& executor, ExecutionEngine& engine, size_t nrItems, RegisterCount nrRegs) {
    return {ExecutionState::HASMORE,
            engine.itemBlockManager().requestBlock(nrItems, nrRegs)};
  }
};

template <>
struct RequestWrappedBlock<RequestWrappedBlockVariant::PASS_THROUGH> {
  /**
   * @brief If blocks can be passed through, we do not create new blocks.
   *        Instead, we take the input blocks and reuse them.
   */
  template <class Executor>
  static std::pair<ExecutionState, SharedAqlItemBlockPtr> run(
#ifdef ARANGODB_ENABLE_MAINTAINER_MODE
      typename Executor::Infos const& infos,
#endif
      Executor& executor, ExecutionEngine& engine, size_t nrItems, RegisterCount nrRegs) {
    static_assert(Executor::Properties::allowsBlockPassthrough == BlockPassthrough::Enable,
                  "This function can only be used with executors supporting "
                  "`allowsBlockPassthrough`");
    static_assert(hasFetchBlockForPassthrough<Executor>::value,
                  "An Executor with allowsBlockPassthrough must implement "
                  "fetchBlockForPassthrough");

    SharedAqlItemBlockPtr block;

    ExecutionState state;
    typename Executor::Stats executorStats;
    std::tie(state, executorStats, block) = executor.fetchBlockForPassthrough(nrItems);
    engine._stats += executorStats;

    if (state == ExecutionState::WAITING) {
      TRI_ASSERT(block == nullptr);
      return {state, nullptr};
    }
    if (block == nullptr) {
      TRI_ASSERT(state == ExecutionState::DONE);
      return {state, nullptr};
    }

    // Now we must have a block.
    TRI_ASSERT(block != nullptr);
    // Assert that the block has enough registers. This must be guaranteed by
    // the register planning.
    TRI_ASSERT(block->getNrRegs() == nrRegs);
#ifdef ARANGODB_ENABLE_MAINTAINER_MODE
    // Check that all output registers are empty.
    for (auto const& reg : *infos.getOutputRegisters()) {
      for (size_t row = 0; row < block->size(); row++) {
        AqlValue const& val = block->getValueReference(row, reg);
        TRI_ASSERT(val.isEmpty());
      }
    }
#endif

    return {ExecutionState::HASMORE, block};
  }
};

template <>
struct RequestWrappedBlock<RequestWrappedBlockVariant::INPUTRESTRICTED> {
  /**
   * @brief If the executor can set an upper bound on the output size knowing
   *        the input size, usually because size(input) >= size(output), let it
   *        prefetch an input block to give us this upper bound.
   *        Only then we allocate a new block with at most this upper bound.
   */
  template <class Executor>
  static std::pair<ExecutionState, SharedAqlItemBlockPtr> run(
#ifdef ARANGODB_ENABLE_MAINTAINER_MODE
      typename Executor::Infos const&,
#endif
      Executor& executor, ExecutionEngine& engine, size_t nrItems, RegisterCount nrRegs) {
    static_assert(Executor::Properties::inputSizeRestrictsOutputSize,
                  "This function can only be used with executors supporting "
                  "`inputSizeRestrictsOutputSize`");
    static_assert(hasExpectedNumberOfRows<Executor>::value,
                  "An Executor with inputSizeRestrictsOutputSize must "
                  "implement expectedNumberOfRows");

    SharedAqlItemBlockPtr block;

    ExecutionState state;
    size_t expectedRows = 0;
    // Note: this might trigger a prefetch on the rowFetcher!
    std::tie(state, expectedRows) = executor.expectedNumberOfRows(nrItems);
    if (state == ExecutionState::WAITING) {
      return {state, nullptr};
    }
    nrItems = (std::min)(expectedRows, nrItems);
    if (nrItems == 0) {
      TRI_ASSERT(state == ExecutionState::DONE);
      if (state != ExecutionState::DONE) {
        auto const executorName = boost::core::demangle(typeid(Executor).name());
        THROW_ARANGO_EXCEPTION_FORMAT(
            TRI_ERROR_INTERNAL_AQL,
            "Unexpected result of expectedNumberOfRows in %s", executorName.c_str());
      }
      return {state, nullptr};
    }
    block = engine.itemBlockManager().requestBlock(nrItems, nrRegs);

    return {ExecutionState::HASMORE, block};
  }
};

}  // namespace arangodb::aql

template <class Executor>
std::pair<ExecutionState, SharedAqlItemBlockPtr> ExecutionBlockImpl<Executor>::requestWrappedBlock(
    size_t nrItems, RegisterCount nrRegs) {
  if constexpr (!isNewStyleExecutor<Executor>) {
    static_assert(Executor::Properties::allowsBlockPassthrough == BlockPassthrough::Disable ||
                      !Executor::Properties::inputSizeRestrictsOutputSize,
                  "At most one of Properties::allowsBlockPassthrough or "
                  "Properties::inputSizeRestrictsOutputSize should be true for "
                  "each Executor");
    static_assert((Executor::Properties::allowsBlockPassthrough == BlockPassthrough::Enable) ==
                      hasFetchBlockForPassthrough<Executor>::value,
                  "Executors should implement the method "
                  "fetchBlockForPassthrough() iff "
                  "Properties::allowsBlockPassthrough is true");
  }
  static_assert(
      Executor::Properties::inputSizeRestrictsOutputSize ==
          hasExpectedNumberOfRows<Executor>::value,
      "Executors should implement the method expectedNumberOfRows() iff "
      "Properties::inputSizeRestrictsOutputSize is true");

  constexpr RequestWrappedBlockVariant variant =
      Executor::Properties::allowsBlockPassthrough == BlockPassthrough::Enable
          ? RequestWrappedBlockVariant::PASS_THROUGH
          : Executor::Properties::inputSizeRestrictsOutputSize
                ? RequestWrappedBlockVariant::INPUTRESTRICTED
                : RequestWrappedBlockVariant::DEFAULT;

  // Override for spliced subqueries, this optimization does not work there.
  if (isInSplicedSubquery() && variant == RequestWrappedBlockVariant::INPUTRESTRICTED) {
    return RequestWrappedBlock<RequestWrappedBlockVariant::DEFAULT>::run(
#ifdef ARANGODB_ENABLE_MAINTAINER_MODE
        infos(),
#endif
        executor(), *_engine, nrItems, nrRegs);
  }

  return RequestWrappedBlock<variant>::run(
#ifdef ARANGODB_ENABLE_MAINTAINER_MODE
      infos(),
#endif
      executor(), *_engine, nrItems, nrRegs);
}

// TODO: We need to define the size of this block based on Input / Executor / Subquery depth
template <class Executor>
auto ExecutionBlockImpl<Executor>::allocateOutputBlock(AqlCall&& call)
    -> std::unique_ptr<OutputAqlItemRow> {
  if constexpr (Executor::Properties::allowsBlockPassthrough == BlockPassthrough::Enable) {
    SharedAqlItemBlockPtr newBlock{nullptr};
    // Passthrough variant, re-use the block stored in InputRange
    if (!_hasUsedDataRangeBlock) {
      // In the pass through variant we have the contract that we work on a
      // block all or nothing, so if we have used the block once, we cannot use it again
      // however we cannot remove the _lastRange as it may contain additional information.
      newBlock = _lastRange.getBlock();
      _hasUsedDataRangeBlock = true;
    }

    return createOutputRow(newBlock, std::move(call));
  } else {
    // Non-Passthrough variant, we need to allocate the block ourselfs
    size_t blockSize = ExecutionBlock::DefaultBatchSize;
    SharedAqlItemBlockPtr newBlock =
        _engine->itemBlockManager().requestBlock(blockSize, _infos.numberOfOutputRegisters());
    return createOutputRow(newBlock, std::move(call));
  }
}

template <class Executor>
void ExecutionBlockImpl<Executor>::ensureOutputBlock(AqlCall&& call) {
  if (_outputItemRow == nullptr || !_outputItemRow->isInitialized()) {
    _outputItemRow = allocateOutputBlock(std::move(call));
  } else {
    _outputItemRow->setCall(std::move(call));
  }
}

// This cannot return upstream call or shadowrows.
template <class Executor>
auto ExecutionBlockImpl<Executor>::nextState(AqlCall const& call) const -> ExecState {
  if (call.getOffset() > 0) {
    // First skip
    return ExecState::SKIP;
  }
  if (call.getLimit() > 0) {
    // Then produce
    return ExecState::PRODUCE;
  }
  if (call.needsFullCount()) {
    // then fullcount
    return ExecState::FULLCOUNT;
  }
  if (call.hardLimit == 0) {
    // We reached hardLimit, fast forward
    return ExecState::FASTFORWARD;
  }
  // now we are done.
  return ExecState::DONE;
}

/// @brief request an AqlItemBlock from the memory manager
template <class Executor>
SharedAqlItemBlockPtr ExecutionBlockImpl<Executor>::requestBlock(size_t nrItems,
                                                                 RegisterId nrRegs) {
  return _engine->itemBlockManager().requestBlock(nrItems, nrRegs);
}

//
// FETCHER:  if we have one output row per input row, we can skip
//           directly by just calling the fetcher and see whether
//           it produced any output.
//           With the new architecture we should be able to just skip
//           ahead on the input range, fetching new blocks when necessary
// EXECUTOR: the executor has a specialised skipRowsRange method
//           that will be called to skip
// GET_SOME: we just request rows from the executor and then discard
//           them
//
enum class SkipRowsRangeVariant { FETCHER, EXECUTOR };

// This function is just copy&pasted from above to decide which variant of
// skip is used for which executor.
template <class Executor>
static SkipRowsRangeVariant constexpr skipRowsType() {
  bool constexpr useFetcher =
      Executor::Properties::allowsBlockPassthrough == BlockPassthrough::Enable &&
      !std::is_same<Executor, SubqueryExecutor<true>>::value;

  bool constexpr useExecutor = hasSkipRowsRange<Executor>::value;

  // ConstFetcher and SingleRowFetcher<BlockPassthrough::Enable> can skip, but
  // it may not be done for modification subqueries.
  static_assert(useFetcher ==
                    (std::is_same_v<typename Executor::Fetcher, ConstFetcher> ||
                     (std::is_same_v<typename Executor::Fetcher, SingleRowFetcher<BlockPassthrough::Enable>> &&
                      !std::is_same<Executor, SubqueryExecutor<true>>::value)),
                "Unexpected fetcher for SkipVariants::FETCHER");

  static_assert(!useFetcher || hasSkipRows<typename Executor::Fetcher>::value,
                "Fetcher is chosen for skipping, but has not skipRows method!");

  static_assert(useExecutor ==
<<<<<<< HEAD
                    (is_one_of_v<Executor, FilterExecutor, ShortestPathExecutor, ReturnExecutor, IndexExecutor, EnumerateCollectionExecutor,
=======
                    (is_one_of_v<Executor, FilterExecutor, ShortestPathExecutor, ReturnExecutor, HashedCollectExecutor, IndexExecutor,
>>>>>>> 1a547620
#ifdef ARANGODB_USE_GOOGLE_TESTS
                                 TestLambdaSkipExecutor,
#endif
                                 EnumerateListExecutor, SortedCollectExecutor>),

                "Unexpected executor for SkipVariants::EXECUTOR");

  // The LimitExecutor will not work correctly with SkipVariants::FETCHER!
  static_assert(
      !std::is_same<Executor, LimitExecutor>::value || useFetcher,
      "LimitExecutor needs to implement skipRows() to work correctly");

  if (useExecutor) {
    return SkipRowsRangeVariant::EXECUTOR;
  } else if (useFetcher) {
    return SkipRowsRangeVariant::FETCHER;
  } else {
    TRI_ASSERT(false);
    THROW_ARANGO_EXCEPTION(TRI_ERROR_NOT_IMPLEMENTED);
  }
}

// Let's do it the C++ way.
template <class T>
struct dependent_false : std::false_type {};

template <class Executor>
std::tuple<ExecutorState, typename Executor::Stats, size_t, AqlCall>
ExecutionBlockImpl<Executor>::executeSkipRowsRange(AqlItemBlockInputRange& inputRange,
                                                   AqlCall& call) {
  if constexpr (isNewStyleExecutor<Executor>) {
    call.skippedRows = 0;
    if constexpr (skipRowsType<Executor>() == SkipRowsRangeVariant::EXECUTOR) {
      // If the executor has a method skipRowsRange, to skip outputs.
      // Every non-passthrough executor needs to implement this.
      return _executor.skipRowsRange(inputRange, call);
    } else if constexpr (skipRowsType<Executor>() == SkipRowsRangeVariant::FETCHER) {
      // If we know that every input row produces exactly one output row (this
      // is a property of the executor), then we can just let the fetcher skip
      // the number of rows that we would like to skip.
      // Returning this will trigger to end in upstream state now, with the
      // call that was handed it.
      static_assert(
          std::is_same_v<typename Executor::Stats, NoStats>,
          "Executors with custom statistics must implement skipRowsRange.");
      return {inputRange.upstreamState(), NoStats{}, 0, call};
    } else {
      static_assert(dependent_false<Executor>::value,
                    "This value of SkipRowsRangeVariant is not supported");
      return std::make_tuple(ExecutorState::DONE, typename Executor::Stats{}, 0, call);
    }
  } else {
    TRI_ASSERT(false);
    return std::make_tuple(ExecutorState::DONE, typename Executor::Stats{}, 0, call);
  }
  // Compiler is unhappy without this.
  return std::make_tuple(ExecutorState::DONE, typename Executor::Stats{}, 0, call);
}

/**
 * @brief This is the central function of an executor, and it acts like a
 * coroutine: It can be called multiple times and keeps state across
 * calls.
 *
 * The intended behaviour of this function is best described in terms of
 * a state machine; the possible states are the ExecStates
 * SKIP, PRODUCE, FULLCOUNT, FASTFORWARD, UPSTREAM, SHADOWROWS, DONE
 *
 * SKIP       skipping rows. How rows are skipped is determined by
 *            the Executor that is used. See SkipVariants
 * PRODUCE    calls produceRows of the executor
 * FULLCOUNT  again skipping rows. like skip, but will skip all rows
 * FASTFORWARD like fullcount, but does not count skipped rows.
 * UPSTREAM   fetches rows from the upstream executor(s) to be processed by
 *            our executor.
 * SHADOWROWS process any shadow rows
 * DONE       processing of one output is done. We did handle offset / limit / fullCount without crossing BatchSize limits.
 *            This state does not indicate that we are DONE with all input, we are just done with one walk through this statemachine.
 *
 * We progress within the states in the following way:
 *   There is a nextState method that determines the next state based on the call, it can only lead to:
 *   SKIP, PRODUCE, FULLCOUNT, FASTFORWAD, DONE
 *
 *   On the first call we will use nextState to get to our starting point.
 *   After any of SKIP, PRODUCE, FULLCOUNT, FASTFORWAD, DONE We either go to
 *   1. DONE (if output is full)
 *   2. SHADOWROWS (if executor is done)
 *   3. UPSTREAM if executor has More, (Invariant: input fully consumed)
 *   4. NextState (if none of the above applies)
 *
 *   From SHADOWROWS we can only go to DONE
 *   From UPSTREAM we go to NextState.
 *
 * @tparam Executor The Executor that will implement the logic of what needs to happen to the data
 * @param stack The call stack of lower levels
 * @return std::tuple<ExecutionState, size_t, SharedAqlItemBlockPtr>
 *        ExecutionState: WAITING -> We wait for IO, secure state, return you will be called again
 *        ExecutionState: HASMORE -> We still have data
 *        ExecutionState: DONE -> We do not have any more data, do never call again
 *        size_t -> Amount of documents skipped within this one call. (contains offset and fullCount)
 *        SharedAqlItemBlockPtr -> The resulting data
 */
template <class Executor>
std::tuple<ExecutionState, size_t, SharedAqlItemBlockPtr>
ExecutionBlockImpl<Executor>::executeWithoutTrace(AqlCallStack stack) {
  if constexpr (isNewStyleExecutor<Executor>) {
    if (!stack.isRelevant()) {
      LOG_QUERY("bf029", DEBUG) << "subquery bypassing executor " << printBlockInfo();
      // We are bypassing subqueries.
      // This executor is not allowed to perform actions
      // However we need to maintain the upstream state.
      size_t skippedLocal = 0;
      typename Fetcher::DataRange bypassedRange{ExecutorState::HASMORE};
      std::tie(_upstreamState, skippedLocal, bypassedRange) = _rowFetcher.execute(stack);
      return {_upstreamState, skippedLocal, bypassedRange.getBlock()};
    }
    AqlCall clientCall = stack.popCall();
    ExecutorState localExecutorState = ExecutorState::DONE;

    // We can only have returned the following internal states
    TRI_ASSERT(_execState == ExecState::CHECKCALL || _execState == ExecState::SHADOWROWS ||
               _execState == ExecState::UPSTREAM);
    // Skip can only be > 0 if we are in upstream cases.
    TRI_ASSERT(_skipped == 0 || _execState == ExecState::UPSTREAM);
    if (_execState == ExecState::UPSTREAM) {
      // We have been in waiting state.
      // We may have local work on the original call.
      // The client does not have the right to change her
      // mind just because we told her to hold the line.

      // The client cannot request less data!
      TRI_ASSERT(_clientRequest.getOffset() <= clientCall.getOffset());
      TRI_ASSERT(_clientRequest.getLimit() <= clientCall.getLimit());
      TRI_ASSERT(_clientRequest.needsFullCount() == clientCall.needsFullCount());
      clientCall = _clientRequest;
    }

    LOG_QUERY("007ac", DEBUG) << "starting statemachine of executor " << printBlockInfo();
    while (_execState != ExecState::DONE) {
      switch (_execState) {
        case ExecState::CHECKCALL: {
          LOG_QUERY("cfe46", DEBUG)
              << printTypeInfo() << " determine next action on call " << clientCall;
          _execState = nextState(clientCall);
          break;
        }
        case ExecState::SKIP: {
#ifdef ARANGODB_ENABLE_MAINTAINER_MODE
          size_t offsetBefore = clientCall.getOffset();
          TRI_ASSERT(offsetBefore > 0);
          size_t canPassFullcount =
              clientCall.getLimit() == 0 && clientCall.needsFullCount();
#endif
          LOG_QUERY("1f786", DEBUG) << printTypeInfo() << " call skipRows " << clientCall;
          auto [state, stats, skippedLocal, call] =
              executeSkipRowsRange(_lastRange, clientCall);
#ifdef ARANGODB_ENABLE_MAINTAINER_MODE
          // Assertion: We did skip 'skippedLocal' documents here.
          // This means that they have to be removed from clientCall.getOffset()
          // This has to be done by the Executor calling call.didSkip()
          // accordingly.
          if (canPassFullcount) {
            // In htis case we can first skip. But straight after continue with fullCount, so we might skip more
            TRI_ASSERT(clientCall.getOffset() + skippedLocal >= offsetBefore);
            if (clientCall.getOffset() + skippedLocal > offsetBefore) {
              // First need to count down offset.
              TRI_ASSERT(clientCall.getOffset() == 0);
            }
          } else {
            TRI_ASSERT(clientCall.getOffset() + skippedLocal == offsetBefore);
          }
#endif
          localExecutorState = state;
          _skipped += skippedLocal;
          _engine->_stats += stats;
          // The execute might have modified the client call.
          if (state == ExecutorState::DONE) {
            _execState = ExecState::SHADOWROWS;
          } else if (clientCall.getOffset() > 0) {
            TRI_ASSERT(_upstreamState != ExecutionState::DONE);
            // We need to request more
            _upstreamRequest = call;
            _execState = ExecState::UPSTREAM;
          } else {
            // We are done with skipping. Skip is not allowed to request more
            _execState = ExecState::CHECKCALL;
          }
          break;
        }
        case ExecState::PRODUCE: {
          // Make sure there's a block allocated and set
          // the call
          TRI_ASSERT(clientCall.getLimit() > 0);

          LOG_QUERY("1f786", DEBUG) << printTypeInfo() << " call produceRows " << clientCall;
          ensureOutputBlock(std::move(clientCall));
          TRI_ASSERT(_outputItemRow);

          // Execute getSome
          auto const [state, stats, call] =
              _executor.produceRows(_lastRange, *_outputItemRow);
          _engine->_stats += stats;
          localExecutorState = state;

          // Produce might have modified the clientCall
          clientCall = _outputItemRow->getClientCall();

          if (_outputItemRow->isInitialized() && _outputItemRow->allRowsUsed()) {
            _execState = ExecState::DONE;
          } else if (state == ExecutorState::DONE) {
            _execState = ExecState::SHADOWROWS;
          } else if (clientCall.getLimit() > 0 && !_lastRange.hasDataRow()) {
            TRI_ASSERT(_upstreamState != ExecutionState::DONE);
            // We need to request more
            _upstreamRequest = call;
            _execState = ExecState::UPSTREAM;
          } else {
            // We are done with producing. Produce is not allowed to request more
            _execState = ExecState::CHECKCALL;
          }
          break;
        }
        case ExecState::FASTFORWARD: {
          LOG_QUERY("96e2c", DEBUG)
              << printTypeInfo() << " all produced, fast forward to end up (sub-)query.";
          // We can either do FASTFORWARD or FULLCOUNT, difference is that
          // fullcount counts what is produced now, FASTFORWARD simply drops
          TRI_ASSERT(!clientCall.needsFullCount());
          // We need to claim that the Executor was done
          localExecutorState = ExecutorState::DONE;

          // We can drop all dataRows from upstream
          while (_lastRange.hasDataRow()) {
            auto [state, row] = _lastRange.nextDataRow();
            TRI_ASSERT(row.isInitialized());
          }
          if (_lastRange.upstreamState() == ExecutorState::DONE) {
            _execState = ExecState::SHADOWROWS;
          } else {
            // We need to request more, simply send hardLimit 0 upstream
            _upstreamRequest = AqlCall{};
            _upstreamRequest.hardLimit = 0;
            _execState = ExecState::UPSTREAM;
          }
          break;
        }
        case ExecState::FULLCOUNT: {
          LOG_QUERY("ff258", DEBUG)
              << printTypeInfo()
              << " all produced, skip to end up (sub-)query, for fullCount.";
          auto [state, stats, skippedLocal, call] =
              executeSkipRowsRange(_lastRange, clientCall);
          _skipped += skippedLocal;
          _engine->_stats += stats;
          localExecutorState = state;

          if (state == ExecutorState::DONE) {
            _execState = ExecState::SHADOWROWS;
          } else {
            // We need to request more
            _upstreamRequest = call;
            _execState = ExecState::UPSTREAM;
          }
          break;
        }
        case ExecState::UPSTREAM: {
          LOG_QUERY("488de", DEBUG)
              << printTypeInfo() << " request dependency " << _upstreamRequest;
          // If this triggers the executors produceRows function has returned
          // HASMORE even if it knew that upstream has no further rows.
          TRI_ASSERT(_upstreamState != ExecutionState::DONE);
          // We need to make sure _lastRange is all used
          TRI_ASSERT(!_lastRange.hasDataRow());
          TRI_ASSERT(!_lastRange.hasShadowRow());
          size_t skippedLocal = 0;
          auto callCopy = _upstreamRequest;
          stack.pushCall(std::move(callCopy));
          std::tie(_upstreamState, skippedLocal, _lastRange) = _rowFetcher.execute(stack);
          if (_upstreamState == ExecutionState::WAITING) {
            // We need to persist the old call before we return.
            // We might have some local accounting to this call.
            _clientRequest = clientCall;
            // We do not return anything in WAITING state, also NOT skipped.
            return {_upstreamState, 0, nullptr};
          }
          // We have a new range, passthrough can use this range.
          _hasUsedDataRangeBlock = false;
          _skipped += skippedLocal;
          // We skipped through passthroug, so count that a skip was solved.
          clientCall.didSkip(skippedLocal);
          _execState = ExecState::CHECKCALL;
          break;
        }
        case ExecState::SHADOWROWS: {
          LOG_QUERY("7c63c", DEBUG)
              << printTypeInfo() << " (sub-)query completed. Move ShadowRows.";
          // TODO: Check if there is a situation where we are at this point, but at the end of a block
          // Or if we would not recognize this beforehand
          // TODO: Check if we can have the situation that we are between two shadow rows here.
          // E.g. LastRow is releveant shadowRow. NextRow is non-relevant shadowRow.
          // NOTE: I do not think this is an issue, as the Executor will always say that it cannot do anything with
          // an empty input. Only exception might be COLLECT COUNT.
          if (_lastRange.hasShadowRow()) {
            auto const& [state, shadowRow] = _lastRange.nextShadowRow();
            TRI_ASSERT(shadowRow.isInitialized());
            ensureOutputBlock(std::move(clientCall));
            TRI_ASSERT(_outputItemRow);
            TRI_ASSERT(_outputItemRow->isInitialized());

            _outputItemRow->copyRow(shadowRow);

            if (shadowRow.isRelevant()) {
              LOG_QUERY("6d337", DEBUG) << printTypeInfo() << " init executor.";
              // We found a relevant shadow Row.
              // We need to reset the Executor
              // cppcheck-suppress unreadVariable
              constexpr bool customInit = hasInitializeCursor<decltype(_executor)>::value;
              InitializeCursor<customInit>::init(_executor, _rowFetcher, _infos);
            }
            TRI_ASSERT(_outputItemRow->produced());
            _outputItemRow->advanceRow();
            clientCall = _outputItemRow->getClientCall();
            if (_outputItemRow->allRowsUsed()) {
              _execState = ExecState::DONE;
            } else if (state == ExecutorState::DONE) {
              _execState = ExecState::DONE;
            }
          } else {
            _execState = ExecState::DONE;
          }
          break;
        }
        default:
          // unreachable
          TRI_ASSERT(false);
      }
    }
    LOG_QUERY("80c24", DEBUG) << printBlockInfo() << " local statemachine done. Return now.";
    // If we do not have an output, we simply return a nullptr here.
    auto outputBlock = _outputItemRow != nullptr ? _outputItemRow->stealBlock()
                                                 : SharedAqlItemBlockPtr{nullptr};
    // We are locally done with our output.
    // Next time we need to check the client call again
    _execState = ExecState::CHECKCALL;
    // This is not strictly necessary here, as we shouldn't be called again
    // after DONE.
    _outputItemRow.reset();

    // We return skipped here, reset member
    size_t skipped = _skipped;
    _skipped = 0;
    if (localExecutorState == ExecutorState::HASMORE ||
        _lastRange.hasDataRow() || _lastRange.hasShadowRow()) {
      // We have skipped or/and return data, otherwise we cannot return HASMORE
      TRI_ASSERT(skipped > 0 || (outputBlock != nullptr && outputBlock->numEntries() > 0));
      return {ExecutionState::HASMORE, skipped, std::move(outputBlock)};
    }
    return {_upstreamState, skipped, std::move(outputBlock)};
  } else {
    // TODO this branch must never be taken with an executor that has not been
    //      converted yet
    TRI_ASSERT(false);
    THROW_ARANGO_EXCEPTION(TRI_ERROR_NOT_IMPLEMENTED);
  }
}

/// @brief reset all internal states after processing a shadow row.
template <class Executor>
void ExecutionBlockImpl<Executor>::resetAfterShadowRow() {
  // cppcheck-suppress unreadVariable
  constexpr bool customInit = hasInitializeCursor<decltype(_executor)>::value;
  InitializeCursor<customInit>::init(_executor, _rowFetcher, _infos);
}

template <class Executor>
ExecutionState ExecutionBlockImpl<Executor>::fetchShadowRowInternal() {
  TRI_ASSERT(_state == InternalState::FETCH_SHADOWROWS);
  TRI_ASSERT(!_outputItemRow->isFull());
  ExecutionState state = ExecutionState::HASMORE;
  ShadowAqlItemRow shadowRow{CreateInvalidShadowRowHint{}};
  // TODO: Add lazy evaluation in case of LIMIT "lying" on done
  std::tie(state, shadowRow) = _rowFetcher.fetchShadowRow();
  if (state == ExecutionState::WAITING) {
    TRI_ASSERT(!shadowRow.isInitialized());
    return state;
  }

  if (state == ExecutionState::DONE) {
    _state = InternalState::DONE;
  }
  if (shadowRow.isInitialized()) {
    _outputItemRow->copyRow(shadowRow);
    TRI_ASSERT(_outputItemRow->produced());
    _outputItemRow->advanceRow();
  } else {
    if (_state != InternalState::DONE) {
      _state = InternalState::FETCH_DATA;
      resetAfterShadowRow();
    }
  }
  return state;
}

template class ::arangodb::aql::ExecutionBlockImpl<CalculationExecutor<CalculationType::Condition>>;
template class ::arangodb::aql::ExecutionBlockImpl<CalculationExecutor<CalculationType::Reference>>;
template class ::arangodb::aql::ExecutionBlockImpl<CalculationExecutor<CalculationType::V8Condition>>;
template class ::arangodb::aql::ExecutionBlockImpl<ConstrainedSortExecutor>;
template class ::arangodb::aql::ExecutionBlockImpl<CountCollectExecutor>;
template class ::arangodb::aql::ExecutionBlockImpl<DistinctCollectExecutor>;
template class ::arangodb::aql::ExecutionBlockImpl<EnumerateCollectionExecutor>;
template class ::arangodb::aql::ExecutionBlockImpl<EnumerateListExecutor>;
template class ::arangodb::aql::ExecutionBlockImpl<FilterExecutor>;
template class ::arangodb::aql::ExecutionBlockImpl<HashedCollectExecutor>;

template class ::arangodb::aql::ExecutionBlockImpl<IResearchViewExecutor<false, arangodb::iresearch::MaterializeType::NotMaterialize>>;
template class ::arangodb::aql::ExecutionBlockImpl<IResearchViewExecutor<false, arangodb::iresearch::MaterializeType::LateMaterialize>>;
template class ::arangodb::aql::ExecutionBlockImpl<IResearchViewExecutor<false, arangodb::iresearch::MaterializeType::Materialize>>;
template class ::arangodb::aql::ExecutionBlockImpl<
    IResearchViewExecutor<false, arangodb::iresearch::MaterializeType::NotMaterialize | arangodb::iresearch::MaterializeType::UseStoredValues>>;
template class ::arangodb::aql::ExecutionBlockImpl<
    IResearchViewExecutor<false, arangodb::iresearch::MaterializeType::LateMaterialize | arangodb::iresearch::MaterializeType::UseStoredValues>>;
template class ::arangodb::aql::ExecutionBlockImpl<IResearchViewExecutor<true, arangodb::iresearch::MaterializeType::NotMaterialize>>;
template class ::arangodb::aql::ExecutionBlockImpl<IResearchViewExecutor<true, arangodb::iresearch::MaterializeType::LateMaterialize>>;
template class ::arangodb::aql::ExecutionBlockImpl<IResearchViewExecutor<true, arangodb::iresearch::MaterializeType::Materialize>>;
template class ::arangodb::aql::ExecutionBlockImpl<
    IResearchViewExecutor<true, arangodb::iresearch::MaterializeType::NotMaterialize | arangodb::iresearch::MaterializeType::UseStoredValues>>;
template class ::arangodb::aql::ExecutionBlockImpl<
    IResearchViewExecutor<true, arangodb::iresearch::MaterializeType::LateMaterialize | arangodb::iresearch::MaterializeType::UseStoredValues>>;
template class ::arangodb::aql::ExecutionBlockImpl<IResearchViewMergeExecutor<false, arangodb::iresearch::MaterializeType::NotMaterialize>>;
template class ::arangodb::aql::ExecutionBlockImpl<IResearchViewMergeExecutor<false, arangodb::iresearch::MaterializeType::LateMaterialize>>;
template class ::arangodb::aql::ExecutionBlockImpl<IResearchViewMergeExecutor<false, arangodb::iresearch::MaterializeType::Materialize>>;
template class ::arangodb::aql::ExecutionBlockImpl<IResearchViewMergeExecutor<
    false, arangodb::iresearch::MaterializeType::NotMaterialize | arangodb::iresearch::MaterializeType::UseStoredValues>>;
template class ::arangodb::aql::ExecutionBlockImpl<IResearchViewMergeExecutor<
    false, arangodb::iresearch::MaterializeType::LateMaterialize | arangodb::iresearch::MaterializeType::UseStoredValues>>;
template class ::arangodb::aql::ExecutionBlockImpl<IResearchViewMergeExecutor<true, arangodb::iresearch::MaterializeType::NotMaterialize>>;
template class ::arangodb::aql::ExecutionBlockImpl<IResearchViewMergeExecutor<true, arangodb::iresearch::MaterializeType::LateMaterialize>>;
template class ::arangodb::aql::ExecutionBlockImpl<IResearchViewMergeExecutor<true, arangodb::iresearch::MaterializeType::Materialize>>;
template class ::arangodb::aql::ExecutionBlockImpl<IResearchViewMergeExecutor<
    true, arangodb::iresearch::MaterializeType::NotMaterialize | arangodb::iresearch::MaterializeType::UseStoredValues>>;
template class ::arangodb::aql::ExecutionBlockImpl<IResearchViewMergeExecutor<
    true, arangodb::iresearch::MaterializeType::LateMaterialize | arangodb::iresearch::MaterializeType::UseStoredValues>>;

template class ::arangodb::aql::ExecutionBlockImpl<IdExecutor<ConstFetcher>>;
template class ::arangodb::aql::ExecutionBlockImpl<IdExecutor<SingleRowFetcher<BlockPassthrough::Enable>>>;
template class ::arangodb::aql::ExecutionBlockImpl<IndexExecutor>;
template class ::arangodb::aql::ExecutionBlockImpl<LimitExecutor>;

// IndexTag, Insert, Remove, Update,Replace, Upsert are only tags for this one
template class ::arangodb::aql::ExecutionBlockImpl<SingleRemoteModificationExecutor<IndexTag>>;
template class ::arangodb::aql::ExecutionBlockImpl<SingleRemoteModificationExecutor<Insert>>;
template class ::arangodb::aql::ExecutionBlockImpl<SingleRemoteModificationExecutor<Remove>>;
template class ::arangodb::aql::ExecutionBlockImpl<SingleRemoteModificationExecutor<Update>>;
template class ::arangodb::aql::ExecutionBlockImpl<SingleRemoteModificationExecutor<Replace>>;
template class ::arangodb::aql::ExecutionBlockImpl<SingleRemoteModificationExecutor<Upsert>>;

template class ::arangodb::aql::ExecutionBlockImpl<NoResultsExecutor>;
template class ::arangodb::aql::ExecutionBlockImpl<ReturnExecutor>;
template class ::arangodb::aql::ExecutionBlockImpl<ShortestPathExecutor>;
template class ::arangodb::aql::ExecutionBlockImpl<KShortestPathsExecutor>;
template class ::arangodb::aql::ExecutionBlockImpl<SortedCollectExecutor>;
template class ::arangodb::aql::ExecutionBlockImpl<SortExecutor>;
template class ::arangodb::aql::ExecutionBlockImpl<SubqueryEndExecutor>;
template class ::arangodb::aql::ExecutionBlockImpl<SubqueryExecutor<true>>;
template class ::arangodb::aql::ExecutionBlockImpl<SubqueryExecutor<false>>;
template class ::arangodb::aql::ExecutionBlockImpl<SubqueryStartExecutor>;
template class ::arangodb::aql::ExecutionBlockImpl<TraversalExecutor>;
template class ::arangodb::aql::ExecutionBlockImpl<SortingGatherExecutor>;
template class ::arangodb::aql::ExecutionBlockImpl<ParallelUnsortedGatherExecutor>;
template class ::arangodb::aql::ExecutionBlockImpl<UnsortedGatherExecutor>;

template class ::arangodb::aql::ExecutionBlockImpl<MaterializeExecutor<RegisterId>>;
template class ::arangodb::aql::ExecutionBlockImpl<MaterializeExecutor<std::string const&>>;

template class ::arangodb::aql::ExecutionBlockImpl<ModificationExecutor<AllRowsFetcher, InsertModifier>>;
template class ::arangodb::aql::ExecutionBlockImpl<ModificationExecutor<SingleRowFetcher<BlockPassthrough::Disable>, InsertModifier>>;
template class ::arangodb::aql::ExecutionBlockImpl<ModificationExecutor<AllRowsFetcher, RemoveModifier>>;
template class ::arangodb::aql::ExecutionBlockImpl<ModificationExecutor<SingleRowFetcher<BlockPassthrough::Disable>, RemoveModifier>>;
template class ::arangodb::aql::ExecutionBlockImpl<ModificationExecutor<AllRowsFetcher, UpdateReplaceModifier>>;
template class ::arangodb::aql::ExecutionBlockImpl<ModificationExecutor<SingleRowFetcher<BlockPassthrough::Disable>, UpdateReplaceModifier>>;
template class ::arangodb::aql::ExecutionBlockImpl<ModificationExecutor<AllRowsFetcher, UpsertModifier>>;
template class ::arangodb::aql::ExecutionBlockImpl<ModificationExecutor<SingleRowFetcher<BlockPassthrough::Disable>, UpsertModifier>>;<|MERGE_RESOLUTION|>--- conflicted
+++ resolved
@@ -136,13 +136,10 @@
 template <typename Executor>
 constexpr bool isNewStyleExecutor =
     is_one_of_v<Executor, FilterExecutor, SortedCollectExecutor, IdExecutor<ConstFetcher>,
-<<<<<<< HEAD
-                IdExecutor<SingleRowFetcher<BlockPassthrough::Enable>>, ReturnExecutor, IndexExecutor,
-                EnumerateCollectionExecutor, CalculationExecutor<CalculationType::Condition>,
-                CalculationExecutor<CalculationType::Reference>, CalculationExecutor<CalculationType::V8Condition>,
-=======
-                IdExecutor<SingleRowFetcher<BlockPassthrough::Enable>>, ReturnExecutor, HashedCollectExecutor, IndexExecutor,
->>>>>>> 1a547620
+                IdExecutor<SingleRowFetcher<BlockPassthrough::Enable>>, ReturnExecutor, IndexExecutor, EnumerateCollectionExecutor,
+                // TODO: re-enable after new subquery end & start are implemented
+                // CalculationExecutor<CalculationType::Condition>, CalculationExecutor<CalculationType::Reference>, CalculationExecutor<CalculationType::V8Condition>,
+                HashedCollectExecutor,
 #ifdef ARANGODB_USE_GOOGLE_TESTS
                 TestLambdaExecutor,
                 TestLambdaSkipExecutor,  // we need one after these to avoid compile errors in non-test mode
@@ -1062,11 +1059,8 @@
                 "Fetcher is chosen for skipping, but has not skipRows method!");
 
   static_assert(useExecutor ==
-<<<<<<< HEAD
-                    (is_one_of_v<Executor, FilterExecutor, ShortestPathExecutor, ReturnExecutor, IndexExecutor, EnumerateCollectionExecutor,
-=======
-                    (is_one_of_v<Executor, FilterExecutor, ShortestPathExecutor, ReturnExecutor, HashedCollectExecutor, IndexExecutor,
->>>>>>> 1a547620
+                    (is_one_of_v<Executor, FilterExecutor, ShortestPathExecutor, ReturnExecutor,
+                                 HashedCollectExecutor, IndexExecutor, EnumerateCollectionExecutor,
 #ifdef ARANGODB_USE_GOOGLE_TESTS
                                  TestLambdaSkipExecutor,
 #endif
