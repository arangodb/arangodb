////////////////////////////////////////////////////////////////////////////////
/// DISCLAIMER
///
/// Copyright 2018 ArangoDB GmbH, Cologne, Germany
///
/// Licensed under the Apache License, Version 2.0 (the "License");
/// you may not use this file except in compliance with the License.
/// You may obtain a copy of the License at
///
///     http://www.apache.org/licenses/LICENSE-2.0
///
/// Unless required by applicable law or agreed to in writing, software
/// distributed under the License is distributed on an "AS IS" BASIS,
/// WITHOUT WARRANTIES OR CONDITIONS OF ANY KIND, either express or implied.
/// See the License for the specific language governing permissions and
/// limitations under the License.
///
/// Copyright holder is ArangoDB GmbH, Cologne, Germany
///
/// @author Tobias Goedderz
/// @author Michael Hackstein
/// @author Heiko Kernbach
/// @author Jan Christoph Uhde
////////////////////////////////////////////////////////////////////////////////

#include "ExecutionBlockImpl.h"

#include "Aql/AllRowsFetcher.h"
#include "Aql/AqlCallStack.h"
#include "Aql/AqlItemBlock.h"
#include "Aql/CalculationExecutor.h"
#include "Aql/ConstFetcher.h"
#include "Aql/ConstrainedSortExecutor.h"
#include "Aql/CountCollectExecutor.h"
#include "Aql/DistinctCollectExecutor.h"
#include "Aql/EnumerateCollectionExecutor.h"
#include "Aql/EnumerateListExecutor.h"
#include "Aql/ExecutionEngine.h"
#include "Aql/ExecutionState.h"
#include "Aql/ExecutorInfos.h"
#include "Aql/FilterExecutor.h"
#include "Aql/HashedCollectExecutor.h"
#include "Aql/IResearchViewExecutor.h"
#include "Aql/IdExecutor.h"
#include "Aql/IndexExecutor.h"
#include "Aql/InputAqlItemRow.h"
#include "Aql/KShortestPathsExecutor.h"
#include "Aql/LimitExecutor.h"
#include "Aql/MaterializeExecutor.h"
#include "Aql/ModificationExecutor.h"
#include "Aql/MultiDependencySingleRowFetcher.h"
#include "Aql/NoResultsExecutor.h"
#include "Aql/ParallelUnsortedGatherExecutor.h"
#include "Aql/Query.h"
#include "Aql/QueryOptions.h"
#include "Aql/ReturnExecutor.h"
#include "Aql/ShadowAqlItemRow.h"
#include "Aql/ShortestPathExecutor.h"
#include "Aql/SimpleModifier.h"
#include "Aql/SingleRemoteModificationExecutor.h"
#include "Aql/SortExecutor.h"
#include "Aql/SortRegister.h"
#include "Aql/SortedCollectExecutor.h"
#include "Aql/SortingGatherExecutor.h"
#include "Aql/SubqueryEndExecutor.h"
#include "Aql/SubqueryExecutor.h"
#include "Aql/SubqueryStartExecutor.h"
#include "Aql/TraversalExecutor.h"
#include "Aql/UnsortedGatherExecutor.h"
#include "Aql/UpsertModifier.h"
#include "Basics/system-functions.h"
#include "Transaction/Context.h"

#include <velocypack/Dumper.h>
#include <velocypack/velocypack-aliases.h>

#include <boost/core/demangle.hpp>

#include <type_traits>

using namespace arangodb;
using namespace arangodb::aql;

#define LOG_QUERY(logId, level)            \
  LOG_TOPIC(logId, level, Logger::QUERIES) \
      << "[query#" << this->_engine->getQuery()->id() << "] "

/*
 * Creates a metafunction `checkName` that tests whether a class has a method
 * named `methodName`, used like this:
 *
 * CREATE_HAS_MEMBER_CHECK(someMethod, hasSomeMethod);
 * ...
 * constexpr bool someClassHasSomeMethod = hasSomeMethod<SomeClass>::value;
 */

#define CREATE_HAS_MEMBER_CHECK(methodName, checkName)               \
  template <typename T>                                              \
  class checkName {                                                  \
    template <typename C>                                            \
    static std::true_type test(decltype(&C::methodName));            \
    template <typename C>                                            \
    static std::true_type test(decltype(&C::template methodName<>)); \
    template <typename>                                              \
    static std::false_type test(...);                                \
                                                                     \
   public:                                                           \
    static constexpr bool value = decltype(test<T>(0))::value;       \
  }

CREATE_HAS_MEMBER_CHECK(initializeCursor, hasInitializeCursor);
CREATE_HAS_MEMBER_CHECK(skipRows, hasSkipRows);
CREATE_HAS_MEMBER_CHECK(fetchBlockForPassthrough, hasFetchBlockForPassthrough);
CREATE_HAS_MEMBER_CHECK(expectedNumberOfRows, hasExpectedNumberOfRows);
CREATE_HAS_MEMBER_CHECK(skipRowsRange, hasSkipRowsRange);

#ifdef ARANGODB_USE_GOOGLE_TESTS
// Forward declaration of Test Executors.
// only used as long as isNewStyleExecutor is required.
namespace arangodb {
namespace aql {
class TestLambdaExecutor;

class TestLambdaSkipExecutor;
}  // namespace aql
}  // namespace arangodb
#endif

template <typename T, typename... Es>
constexpr bool is_one_of_v = (std::is_same_v<T, Es> || ...);

/*
 * Determine whether we execute new style or old style skips, i.e. pre or post shadow row introduction
 * TODO: This should be removed once all executors and fetchers are ported to the new style.
 */
template <typename Executor>
<<<<<<< HEAD
constexpr bool isNewStyleExecutor = is_one_of_v<
    Executor, FilterExecutor, SortedCollectExecutor, IdExecutor<ConstFetcher>,
    IdExecutor<SingleRowFetcher<BlockPassthrough::Enable>>, ReturnExecutor, DistinctCollectExecutor, IndexExecutor, EnumerateCollectionExecutor,
    // TODO: re-enable after new subquery end & start are implemented
    // CalculationExecutor<CalculationType::Condition>, CalculationExecutor<CalculationType::Reference>, CalculationExecutor<CalculationType::V8Condition>,
    HashedCollectExecutor,
=======
constexpr bool isNewStyleExecutor =
    is_one_of_v<Executor, FilterExecutor, SortedCollectExecutor, IdExecutor<ConstFetcher>,
                IdExecutor<SingleRowFetcher<BlockPassthrough::Enable>>, ReturnExecutor,
                DistinctCollectExecutor, IndexExecutor, EnumerateCollectionExecutor,
                // TODO: re-enable after new subquery end & start are implemented
                // CalculationExecutor<CalculationType::Condition>, CalculationExecutor<CalculationType::Reference>, CalculationExecutor<CalculationType::V8Condition>,
                HashedCollectExecutor, ConstrainedSortExecutor,
>>>>>>> 4fe26a95
#ifdef ARANGODB_USE_GOOGLE_TESTS
    TestLambdaExecutor,
    TestLambdaSkipExecutor,  // we need one after these to avoid compile errors in non-test mode
#endif
    SubqueryStartExecutor, SubqueryEndExecutor, TraversalExecutor, KShortestPathsExecutor,
    ShortestPathExecutor, EnumerateListExecutor, LimitExecutor, SortExecutor,
    IResearchViewExecutor<false, arangodb::iresearch::MaterializeType::NotMaterialize>,
    IResearchViewExecutor<false, arangodb::iresearch::MaterializeType::LateMaterialize>,
    IResearchViewExecutor<false, arangodb::iresearch::MaterializeType::Materialize>,
    IResearchViewExecutor<false, arangodb::iresearch::MaterializeType::NotMaterialize | arangodb::iresearch::MaterializeType::UseStoredValues>,
    IResearchViewExecutor<false, arangodb::iresearch::MaterializeType::LateMaterialize | arangodb::iresearch::MaterializeType::UseStoredValues>,
    IResearchViewExecutor<true, arangodb::iresearch::MaterializeType::NotMaterialize>,
    IResearchViewExecutor<true, arangodb::iresearch::MaterializeType::LateMaterialize>,
    IResearchViewExecutor<true, arangodb::iresearch::MaterializeType::Materialize>,
    IResearchViewExecutor<true, arangodb::iresearch::MaterializeType::NotMaterialize | arangodb::iresearch::MaterializeType::UseStoredValues>,
    IResearchViewExecutor<true, arangodb::iresearch::MaterializeType::LateMaterialize | arangodb::iresearch::MaterializeType::UseStoredValues>,
    IResearchViewMergeExecutor<false, arangodb::iresearch::MaterializeType::NotMaterialize>,
    IResearchViewMergeExecutor<false, arangodb::iresearch::MaterializeType::LateMaterialize>,
    IResearchViewMergeExecutor<false, arangodb::iresearch::MaterializeType::Materialize>,
    IResearchViewMergeExecutor<false, arangodb::iresearch::MaterializeType::NotMaterialize | arangodb::iresearch::MaterializeType::UseStoredValues>,
    IResearchViewMergeExecutor<false, arangodb::iresearch::MaterializeType::LateMaterialize | arangodb::iresearch::MaterializeType::UseStoredValues>,
    IResearchViewMergeExecutor<true, arangodb::iresearch::MaterializeType::NotMaterialize>,
    IResearchViewMergeExecutor<true, arangodb::iresearch::MaterializeType::LateMaterialize>,
    IResearchViewMergeExecutor<true, arangodb::iresearch::MaterializeType::Materialize>,
    IResearchViewMergeExecutor<true, arangodb::iresearch::MaterializeType::NotMaterialize | arangodb::iresearch::MaterializeType::UseStoredValues>,
    IResearchViewMergeExecutor<true, arangodb::iresearch::MaterializeType::LateMaterialize | arangodb::iresearch::MaterializeType::UseStoredValues>,
<<<<<<< HEAD
    SubqueryStartExecutor, SubqueryEndExecutor, TraversalExecutor, KShortestPathsExecutor, ShortestPathExecutor, EnumerateListExecutor,
    LimitExecutor, SingleRemoteModificationExecutor<IndexTag>, SingleRemoteModificationExecutor<Insert>,
=======
    SubqueryStartExecutor, SubqueryEndExecutor, TraversalExecutor, KShortestPathsExecutor, NoResultsExecutor,
    ShortestPathExecutor, EnumerateListExecutor, LimitExecutor, SingleRemoteModificationExecutor<IndexTag>, SingleRemoteModificationExecutor<Insert>,
>>>>>>> 4fe26a95
    SingleRemoteModificationExecutor<Remove>, SingleRemoteModificationExecutor<Update>,
    SingleRemoteModificationExecutor<Replace>, SingleRemoteModificationExecutor<Upsert>>;


template <class Executor>
ExecutionBlockImpl<Executor>::ExecutionBlockImpl(ExecutionEngine* engine,
                                                 ExecutionNode const* node,
                                                 typename Executor::Infos infos)
    : ExecutionBlock(engine, node),
      _dependencyProxy(_dependencies, engine->itemBlockManager(),
                       infos.getInputRegisters(),
                       infos.numberOfInputRegisters(), trxVpackOptions()),
      _rowFetcher(_dependencyProxy),
      _infos(std::move(infos)),
      _executor(_rowFetcher, _infos),
      _outputItemRow(),
      _query(*engine->getQuery()),
      _state(InternalState::FETCH_DATA),
      _lastRange{ExecutorState::HASMORE},
      _execState{ExecState::CHECKCALL},
      _upstreamRequest{},
      _clientRequest{},
      _hasUsedDataRangeBlock{false} {
  // already insert ourselves into the statistics results
  if (_profile >= PROFILE_LEVEL_BLOCKS) {
    _engine->_stats.nodes.try_emplace(node->id(), ExecutionStats::Node());
  }
}

template <class Executor>
ExecutionBlockImpl<Executor>::~ExecutionBlockImpl() = default;

template <class Executor>
std::pair<ExecutionState, SharedAqlItemBlockPtr> ExecutionBlockImpl<Executor>::getSome(size_t atMost) {
  if constexpr (isNewStyleExecutor<Executor>) {
    AqlCallStack stack{AqlCall::SimulateGetSome(atMost)};
    auto const [state, skipped, block] = execute(stack);
    return {state, block};
  } else {
    traceGetSomeBegin(atMost);
    auto result = getSomeWithoutTrace(atMost);
    return traceGetSomeEnd(result.first, std::move(result.second));
  }
}

template <class Executor>
std::pair<ExecutionState, SharedAqlItemBlockPtr> ExecutionBlockImpl<Executor>::getSomeWithoutTrace(size_t atMost) {
  if constexpr (isNewStyleExecutor<Executor>) {
    TRI_ASSERT(false);
    THROW_ARANGO_EXCEPTION(TRI_ERROR_INTERNAL_AQL);
  } else {
    TRI_ASSERT(atMost <= ExecutionBlock::DefaultBatchSize);
    // silence tests -- we need to introduce new failure tests for fetchers
    TRI_IF_FAILURE("ExecutionBlock::getOrSkipSome1") {
      THROW_ARANGO_EXCEPTION(TRI_ERROR_DEBUG);
    }
    TRI_IF_FAILURE("ExecutionBlock::getOrSkipSome2") {
      THROW_ARANGO_EXCEPTION(TRI_ERROR_DEBUG);
    }
    TRI_IF_FAILURE("ExecutionBlock::getOrSkipSome3") {
      THROW_ARANGO_EXCEPTION(TRI_ERROR_DEBUG);
    }

    if (getQuery().killed()) {
      THROW_ARANGO_EXCEPTION(TRI_ERROR_QUERY_KILLED);
    }

    if (_state == InternalState::DONE) {
      // We are done, so we stay done
      return {ExecutionState::DONE, nullptr};
    }

    if (!_outputItemRow) {
      ExecutionState state;
      SharedAqlItemBlockPtr newBlock;
      std::tie(state, newBlock) =
          requestWrappedBlock(atMost, _infos.numberOfOutputRegisters());
      if (state == ExecutionState::WAITING) {
        TRI_ASSERT(newBlock == nullptr);
        return {state, nullptr};
      }
      if (newBlock == nullptr) {
        TRI_ASSERT(state == ExecutionState::DONE);
        _state = InternalState::DONE;
        // _rowFetcher must be DONE now already
        return {state, nullptr};
      }
      TRI_ASSERT(newBlock != nullptr);
      TRI_ASSERT(newBlock->size() > 0);
      // We cannot hold this assertion, if we are on a pass-through
      // block and the upstream uses execute already.
      // TRI_ASSERT(newBlock->size() <= atMost);
      _outputItemRow = createOutputRow(newBlock, AqlCall{});
    }

    ExecutionState state = ExecutionState::HASMORE;
    ExecutorStats executorStats{};

    TRI_ASSERT(atMost > 0);

    if (isInSplicedSubquery()) {
      // The loop has to be entered at least once!
      TRI_ASSERT(!_outputItemRow->isFull());
      while (!_outputItemRow->isFull() && _state != InternalState::DONE) {
        // Assert that write-head is always pointing to a free row
        TRI_ASSERT(!_outputItemRow->produced());
        switch (_state) {
          case InternalState::FETCH_DATA: {
            std::tie(state, executorStats) = _executor.produceRows(*_outputItemRow);
            // Count global but executor-specific statistics, like number of
            // filtered rows.
            _engine->_stats += executorStats;
            if (_outputItemRow->produced()) {
              _outputItemRow->advanceRow();
            }

            if (state == ExecutionState::WAITING) {
              return {state, nullptr};
            }

            if (state == ExecutionState::DONE) {
              _state = InternalState::FETCH_SHADOWROWS;
            }
            break;
          }
          case InternalState::FETCH_SHADOWROWS: {
            state = fetchShadowRowInternal();
            if (state == ExecutionState::WAITING) {
              return {state, nullptr};
            }
            break;
          }
          case InternalState::DONE: {
            TRI_ASSERT(false);  // Invalid state
          }
        }
      }
      // Modify the return state.
      // As long as we do still have ShadowRows
      // We need to return HASMORE!
      if (_state == InternalState::DONE) {
        state = ExecutionState::DONE;
      } else {
        state = ExecutionState::HASMORE;
      }
    } else {
      // The loop has to be entered at least once!
      TRI_ASSERT(!_outputItemRow->isFull());
      while (!_outputItemRow->isFull()) {
        std::tie(state, executorStats) = _executor.produceRows(*_outputItemRow);
        // Count global but executor-specific statistics, like number of filtered rows.
        _engine->_stats += executorStats;
        if (_outputItemRow->produced()) {
          _outputItemRow->advanceRow();
        }

        if (state == ExecutionState::WAITING) {
          return {state, nullptr};
        }

        if (state == ExecutionState::DONE) {
          auto outputBlock = _outputItemRow->stealBlock();
          // This is not strictly necessary here, as we shouldn't be called again after DONE.
          _outputItemRow.reset();
          return {state, std::move(outputBlock)};
        }
      }

      TRI_ASSERT(state == ExecutionState::HASMORE);
      TRI_ASSERT(_outputItemRow->isFull());
    }

    auto outputBlock = _outputItemRow->stealBlock();
    // we guarantee that we do return a valid pointer in the HASMORE case.
    TRI_ASSERT(outputBlock != nullptr || _state == InternalState::DONE);
    _outputItemRow.reset();
    return {state, std::move(outputBlock)};
  }
}

template <class Executor>
std::unique_ptr<OutputAqlItemRow> ExecutionBlockImpl<Executor>::createOutputRow(
    SharedAqlItemBlockPtr& newBlock, AqlCall&& call) {
#ifdef ARANGODB_ENABLE_MAINTAINER_MODE
  if (newBlock != nullptr) {
    // Assert that the block has enough registers. This must be guaranteed by
    // the register planning.
    TRI_ASSERT(newBlock->getNrRegs() == _infos.numberOfOutputRegisters());
    // Check that all output registers are empty.
    for (auto const& reg : *_infos.getOutputRegisters()) {
      for (size_t row = 0; row < newBlock->size(); row++) {
        AqlValue const& val = newBlock->getValueReference(row, reg);
        TRI_ASSERT(val.isEmpty());
      }
    }
  }
#endif

  if /* constexpr */ (Executor::Properties::allowsBlockPassthrough == BlockPassthrough::Enable) {
    return std::make_unique<OutputAqlItemRow>(newBlock, infos().getOutputRegisters(),
                                              infos().registersToKeep(),
                                              infos().registersToClear(), call,
                                              OutputAqlItemRow::CopyRowBehavior::DoNotCopyInputRows);
  } else {
    return std::make_unique<OutputAqlItemRow>(newBlock, infos().getOutputRegisters(),
                                              infos().registersToKeep(),
                                              infos().registersToClear(), call);
  }
}

template <class Executor>
Executor& ExecutionBlockImpl<Executor>::executor() {
  return _executor;
}

template <class Executor>
Query const& ExecutionBlockImpl<Executor>::getQuery() const {
  return _query;
}

template <class Executor>
typename ExecutionBlockImpl<Executor>::Infos const& ExecutionBlockImpl<Executor>::infos() const {
  return _infos;
}

namespace arangodb::aql {

enum class SkipVariants { FETCHER, EXECUTOR, GET_SOME };

// Specifying the namespace here is important to MSVC.
template <enum arangodb::aql::SkipVariants>
struct ExecuteSkipVariant {};

template <>
struct ExecuteSkipVariant<SkipVariants::FETCHER> {
  template <class Executor>
  static std::tuple<ExecutionState, typename Executor::Stats, size_t> executeSkip(
      Executor& executor, typename Executor::Fetcher& fetcher, size_t toSkip) {
    auto res = fetcher.skipRows(toSkip);
    return std::make_tuple(res.first, typename Executor::Stats{}, res.second);  // tuple, cannot use initializer list due to build failure
  }
};

template <>
struct ExecuteSkipVariant<SkipVariants::EXECUTOR> {
  template <class Executor>
  static std::tuple<ExecutionState, typename Executor::Stats, size_t> executeSkip(
      Executor& executor, typename Executor::Fetcher& fetcher, size_t toSkip) {
    return executor.skipRows(toSkip);
  }
};

template <>
struct ExecuteSkipVariant<SkipVariants::GET_SOME> {
  template <class Executor>
  static std::tuple<ExecutionState, typename Executor::Stats, size_t> executeSkip(
      Executor& executor, typename Executor::Fetcher& fetcher, size_t toSkip) {
    // this function should never be executed
    TRI_ASSERT(false);
    // Make MSVC happy:
    return std::make_tuple(ExecutionState::DONE, typename Executor::Stats{}, 0);  // tuple, cannot use initializer list due to build failure
  }
};

template <class Executor>
static SkipVariants constexpr skipType() {
  static_assert(!isNewStyleExecutor<Executor>);
  bool constexpr useFetcher =
      Executor::Properties::allowsBlockPassthrough == BlockPassthrough::Enable &&
      !std::is_same<Executor, SubqueryExecutor<true>>::value;

  bool constexpr useExecutor = hasSkipRows<Executor>::value;

  // ConstFetcher and SingleRowFetcher<BlockPassthrough::Enable> can skip, but
  // it may not be done for modification subqueries.
  static_assert(useFetcher ==
                    (std::is_same<typename Executor::Fetcher, ConstFetcher>::value ||
                     (std::is_same<typename Executor::Fetcher, SingleRowFetcher<BlockPassthrough::Enable>>::value &&
                      !std::is_same<Executor, SubqueryExecutor<true>>::value)),
                "Unexpected fetcher for SkipVariants::FETCHER");

  static_assert(!useFetcher || hasSkipRows<typename Executor::Fetcher>::value,
                "Fetcher is chosen for skipping, but has not skipRows method!");

  static_assert(
      useExecutor ==
          (std::is_same<Executor, IndexExecutor>::value ||
           std::is_same<Executor, IResearchViewExecutor<false, iresearch::MaterializeType::NotMaterialize>>::value ||
           std::is_same<Executor, IResearchViewExecutor<false, iresearch::MaterializeType::LateMaterialize>>::value ||
           std::is_same<Executor, IResearchViewExecutor<false, iresearch::MaterializeType::Materialize>>::value ||
           std::is_same<Executor, IResearchViewExecutor<false, iresearch::MaterializeType::NotMaterialize | iresearch::MaterializeType::UseStoredValues>>::value ||
           std::is_same<Executor, IResearchViewExecutor<false, iresearch::MaterializeType::LateMaterialize | iresearch::MaterializeType::UseStoredValues>>::value ||
           std::is_same<Executor, IResearchViewExecutor<true, iresearch::MaterializeType::NotMaterialize>>::value ||
           std::is_same<Executor, IResearchViewExecutor<true, iresearch::MaterializeType::LateMaterialize>>::value ||
           std::is_same<Executor, IResearchViewExecutor<true, iresearch::MaterializeType::Materialize>>::value ||
           std::is_same<Executor, IResearchViewExecutor<true, iresearch::MaterializeType::NotMaterialize | iresearch::MaterializeType::UseStoredValues>>::value ||
           std::is_same<Executor, IResearchViewExecutor<true, iresearch::MaterializeType::LateMaterialize | iresearch::MaterializeType::UseStoredValues>>::value ||
           std::is_same<Executor, IResearchViewMergeExecutor<false, iresearch::MaterializeType::NotMaterialize>>::value ||
           std::is_same<Executor, IResearchViewMergeExecutor<false, iresearch::MaterializeType::LateMaterialize>>::value ||
           std::is_same<Executor, IResearchViewMergeExecutor<false, iresearch::MaterializeType::Materialize>>::value ||
           std::is_same<Executor, IResearchViewMergeExecutor<false, iresearch::MaterializeType::NotMaterialize | iresearch::MaterializeType::UseStoredValues>>::value ||
           std::is_same<Executor, IResearchViewMergeExecutor<false, iresearch::MaterializeType::LateMaterialize | iresearch::MaterializeType::UseStoredValues>>::value ||
           std::is_same<Executor, IResearchViewMergeExecutor<true, iresearch::MaterializeType::NotMaterialize>>::value ||
           std::is_same<Executor, IResearchViewMergeExecutor<true, iresearch::MaterializeType::LateMaterialize>>::value ||
           std::is_same<Executor, IResearchViewMergeExecutor<true, iresearch::MaterializeType::Materialize>>::value ||
           std::is_same<Executor, IResearchViewMergeExecutor<true, iresearch::MaterializeType::NotMaterialize | iresearch::MaterializeType::UseStoredValues>>::value ||
           std::is_same<Executor, IResearchViewMergeExecutor<true, iresearch::MaterializeType::LateMaterialize | iresearch::MaterializeType::UseStoredValues>>::value ||
           std::is_same<Executor, EnumerateCollectionExecutor>::value ||
           std::is_same<Executor, LimitExecutor>::value ||
           std::is_same<Executor, ConstrainedSortExecutor>::value ||
           std::is_same<Executor, SortingGatherExecutor>::value ||
           std::is_same<Executor, UnsortedGatherExecutor>::value ||
           std::is_same<Executor, ParallelUnsortedGatherExecutor>::value ||
           std::is_same<Executor, MaterializeExecutor<RegisterId>>::value ||
           std::is_same<Executor, MaterializeExecutor<std::string const&>>::value),
      "Unexpected executor for SkipVariants::EXECUTOR");

  // The LimitExecutor will not work correctly with SkipVariants::FETCHER!
  static_assert(
      !std::is_same<Executor, LimitExecutor>::value || useFetcher,
      "LimitExecutor needs to implement skipRows() to work correctly");

  if (useExecutor) {
    return SkipVariants::EXECUTOR;
  } else if (useFetcher) {
    return SkipVariants::FETCHER;
  } else {
    return SkipVariants::GET_SOME;
  }
}

}  // namespace arangodb::aql

template <class Executor>
std::pair<ExecutionState, size_t> ExecutionBlockImpl<Executor>::skipSome(size_t const atMost) {
  if constexpr (isNewStyleExecutor<Executor>) {
    AqlCallStack stack{AqlCall::SimulateSkipSome(atMost)};
    auto const [state, skipped, block] = execute(stack);

    // execute returns ExecutionState::DONE here, which stops execution after simulating a skip.
    // If we indiscriminately return ExecutionState::HASMORE, then we end up in an infinite loop
    //
    // luckily we can dispose of this kludge once executors have been ported.
    if (skipped < atMost && state == ExecutionState::DONE) {
      return {ExecutionState::DONE, skipped};
    } else {
      return {ExecutionState::HASMORE, skipped};
    }
  } else {
    traceSkipSomeBegin(atMost);
    auto state = ExecutionState::HASMORE;

    while (state == ExecutionState::HASMORE && _skipped < atMost) {
      auto res = skipSomeOnceWithoutTrace(atMost - _skipped);
      TRI_ASSERT(state != ExecutionState::WAITING || res.second == 0);
      state = res.first;
      _skipped += res.second;
      TRI_ASSERT(_skipped <= atMost);
    }

    size_t skipped = 0;
    if (state != ExecutionState::WAITING) {
      std::swap(skipped, _skipped);
    }

    TRI_ASSERT(skipped <= atMost);
    return traceSkipSomeEnd(state, skipped);
  }
}

template <class Executor>
std::pair<ExecutionState, size_t> ExecutionBlockImpl<Executor>::skipSomeOnceWithoutTrace(size_t atMost) {
  if constexpr (isNewStyleExecutor<Executor>) {
    TRI_ASSERT(false);
    THROW_ARANGO_EXCEPTION(TRI_ERROR_INTERNAL_AQL);
  } else {
    constexpr SkipVariants customSkipType = skipType<Executor>();

    if constexpr (customSkipType == SkipVariants::GET_SOME) {
      atMost = std::min(atMost, DefaultBatchSize);
      auto res = getSomeWithoutTrace(atMost);

      size_t skipped = 0;
      if (res.second != nullptr) {
        skipped = res.second->size();
      }
      TRI_ASSERT(skipped <= atMost);

      return {res.first, skipped};
    }

    ExecutionState state;
    typename Executor::Stats stats;
    size_t skipped;
    std::tie(state, stats, skipped) =
        ExecuteSkipVariant<customSkipType>::executeSkip(_executor, _rowFetcher, atMost);
    _engine->_stats += stats;
    TRI_ASSERT(skipped <= atMost);

    return {state, skipped};
  }
}

template <bool customInit>
struct InitializeCursor {};

template <>
struct InitializeCursor<false> {
  template <class Executor>
  static void init(Executor& executor, typename Executor::Fetcher& rowFetcher,
                   typename Executor::Infos& infos) {
    // destroy and re-create the Executor
    executor.~Executor();
    new (&executor) Executor(rowFetcher, infos);
  }
};

template <>
struct InitializeCursor<true> {
  template <class Executor>
  static void init(Executor& executor, typename Executor::Fetcher&,
                   typename Executor::Infos&) {
    // re-initialize the Executor
    executor.initializeCursor();
  }
};

template <class Executor>
std::pair<ExecutionState, Result> ExecutionBlockImpl<Executor>::initializeCursor(InputAqlItemRow const& input) {
  // reinitialize the DependencyProxy
  _dependencyProxy.reset();
  _lastRange = DataRange(ExecutorState::HASMORE);
  _hasUsedDataRangeBlock = false;

  // destroy and re-create the Fetcher
  _rowFetcher.~Fetcher();
  new (&_rowFetcher) Fetcher(_dependencyProxy);

  TRI_ASSERT(_skipped == 0);
  _skipped = 0;
  TRI_ASSERT(_state == InternalState::DONE || _state == InternalState::FETCH_DATA);
  _state = InternalState::FETCH_DATA;

  resetExecutor();

  // // use this with c++17 instead of specialization below
  // if constexpr (std::is_same_v<Executor, IdExecutor>) {
  //   if (items != nullptr) {
  //     _executor._inputRegisterValues.reset(
  //         items->slice(pos, *(_executor._infos.registersToKeep())));
  //   }
  // }

  return ExecutionBlock::initializeCursor(input);
}

template <class Executor>
std::pair<ExecutionState, Result> ExecutionBlockImpl<Executor>::shutdown(int errorCode) {
  return ExecutionBlock::shutdown(errorCode);
}

template <class Executor>
std::tuple<ExecutionState, size_t, SharedAqlItemBlockPtr> ExecutionBlockImpl<Executor>::execute(AqlCallStack stack) {
  // TODO remove this IF
  // These are new style executors
  if constexpr (isNewStyleExecutor<Executor>) {
    // Only this executor is fully implemented
    traceExecuteBegin(stack);
    // silence tests -- we need to introduce new failure tests for fetchers
    TRI_IF_FAILURE("ExecutionBlock::getOrSkipSome1") {
      THROW_ARANGO_EXCEPTION(TRI_ERROR_DEBUG);
    }
    TRI_IF_FAILURE("ExecutionBlock::getOrSkipSome2") {
      THROW_ARANGO_EXCEPTION(TRI_ERROR_DEBUG);
    }
    TRI_IF_FAILURE("ExecutionBlock::getOrSkipSome3") {
      THROW_ARANGO_EXCEPTION(TRI_ERROR_DEBUG);
    }

    auto res = executeWithoutTrace(stack);
    traceExecuteEnd(res);
    return res;
  }

  // Fall back to getSome/skipSome
  auto myCall = stack.popCall();

  TRI_ASSERT(AqlCall::IsSkipSomeCall(myCall) || AqlCall::IsGetSomeCall(myCall) ||
             AqlCall::IsFullCountCall(myCall) || AqlCall::IsFastForwardCall(myCall));
  _rowFetcher.useStack(stack);

  if (AqlCall::IsSkipSomeCall(myCall)) {
    auto const [state, skipped] = skipSome(myCall.getOffset());
    if (state != ExecutionState::WAITING) {
      myCall.didSkip(skipped);
    }
    return {state, skipped, nullptr};
  } else if (AqlCall::IsGetSomeCall(myCall)) {
    auto const [state, block] = getSome(myCall.getLimit());
    // We do not need to count as softLimit will be overwritten, and hard cannot be set.
    if (stack.empty() && myCall.hasHardLimit() && !myCall.needsFullCount() && block != nullptr) {
      // However we can do a short-cut here to report DONE on hardLimit if we are on the top-level query.
      myCall.didProduce(block->size());
      if (myCall.getLimit() == 0) {
        return {ExecutionState::DONE, 0, block};
      }
    }

    return {state, 0, block};
  } else if (AqlCall::IsFullCountCall(myCall)) {
    auto const [state, skipped] = skipSome(ExecutionBlock::SkipAllSize());
    if (state != ExecutionState::WAITING) {
      myCall.didSkip(skipped);
    }
    return {state, skipped, nullptr};
  } else if (AqlCall::IsFastForwardCall(myCall)) {
    // No idea if DONE is correct here...
    return {ExecutionState::DONE, 0, nullptr};
  }
  // Should never get here!
  THROW_ARANGO_EXCEPTION(TRI_ERROR_NOT_IMPLEMENTED);
}

// Work around GCC bug: https://gcc.gnu.org/bugzilla/show_bug.cgi?id=56480
// Without the namespaces it fails with
// error: specialization of 'template<class Executor> std::pair<arangodb::aql::ExecutionState, arangodb::Result> arangodb::aql::ExecutionBlockImpl<Executor>::initializeCursor(arangodb::aql::AqlItemBlock*, size_t)' in different namespace
namespace arangodb::aql {
// TODO -- remove this specialization when cpp 17 becomes available

template <>
template <>
auto ExecutionBlockImpl<IdExecutor<ConstFetcher>>::injectConstantBlock<IdExecutor<ConstFetcher>>(SharedAqlItemBlockPtr block)
    -> void {
  // reinitialize the DependencyProxy
  _dependencyProxy.reset();

  // destroy and re-create the Fetcher
  _rowFetcher.~Fetcher();
  new (&_rowFetcher) Fetcher(_dependencyProxy);

  TRI_ASSERT(_skipped == 0);
  _skipped = 0;
  TRI_ASSERT(_state == InternalState::DONE || _state == InternalState::FETCH_DATA);
  _state = InternalState::FETCH_DATA;

  // Reset state of execute
  _lastRange = AqlItemBlockInputRange{ExecutorState::HASMORE};
  _hasUsedDataRangeBlock = false;
  _upstreamState = ExecutionState::HASMORE;

  _rowFetcher.injectBlock(block);

  resetExecutor();
}

// TODO -- remove this specialization when cpp 17 becomes available
template <>
std::pair<ExecutionState, Result> ExecutionBlockImpl<IdExecutor<ConstFetcher>>::initializeCursor(
    InputAqlItemRow const& input) {
  SharedAqlItemBlockPtr block =
      input.cloneToBlock(_engine->itemBlockManager(), *(infos().registersToKeep()),
                         infos().numberOfOutputRegisters());

  injectConstantBlock(block);

  // end of default initializeCursor
  return ExecutionBlock::initializeCursor(input);
}

// TODO the shutdown specializations shall be unified!

template <>
std::pair<ExecutionState, Result> ExecutionBlockImpl<TraversalExecutor>::shutdown(int errorCode) {
  ExecutionState state;
  Result result;

  std::tie(state, result) = ExecutionBlock::shutdown(errorCode);

  if (state == ExecutionState::WAITING) {
    return {state, result};
  }
  return this->executor().shutdown(errorCode);
}

template <>
std::pair<ExecutionState, Result> ExecutionBlockImpl<ShortestPathExecutor>::shutdown(int errorCode) {
  ExecutionState state;
  Result result;

  std::tie(state, result) = ExecutionBlock::shutdown(errorCode);
  if (state == ExecutionState::WAITING) {
    return {state, result};
  }
  return this->executor().shutdown(errorCode);
}

template <>
std::pair<ExecutionState, Result> ExecutionBlockImpl<KShortestPathsExecutor>::shutdown(int errorCode) {
  ExecutionState state;
  Result result;

  std::tie(state, result) = ExecutionBlock::shutdown(errorCode);
  if (state == ExecutionState::WAITING) {
    return {state, result};
  }
  return this->executor().shutdown(errorCode);
}

template <>
std::pair<ExecutionState, Result> ExecutionBlockImpl<SubqueryExecutor<true>>::shutdown(int errorCode) {
  ExecutionState state;
  Result subqueryResult;
  // shutdown is repeatable
  std::tie(state, subqueryResult) = this->executor().shutdown(errorCode);
  if (state == ExecutionState::WAITING) {
    return {ExecutionState::WAITING, subqueryResult};
  }
  Result result;

  std::tie(state, result) = ExecutionBlock::shutdown(errorCode);
  if (state == ExecutionState::WAITING) {
    return {state, result};
  }
  if (result.fail()) {
    return {state, result};
  }
  return {state, subqueryResult};
}

template <>
std::pair<ExecutionState, Result> ExecutionBlockImpl<SubqueryExecutor<false>>::shutdown(int errorCode) {
  ExecutionState state;
  Result subqueryResult;
  // shutdown is repeatable
  std::tie(state, subqueryResult) = this->executor().shutdown(errorCode);
  if (state == ExecutionState::WAITING) {
    return {ExecutionState::WAITING, subqueryResult};
  }
  Result result;

  std::tie(state, result) = ExecutionBlock::shutdown(errorCode);
  if (state == ExecutionState::WAITING) {
    return {state, result};
  }
  if (result.fail()) {
    return {state, result};
  }
  return {state, subqueryResult};
}

template <>
std::pair<ExecutionState, Result>
ExecutionBlockImpl<IdExecutor<SingleRowFetcher<BlockPassthrough::Enable>>>::shutdown(int errorCode) {
  if (this->infos().isResponsibleForInitializeCursor()) {
    return ExecutionBlock::shutdown(errorCode);
  }
  return {ExecutionState::DONE, {errorCode}};
}

}  // namespace arangodb::aql

namespace arangodb::aql {

// The constant "PASSTHROUGH" is somehow reserved with MSVC.
enum class RequestWrappedBlockVariant {
  DEFAULT,
  PASS_THROUGH,
  INPUTRESTRICTED
};

// Specifying the namespace here is important to MSVC.
template <enum arangodb::aql::RequestWrappedBlockVariant>
struct RequestWrappedBlock {};

template <>
struct RequestWrappedBlock<RequestWrappedBlockVariant::DEFAULT> {
  /**
   * @brief Default requestWrappedBlock() implementation. Just get a new block
   *        from the AqlItemBlockManager.
   */
  template <class Executor>
  static std::pair<ExecutionState, SharedAqlItemBlockPtr> run(
#ifdef ARANGODB_ENABLE_MAINTAINER_MODE
      typename Executor::Infos const&,
#endif
      Executor& executor, ExecutionEngine& engine, size_t nrItems, RegisterCount nrRegs) {
    return {ExecutionState::HASMORE,
            engine.itemBlockManager().requestBlock(nrItems, nrRegs)};
  }
};

template <>
struct RequestWrappedBlock<RequestWrappedBlockVariant::PASS_THROUGH> {
  /**
   * @brief If blocks can be passed through, we do not create new blocks.
   *        Instead, we take the input blocks and reuse them.
   */
  template <class Executor>
  static std::pair<ExecutionState, SharedAqlItemBlockPtr> run(
#ifdef ARANGODB_ENABLE_MAINTAINER_MODE
      typename Executor::Infos const& infos,
#endif
      Executor& executor, ExecutionEngine& engine, size_t nrItems, RegisterCount nrRegs) {
    static_assert(Executor::Properties::allowsBlockPassthrough == BlockPassthrough::Enable,
                  "This function can only be used with executors supporting "
                  "`allowsBlockPassthrough`");
    static_assert(hasFetchBlockForPassthrough<Executor>::value,
                  "An Executor with allowsBlockPassthrough must implement "
                  "fetchBlockForPassthrough");

    SharedAqlItemBlockPtr block;

    ExecutionState state;
    typename Executor::Stats executorStats;
    std::tie(state, executorStats, block) = executor.fetchBlockForPassthrough(nrItems);
    engine._stats += executorStats;

    if (state == ExecutionState::WAITING) {
      TRI_ASSERT(block == nullptr);
      return {state, nullptr};
    }
    if (block == nullptr) {
      TRI_ASSERT(state == ExecutionState::DONE);
      return {state, nullptr};
    }

    // Now we must have a block.
    TRI_ASSERT(block != nullptr);
    // Assert that the block has enough registers. This must be guaranteed by
    // the register planning.
    TRI_ASSERT(block->getNrRegs() == nrRegs);
#ifdef ARANGODB_ENABLE_MAINTAINER_MODE
    // Check that all output registers are empty.
    for (auto const& reg : *infos.getOutputRegisters()) {
      for (size_t row = 0; row < block->size(); row++) {
        AqlValue const& val = block->getValueReference(row, reg);
        TRI_ASSERT(val.isEmpty());
      }
    }
#endif

    return {ExecutionState::HASMORE, block};
  }
};

template <>
struct RequestWrappedBlock<RequestWrappedBlockVariant::INPUTRESTRICTED> {
  /**
   * @brief If the executor can set an upper bound on the output size knowing
   *        the input size, usually because size(input) >= size(output), let it
   *        prefetch an input block to give us this upper bound.
   *        Only then we allocate a new block with at most this upper bound.
   */
  template <class Executor>
  static std::pair<ExecutionState, SharedAqlItemBlockPtr> run(
#ifdef ARANGODB_ENABLE_MAINTAINER_MODE
      typename Executor::Infos const&,
#endif
      Executor& executor, ExecutionEngine& engine, size_t nrItems, RegisterCount nrRegs) {
    static_assert(Executor::Properties::inputSizeRestrictsOutputSize,
                  "This function can only be used with executors supporting "
                  "`inputSizeRestrictsOutputSize`");
    static_assert(hasExpectedNumberOfRows<Executor>::value,
                  "An Executor with inputSizeRestrictsOutputSize must "
                  "implement expectedNumberOfRows");

    SharedAqlItemBlockPtr block;

    ExecutionState state;
    size_t expectedRows = 0;
    // Note: this might trigger a prefetch on the rowFetcher!
    std::tie(state, expectedRows) = executor.expectedNumberOfRows(nrItems);
    if (state == ExecutionState::WAITING) {
      return {state, nullptr};
    }
    nrItems = (std::min)(expectedRows, nrItems);
    if (nrItems == 0) {
      TRI_ASSERT(state == ExecutionState::DONE);
      if (state != ExecutionState::DONE) {
        auto const executorName = boost::core::demangle(typeid(Executor).name());
        THROW_ARANGO_EXCEPTION_FORMAT(
            TRI_ERROR_INTERNAL_AQL,
            "Unexpected result of expectedNumberOfRows in %s", executorName.c_str());
      }
      return {state, nullptr};
    }
    block = engine.itemBlockManager().requestBlock(nrItems, nrRegs);

    return {ExecutionState::HASMORE, block};
  }
};

}  // namespace arangodb::aql

template <class Executor>
std::pair<ExecutionState, SharedAqlItemBlockPtr> ExecutionBlockImpl<Executor>::requestWrappedBlock(
    size_t nrItems, RegisterCount nrRegs) {
  if constexpr (!isNewStyleExecutor<Executor>) {
    static_assert(Executor::Properties::allowsBlockPassthrough == BlockPassthrough::Disable ||
                      !Executor::Properties::inputSizeRestrictsOutputSize,
                  "At most one of Properties::allowsBlockPassthrough or "
                  "Properties::inputSizeRestrictsOutputSize should be true for "
                  "each Executor");
    static_assert((Executor::Properties::allowsBlockPassthrough == BlockPassthrough::Enable) ==
                      hasFetchBlockForPassthrough<Executor>::value,
                  "Executors should implement the method "
                  "fetchBlockForPassthrough() iff "
                  "Properties::allowsBlockPassthrough is true");
  }
  static_assert(
      Executor::Properties::inputSizeRestrictsOutputSize ==
          hasExpectedNumberOfRows<Executor>::value,
      "Executors should implement the method expectedNumberOfRows() iff "
      "Properties::inputSizeRestrictsOutputSize is true");

  constexpr RequestWrappedBlockVariant variant =
      isNewStyleExecutor<Executor>
          ? RequestWrappedBlockVariant::DEFAULT
          : Executor::Properties::allowsBlockPassthrough == BlockPassthrough::Enable
                ? RequestWrappedBlockVariant::PASS_THROUGH
                : Executor::Properties::inputSizeRestrictsOutputSize
                      ? RequestWrappedBlockVariant::INPUTRESTRICTED
                      : RequestWrappedBlockVariant::DEFAULT;

  // Override for spliced subqueries, this optimization does not work there.
  if (isInSplicedSubquery() && variant == RequestWrappedBlockVariant::INPUTRESTRICTED) {
    return RequestWrappedBlock<RequestWrappedBlockVariant::DEFAULT>::run(
#ifdef ARANGODB_ENABLE_MAINTAINER_MODE
        infos(),
#endif
        executor(), *_engine, nrItems, nrRegs);
  }

  return RequestWrappedBlock<variant>::run(
#ifdef ARANGODB_ENABLE_MAINTAINER_MODE
      infos(),
#endif
      executor(), *_engine, nrItems, nrRegs);
}

// TODO: We need to define the size of this block based on Input / Executor / Subquery depth
template <class Executor>
auto ExecutionBlockImpl<Executor>::allocateOutputBlock(AqlCall&& call)
    -> std::unique_ptr<OutputAqlItemRow> {
  if constexpr (Executor::Properties::allowsBlockPassthrough == BlockPassthrough::Enable) {
    SharedAqlItemBlockPtr newBlock{nullptr};
    // Passthrough variant, re-use the block stored in InputRange
    if (!_hasUsedDataRangeBlock) {
      // In the pass through variant we have the contract that we work on a
      // block all or nothing, so if we have used the block once, we cannot use it again
      // however we cannot remove the _lastRange as it may contain additional information.
      newBlock = _lastRange.getBlock();
      _hasUsedDataRangeBlock = true;
    }

    return createOutputRow(newBlock, std::move(call));
  } else {
    // Non-Passthrough variant, we need to allocate the block ourselfs
    size_t blockSize = ExecutionBlock::DefaultBatchSize;
    SharedAqlItemBlockPtr newBlock =
        _engine->itemBlockManager().requestBlock(blockSize, _infos.numberOfOutputRegisters());
    return createOutputRow(newBlock, std::move(call));
  }
}

template <class Executor>
void ExecutionBlockImpl<Executor>::ensureOutputBlock(AqlCall&& call) {
  if (_outputItemRow == nullptr || !_outputItemRow->isInitialized()) {
    _outputItemRow = allocateOutputBlock(std::move(call));
  } else {
    _outputItemRow->setCall(std::move(call));
  }
}

// This cannot return upstream call or shadowrows.
template <class Executor>
auto ExecutionBlockImpl<Executor>::nextState(AqlCall const& call) const -> ExecState {
  if (_executorReturnedDone) {
    return ExecState::FASTFORWARD;
  }
  if (call.getOffset() > 0) {
    // First skip
    return ExecState::SKIP;
  }
  if (call.getLimit() > 0) {
    // Then produce
    return ExecState::PRODUCE;
  }
  if (call.hardLimit == 0) {
    // We reached hardLimit, fast forward
    return ExecState::FASTFORWARD;
  }
  // now we are done.
  return ExecState::DONE;
}

/// @brief request an AqlItemBlock from the memory manager
template <class Executor>
SharedAqlItemBlockPtr ExecutionBlockImpl<Executor>::requestBlock(size_t nrItems,
                                                                 RegisterId nrRegs) {
  return _engine->itemBlockManager().requestBlock(nrItems, nrRegs);
}

//
// FETCHER:  if we have one output row per input row, we can skip
//           directly by just calling the fetcher and see whether
//           it produced any output.
//           With the new architecture we should be able to just skip
//           ahead on the input range, fetching new blocks when necessary
// EXECUTOR: the executor has a specialised skipRowsRange method
//           that will be called to skip
// SUBQUERY_START:
// SUBQUERY_END:
//
enum class SkipRowsRangeVariant {
  FETCHER,
  EXECUTOR,
  SUBQUERY_START,
  SUBQUERY_END
};

// This function is just copy&pasted from above to decide which variant of
// skip is used for which executor.
template <class Executor>
static SkipRowsRangeVariant constexpr skipRowsType() {
  bool constexpr useFetcher =
      Executor::Properties::allowsBlockPassthrough == BlockPassthrough::Enable &&
      !std::is_same<Executor, SubqueryExecutor<true>>::value;

  bool constexpr useExecutor = hasSkipRowsRange<Executor>::value;

  // ConstFetcher and SingleRowFetcher<BlockPassthrough::Enable> can skip, but
  // it may not be done for modification subqueries.
  static_assert(useFetcher ==
                    (std::is_same_v<typename Executor::Fetcher, ConstFetcher> ||
                     (std::is_same_v<typename Executor::Fetcher, SingleRowFetcher<BlockPassthrough::Enable>> &&
                      !std::is_same<Executor, SubqueryExecutor<true>>::value)),
                "Unexpected fetcher for SkipVariants::FETCHER");

  static_assert(!useFetcher || hasSkipRows<typename Executor::Fetcher>::value,
                "Fetcher is chosen for skipping, but has not skipRows method!");

  static_assert(
      useExecutor ==
          (is_one_of_v<
              Executor, FilterExecutor, ShortestPathExecutor, ReturnExecutor, KShortestPathsExecutor,
              IdExecutor<SingleRowFetcher<BlockPassthrough::Enable>>, IdExecutor<ConstFetcher>,
              HashedCollectExecutor, IndexExecutor, EnumerateCollectionExecutor, DistinctCollectExecutor,
              ConstrainedSortExecutor,
#ifdef ARANGODB_USE_GOOGLE_TESTS
              TestLambdaSkipExecutor,
#endif
              TraversalExecutor, EnumerateListExecutor, SubqueryStartExecutor, SubqueryEndExecutor, SortedCollectExecutor,
              LimitExecutor, SortExecutor, IResearchViewExecutor<false, arangodb::iresearch::MaterializeType::NotMaterialize>,
              IResearchViewExecutor<false, arangodb::iresearch::MaterializeType::LateMaterialize>,
              IResearchViewExecutor<false, arangodb::iresearch::MaterializeType::Materialize>,
              IResearchViewExecutor<false, arangodb::iresearch::MaterializeType::NotMaterialize | arangodb::iresearch::MaterializeType::UseStoredValues>,
              IResearchViewExecutor<false, arangodb::iresearch::MaterializeType::LateMaterialize | arangodb::iresearch::MaterializeType::UseStoredValues>,
              IResearchViewExecutor<true, arangodb::iresearch::MaterializeType::NotMaterialize>,
              IResearchViewExecutor<true, arangodb::iresearch::MaterializeType::LateMaterialize>,
              IResearchViewExecutor<true, arangodb::iresearch::MaterializeType::Materialize>,
              IResearchViewExecutor<true, arangodb::iresearch::MaterializeType::NotMaterialize | arangodb::iresearch::MaterializeType::UseStoredValues>,
              IResearchViewExecutor<true, arangodb::iresearch::MaterializeType::LateMaterialize | arangodb::iresearch::MaterializeType::UseStoredValues>,
              IResearchViewMergeExecutor<false, arangodb::iresearch::MaterializeType::NotMaterialize>,
              IResearchViewMergeExecutor<false, arangodb::iresearch::MaterializeType::LateMaterialize>,
              IResearchViewMergeExecutor<false, arangodb::iresearch::MaterializeType::Materialize>,
              IResearchViewMergeExecutor<false, arangodb::iresearch::MaterializeType::NotMaterialize | arangodb::iresearch::MaterializeType::UseStoredValues>,
              IResearchViewMergeExecutor<false, arangodb::iresearch::MaterializeType::LateMaterialize | arangodb::iresearch::MaterializeType::UseStoredValues>,
              IResearchViewMergeExecutor<true, arangodb::iresearch::MaterializeType::NotMaterialize>,
              IResearchViewMergeExecutor<true, arangodb::iresearch::MaterializeType::LateMaterialize>,
              IResearchViewMergeExecutor<true, arangodb::iresearch::MaterializeType::Materialize>,
              IResearchViewMergeExecutor<true, arangodb::iresearch::MaterializeType::NotMaterialize | arangodb::iresearch::MaterializeType::UseStoredValues>,
              IResearchViewMergeExecutor<true, arangodb::iresearch::MaterializeType::LateMaterialize | arangodb::iresearch::MaterializeType::UseStoredValues>,
<<<<<<< HEAD
              TraversalExecutor, EnumerateListExecutor, SubqueryStartExecutor, SubqueryEndExecutor, SortedCollectExecutor,
              LimitExecutor, SingleRemoteModificationExecutor<IndexTag>, SingleRemoteModificationExecutor<Insert>,
=======
              TraversalExecutor, EnumerateListExecutor, SubqueryStartExecutor,
              SubqueryEndExecutor, SortedCollectExecutor, LimitExecutor, NoResultsExecutor,
              SingleRemoteModificationExecutor<IndexTag>, SingleRemoteModificationExecutor<Insert>,
>>>>>>> 4fe26a95
              SingleRemoteModificationExecutor<Remove>, SingleRemoteModificationExecutor<Update>,
              SingleRemoteModificationExecutor<Replace>, SingleRemoteModificationExecutor<Upsert>>),
      "Unexpected executor for SkipVariants::EXECUTOR");

  // The LimitExecutor will not work correctly with SkipVariants::FETCHER!
  static_assert(
      !std::is_same<Executor, LimitExecutor>::value || useFetcher,
      "LimitExecutor needs to implement skipRows() to work correctly");

  static_assert(useExecutor || useFetcher, "no skipping variant available");

  if constexpr (useExecutor) {
    return SkipRowsRangeVariant::EXECUTOR;
  } else {
    static_assert(useFetcher);
    return SkipRowsRangeVariant::FETCHER;
  }
}

// Let's do it the C++ way.
template <class T>
struct dependent_false : std::false_type {};

/**
 * @brief Define the variant of FastForward behaviour
 *
 * FULLCOUNT => Call executeSkipRowsRange and report what has been skipped.
 * EXECUTOR => Call executeSkipRowsRange, but do not report what has been skipped.
 *             (This instance is used to make sure Modifications are performed, or stats are correct)
 * FETCHER => Do not bother the Executor, drop all from input, without further reporting
 */
enum class FastForwardVariant { FULLCOUNT, EXECUTOR, FETCHER };

template <class Executor>
static auto fastForwardType(AqlCall const& call, Executor const& e) -> FastForwardVariant {
  if (call.needsFullCount() && call.getOffset() == 0 && call.getLimit() == 0) {
    // Only start fullCount after the original call is fulfilled. Otherwise
    // do fast-forward variant
    TRI_ASSERT(call.hasHardLimit());
    return FastForwardVariant::FULLCOUNT;
  }
  // TODO: We only need to do this is the executor actually require to call.
  // e.g. Modifications will always need to be called. Limit only if it needs to report fullCount
  if constexpr (is_one_of_v<Executor, LimitExecutor>) {
    return FastForwardVariant::EXECUTOR;
  }
  return FastForwardVariant::FETCHER;
}

template <class Executor>
auto ExecutionBlockImpl<Executor>::executeSkipRowsRange(typename Fetcher::DataRange& inputRange,
                                                        AqlCall& call)
    -> std::tuple<ExecutorState, typename Executor::Stats, size_t, AqlCall> {
  if constexpr (isNewStyleExecutor<Executor>) {
    call.skippedRows = 0;
    if constexpr (skipRowsType<Executor>() == SkipRowsRangeVariant::EXECUTOR) {
      // If the executor has a method skipRowsRange, to skip outputs.
      // Every non-passthrough executor needs to implement this.
      auto res = _executor.skipRowsRange(inputRange, call);
      _executorReturnedDone = std::get<ExecutorState>(res) == ExecutorState::DONE;
      return res;
    } else if constexpr (skipRowsType<Executor>() == SkipRowsRangeVariant::FETCHER) {
      // If we know that every input row produces exactly one output row (this
      // is a property of the executor), then we can just let the fetcher skip
      // the number of rows that we would like to skip.
      // Returning this will trigger to end in upstream state now, with the
      // call that was handed it.
      static_assert(
          std::is_same_v<typename Executor::Stats, NoStats>,
          "Executors with custom statistics must implement skipRowsRange.");
      // TODO Set _executorReturnedDone?
      return {inputRange.upstreamState(), NoStats{}, 0, call};
    } else {
      static_assert(dependent_false<Executor>::value,
                    "This value of SkipRowsRangeVariant is not supported");
      return std::make_tuple(ExecutorState::DONE, typename Executor::Stats{}, 0, call);
    }
  } else {
    TRI_ASSERT(false);
    return std::make_tuple(ExecutorState::DONE, typename Executor::Stats{}, 0, call);
  }
  // Compiler is unhappy without this.
  return std::make_tuple(ExecutorState::DONE, typename Executor::Stats{}, 0, call);
}

template <>
auto ExecutionBlockImpl<SubqueryStartExecutor>::shadowRowForwarding() -> ExecState {
  TRI_ASSERT(_outputItemRow);
  TRI_ASSERT(_outputItemRow->isInitialized());
  TRI_ASSERT(!_outputItemRow->allRowsUsed());
  if (_lastRange.hasDataRow()) {
    // If we have a dataRow, the executor needs to write it's output.
    // If we get woken up by a dataRow during forwarding of ShadowRows
    // This will return false, and if so we need to call produce instead.
    auto didWrite = _executor.produceShadowRow(_lastRange, *_outputItemRow);
    // The Subquery Start returns DONE after every row.
    // This needs to be resetted as soon as a shadowRow has been produced
    _executorReturnedDone = false;
    if (didWrite) {
      if (_lastRange.hasShadowRow()) {
        // Forward the ShadowRows
        return ExecState::SHADOWROWS;
      }
      // If we have more input,
      // For now we need to return
      // here and cannot start another subquery.
      // We do not know what to do with the next DataRow.
      return ExecState::DONE;
    } else {
      // Woken up after shadowRow forwarding
      // Need to call the Executor
      return ExecState::CHECKCALL;
    }
  } else {
    // Need to forward the ShadowRows
    auto const& [state, shadowRow] = _lastRange.nextShadowRow();
    TRI_ASSERT(shadowRow.isInitialized());
    _outputItemRow->increaseShadowRowDepth(shadowRow);
    TRI_ASSERT(_outputItemRow->produced());
    _outputItemRow->advanceRow();

    if (_lastRange.hasShadowRow()) {
      return ExecState::SHADOWROWS;
    }
    // If we do not have more shadowRows
    // we need to return.
    return ExecState::DONE;
  }
}

template <>
auto ExecutionBlockImpl<SubqueryEndExecutor>::shadowRowForwarding() -> ExecState {
  TRI_ASSERT(_outputItemRow);
  TRI_ASSERT(_outputItemRow->isInitialized());
  TRI_ASSERT(!_outputItemRow->allRowsUsed());
  if (!_lastRange.hasShadowRow()) {
    // We got back without a ShadowRow in the LastRange
    // Let client call again
    return ExecState::DONE;
  }
  auto const& [state, shadowRow] = _lastRange.nextShadowRow();
  TRI_ASSERT(shadowRow.isInitialized());
  bool didConsume = false;
  if (shadowRow.isRelevant()) {
    // We need to consume the row, and write the Aggregate to it.
    _executor.consumeShadowRow(shadowRow, *_outputItemRow);
    didConsume = true;
    // we need to reset the ExecutorHasReturnedDone, it will
    // return done after every subquery is fully collected.
    _executorReturnedDone = false;
  } else {
    _outputItemRow->decreaseShadowRowDepth(shadowRow);
  }

  TRI_ASSERT(_outputItemRow->produced());
  _outputItemRow->advanceRow();

  if (state == ExecutorState::DONE) {
    // We have consumed everything, we are
    // Done with this query
    return ExecState::DONE;
  } else if (_lastRange.hasDataRow()) {
    // Multiple concatenated Subqueries
    // This case is disallowed for now, as we do not know the
    // look-ahead call
    TRI_ASSERT(false);
    // If we would know we could now go into a continue with next subquery
    // state.
    return ExecState::DONE;
  } else if (_lastRange.hasShadowRow()) {
    // We still have shadowRows, we
    // need to forward them
    return ExecState::SHADOWROWS;
  } else {
    if (didConsume) {
      // We did only consume the input
      // ask upstream
      return ExecState::CHECKCALL;
    }
    // End of input, we are done for now
    // Need to call again
    return ExecState::DONE;
  }
}

template <class Executor>
auto ExecutionBlockImpl<Executor>::shadowRowForwarding() -> ExecState {
  TRI_ASSERT(_outputItemRow);
  TRI_ASSERT(_outputItemRow->isInitialized());
  TRI_ASSERT(!_outputItemRow->allRowsUsed());
  if (!_lastRange.hasShadowRow()) {
    // We got back without a ShadowRow in the LastRange
    // Let client call again
    return ExecState::DONE;
  }

  auto const& [state, shadowRow] = _lastRange.nextShadowRow();
  TRI_ASSERT(shadowRow.isInitialized());

  _outputItemRow->copyRow(shadowRow);

  if (shadowRow.isRelevant()) {
    LOG_QUERY("6d337", DEBUG) << printTypeInfo() << " init executor.";
    // We found a relevant shadow Row.
    // We need to reset the Executor
    resetExecutor();
  }

  TRI_ASSERT(_outputItemRow->produced());
  _outputItemRow->advanceRow();

  if (state == ExecutorState::DONE) {
    // We have consumed everything, we are
    // Done with this query
    return ExecState::DONE;
  } else if (_lastRange.hasDataRow()) {
    // Multiple concatenated Subqueries
    // This case is disallowed for now, as we do not know the
    // look-ahead call
    TRI_ASSERT(false);
    // If we would know we could now go into a continue with next subquery
    // state.
    return ExecState::DONE;
  } else if (_lastRange.hasShadowRow()) {
    // We still have shadowRows, we
    // need to forward them
    return ExecState::SHADOWROWS;
  } else {
    // End of input, we are done for now
    // Need to call again
    return ExecState::DONE;
  }
}

template <class Executor>
auto ExecutionBlockImpl<Executor>::executeFastForward(typename Fetcher::DataRange& inputRange,
                                                      AqlCall& clientCall)
    -> std::tuple<ExecutorState, typename Executor::Stats, size_t, AqlCall> {
  TRI_ASSERT(isNewStyleExecutor<Executor>);
  if constexpr (std::is_same_v<Executor, SubqueryStartExecutor>) {
    if (clientCall.needsFullCount() && clientCall.getOffset() == 0 &&
        clientCall.getLimit() == 0) {
      // We can savely call skipRows.
      // It will not report anything if the row is already consumed
      return executeSkipRowsRange(_lastRange, clientCall);
    }
    // Do not fastForward anything, the Subquery start will handle it by itself
    return {ExecutorState::DONE, NoStats{}, 0, AqlCall{}};
  }
  auto type = fastForwardType(clientCall, _executor);
  switch (type) {
    case FastForwardVariant::FULLCOUNT:
    case FastForwardVariant::EXECUTOR: {
      LOG_QUERY("cb135", DEBUG) << printTypeInfo() << " apply full count.";
      auto [state, stats, skippedLocal, call] = executeSkipRowsRange(_lastRange, clientCall);
      if (type == FastForwardVariant::EXECUTOR) {
        // We do not report the skip
        skippedLocal = 0;
      }
      if constexpr (std::is_same_v<DataRange, AqlItemBlockInputMatrix>) {
        // The executor will have used all Rows.
        // However we need to drop them from the input
        // here.
        inputRange.skipAllRemainingDataRows();
      }

      return {state, stats, skippedLocal, call};
    }
    case FastForwardVariant::FETCHER: {
      LOG_QUERY("fa327", DEBUG) << printTypeInfo() << " bypass unused rows.";
      inputRange.skipAllRemainingDataRows();
      AqlCall call{};
      call.hardLimit = 0;
      return {inputRange.upstreamState(), typename Executor::Stats{}, 0, call};
    }
  }
  // Unreachable
  TRI_ASSERT(false);
  THROW_ARANGO_EXCEPTION(TRI_ERROR_INTERNAL_AQL);
}

/**
 * @brief This is the central function of an executor, and it acts like a
 * coroutine: It can be called multiple times and keeps state across
 * calls.
 *
 * The intended behaviour of this function is best described in terms of
 * a state machine; the possible states are the ExecStates
 * SKIP, PRODUCE, FASTFORWARD, UPSTREAM, SHADOWROWS, DONE
 *
 * SKIP       skipping rows. How rows are skipped is determined by
 *            the Executor that is used. See SkipVariants
 * PRODUCE    calls produceRows of the executor
 * FASTFORWARD again skipping rows, will count skipped rows, if fullCount is requested.
 * UPSTREAM   fetches rows from the upstream executor(s) to be processed by
 *            our executor.
 * SHADOWROWS process any shadow rows
 * DONE       processing of one output is done. We did handle offset / limit / fullCount without crossing BatchSize limits.
 *            This state does not indicate that we are DONE with all input, we are just done with one walk through this statemachine.
 *
 * We progress within the states in the following way:
 *   There is a nextState method that determines the next state based on the call, it can only lead to:
 *   SKIP, PRODUCE, FASTFORWAD, DONE
 *
 *   On the first call we will use nextState to get to our starting point.
 *   After any of SKIP, PRODUCE,, FASTFORWAD, DONE We either go to
 *   1. FASTFORWARD (if executor is done)
 *   2. DONE (if output is full)
 *   3. UPSTREAM if executor has More, (Invariant: input fully consumed)
 *   4. NextState (if none of the above applies)
 *
 *   From SHADOWROWS we can only go to DONE
 *   From UPSTREAM we go to NextState.
 *
 * @tparam Executor The Executor that will implement the logic of what needs to happen to the data
 * @param stack The call stack of lower levels
 * @return std::tuple<ExecutionState, size_t, SharedAqlItemBlockPtr>
 *        ExecutionState: WAITING -> We wait for IO, secure state, return you will be called again
 *        ExecutionState: HASMORE -> We still have data
 *        ExecutionState: DONE -> We do not have any more data, do never call again
 *        size_t -> Amount of documents skipped within this one call. (contains offset and fullCount)
 *        SharedAqlItemBlockPtr -> The resulting data
 */
template <class Executor>
std::tuple<ExecutionState, size_t, SharedAqlItemBlockPtr>
ExecutionBlockImpl<Executor>::executeWithoutTrace(AqlCallStack stack) {
  if constexpr (isNewStyleExecutor<Executor>) {
    if (!stack.isRelevant()) {
      LOG_QUERY("bf029", DEBUG) << "subquery bypassing executor " << printBlockInfo();
      // We are bypassing subqueries.
      // This executor is not allowed to perform actions
      // However we need to maintain the upstream state.
      size_t skippedLocal = 0;
      typename Fetcher::DataRange bypassedRange{ExecutorState::HASMORE};
      std::tie(_upstreamState, skippedLocal, bypassedRange) = _rowFetcher.execute(stack);
      return {_upstreamState, skippedLocal, bypassedRange.getBlock()};
    }

    AqlCall clientCall = stack.popCall();
    ExecutorState localExecutorState = ExecutorState::DONE;

    TRI_ASSERT(!(clientCall.getOffset() == 0 && clientCall.softLimit == AqlCall::Limit{0}));
    TRI_ASSERT(!(clientCall.hasSoftLimit() && clientCall.fullCount));
    TRI_ASSERT(!(clientCall.hasSoftLimit() && clientCall.hasHardLimit()));

    // We can only have returned the following internal states
    TRI_ASSERT(_execState == ExecState::CHECKCALL || _execState == ExecState::SHADOWROWS ||
               _execState == ExecState::UPSTREAM);
    // Skip can only be > 0 if we are in upstream cases.
    TRI_ASSERT(_skipped == 0 || _execState == ExecState::UPSTREAM);

    if constexpr (std::is_same_v<Executor, SubqueryEndExecutor>) {
      // TODO: implement forwarding of SKIP properly:
      // We need to modify the execute API to instead return a vector of skipped
      // values.
      // Then we can simply push a skip on the Stack here and let it forward.
      // In case of a modifaction we need to NOT forward a skip, but instead do
      // a limit := limit + offset call and a hardLimit 0 call on top of the stack.
      TRI_ASSERT(!clientCall.needSkipMore());

      // In subqeryEndExecutor we actually manage two calls.
      // The clientClient is defined of what will go into the Executor.
      // on SubqueryEnd this call is generated based on the call from downstream
      stack.pushCall(std::move(clientCall));
      // TODO: Implement different kind of calls we need to inject into Executor
      // based on modification, or on forwarding.
      // FOr now use a fetchUnlimited Call always
      clientCall = AqlCall{};
    }
    if (_execState == ExecState::UPSTREAM) {
      // We have been in waiting state.
      // We may have local work on the original call.
      // The client does not have the right to change her
      // mind just because we told her to hold the line.

      // The client cannot request less data!
      TRI_ASSERT(_clientRequest.getOffset() <= clientCall.getOffset());
      TRI_ASSERT(_clientRequest.getLimit() <= clientCall.getLimit());
      TRI_ASSERT(_clientRequest.needsFullCount() == clientCall.needsFullCount());
      clientCall = _clientRequest;
    }

    auto returnToState = ExecState::CHECKCALL;

    LOG_QUERY("007ac", DEBUG) << "starting statemachine of executor " << printBlockInfo();
    while (_execState != ExecState::DONE) {
      switch (_execState) {
        case ExecState::CHECKCALL: {
          LOG_QUERY("cfe46", DEBUG)
              << printTypeInfo() << " determine next action on call " << clientCall;
          _execState = nextState(clientCall);
          break;
        }
        case ExecState::SKIP: {
#ifdef ARANGODB_ENABLE_MAINTAINER_MODE
          size_t offsetBefore = clientCall.getOffset();
          TRI_ASSERT(offsetBefore > 0);
          size_t canPassFullcount =
              clientCall.getLimit() == 0 && clientCall.needsFullCount();
#endif
          LOG_QUERY("1f786", DEBUG) << printTypeInfo() << " call skipRows " << clientCall;
          auto [state, stats, skippedLocal, call] =
              executeSkipRowsRange(_lastRange, clientCall);
#ifdef ARANGODB_ENABLE_MAINTAINER_MODE
          // Assertion: We did skip 'skippedLocal' documents here.
          // This means that they have to be removed from clientCall.getOffset()
          // This has to be done by the Executor calling call.didSkip()
          // accordingly.
          // The LIMIT executor with a LIMIT of 0 can also bypass fullCount
          // here, even if callLimit > 0
          if (canPassFullcount || std::is_same_v<Executor, LimitExecutor>) {
            // In this case we can first skip. But straight after continue with fullCount, so we might skip more
            TRI_ASSERT(clientCall.getOffset() + skippedLocal >= offsetBefore);
            if (clientCall.getOffset() + skippedLocal > offsetBefore) {
              // First need to count down offset.
              TRI_ASSERT(clientCall.getOffset() == 0);
            }
          } else {
            TRI_ASSERT(clientCall.getOffset() + skippedLocal == offsetBefore);
          }
#endif
          localExecutorState = state;
          _skipped += skippedLocal;
          _engine->_stats += stats;
          // The execute might have modified the client call.
          if (state == ExecutorState::DONE) {
            _execState = ExecState::FASTFORWARD;
          } else if (clientCall.getOffset() > 0) {
            TRI_ASSERT(_upstreamState != ExecutionState::DONE);
            // We need to request more
            _upstreamRequest = call;
            _execState = ExecState::UPSTREAM;
          } else {
            // We are done with skipping. Skip is not allowed to request more
            _execState = ExecState::CHECKCALL;
          }
          break;
        }
        case ExecState::PRODUCE: {
          // Make sure there's a block allocated and set
          // the call
          TRI_ASSERT(clientCall.getLimit() > 0);

          LOG_QUERY("1f786", DEBUG) << printTypeInfo() << " call produceRows " << clientCall;
          if (outputIsFull()) {
            // We need to be able to write data
            // But maybe the existing block is full here
            // Then we need to wake up again.
            // However the client might decide on a different
            // call, so we do not record this position
            _execState = ExecState::DONE;
            break;
          }
          if constexpr (std::is_same_v<Executor, SubqueryEndExecutor>) {
            TRI_ASSERT(!stack.empty());
            AqlCall const& subqueryCall = stack.peek();
            AqlCall copyCall = subqueryCall;
            ensureOutputBlock(std::move(copyCall));
          } else {
            ensureOutputBlock(std::move(clientCall));
          }
          TRI_ASSERT(_outputItemRow);
          TRI_ASSERT(!_executorReturnedDone);

          // Execute getSome
          auto const [state, stats, call] =
              _executor.produceRows(_lastRange, *_outputItemRow);
          _executorReturnedDone = state == ExecutorState::DONE;
          _engine->_stats += stats;
          localExecutorState = state;

          if constexpr (!std::is_same_v<Executor, SubqueryEndExecutor>) {
            // Produce might have modified the clientCall
            // But only do this if we are not subquery.
            clientCall = _outputItemRow->getClientCall();
          }

          if (state == ExecutorState::DONE) {
            _execState = ExecState::FASTFORWARD;
          } else if ((Executor::Properties::allowsBlockPassthrough == BlockPassthrough::Enable ||
                      clientCall.getLimit() > 0) &&
                     outputIsFull()) {
            // In pass through variant we need to stop whenever the block is full.
            // In all other branches only if the client Still needs more data.
            _execState = ExecState::DONE;
            break;
          } else if (clientCall.getLimit() > 0 && !_lastRange.hasDataRow()) {
            TRI_ASSERT(_upstreamState != ExecutionState::DONE);
            // We need to request more
            _upstreamRequest = call;
            _execState = ExecState::UPSTREAM;
          } else {
            // We are done with producing. Produce is not allowed to request more
            _execState = ExecState::CHECKCALL;
          }
          break;
        }
        case ExecState::FASTFORWARD: {
          LOG_QUERY("96e2c", DEBUG)
              << printTypeInfo() << " all produced, fast forward to end up (sub-)query.";
          auto [state, stats, skippedLocal, call] =
              executeFastForward(_lastRange, clientCall);

          _skipped += skippedLocal;
          _engine->_stats += stats;
          localExecutorState = state;

          if (state == ExecutorState::DONE) {
            if (!_lastRange.hasShadowRow() && !_lastRange.hasDataRow()) {
              _execState = ExecState::DONE;
            } else {
              _execState = ExecState::SHADOWROWS;
            }
          } else {
            // We need to request more
            _upstreamRequest = call;
            _execState = ExecState::UPSTREAM;
          }
          break;
        }
        case ExecState::UPSTREAM: {
          LOG_QUERY("488de", DEBUG)
              << printTypeInfo() << " request dependency " << _upstreamRequest;
          // If this triggers the executors produceRows function has returned
          // HASMORE even if it knew that upstream has no further rows.
          TRI_ASSERT(_upstreamState != ExecutionState::DONE);
          // We need to make sure _lastRange is all used
          TRI_ASSERT(!_lastRange.hasDataRow());
          TRI_ASSERT(!_lastRange.hasShadowRow());
          size_t skippedLocal = 0;

#ifdef ARANGODB_ENABLE_MAINTAINER_MODE
          size_t subqueryLevelBefore = stack.subqueryLevel();
#endif
          // If we are SubqueryStart, we remove the top element of the stack
          // which belongs to the subquery enclosed by this
          // SubqueryStart and the partnered SubqueryEnd by *not*
          // pushing the upstream request.
          if constexpr (!std::is_same_v<Executor, SubqueryStartExecutor>) {
            auto callCopy = _upstreamRequest;
            stack.pushCall(std::move(callCopy));
          }

          std::tie(_upstreamState, skippedLocal, _lastRange) = _rowFetcher.execute(stack);

          if constexpr (std::is_same_v<Executor, SubqueryStartExecutor>) {
            // Do not pop the call, we did not put it on.
            // However we need it for accounting later.
          } else {
            // As the stack is copied into the fetcher, we need to pop off our call again.
            // If we use other datastructures or moving we may hand over ownership of the stack here
            // instead and no popCall is necessary.
            stack.popCall();
          }

#ifdef ARANGODB_ENABLE_MAINTAINER_MODE
          TRI_ASSERT(subqueryLevelBefore == stack.subqueryLevel());
#endif
          if (_upstreamState == ExecutionState::WAITING) {
            // We need to persist the old call before we return.
            // We might have some local accounting to this call.
            _clientRequest = clientCall;
            // We do not return anything in WAITING state, also NOT skipped.
            return {_upstreamState, 0, nullptr};
          }
          if constexpr (Executor::Properties::allowsBlockPassthrough ==
                        BlockPassthrough::Enable) {
            // We have a new range, passthrough can use this range.
            _hasUsedDataRangeBlock = false;
          }
          if constexpr (skipRowsType<Executor>() == SkipRowsRangeVariant::FETCHER) {
            _skipped += skippedLocal;
            // We skipped through passthrough, so count that a skip was solved.
            clientCall.didSkip(skippedLocal);
          }
          if (_lastRange.hasShadowRow() && !_lastRange.peekShadowRow().isRelevant()) {
            _execState = ExecState::SHADOWROWS;
          } else {
            _execState = ExecState::CHECKCALL;
          }
          break;
        }
        case ExecState::SHADOWROWS: {
          // We only get Called with something in the input.
          TRI_ASSERT(_lastRange.hasShadowRow() || _lastRange.hasDataRow());
          LOG_QUERY("7c63c", DEBUG)
              << printTypeInfo() << " (sub-)query completed. Move ShadowRows.";

          // TODO: Check if we can have the situation that we are between two shadow rows here.
          // E.g. LastRow is relevant shadowRow. NextRow is non-relevant shadowRow.
          // NOTE: I do not think this is an issue, as the Executor will always say that it cannot do anything with
          // an empty input. Only exception might be COLLECT COUNT.

          if (outputIsFull()) {
            // We need to be able to write data
            // But maybe the existing block is full here
            // Then we need to wake up again here.
            returnToState = ExecState::SHADOWROWS;
            _execState = ExecState::DONE;
            break;
          }
          if constexpr (std::is_same_v<Executor, SubqueryEndExecutor>) {
            TRI_ASSERT(!stack.empty());
            AqlCall const& subqueryCall = stack.peek();
            AqlCall copyCall = subqueryCall;
            ensureOutputBlock(std::move(copyCall));
          } else {
            ensureOutputBlock(std::move(clientCall));
          }

          TRI_ASSERT(!_outputItemRow->allRowsUsed());

          // This may write one or more rows.
          _execState = shadowRowForwarding();
          if constexpr (!std::is_same_v<Executor, SubqueryEndExecutor>) {
            // Produce might have modified the clientCall
            // But only do this if we are not subquery.
            clientCall = _outputItemRow->getClientCall();
          }
          break;
        }
        default:
          // unreachable
          TRI_ASSERT(false);
          THROW_ARANGO_EXCEPTION(TRI_ERROR_INTERNAL_AQL);
      }
    }
    LOG_QUERY("80c24", DEBUG) << printBlockInfo() << " local statemachine done. Return now.";
    // If we do not have an output, we simply return a nullptr here.
    auto outputBlock = _outputItemRow != nullptr ? _outputItemRow->stealBlock()
                                                 : SharedAqlItemBlockPtr{nullptr};
    // We are locally done with our output.
    // Next time we need to check the client call again
    _execState = returnToState;
    // This is not strictly necessary here, as we shouldn't be called again
    // after DONE.
    _outputItemRow.reset();

    // We return skipped here, reset member
    size_t skipped = _skipped;
    _skipped = 0;
    if (localExecutorState == ExecutorState::HASMORE ||
        _lastRange.hasDataRow() || _lastRange.hasShadowRow()) {
      // We have skipped or/and return data, otherwise we cannot return HASMORE
      TRI_ASSERT(skipped > 0 || (outputBlock != nullptr && outputBlock->numEntries() > 0));
      return {ExecutionState::HASMORE, skipped, std::move(outputBlock)};
    }
    // We must return skipped and/or data when reporting HASMORE
    TRI_ASSERT(_upstreamState != ExecutionState::HASMORE ||
               (skipped > 0 || (outputBlock != nullptr && outputBlock->numEntries() > 0)));
    return {_upstreamState, skipped, std::move(outputBlock)};
  } else {
    // TODO this branch must never be taken with an executor that has not been
    //      converted yet
    TRI_ASSERT(false);
    THROW_ARANGO_EXCEPTION(TRI_ERROR_NOT_IMPLEMENTED);
  }
}

template <class Executor>
void ExecutionBlockImpl<Executor>::resetExecutor() {
  // cppcheck-suppress unreadVariable
  constexpr bool customInit = hasInitializeCursor<Executor>::value;
  // IndexExecutor and EnumerateCollectionExecutor have initializeCursor
  // implemented, so assert this implementation is used.
  static_assert(!std::is_same<Executor, EnumerateCollectionExecutor>::value || customInit,
                "EnumerateCollectionExecutor is expected to implement a custom "
                "initializeCursor method!");
  static_assert(!std::is_same<Executor, IndexExecutor>::value || customInit,
                "IndexExecutor is expected to implement a custom "
                "initializeCursor method!");
  static_assert(!std::is_same<Executor, DistinctCollectExecutor>::value || customInit,
                "DistinctCollectExecutor is expected to implement a custom "
                "initializeCursor method!");
  InitializeCursor<customInit>::init(_executor, _rowFetcher, _infos);
  _executorReturnedDone = false;
}

template <class Executor>
ExecutionState ExecutionBlockImpl<Executor>::fetchShadowRowInternal() {
  TRI_ASSERT(_state == InternalState::FETCH_SHADOWROWS);
  TRI_ASSERT(!_outputItemRow->isFull());
  ExecutionState state = ExecutionState::HASMORE;
  ShadowAqlItemRow shadowRow{CreateInvalidShadowRowHint{}};
  // TODO: Add lazy evaluation in case of LIMIT "lying" on done
  std::tie(state, shadowRow) = _rowFetcher.fetchShadowRow();
  if (state == ExecutionState::WAITING) {
    TRI_ASSERT(!shadowRow.isInitialized());
    return state;
  }

  if (state == ExecutionState::DONE) {
    _state = InternalState::DONE;
  }
  if (shadowRow.isInitialized()) {
    _outputItemRow->copyRow(shadowRow);
    TRI_ASSERT(_outputItemRow->produced());
    _outputItemRow->advanceRow();
  } else {
    if (_state != InternalState::DONE) {
      _state = InternalState::FETCH_DATA;
      resetExecutor();
    }
  }
  return state;
}

template <class Executor>
auto ExecutionBlockImpl<Executor>::outputIsFull() const noexcept -> bool {
  return _outputItemRow != nullptr && _outputItemRow->isInitialized() &&
         _outputItemRow->allRowsUsed();
}

template <>
template <>
RegisterId ExecutionBlockImpl<IdExecutor<SingleRowFetcher<BlockPassthrough::Enable>>>::getOutputRegisterId() const
    noexcept {
  return _infos.getOutputRegister();
}

template class ::arangodb::aql::ExecutionBlockImpl<CalculationExecutor<CalculationType::Condition>>;
template class ::arangodb::aql::ExecutionBlockImpl<CalculationExecutor<CalculationType::Reference>>;
template class ::arangodb::aql::ExecutionBlockImpl<CalculationExecutor<CalculationType::V8Condition>>;
template class ::arangodb::aql::ExecutionBlockImpl<ConstrainedSortExecutor>;
template class ::arangodb::aql::ExecutionBlockImpl<CountCollectExecutor>;
template class ::arangodb::aql::ExecutionBlockImpl<DistinctCollectExecutor>;
template class ::arangodb::aql::ExecutionBlockImpl<EnumerateCollectionExecutor>;
template class ::arangodb::aql::ExecutionBlockImpl<EnumerateListExecutor>;
template class ::arangodb::aql::ExecutionBlockImpl<FilterExecutor>;
template class ::arangodb::aql::ExecutionBlockImpl<HashedCollectExecutor>;

template class ::arangodb::aql::ExecutionBlockImpl<IResearchViewExecutor<false, arangodb::iresearch::MaterializeType::NotMaterialize>>;
template class ::arangodb::aql::ExecutionBlockImpl<IResearchViewExecutor<false, arangodb::iresearch::MaterializeType::LateMaterialize>>;
template class ::arangodb::aql::ExecutionBlockImpl<IResearchViewExecutor<false, arangodb::iresearch::MaterializeType::Materialize>>;
template class ::arangodb::aql::ExecutionBlockImpl<
    IResearchViewExecutor<false, arangodb::iresearch::MaterializeType::NotMaterialize | arangodb::iresearch::MaterializeType::UseStoredValues>>;
template class ::arangodb::aql::ExecutionBlockImpl<
    IResearchViewExecutor<false, arangodb::iresearch::MaterializeType::LateMaterialize | arangodb::iresearch::MaterializeType::UseStoredValues>>;
template class ::arangodb::aql::ExecutionBlockImpl<IResearchViewExecutor<true, arangodb::iresearch::MaterializeType::NotMaterialize>>;
template class ::arangodb::aql::ExecutionBlockImpl<IResearchViewExecutor<true, arangodb::iresearch::MaterializeType::LateMaterialize>>;
template class ::arangodb::aql::ExecutionBlockImpl<IResearchViewExecutor<true, arangodb::iresearch::MaterializeType::Materialize>>;
template class ::arangodb::aql::ExecutionBlockImpl<
    IResearchViewExecutor<true, arangodb::iresearch::MaterializeType::NotMaterialize | arangodb::iresearch::MaterializeType::UseStoredValues>>;
template class ::arangodb::aql::ExecutionBlockImpl<
    IResearchViewExecutor<true, arangodb::iresearch::MaterializeType::LateMaterialize | arangodb::iresearch::MaterializeType::UseStoredValues>>;
template class ::arangodb::aql::ExecutionBlockImpl<IResearchViewMergeExecutor<false, arangodb::iresearch::MaterializeType::NotMaterialize>>;
template class ::arangodb::aql::ExecutionBlockImpl<IResearchViewMergeExecutor<false, arangodb::iresearch::MaterializeType::LateMaterialize>>;
template class ::arangodb::aql::ExecutionBlockImpl<IResearchViewMergeExecutor<false, arangodb::iresearch::MaterializeType::Materialize>>;
template class ::arangodb::aql::ExecutionBlockImpl<IResearchViewMergeExecutor<
    false, arangodb::iresearch::MaterializeType::NotMaterialize | arangodb::iresearch::MaterializeType::UseStoredValues>>;
template class ::arangodb::aql::ExecutionBlockImpl<IResearchViewMergeExecutor<
    false, arangodb::iresearch::MaterializeType::LateMaterialize | arangodb::iresearch::MaterializeType::UseStoredValues>>;
template class ::arangodb::aql::ExecutionBlockImpl<IResearchViewMergeExecutor<true, arangodb::iresearch::MaterializeType::NotMaterialize>>;
template class ::arangodb::aql::ExecutionBlockImpl<IResearchViewMergeExecutor<true, arangodb::iresearch::MaterializeType::LateMaterialize>>;
template class ::arangodb::aql::ExecutionBlockImpl<IResearchViewMergeExecutor<true, arangodb::iresearch::MaterializeType::Materialize>>;
template class ::arangodb::aql::ExecutionBlockImpl<IResearchViewMergeExecutor<
    true, arangodb::iresearch::MaterializeType::NotMaterialize | arangodb::iresearch::MaterializeType::UseStoredValues>>;
template class ::arangodb::aql::ExecutionBlockImpl<IResearchViewMergeExecutor<
    true, arangodb::iresearch::MaterializeType::LateMaterialize | arangodb::iresearch::MaterializeType::UseStoredValues>>;

template class ::arangodb::aql::ExecutionBlockImpl<IdExecutor<ConstFetcher>>;
template class ::arangodb::aql::ExecutionBlockImpl<IdExecutor<SingleRowFetcher<BlockPassthrough::Enable>>>;
template class ::arangodb::aql::ExecutionBlockImpl<IndexExecutor>;
template class ::arangodb::aql::ExecutionBlockImpl<LimitExecutor>;

// IndexTag, Insert, Remove, Update,Replace, Upsert are only tags for this one
template class ::arangodb::aql::ExecutionBlockImpl<SingleRemoteModificationExecutor<IndexTag>>;
template class ::arangodb::aql::ExecutionBlockImpl<SingleRemoteModificationExecutor<Insert>>;
template class ::arangodb::aql::ExecutionBlockImpl<SingleRemoteModificationExecutor<Remove>>;
template class ::arangodb::aql::ExecutionBlockImpl<SingleRemoteModificationExecutor<Update>>;
template class ::arangodb::aql::ExecutionBlockImpl<SingleRemoteModificationExecutor<Replace>>;
template class ::arangodb::aql::ExecutionBlockImpl<SingleRemoteModificationExecutor<Upsert>>;

template class ::arangodb::aql::ExecutionBlockImpl<NoResultsExecutor>;
template class ::arangodb::aql::ExecutionBlockImpl<ReturnExecutor>;
template class ::arangodb::aql::ExecutionBlockImpl<ShortestPathExecutor>;
template class ::arangodb::aql::ExecutionBlockImpl<KShortestPathsExecutor>;
template class ::arangodb::aql::ExecutionBlockImpl<SortedCollectExecutor>;
template class ::arangodb::aql::ExecutionBlockImpl<SortExecutor>;
template class ::arangodb::aql::ExecutionBlockImpl<SubqueryEndExecutor>;
template class ::arangodb::aql::ExecutionBlockImpl<SubqueryExecutor<true>>;
template class ::arangodb::aql::ExecutionBlockImpl<SubqueryExecutor<false>>;
template class ::arangodb::aql::ExecutionBlockImpl<SubqueryStartExecutor>;
template class ::arangodb::aql::ExecutionBlockImpl<TraversalExecutor>;
template class ::arangodb::aql::ExecutionBlockImpl<SortingGatherExecutor>;
template class ::arangodb::aql::ExecutionBlockImpl<ParallelUnsortedGatherExecutor>;
template class ::arangodb::aql::ExecutionBlockImpl<UnsortedGatherExecutor>;

template class ::arangodb::aql::ExecutionBlockImpl<MaterializeExecutor<RegisterId>>;
template class ::arangodb::aql::ExecutionBlockImpl<MaterializeExecutor<std::string const&>>;

template class ::arangodb::aql::ExecutionBlockImpl<ModificationExecutor<AllRowsFetcher, InsertModifier>>;
template class ::arangodb::aql::ExecutionBlockImpl<ModificationExecutor<SingleRowFetcher<BlockPassthrough::Disable>, InsertModifier>>;
template class ::arangodb::aql::ExecutionBlockImpl<ModificationExecutor<AllRowsFetcher, RemoveModifier>>;
template class ::arangodb::aql::ExecutionBlockImpl<ModificationExecutor<SingleRowFetcher<BlockPassthrough::Disable>, RemoveModifier>>;
template class ::arangodb::aql::ExecutionBlockImpl<ModificationExecutor<AllRowsFetcher, UpdateReplaceModifier>>;
template class ::arangodb::aql::ExecutionBlockImpl<ModificationExecutor<SingleRowFetcher<BlockPassthrough::Disable>, UpdateReplaceModifier>>;
template class ::arangodb::aql::ExecutionBlockImpl<ModificationExecutor<AllRowsFetcher, UpsertModifier>>;
template class ::arangodb::aql::ExecutionBlockImpl<ModificationExecutor<SingleRowFetcher<BlockPassthrough::Disable>, UpsertModifier>>;<|MERGE_RESOLUTION|>--- conflicted
+++ resolved
@@ -134,22 +134,12 @@
  * TODO: This should be removed once all executors and fetchers are ported to the new style.
  */
 template <typename Executor>
-<<<<<<< HEAD
 constexpr bool isNewStyleExecutor = is_one_of_v<
     Executor, FilterExecutor, SortedCollectExecutor, IdExecutor<ConstFetcher>,
     IdExecutor<SingleRowFetcher<BlockPassthrough::Enable>>, ReturnExecutor, DistinctCollectExecutor, IndexExecutor, EnumerateCollectionExecutor,
     // TODO: re-enable after new subquery end & start are implemented
     // CalculationExecutor<CalculationType::Condition>, CalculationExecutor<CalculationType::Reference>, CalculationExecutor<CalculationType::V8Condition>,
-    HashedCollectExecutor,
-=======
-constexpr bool isNewStyleExecutor =
-    is_one_of_v<Executor, FilterExecutor, SortedCollectExecutor, IdExecutor<ConstFetcher>,
-                IdExecutor<SingleRowFetcher<BlockPassthrough::Enable>>, ReturnExecutor,
-                DistinctCollectExecutor, IndexExecutor, EnumerateCollectionExecutor,
-                // TODO: re-enable after new subquery end & start are implemented
-                // CalculationExecutor<CalculationType::Condition>, CalculationExecutor<CalculationType::Reference>, CalculationExecutor<CalculationType::V8Condition>,
-                HashedCollectExecutor, ConstrainedSortExecutor,
->>>>>>> 4fe26a95
+    HashedCollectExecutor, ConstrainedSortExecutor,
 #ifdef ARANGODB_USE_GOOGLE_TESTS
     TestLambdaExecutor,
     TestLambdaSkipExecutor,  // we need one after these to avoid compile errors in non-test mode
@@ -176,16 +166,11 @@
     IResearchViewMergeExecutor<true, arangodb::iresearch::MaterializeType::Materialize>,
     IResearchViewMergeExecutor<true, arangodb::iresearch::MaterializeType::NotMaterialize | arangodb::iresearch::MaterializeType::UseStoredValues>,
     IResearchViewMergeExecutor<true, arangodb::iresearch::MaterializeType::LateMaterialize | arangodb::iresearch::MaterializeType::UseStoredValues>,
-<<<<<<< HEAD
-    SubqueryStartExecutor, SubqueryEndExecutor, TraversalExecutor, KShortestPathsExecutor, ShortestPathExecutor, EnumerateListExecutor,
-    LimitExecutor, SingleRemoteModificationExecutor<IndexTag>, SingleRemoteModificationExecutor<Insert>,
-=======
-    SubqueryStartExecutor, SubqueryEndExecutor, TraversalExecutor, KShortestPathsExecutor, NoResultsExecutor,
-    ShortestPathExecutor, EnumerateListExecutor, LimitExecutor, SingleRemoteModificationExecutor<IndexTag>, SingleRemoteModificationExecutor<Insert>,
->>>>>>> 4fe26a95
+    SubqueryStartExecutor, SubqueryEndExecutor, TraversalExecutor, KShortestPathsExecutor,
+    NoResultsExecutor, ShortestPathExecutor, EnumerateListExecutor, LimitExecutor,
+    SingleRemoteModificationExecutor<IndexTag>, SingleRemoteModificationExecutor<Insert>,
     SingleRemoteModificationExecutor<Remove>, SingleRemoteModificationExecutor<Update>,
     SingleRemoteModificationExecutor<Replace>, SingleRemoteModificationExecutor<Upsert>>;
-
 
 template <class Executor>
 ExecutionBlockImpl<Executor>::ExecutionBlockImpl(ExecutionEngine* engine,
@@ -1129,9 +1114,8 @@
       useExecutor ==
           (is_one_of_v<
               Executor, FilterExecutor, ShortestPathExecutor, ReturnExecutor, KShortestPathsExecutor,
-              IdExecutor<SingleRowFetcher<BlockPassthrough::Enable>>, IdExecutor<ConstFetcher>,
-              HashedCollectExecutor, IndexExecutor, EnumerateCollectionExecutor, DistinctCollectExecutor,
-              ConstrainedSortExecutor,
+              IdExecutor<SingleRowFetcher<BlockPassthrough::Enable>>, IdExecutor<ConstFetcher>, HashedCollectExecutor,
+              IndexExecutor, EnumerateCollectionExecutor, DistinctCollectExecutor, ConstrainedSortExecutor,
 #ifdef ARANGODB_USE_GOOGLE_TESTS
               TestLambdaSkipExecutor,
 #endif
@@ -1156,14 +1140,8 @@
               IResearchViewMergeExecutor<true, arangodb::iresearch::MaterializeType::Materialize>,
               IResearchViewMergeExecutor<true, arangodb::iresearch::MaterializeType::NotMaterialize | arangodb::iresearch::MaterializeType::UseStoredValues>,
               IResearchViewMergeExecutor<true, arangodb::iresearch::MaterializeType::LateMaterialize | arangodb::iresearch::MaterializeType::UseStoredValues>,
-<<<<<<< HEAD
               TraversalExecutor, EnumerateListExecutor, SubqueryStartExecutor, SubqueryEndExecutor, SortedCollectExecutor,
-              LimitExecutor, SingleRemoteModificationExecutor<IndexTag>, SingleRemoteModificationExecutor<Insert>,
-=======
-              TraversalExecutor, EnumerateListExecutor, SubqueryStartExecutor,
-              SubqueryEndExecutor, SortedCollectExecutor, LimitExecutor, NoResultsExecutor,
-              SingleRemoteModificationExecutor<IndexTag>, SingleRemoteModificationExecutor<Insert>,
->>>>>>> 4fe26a95
+              LimitExecutor, NoResultsExecutor, SingleRemoteModificationExecutor<IndexTag>, SingleRemoteModificationExecutor<Insert>,
               SingleRemoteModificationExecutor<Remove>, SingleRemoteModificationExecutor<Update>,
               SingleRemoteModificationExecutor<Replace>, SingleRemoteModificationExecutor<Upsert>>),
       "Unexpected executor for SkipVariants::EXECUTOR");
