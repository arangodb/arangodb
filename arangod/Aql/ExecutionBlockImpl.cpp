////////////////////////////////////////////////////////////////////////////////
/// DISCLAIMER
///
/// Copyright 2018 ArangoDB GmbH, Cologne, Germany
///
/// Licensed under the Apache License, Version 2.0 (the "License");
/// you may not use this file except in compliance with the License.
/// You may obtain a copy of the License at
///
///     http://www.apache.org/licenses/LICENSE-2.0
///
/// Unless required by applicable law or agreed to in writing, software
/// distributed under the License is distributed on an "AS IS" BASIS,
/// WITHOUT WARRANTIES OR CONDITIONS OF ANY KIND, either express or implied.
/// See the License for the specific language governing permissions and
/// limitations under the License.
///
/// Copyright holder is ArangoDB GmbH, Cologne, Germany
///
/// @author Tobias Goedderz
/// @author Michael Hackstein
/// @author Heiko Kernbach
/// @author Jan Christoph Uhde
////////////////////////////////////////////////////////////////////////////////

#include "ExecutionBlockImpl.h"

#include "Aql/AllRowsFetcher.h"
#include "Aql/AqlCallStack.h"
#include "Aql/AqlItemBlock.h"
#include "Aql/CalculationExecutor.h"
#include "Aql/ConstFetcher.h"
#include "Aql/ConstrainedSortExecutor.h"
#include "Aql/CountCollectExecutor.h"
#include "Aql/DistinctCollectExecutor.h"
#include "Aql/EnumerateCollectionExecutor.h"
#include "Aql/EnumerateListExecutor.h"
#include "Aql/ExecutionEngine.h"
#include "Aql/ExecutionState.h"
#include "Aql/ExecutorInfos.h"
#include "Aql/FilterExecutor.h"
#include "Aql/HashedCollectExecutor.h"
#include "Aql/IResearchViewExecutor.h"
#include "Aql/IdExecutor.h"
#include "Aql/IndexExecutor.h"
#include "Aql/InputAqlItemRow.h"
#include "Aql/KShortestPathsExecutor.h"
#include "Aql/LimitExecutor.h"
#include "Aql/MaterializeExecutor.h"
#include "Aql/ModificationExecutor.h"
#include "Aql/MultiDependencySingleRowFetcher.h"
#include "Aql/NoResultsExecutor.h"
#include "Aql/ParallelUnsortedGatherExecutor.h"
#include "Aql/Query.h"
#include "Aql/QueryOptions.h"
#include "Aql/ReturnExecutor.h"
#include "Aql/ShadowAqlItemRow.h"
#include "Aql/ShortestPathExecutor.h"
#include "Aql/SimpleModifier.h"
#include "Aql/SingleRemoteModificationExecutor.h"
#include "Aql/SortExecutor.h"
#include "Aql/SortRegister.h"
#include "Aql/SortedCollectExecutor.h"
#include "Aql/SortingGatherExecutor.h"
#include "Aql/SubqueryEndExecutor.h"
#include "Aql/SubqueryExecutor.h"
#include "Aql/SubqueryStartExecutor.h"
#include "Aql/TraversalExecutor.h"
#include "Aql/UnsortedGatherExecutor.h"
#include "Aql/UpsertModifier.h"
#include "Basics/system-functions.h"
#include "Transaction/Context.h"

#include <velocypack/Dumper.h>
#include <velocypack/velocypack-aliases.h>

#include <boost/core/demangle.hpp>

#include <type_traits>

using namespace arangodb;
using namespace arangodb::aql;

/*
 * Creates a metafunction `checkName` that tests whether a class has a method
 * named `methodName`, used like this:
 *
 * CREATE_HAS_MEMBER_CHECK(someMethod, hasSomeMethod);
 * ...
 * constexpr bool someClassHasSomeMethod = hasSomeMethod<SomeClass>::value;
 */

#define CREATE_HAS_MEMBER_CHECK(methodName, checkName)               \
  template <typename T>                                              \
  class checkName {                                                  \
    template <typename C>                                            \
    static std::true_type test(decltype(&C::methodName));            \
    template <typename C>                                            \
    static std::true_type test(decltype(&C::template methodName<>)); \
    template <typename>                                              \
    static std::false_type test(...);                                \
                                                                     \
   public:                                                           \
    static constexpr bool value = decltype(test<T>(0))::value;       \
  }

CREATE_HAS_MEMBER_CHECK(initializeCursor, hasInitializeCursor);
CREATE_HAS_MEMBER_CHECK(skipRows, hasSkipRows);
CREATE_HAS_MEMBER_CHECK(fetchBlockForPassthrough, hasFetchBlockForPassthrough);
CREATE_HAS_MEMBER_CHECK(expectedNumberOfRows, hasExpectedNumberOfRows);
CREATE_HAS_MEMBER_CHECK(skipRowsRange, hasSkipRowsRange);

#ifdef ARANGODB_USE_GOOGLE_TESTS
// Forward declaration of Test Executors.
// only used as long as isNewStyleExecutor is required.
namespace arangodb {
namespace aql {
class TestLambdaExecutor;

class TestLambdaSkipExecutor;
}  // namespace aql
}  // namespace arangodb
#endif

template <typename T, typename... Es>
constexpr bool is_one_of_v = (std::is_same_v<T, Es> || ...);

/*
 * Determine whether we execute new style or old style skips, i.e. pre or post shadow row introduction
 * TODO: This should be removed once all executors and fetchers are ported to the new style.
 */
template <typename Executor>
constexpr bool isNewStyleExecutor =
    is_one_of_v<Executor, FilterExecutor, SortedCollectExecutor, ReturnExecutor,
#ifdef ARANGODB_USE_GOOGLE_TESTS
                TestLambdaExecutor, TestLambdaSkipExecutor,  // we need one after these to avoid compile errors in non-test mode
#endif
<<<<<<< HEAD
      std::is_same_v<Executor, FilterExecutor> ||
      std::is_same_v<Executor, ShortestPathExecutor> ||
      std::is_same_v<Executor, TraversalExecutor>;
}
=======
                ShortestPathExecutor>;
>>>>>>> 30d9f277

template <class Executor>
ExecutionBlockImpl<Executor>::ExecutionBlockImpl(ExecutionEngine* engine,
                                                 ExecutionNode const* node,
                                                 typename Executor::Infos infos)
    : ExecutionBlock(engine, node),
      _dependencyProxy(_dependencies, engine->itemBlockManager(),
                       infos.getInputRegisters(),
                       infos.numberOfInputRegisters(), trxVpackOptions()),
      _rowFetcher(_dependencyProxy),
      _infos(std::move(infos)),
      _executor(_rowFetcher, _infos),
      _outputItemRow(),
      _query(*engine->getQuery()),
      _state(InternalState::FETCH_DATA),
      _lastRange{ExecutorState::HASMORE},
      _execState{ExecState::CHECKCALL},
      _upstreamRequest{},
      _clientRequest{},
      _hasUsedDataRangeBlock{false} {
  // already insert ourselves into the statistics results
  if (_profile >= PROFILE_LEVEL_BLOCKS) {
    _engine->_stats.nodes.try_emplace(node->id(), ExecutionStats::Node());
  }
}

template <class Executor>
ExecutionBlockImpl<Executor>::~ExecutionBlockImpl() = default;

template <class Executor>
std::pair<ExecutionState, SharedAqlItemBlockPtr> ExecutionBlockImpl<Executor>::getSome(size_t atMost) {
  if constexpr (isNewStyleExecutor<Executor>) {
    AqlCallStack stack{AqlCall::SimulateGetSome(atMost)};
    auto const [state, skipped, block] = execute(stack);
    return {state, block};
  } else {
    traceGetSomeBegin(atMost);
    auto result = getSomeWithoutTrace(atMost);
    return traceGetSomeEnd(result.first, std::move(result.second));
  }
}

template <class Executor>
std::pair<ExecutionState, SharedAqlItemBlockPtr> ExecutionBlockImpl<Executor>::getSomeWithoutTrace(size_t atMost) {
  TRI_ASSERT(atMost <= ExecutionBlock::DefaultBatchSize);
  // silence tests -- we need to introduce new failure tests for fetchers
  TRI_IF_FAILURE("ExecutionBlock::getOrSkipSome1") {
    THROW_ARANGO_EXCEPTION(TRI_ERROR_DEBUG);
  }
  TRI_IF_FAILURE("ExecutionBlock::getOrSkipSome2") {
    THROW_ARANGO_EXCEPTION(TRI_ERROR_DEBUG);
  }
  TRI_IF_FAILURE("ExecutionBlock::getOrSkipSome3") {
    THROW_ARANGO_EXCEPTION(TRI_ERROR_DEBUG);
  }

  if (getQuery().killed()) {
    THROW_ARANGO_EXCEPTION(TRI_ERROR_QUERY_KILLED);
  }

  if (_state == InternalState::DONE) {
    // We are done, so we stay done
    return {ExecutionState::DONE, nullptr};
  }

  if (!_outputItemRow) {
    ExecutionState state;
    SharedAqlItemBlockPtr newBlock;
    std::tie(state, newBlock) =
        requestWrappedBlock(atMost, _infos.numberOfOutputRegisters());
    if (state == ExecutionState::WAITING) {
      TRI_ASSERT(newBlock == nullptr);
      return {state, nullptr};
    }
    if (newBlock == nullptr) {
      TRI_ASSERT(state == ExecutionState::DONE);
      _state = InternalState::DONE;
      // _rowFetcher must be DONE now already
      return {state, nullptr};
    }
    TRI_ASSERT(newBlock != nullptr);
    TRI_ASSERT(newBlock->size() > 0);
    // We cannot hold this assertion, if we are on a pass-through
    // block and the upstream uses execute already.
    // TRI_ASSERT(newBlock->size() <= atMost);
    _outputItemRow = createOutputRow(newBlock, AqlCall{});
  }

  ExecutionState state = ExecutionState::HASMORE;
  ExecutorStats executorStats{};

  TRI_ASSERT(atMost > 0);

  if (isInSplicedSubquery()) {
    // The loop has to be entered at least once!
    TRI_ASSERT(!_outputItemRow->isFull());
    while (!_outputItemRow->isFull() && _state != InternalState::DONE) {
      // Assert that write-head is always pointing to a free row
      TRI_ASSERT(!_outputItemRow->produced());
      switch (_state) {
        case InternalState::FETCH_DATA: {
          std::tie(state, executorStats) = _executor.produceRows(*_outputItemRow);
          // Count global but executor-specific statistics, like number of
          // filtered rows.
          _engine->_stats += executorStats;
          if (_outputItemRow->produced()) {
            _outputItemRow->advanceRow();
          }

          if (state == ExecutionState::WAITING) {
            return {state, nullptr};
          }

          if (state == ExecutionState::DONE) {
            _state = InternalState::FETCH_SHADOWROWS;
          }
          break;
        }
        case InternalState::FETCH_SHADOWROWS: {
          state = fetchShadowRowInternal();
          if (state == ExecutionState::WAITING) {
            return {state, nullptr};
          }
          break;
        }
        case InternalState::DONE: {
          TRI_ASSERT(false);  // Invalid state
        }
      }
    }
    // Modify the return state.
    // As long as we do still have ShadowRows
    // We need to return HASMORE!
    if (_state == InternalState::DONE) {
      state = ExecutionState::DONE;
    } else {
      state = ExecutionState::HASMORE;
    }
  } else {
    // The loop has to be entered at least once!
    TRI_ASSERT(!_outputItemRow->isFull());
    while (!_outputItemRow->isFull()) {
      std::tie(state, executorStats) = _executor.produceRows(*_outputItemRow);
      // Count global but executor-specific statistics, like number of filtered
      // rows.
      _engine->_stats += executorStats;
      if (_outputItemRow->produced()) {
        _outputItemRow->advanceRow();
      }

      if (state == ExecutionState::WAITING) {
        return {state, nullptr};
      }

      if (state == ExecutionState::DONE) {
        auto outputBlock = _outputItemRow->stealBlock();
        // This is not strictly necessary here, as we shouldn't be called again
        // after DONE.
        _outputItemRow.reset();
        return {state, std::move(outputBlock)};
      }
    }

    TRI_ASSERT(state == ExecutionState::HASMORE);
    TRI_ASSERT(_outputItemRow->isFull());
  }

  auto outputBlock = _outputItemRow->stealBlock();
  // we guarantee that we do return a valid pointer in the HASMORE case.
  TRI_ASSERT(outputBlock != nullptr || _state == InternalState::DONE);
  _outputItemRow.reset();
  return {state, std::move(outputBlock)};
}

template <class Executor>
std::unique_ptr<OutputAqlItemRow> ExecutionBlockImpl<Executor>::createOutputRow(
    SharedAqlItemBlockPtr& newBlock, AqlCall&& call) {
#ifdef ARANGODB_ENABLE_MAINTAINER_MODE
  if (newBlock != nullptr) {
    // Assert that the block has enough registers. This must be guaranteed by
    // the register planning.
    TRI_ASSERT(newBlock->getNrRegs() == _infos.numberOfOutputRegisters());
    // Check that all output registers are empty.
    for (auto const& reg : *_infos.getOutputRegisters()) {
      for (size_t row = 0; row < newBlock->size(); row++) {
        AqlValue const& val = newBlock->getValueReference(row, reg);
        TRI_ASSERT(val.isEmpty());
      }
    }
  }
#endif

  if /* constexpr */ (Executor::Properties::allowsBlockPassthrough == BlockPassthrough::Enable) {
    return std::make_unique<OutputAqlItemRow>(newBlock, infos().getOutputRegisters(),
                                              infos().registersToKeep(),
                                              infos().registersToClear(), call,
                                              OutputAqlItemRow::CopyRowBehavior::DoNotCopyInputRows);
  } else {
    return std::make_unique<OutputAqlItemRow>(newBlock, infos().getOutputRegisters(),
                                              infos().registersToKeep(),
                                              infos().registersToClear(), call);
  }
}

template <class Executor>
Executor& ExecutionBlockImpl<Executor>::executor() {
  return _executor;
}

template <class Executor>
Query const& ExecutionBlockImpl<Executor>::getQuery() const {
  return _query;
}

template <class Executor>
typename ExecutionBlockImpl<Executor>::Infos const& ExecutionBlockImpl<Executor>::infos() const {
  return _infos;
}

namespace arangodb::aql {

enum class SkipVariants { FETCHER, EXECUTOR, GET_SOME };

// Specifying the namespace here is important to MSVC.
template <enum arangodb::aql::SkipVariants>
struct ExecuteSkipVariant {};

template <>
struct ExecuteSkipVariant<SkipVariants::FETCHER> {
  template <class Executor>
  static std::tuple<ExecutionState, typename Executor::Stats, size_t> executeSkip(
      Executor& executor, typename Executor::Fetcher& fetcher, size_t toSkip) {
    auto res = fetcher.skipRows(toSkip);
    return std::make_tuple(res.first, typename Executor::Stats{}, res.second);  // tuple, cannot use initializer list due to build failure
  }
};

template <>
struct ExecuteSkipVariant<SkipVariants::EXECUTOR> {
  template <class Executor>
  static std::tuple<ExecutionState, typename Executor::Stats, size_t> executeSkip(
      Executor& executor, typename Executor::Fetcher& fetcher, size_t toSkip) {
    return executor.skipRows(toSkip);
  }
};

template <>
struct ExecuteSkipVariant<SkipVariants::GET_SOME> {
  template <class Executor>
  static std::tuple<ExecutionState, typename Executor::Stats, size_t> executeSkip(
      Executor& executor, typename Executor::Fetcher& fetcher, size_t toSkip) {
    // this function should never be executed
    TRI_ASSERT(false);
    // Make MSVC happy:
    return std::make_tuple(ExecutionState::DONE, typename Executor::Stats{}, 0);  // tuple, cannot use initializer list due to build failure
  }
};

template <class Executor>
static SkipVariants constexpr skipType() {
  bool constexpr useFetcher =
      Executor::Properties::allowsBlockPassthrough == BlockPassthrough::Enable &&
      !std::is_same<Executor, SubqueryExecutor<true>>::value;

  bool constexpr useExecutor = hasSkipRows<Executor>::value;

  // ConstFetcher and SingleRowFetcher<BlockPassthrough::Enable> can skip, but
  // it may not be done for modification subqueries.
  static_assert(useFetcher ==
                    (std::is_same<typename Executor::Fetcher, ConstFetcher>::value ||
                     (std::is_same<typename Executor::Fetcher, SingleRowFetcher<BlockPassthrough::Enable>>::value &&
                      !std::is_same<Executor, SubqueryExecutor<true>>::value)),
                "Unexpected fetcher for SkipVariants::FETCHER");

  static_assert(!useFetcher || hasSkipRows<typename Executor::Fetcher>::value,
                "Fetcher is chosen for skipping, but has not skipRows method!");

  static_assert(
      useExecutor ==
          (std::is_same<Executor, IndexExecutor>::value ||
           std::is_same<Executor, IResearchViewExecutor<false, iresearch::MaterializeType::NotMaterialize>>::value ||
           std::is_same<Executor, IResearchViewExecutor<false, iresearch::MaterializeType::LateMaterialize>>::value ||
           std::is_same<Executor, IResearchViewExecutor<false, iresearch::MaterializeType::Materialize>>::value ||
           std::is_same<Executor, IResearchViewExecutor<false, iresearch::MaterializeType::NotMaterialize | iresearch::MaterializeType::UseStoredValues>>::value ||
           std::is_same<Executor, IResearchViewExecutor<false, iresearch::MaterializeType::LateMaterialize | iresearch::MaterializeType::UseStoredValues>>::value ||
           std::is_same<Executor, IResearchViewExecutor<true, iresearch::MaterializeType::NotMaterialize>>::value ||
           std::is_same<Executor, IResearchViewExecutor<true, iresearch::MaterializeType::LateMaterialize>>::value ||
           std::is_same<Executor, IResearchViewExecutor<true, iresearch::MaterializeType::Materialize>>::value ||
           std::is_same<Executor, IResearchViewExecutor<true, iresearch::MaterializeType::NotMaterialize | iresearch::MaterializeType::UseStoredValues>>::value ||
           std::is_same<Executor, IResearchViewExecutor<true, iresearch::MaterializeType::LateMaterialize | iresearch::MaterializeType::UseStoredValues>>::value ||
           std::is_same<Executor, IResearchViewMergeExecutor<false, iresearch::MaterializeType::NotMaterialize>>::value ||
           std::is_same<Executor, IResearchViewMergeExecutor<false, iresearch::MaterializeType::LateMaterialize>>::value ||
           std::is_same<Executor, IResearchViewMergeExecutor<false, iresearch::MaterializeType::Materialize>>::value ||
           std::is_same<Executor, IResearchViewMergeExecutor<false, iresearch::MaterializeType::NotMaterialize | iresearch::MaterializeType::UseStoredValues>>::value ||
           std::is_same<Executor, IResearchViewMergeExecutor<false, iresearch::MaterializeType::LateMaterialize | iresearch::MaterializeType::UseStoredValues>>::value ||
           std::is_same<Executor, IResearchViewMergeExecutor<true, iresearch::MaterializeType::NotMaterialize>>::value ||
           std::is_same<Executor, IResearchViewMergeExecutor<true, iresearch::MaterializeType::LateMaterialize>>::value ||
           std::is_same<Executor, IResearchViewMergeExecutor<true, iresearch::MaterializeType::Materialize>>::value ||
           std::is_same<Executor, IResearchViewMergeExecutor<true, iresearch::MaterializeType::NotMaterialize | iresearch::MaterializeType::UseStoredValues>>::value ||
           std::is_same<Executor, IResearchViewMergeExecutor<true, iresearch::MaterializeType::LateMaterialize | iresearch::MaterializeType::UseStoredValues>>::value ||
           std::is_same<Executor, EnumerateCollectionExecutor>::value ||
           std::is_same<Executor, LimitExecutor>::value ||
           std::is_same<Executor, ConstrainedSortExecutor>::value ||
           std::is_same<Executor, SortingGatherExecutor>::value ||
           std::is_same<Executor, UnsortedGatherExecutor>::value ||
           std::is_same<Executor, ParallelUnsortedGatherExecutor>::value ||
           std::is_same<Executor, MaterializeExecutor<RegisterId>>::value ||
           std::is_same<Executor, MaterializeExecutor<std::string const&>>::value),
      "Unexpected executor for SkipVariants::EXECUTOR");

  // The LimitExecutor will not work correctly with SkipVariants::FETCHER!
  static_assert(
      !std::is_same<Executor, LimitExecutor>::value || useFetcher,
      "LimitExecutor needs to implement skipRows() to work correctly");

  if (useExecutor) {
    return SkipVariants::EXECUTOR;
  } else if (useFetcher) {
    return SkipVariants::FETCHER;
  } else {
    return SkipVariants::GET_SOME;
  }
}

}  // namespace arangodb::aql

template <class Executor>
std::pair<ExecutionState, size_t> ExecutionBlockImpl<Executor>::skipSome(size_t const atMost) {
  if constexpr (isNewStyleExecutor<Executor>) {
    AqlCallStack stack{AqlCall::SimulateSkipSome(atMost)};
    auto const [state, skipped, block] = execute(stack);

    // execute returns ExecutionState::DONE here, which stops execution after simulating a skip.
    // If we indiscriminately return ExecutionState::HASMORE, then we end up in an infinite loop
    //
    // luckily we can dispose of this kludge once executors have been ported.
    if (skipped < atMost && state == ExecutionState::DONE) {
      return {ExecutionState::DONE, skipped};
    } else {
      return {ExecutionState::HASMORE, skipped};
    }
  } else {
    traceSkipSomeBegin(atMost);
    auto state = ExecutionState::HASMORE;

    while (state == ExecutionState::HASMORE && _skipped < atMost) {
      auto res = skipSomeOnceWithoutTrace(atMost - _skipped);
      TRI_ASSERT(state != ExecutionState::WAITING || res.second == 0);
      state = res.first;
      _skipped += res.second;
      TRI_ASSERT(_skipped <= atMost);
    }

    size_t skipped = 0;
    if (state != ExecutionState::WAITING) {
      std::swap(skipped, _skipped);
    }

    TRI_ASSERT(skipped <= atMost);
    return traceSkipSomeEnd(state, skipped);
  }
}

template <class Executor>
std::pair<ExecutionState, size_t> ExecutionBlockImpl<Executor>::skipSomeOnceWithoutTrace(size_t atMost) {
  constexpr SkipVariants customSkipType = skipType<Executor>();

  if (customSkipType == SkipVariants::GET_SOME) {
    atMost = std::min(atMost, DefaultBatchSize);
    auto res = getSomeWithoutTrace(atMost);

    size_t skipped = 0;
    if (res.second != nullptr) {
      skipped = res.second->size();
    }
    TRI_ASSERT(skipped <= atMost);

    return {res.first, skipped};
  }

  ExecutionState state;
  typename Executor::Stats stats;
  size_t skipped;
  std::tie(state, stats, skipped) =
      ExecuteSkipVariant<customSkipType>::executeSkip(_executor, _rowFetcher, atMost);
  _engine->_stats += stats;
  TRI_ASSERT(skipped <= atMost);

  return {state, skipped};
}

template <bool customInit>
struct InitializeCursor {};

template <>
struct InitializeCursor<false> {
  template <class Executor>
  static void init(Executor& executor, typename Executor::Fetcher& rowFetcher,
                   typename Executor::Infos& infos) {
    // destroy and re-create the Executor
    executor.~Executor();
    new (&executor) Executor(rowFetcher, infos);
  }
};

template <>
struct InitializeCursor<true> {
  template <class Executor>
  static void init(Executor& executor, typename Executor::Fetcher&,
                   typename Executor::Infos&) {
    // re-initialize the Executor
    executor.initializeCursor();
  }
};

template <class Executor>
std::pair<ExecutionState, Result> ExecutionBlockImpl<Executor>::initializeCursor(InputAqlItemRow const& input) {
  // reinitialize the DependencyProxy
  _dependencyProxy.reset();
  _lastRange = DataRange(ExecutorState::HASMORE);

  // destroy and re-create the Fetcher
  _rowFetcher.~Fetcher();
  new (&_rowFetcher) Fetcher(_dependencyProxy);

  TRI_ASSERT(_skipped == 0);
  _skipped = 0;
  TRI_ASSERT(_state == InternalState::DONE || _state == InternalState::FETCH_DATA);
  _state = InternalState::FETCH_DATA;

  constexpr bool customInit = hasInitializeCursor<Executor>::value;
  // IndexExecutor and EnumerateCollectionExecutor have initializeCursor
  // implemented, so assert this implementation is used.
  static_assert(!std::is_same<Executor, EnumerateCollectionExecutor>::value || customInit,
                "EnumerateCollectionExecutor is expected to implement a custom "
                "initializeCursor method!");
  static_assert(!std::is_same<Executor, IndexExecutor>::value || customInit,
                "IndexExecutor is expected to implement a custom "
                "initializeCursor method!");
  static_assert(!std::is_same<Executor, DistinctCollectExecutor>::value || customInit,
                "DistinctCollectExecutor is expected to implement a custom "
                "initializeCursor method!");
  InitializeCursor<customInit>::init(_executor, _rowFetcher, _infos);

  // // use this with c++17 instead of specialization below
  // if constexpr (std::is_same_v<Executor, IdExecutor>) {
  //   if (items != nullptr) {
  //     _executor._inputRegisterValues.reset(
  //         items->slice(pos, *(_executor._infos.registersToKeep())));
  //   }
  // }

  return ExecutionBlock::initializeCursor(input);
}

template <class Executor>
std::pair<ExecutionState, Result> ExecutionBlockImpl<Executor>::shutdown(int errorCode) {
  return ExecutionBlock::shutdown(errorCode);
}

template <class Executor>
std::tuple<ExecutionState, size_t, SharedAqlItemBlockPtr> ExecutionBlockImpl<Executor>::execute(AqlCallStack stack) {
  // TODO remove this IF
  // These are new style executors
  if constexpr (isNewStyleExecutor<Executor>) {
    // Only this executor is fully implemented
    traceExecuteBegin(stack);
    auto res = executeWithoutTrace(stack);
    traceExecuteEnd(res);
    return res;
  }

  // Fall back to getSome/skipSome
  auto myCall = stack.popCall();
  TRI_ASSERT(AqlCall::IsSkipSomeCall(myCall) || AqlCall::IsGetSomeCall(myCall));
  if (AqlCall::IsSkipSomeCall(myCall)) {
    auto const [state, skipped] = skipSome(myCall.getOffset());
    if (state != ExecutionState::WAITING) {
      myCall.didSkip(skipped);
    }
    return {state, skipped, nullptr};
  } else if (AqlCall::IsGetSomeCall(myCall)) {
    auto const [state, block] = getSome(myCall.getLimit());
    // We do not need to count as softLimit will be overwritten, and hard cannot be set.
    return {state, 0, block};
  }
  // Should never get here!
  THROW_ARANGO_EXCEPTION(TRI_ERROR_NOT_IMPLEMENTED);
}

// Work around GCC bug: https://gcc.gnu.org/bugzilla/show_bug.cgi?id=56480
// Without the namespaces it fails with
// error: specialization of 'template<class Executor> std::pair<arangodb::aql::ExecutionState, arangodb::Result> arangodb::aql::ExecutionBlockImpl<Executor>::initializeCursor(arangodb::aql::AqlItemBlock*, size_t)' in different namespace
namespace arangodb::aql {
// TODO -- remove this specialization when cpp 17 becomes available
template <>
std::pair<ExecutionState, Result> ExecutionBlockImpl<IdExecutor<ConstFetcher>>::initializeCursor(
    InputAqlItemRow const& input) {
  // reinitialize the DependencyProxy
  _dependencyProxy.reset();

  // destroy and re-create the Fetcher
  _rowFetcher.~Fetcher();
  new (&_rowFetcher) Fetcher(_dependencyProxy);

  TRI_ASSERT(_skipped == 0);
  _skipped = 0;
  TRI_ASSERT(_state == InternalState::DONE || _state == InternalState::FETCH_DATA);
  _state = InternalState::FETCH_DATA;

  SharedAqlItemBlockPtr block =
      input.cloneToBlock(_engine->itemBlockManager(), *(infos().registersToKeep()),
                         infos().numberOfOutputRegisters());

  _rowFetcher.injectBlock(block);

  // cppcheck-suppress unreadVariable
  constexpr bool customInit = hasInitializeCursor<decltype(_executor)>::value;
  InitializeCursor<customInit>::init(_executor, _rowFetcher, _infos);

  // end of default initializeCursor
  return ExecutionBlock::initializeCursor(input);
}

// TODO the shutdown specializations shall be unified!

template <>
std::pair<ExecutionState, Result> ExecutionBlockImpl<TraversalExecutor>::shutdown(int errorCode) {
  ExecutionState state;
  Result result;

  std::tie(state, result) = ExecutionBlock::shutdown(errorCode);

  if (state == ExecutionState::WAITING) {
    return {state, result};
  }
  return this->executor().shutdown(errorCode);
}

template <>
std::pair<ExecutionState, Result> ExecutionBlockImpl<ShortestPathExecutor>::shutdown(int errorCode) {
  ExecutionState state;
  Result result;

  std::tie(state, result) = ExecutionBlock::shutdown(errorCode);
  if (state == ExecutionState::WAITING) {
    return {state, result};
  }
  return this->executor().shutdown(errorCode);
}

template <>
std::pair<ExecutionState, Result> ExecutionBlockImpl<KShortestPathsExecutor>::shutdown(int errorCode) {
  ExecutionState state;
  Result result;

  std::tie(state, result) = ExecutionBlock::shutdown(errorCode);
  if (state == ExecutionState::WAITING) {
    return {state, result};
  }
  return this->executor().shutdown(errorCode);
}

template <>
std::pair<ExecutionState, Result> ExecutionBlockImpl<SubqueryExecutor<true>>::shutdown(int errorCode) {
  ExecutionState state;
  Result subqueryResult;
  // shutdown is repeatable
  std::tie(state, subqueryResult) = this->executor().shutdown(errorCode);
  if (state == ExecutionState::WAITING) {
    return {ExecutionState::WAITING, subqueryResult};
  }
  Result result;

  std::tie(state, result) = ExecutionBlock::shutdown(errorCode);
  if (state == ExecutionState::WAITING) {
    return {state, result};
  }
  if (result.fail()) {
    return {state, result};
  }
  return {state, subqueryResult};
}

template <>
std::pair<ExecutionState, Result> ExecutionBlockImpl<SubqueryExecutor<false>>::shutdown(int errorCode) {
  ExecutionState state;
  Result subqueryResult;
  // shutdown is repeatable
  std::tie(state, subqueryResult) = this->executor().shutdown(errorCode);
  if (state == ExecutionState::WAITING) {
    return {ExecutionState::WAITING, subqueryResult};
  }
  Result result;

  std::tie(state, result) = ExecutionBlock::shutdown(errorCode);
  if (state == ExecutionState::WAITING) {
    return {state, result};
  }
  if (result.fail()) {
    return {state, result};
  }
  return {state, subqueryResult};
}

template <>
std::pair<ExecutionState, Result>
ExecutionBlockImpl<IdExecutor<SingleRowFetcher<BlockPassthrough::Enable>>>::shutdown(int errorCode) {
  if (this->infos().isResponsibleForInitializeCursor()) {
    return ExecutionBlock::shutdown(errorCode);
  }
  return {ExecutionState::DONE, {errorCode}};
}

}  // namespace arangodb::aql

namespace arangodb::aql {

// The constant "PASSTHROUGH" is somehow reserved with MSVC.
enum class RequestWrappedBlockVariant {
  DEFAULT,
  PASS_THROUGH,
  INPUTRESTRICTED
};

// Specifying the namespace here is important to MSVC.
template <enum arangodb::aql::RequestWrappedBlockVariant>
struct RequestWrappedBlock {};

template <>
struct RequestWrappedBlock<RequestWrappedBlockVariant::DEFAULT> {
  /**
   * @brief Default requestWrappedBlock() implementation. Just get a new block
   *        from the AqlItemBlockManager.
   */
  template <class Executor>
  static std::pair<ExecutionState, SharedAqlItemBlockPtr> run(
#ifdef ARANGODB_ENABLE_MAINTAINER_MODE
      typename Executor::Infos const&,
#endif
      Executor& executor, ExecutionEngine& engine, size_t nrItems, RegisterCount nrRegs) {
    return {ExecutionState::HASMORE,
            engine.itemBlockManager().requestBlock(nrItems, nrRegs)};
  }
};

template <>
struct RequestWrappedBlock<RequestWrappedBlockVariant::PASS_THROUGH> {
  /**
   * @brief If blocks can be passed through, we do not create new blocks.
   *        Instead, we take the input blocks and reuse them.
   */
  template <class Executor>
  static std::pair<ExecutionState, SharedAqlItemBlockPtr> run(
#ifdef ARANGODB_ENABLE_MAINTAINER_MODE
      typename Executor::Infos const& infos,
#endif
      Executor& executor, ExecutionEngine& engine, size_t nrItems, RegisterCount nrRegs) {
    static_assert(Executor::Properties::allowsBlockPassthrough == BlockPassthrough::Enable,
                  "This function can only be used with executors supporting "
                  "`allowsBlockPassthrough`");
    static_assert(hasFetchBlockForPassthrough<Executor>::value,
                  "An Executor with allowsBlockPassthrough must implement "
                  "fetchBlockForPassthrough");

    SharedAqlItemBlockPtr block;

    ExecutionState state;
    typename Executor::Stats executorStats;
    std::tie(state, executorStats, block) = executor.fetchBlockForPassthrough(nrItems);
    engine._stats += executorStats;

    if (state == ExecutionState::WAITING) {
      TRI_ASSERT(block == nullptr);
      return {state, nullptr};
    }
    if (block == nullptr) {
      TRI_ASSERT(state == ExecutionState::DONE);
      return {state, nullptr};
    }

    // Now we must have a block.
    TRI_ASSERT(block != nullptr);
    // Assert that the block has enough registers. This must be guaranteed by
    // the register planning.
    TRI_ASSERT(block->getNrRegs() == nrRegs);
#ifdef ARANGODB_ENABLE_MAINTAINER_MODE
    // Check that all output registers are empty.
    for (auto const& reg : *infos.getOutputRegisters()) {
      for (size_t row = 0; row < block->size(); row++) {
        AqlValue const& val = block->getValueReference(row, reg);
        TRI_ASSERT(val.isEmpty());
      }
    }
#endif

    return {ExecutionState::HASMORE, block};
  }
};

template <>
struct RequestWrappedBlock<RequestWrappedBlockVariant::INPUTRESTRICTED> {
  /**
   * @brief If the executor can set an upper bound on the output size knowing
   *        the input size, usually because size(input) >= size(output), let it
   *        prefetch an input block to give us this upper bound.
   *        Only then we allocate a new block with at most this upper bound.
   */
  template <class Executor>
  static std::pair<ExecutionState, SharedAqlItemBlockPtr> run(
#ifdef ARANGODB_ENABLE_MAINTAINER_MODE
      typename Executor::Infos const&,
#endif
      Executor& executor, ExecutionEngine& engine, size_t nrItems, RegisterCount nrRegs) {
    static_assert(Executor::Properties::inputSizeRestrictsOutputSize,
                  "This function can only be used with executors supporting "
                  "`inputSizeRestrictsOutputSize`");
    static_assert(hasExpectedNumberOfRows<Executor>::value,
                  "An Executor with inputSizeRestrictsOutputSize must "
                  "implement expectedNumberOfRows");

    SharedAqlItemBlockPtr block;

    ExecutionState state;
    size_t expectedRows = 0;
    // Note: this might trigger a prefetch on the rowFetcher!
    std::tie(state, expectedRows) = executor.expectedNumberOfRows(nrItems);
    if (state == ExecutionState::WAITING) {
      return {state, nullptr};
    }
    nrItems = (std::min)(expectedRows, nrItems);
    if (nrItems == 0) {
      TRI_ASSERT(state == ExecutionState::DONE);
      if (state != ExecutionState::DONE) {
        auto const executorName = boost::core::demangle(typeid(Executor).name());
        THROW_ARANGO_EXCEPTION_FORMAT(
            TRI_ERROR_INTERNAL_AQL,
            "Unexpected result of expectedNumberOfRows in %s", executorName.c_str());
      }
      return {state, nullptr};
    }
    block = engine.itemBlockManager().requestBlock(nrItems, nrRegs);

    return {ExecutionState::HASMORE, block};
  }
};

}  // namespace arangodb::aql

template <class Executor>
std::pair<ExecutionState, SharedAqlItemBlockPtr> ExecutionBlockImpl<Executor>::requestWrappedBlock(
    size_t nrItems, RegisterCount nrRegs) {
  if constexpr (!isNewStyleExecutor<Executor>) {
    static_assert(Executor::Properties::allowsBlockPassthrough == BlockPassthrough::Disable ||
                      !Executor::Properties::inputSizeRestrictsOutputSize,
                  "At most one of Properties::allowsBlockPassthrough or "
                  "Properties::inputSizeRestrictsOutputSize should be true for "
                  "each Executor");
    static_assert((Executor::Properties::allowsBlockPassthrough == BlockPassthrough::Enable) ==
                      hasFetchBlockForPassthrough<Executor>::value,
                  "Executors should implement the method "
                  "fetchBlockForPassthrough() iff "
                  "Properties::allowsBlockPassthrough is true");
  }
  static_assert(
      Executor::Properties::inputSizeRestrictsOutputSize ==
          hasExpectedNumberOfRows<Executor>::value,
      "Executors should implement the method expectedNumberOfRows() iff "
      "Properties::inputSizeRestrictsOutputSize is true");

  constexpr RequestWrappedBlockVariant variant =
      Executor::Properties::allowsBlockPassthrough == BlockPassthrough::Enable
          ? RequestWrappedBlockVariant::PASS_THROUGH
          : Executor::Properties::inputSizeRestrictsOutputSize
                ? RequestWrappedBlockVariant::INPUTRESTRICTED
                : RequestWrappedBlockVariant::DEFAULT;

  // Override for spliced subqueries, this optimization does not work there.
  if (isInSplicedSubquery() && variant == RequestWrappedBlockVariant::INPUTRESTRICTED) {
    return RequestWrappedBlock<RequestWrappedBlockVariant::DEFAULT>::run(
#ifdef ARANGODB_ENABLE_MAINTAINER_MODE
        infos(),
#endif
        executor(), *_engine, nrItems, nrRegs);
  }

  return RequestWrappedBlock<variant>::run(
#ifdef ARANGODB_ENABLE_MAINTAINER_MODE
      infos(),
#endif
      executor(), *_engine, nrItems, nrRegs);
}

// TODO: We need to define the size of this block based on Input / Executor / Subquery depth
template <class Executor>
auto ExecutionBlockImpl<Executor>::allocateOutputBlock(AqlCall&& call)
    -> std::unique_ptr<OutputAqlItemRow> {
  if constexpr (Executor::Properties::allowsBlockPassthrough == BlockPassthrough::Enable) {
    SharedAqlItemBlockPtr newBlock{nullptr};
    // Passthrough variant, re-use the block stored in InputRange
    if (!_hasUsedDataRangeBlock) {
      // In the pass through variant we have the contract that we work on a
      // block all or nothing, so if we have used the block once, we cannot use it again
      // however we cannot remove the _lastRange as it may contain additional information.
      newBlock = _lastRange.getBlock();
      _hasUsedDataRangeBlock = true;
    }

    return createOutputRow(newBlock, std::move(call));
  } else {
    // Non-Passthrough variant, we need to allocate the block ourselfs
    size_t blockSize = ExecutionBlock::DefaultBatchSize;
    SharedAqlItemBlockPtr newBlock =
        _engine->itemBlockManager().requestBlock(blockSize, _infos.numberOfOutputRegisters());
    return createOutputRow(newBlock, std::move(call));
  }
}

template <class Executor>
void ExecutionBlockImpl<Executor>::ensureOutputBlock(AqlCall&& call) {
  if (_outputItemRow == nullptr || !_outputItemRow->isInitialized()) {
    _outputItemRow = allocateOutputBlock(std::move(call));
  } else {
    _outputItemRow->setCall(std::move(call));
  }
}

// This cannot return upstream call or shadowrows.
template <class Executor>
auto ExecutionBlockImpl<Executor>::nextState(AqlCall const& call) const -> ExecState {
  if (call.getOffset() > 0) {
    // First skip
    return ExecState::SKIP;
  }
  if (call.getLimit() > 0) {
    // Then produce
    return ExecState::PRODUCE;
  }
  if (call.needsFullCount()) {
    // then fullcount
    return ExecState::FULLCOUNT;
  }
  if (call.hardLimit == 0) {
    // We reached hardLimit, fast forward
    return ExecState::FASTFORWARD;
  }
  // now we are done.
  return ExecState::DONE;
}

/// @brief request an AqlItemBlock from the memory manager
template <class Executor>
SharedAqlItemBlockPtr ExecutionBlockImpl<Executor>::requestBlock(size_t nrItems,
                                                                 RegisterId nrRegs) {
  return _engine->itemBlockManager().requestBlock(nrItems, nrRegs);
}

//
// FETCHER:  if we have one output row per input row, we can skip
//           directly by just calling the fetcher and see whether
//           it produced any output.
//           With the new architecture we should be able to just skip
//           ahead on the input range, fetching new blocks when necessary
// EXECUTOR: the executor has a specialised skipRowsRange method
//           that will be called to skip
// GET_SOME: we just request rows from the executor and then discard
//           them
//
enum class SkipRowsRangeVariant { FETCHER, EXECUTOR };

// This function is just copy&pasted from above to decide which variant of
// skip is used for which executor.
template <class Executor>
static SkipRowsRangeVariant constexpr skipRowsType() {
  bool constexpr useFetcher =
      Executor::Properties::allowsBlockPassthrough == BlockPassthrough::Enable &&
      !std::is_same<Executor, SubqueryExecutor<true>>::value;

  bool constexpr useExecutor = hasSkipRowsRange<Executor>::value;

  // ConstFetcher and SingleRowFetcher<BlockPassthrough::Enable> can skip, but
  // it may not be done for modification subqueries.
  static_assert(useFetcher ==
                    (std::is_same_v<typename Executor::Fetcher, ConstFetcher> ||
                     (std::is_same_v<typename Executor::Fetcher, SingleRowFetcher<BlockPassthrough::Enable>> &&
                      !std::is_same<Executor, SubqueryExecutor<true>>::value)),
                "Unexpected fetcher for SkipVariants::FETCHER");

  static_assert(!useFetcher || hasSkipRows<typename Executor::Fetcher>::value,
                "Fetcher is chosen for skipping, but has not skipRows method!");

  static_assert(useExecutor == (is_one_of_v<Executor, FilterExecutor, ShortestPathExecutor, ReturnExecutor,
#ifdef ARANGODB_USE_GOOGLE_TESTS
                                            TestLambdaSkipExecutor,
#endif
<<<<<<< HEAD
                                   std::is_same_v<Executor, FilterExecutor> ||
                                   std::is_same_v<Executor, ShortestPathExecutor> ||
                                   std::is_same_v<Executor, TraversalExecutor>),
=======
                                            SortedCollectExecutor>),
>>>>>>> 30d9f277
                "Unexpected executor for SkipVariants::EXECUTOR");

  // The LimitExecutor will not work correctly with SkipVariants::FETCHER!
  static_assert(
      !std::is_same<Executor, LimitExecutor>::value || useFetcher,
      "LimitExecutor needs to implement skipRows() to work correctly");

  if (useExecutor) {
    return SkipRowsRangeVariant::EXECUTOR;
  } else if (useFetcher) {
    return SkipRowsRangeVariant::FETCHER;
  } else {
    TRI_ASSERT(false);
    THROW_ARANGO_EXCEPTION(TRI_ERROR_NOT_IMPLEMENTED);
  }
}

// Let's do it the C++ way.
template <class T>
struct dependent_false : std::false_type {};

template <class Executor>
std::tuple<ExecutorState, size_t, AqlCall> ExecutionBlockImpl<Executor>::executeSkipRowsRange(
    AqlItemBlockInputRange& inputRange, AqlCall& call) {
  if constexpr (isNewStyleExecutor<Executor>) {
    call.skippedRows = 0;
    if constexpr (skipRowsType<Executor>() == SkipRowsRangeVariant::EXECUTOR) {
      // If the executor has a method skipRowsRange, to skip outputs.
      // Every non-passthrough executor needs to implement this.
      return _executor.skipRowsRange(inputRange, call);
    } else if constexpr (skipRowsType<Executor>() == SkipRowsRangeVariant::FETCHER) {
      // If we know that every input row produces exactly one output row (this
      // is a property of the executor), then we can just let the fetcher skip
      // the number of rows that we would like to skip.
      // Returning this will trigger to end in upstream state now, with the
      // call that was handed it
      return {inputRange.upstreamState(), 0, call};
    } else {
      static_assert(dependent_false<Executor>::value,
                    "This value of SkipRowsRangeVariant is not supported");
      return std::make_tuple(ExecutorState::DONE, 0, call);
    }
  } else {
    TRI_ASSERT(false);
    return std::make_tuple(ExecutorState::DONE, 0, call);
  }
  // Compiler is unhappy without this.
  return std::make_tuple(ExecutorState::DONE, 0, call);
}

/**
 * @brief This is the central function of an executor, and it acts like a
 * coroutine: It can be called multiple times and keeps state across
 * calls.
 *
 * The intended behaviour of this function is best described in terms of
 * a state machine; the possible states are the ExecStates
 * SKIP, PRODUCE, FULLCOUNT, FASTFORWARD, UPSTREAM, SHADOWROWS, DONE
 *
 * SKIP       skipping rows. How rows are skipped is determined by
 *            the Executor that is used. See SkipVariants
 * PRODUCE    calls produceRows of the executor
 * FULLCOUNT  again skipping rows. like skip, but will skip all rows
 * FASTFORWARD like fullcount, but does not count skipped rows.
 * UPSTREAM   fetches rows from the upstream executor(s) to be processed by
 *            our executor.
 * SHADOWROWS process any shadow rows
 * DONE       processing of one output is done. We did handle offset / limit / fullCount without crossing BatchSize limits.
 *            This state does not indicate that we are DONE with all input, we are just done with one walk through this statemachine.
 *
 * We progress within the states in the following way:
 *   There is a nextState method that determines the next state based on the call, it can only lead to:
 *   SKIP, PRODUCE, FULLCOUNT, FASTFORWAD, DONE
 *
 *   On the first call we will use nextState to get to our starting point.
 *   After any of SKIP, PRODUCE, FULLCOUNT, FASTFORWAD, DONE We either go to
 *   1. DONE (if output is full)
 *   2. SHADOWROWS (if executor is done)
 *   3. UPSTREAM if executor has More, (Invariant: input fully consumed)
 *   4. NextState (if none of the above applies)
 *
 *   From SHADOWROWS we can only go to DONE
 *   From UPSTREAM we go to NextState.
 *
 * @tparam Executor The Executor that will implement the logic of what needs to happen to the data
 * @param stack The call stack of lower levels
 * @return std::tuple<ExecutionState, size_t, SharedAqlItemBlockPtr>
 *        ExecutionState: WAITING -> We wait for IO, secure state, return you will be called again
 *        ExecutionState: HASMORE -> We still have data
 *        ExecutionState: DONE -> We do not have any more data, do never call again
 *        size_t -> Amount of documents skipped within this one call. (contains offset and fullCount)
 *        SharedAqlItemBlockPtr -> The resulting data
 */
template <class Executor>
std::tuple<ExecutionState, size_t, SharedAqlItemBlockPtr>
ExecutionBlockImpl<Executor>::executeWithoutTrace(AqlCallStack stack) {
  if constexpr (isNewStyleExecutor<Executor>) {
    if (!stack.isRelevant()) {
      // We are bypassing subqueries.
      // This executor is not allowed to perform actions
      // However we need to maintain the upstream state.
      size_t skippedLocal = 0;
      typename Fetcher::DataRange bypassedRange{ExecutorState::HASMORE};
      std::tie(_upstreamState, skippedLocal, bypassedRange) = _rowFetcher.execute(stack);
      return {_upstreamState, skippedLocal, bypassedRange.getBlock()};
    }
    AqlCall clientCall = stack.popCall();

    // We can only have returned the following internal states
    TRI_ASSERT(_execState == ExecState::CHECKCALL || _execState == ExecState::SHADOWROWS ||
               _execState == ExecState::UPSTREAM);
    // Skip can only be > 0 if we are in upstream cases.
    TRI_ASSERT(_skipped == 0 || _execState == ExecState::UPSTREAM);
    if (_execState == ExecState::UPSTREAM) {
      // We have been in waiting state.
      // We may have local work on the original call.
      // The client does not have the right to change her
      // mind just because we told her to hold the line.

      // The client cannot request less data!
      TRI_ASSERT(_clientRequest.getOffset() <= clientCall.getOffset());
      TRI_ASSERT(_clientRequest.getLimit() <= clientCall.getLimit());
      TRI_ASSERT(_clientRequest.needsFullCount() == clientCall.needsFullCount());
      clientCall = _clientRequest;
    }

    while (_execState != ExecState::DONE) {
      switch (_execState) {
        case ExecState::CHECKCALL: {
          _execState = nextState(clientCall);
          break;
        }
        case ExecState::SKIP: {
          auto [state, skippedLocal, call] = executeSkipRowsRange(_lastRange, clientCall);
          _skipped += skippedLocal;
          // The execute might have modified the client call.
          if (state == ExecutorState::DONE) {
            _execState = ExecState::SHADOWROWS;
          } else if (clientCall.getOffset() > 0) {
            TRI_ASSERT(_upstreamState != ExecutionState::DONE);
            // We need to request more
            _upstreamRequest = call;
            _execState = ExecState::UPSTREAM;
          } else {
            // We are done with skipping. Skip is not allowed to request more
            _execState = ExecState::CHECKCALL;
          }
          break;
        }
        case ExecState::PRODUCE: {
          // Make sure there's a block allocated and set
          // the call
          TRI_ASSERT(clientCall.getLimit() > 0);
          ensureOutputBlock(std::move(clientCall));
          TRI_ASSERT(_outputItemRow);

          // Execute getSome
          auto const [state, stats, call] =
              _executor.produceRows(_lastRange, *_outputItemRow);
          _engine->_stats += stats;

          // Produce might have modified the clientCall
          clientCall = _outputItemRow->getClientCall();

          if (_outputItemRow->isInitialized() && _outputItemRow->allRowsUsed()) {
            _execState = ExecState::DONE;
          } else if (state == ExecutorState::DONE) {
            _execState = ExecState::SHADOWROWS;
          } else if (clientCall.getLimit() > 0 && !_lastRange.hasDataRow()) {
            TRI_ASSERT(_upstreamState != ExecutionState::DONE);
            // We need to request more
            _upstreamRequest = call;
            _execState = ExecState::UPSTREAM;
          } else {
            // We are done with producing. Produce is not allowed to request more
            _execState = ExecState::CHECKCALL;
          }
          break;
        }
        case ExecState::FASTFORWARD: {
          // We can either do FASTFORWARD or FULLCOUNT, difference is that
          // fullcount counts what is produced now, FASTFORWARD simply drops
          TRI_ASSERT(!clientCall.needsFullCount());
          // We can drop all dataRows from upstream

          while (_lastRange.hasDataRow()) {
            auto [state, row] = _lastRange.nextDataRow();
            TRI_ASSERT(row.isInitialized());
          }
          if (_lastRange.upstreamState() == ExecutorState::DONE) {
            _execState = ExecState::SHADOWROWS;
          } else {
            // We need to request more, simply send hardLimit 0 upstream
            _upstreamRequest = AqlCall{};
            _upstreamRequest.hardLimit = 0;
            _execState = ExecState::UPSTREAM;
          }
          break;
        }
        case ExecState::FULLCOUNT: {
          auto [state, skippedLocal, call] = executeSkipRowsRange(_lastRange, clientCall);
          _skipped += skippedLocal;

          if (state == ExecutorState::DONE) {
            _execState = ExecState::SHADOWROWS;
          } else {
            // We need to request more
            _upstreamRequest = call;
            _execState = ExecState::UPSTREAM;
          }
          break;
        }
        case ExecState::UPSTREAM: {
          // If this triggers the executors produceRows function has returned
          // HASMORE even if it knew that upstream has no further rows.
          TRI_ASSERT(_upstreamState != ExecutionState::DONE);
          // We need to make sure _lastRange is all used
          TRI_ASSERT(!_lastRange.hasDataRow());
          TRI_ASSERT(!_lastRange.hasShadowRow());
          size_t skippedLocal = 0;
          auto callCopy = _upstreamRequest;
          stack.pushCall(std::move(callCopy));
          std::tie(_upstreamState, skippedLocal, _lastRange) = _rowFetcher.execute(stack);
          if (_upstreamState == ExecutionState::WAITING) {
            // We need to persist the old call before we return.
            // We might have some local accounting to this call.
            _clientRequest = clientCall;
            // We do not return anything in WAITING state, also NOT skipped.
            return {_upstreamState, 0, nullptr};
          }
          // We have a new range, passthrough can use this range.
          _hasUsedDataRangeBlock = false;
          _skipped += skippedLocal;
          // We skipped through passthroug, so count that a skip was solved.
          clientCall.didSkip(skippedLocal);
          _execState = ExecState::CHECKCALL;
          break;
        }
        case ExecState::SHADOWROWS: {
          // TODO: Check if there is a situation where we are at this point, but at the end of a block
          // Or if we would not recognize this beforehand
          // TODO: Check if we can have the situation that we are between two shadow rows here.
          // E.g. LastRow is releveant shadowRow. NextRow is non-relevant shadowRow.
          // NOTE: I do not think this is an issue, as the Executor will always say that it cannot do anything with
          // an empty input. Only exception might be COLLECT COUNT.
          if (_lastRange.hasShadowRow()) {
            auto const& [state, shadowRow] = _lastRange.nextShadowRow();
            TRI_ASSERT(shadowRow.isInitialized());
            ensureOutputBlock(std::move(clientCall));
            TRI_ASSERT(_outputItemRow);
            TRI_ASSERT(_outputItemRow->isInitialized());

            _outputItemRow->copyRow(shadowRow);

            if (shadowRow.isRelevant()) {
              // We found a relevant shadow Row.
              // We need to reset the Executor
              // cppcheck-suppress unreadVariable
              constexpr bool customInit = hasInitializeCursor<decltype(_executor)>::value;
              InitializeCursor<customInit>::init(_executor, _rowFetcher, _infos);
            }
            TRI_ASSERT(_outputItemRow->produced());
            _outputItemRow->advanceRow();
            clientCall = _outputItemRow->getClientCall();
            if (_outputItemRow->allRowsUsed()) {
              _execState = ExecState::DONE;
            } else if (state == ExecutorState::DONE) {
              if (_lastRange.hasDataRow()) {
                // TODO this state is invalid, and can just show up now if we exclude SKIP
                _execState = ExecState::PRODUCE;
              } else {
                // Right now we cannot support to have more than one set of
                // ShadowRows inside of a Range.
                // We do not know how to continue with the above executor after a shadowrow.
                TRI_ASSERT(!_lastRange.hasDataRow());
                _execState = ExecState::DONE;
              }
            }
          } else {
            _execState = ExecState::DONE;
          }
          break;
        }
        default:
          // unreachable
          TRI_ASSERT(false);
      }
    }
    // If we do not have an output, we simply return a nullptr here.
    auto outputBlock = _outputItemRow != nullptr ? _outputItemRow->stealBlock()
                                                 : SharedAqlItemBlockPtr{nullptr};
    // We are locally done with our output.
    // Next time we need to check the client call again
    _execState = ExecState::CHECKCALL;
    // This is not strictly necessary here, as we shouldn't be called again
    // after DONE.
    _outputItemRow.reset();

    // We return skipped here, reset member
    size_t skipped = _skipped;
    _skipped = 0;
    if (_lastRange.hasDataRow() || _lastRange.hasShadowRow()) {
      // We have skipped or/and return data, otherwise we cannot return HASMORE
      TRI_ASSERT(skipped > 0 || (outputBlock != nullptr && outputBlock->numEntries() > 0));
      return {ExecutionState::HASMORE, skipped, std::move(outputBlock)};
    }
    return {_upstreamState, skipped, std::move(outputBlock)};
  } else {
    // TODO this branch must never be taken with an executor that has not been
    //      converted yet
    TRI_ASSERT(false);
    THROW_ARANGO_EXCEPTION(TRI_ERROR_NOT_IMPLEMENTED);
  }
}

/// @brief reset all internal states after processing a shadow row.
template <class Executor>
void ExecutionBlockImpl<Executor>::resetAfterShadowRow() {
  // cppcheck-suppress unreadVariable
  constexpr bool customInit = hasInitializeCursor<decltype(_executor)>::value;
  InitializeCursor<customInit>::init(_executor, _rowFetcher, _infos);
}

template <class Executor>
ExecutionState ExecutionBlockImpl<Executor>::fetchShadowRowInternal() {
  TRI_ASSERT(_state == InternalState::FETCH_SHADOWROWS);
  TRI_ASSERT(!_outputItemRow->isFull());
  ExecutionState state = ExecutionState::HASMORE;
  ShadowAqlItemRow shadowRow{CreateInvalidShadowRowHint{}};
  // TODO: Add lazy evaluation in case of LIMIT "lying" on done
  std::tie(state, shadowRow) = _rowFetcher.fetchShadowRow();
  if (state == ExecutionState::WAITING) {
    TRI_ASSERT(!shadowRow.isInitialized());
    return state;
  }

  if (state == ExecutionState::DONE) {
    _state = InternalState::DONE;
  }
  if (shadowRow.isInitialized()) {
    _outputItemRow->copyRow(shadowRow);
    TRI_ASSERT(_outputItemRow->produced());
    _outputItemRow->advanceRow();
  } else {
    if (_state != InternalState::DONE) {
      _state = InternalState::FETCH_DATA;
      resetAfterShadowRow();
    }
  }
  return state;
}

template class ::arangodb::aql::ExecutionBlockImpl<CalculationExecutor<CalculationType::Condition>>;
template class ::arangodb::aql::ExecutionBlockImpl<CalculationExecutor<CalculationType::Reference>>;
template class ::arangodb::aql::ExecutionBlockImpl<CalculationExecutor<CalculationType::V8Condition>>;
template class ::arangodb::aql::ExecutionBlockImpl<ConstrainedSortExecutor>;
template class ::arangodb::aql::ExecutionBlockImpl<CountCollectExecutor>;
template class ::arangodb::aql::ExecutionBlockImpl<DistinctCollectExecutor>;
template class ::arangodb::aql::ExecutionBlockImpl<EnumerateCollectionExecutor>;
template class ::arangodb::aql::ExecutionBlockImpl<EnumerateListExecutor>;
template class ::arangodb::aql::ExecutionBlockImpl<FilterExecutor>;
template class ::arangodb::aql::ExecutionBlockImpl<HashedCollectExecutor>;

template class ::arangodb::aql::ExecutionBlockImpl<IResearchViewExecutor<false, arangodb::iresearch::MaterializeType::NotMaterialize>>;
template class ::arangodb::aql::ExecutionBlockImpl<IResearchViewExecutor<false, arangodb::iresearch::MaterializeType::LateMaterialize>>;
template class ::arangodb::aql::ExecutionBlockImpl<IResearchViewExecutor<false, arangodb::iresearch::MaterializeType::Materialize>>;
template class ::arangodb::aql::ExecutionBlockImpl<
    IResearchViewExecutor<false, arangodb::iresearch::MaterializeType::NotMaterialize | arangodb::iresearch::MaterializeType::UseStoredValues>>;
template class ::arangodb::aql::ExecutionBlockImpl<
    IResearchViewExecutor<false, arangodb::iresearch::MaterializeType::LateMaterialize | arangodb::iresearch::MaterializeType::UseStoredValues>>;
template class ::arangodb::aql::ExecutionBlockImpl<IResearchViewExecutor<true, arangodb::iresearch::MaterializeType::NotMaterialize>>;
template class ::arangodb::aql::ExecutionBlockImpl<IResearchViewExecutor<true, arangodb::iresearch::MaterializeType::LateMaterialize>>;
template class ::arangodb::aql::ExecutionBlockImpl<IResearchViewExecutor<true, arangodb::iresearch::MaterializeType::Materialize>>;
template class ::arangodb::aql::ExecutionBlockImpl<
    IResearchViewExecutor<true, arangodb::iresearch::MaterializeType::NotMaterialize | arangodb::iresearch::MaterializeType::UseStoredValues>>;
template class ::arangodb::aql::ExecutionBlockImpl<
    IResearchViewExecutor<true, arangodb::iresearch::MaterializeType::LateMaterialize | arangodb::iresearch::MaterializeType::UseStoredValues>>;
template class ::arangodb::aql::ExecutionBlockImpl<IResearchViewMergeExecutor<false, arangodb::iresearch::MaterializeType::NotMaterialize>>;
template class ::arangodb::aql::ExecutionBlockImpl<IResearchViewMergeExecutor<false, arangodb::iresearch::MaterializeType::LateMaterialize>>;
template class ::arangodb::aql::ExecutionBlockImpl<IResearchViewMergeExecutor<false, arangodb::iresearch::MaterializeType::Materialize>>;
template class ::arangodb::aql::ExecutionBlockImpl<IResearchViewMergeExecutor<
    false, arangodb::iresearch::MaterializeType::NotMaterialize | arangodb::iresearch::MaterializeType::UseStoredValues>>;
template class ::arangodb::aql::ExecutionBlockImpl<IResearchViewMergeExecutor<
    false, arangodb::iresearch::MaterializeType::LateMaterialize | arangodb::iresearch::MaterializeType::UseStoredValues>>;
template class ::arangodb::aql::ExecutionBlockImpl<IResearchViewMergeExecutor<true, arangodb::iresearch::MaterializeType::NotMaterialize>>;
template class ::arangodb::aql::ExecutionBlockImpl<IResearchViewMergeExecutor<true, arangodb::iresearch::MaterializeType::LateMaterialize>>;
template class ::arangodb::aql::ExecutionBlockImpl<IResearchViewMergeExecutor<true, arangodb::iresearch::MaterializeType::Materialize>>;
template class ::arangodb::aql::ExecutionBlockImpl<IResearchViewMergeExecutor<
    true, arangodb::iresearch::MaterializeType::NotMaterialize | arangodb::iresearch::MaterializeType::UseStoredValues>>;
template class ::arangodb::aql::ExecutionBlockImpl<IResearchViewMergeExecutor<
    true, arangodb::iresearch::MaterializeType::LateMaterialize | arangodb::iresearch::MaterializeType::UseStoredValues>>;

template class ::arangodb::aql::ExecutionBlockImpl<IdExecutor<ConstFetcher>>;
template class ::arangodb::aql::ExecutionBlockImpl<IdExecutor<SingleRowFetcher<BlockPassthrough::Enable>>>;
template class ::arangodb::aql::ExecutionBlockImpl<IndexExecutor>;
template class ::arangodb::aql::ExecutionBlockImpl<LimitExecutor>;

// IndexTag, Insert, Remove, Update,Replace, Upsert are only tags for this one
template class ::arangodb::aql::ExecutionBlockImpl<SingleRemoteModificationExecutor<IndexTag>>;
template class ::arangodb::aql::ExecutionBlockImpl<SingleRemoteModificationExecutor<Insert>>;
template class ::arangodb::aql::ExecutionBlockImpl<SingleRemoteModificationExecutor<Remove>>;
template class ::arangodb::aql::ExecutionBlockImpl<SingleRemoteModificationExecutor<Update>>;
template class ::arangodb::aql::ExecutionBlockImpl<SingleRemoteModificationExecutor<Replace>>;
template class ::arangodb::aql::ExecutionBlockImpl<SingleRemoteModificationExecutor<Upsert>>;

template class ::arangodb::aql::ExecutionBlockImpl<NoResultsExecutor>;
template class ::arangodb::aql::ExecutionBlockImpl<ReturnExecutor>;
template class ::arangodb::aql::ExecutionBlockImpl<ShortestPathExecutor>;
template class ::arangodb::aql::ExecutionBlockImpl<KShortestPathsExecutor>;
template class ::arangodb::aql::ExecutionBlockImpl<SortedCollectExecutor>;
template class ::arangodb::aql::ExecutionBlockImpl<SortExecutor>;
template class ::arangodb::aql::ExecutionBlockImpl<SubqueryEndExecutor>;
template class ::arangodb::aql::ExecutionBlockImpl<SubqueryExecutor<true>>;
template class ::arangodb::aql::ExecutionBlockImpl<SubqueryExecutor<false>>;
template class ::arangodb::aql::ExecutionBlockImpl<SubqueryStartExecutor>;
template class ::arangodb::aql::ExecutionBlockImpl<TraversalExecutor>;
template class ::arangodb::aql::ExecutionBlockImpl<SortingGatherExecutor>;
template class ::arangodb::aql::ExecutionBlockImpl<ParallelUnsortedGatherExecutor>;
template class ::arangodb::aql::ExecutionBlockImpl<UnsortedGatherExecutor>;

template class ::arangodb::aql::ExecutionBlockImpl<MaterializeExecutor<RegisterId>>;
template class ::arangodb::aql::ExecutionBlockImpl<MaterializeExecutor<std::string const&>>;

template class ::arangodb::aql::ExecutionBlockImpl<ModificationExecutor<AllRowsFetcher, InsertModifier>>;
template class ::arangodb::aql::ExecutionBlockImpl<ModificationExecutor<SingleRowFetcher<BlockPassthrough::Disable>, InsertModifier>>;
template class ::arangodb::aql::ExecutionBlockImpl<ModificationExecutor<AllRowsFetcher, RemoveModifier>>;
template class ::arangodb::aql::ExecutionBlockImpl<ModificationExecutor<SingleRowFetcher<BlockPassthrough::Disable>, RemoveModifier>>;
template class ::arangodb::aql::ExecutionBlockImpl<ModificationExecutor<AllRowsFetcher, UpdateReplaceModifier>>;
template class ::arangodb::aql::ExecutionBlockImpl<ModificationExecutor<SingleRowFetcher<BlockPassthrough::Disable>, UpdateReplaceModifier>>;
template class ::arangodb::aql::ExecutionBlockImpl<ModificationExecutor<AllRowsFetcher, UpsertModifier>>;
template class ::arangodb::aql::ExecutionBlockImpl<ModificationExecutor<SingleRowFetcher<BlockPassthrough::Disable>, UpsertModifier>>;<|MERGE_RESOLUTION|>--- conflicted
+++ resolved
@@ -131,18 +131,11 @@
  */
 template <typename Executor>
 constexpr bool isNewStyleExecutor =
-    is_one_of_v<Executor, FilterExecutor, SortedCollectExecutor, ReturnExecutor,
+    is_one_of_v<Executor, FilterExecutor, SortedCollectExecutor, ReturnExecutor, TraversalExecutor,
 #ifdef ARANGODB_USE_GOOGLE_TESTS
                 TestLambdaExecutor, TestLambdaSkipExecutor,  // we need one after these to avoid compile errors in non-test mode
 #endif
-<<<<<<< HEAD
-      std::is_same_v<Executor, FilterExecutor> ||
-      std::is_same_v<Executor, ShortestPathExecutor> ||
-      std::is_same_v<Executor, TraversalExecutor>;
-}
-=======
                 ShortestPathExecutor>;
->>>>>>> 30d9f277
 
 template <class Executor>
 ExecutionBlockImpl<Executor>::ExecutionBlockImpl(ExecutionEngine* engine,
@@ -1034,17 +1027,12 @@
   static_assert(!useFetcher || hasSkipRows<typename Executor::Fetcher>::value,
                 "Fetcher is chosen for skipping, but has not skipRows method!");
 
-  static_assert(useExecutor == (is_one_of_v<Executor, FilterExecutor, ShortestPathExecutor, ReturnExecutor,
+  static_assert(useExecutor ==
+                    (is_one_of_v<Executor, FilterExecutor, ShortestPathExecutor, ReturnExecutor, TraversalExecutor,
 #ifdef ARANGODB_USE_GOOGLE_TESTS
-                                            TestLambdaSkipExecutor,
+                                 TestLambdaSkipExecutor,
 #endif
-<<<<<<< HEAD
-                                   std::is_same_v<Executor, FilterExecutor> ||
-                                   std::is_same_v<Executor, ShortestPathExecutor> ||
-                                   std::is_same_v<Executor, TraversalExecutor>),
-=======
-                                            SortedCollectExecutor>),
->>>>>>> 30d9f277
+                                 SortedCollectExecutor>),
                 "Unexpected executor for SkipVariants::EXECUTOR");
 
   // The LimitExecutor will not work correctly with SkipVariants::FETCHER!
