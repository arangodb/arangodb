--- conflicted
+++ resolved
@@ -623,15 +623,9 @@
               KShortestPathsExecutor<graph::KShortestPathsFinder>, KShortestPathsExecutor<KPathRefactored>,
               KShortestPathsExecutor<KPathRefactoredTracer>, KShortestPathsExecutor<KPathRefactoredCluster>,
               KShortestPathsExecutor<KPathRefactoredClusterTracer>, ParallelUnsortedGatherExecutor,
-<<<<<<< HEAD
-              IdExecutor<SingleRowFetcher<BlockPassthrough::Enable>>, IdExecutor<ConstFetcher>,
-              HashedCollectExecutor, AccuWindowExecutor, WindowExecutor, IndexExecutor, EnumerateCollectionExecutor,
-              DistinctCollectExecutor, ConstrainedSortExecutor, CountCollectExecutor,
-=======
               IdExecutor<SingleRowFetcher<BlockPassthrough::Enable>>, IdExecutor<ConstFetcher>, HashedCollectExecutor,
               AccuWindowExecutor, WindowExecutor, IndexExecutor, EnumerateCollectionExecutor, DistinctCollectExecutor,
               ConstrainedSortExecutor, CountCollectExecutor,
->>>>>>> a2eba029
 #ifdef ARANGODB_USE_GOOGLE_TESTS
               TestLambdaSkipExecutor,
 #endif
@@ -1424,11 +1418,6 @@
 #endif
         LOG_QUERY("1f786", DEBUG) << printTypeInfo() << " call skipRows " << ctx.clientCall;
 
-<<<<<<< HEAD
-        // Execute skipSome
-        auto [state, stats, skippedLocal, call] =
-            executeSkipRowsRange(_lastRange, ctx.clientCall);
-=======
         ExecutorState state = ExecutorState::HASMORE;
         typename Executor::Stats stats;
         size_t skippedLocal = 0;
@@ -1458,7 +1447,6 @@
           std::tie(state, stats, skippedLocal, call) =
               executeSkipRowsRange(_lastRange, ctx.clientCall);
         }
->>>>>>> a2eba029
 
 #ifdef ARANGODB_ENABLE_MAINTAINER_MODE
         // Assertion: We did skip 'skippedLocal' documents here.
