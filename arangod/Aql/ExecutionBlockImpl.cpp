--- conflicted
+++ resolved
@@ -210,23 +210,6 @@
 }
 
 template <class Executor>
-<<<<<<< HEAD
-std::pair<ExecutionState, SharedAqlItemBlockPtr> ExecutionBlockImpl<Executor>::traceGetSomeEnd(
-    ExecutionState state, SharedAqlItemBlockPtr result) {
-  ExecutionBlock::traceGetSomeEnd(result.get(), state);
-  return {state, std::move(result)};
-}
-
-template <class Executor>
-std::pair<ExecutionState, size_t> ExecutionBlockImpl<Executor>::traceSkipSomeEnd(
-    ExecutionState state, size_t skipped) {
-  ExecutionBlock::traceSkipSomeEnd(skipped, state);
-  return {state, skipped};
-}
-
-template <class Executor>
-=======
->>>>>>> 8e308680
 std::pair<ExecutionState, Result> ExecutionBlockImpl<Executor>::initializeCursor(InputAqlItemRow const& input) {
   // destroy and re-create the BlockFetcher
   _blockFetcher.~BlockFetcher();
