////////////////////////////////////////////////////////////////////////////////
/// DISCLAIMER
///
/// Copyright 2018 ArangoDB GmbH, Cologne, Germany
///
/// Licensed under the Apache License, Version 2.0 (the "License");
/// you may not use this file except in compliance with the License.
/// You may obtain a copy of the License at
///
///     http://www.apache.org/licenses/LICENSE-2.0
///
/// Unless required by applicable law or agreed to in writing, software
/// distributed under the License is distributed on an "AS IS" BASIS,
/// WITHOUT WARRANTIES OR CONDITIONS OF ANY KIND, either express or implied.
/// See the License for the specific language governing permissions and
/// limitations under the License.
///
/// Copyright holder is ArangoDB GmbH, Cologne, Germany
///
/// @author Tobias Goedderz
/// @author Michael Hackstein
/// @author Heiko Kernbach
/// @author Jan Christoph Uhde
////////////////////////////////////////////////////////////////////////////////

#include "ExecutionBlockImpl.h"

#include "Aql/AllRowsFetcher.h"
#include "Aql/AqlCallStack.h"
#include "Aql/AqlItemBlock.h"
#include "Aql/CalculationExecutor.h"
#include "Aql/ConstFetcher.h"
#include "Aql/ConstrainedSortExecutor.h"
#include "Aql/CountCollectExecutor.h"
#include "Aql/DistinctCollectExecutor.h"
#include "Aql/EnumerateCollectionExecutor.h"
#include "Aql/EnumerateListExecutor.h"
#include "Aql/ExecutionEngine.h"
#include "Aql/ExecutionState.h"
#include "Aql/ExecutorInfos.h"
#include "Aql/FilterExecutor.h"
#include "Aql/HashedCollectExecutor.h"
#include "Aql/IResearchViewExecutor.h"
#include "Aql/IdExecutor.h"
#include "Aql/IndexExecutor.h"
#include "Aql/InputAqlItemRow.h"
#include "Aql/KShortestPathsExecutor.h"
#include "Aql/LimitExecutor.h"
#include "Aql/MaterializeExecutor.h"
#include "Aql/ModificationExecutor.h"
#include "Aql/MultiDependencySingleRowFetcher.h"
#include "Aql/NoResultsExecutor.h"
#include "Aql/ParallelUnsortedGatherExecutor.h"
#include "Aql/Query.h"
#include "Aql/QueryOptions.h"
#include "Aql/ReturnExecutor.h"
#include "Aql/ShadowAqlItemRow.h"
#include "Aql/ShortestPathExecutor.h"
#include "Aql/SimpleModifier.h"
#include "Aql/SingleRemoteModificationExecutor.h"
#include "Aql/SortExecutor.h"
#include "Aql/SortRegister.h"
#include "Aql/SortedCollectExecutor.h"
#include "Aql/SortingGatherExecutor.h"
#include "Aql/SubqueryEndExecutor.h"
#include "Aql/SubqueryExecutor.h"
#include "Aql/SubqueryStartExecutor.h"
#include "Aql/TraversalExecutor.h"
#include "Aql/UnsortedGatherExecutor.h"
#include "Aql/UpsertModifier.h"
#include "Basics/system-functions.h"
#include "Transaction/Context.h"

#include <velocypack/Dumper.h>
#include <velocypack/velocypack-aliases.h>

#include <boost/core/demangle.hpp>

#include <type_traits>

using namespace arangodb;
using namespace arangodb::aql;

namespace {

std::string const doneString = "DONE";
std::string const hasDataRowString = "HASMORE";
std::string const waitingString = "WAITING";
std::string const unknownString = "UNKNOWN";

std::string const& stateToString(aql::ExecutionState state) {
  switch (state) {
    case aql::ExecutionState::DONE:
      return doneString;
    case aql::ExecutionState::HASMORE:
      return hasDataRowString;
    case aql::ExecutionState::WAITING:
      return waitingString;
    default:
      // just to suppress a warning ..
      return unknownString;
  }
}

}  // namespace

/*
 * Creates a metafunction `checkName` that tests whether a class has a method
 * named `methodName`, used like this:
 *
 * CREATE_HAS_MEMBER_CHECK(someMethod, hasSomeMethod);
 * ...
 * constexpr bool someClassHasSomeMethod = hasSomeMethod<SomeClass>::value;
 */

#define CREATE_HAS_MEMBER_CHECK(methodName, checkName)               \
  template <typename T>                                              \
  class checkName {                                                  \
    template <typename C>                                            \
    static std::true_type test(decltype(&C::methodName));            \
    template <typename C>                                            \
    static std::true_type test(decltype(&C::template methodName<>)); \
    template <typename>                                              \
    static std::false_type test(...);                                \
                                                                     \
   public:                                                           \
    static constexpr bool value = decltype(test<T>(0))::value;       \
  }

CREATE_HAS_MEMBER_CHECK(initializeCursor, hasInitializeCursor);
CREATE_HAS_MEMBER_CHECK(skipRows, hasSkipRows);
CREATE_HAS_MEMBER_CHECK(fetchBlockForPassthrough, hasFetchBlockForPassthrough);
CREATE_HAS_MEMBER_CHECK(expectedNumberOfRows, hasExpectedNumberOfRows);
CREATE_HAS_MEMBER_CHECK(skipRowsRange, hasSkipRowsRange);

#ifdef ARANGODB_USE_GOOGLE_TESTS
// Forward declaration of Test Executors.
// only used as long as isNewStyleExecutor is required.
namespace arangodb {
namespace aql {
class TestLambdaExecutor;

class TestLambdaSkipExecutor;
}  // namespace aql
}  // namespace arangodb
#endif

template <typename T, typename... Es>
constexpr bool is_one_of_v = (std::is_same_v<T, Es> || ...);

/*
 * Determine whether we execute new style or old style skips, i.e. pre or post shadow row introduction
 * TODO: This should be removed once all executors and fetchers are ported to the new style.
 */
<<<<<<< HEAD
template <class Executor>
static bool constexpr isNewStyleExecutor() {
  return std::is_same<Executor, FilterExecutor>::value || std::is_same<Executor, ReturnExecutor>::value;
}
=======

template <typename Executor>
constexpr bool isNewStyleExecutor =
    is_one_of_v<Executor, FilterExecutor, SortedCollectExecutor,
#ifdef ARANGODB_USE_GOOGLE_TESTS
                TestLambdaExecutor, TestLambdaSkipExecutor,  // we need one after these to avoid compile errors in non-test mode
#endif
                ShortestPathExecutor>;
>>>>>>> 7222d3eb

template <class Executor>
ExecutionBlockImpl<Executor>::ExecutionBlockImpl(ExecutionEngine* engine,
                                                 ExecutionNode const* node,
                                                 typename Executor::Infos infos)
    : ExecutionBlock(engine, node),
      _dependencyProxy(_dependencies, engine->itemBlockManager(),
                       infos.getInputRegisters(),
                       infos.numberOfInputRegisters(), trxVpackOptions()),
      _rowFetcher(_dependencyProxy),
      _infos(std::move(infos)),
      _executor(_rowFetcher, _infos),
      _outputItemRow(),
      _query(*engine->getQuery()),
      _state(InternalState::FETCH_DATA),
      _lastRange{ExecutorState::HASMORE},
      _execState{ExecState::CHECKCALL},
      _upstreamRequest{},
      _clientRequest{},
      _hasUsedDataRangeBlock{false} {
  // already insert ourselves into the statistics results
  if (_profile >= PROFILE_LEVEL_BLOCKS) {
    _engine->_stats.nodes.try_emplace(node->id(), ExecutionStats::Node());
  }
}

template <class Executor>
ExecutionBlockImpl<Executor>::~ExecutionBlockImpl() = default;

template <class Executor>
std::pair<ExecutionState, SharedAqlItemBlockPtr> ExecutionBlockImpl<Executor>::getSome(size_t atMost) {
  if constexpr (isNewStyleExecutor<Executor>) {
    AqlCallStack stack{AqlCall::SimulateGetSome(atMost)};
    auto const [state, skipped, block] = execute(stack);
    return {state, block};
  } else {
    traceGetSomeBegin(atMost);
    auto result = getSomeWithoutTrace(atMost);
    return traceGetSomeEnd(result.first, std::move(result.second));
  }
}

template <class Executor>
std::pair<ExecutionState, SharedAqlItemBlockPtr> ExecutionBlockImpl<Executor>::getSomeWithoutTrace(size_t atMost) {
  TRI_ASSERT(atMost <= ExecutionBlock::DefaultBatchSize);
  // silence tests -- we need to introduce new failure tests for fetchers
  TRI_IF_FAILURE("ExecutionBlock::getOrSkipSome1") {
    THROW_ARANGO_EXCEPTION(TRI_ERROR_DEBUG);
  }
  TRI_IF_FAILURE("ExecutionBlock::getOrSkipSome2") {
    THROW_ARANGO_EXCEPTION(TRI_ERROR_DEBUG);
  }
  TRI_IF_FAILURE("ExecutionBlock::getOrSkipSome3") {
    THROW_ARANGO_EXCEPTION(TRI_ERROR_DEBUG);
  }

  if (getQuery().killed()) {
    THROW_ARANGO_EXCEPTION(TRI_ERROR_QUERY_KILLED);
  }

  if (_state == InternalState::DONE) {
    // We are done, so we stay done
    return {ExecutionState::DONE, nullptr};
  }

  if (!_outputItemRow) {
    ExecutionState state;
    SharedAqlItemBlockPtr newBlock;
    std::tie(state, newBlock) =
        requestWrappedBlock(atMost, _infos.numberOfOutputRegisters());
    if (state == ExecutionState::WAITING) {
      TRI_ASSERT(newBlock == nullptr);
      return {state, nullptr};
    }
    if (newBlock == nullptr) {
      TRI_ASSERT(state == ExecutionState::DONE);
      _state = InternalState::DONE;
      // _rowFetcher must be DONE now already
      return {state, nullptr};
    }
    TRI_ASSERT(newBlock != nullptr);
    TRI_ASSERT(newBlock->size() > 0);
    // We cannot hold this assertion, if we are on a pass-through
    // block and the upstream uses execute already.
    // TRI_ASSERT(newBlock->size() <= atMost);
    _outputItemRow = createOutputRow(newBlock, AqlCall{});
  }

  ExecutionState state = ExecutionState::HASMORE;
  ExecutorStats executorStats{};

  TRI_ASSERT(atMost > 0);

  if (isInSplicedSubquery()) {
    // The loop has to be entered at least once!
    TRI_ASSERT(!_outputItemRow->isFull());
    while (!_outputItemRow->isFull() && _state != InternalState::DONE) {
      // Assert that write-head is always pointing to a free row
      TRI_ASSERT(!_outputItemRow->produced());
      switch (_state) {
        case InternalState::FETCH_DATA: {
          std::tie(state, executorStats) = _executor.produceRows(*_outputItemRow);
          // Count global but executor-specific statistics, like number of
          // filtered rows.
          _engine->_stats += executorStats;
          if (_outputItemRow->produced()) {
            _outputItemRow->advanceRow();
          }

          if (state == ExecutionState::WAITING) {
            return {state, nullptr};
          }

          if (state == ExecutionState::DONE) {
            _state = InternalState::FETCH_SHADOWROWS;
          }
          break;
        }
        case InternalState::FETCH_SHADOWROWS: {
          state = fetchShadowRowInternal();
          if (state == ExecutionState::WAITING) {
            return {state, nullptr};
          }
          break;
        }
        case InternalState::DONE: {
          TRI_ASSERT(false);  // Invalid state
        }
      }
    }
    // Modify the return state.
    // As long as we do still have ShadowRows
    // We need to return HASMORE!
    if (_state == InternalState::DONE) {
      state = ExecutionState::DONE;
    } else {
      state = ExecutionState::HASMORE;
    }
  } else {
    // The loop has to be entered at least once!
    TRI_ASSERT(!_outputItemRow->isFull());
    while (!_outputItemRow->isFull()) {
      std::tie(state, executorStats) = _executor.produceRows(*_outputItemRow);
      // Count global but executor-specific statistics, like number of filtered
      // rows.
      _engine->_stats += executorStats;
      if (_outputItemRow->produced()) {
        _outputItemRow->advanceRow();
      }

      if (state == ExecutionState::WAITING) {
        return {state, nullptr};
      }

      if (state == ExecutionState::DONE) {
        auto outputBlock = _outputItemRow->stealBlock();
        // This is not strictly necessary here, as we shouldn't be called again
        // after DONE.
        _outputItemRow.reset();
        return {state, std::move(outputBlock)};
      }
    }

    TRI_ASSERT(state == ExecutionState::HASMORE);
    TRI_ASSERT(_outputItemRow->isFull());
  }

  auto outputBlock = _outputItemRow->stealBlock();
  // we guarantee that we do return a valid pointer in the HASMORE case.
  TRI_ASSERT(outputBlock != nullptr || _state == InternalState::DONE);
  _outputItemRow.reset();
  return {state, std::move(outputBlock)};
}

template <class Executor>
std::unique_ptr<OutputAqlItemRow> ExecutionBlockImpl<Executor>::createOutputRow(
    SharedAqlItemBlockPtr& newBlock, AqlCall&& call) {
#ifdef ARANGODB_ENABLE_MAINTAINER_MODE
  if (newBlock != nullptr) {
    // Assert that the block has enough registers. This must be guaranteed by
    // the register planning.
    TRI_ASSERT(newBlock->getNrRegs() == _infos.numberOfOutputRegisters());
    // Check that all output registers are empty.
    for (auto const& reg : *_infos.getOutputRegisters()) {
      for (size_t row = 0; row < newBlock->size(); row++) {
        AqlValue const& val = newBlock->getValueReference(row, reg);
        TRI_ASSERT(val.isEmpty());
      }
    }
  }
#endif

  if /* constexpr */ (Executor::Properties::allowsBlockPassthrough == BlockPassthrough::Enable) {
    return std::make_unique<OutputAqlItemRow>(newBlock, infos().getOutputRegisters(),
                                              infos().registersToKeep(),
                                              infos().registersToClear(), call,
                                              OutputAqlItemRow::CopyRowBehavior::DoNotCopyInputRows);
  } else {
    return std::make_unique<OutputAqlItemRow>(newBlock, infos().getOutputRegisters(),
                                              infos().registersToKeep(),
                                              infos().registersToClear(), call);
  }
}

template <class Executor>
Executor& ExecutionBlockImpl<Executor>::executor() {
  return _executor;
}

template <class Executor>
Query const& ExecutionBlockImpl<Executor>::getQuery() const {
  return _query;
}

template <class Executor>
typename ExecutionBlockImpl<Executor>::Infos const& ExecutionBlockImpl<Executor>::infos() const {
  return _infos;
}

namespace arangodb::aql {

enum class SkipVariants { FETCHER, EXECUTOR, GET_SOME };

// Specifying the namespace here is important to MSVC.
template <enum arangodb::aql::SkipVariants>
struct ExecuteSkipVariant {};

template <>
struct ExecuteSkipVariant<SkipVariants::FETCHER> {
  template <class Executor>
  static std::tuple<ExecutionState, typename Executor::Stats, size_t> executeSkip(
      Executor& executor, typename Executor::Fetcher& fetcher, size_t toSkip) {
    auto res = fetcher.skipRows(toSkip);
    return std::make_tuple(res.first, typename Executor::Stats{}, res.second);  // tuple, cannot use initializer list due to build failure
  }
};

template <>
struct ExecuteSkipVariant<SkipVariants::EXECUTOR> {
  template <class Executor>
  static std::tuple<ExecutionState, typename Executor::Stats, size_t> executeSkip(
      Executor& executor, typename Executor::Fetcher& fetcher, size_t toSkip) {
    return executor.skipRows(toSkip);
  }
};

template <>
struct ExecuteSkipVariant<SkipVariants::GET_SOME> {
  template <class Executor>
  static std::tuple<ExecutionState, typename Executor::Stats, size_t> executeSkip(
      Executor& executor, typename Executor::Fetcher& fetcher, size_t toSkip) {
    // this function should never be executed
    TRI_ASSERT(false);
    // Make MSVC happy:
    return std::make_tuple(ExecutionState::DONE, typename Executor::Stats{}, 0);  // tuple, cannot use initializer list due to build failure
  }
};

template <class Executor>
static SkipVariants constexpr skipType() {
  bool constexpr useFetcher =
      Executor::Properties::allowsBlockPassthrough == BlockPassthrough::Enable &&
      !std::is_same<Executor, SubqueryExecutor<true>>::value;

  bool constexpr useExecutor = hasSkipRows<Executor>::value;

  // ConstFetcher and SingleRowFetcher<BlockPassthrough::Enable> can skip, but
  // it may not be done for modification subqueries.
  static_assert(useFetcher ==
                    (std::is_same<typename Executor::Fetcher, ConstFetcher>::value ||
                     (std::is_same<typename Executor::Fetcher, SingleRowFetcher<BlockPassthrough::Enable>>::value &&
                      !std::is_same<Executor, SubqueryExecutor<true>>::value)),
                "Unexpected fetcher for SkipVariants::FETCHER");

  static_assert(!useFetcher || hasSkipRows<typename Executor::Fetcher>::value,
                "Fetcher is chosen for skipping, but has not skipRows method!");

  static_assert(
      useExecutor ==
          (std::is_same<Executor, IndexExecutor>::value ||
           std::is_same<Executor, IResearchViewExecutor<false, iresearch::MaterializeType::NotMaterialize>>::value ||
           std::is_same<Executor, IResearchViewExecutor<false, iresearch::MaterializeType::LateMaterialize>>::value ||
           std::is_same<Executor, IResearchViewExecutor<false, iresearch::MaterializeType::Materialize>>::value ||
           std::is_same<Executor, IResearchViewExecutor<false, iresearch::MaterializeType::NotMaterialize | iresearch::MaterializeType::UseStoredValues>>::value ||
           std::is_same<Executor, IResearchViewExecutor<false, iresearch::MaterializeType::LateMaterialize | iresearch::MaterializeType::UseStoredValues>>::value ||
           std::is_same<Executor, IResearchViewExecutor<true, iresearch::MaterializeType::NotMaterialize>>::value ||
           std::is_same<Executor, IResearchViewExecutor<true, iresearch::MaterializeType::LateMaterialize>>::value ||
           std::is_same<Executor, IResearchViewExecutor<true, iresearch::MaterializeType::Materialize>>::value ||
           std::is_same<Executor, IResearchViewExecutor<true, iresearch::MaterializeType::NotMaterialize | iresearch::MaterializeType::UseStoredValues>>::value ||
           std::is_same<Executor, IResearchViewExecutor<true, iresearch::MaterializeType::LateMaterialize | iresearch::MaterializeType::UseStoredValues>>::value ||
           std::is_same<Executor, IResearchViewMergeExecutor<false, iresearch::MaterializeType::NotMaterialize>>::value ||
           std::is_same<Executor, IResearchViewMergeExecutor<false, iresearch::MaterializeType::LateMaterialize>>::value ||
           std::is_same<Executor, IResearchViewMergeExecutor<false, iresearch::MaterializeType::Materialize>>::value ||
           std::is_same<Executor, IResearchViewMergeExecutor<false, iresearch::MaterializeType::NotMaterialize | iresearch::MaterializeType::UseStoredValues>>::value ||
           std::is_same<Executor, IResearchViewMergeExecutor<false, iresearch::MaterializeType::LateMaterialize | iresearch::MaterializeType::UseStoredValues>>::value ||
           std::is_same<Executor, IResearchViewMergeExecutor<true, iresearch::MaterializeType::NotMaterialize>>::value ||
           std::is_same<Executor, IResearchViewMergeExecutor<true, iresearch::MaterializeType::LateMaterialize>>::value ||
           std::is_same<Executor, IResearchViewMergeExecutor<true, iresearch::MaterializeType::Materialize>>::value ||
           std::is_same<Executor, IResearchViewMergeExecutor<true, iresearch::MaterializeType::NotMaterialize | iresearch::MaterializeType::UseStoredValues>>::value ||
           std::is_same<Executor, IResearchViewMergeExecutor<true, iresearch::MaterializeType::LateMaterialize | iresearch::MaterializeType::UseStoredValues>>::value ||
           std::is_same<Executor, EnumerateCollectionExecutor>::value ||
           std::is_same<Executor, LimitExecutor>::value ||
           std::is_same<Executor, ConstrainedSortExecutor>::value ||
           std::is_same<Executor, SortingGatherExecutor>::value ||
           std::is_same<Executor, UnsortedGatherExecutor>::value ||
           std::is_same<Executor, ParallelUnsortedGatherExecutor>::value ||
           std::is_same<Executor, MaterializeExecutor<RegisterId>>::value ||
           std::is_same<Executor, MaterializeExecutor<std::string const&>>::value),
      "Unexpected executor for SkipVariants::EXECUTOR");

  // The LimitExecutor will not work correctly with SkipVariants::FETCHER!
  static_assert(
      !std::is_same<Executor, LimitExecutor>::value || useFetcher,
      "LimitExecutor needs to implement skipRows() to work correctly");

  if (useExecutor) {
    return SkipVariants::EXECUTOR;
  } else if (useFetcher) {
    return SkipVariants::FETCHER;
  } else {
    return SkipVariants::GET_SOME;
  }
}

}  // namespace arangodb::aql

template <class Executor>
std::pair<ExecutionState, size_t> ExecutionBlockImpl<Executor>::skipSome(size_t const atMost) {
  if constexpr (isNewStyleExecutor<Executor>) {
    AqlCallStack stack{AqlCall::SimulateSkipSome(atMost)};
    auto const [state, skipped, block] = execute(stack);

    // execute returns ExecutionState::DONE here, which stops execution after simulating a skip.
    // If we indiscriminately return ExecutionState::HASMORE, then we end up in an infinite loop
    //
    // luckily we can dispose of this kludge once executors have been ported.
    if (skipped < atMost && state == ExecutionState::DONE) {
      return {ExecutionState::DONE, skipped};
    } else {
      return {ExecutionState::HASMORE, skipped};
    }
  } else {
    traceSkipSomeBegin(atMost);
    auto state = ExecutionState::HASMORE;

    while (state == ExecutionState::HASMORE && _skipped < atMost) {
      auto res = skipSomeOnceWithoutTrace(atMost - _skipped);
      TRI_ASSERT(state != ExecutionState::WAITING || res.second == 0);
      state = res.first;
      _skipped += res.second;
      TRI_ASSERT(_skipped <= atMost);
    }

    size_t skipped = 0;
    if (state != ExecutionState::WAITING) {
      std::swap(skipped, _skipped);
    }

    TRI_ASSERT(skipped <= atMost);
    return traceSkipSomeEnd(state, skipped);
  }
}

template <class Executor>
std::pair<ExecutionState, size_t> ExecutionBlockImpl<Executor>::skipSomeOnceWithoutTrace(size_t atMost) {
  constexpr SkipVariants customSkipType = skipType<Executor>();

  if (customSkipType == SkipVariants::GET_SOME) {
    atMost = std::min(atMost, DefaultBatchSize);
    auto res = getSomeWithoutTrace(atMost);

    size_t skipped = 0;
    if (res.second != nullptr) {
      skipped = res.second->size();
    }
    TRI_ASSERT(skipped <= atMost);

    return {res.first, skipped};
  }

  ExecutionState state;
  typename Executor::Stats stats;
  size_t skipped;
  std::tie(state, stats, skipped) =
      ExecuteSkipVariant<customSkipType>::executeSkip(_executor, _rowFetcher, atMost);
  _engine->_stats += stats;
  TRI_ASSERT(skipped <= atMost);

  return {state, skipped};
}

template <bool customInit>
struct InitializeCursor {};

template <>
struct InitializeCursor<false> {
  template <class Executor>
  static void init(Executor& executor, typename Executor::Fetcher& rowFetcher,
                   typename Executor::Infos& infos) {
    // destroy and re-create the Executor
    executor.~Executor();
    new (&executor) Executor(rowFetcher, infos);
  }
};

template <>
struct InitializeCursor<true> {
  template <class Executor>
  static void init(Executor& executor, typename Executor::Fetcher&,
                   typename Executor::Infos&) {
    // re-initialize the Executor
    executor.initializeCursor();
  }
};

template <class Executor>
std::pair<ExecutionState, Result> ExecutionBlockImpl<Executor>::initializeCursor(InputAqlItemRow const& input) {
  // reinitialize the DependencyProxy
  _dependencyProxy.reset();
  _lastRange = DataRange(ExecutorState::HASMORE);

  // destroy and re-create the Fetcher
  _rowFetcher.~Fetcher();
  new (&_rowFetcher) Fetcher(_dependencyProxy);

  TRI_ASSERT(_skipped == 0);
  _skipped = 0;
  TRI_ASSERT(_state == InternalState::DONE || _state == InternalState::FETCH_DATA);
  _state = InternalState::FETCH_DATA;

  constexpr bool customInit = hasInitializeCursor<Executor>::value;
  // IndexExecutor and EnumerateCollectionExecutor have initializeCursor
  // implemented, so assert this implementation is used.
  static_assert(!std::is_same<Executor, EnumerateCollectionExecutor>::value || customInit,
                "EnumerateCollectionExecutor is expected to implement a custom "
                "initializeCursor method!");
  static_assert(!std::is_same<Executor, IndexExecutor>::value || customInit,
                "IndexExecutor is expected to implement a custom "
                "initializeCursor method!");
  static_assert(!std::is_same<Executor, DistinctCollectExecutor>::value || customInit,
                "DistinctCollectExecutor is expected to implement a custom "
                "initializeCursor method!");
  InitializeCursor<customInit>::init(_executor, _rowFetcher, _infos);

  // // use this with c++17 instead of specialization below
  // if constexpr (std::is_same_v<Executor, IdExecutor>) {
  //   if (items != nullptr) {
  //     _executor._inputRegisterValues.reset(
  //         items->slice(pos, *(_executor._infos.registersToKeep())));
  //   }
  // }

  return ExecutionBlock::initializeCursor(input);
}

template <class Executor>
std::pair<ExecutionState, Result> ExecutionBlockImpl<Executor>::shutdown(int errorCode) {
  return ExecutionBlock::shutdown(errorCode);
}

template <class Executor>
std::tuple<ExecutionState, size_t, SharedAqlItemBlockPtr> ExecutionBlockImpl<Executor>::execute(AqlCallStack stack) {
  // TODO remove this IF
  // These are new style executors
  if constexpr (isNewStyleExecutor<Executor>) {
    // Only this executor is fully implemented
    traceExecuteBegin(stack);
    auto res = executeWithoutTrace(stack);
    traceExecuteEnd(res);
    return res;
  }

  // Fall back to getSome/skipSome
  auto myCall = stack.popCall();
  TRI_ASSERT(AqlCall::IsSkipSomeCall(myCall) || AqlCall::IsGetSomeCall(myCall));
  if (AqlCall::IsSkipSomeCall(myCall)) {
    auto const [state, skipped] = skipSome(myCall.getOffset());
    if (state != ExecutionState::WAITING) {
      myCall.didSkip(skipped);
    }
    return {state, skipped, nullptr};
  } else if (AqlCall::IsGetSomeCall(myCall)) {
    auto const [state, block] = getSome(myCall.getLimit());
    // We do not need to count as softLimit will be overwritten, and hard cannot be set.
    return {state, 0, block};
  }
  // Should never get here!
  THROW_ARANGO_EXCEPTION(TRI_ERROR_NOT_IMPLEMENTED);
}

template <class Executor>
void ExecutionBlockImpl<Executor>::traceExecuteBegin(AqlCallStack const& stack) {
  if (_profile >= PROFILE_LEVEL_BLOCKS) {
    if (_getSomeBegin <= 0.0) {
      _getSomeBegin = TRI_microtime();
    }
    if (_profile >= PROFILE_LEVEL_TRACE_1) {
      auto const node = getPlanNode();
      auto const queryId = this->_engine->getQuery()->id();
      // TODO make sure this works also if stack is non relevant, e.g. passed through by outer subquery.
      auto const& call = stack.peek();
      LOG_TOPIC("1e717", INFO, Logger::QUERIES)
          << "[query#" << queryId << "] "
          << "execute type=" << node->getTypeString() << " call= " << call
          << " this=" << (uintptr_t)this << " id=" << node->id();
    }
  }
}

template <class Executor>
void ExecutionBlockImpl<Executor>::traceExecuteEnd(
    std::tuple<ExecutionState, size_t, SharedAqlItemBlockPtr> const& result) {
  if (_profile >= PROFILE_LEVEL_BLOCKS) {
    auto const& [state, skipped, block] = result;
    auto const items = block != nullptr ? block->size() : 0;
    ExecutionNode const* en = getPlanNode();
    ExecutionStats::Node stats;
    stats.calls = 1;
    stats.items = skipped + items;
    if (state != ExecutionState::WAITING) {
      stats.runtime = TRI_microtime() - _getSomeBegin;
      _getSomeBegin = 0.0;
    }

    auto it = _engine->_stats.nodes.find(en->id());
    if (it != _engine->_stats.nodes.end()) {
      it->second += stats;
    } else {
      _engine->_stats.nodes.emplace(en->id(), stats);
    }

    if (_profile >= PROFILE_LEVEL_TRACE_1) {
      ExecutionNode const* node = getPlanNode();
      auto const queryId = this->_engine->getQuery()->id();
      LOG_TOPIC("60bbc", INFO, Logger::QUERIES)
          << "[query#" << queryId << "] "
          << "execute done type=" << node->getTypeString() << " this=" << (uintptr_t)this
          << " id=" << node->id() << " state=" << stateToString(state)
          << " skipped=" << skipped << " produced=" << items;

      if (_profile >= PROFILE_LEVEL_TRACE_2) {
        if (block == nullptr) {
          LOG_TOPIC("9b3f4", INFO, Logger::QUERIES)
              << "[query#" << queryId << "] "
              << "execute type=" << node->getTypeString() << " result: nullptr";
        } else {
          VPackBuilder builder;
          auto const options = trxVpackOptions();
          block->toSimpleVPack(options, builder);
          LOG_TOPIC("f12f9", INFO, Logger::QUERIES)
              << "[query#" << queryId << "] "
              << "execute type=" << node->getTypeString()
              << " result: " << VPackDumper::toString(builder.slice(), options);
        }
      }
    }
  }
}

// Work around GCC bug: https://gcc.gnu.org/bugzilla/show_bug.cgi?id=56480
// Without the namespaces it fails with
// error: specialization of 'template<class Executor> std::pair<arangodb::aql::ExecutionState, arangodb::Result> arangodb::aql::ExecutionBlockImpl<Executor>::initializeCursor(arangodb::aql::AqlItemBlock*, size_t)' in different namespace
namespace arangodb::aql {
// TODO -- remove this specialization when cpp 17 becomes available
template <>
std::pair<ExecutionState, Result> ExecutionBlockImpl<IdExecutor<ConstFetcher>>::initializeCursor(
    InputAqlItemRow const& input) {
  // reinitialize the DependencyProxy
  _dependencyProxy.reset();

  // destroy and re-create the Fetcher
  _rowFetcher.~Fetcher();
  new (&_rowFetcher) Fetcher(_dependencyProxy);

  TRI_ASSERT(_skipped == 0);
  _skipped = 0;
  TRI_ASSERT(_state == InternalState::DONE || _state == InternalState::FETCH_DATA);
  _state = InternalState::FETCH_DATA;

  SharedAqlItemBlockPtr block =
      input.cloneToBlock(_engine->itemBlockManager(), *(infos().registersToKeep()),
                         infos().numberOfOutputRegisters());

  _rowFetcher.injectBlock(block);

  // cppcheck-suppress unreadVariable
  constexpr bool customInit = hasInitializeCursor<decltype(_executor)>::value;
  InitializeCursor<customInit>::init(_executor, _rowFetcher, _infos);

  // end of default initializeCursor
  return ExecutionBlock::initializeCursor(input);
}

// TODO the shutdown specializations shall be unified!

template <>
std::pair<ExecutionState, Result> ExecutionBlockImpl<TraversalExecutor>::shutdown(int errorCode) {
  ExecutionState state;
  Result result;

  std::tie(state, result) = ExecutionBlock::shutdown(errorCode);

  if (state == ExecutionState::WAITING) {
    return {state, result};
  }
  return this->executor().shutdown(errorCode);
}

template <>
std::pair<ExecutionState, Result> ExecutionBlockImpl<ShortestPathExecutor>::shutdown(int errorCode) {
  ExecutionState state;
  Result result;

  std::tie(state, result) = ExecutionBlock::shutdown(errorCode);
  if (state == ExecutionState::WAITING) {
    return {state, result};
  }
  return this->executor().shutdown(errorCode);
}

template <>
std::pair<ExecutionState, Result> ExecutionBlockImpl<KShortestPathsExecutor>::shutdown(int errorCode) {
  ExecutionState state;
  Result result;

  std::tie(state, result) = ExecutionBlock::shutdown(errorCode);
  if (state == ExecutionState::WAITING) {
    return {state, result};
  }
  return this->executor().shutdown(errorCode);
}

template <>
std::pair<ExecutionState, Result> ExecutionBlockImpl<SubqueryExecutor<true>>::shutdown(int errorCode) {
  ExecutionState state;
  Result subqueryResult;
  // shutdown is repeatable
  std::tie(state, subqueryResult) = this->executor().shutdown(errorCode);
  if (state == ExecutionState::WAITING) {
    return {ExecutionState::WAITING, subqueryResult};
  }
  Result result;

  std::tie(state, result) = ExecutionBlock::shutdown(errorCode);
  if (state == ExecutionState::WAITING) {
    return {state, result};
  }
  if (result.fail()) {
    return {state, result};
  }
  return {state, subqueryResult};
}

template <>
std::pair<ExecutionState, Result> ExecutionBlockImpl<SubqueryExecutor<false>>::shutdown(int errorCode) {
  ExecutionState state;
  Result subqueryResult;
  // shutdown is repeatable
  std::tie(state, subqueryResult) = this->executor().shutdown(errorCode);
  if (state == ExecutionState::WAITING) {
    return {ExecutionState::WAITING, subqueryResult};
  }
  Result result;

  std::tie(state, result) = ExecutionBlock::shutdown(errorCode);
  if (state == ExecutionState::WAITING) {
    return {state, result};
  }
  if (result.fail()) {
    return {state, result};
  }
  return {state, subqueryResult};
}

template <>
std::pair<ExecutionState, Result>
ExecutionBlockImpl<IdExecutor<SingleRowFetcher<BlockPassthrough::Enable>>>::shutdown(int errorCode) {
  if (this->infos().isResponsibleForInitializeCursor()) {
    return ExecutionBlock::shutdown(errorCode);
  }
  return {ExecutionState::DONE, {errorCode}};
}

}  // namespace arangodb::aql

namespace arangodb::aql {

// The constant "PASSTHROUGH" is somehow reserved with MSVC.
enum class RequestWrappedBlockVariant {
  DEFAULT,
  PASS_THROUGH,
  INPUTRESTRICTED
};

// Specifying the namespace here is important to MSVC.
template <enum arangodb::aql::RequestWrappedBlockVariant>
struct RequestWrappedBlock {};

template <>
struct RequestWrappedBlock<RequestWrappedBlockVariant::DEFAULT> {
  /**
   * @brief Default requestWrappedBlock() implementation. Just get a new block
   *        from the AqlItemBlockManager.
   */
  template <class Executor>
  static std::pair<ExecutionState, SharedAqlItemBlockPtr> run(
#ifdef ARANGODB_ENABLE_MAINTAINER_MODE
      typename Executor::Infos const&,
#endif
      Executor& executor, ExecutionEngine& engine, size_t nrItems, RegisterCount nrRegs) {
    return {ExecutionState::HASMORE,
            engine.itemBlockManager().requestBlock(nrItems, nrRegs)};
  }
};

template <>
struct RequestWrappedBlock<RequestWrappedBlockVariant::PASS_THROUGH> {
  /**
   * @brief If blocks can be passed through, we do not create new blocks.
   *        Instead, we take the input blocks and reuse them.
   */
  template <class Executor>
  static std::pair<ExecutionState, SharedAqlItemBlockPtr> run(
#ifdef ARANGODB_ENABLE_MAINTAINER_MODE
      typename Executor::Infos const& infos,
#endif
      Executor& executor, ExecutionEngine& engine, size_t nrItems, RegisterCount nrRegs) {
    static_assert(Executor::Properties::allowsBlockPassthrough == BlockPassthrough::Enable,
                  "This function can only be used with executors supporting "
                  "`allowsBlockPassthrough`");
    static_assert(hasFetchBlockForPassthrough<Executor>::value,
                  "An Executor with allowsBlockPassthrough must implement "
                  "fetchBlockForPassthrough");

    SharedAqlItemBlockPtr block;

    ExecutionState state;
    typename Executor::Stats executorStats;
    std::tie(state, executorStats, block) = executor.fetchBlockForPassthrough(nrItems);
    engine._stats += executorStats;

    if (state == ExecutionState::WAITING) {
      TRI_ASSERT(block == nullptr);
      return {state, nullptr};
    }
    if (block == nullptr) {
      TRI_ASSERT(state == ExecutionState::DONE);
      return {state, nullptr};
    }

    // Now we must have a block.
    TRI_ASSERT(block != nullptr);
    // Assert that the block has enough registers. This must be guaranteed by
    // the register planning.
    TRI_ASSERT(block->getNrRegs() == nrRegs);
#ifdef ARANGODB_ENABLE_MAINTAINER_MODE
    // Check that all output registers are empty.
    for (auto const& reg : *infos.getOutputRegisters()) {
      for (size_t row = 0; row < block->size(); row++) {
        AqlValue const& val = block->getValueReference(row, reg);
        TRI_ASSERT(val.isEmpty());
      }
    }
#endif

    return {ExecutionState::HASMORE, block};
  }
};

template <>
struct RequestWrappedBlock<RequestWrappedBlockVariant::INPUTRESTRICTED> {
  /**
   * @brief If the executor can set an upper bound on the output size knowing
   *        the input size, usually because size(input) >= size(output), let it
   *        prefetch an input block to give us this upper bound.
   *        Only then we allocate a new block with at most this upper bound.
   */
  template <class Executor>
  static std::pair<ExecutionState, SharedAqlItemBlockPtr> run(
#ifdef ARANGODB_ENABLE_MAINTAINER_MODE
      typename Executor::Infos const&,
#endif
      Executor& executor, ExecutionEngine& engine, size_t nrItems, RegisterCount nrRegs) {
    static_assert(Executor::Properties::inputSizeRestrictsOutputSize,
                  "This function can only be used with executors supporting "
                  "`inputSizeRestrictsOutputSize`");
    static_assert(hasExpectedNumberOfRows<Executor>::value,
                  "An Executor with inputSizeRestrictsOutputSize must "
                  "implement expectedNumberOfRows");

    SharedAqlItemBlockPtr block;

    ExecutionState state;
    size_t expectedRows = 0;
    // Note: this might trigger a prefetch on the rowFetcher!
    std::tie(state, expectedRows) = executor.expectedNumberOfRows(nrItems);
    if (state == ExecutionState::WAITING) {
      return {state, nullptr};
    }
    nrItems = (std::min)(expectedRows, nrItems);
    if (nrItems == 0) {
      TRI_ASSERT(state == ExecutionState::DONE);
      if (state != ExecutionState::DONE) {
        auto const executorName = boost::core::demangle(typeid(Executor).name());
        THROW_ARANGO_EXCEPTION_FORMAT(
            TRI_ERROR_INTERNAL_AQL,
            "Unexpected result of expectedNumberOfRows in %s", executorName.c_str());
      }
      return {state, nullptr};
    }
    block = engine.itemBlockManager().requestBlock(nrItems, nrRegs);

    return {ExecutionState::HASMORE, block};
  }
};

}  // namespace arangodb::aql

template <class Executor>
std::pair<ExecutionState, SharedAqlItemBlockPtr> ExecutionBlockImpl<Executor>::requestWrappedBlock(
    size_t nrItems, RegisterCount nrRegs) {
  if constexpr (!isNewStyleExecutor<Executor>) {
    static_assert(Executor::Properties::allowsBlockPassthrough == BlockPassthrough::Disable ||
                      !Executor::Properties::inputSizeRestrictsOutputSize,
                  "At most one of Properties::allowsBlockPassthrough or "
                  "Properties::inputSizeRestrictsOutputSize should be true for "
                  "each Executor");
    static_assert((Executor::Properties::allowsBlockPassthrough == BlockPassthrough::Enable) ==
                      hasFetchBlockForPassthrough<Executor>::value,
                  "Executors should implement the method "
                  "fetchBlockForPassthrough() iff "
                  "Properties::allowsBlockPassthrough is true");
  }
  static_assert(
      Executor::Properties::inputSizeRestrictsOutputSize ==
          hasExpectedNumberOfRows<Executor>::value,
      "Executors should implement the method expectedNumberOfRows() iff "
      "Properties::inputSizeRestrictsOutputSize is true");

  constexpr RequestWrappedBlockVariant variant =
      Executor::Properties::allowsBlockPassthrough == BlockPassthrough::Enable
          ? RequestWrappedBlockVariant::PASS_THROUGH
          : Executor::Properties::inputSizeRestrictsOutputSize
                ? RequestWrappedBlockVariant::INPUTRESTRICTED
                : RequestWrappedBlockVariant::DEFAULT;

  // Override for spliced subqueries, this optimization does not work there.
  if (isInSplicedSubquery() && variant == RequestWrappedBlockVariant::INPUTRESTRICTED) {
    return RequestWrappedBlock<RequestWrappedBlockVariant::DEFAULT>::run(
#ifdef ARANGODB_ENABLE_MAINTAINER_MODE
        infos(),
#endif
        executor(), *_engine, nrItems, nrRegs);
  }

  return RequestWrappedBlock<variant>::run(
#ifdef ARANGODB_ENABLE_MAINTAINER_MODE
      infos(),
#endif
      executor(), *_engine, nrItems, nrRegs);
}

// TODO: We need to define the size of this block based on Input / Executor / Subquery depth
template <class Executor>
auto ExecutionBlockImpl<Executor>::allocateOutputBlock(AqlCall&& call)
    -> std::unique_ptr<OutputAqlItemRow> {
  if constexpr (Executor::Properties::allowsBlockPassthrough == BlockPassthrough::Enable) {
    SharedAqlItemBlockPtr newBlock{nullptr};
    // Passthrough variant, re-use the block stored in InputRange
    if (!_hasUsedDataRangeBlock) {
      // In the pass through variant we have the contract that we work on a
      // block all or nothing, so if we have used the block once, we cannot use it again
      // however we cannot remove the _lastRange as it may contain additional information.
      newBlock = _lastRange.getBlock();
      _hasUsedDataRangeBlock = true;
    }

    return createOutputRow(newBlock, std::move(call));
  } else {
    // Non-Passthrough variant, we need to allocate the block ourselfs
    size_t blockSize = ExecutionBlock::DefaultBatchSize;
    SharedAqlItemBlockPtr newBlock =
        _engine->itemBlockManager().requestBlock(blockSize, _infos.numberOfOutputRegisters());
    return createOutputRow(newBlock, std::move(call));
  }
}

template <class Executor>
void ExecutionBlockImpl<Executor>::ensureOutputBlock(AqlCall&& call) {
  if (_outputItemRow == nullptr || !_outputItemRow->isInitialized()) {
    _outputItemRow = allocateOutputBlock(std::move(call));
  } else {
    _outputItemRow->setCall(std::move(call));
  }
}

// This cannot return upstream call or shadowrows.
template <class Executor>
auto ExecutionBlockImpl<Executor>::nextState(AqlCall const& call) const -> ExecState {
  if (call.getOffset() > 0) {
    // First skip
    return ExecState::SKIP;
  }
  if (call.getLimit() > 0) {
    // Then produce
    return ExecState::PRODUCE;
  }
  if (call.needsFullCount()) {
    // then fullcount
    return ExecState::FULLCOUNT;
  }
  if (call.hardLimit == 0) {
    // We reached hardLimit, fast forward
    return ExecState::FASTFORWARD;
  }
  // now we are done.
  return ExecState::DONE;
}

/// @brief request an AqlItemBlock from the memory manager
template <class Executor>
SharedAqlItemBlockPtr ExecutionBlockImpl<Executor>::requestBlock(size_t nrItems,
                                                                 RegisterId nrRegs) {
  return _engine->itemBlockManager().requestBlock(nrItems, nrRegs);
}

//
// FETCHER:  if we have one output row per input row, we can skip
//           directly by just calling the fetcher and see whether
//           it produced any output.
//           With the new architecture we should be able to just skip
//           ahead on the input range, fetching new blocks when necessary
// EXECUTOR: the executor has a specialised skipRowsRange method
//           that will be called to skip
// GET_SOME: we just request rows from the executor and then discard
//           them
//
enum class SkipRowsRangeVariant { FETCHER, EXECUTOR };

// This function is just copy&pasted from above to decide which variant of
// skip is used for which executor.
template <class Executor>
static SkipRowsRangeVariant constexpr skipRowsType() {
  bool constexpr useFetcher =
      Executor::Properties::allowsBlockPassthrough == BlockPassthrough::Enable &&
      !std::is_same<Executor, SubqueryExecutor<true>>::value;

  bool constexpr useExecutor = hasSkipRowsRange<Executor>::value;

  // ConstFetcher and SingleRowFetcher<BlockPassthrough::Enable> can skip, but
  // it may not be done for modification subqueries.
  static_assert(useFetcher ==
                    (std::is_same_v<typename Executor::Fetcher, ConstFetcher> ||
                     (std::is_same_v<typename Executor::Fetcher, SingleRowFetcher<BlockPassthrough::Enable>> &&
                      !std::is_same<Executor, SubqueryExecutor<true>>::value)),
                "Unexpected fetcher for SkipVariants::FETCHER");

  static_assert(!useFetcher || hasSkipRows<typename Executor::Fetcher>::value,
                "Fetcher is chosen for skipping, but has not skipRows method!");

  static_assert(useExecutor == (is_one_of_v<Executor, FilterExecutor, ShortestPathExecutor,
#ifdef ARANGODB_USE_GOOGLE_TESTS
                                            TestLambdaSkipExecutor,
#endif
                                            SortedCollectExecutor>),
                "Unexpected executor for SkipVariants::EXECUTOR");

  // The LimitExecutor will not work correctly with SkipVariants::FETCHER!
  static_assert(
      !std::is_same<Executor, LimitExecutor>::value || useFetcher,
      "LimitExecutor needs to implement skipRows() to work correctly");

  if (useExecutor) {
    return SkipRowsRangeVariant::EXECUTOR;
  } else if (useFetcher) {
    return SkipRowsRangeVariant::FETCHER;
  } else {
    TRI_ASSERT(false);
    THROW_ARANGO_EXCEPTION(TRI_ERROR_NOT_IMPLEMENTED);
  }
}

// Let's do it the C++ way.
template <class T>
struct dependent_false : std::false_type {};

template <class Executor>
std::tuple<ExecutorState, size_t, AqlCall> ExecutionBlockImpl<Executor>::executeSkipRowsRange(
    AqlItemBlockInputRange& inputRange, AqlCall& call) {
  if constexpr (isNewStyleExecutor<Executor>) {
    call.skippedRows = 0;
    if constexpr (skipRowsType<Executor>() == SkipRowsRangeVariant::EXECUTOR) {
      // If the executor has a method skipRowsRange, to skip outputs.
      // Every non-passthrough executor needs to implement this.
      return _executor.skipRowsRange(inputRange, call);
    } else if constexpr (skipRowsType<Executor>() == SkipRowsRangeVariant::FETCHER) {
      // If we know that every input row produces exactly one output row (this
      // is a property of the executor), then we can just let the fetcher skip
      // the number of rows that we would like to skip.
      // Returning this will trigger to end in upstream state now, with the
      // call that was handed it
      return {inputRange.upstreamState(), 0, call};
    } else {
      static_assert(dependent_false<Executor>::value,
                    "This value of SkipRowsRangeVariant is not supported");
      return std::make_tuple(ExecutorState::DONE, 0, call);
    }
  } else {
    TRI_ASSERT(false);
    return std::make_tuple(ExecutorState::DONE, 0, call);
  }
  // Compiler is unhappy without this.
  return std::make_tuple(ExecutorState::DONE, 0, call);
}

/**
 * @brief This is the central function of an executor, and it acts like a
 * coroutine: It can be called multiple times and keeps state across
 * calls.
 *
 * The intended behaviour of this function is best described in terms of
 * a state machine; the possible states are the ExecStates
 * SKIP, PRODUCE, FULLCOUNT, FASTFORWARD, UPSTREAM, SHADOWROWS, DONE
 *
 * SKIP       skipping rows. How rows are skipped is determined by
 *            the Executor that is used. See SkipVariants
 * PRODUCE    calls produceRows of the executor
 * FULLCOUNT  again skipping rows. like skip, but will skip all rows
 * FASTFORWARD like fullcount, but does not count skipped rows.
 * UPSTREAM   fetches rows from the upstream executor(s) to be processed by
 *            our executor.
 * SHADOWROWS process any shadow rows
 * DONE       processing of one output is done. We did handle offset / limit / fullCount without crossing BatchSize limits.
 *            This state does not indicate that we are DONE with all input, we are just done with one walk through this statemachine.
 *
 * We progress within the states in the following way:
 *   There is a nextState method that determines the next state based on the call, it can only lead to:
 *   SKIP, PRODUCE, FULLCOUNT, FASTFORWAD, DONE
 *
 *   On the first call we will use nextState to get to our starting point.
 *   After any of SKIP, PRODUCE, FULLCOUNT, FASTFORWAD, DONE We either go to
 *   1. DONE (if output is full)
 *   2. SHADOWROWS (if executor is done)
 *   3. UPSTREAM if executor has More, (Invariant: input fully consumed)
 *   4. NextState (if none of the above applies)
 *
 *   From SHADOWROWS we can only go to DONE
 *   From UPSTREAM we go to NextState.
 *
 * @tparam Executor The Executor that will implement the logic of what needs to happen to the data
 * @param stack The call stack of lower levels
 * @return std::tuple<ExecutionState, size_t, SharedAqlItemBlockPtr>
 *        ExecutionState: WAITING -> We wait for IO, secure state, return you will be called again
 *        ExecutionState: HASMORE -> We still have data
 *        ExecutionState: DONE -> We do not have any more data, do never call again
 *        size_t -> Amount of documents skipped within this one call. (contains offset and fullCount)
 *        SharedAqlItemBlockPtr -> The resulting data
 */
template <class Executor>
std::tuple<ExecutionState, size_t, SharedAqlItemBlockPtr>
ExecutionBlockImpl<Executor>::executeWithoutTrace(AqlCallStack stack) {
  if constexpr (isNewStyleExecutor<Executor>) {
    if (!stack.isRelevant()) {
      // We are bypassing subqueries.
      // This executor is not allowed to perform actions
      // However we need to maintain the upstream state.
      size_t skippedLocal = 0;
      typename Fetcher::DataRange bypassedRange{ExecutorState::HASMORE};
      std::tie(_upstreamState, skippedLocal, bypassedRange) = _rowFetcher.execute(stack);
      return {_upstreamState, skippedLocal, bypassedRange.getBlock()};
    }
    AqlCall clientCall = stack.popCall();

    // We can only have returned the following internal states
    TRI_ASSERT(_execState == ExecState::CHECKCALL || _execState == ExecState::SHADOWROWS ||
               _execState == ExecState::UPSTREAM);
    // Skip can only be > 0 if we are in upstream cases.
    TRI_ASSERT(_skipped == 0 || _execState == ExecState::UPSTREAM);
    if (_execState == ExecState::UPSTREAM) {
      // We have been in waiting state.
      // We may have local work on the original call.
      // The client does not have the right to change her
      // mind just because we told her to hold the line.

      // The client cannot request less data!
      TRI_ASSERT(_clientRequest.getOffset() <= clientCall.getOffset());
      TRI_ASSERT(_clientRequest.getLimit() <= clientCall.getLimit());
      TRI_ASSERT(_clientRequest.needsFullCount() == clientCall.needsFullCount());
      clientCall = _clientRequest;
    }

    while (_execState != ExecState::DONE) {
      switch (_execState) {
        case ExecState::CHECKCALL: {
          _execState = nextState(clientCall);
          break;
        }
        case ExecState::SKIP: {
          auto [state, skippedLocal, call] = executeSkipRowsRange(_lastRange, clientCall);
          _skipped += skippedLocal;
          // The execute might have modified the client call.
          if (state == ExecutorState::DONE) {
            _execState = ExecState::SHADOWROWS;
          } else if (clientCall.getOffset() > 0) {
            TRI_ASSERT(_upstreamState != ExecutionState::DONE);
            // We need to request more
            _upstreamRequest = call;
            _execState = ExecState::UPSTREAM;
          } else {
            // We are done with skipping. Skip is not allowed to request more
            _execState = ExecState::CHECKCALL;
          }
          break;
        }
        case ExecState::PRODUCE: {
          // Make sure there's a block allocated and set
          // the call
          TRI_ASSERT(clientCall.getLimit() > 0);
          ensureOutputBlock(std::move(clientCall));
          TRI_ASSERT(_outputItemRow);

          // Execute getSome
          auto const [state, stats, call] =
              _executor.produceRows(_lastRange, *_outputItemRow);
          _engine->_stats += stats;

          // Produce might have modified the clientCall
          clientCall = _outputItemRow->getClientCall();

          if (_outputItemRow->isInitialized() && _outputItemRow->allRowsUsed()) {
            _execState = ExecState::DONE;
          } else if (state == ExecutorState::DONE) {
            _execState = ExecState::SHADOWROWS;
          } else if (clientCall.getLimit() > 0 && !_lastRange.hasDataRow()) {
            TRI_ASSERT(_upstreamState != ExecutionState::DONE);
            // We need to request more
            _upstreamRequest = call;
            _execState = ExecState::UPSTREAM;
          } else {
            // We are done with producing. Produce is not allowed to request more
            _execState = ExecState::CHECKCALL;
          }
          break;
        }
        case ExecState::FASTFORWARD: {
          // We can either do FASTFORWARD or FULLCOUNT, difference is that
          // fullcount counts what is produced now, FASTFORWARD simply drops
          TRI_ASSERT(!clientCall.needsFullCount());
          // We can drop all dataRows from upstream

          while (_lastRange.hasDataRow()) {
            auto [state, row] = _lastRange.nextDataRow();
            TRI_ASSERT(row.isInitialized());
          }
          if (_lastRange.upstreamState() == ExecutorState::DONE) {
            _execState = ExecState::SHADOWROWS;
          } else {
            // We need to request more, simply send hardLimit 0 upstream
            _upstreamRequest = AqlCall{};
            _upstreamRequest.hardLimit = 0;
            _execState = ExecState::UPSTREAM;
          }
          break;
        }
        case ExecState::FULLCOUNT: {
          auto [state, skippedLocal, call] = executeSkipRowsRange(_lastRange, clientCall);
          _skipped += skippedLocal;

          if (state == ExecutorState::DONE) {
            _execState = ExecState::SHADOWROWS;
          } else {
            // We need to request more
            _upstreamRequest = call;
            _execState = ExecState::UPSTREAM;
          }
          break;
        }
        case ExecState::UPSTREAM: {
          // If this triggers the executors produceRows function has returned
          // HASMORE even if it knew that upstream has no further rows.
          TRI_ASSERT(_upstreamState != ExecutionState::DONE);
          // We need to make sure _lastRange is all used
          TRI_ASSERT(!_lastRange.hasDataRow());
          TRI_ASSERT(!_lastRange.hasShadowRow());
          size_t skippedLocal = 0;
          auto callCopy = _upstreamRequest;
          stack.pushCall(std::move(callCopy));
          std::tie(_upstreamState, skippedLocal, _lastRange) = _rowFetcher.execute(stack);
          if (_upstreamState == ExecutionState::WAITING) {
            // We need to persist the old call before we return.
            // We might have some local accounting to this call.
            _clientRequest = clientCall;
            // We do not return anything in WAITING state, also NOT skipped.
            return {_upstreamState, 0, nullptr};
          }
          // We have a new range, passthrough can use this range.
          _hasUsedDataRangeBlock = false;
          _skipped += skippedLocal;
          // We skipped through passthroug, so count that a skip was solved.
          clientCall.didSkip(skippedLocal);
          _execState = ExecState::CHECKCALL;
          break;
        }
        case ExecState::SHADOWROWS: {
          // TODO: Check if there is a situation where we are at this point, but at the end of a block
          // Or if we would not recognize this beforehand
          // TODO: Check if we can have the situation that we are between two shadow rows here.
          // E.g. LastRow is releveant shadowRow. NextRow is non-relevant shadowRow.
          // NOTE: I do not think this is an issue, as the Executor will always say that it cannot do anything with
          // an empty input. Only exception might be COLLECT COUNT.
          if (_lastRange.hasShadowRow()) {
            auto const& [state, shadowRow] = _lastRange.nextShadowRow();
            TRI_ASSERT(shadowRow.isInitialized());
            ensureOutputBlock(std::move(clientCall));
            TRI_ASSERT(_outputItemRow);
            TRI_ASSERT(_outputItemRow->isInitialized());

            _outputItemRow->copyRow(shadowRow);

            if (shadowRow.isRelevant()) {
              // We found a relevant shadow Row.
              // We need to reset the Executor
              // cppcheck-suppress unreadVariable
              constexpr bool customInit = hasInitializeCursor<decltype(_executor)>::value;
              InitializeCursor<customInit>::init(_executor, _rowFetcher, _infos);
            }
            TRI_ASSERT(_outputItemRow->produced());
            _outputItemRow->advanceRow();
            clientCall = _outputItemRow->getClientCall();
            if (_outputItemRow->allRowsUsed()) {
              _execState = ExecState::DONE;
            } else if (state == ExecutorState::DONE) {
              if (_lastRange.hasDataRow()) {
                // TODO this state is invalid, and can just show up now if we exclude SKIP
                _execState = ExecState::PRODUCE;
              } else {
                // Right now we cannot support to have more than one set of
                // ShadowRows inside of a Range.
                // We do not know how to continue with the above executor after a shadowrow.
                TRI_ASSERT(!_lastRange.hasDataRow());
                _execState = ExecState::DONE;
              }
            }
          } else {
            _execState = ExecState::DONE;
          }
          break;
        }
        default:
          // unreachable
          TRI_ASSERT(false);
      }
    }
    // If we do not have an output, we simply return a nullptr here.
    auto outputBlock = _outputItemRow != nullptr ? _outputItemRow->stealBlock()
                                                 : SharedAqlItemBlockPtr{nullptr};
    // We are locally done with our output.
    // Next time we need to check the client call again
    _execState = ExecState::CHECKCALL;
    // This is not strictly necessary here, as we shouldn't be called again
    // after DONE.
    _outputItemRow.reset();

    // We return skipped here, reset member
    size_t skipped = _skipped;
    _skipped = 0;
    if (_lastRange.hasDataRow() || _lastRange.hasShadowRow()) {
      // We have skipped or/and return data, otherwise we cannot return HASMORE
      TRI_ASSERT(skipped > 0 || (outputBlock != nullptr && outputBlock->numEntries() > 0));
      return {ExecutionState::HASMORE, skipped, std::move(outputBlock)};
    }
    return {_upstreamState, skipped, std::move(outputBlock)};
  } else {
    // TODO this branch must never be taken with an executor that has not been
    //      converted yet
    TRI_ASSERT(false);
    THROW_ARANGO_EXCEPTION(TRI_ERROR_NOT_IMPLEMENTED);
  }
}

/// @brief reset all internal states after processing a shadow row.
template <class Executor>
void ExecutionBlockImpl<Executor>::resetAfterShadowRow() {
  // cppcheck-suppress unreadVariable
  constexpr bool customInit = hasInitializeCursor<decltype(_executor)>::value;
  InitializeCursor<customInit>::init(_executor, _rowFetcher, _infos);
}

template <class Executor>
ExecutionState ExecutionBlockImpl<Executor>::fetchShadowRowInternal() {
  TRI_ASSERT(_state == InternalState::FETCH_SHADOWROWS);
  TRI_ASSERT(!_outputItemRow->isFull());
  ExecutionState state = ExecutionState::HASMORE;
  ShadowAqlItemRow shadowRow{CreateInvalidShadowRowHint{}};
  // TODO: Add lazy evaluation in case of LIMIT "lying" on done
  std::tie(state, shadowRow) = _rowFetcher.fetchShadowRow();
  if (state == ExecutionState::WAITING) {
    TRI_ASSERT(!shadowRow.isInitialized());
    return state;
  }

  if (state == ExecutionState::DONE) {
    _state = InternalState::DONE;
  }
  if (shadowRow.isInitialized()) {
    _outputItemRow->copyRow(shadowRow);
    TRI_ASSERT(_outputItemRow->produced());
    _outputItemRow->advanceRow();
  } else {
    if (_state != InternalState::DONE) {
      _state = InternalState::FETCH_DATA;
      resetAfterShadowRow();
    }
  }
  return state;
}

template class ::arangodb::aql::ExecutionBlockImpl<CalculationExecutor<CalculationType::Condition>>;
template class ::arangodb::aql::ExecutionBlockImpl<CalculationExecutor<CalculationType::Reference>>;
template class ::arangodb::aql::ExecutionBlockImpl<CalculationExecutor<CalculationType::V8Condition>>;
template class ::arangodb::aql::ExecutionBlockImpl<ConstrainedSortExecutor>;
template class ::arangodb::aql::ExecutionBlockImpl<CountCollectExecutor>;
template class ::arangodb::aql::ExecutionBlockImpl<DistinctCollectExecutor>;
template class ::arangodb::aql::ExecutionBlockImpl<EnumerateCollectionExecutor>;
template class ::arangodb::aql::ExecutionBlockImpl<EnumerateListExecutor>;
template class ::arangodb::aql::ExecutionBlockImpl<FilterExecutor>;
template class ::arangodb::aql::ExecutionBlockImpl<HashedCollectExecutor>;

template class ::arangodb::aql::ExecutionBlockImpl<IResearchViewExecutor<false, arangodb::iresearch::MaterializeType::NotMaterialize>>;
template class ::arangodb::aql::ExecutionBlockImpl<IResearchViewExecutor<false, arangodb::iresearch::MaterializeType::LateMaterialize>>;
template class ::arangodb::aql::ExecutionBlockImpl<IResearchViewExecutor<false, arangodb::iresearch::MaterializeType::Materialize>>;
template class ::arangodb::aql::ExecutionBlockImpl<
    IResearchViewExecutor<false, arangodb::iresearch::MaterializeType::NotMaterialize | arangodb::iresearch::MaterializeType::UseStoredValues>>;
template class ::arangodb::aql::ExecutionBlockImpl<
    IResearchViewExecutor<false, arangodb::iresearch::MaterializeType::LateMaterialize | arangodb::iresearch::MaterializeType::UseStoredValues>>;
template class ::arangodb::aql::ExecutionBlockImpl<IResearchViewExecutor<true, arangodb::iresearch::MaterializeType::NotMaterialize>>;
template class ::arangodb::aql::ExecutionBlockImpl<IResearchViewExecutor<true, arangodb::iresearch::MaterializeType::LateMaterialize>>;
template class ::arangodb::aql::ExecutionBlockImpl<IResearchViewExecutor<true, arangodb::iresearch::MaterializeType::Materialize>>;
template class ::arangodb::aql::ExecutionBlockImpl<
    IResearchViewExecutor<true, arangodb::iresearch::MaterializeType::NotMaterialize | arangodb::iresearch::MaterializeType::UseStoredValues>>;
template class ::arangodb::aql::ExecutionBlockImpl<
    IResearchViewExecutor<true, arangodb::iresearch::MaterializeType::LateMaterialize | arangodb::iresearch::MaterializeType::UseStoredValues>>;
template class ::arangodb::aql::ExecutionBlockImpl<IResearchViewMergeExecutor<false, arangodb::iresearch::MaterializeType::NotMaterialize>>;
template class ::arangodb::aql::ExecutionBlockImpl<IResearchViewMergeExecutor<false, arangodb::iresearch::MaterializeType::LateMaterialize>>;
template class ::arangodb::aql::ExecutionBlockImpl<IResearchViewMergeExecutor<false, arangodb::iresearch::MaterializeType::Materialize>>;
template class ::arangodb::aql::ExecutionBlockImpl<IResearchViewMergeExecutor<
    false, arangodb::iresearch::MaterializeType::NotMaterialize | arangodb::iresearch::MaterializeType::UseStoredValues>>;
template class ::arangodb::aql::ExecutionBlockImpl<IResearchViewMergeExecutor<
    false, arangodb::iresearch::MaterializeType::LateMaterialize | arangodb::iresearch::MaterializeType::UseStoredValues>>;
template class ::arangodb::aql::ExecutionBlockImpl<IResearchViewMergeExecutor<true, arangodb::iresearch::MaterializeType::NotMaterialize>>;
template class ::arangodb::aql::ExecutionBlockImpl<IResearchViewMergeExecutor<true, arangodb::iresearch::MaterializeType::LateMaterialize>>;
template class ::arangodb::aql::ExecutionBlockImpl<IResearchViewMergeExecutor<true, arangodb::iresearch::MaterializeType::Materialize>>;
template class ::arangodb::aql::ExecutionBlockImpl<IResearchViewMergeExecutor<
    true, arangodb::iresearch::MaterializeType::NotMaterialize | arangodb::iresearch::MaterializeType::UseStoredValues>>;
template class ::arangodb::aql::ExecutionBlockImpl<IResearchViewMergeExecutor<
    true, arangodb::iresearch::MaterializeType::LateMaterialize | arangodb::iresearch::MaterializeType::UseStoredValues>>;

template class ::arangodb::aql::ExecutionBlockImpl<IdExecutor<ConstFetcher>>;
template class ::arangodb::aql::ExecutionBlockImpl<IdExecutor<SingleRowFetcher<BlockPassthrough::Enable>>>;
template class ::arangodb::aql::ExecutionBlockImpl<IndexExecutor>;
template class ::arangodb::aql::ExecutionBlockImpl<LimitExecutor>;

// IndexTag, Insert, Remove, Update,Replace, Upsert are only tags for this one
template class ::arangodb::aql::ExecutionBlockImpl<SingleRemoteModificationExecutor<IndexTag>>;
template class ::arangodb::aql::ExecutionBlockImpl<SingleRemoteModificationExecutor<Insert>>;
template class ::arangodb::aql::ExecutionBlockImpl<SingleRemoteModificationExecutor<Remove>>;
template class ::arangodb::aql::ExecutionBlockImpl<SingleRemoteModificationExecutor<Update>>;
template class ::arangodb::aql::ExecutionBlockImpl<SingleRemoteModificationExecutor<Replace>>;
template class ::arangodb::aql::ExecutionBlockImpl<SingleRemoteModificationExecutor<Upsert>>;

template class ::arangodb::aql::ExecutionBlockImpl<NoResultsExecutor>;
template class ::arangodb::aql::ExecutionBlockImpl<ReturnExecutor>;
template class ::arangodb::aql::ExecutionBlockImpl<ShortestPathExecutor>;
template class ::arangodb::aql::ExecutionBlockImpl<KShortestPathsExecutor>;
template class ::arangodb::aql::ExecutionBlockImpl<SortedCollectExecutor>;
template class ::arangodb::aql::ExecutionBlockImpl<SortExecutor>;
template class ::arangodb::aql::ExecutionBlockImpl<SubqueryEndExecutor>;
template class ::arangodb::aql::ExecutionBlockImpl<SubqueryExecutor<true>>;
template class ::arangodb::aql::ExecutionBlockImpl<SubqueryExecutor<false>>;
template class ::arangodb::aql::ExecutionBlockImpl<SubqueryStartExecutor>;
template class ::arangodb::aql::ExecutionBlockImpl<TraversalExecutor>;
template class ::arangodb::aql::ExecutionBlockImpl<SortingGatherExecutor>;
template class ::arangodb::aql::ExecutionBlockImpl<ParallelUnsortedGatherExecutor>;
template class ::arangodb::aql::ExecutionBlockImpl<UnsortedGatherExecutor>;

template class ::arangodb::aql::ExecutionBlockImpl<MaterializeExecutor<RegisterId>>;
template class ::arangodb::aql::ExecutionBlockImpl<MaterializeExecutor<std::string const&>>;

template class ::arangodb::aql::ExecutionBlockImpl<ModificationExecutor<AllRowsFetcher, InsertModifier>>;
template class ::arangodb::aql::ExecutionBlockImpl<ModificationExecutor<SingleRowFetcher<BlockPassthrough::Disable>, InsertModifier>>;
template class ::arangodb::aql::ExecutionBlockImpl<ModificationExecutor<AllRowsFetcher, RemoveModifier>>;
template class ::arangodb::aql::ExecutionBlockImpl<ModificationExecutor<SingleRowFetcher<BlockPassthrough::Disable>, RemoveModifier>>;
template class ::arangodb::aql::ExecutionBlockImpl<ModificationExecutor<AllRowsFetcher, UpdateReplaceModifier>>;
template class ::arangodb::aql::ExecutionBlockImpl<ModificationExecutor<SingleRowFetcher<BlockPassthrough::Disable>, UpdateReplaceModifier>>;
template class ::arangodb::aql::ExecutionBlockImpl<ModificationExecutor<AllRowsFetcher, UpsertModifier>>;
template class ::arangodb::aql::ExecutionBlockImpl<ModificationExecutor<SingleRowFetcher<BlockPassthrough::Disable>, UpsertModifier>>;<|MERGE_RESOLUTION|>--- conflicted
+++ resolved
@@ -152,21 +152,13 @@
  * Determine whether we execute new style or old style skips, i.e. pre or post shadow row introduction
  * TODO: This should be removed once all executors and fetchers are ported to the new style.
  */
-<<<<<<< HEAD
-template <class Executor>
-static bool constexpr isNewStyleExecutor() {
-  return std::is_same<Executor, FilterExecutor>::value || std::is_same<Executor, ReturnExecutor>::value;
-}
-=======
-
 template <typename Executor>
 constexpr bool isNewStyleExecutor =
-    is_one_of_v<Executor, FilterExecutor, SortedCollectExecutor,
+    is_one_of_v<Executor, FilterExecutor, SortedCollectExecutor, ReturnExecutor
 #ifdef ARANGODB_USE_GOOGLE_TESTS
                 TestLambdaExecutor, TestLambdaSkipExecutor,  // we need one after these to avoid compile errors in non-test mode
 #endif
                 ShortestPathExecutor>;
->>>>>>> 7222d3eb
 
 template <class Executor>
 ExecutionBlockImpl<Executor>::ExecutionBlockImpl(ExecutionEngine* engine,
