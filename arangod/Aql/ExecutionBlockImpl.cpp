--- conflicted
+++ resolved
@@ -152,16 +152,13 @@
 
 template <class Executor>
 static bool constexpr isNewStyleExecutor() {
-<<<<<<< HEAD
-  return std::is_same<Executor, FilterExecutor>::value || std::is_same<Executor, EnumerateListExecutor>::value;
-=======
   return
 #ifdef ARANGODB_USE_GOOGLE_TESTS
       std::is_same_v<Executor, TestLambdaExecutor> ||
       std::is_same_v<Executor, TestLambdaSkipExecutor> ||
 #endif
-      std::is_same_v<Executor, FilterExecutor>;
->>>>>>> 1d5e5a54
+      std::is_same_v<Executor, FilterExecutor> ||
+      std::is_same_v<Executor, EnumerateListExecutor>;
 }
 
 template <class Executor>
@@ -1027,12 +1024,6 @@
 template <class Executor>
 auto ExecutionBlockImpl<Executor>::allocateOutputBlock(AqlCall&& call)
     -> std::unique_ptr<OutputAqlItemRow> {
-<<<<<<< HEAD
-  size_t blockSize = ExecutionBlock::DefaultBatchSize;
-  SharedAqlItemBlockPtr newBlock =
-      _engine->itemBlockManager().requestBlock(blockSize, _infos.numberOfOutputRegisters());
-  return createOutputRow(newBlock, std::move(call));
-=======
   if constexpr (Executor::Properties::allowsBlockPassthrough == BlockPassthrough::Enable) {
     SharedAqlItemBlockPtr newBlock{nullptr};
     // Passthrough variant, re-use the block stored in InputRange
@@ -1052,7 +1043,6 @@
         _engine->itemBlockManager().requestBlock(blockSize, _infos.numberOfOutputRegisters());
     return createOutputRow(newBlock, std::move(call));
   }
->>>>>>> 1d5e5a54
 }
 
 template <class Executor>
@@ -1185,30 +1175,9 @@
       // If we know that every input row produces exactly one output row (this
       // is a property of the executor), then we can just let the fetcher skip
       // the number of rows that we would like to skip.
-<<<<<<< HEAD
-      return _rowFetcher.execute(call);
-    } else if constexpr (skipRowsType<Executor>() == SkipRowsRangeVariant::GET_SOME) {
-      // In all other cases, we skip by letting the executor produce rows, and
-      // then throw them away.
-
-      size_t toSkip = std::min(call.getOffset(), DefaultBatchSize);
-      AqlCall skipCall{};
-      skipCall.softLimit = toSkip;
-      skipCall.hardLimit = toSkip;
-      skipCall.offset = 0;
-
-      // we can't mess with _outputItemRow,
-      auto skipOutput = allocateOutputBlock(std::move(skipCall));
-      auto [state, stats, rescall] = _executor.produceRows(inputRange, *skipOutput);
-      auto skipped = skipOutput->numRowsWritten();
-
-      call.didSkip(skipped);
-      return std::make_tuple(state, skipped, rescall);
-=======
       // Returning this will trigger to end in upstream state now, with the
       // call that was handed it
       return {inputRange.upstreamState(), 0, call};
->>>>>>> 1d5e5a54
     } else {
       static_assert(dependent_false<Executor>::value,
                     "This value of SkipRowsRangeVariant is not supported");
