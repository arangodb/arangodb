////////////////////////////////////////////////////////////////////////////////
/// DISCLAIMER
///
/// Copyright 2018 ArangoDB GmbH, Cologne, Germany
///
/// Licensed under the Apache License, Version 2.0 (the "License");
/// you may not use this file except in compliance with the License.
/// You may obtain a copy of the License at
///
///     http://www.apache.org/licenses/LICENSE-2.0
///
/// Unless required by applicable law or agreed to in writing, software
/// distributed under the License is distributed on an "AS IS" BASIS,
/// WITHOUT WARRANTIES OR CONDITIONS OF ANY KIND, either express or implied.
/// See the License for the specific language governing permissions and
/// limitations under the License.
///
/// Copyright holder is ArangoDB GmbH, Cologne, Germany
///
/// @author Tobias Goedderz
/// @author Michael Hackstein
/// @author Heiko Kernbach
/// @author Jan Christoph Uhde
////////////////////////////////////////////////////////////////////////////////

#include "ExecutionBlockImpl.h"

#include "Aql/AllRowsFetcher.h"
#include "Aql/AqlCallStack.h"
#include "Aql/AqlItemBlock.h"
#include "Aql/CalculationExecutor.h"
#include "Aql/ConstFetcher.h"
#include "Aql/ConstrainedSortExecutor.h"
#include "Aql/CountCollectExecutor.h"
#include "Aql/DistinctCollectExecutor.h"
#include "Aql/EnumerateCollectionExecutor.h"
#include "Aql/EnumerateListExecutor.h"
#include "Aql/ExecutionEngine.h"
#include "Aql/ExecutionState.h"
#include "Aql/ExecutorInfos.h"
#include "Aql/FilterExecutor.h"
#include "Aql/HashedCollectExecutor.h"
#include "Aql/IResearchViewExecutor.h"
#include "Aql/IdExecutor.h"
#include "Aql/IndexExecutor.h"
#include "Aql/InputAqlItemRow.h"
#include "Aql/KShortestPathsExecutor.h"
#include "Aql/LimitExecutor.h"
#include "Aql/MaterializeExecutor.h"
#include "Aql/ModificationExecutor.h"
#include "Aql/MultiDependencySingleRowFetcher.h"
#include "Aql/NoResultsExecutor.h"
#include "Aql/ParallelUnsortedGatherExecutor.h"
#include "Aql/Query.h"
#include "Aql/QueryOptions.h"
#include "Aql/ReturnExecutor.h"
#include "Aql/ShadowAqlItemRow.h"
#include "Aql/ShortestPathExecutor.h"
#include "Aql/SimpleModifier.h"
#include "Aql/SingleRemoteModificationExecutor.h"
#include "Aql/SortExecutor.h"
#include "Aql/SortRegister.h"
#include "Aql/SortedCollectExecutor.h"
#include "Aql/SortingGatherExecutor.h"
#include "Aql/SubqueryEndExecutor.h"
#include "Aql/SubqueryExecutor.h"
#include "Aql/SubqueryStartExecutor.h"
#include "Aql/TraversalExecutor.h"
#include "Aql/UnsortedGatherExecutor.h"
#include "Aql/UpsertModifier.h"
#include "Basics/system-functions.h"
#include "Transaction/Context.h"

#include <velocypack/Dumper.h>
#include <velocypack/velocypack-aliases.h>

#include <boost/core/demangle.hpp>

#include <type_traits>

using namespace arangodb;
using namespace arangodb::aql;

#define LOG_QUERY(logId, level)            \
  LOG_TOPIC(logId, level, Logger::QUERIES) \
      << "[query#" << this->_engine->getQuery()->id() << "] "

/*
 * Creates a metafunction `checkName` that tests whether a class has a method
 * named `methodName`, used like this:
 *
 * CREATE_HAS_MEMBER_CHECK(someMethod, hasSomeMethod);
 * ...
 * constexpr bool someClassHasSomeMethod = hasSomeMethod<SomeClass>::value;
 */

#define CREATE_HAS_MEMBER_CHECK(methodName, checkName)               \
  template <typename T>                                              \
  class checkName {                                                  \
    template <typename C>                                            \
    static std::true_type test(decltype(&C::methodName));            \
    template <typename C>                                            \
    static std::true_type test(decltype(&C::template methodName<>)); \
    template <typename>                                              \
    static std::false_type test(...);                                \
                                                                     \
   public:                                                           \
    static constexpr bool value = decltype(test<T>(0))::value;       \
  }

CREATE_HAS_MEMBER_CHECK(initializeCursor, hasInitializeCursor);
CREATE_HAS_MEMBER_CHECK(skipRows, hasSkipRows);
CREATE_HAS_MEMBER_CHECK(fetchBlockForPassthrough, hasFetchBlockForPassthrough);
CREATE_HAS_MEMBER_CHECK(expectedNumberOfRows, hasExpectedNumberOfRows);
CREATE_HAS_MEMBER_CHECK(skipRowsRange, hasSkipRowsRange);

#ifdef ARANGODB_USE_GOOGLE_TESTS
// Forward declaration of Test Executors.
// only used as long as isNewStyleExecutor is required.
namespace arangodb {
namespace aql {
class TestLambdaExecutor;

class TestLambdaSkipExecutor;
}  // namespace aql
}  // namespace arangodb
#endif

template <typename T, typename... Es>
constexpr bool is_one_of_v = (std::is_same_v<T, Es> || ...);

/*
 * Determine whether we execute new style or old style skips, i.e. pre or post shadow row introduction
 * TODO: This should be removed once all executors and fetchers are ported to the new style.
 */
template <typename Executor>
constexpr bool isNewStyleExecutor = is_one_of_v<
    Executor, FilterExecutor, SortedCollectExecutor, IdExecutor<ConstFetcher>,
    IdExecutor<SingleRowFetcher<BlockPassthrough::Enable>>, ReturnExecutor, IndexExecutor, EnumerateCollectionExecutor,
    /*
                    CalculationExecutor<CalculationType::Condition>, CalculationExecutor<CalculationType::Reference>,
                    CalculationExecutor<CalculationType::V8Condition>,*/
    HashedCollectExecutor,
#ifdef ARANGODB_USE_GOOGLE_TESTS
    TestLambdaExecutor,
    TestLambdaSkipExecutor,  // we need one after these to avoid compile errors in non-test mode
#endif
<<<<<<< HEAD
    SubqueryStartExecutor, SubqueryEndExecutor, TraversalExecutor, KShortestPathsExecutor, ShortestPathExecutor, EnumerateListExecutor,
    LimitExecutor, SingleRemoteModificationExecutor<IndexTag>, SingleRemoteModificationExecutor<Insert>,
    SingleRemoteModificationExecutor<Remove>, SingleRemoteModificationExecutor<Update>,
    SingleRemoteModificationExecutor<Replace>, SingleRemoteModificationExecutor<Upsert>>;
=======
    IResearchViewExecutor<false, arangodb::iresearch::MaterializeType::NotMaterialize>,
    IResearchViewExecutor<false, arangodb::iresearch::MaterializeType::LateMaterialize>,
    IResearchViewExecutor<false, arangodb::iresearch::MaterializeType::Materialize>,
    IResearchViewExecutor<false, arangodb::iresearch::MaterializeType::NotMaterialize | arangodb::iresearch::MaterializeType::UseStoredValues>,
    IResearchViewExecutor<false, arangodb::iresearch::MaterializeType::LateMaterialize | arangodb::iresearch::MaterializeType::UseStoredValues>,
    IResearchViewExecutor<true, arangodb::iresearch::MaterializeType::NotMaterialize>,
    IResearchViewExecutor<true, arangodb::iresearch::MaterializeType::LateMaterialize>,
    IResearchViewExecutor<true, arangodb::iresearch::MaterializeType::Materialize>,
    IResearchViewExecutor<true, arangodb::iresearch::MaterializeType::NotMaterialize | arangodb::iresearch::MaterializeType::UseStoredValues>,
    IResearchViewExecutor<true, arangodb::iresearch::MaterializeType::LateMaterialize | arangodb::iresearch::MaterializeType::UseStoredValues>,
    IResearchViewMergeExecutor<false, arangodb::iresearch::MaterializeType::NotMaterialize>,
    IResearchViewMergeExecutor<false, arangodb::iresearch::MaterializeType::LateMaterialize>,
    IResearchViewMergeExecutor<false, arangodb::iresearch::MaterializeType::Materialize>,
    IResearchViewMergeExecutor<false, arangodb::iresearch::MaterializeType::NotMaterialize | arangodb::iresearch::MaterializeType::UseStoredValues>,
    IResearchViewMergeExecutor<false, arangodb::iresearch::MaterializeType::LateMaterialize | arangodb::iresearch::MaterializeType::UseStoredValues>,
    IResearchViewMergeExecutor<true, arangodb::iresearch::MaterializeType::NotMaterialize>,
    IResearchViewMergeExecutor<true, arangodb::iresearch::MaterializeType::LateMaterialize>,
    IResearchViewMergeExecutor<true, arangodb::iresearch::MaterializeType::Materialize>,
    IResearchViewMergeExecutor<true, arangodb::iresearch::MaterializeType::NotMaterialize | arangodb::iresearch::MaterializeType::UseStoredValues>,
    IResearchViewMergeExecutor<true, arangodb::iresearch::MaterializeType::LateMaterialize | arangodb::iresearch::MaterializeType::UseStoredValues>,
    SubqueryStartExecutor, SubqueryEndExecutor, TraversalExecutor, KShortestPathsExecutor,
    ShortestPathExecutor, EnumerateListExecutor, LimitExecutor>;
>>>>>>> be42def5

template <class Executor>
ExecutionBlockImpl<Executor>::ExecutionBlockImpl(ExecutionEngine* engine,
                                                 ExecutionNode const* node,
                                                 typename Executor::Infos infos)
    : ExecutionBlock(engine, node),
      _dependencyProxy(_dependencies, engine->itemBlockManager(),
                       infos.getInputRegisters(),
                       infos.numberOfInputRegisters(), trxVpackOptions()),
      _rowFetcher(_dependencyProxy),
      _infos(std::move(infos)),
      _executor(_rowFetcher, _infos),
      _outputItemRow(),
      _query(*engine->getQuery()),
      _state(InternalState::FETCH_DATA),
      _lastRange{ExecutorState::HASMORE},
      _execState{ExecState::CHECKCALL},
      _upstreamRequest{},
      _clientRequest{},
      _hasUsedDataRangeBlock{false} {
  // already insert ourselves into the statistics results
  if (_profile >= PROFILE_LEVEL_BLOCKS) {
    _engine->_stats.nodes.try_emplace(node->id(), ExecutionStats::Node());
  }
}

template <class Executor>
ExecutionBlockImpl<Executor>::~ExecutionBlockImpl() = default;

template <class Executor>
std::pair<ExecutionState, SharedAqlItemBlockPtr> ExecutionBlockImpl<Executor>::getSome(size_t atMost) {
  if constexpr (isNewStyleExecutor<Executor>) {
    AqlCallStack stack{AqlCall::SimulateGetSome(atMost)};
    auto const [state, skipped, block] = execute(stack);
    return {state, block};
  } else {
    traceGetSomeBegin(atMost);
    auto result = getSomeWithoutTrace(atMost);
    return traceGetSomeEnd(result.first, std::move(result.second));
  }
}

template <class Executor>
std::pair<ExecutionState, SharedAqlItemBlockPtr> ExecutionBlockImpl<Executor>::getSomeWithoutTrace(size_t atMost) {
  if constexpr (isNewStyleExecutor<Executor>) {
    TRI_ASSERT(false);
    THROW_ARANGO_EXCEPTION(TRI_ERROR_INTERNAL_AQL);
  } else {
    TRI_ASSERT(atMost <= ExecutionBlock::DefaultBatchSize);
    // silence tests -- we need to introduce new failure tests for fetchers
    TRI_IF_FAILURE("ExecutionBlock::getOrSkipSome1") {
      THROW_ARANGO_EXCEPTION(TRI_ERROR_DEBUG);
    }
    TRI_IF_FAILURE("ExecutionBlock::getOrSkipSome2") {
      THROW_ARANGO_EXCEPTION(TRI_ERROR_DEBUG);
    }
    TRI_IF_FAILURE("ExecutionBlock::getOrSkipSome3") {
      THROW_ARANGO_EXCEPTION(TRI_ERROR_DEBUG);
    }

    if (getQuery().killed()) {
      THROW_ARANGO_EXCEPTION(TRI_ERROR_QUERY_KILLED);
    }

    if (_state == InternalState::DONE) {
      // We are done, so we stay done
      return {ExecutionState::DONE, nullptr};
    }

    if (!_outputItemRow) {
      ExecutionState state;
      SharedAqlItemBlockPtr newBlock;
      std::tie(state, newBlock) =
          requestWrappedBlock(atMost, _infos.numberOfOutputRegisters());
      if (state == ExecutionState::WAITING) {
        TRI_ASSERT(newBlock == nullptr);
        return {state, nullptr};
      }
      if (newBlock == nullptr) {
        TRI_ASSERT(state == ExecutionState::DONE);
        _state = InternalState::DONE;
        // _rowFetcher must be DONE now already
        return {state, nullptr};
      }
      TRI_ASSERT(newBlock != nullptr);
      TRI_ASSERT(newBlock->size() > 0);
      // We cannot hold this assertion, if we are on a pass-through
      // block and the upstream uses execute already.
      // TRI_ASSERT(newBlock->size() <= atMost);
      _outputItemRow = createOutputRow(newBlock, AqlCall{});
    }

    ExecutionState state = ExecutionState::HASMORE;
    ExecutorStats executorStats{};

    TRI_ASSERT(atMost > 0);

    if (isInSplicedSubquery()) {
      // The loop has to be entered at least once!
      TRI_ASSERT(!_outputItemRow->isFull());
      while (!_outputItemRow->isFull() && _state != InternalState::DONE) {
        // Assert that write-head is always pointing to a free row
        TRI_ASSERT(!_outputItemRow->produced());
        switch (_state) {
          case InternalState::FETCH_DATA: {
            std::tie(state, executorStats) = _executor.produceRows(*_outputItemRow);
            // Count global but executor-specific statistics, like number of
            // filtered rows.
            _engine->_stats += executorStats;
            if (_outputItemRow->produced()) {
              _outputItemRow->advanceRow();
            }

            if (state == ExecutionState::WAITING) {
              return {state, nullptr};
            }

            if (state == ExecutionState::DONE) {
              _state = InternalState::FETCH_SHADOWROWS;
            }
            break;
          }
          case InternalState::FETCH_SHADOWROWS: {
            state = fetchShadowRowInternal();
            if (state == ExecutionState::WAITING) {
              return {state, nullptr};
            }
            break;
          }
          case InternalState::DONE: {
            TRI_ASSERT(false);  // Invalid state
          }
        }
      }
      // Modify the return state.
      // As long as we do still have ShadowRows
      // We need to return HASMORE!
      if (_state == InternalState::DONE) {
        state = ExecutionState::DONE;
      } else {
        state = ExecutionState::HASMORE;
      }
    } else {
      // The loop has to be entered at least once!
      TRI_ASSERT(!_outputItemRow->isFull());
      while (!_outputItemRow->isFull()) {
        std::tie(state, executorStats) = _executor.produceRows(*_outputItemRow);
        // Count global but executor-specific statistics, like number of filtered rows.
        _engine->_stats += executorStats;
        if (_outputItemRow->produced()) {
          _outputItemRow->advanceRow();
        }

        if (state == ExecutionState::WAITING) {
          return {state, nullptr};
        }

        if (state == ExecutionState::DONE) {
          auto outputBlock = _outputItemRow->stealBlock();
          // This is not strictly necessary here, as we shouldn't be called again after DONE.
          _outputItemRow.reset();
          return {state, std::move(outputBlock)};
        }
      }

      TRI_ASSERT(state == ExecutionState::HASMORE);
      TRI_ASSERT(_outputItemRow->isFull());
    }

    auto outputBlock = _outputItemRow->stealBlock();
    // we guarantee that we do return a valid pointer in the HASMORE case.
    TRI_ASSERT(outputBlock != nullptr || _state == InternalState::DONE);
    _outputItemRow.reset();
    return {state, std::move(outputBlock)};
  }
}

template <class Executor>
std::unique_ptr<OutputAqlItemRow> ExecutionBlockImpl<Executor>::createOutputRow(
    SharedAqlItemBlockPtr& newBlock, AqlCall&& call) {
#ifdef ARANGODB_ENABLE_MAINTAINER_MODE
  if (newBlock != nullptr) {
    // Assert that the block has enough registers. This must be guaranteed by
    // the register planning.
    TRI_ASSERT(newBlock->getNrRegs() == _infos.numberOfOutputRegisters());
    // Check that all output registers are empty.
    for (auto const& reg : *_infos.getOutputRegisters()) {
      for (size_t row = 0; row < newBlock->size(); row++) {
        AqlValue const& val = newBlock->getValueReference(row, reg);
        TRI_ASSERT(val.isEmpty());
      }
    }
  }
#endif

  if /* constexpr */ (Executor::Properties::allowsBlockPassthrough == BlockPassthrough::Enable) {
    return std::make_unique<OutputAqlItemRow>(newBlock, infos().getOutputRegisters(),
                                              infos().registersToKeep(),
                                              infos().registersToClear(), call,
                                              OutputAqlItemRow::CopyRowBehavior::DoNotCopyInputRows);
  } else {
    return std::make_unique<OutputAqlItemRow>(newBlock, infos().getOutputRegisters(),
                                              infos().registersToKeep(),
                                              infos().registersToClear(), call);
  }
}

template <class Executor>
Executor& ExecutionBlockImpl<Executor>::executor() {
  return _executor;
}

template <class Executor>
Query const& ExecutionBlockImpl<Executor>::getQuery() const {
  return _query;
}

template <class Executor>
typename ExecutionBlockImpl<Executor>::Infos const& ExecutionBlockImpl<Executor>::infos() const {
  return _infos;
}

namespace arangodb::aql {

enum class SkipVariants { FETCHER, EXECUTOR, GET_SOME };

// Specifying the namespace here is important to MSVC.
template <enum arangodb::aql::SkipVariants>
struct ExecuteSkipVariant {};

template <>
struct ExecuteSkipVariant<SkipVariants::FETCHER> {
  template <class Executor>
  static std::tuple<ExecutionState, typename Executor::Stats, size_t> executeSkip(
      Executor& executor, typename Executor::Fetcher& fetcher, size_t toSkip) {
    auto res = fetcher.skipRows(toSkip);
    return std::make_tuple(res.first, typename Executor::Stats{}, res.second);  // tuple, cannot use initializer list due to build failure
  }
};

template <>
struct ExecuteSkipVariant<SkipVariants::EXECUTOR> {
  template <class Executor>
  static std::tuple<ExecutionState, typename Executor::Stats, size_t> executeSkip(
      Executor& executor, typename Executor::Fetcher& fetcher, size_t toSkip) {
    return executor.skipRows(toSkip);
  }
};

template <>
struct ExecuteSkipVariant<SkipVariants::GET_SOME> {
  template <class Executor>
  static std::tuple<ExecutionState, typename Executor::Stats, size_t> executeSkip(
      Executor& executor, typename Executor::Fetcher& fetcher, size_t toSkip) {
    // this function should never be executed
    TRI_ASSERT(false);
    // Make MSVC happy:
    return std::make_tuple(ExecutionState::DONE, typename Executor::Stats{}, 0);  // tuple, cannot use initializer list due to build failure
  }
};

template <class Executor>
static SkipVariants constexpr skipType() {
  static_assert(!isNewStyleExecutor<Executor>);
  bool constexpr useFetcher =
      Executor::Properties::allowsBlockPassthrough == BlockPassthrough::Enable &&
      !std::is_same<Executor, SubqueryExecutor<true>>::value;

  bool constexpr useExecutor = hasSkipRows<Executor>::value;

  // ConstFetcher and SingleRowFetcher<BlockPassthrough::Enable> can skip, but
  // it may not be done for modification subqueries.
  static_assert(useFetcher ==
                    (std::is_same<typename Executor::Fetcher, ConstFetcher>::value ||
                     (std::is_same<typename Executor::Fetcher, SingleRowFetcher<BlockPassthrough::Enable>>::value &&
                      !std::is_same<Executor, SubqueryExecutor<true>>::value)),
                "Unexpected fetcher for SkipVariants::FETCHER");

  static_assert(!useFetcher || hasSkipRows<typename Executor::Fetcher>::value,
                "Fetcher is chosen for skipping, but has not skipRows method!");

  static_assert(
      useExecutor ==
          (std::is_same<Executor, IndexExecutor>::value ||
           std::is_same<Executor, IResearchViewExecutor<false, iresearch::MaterializeType::NotMaterialize>>::value ||
           std::is_same<Executor, IResearchViewExecutor<false, iresearch::MaterializeType::LateMaterialize>>::value ||
           std::is_same<Executor, IResearchViewExecutor<false, iresearch::MaterializeType::Materialize>>::value ||
           std::is_same<Executor, IResearchViewExecutor<false, iresearch::MaterializeType::NotMaterialize | iresearch::MaterializeType::UseStoredValues>>::value ||
           std::is_same<Executor, IResearchViewExecutor<false, iresearch::MaterializeType::LateMaterialize | iresearch::MaterializeType::UseStoredValues>>::value ||
           std::is_same<Executor, IResearchViewExecutor<true, iresearch::MaterializeType::NotMaterialize>>::value ||
           std::is_same<Executor, IResearchViewExecutor<true, iresearch::MaterializeType::LateMaterialize>>::value ||
           std::is_same<Executor, IResearchViewExecutor<true, iresearch::MaterializeType::Materialize>>::value ||
           std::is_same<Executor, IResearchViewExecutor<true, iresearch::MaterializeType::NotMaterialize | iresearch::MaterializeType::UseStoredValues>>::value ||
           std::is_same<Executor, IResearchViewExecutor<true, iresearch::MaterializeType::LateMaterialize | iresearch::MaterializeType::UseStoredValues>>::value ||
           std::is_same<Executor, IResearchViewMergeExecutor<false, iresearch::MaterializeType::NotMaterialize>>::value ||
           std::is_same<Executor, IResearchViewMergeExecutor<false, iresearch::MaterializeType::LateMaterialize>>::value ||
           std::is_same<Executor, IResearchViewMergeExecutor<false, iresearch::MaterializeType::Materialize>>::value ||
           std::is_same<Executor, IResearchViewMergeExecutor<false, iresearch::MaterializeType::NotMaterialize | iresearch::MaterializeType::UseStoredValues>>::value ||
           std::is_same<Executor, IResearchViewMergeExecutor<false, iresearch::MaterializeType::LateMaterialize | iresearch::MaterializeType::UseStoredValues>>::value ||
           std::is_same<Executor, IResearchViewMergeExecutor<true, iresearch::MaterializeType::NotMaterialize>>::value ||
           std::is_same<Executor, IResearchViewMergeExecutor<true, iresearch::MaterializeType::LateMaterialize>>::value ||
           std::is_same<Executor, IResearchViewMergeExecutor<true, iresearch::MaterializeType::Materialize>>::value ||
           std::is_same<Executor, IResearchViewMergeExecutor<true, iresearch::MaterializeType::NotMaterialize | iresearch::MaterializeType::UseStoredValues>>::value ||
           std::is_same<Executor, IResearchViewMergeExecutor<true, iresearch::MaterializeType::LateMaterialize | iresearch::MaterializeType::UseStoredValues>>::value ||
           std::is_same<Executor, EnumerateCollectionExecutor>::value ||
           std::is_same<Executor, LimitExecutor>::value ||
           std::is_same<Executor, ConstrainedSortExecutor>::value ||
           std::is_same<Executor, SortingGatherExecutor>::value ||
           std::is_same<Executor, UnsortedGatherExecutor>::value ||
           std::is_same<Executor, ParallelUnsortedGatherExecutor>::value ||
           std::is_same<Executor, MaterializeExecutor<RegisterId>>::value ||
           std::is_same<Executor, MaterializeExecutor<std::string const&>>::value),
      "Unexpected executor for SkipVariants::EXECUTOR");

  // The LimitExecutor will not work correctly with SkipVariants::FETCHER!
  static_assert(
      !std::is_same<Executor, LimitExecutor>::value || useFetcher,
      "LimitExecutor needs to implement skipRows() to work correctly");

  if (useExecutor) {
    return SkipVariants::EXECUTOR;
  } else if (useFetcher) {
    return SkipVariants::FETCHER;
  } else {
    return SkipVariants::GET_SOME;
  }
}

}  // namespace arangodb::aql

template <class Executor>
std::pair<ExecutionState, size_t> ExecutionBlockImpl<Executor>::skipSome(size_t const atMost) {
  if constexpr (isNewStyleExecutor<Executor>) {
    AqlCallStack stack{AqlCall::SimulateSkipSome(atMost)};
    auto const [state, skipped, block] = execute(stack);

    // execute returns ExecutionState::DONE here, which stops execution after simulating a skip.
    // If we indiscriminately return ExecutionState::HASMORE, then we end up in an infinite loop
    //
    // luckily we can dispose of this kludge once executors have been ported.
    if (skipped < atMost && state == ExecutionState::DONE) {
      return {ExecutionState::DONE, skipped};
    } else {
      return {ExecutionState::HASMORE, skipped};
    }
  } else {
    traceSkipSomeBegin(atMost);
    auto state = ExecutionState::HASMORE;

    while (state == ExecutionState::HASMORE && _skipped < atMost) {
      auto res = skipSomeOnceWithoutTrace(atMost - _skipped);
      TRI_ASSERT(state != ExecutionState::WAITING || res.second == 0);
      state = res.first;
      _skipped += res.second;
      TRI_ASSERT(_skipped <= atMost);
    }

    size_t skipped = 0;
    if (state != ExecutionState::WAITING) {
      std::swap(skipped, _skipped);
    }

    TRI_ASSERT(skipped <= atMost);
    return traceSkipSomeEnd(state, skipped);
  }
}

template <class Executor>
std::pair<ExecutionState, size_t> ExecutionBlockImpl<Executor>::skipSomeOnceWithoutTrace(size_t atMost) {
  if constexpr (isNewStyleExecutor<Executor>) {
    TRI_ASSERT(false);
    THROW_ARANGO_EXCEPTION(TRI_ERROR_INTERNAL_AQL);
  } else {
    constexpr SkipVariants customSkipType = skipType<Executor>();

    if constexpr (customSkipType == SkipVariants::GET_SOME) {
      atMost = std::min(atMost, DefaultBatchSize);
      auto res = getSomeWithoutTrace(atMost);

      size_t skipped = 0;
      if (res.second != nullptr) {
        skipped = res.second->size();
      }
      TRI_ASSERT(skipped <= atMost);

      return {res.first, skipped};
    }

    ExecutionState state;
    typename Executor::Stats stats;
    size_t skipped;
    std::tie(state, stats, skipped) =
        ExecuteSkipVariant<customSkipType>::executeSkip(_executor, _rowFetcher, atMost);
    _engine->_stats += stats;
    TRI_ASSERT(skipped <= atMost);

    return {state, skipped};
  }
}

template <bool customInit>
struct InitializeCursor {};

template <>
struct InitializeCursor<false> {
  template <class Executor>
  static void init(Executor& executor, typename Executor::Fetcher& rowFetcher,
                   typename Executor::Infos& infos) {
    // destroy and re-create the Executor
    executor.~Executor();
    new (&executor) Executor(rowFetcher, infos);
  }
};

template <>
struct InitializeCursor<true> {
  template <class Executor>
  static void init(Executor& executor, typename Executor::Fetcher&,
                   typename Executor::Infos&) {
    // re-initialize the Executor
    executor.initializeCursor();
  }
};

template <class Executor>
std::pair<ExecutionState, Result> ExecutionBlockImpl<Executor>::initializeCursor(InputAqlItemRow const& input) {
  // reinitialize the DependencyProxy
  _dependencyProxy.reset();
  _lastRange = DataRange(ExecutorState::HASMORE);
  _hasUsedDataRangeBlock = false;

  // destroy and re-create the Fetcher
  _rowFetcher.~Fetcher();
  new (&_rowFetcher) Fetcher(_dependencyProxy);

  TRI_ASSERT(_skipped == 0);
  _skipped = 0;
  TRI_ASSERT(_state == InternalState::DONE || _state == InternalState::FETCH_DATA);
  _state = InternalState::FETCH_DATA;

  constexpr bool customInit = hasInitializeCursor<Executor>::value;
  // IndexExecutor and EnumerateCollectionExecutor have initializeCursor
  // implemented, so assert this implementation is used.
  static_assert(!std::is_same<Executor, EnumerateCollectionExecutor>::value || customInit,
                "EnumerateCollectionExecutor is expected to implement a custom "
                "initializeCursor method!");
  static_assert(!std::is_same<Executor, IndexExecutor>::value || customInit,
                "IndexExecutor is expected to implement a custom "
                "initializeCursor method!");
  static_assert(!std::is_same<Executor, DistinctCollectExecutor>::value || customInit,
                "DistinctCollectExecutor is expected to implement a custom "
                "initializeCursor method!");
  InitializeCursor<customInit>::init(_executor, _rowFetcher, _infos);

  // // use this with c++17 instead of specialization below
  // if constexpr (std::is_same_v<Executor, IdExecutor>) {
  //   if (items != nullptr) {
  //     _executor._inputRegisterValues.reset(
  //         items->slice(pos, *(_executor._infos.registersToKeep())));
  //   }
  // }

  return ExecutionBlock::initializeCursor(input);
}

template <class Executor>
std::pair<ExecutionState, Result> ExecutionBlockImpl<Executor>::shutdown(int errorCode) {
  return ExecutionBlock::shutdown(errorCode);
}

template <class Executor>
std::tuple<ExecutionState, size_t, SharedAqlItemBlockPtr> ExecutionBlockImpl<Executor>::execute(AqlCallStack stack) {
  // TODO remove this IF
  // These are new style executors
  if constexpr (isNewStyleExecutor<Executor>) {
    // Only this executor is fully implemented
    traceExecuteBegin(stack);
    // silence tests -- we need to introduce new failure tests for fetchers
    TRI_IF_FAILURE("ExecutionBlock::getOrSkipSome1") {
      THROW_ARANGO_EXCEPTION(TRI_ERROR_DEBUG);
    }
    TRI_IF_FAILURE("ExecutionBlock::getOrSkipSome2") {
      THROW_ARANGO_EXCEPTION(TRI_ERROR_DEBUG);
    }
    TRI_IF_FAILURE("ExecutionBlock::getOrSkipSome3") {
      THROW_ARANGO_EXCEPTION(TRI_ERROR_DEBUG);
    }

    auto res = executeWithoutTrace(stack);
    traceExecuteEnd(res);
    return res;
  }

  // Fall back to getSome/skipSome
  auto myCall = stack.popCall();

  TRI_ASSERT(AqlCall::IsSkipSomeCall(myCall) || AqlCall::IsGetSomeCall(myCall) ||
             AqlCall::IsFullCountCall(myCall) || AqlCall::IsFastForwardCall(myCall));
  _rowFetcher.useStack(stack);

  if (AqlCall::IsSkipSomeCall(myCall)) {
    auto const [state, skipped] = skipSome(myCall.getOffset());
    if (state != ExecutionState::WAITING) {
      myCall.didSkip(skipped);
    }
    return {state, skipped, nullptr};
  } else if (AqlCall::IsGetSomeCall(myCall)) {
    auto const [state, block] = getSome(myCall.getLimit());
    // We do not need to count as softLimit will be overwritten, and hard cannot be set.
    if (stack.empty() && myCall.hasHardLimit() && !myCall.needsFullCount() && block != nullptr) {
      // However we can do a short-cut here to report DONE on hardLimit if we are on the top-level query.
      myCall.didProduce(block->size());
      if (myCall.getLimit() == 0) {
        return {ExecutionState::DONE, 0, block};
      }
    }

    return {state, 0, block};
  } else if (AqlCall::IsFullCountCall(myCall)) {
    auto const [state, skipped] = skipSome(ExecutionBlock::SkipAllSize());
    if (state != ExecutionState::WAITING) {
      myCall.didSkip(skipped);
    }
    return {state, skipped, nullptr};
  } else if (AqlCall::IsFastForwardCall(myCall)) {
    // No idea if DONE is correct here...
    return {ExecutionState::DONE, 0, nullptr};
  }
  // Should never get here!
  THROW_ARANGO_EXCEPTION(TRI_ERROR_NOT_IMPLEMENTED);
}

// Work around GCC bug: https://gcc.gnu.org/bugzilla/show_bug.cgi?id=56480
// Without the namespaces it fails with
// error: specialization of 'template<class Executor> std::pair<arangodb::aql::ExecutionState, arangodb::Result> arangodb::aql::ExecutionBlockImpl<Executor>::initializeCursor(arangodb::aql::AqlItemBlock*, size_t)' in different namespace
namespace arangodb::aql {
// TODO -- remove this specialization when cpp 17 becomes available

template <>
template <>
auto ExecutionBlockImpl<IdExecutor<ConstFetcher>>::injectConstantBlock<IdExecutor<ConstFetcher>>(SharedAqlItemBlockPtr block)
    -> void {
  // reinitialize the DependencyProxy
  _dependencyProxy.reset();

  // destroy and re-create the Fetcher
  _rowFetcher.~Fetcher();
  new (&_rowFetcher) Fetcher(_dependencyProxy);

  TRI_ASSERT(_skipped == 0);
  _skipped = 0;
  TRI_ASSERT(_state == InternalState::DONE || _state == InternalState::FETCH_DATA);
  _state = InternalState::FETCH_DATA;

  // Reset state of execute
  _lastRange = AqlItemBlockInputRange{ExecutorState::HASMORE};
  _hasUsedDataRangeBlock = false;
  _upstreamState = ExecutionState::HASMORE;

  _rowFetcher.injectBlock(block);

  // cppcheck-suppress unreadVariable
  constexpr bool customInit = hasInitializeCursor<decltype(_executor)>::value;
  InitializeCursor<customInit>::init(_executor, _rowFetcher, _infos);
}

// TODO -- remove this specialization when cpp 17 becomes available
template <>
std::pair<ExecutionState, Result> ExecutionBlockImpl<IdExecutor<ConstFetcher>>::initializeCursor(
    InputAqlItemRow const& input) {
  SharedAqlItemBlockPtr block =
      input.cloneToBlock(_engine->itemBlockManager(), *(infos().registersToKeep()),
                         infos().numberOfOutputRegisters());

  injectConstantBlock(block);

  // end of default initializeCursor
  return ExecutionBlock::initializeCursor(input);
}

// TODO the shutdown specializations shall be unified!

template <>
std::pair<ExecutionState, Result> ExecutionBlockImpl<TraversalExecutor>::shutdown(int errorCode) {
  ExecutionState state;
  Result result;

  std::tie(state, result) = ExecutionBlock::shutdown(errorCode);

  if (state == ExecutionState::WAITING) {
    return {state, result};
  }
  return this->executor().shutdown(errorCode);
}

template <>
std::pair<ExecutionState, Result> ExecutionBlockImpl<ShortestPathExecutor>::shutdown(int errorCode) {
  ExecutionState state;
  Result result;

  std::tie(state, result) = ExecutionBlock::shutdown(errorCode);
  if (state == ExecutionState::WAITING) {
    return {state, result};
  }
  return this->executor().shutdown(errorCode);
}

template <>
std::pair<ExecutionState, Result> ExecutionBlockImpl<KShortestPathsExecutor>::shutdown(int errorCode) {
  ExecutionState state;
  Result result;

  std::tie(state, result) = ExecutionBlock::shutdown(errorCode);
  if (state == ExecutionState::WAITING) {
    return {state, result};
  }
  return this->executor().shutdown(errorCode);
}

template <>
std::pair<ExecutionState, Result> ExecutionBlockImpl<SubqueryExecutor<true>>::shutdown(int errorCode) {
  ExecutionState state;
  Result subqueryResult;
  // shutdown is repeatable
  std::tie(state, subqueryResult) = this->executor().shutdown(errorCode);
  if (state == ExecutionState::WAITING) {
    return {ExecutionState::WAITING, subqueryResult};
  }
  Result result;

  std::tie(state, result) = ExecutionBlock::shutdown(errorCode);
  if (state == ExecutionState::WAITING) {
    return {state, result};
  }
  if (result.fail()) {
    return {state, result};
  }
  return {state, subqueryResult};
}

template <>
std::pair<ExecutionState, Result> ExecutionBlockImpl<SubqueryExecutor<false>>::shutdown(int errorCode) {
  ExecutionState state;
  Result subqueryResult;
  // shutdown is repeatable
  std::tie(state, subqueryResult) = this->executor().shutdown(errorCode);
  if (state == ExecutionState::WAITING) {
    return {ExecutionState::WAITING, subqueryResult};
  }
  Result result;

  std::tie(state, result) = ExecutionBlock::shutdown(errorCode);
  if (state == ExecutionState::WAITING) {
    return {state, result};
  }
  if (result.fail()) {
    return {state, result};
  }
  return {state, subqueryResult};
}

template <>
std::pair<ExecutionState, Result>
ExecutionBlockImpl<IdExecutor<SingleRowFetcher<BlockPassthrough::Enable>>>::shutdown(int errorCode) {
  if (this->infos().isResponsibleForInitializeCursor()) {
    return ExecutionBlock::shutdown(errorCode);
  }
  return {ExecutionState::DONE, {errorCode}};
}

}  // namespace arangodb::aql

namespace arangodb::aql {

// The constant "PASSTHROUGH" is somehow reserved with MSVC.
enum class RequestWrappedBlockVariant {
  DEFAULT,
  PASS_THROUGH,
  INPUTRESTRICTED
};

// Specifying the namespace here is important to MSVC.
template <enum arangodb::aql::RequestWrappedBlockVariant>
struct RequestWrappedBlock {};

template <>
struct RequestWrappedBlock<RequestWrappedBlockVariant::DEFAULT> {
  /**
   * @brief Default requestWrappedBlock() implementation. Just get a new block
   *        from the AqlItemBlockManager.
   */
  template <class Executor>
  static std::pair<ExecutionState, SharedAqlItemBlockPtr> run(
#ifdef ARANGODB_ENABLE_MAINTAINER_MODE
      typename Executor::Infos const&,
#endif
      Executor& executor, ExecutionEngine& engine, size_t nrItems, RegisterCount nrRegs) {
    return {ExecutionState::HASMORE,
            engine.itemBlockManager().requestBlock(nrItems, nrRegs)};
  }
};

template <>
struct RequestWrappedBlock<RequestWrappedBlockVariant::PASS_THROUGH> {
  /**
   * @brief If blocks can be passed through, we do not create new blocks.
   *        Instead, we take the input blocks and reuse them.
   */
  template <class Executor>
  static std::pair<ExecutionState, SharedAqlItemBlockPtr> run(
#ifdef ARANGODB_ENABLE_MAINTAINER_MODE
      typename Executor::Infos const& infos,
#endif
      Executor& executor, ExecutionEngine& engine, size_t nrItems, RegisterCount nrRegs) {
    static_assert(Executor::Properties::allowsBlockPassthrough == BlockPassthrough::Enable,
                  "This function can only be used with executors supporting "
                  "`allowsBlockPassthrough`");
    static_assert(hasFetchBlockForPassthrough<Executor>::value,
                  "An Executor with allowsBlockPassthrough must implement "
                  "fetchBlockForPassthrough");

    SharedAqlItemBlockPtr block;

    ExecutionState state;
    typename Executor::Stats executorStats;
    std::tie(state, executorStats, block) = executor.fetchBlockForPassthrough(nrItems);
    engine._stats += executorStats;

    if (state == ExecutionState::WAITING) {
      TRI_ASSERT(block == nullptr);
      return {state, nullptr};
    }
    if (block == nullptr) {
      TRI_ASSERT(state == ExecutionState::DONE);
      return {state, nullptr};
    }

    // Now we must have a block.
    TRI_ASSERT(block != nullptr);
    // Assert that the block has enough registers. This must be guaranteed by
    // the register planning.
    TRI_ASSERT(block->getNrRegs() == nrRegs);
#ifdef ARANGODB_ENABLE_MAINTAINER_MODE
    // Check that all output registers are empty.
    for (auto const& reg : *infos.getOutputRegisters()) {
      for (size_t row = 0; row < block->size(); row++) {
        AqlValue const& val = block->getValueReference(row, reg);
        TRI_ASSERT(val.isEmpty());
      }
    }
#endif

    return {ExecutionState::HASMORE, block};
  }
};

template <>
struct RequestWrappedBlock<RequestWrappedBlockVariant::INPUTRESTRICTED> {
  /**
   * @brief If the executor can set an upper bound on the output size knowing
   *        the input size, usually because size(input) >= size(output), let it
   *        prefetch an input block to give us this upper bound.
   *        Only then we allocate a new block with at most this upper bound.
   */
  template <class Executor>
  static std::pair<ExecutionState, SharedAqlItemBlockPtr> run(
#ifdef ARANGODB_ENABLE_MAINTAINER_MODE
      typename Executor::Infos const&,
#endif
      Executor& executor, ExecutionEngine& engine, size_t nrItems, RegisterCount nrRegs) {
    static_assert(Executor::Properties::inputSizeRestrictsOutputSize,
                  "This function can only be used with executors supporting "
                  "`inputSizeRestrictsOutputSize`");
    static_assert(hasExpectedNumberOfRows<Executor>::value,
                  "An Executor with inputSizeRestrictsOutputSize must "
                  "implement expectedNumberOfRows");

    SharedAqlItemBlockPtr block;

    ExecutionState state;
    size_t expectedRows = 0;
    // Note: this might trigger a prefetch on the rowFetcher!
    std::tie(state, expectedRows) = executor.expectedNumberOfRows(nrItems);
    if (state == ExecutionState::WAITING) {
      return {state, nullptr};
    }
    nrItems = (std::min)(expectedRows, nrItems);
    if (nrItems == 0) {
      TRI_ASSERT(state == ExecutionState::DONE);
      if (state != ExecutionState::DONE) {
        auto const executorName = boost::core::demangle(typeid(Executor).name());
        THROW_ARANGO_EXCEPTION_FORMAT(
            TRI_ERROR_INTERNAL_AQL,
            "Unexpected result of expectedNumberOfRows in %s", executorName.c_str());
      }
      return {state, nullptr};
    }
    block = engine.itemBlockManager().requestBlock(nrItems, nrRegs);

    return {ExecutionState::HASMORE, block};
  }
};

}  // namespace arangodb::aql

template <class Executor>
std::pair<ExecutionState, SharedAqlItemBlockPtr> ExecutionBlockImpl<Executor>::requestWrappedBlock(
    size_t nrItems, RegisterCount nrRegs) {
  if constexpr (!isNewStyleExecutor<Executor>) {
    static_assert(Executor::Properties::allowsBlockPassthrough == BlockPassthrough::Disable ||
                      !Executor::Properties::inputSizeRestrictsOutputSize,
                  "At most one of Properties::allowsBlockPassthrough or "
                  "Properties::inputSizeRestrictsOutputSize should be true for "
                  "each Executor");
    static_assert((Executor::Properties::allowsBlockPassthrough == BlockPassthrough::Enable) ==
                      hasFetchBlockForPassthrough<Executor>::value,
                  "Executors should implement the method "
                  "fetchBlockForPassthrough() iff "
                  "Properties::allowsBlockPassthrough is true");
  }
  static_assert(
      Executor::Properties::inputSizeRestrictsOutputSize ==
          hasExpectedNumberOfRows<Executor>::value,
      "Executors should implement the method expectedNumberOfRows() iff "
      "Properties::inputSizeRestrictsOutputSize is true");

  constexpr RequestWrappedBlockVariant variant =
      isNewStyleExecutor<Executor>
          ? RequestWrappedBlockVariant::DEFAULT
          : Executor::Properties::allowsBlockPassthrough == BlockPassthrough::Enable
                ? RequestWrappedBlockVariant::PASS_THROUGH
                : Executor::Properties::inputSizeRestrictsOutputSize
                      ? RequestWrappedBlockVariant::INPUTRESTRICTED
                      : RequestWrappedBlockVariant::DEFAULT;

  // Override for spliced subqueries, this optimization does not work there.
  if (isInSplicedSubquery() && variant == RequestWrappedBlockVariant::INPUTRESTRICTED) {
    return RequestWrappedBlock<RequestWrappedBlockVariant::DEFAULT>::run(
#ifdef ARANGODB_ENABLE_MAINTAINER_MODE
        infos(),
#endif
        executor(), *_engine, nrItems, nrRegs);
  }

  return RequestWrappedBlock<variant>::run(
#ifdef ARANGODB_ENABLE_MAINTAINER_MODE
      infos(),
#endif
      executor(), *_engine, nrItems, nrRegs);
}

// TODO: We need to define the size of this block based on Input / Executor / Subquery depth
template <class Executor>
auto ExecutionBlockImpl<Executor>::allocateOutputBlock(AqlCall&& call)
    -> std::unique_ptr<OutputAqlItemRow> {
  if constexpr (Executor::Properties::allowsBlockPassthrough == BlockPassthrough::Enable) {
    SharedAqlItemBlockPtr newBlock{nullptr};
    // Passthrough variant, re-use the block stored in InputRange
    if (!_hasUsedDataRangeBlock) {
      // In the pass through variant we have the contract that we work on a
      // block all or nothing, so if we have used the block once, we cannot use it again
      // however we cannot remove the _lastRange as it may contain additional information.
      newBlock = _lastRange.getBlock();
      _hasUsedDataRangeBlock = true;
    }

    return createOutputRow(newBlock, std::move(call));
  } else {
    // Non-Passthrough variant, we need to allocate the block ourselfs
    size_t blockSize = ExecutionBlock::DefaultBatchSize;
    SharedAqlItemBlockPtr newBlock =
        _engine->itemBlockManager().requestBlock(blockSize, _infos.numberOfOutputRegisters());
    return createOutputRow(newBlock, std::move(call));
  }
}

template <class Executor>
void ExecutionBlockImpl<Executor>::ensureOutputBlock(AqlCall&& call) {
  if (_outputItemRow == nullptr || !_outputItemRow->isInitialized()) {
    _outputItemRow = allocateOutputBlock(std::move(call));
  } else {
    _outputItemRow->setCall(std::move(call));
  }
}

// This cannot return upstream call or shadowrows.
template <class Executor>
auto ExecutionBlockImpl<Executor>::nextState(AqlCall const& call) const -> ExecState {
  if (call.getOffset() > 0) {
    // First skip
    return ExecState::SKIP;
  }
  if (call.getLimit() > 0) {
    // Then produce
    return ExecState::PRODUCE;
  }
  if (call.hardLimit == 0) {
    // We reached hardLimit, fast forward
    return ExecState::FASTFORWARD;
  }
  // now we are done.
  return ExecState::DONE;
}

/// @brief request an AqlItemBlock from the memory manager
template <class Executor>
SharedAqlItemBlockPtr ExecutionBlockImpl<Executor>::requestBlock(size_t nrItems,
                                                                 RegisterId nrRegs) {
  return _engine->itemBlockManager().requestBlock(nrItems, nrRegs);
}

//
// FETCHER:  if we have one output row per input row, we can skip
//           directly by just calling the fetcher and see whether
//           it produced any output.
//           With the new architecture we should be able to just skip
//           ahead on the input range, fetching new blocks when necessary
// EXECUTOR: the executor has a specialised skipRowsRange method
//           that will be called to skip
// SUBQUERY_START:
// SUBQUERY_END:
//
enum class SkipRowsRangeVariant {
  FETCHER,
  EXECUTOR,
  SUBQUERY_START,
  SUBQUERY_END
};

// This function is just copy&pasted from above to decide which variant of
// skip is used for which executor.
template <class Executor>
static SkipRowsRangeVariant constexpr skipRowsType() {
  bool constexpr useFetcher =
      Executor::Properties::allowsBlockPassthrough == BlockPassthrough::Enable &&
      !std::is_same<Executor, SubqueryExecutor<true>>::value;

  bool constexpr useExecutor = hasSkipRowsRange<Executor>::value;

  // ConstFetcher and SingleRowFetcher<BlockPassthrough::Enable> can skip, but
  // it may not be done for modification subqueries.
  static_assert(useFetcher ==
                    (std::is_same_v<typename Executor::Fetcher, ConstFetcher> ||
                     (std::is_same_v<typename Executor::Fetcher, SingleRowFetcher<BlockPassthrough::Enable>> &&
                      !std::is_same<Executor, SubqueryExecutor<true>>::value)),
                "Unexpected fetcher for SkipVariants::FETCHER");

  static_assert(!useFetcher || hasSkipRows<typename Executor::Fetcher>::value,
                "Fetcher is chosen for skipping, but has not skipRows method!");

  static_assert(
      useExecutor ==
<<<<<<< HEAD
          (is_one_of_v<Executor, FilterExecutor, ShortestPathExecutor, KShortestPathsExecutor,
                       ReturnExecutor, HashedCollectExecutor, IndexExecutor, EnumerateCollectionExecutor,
                       IdExecutor<SingleRowFetcher<BlockPassthrough::Enable>>, IdExecutor<ConstFetcher>,
=======
          (is_one_of_v<
              Executor, FilterExecutor, ShortestPathExecutor, ReturnExecutor, KShortestPathsExecutor,
              IdExecutor<SingleRowFetcher<BlockPassthrough::Enable>>, IdExecutor<ConstFetcher>,
              HashedCollectExecutor, IndexExecutor, EnumerateCollectionExecutor,
>>>>>>> be42def5
#ifdef ARANGODB_USE_GOOGLE_TESTS
              TestLambdaSkipExecutor,
#endif
<<<<<<< HEAD
                       TraversalExecutor, EnumerateListExecutor, SortedCollectExecutor, LimitExecutor, SubqueryStartExecutor,
                       SubqueryEndExecutor, SingleRemoteModificationExecutor<IndexTag>, SingleRemoteModificationExecutor<Insert>,
                       SingleRemoteModificationExecutor<Remove>, SingleRemoteModificationExecutor<Update>,
                       SingleRemoteModificationExecutor<Replace>, SingleRemoteModificationExecutor<Upsert>>),
=======
              IResearchViewExecutor<false, arangodb::iresearch::MaterializeType::NotMaterialize>,
              IResearchViewExecutor<false, arangodb::iresearch::MaterializeType::LateMaterialize>,
              IResearchViewExecutor<false, arangodb::iresearch::MaterializeType::Materialize>,
              IResearchViewExecutor<false, arangodb::iresearch::MaterializeType::NotMaterialize | arangodb::iresearch::MaterializeType::UseStoredValues>,
              IResearchViewExecutor<false, arangodb::iresearch::MaterializeType::LateMaterialize | arangodb::iresearch::MaterializeType::UseStoredValues>,
              IResearchViewExecutor<true, arangodb::iresearch::MaterializeType::NotMaterialize>,
              IResearchViewExecutor<true, arangodb::iresearch::MaterializeType::LateMaterialize>,
              IResearchViewExecutor<true, arangodb::iresearch::MaterializeType::Materialize>,
              IResearchViewExecutor<true, arangodb::iresearch::MaterializeType::NotMaterialize | arangodb::iresearch::MaterializeType::UseStoredValues>,
              IResearchViewExecutor<true, arangodb::iresearch::MaterializeType::LateMaterialize | arangodb::iresearch::MaterializeType::UseStoredValues>,
              IResearchViewMergeExecutor<false, arangodb::iresearch::MaterializeType::NotMaterialize>,
              IResearchViewMergeExecutor<false, arangodb::iresearch::MaterializeType::LateMaterialize>,
              IResearchViewMergeExecutor<false, arangodb::iresearch::MaterializeType::Materialize>,
              IResearchViewMergeExecutor<false, arangodb::iresearch::MaterializeType::NotMaterialize | arangodb::iresearch::MaterializeType::UseStoredValues>,
              IResearchViewMergeExecutor<false, arangodb::iresearch::MaterializeType::LateMaterialize | arangodb::iresearch::MaterializeType::UseStoredValues>,
              IResearchViewMergeExecutor<true, arangodb::iresearch::MaterializeType::NotMaterialize>,
              IResearchViewMergeExecutor<true, arangodb::iresearch::MaterializeType::LateMaterialize>,
              IResearchViewMergeExecutor<true, arangodb::iresearch::MaterializeType::Materialize>,
              IResearchViewMergeExecutor<true, arangodb::iresearch::MaterializeType::NotMaterialize | arangodb::iresearch::MaterializeType::UseStoredValues>,
              IResearchViewMergeExecutor<true, arangodb::iresearch::MaterializeType::LateMaterialize | arangodb::iresearch::MaterializeType::UseStoredValues>,
              TraversalExecutor, EnumerateListExecutor, SubqueryStartExecutor,
              SubqueryEndExecutor, SortedCollectExecutor, LimitExecutor>),
>>>>>>> be42def5
      "Unexpected executor for SkipVariants::EXECUTOR");

  // The LimitExecutor will not work correctly with SkipVariants::FETCHER!
  static_assert(
      !std::is_same<Executor, LimitExecutor>::value || useFetcher,
      "LimitExecutor needs to implement skipRows() to work correctly");

  if (useExecutor) {
    return SkipRowsRangeVariant::EXECUTOR;
  } else if (useFetcher) {
    return SkipRowsRangeVariant::FETCHER;
  } else {
    TRI_ASSERT(false);
    THROW_ARANGO_EXCEPTION(TRI_ERROR_NOT_IMPLEMENTED);
  }
}

// Let's do it the C++ way.
template <class T>
struct dependent_false : std::false_type {};

template <class Executor>
auto ExecutionBlockImpl<Executor>::executeSkipRowsRange(AqlItemBlockInputRange& inputRange,
                                                        AqlCall& call)
    -> std::tuple<ExecutorState, typename Executor::Stats, size_t, AqlCall> {
  if constexpr (isNewStyleExecutor<Executor>) {
    call.skippedRows = 0;
    if constexpr (skipRowsType<Executor>() == SkipRowsRangeVariant::EXECUTOR) {
      // If the executor has a method skipRowsRange, to skip outputs.
      // Every non-passthrough executor needs to implement this.
      return _executor.skipRowsRange(inputRange, call);
    } else if constexpr (skipRowsType<Executor>() == SkipRowsRangeVariant::FETCHER) {
      // If we know that every input row produces exactly one output row (this
      // is a property of the executor), then we can just let the fetcher skip
      // the number of rows that we would like to skip.
      // Returning this will trigger to end in upstream state now, with the
      // call that was handed it.
      static_assert(
          std::is_same_v<typename Executor::Stats, NoStats>,
          "Executors with custom statistics must implement skipRowsRange.");
      return {inputRange.upstreamState(), NoStats{}, 0, call};
    } else {
      static_assert(dependent_false<Executor>::value,
                    "This value of SkipRowsRangeVariant is not supported");
      return std::make_tuple(ExecutorState::DONE, typename Executor::Stats{}, 0, call);
    }
  } else {
    TRI_ASSERT(false);
    return std::make_tuple(ExecutorState::DONE, typename Executor::Stats{}, 0, call);
  }
  // Compiler is unhappy without this.
  return std::make_tuple(ExecutorState::DONE, typename Executor::Stats{}, 0, call);
}

template <>
auto ExecutionBlockImpl<SubqueryStartExecutor>::shadowRowForwarding() -> ExecState {
  TRI_ASSERT(_outputItemRow);
  TRI_ASSERT(_outputItemRow->isInitialized());
  TRI_ASSERT(!_outputItemRow->allRowsUsed());
  if (_lastRange.hasDataRow()) {
    // If we have a dataRow, the executor needs to write it's output.
    // If we get woken up by a dataRow during forwarding of ShadowRows
    // This will return false, and if so we need to call produce instead.
    auto didWrite = _executor.produceShadowRow(_lastRange, *_outputItemRow);
    if (didWrite) {
      if (_lastRange.hasShadowRow()) {
        // Forward the ShadowRows
        return ExecState::SHADOWROWS;
      }
      // If we have more input,
      // For now we need to return
      // here and cannot start another subquery.
      // We do not know what to do with the next DataRow.
      return ExecState::DONE;
    } else {
      // Woken up after shadowRow forwarding
      // Need to call the Executor
      return ExecState::CHECKCALL;
    }
  } else {
    // Need to forward the ShadowRows
    auto const& [state, shadowRow] = _lastRange.nextShadowRow();
    TRI_ASSERT(shadowRow.isInitialized());
    _outputItemRow->increaseShadowRowDepth(shadowRow);
    TRI_ASSERT(_outputItemRow->produced());
    _outputItemRow->advanceRow();
    if (_lastRange.hasShadowRow()) {
      return ExecState::SHADOWROWS;
    }
    // If we do not have more shadowRows
    // we need to return.
    return ExecState::DONE;
  }
}

template <>
auto ExecutionBlockImpl<SubqueryEndExecutor>::shadowRowForwarding() -> ExecState {
  TRI_ASSERT(_outputItemRow);
  TRI_ASSERT(_outputItemRow->isInitialized());
  TRI_ASSERT(!_outputItemRow->allRowsUsed());
  if (!_lastRange.hasShadowRow()) {
    // We got back without a ShadowRow in the LastRange
    // Let client call again
    return ExecState::DONE;
  }
  auto const& [state, shadowRow] = _lastRange.nextShadowRow();
  TRI_ASSERT(shadowRow.isInitialized());
  bool didConsume = false;
  if (shadowRow.isRelevant()) {
    // We need to consume the row, and write the Aggregate to it.
    _executor.consumeShadowRow(shadowRow, *_outputItemRow);
    didConsume = true;
  } else {
    _outputItemRow->decreaseShadowRowDepth(shadowRow);
  }

  TRI_ASSERT(_outputItemRow->produced());
  _outputItemRow->advanceRow();

  if (state == ExecutorState::DONE) {
    // We have consumed everything, we are
    // Done with this query
    return ExecState::DONE;
  } else if (_lastRange.hasDataRow()) {
    // Multiple concatenated Subqueries
    // This case is disallowed for now, as we do not know the
    // look-ahead call
    TRI_ASSERT(false);
    // If we would know we could now go into a continue with next subquery
    // state.
    return ExecState::DONE;
  } else if (_lastRange.hasShadowRow()) {
    // We still have shadowRows, we
    // need to forward them
    return ExecState::SHADOWROWS;
  } else {
    if (didConsume) {
      // We did only consume the input
      // ask upstream
      return ExecState::CHECKCALL;
    }
    // End of input, we are done for now
    // Need to call again
    return ExecState::DONE;
  }
}

template <class Executor>
auto ExecutionBlockImpl<Executor>::shadowRowForwarding() -> ExecState {
  TRI_ASSERT(_outputItemRow);
  TRI_ASSERT(_outputItemRow->isInitialized());
  TRI_ASSERT(!_outputItemRow->allRowsUsed());
  if (!_lastRange.hasShadowRow()) {
    // We got back without a ShadowRow in the LastRange
    // Let client call again
    return ExecState::DONE;
  }

  auto const& [state, shadowRow] = _lastRange.nextShadowRow();
  TRI_ASSERT(shadowRow.isInitialized());

  _outputItemRow->copyRow(shadowRow);

  if (shadowRow.isRelevant()) {
    LOG_QUERY("6d337", DEBUG) << printTypeInfo() << " init executor.";
    // We found a relevant shadow Row.
    // We need to reset the Executor
    // cppcheck-suppress unreadVariable
    constexpr bool customInit = hasInitializeCursor<decltype(_executor)>::value;
    InitializeCursor<customInit>::init(_executor, _rowFetcher, _infos);
  }

  TRI_ASSERT(_outputItemRow->produced());
  _outputItemRow->advanceRow();

  if (state == ExecutorState::DONE) {
    // We have consumed everything, we are
    // Done with this query
    return ExecState::DONE;
  } else if (_lastRange.hasDataRow()) {
    // Multiple concatenated Subqueries
    // This case is disallowed for now, as we do not know the
    // look-ahead call
    TRI_ASSERT(false);
    // If we would know we could now go into a continue with next subquery
    // state.
    return ExecState::DONE;
  } else if (_lastRange.hasShadowRow()) {
    // We still have shadowRows, we
    // need to forward them
    return ExecState::SHADOWROWS;
  } else {
    // End of input, we are done for now
    // Need to call again
    return ExecState::DONE;
  }
}

/**
 * @brief Define the variant of FastForward behaviour
 *
 * FULLCOUNT => Call executeSkipRowsRange and report what has been skipped.
 * EXECUTOR => Call executeSkipRowsRange, but do not report what has been skipped.
 *             (This instance is used to make sure Modifications are performed, or stats are correct)
 * FETCHER => Do not bother the Executor, drop all from input, without further reporting
 */
enum class FastForwardVariant { FULLCOUNT, EXECUTOR, FETCHER };

template <class Executor>
static auto fastForwardType(AqlCall const& call, Executor const& e) -> FastForwardVariant {
  if (call.needsFullCount() && call.getOffset() == 0 && call.getLimit() == 0) {
    // Only start fullCount after the original call is fulfilled. Otherwise
    // do fast-forward variant
    TRI_ASSERT(call.hasHardLimit());
    return FastForwardVariant::FULLCOUNT;
  }
  // TODO: We only need to do this is the executor actually require to call.
  // e.g. Modifications will always need to be called. Limit only if it needs to report fullCount
  if constexpr (is_one_of_v<Executor, LimitExecutor>) {
    return FastForwardVariant::EXECUTOR;
  }
  return FastForwardVariant::FETCHER;
}

template <class Executor>
auto ExecutionBlockImpl<Executor>::executeFastForward(AqlItemBlockInputRange& inputRange,
                                                      AqlCall& clientCall)
    -> std::tuple<ExecutorState, typename Executor::Stats, size_t, AqlCall> {
  TRI_ASSERT(isNewStyleExecutor<Executor>);
  if constexpr (std::is_same_v<Executor, SubqueryStartExecutor>) {
    if (clientCall.needsFullCount() && clientCall.getOffset() == 0 &&
        clientCall.getLimit() == 0) {
      // We can savely call skipRows.
      // It will not report anything if the row is already consumed
      return executeSkipRowsRange(_lastRange, clientCall);
    }
    // Do not fastForward anything, the Subquery start will handle it by itself
    return {ExecutorState::DONE, NoStats{}, 0, AqlCall{}};
  }
  auto type = fastForwardType(clientCall, _executor);
  switch (type) {
    case FastForwardVariant::FULLCOUNT:
    case FastForwardVariant::EXECUTOR: {
      LOG_QUERY("cb135", DEBUG) << printTypeInfo() << " apply full count.";
      auto [state, stats, skippedLocal, call] = executeSkipRowsRange(_lastRange, clientCall);
      if (type == FastForwardVariant::EXECUTOR) {
        // We do not report the skip
        skippedLocal = 0;
      }
      return {state, stats, skippedLocal, call};
    }
    case FastForwardVariant::FETCHER: {
      LOG_QUERY("fa327", DEBUG) << printTypeInfo() << " bypass unused rows.";
      while (inputRange.hasDataRow()) {
        auto [state, row] = inputRange.nextDataRow();
        TRI_ASSERT(row.isInitialized());
      }
      AqlCall call{};
      call.hardLimit = 0;
      return {inputRange.upstreamState(), typename Executor::Stats{}, 0, call};
    }
  }
  // Unreachable
  TRI_ASSERT(false);
  THROW_ARANGO_EXCEPTION(TRI_ERROR_INTERNAL_AQL);
}

/**
 * @brief This is the central function of an executor, and it acts like a
 * coroutine: It can be called multiple times and keeps state across
 * calls.
 *
 * The intended behaviour of this function is best described in terms of
 * a state machine; the possible states are the ExecStates
 * SKIP, PRODUCE, FASTFORWARD, UPSTREAM, SHADOWROWS, DONE
 *
 * SKIP       skipping rows. How rows are skipped is determined by
 *            the Executor that is used. See SkipVariants
 * PRODUCE    calls produceRows of the executor
 * FASTFORWARD again skipping rows, will count skipped rows, if fullCount is requested.
 * UPSTREAM   fetches rows from the upstream executor(s) to be processed by
 *            our executor.
 * SHADOWROWS process any shadow rows
 * DONE       processing of one output is done. We did handle offset / limit / fullCount without crossing BatchSize limits.
 *            This state does not indicate that we are DONE with all input, we are just done with one walk through this statemachine.
 *
 * We progress within the states in the following way:
 *   There is a nextState method that determines the next state based on the call, it can only lead to:
 *   SKIP, PRODUCE, FASTFORWAD, DONE
 *
 *   On the first call we will use nextState to get to our starting point.
 *   After any of SKIP, PRODUCE,, FASTFORWAD, DONE We either go to
 *   1. FASTFORWARD (if executor is done)
 *   2. DONE (if output is full)
 *   3. UPSTREAM if executor has More, (Invariant: input fully consumed)
 *   4. NextState (if none of the above applies)
 *
 *   From SHADOWROWS we can only go to DONE
 *   From UPSTREAM we go to NextState.
 *
 * @tparam Executor The Executor that will implement the logic of what needs to happen to the data
 * @param stack The call stack of lower levels
 * @return std::tuple<ExecutionState, size_t, SharedAqlItemBlockPtr>
 *        ExecutionState: WAITING -> We wait for IO, secure state, return you will be called again
 *        ExecutionState: HASMORE -> We still have data
 *        ExecutionState: DONE -> We do not have any more data, do never call again
 *        size_t -> Amount of documents skipped within this one call. (contains offset and fullCount)
 *        SharedAqlItemBlockPtr -> The resulting data
 */
template <class Executor>
std::tuple<ExecutionState, size_t, SharedAqlItemBlockPtr>
ExecutionBlockImpl<Executor>::executeWithoutTrace(AqlCallStack stack) {
  if constexpr (isNewStyleExecutor<Executor>) {
    if (!stack.isRelevant()) {
      LOG_QUERY("bf029", DEBUG) << "subquery bypassing executor " << printBlockInfo();
      // We are bypassing subqueries.
      // This executor is not allowed to perform actions
      // However we need to maintain the upstream state.
      size_t skippedLocal = 0;
      typename Fetcher::DataRange bypassedRange{ExecutorState::HASMORE};
      std::tie(_upstreamState, skippedLocal, bypassedRange) = _rowFetcher.execute(stack);
      return {_upstreamState, skippedLocal, bypassedRange.getBlock()};
    }

    AqlCall clientCall = stack.popCall();
    ExecutorState localExecutorState = ExecutorState::DONE;

    TRI_ASSERT(!(clientCall.getOffset() == 0 && clientCall.softLimit == AqlCall::Limit{0}));
    TRI_ASSERT(!(clientCall.hasSoftLimit() && clientCall.fullCount));
    TRI_ASSERT(!(clientCall.hasSoftLimit() && clientCall.hasHardLimit()));

    // We can only have returned the following internal states
    TRI_ASSERT(_execState == ExecState::CHECKCALL || _execState == ExecState::SHADOWROWS ||
               _execState == ExecState::UPSTREAM);
    // Skip can only be > 0 if we are in upstream cases.
    TRI_ASSERT(_skipped == 0 || _execState == ExecState::UPSTREAM);

    if constexpr (std::is_same_v<Executor, SubqueryEndExecutor>) {
      // TODO: implement forwarding of SKIP properly:
      // We need to modify the execute API to instead return a vector of skipped
      // values.
      // Then we can simply push a skip on the Stack here and let it forward.
      // In case of a modifaction we need to NOT forward a skip, but instead do
      // a limit := limit + offset call and a hardLimit 0 call on top of the stack.
      TRI_ASSERT(!clientCall.needSkipMore());

      // In subqeryEndExecutor we actually manage two calls.
      // The clientClient is defined of what will go into the Executor.
      // on SubqueryEnd this call is generated based on the call from downstream
      stack.pushCall(std::move(clientCall));
      // TODO: Implement different kind of calls we need to inject into Executor
      // based on modification, or on forwarding.
      // FOr now use a fetchUnlimited Call always
      clientCall = AqlCall{};
    }
    if (_execState == ExecState::UPSTREAM) {
      // We have been in waiting state.
      // We may have local work on the original call.
      // The client does not have the right to change her
      // mind just because we told her to hold the line.

      // The client cannot request less data!
      TRI_ASSERT(_clientRequest.getOffset() <= clientCall.getOffset());
      TRI_ASSERT(_clientRequest.getLimit() <= clientCall.getLimit());
      TRI_ASSERT(_clientRequest.needsFullCount() == clientCall.needsFullCount());
      clientCall = _clientRequest;
    }

    auto returnToState = ExecState::CHECKCALL;

    LOG_QUERY("007ac", DEBUG) << "starting statemachine of executor " << printBlockInfo();
    while (_execState != ExecState::DONE) {
      switch (_execState) {
        case ExecState::CHECKCALL: {
          LOG_QUERY("cfe46", DEBUG)
              << printTypeInfo() << " determine next action on call " << clientCall;
          _execState = nextState(clientCall);
          break;
        }
        case ExecState::SKIP: {
#ifdef ARANGODB_ENABLE_MAINTAINER_MODE
          size_t offsetBefore = clientCall.getOffset();
          TRI_ASSERT(offsetBefore > 0);
          size_t canPassFullcount =
              clientCall.getLimit() == 0 && clientCall.needsFullCount();
#endif
          LOG_QUERY("1f786", DEBUG) << printTypeInfo() << " call skipRows " << clientCall;
          auto [state, stats, skippedLocal, call] =
              executeSkipRowsRange(_lastRange, clientCall);
#ifdef ARANGODB_ENABLE_MAINTAINER_MODE
          // Assertion: We did skip 'skippedLocal' documents here.
          // This means that they have to be removed from clientCall.getOffset()
          // This has to be done by the Executor calling call.didSkip()
          // accordingly.
          // The LIMIT executor with a LIMIT of 0 can also bypass fullCount
          // here, even if callLimit > 0
          if (canPassFullcount || std::is_same_v<Executor, LimitExecutor>) {
            // In this case we can first skip. But straight after continue with fullCount, so we might skip more
            TRI_ASSERT(clientCall.getOffset() + skippedLocal >= offsetBefore);
            if (clientCall.getOffset() + skippedLocal > offsetBefore) {
              // First need to count down offset.
              TRI_ASSERT(clientCall.getOffset() == 0);
            }
          } else {
            TRI_ASSERT(clientCall.getOffset() + skippedLocal == offsetBefore);
          }
#endif
          localExecutorState = state;
          _skipped += skippedLocal;
          _engine->_stats += stats;
          // The execute might have modified the client call.
          if (state == ExecutorState::DONE) {
            _execState = ExecState::FASTFORWARD;
          } else if (clientCall.getOffset() > 0) {
            TRI_ASSERT(_upstreamState != ExecutionState::DONE);
            // We need to request more
            _upstreamRequest = call;
            _execState = ExecState::UPSTREAM;
          } else {
            // We are done with skipping. Skip is not allowed to request more
            _execState = ExecState::CHECKCALL;
          }
          break;
        }
        case ExecState::PRODUCE: {
          // Make sure there's a block allocated and set
          // the call
          TRI_ASSERT(clientCall.getLimit() > 0);

          LOG_QUERY("1f786", DEBUG) << printTypeInfo() << " call produceRows " << clientCall;
          if (outputIsFull()) {
            // We need to be able to write data
            // But maybe the existing block is full here
            // Then we need to wake up again.
            // However the client might decide on a different
            // call, so we do not record this position
            _execState = ExecState::DONE;
            break;
          }
          if constexpr (std::is_same_v<Executor, SubqueryEndExecutor>) {
            TRI_ASSERT(!stack.empty());
            AqlCall const& subqueryCall = stack.peek();
            AqlCall copyCall = subqueryCall;
            ensureOutputBlock(std::move(copyCall));
          } else {
            ensureOutputBlock(std::move(clientCall));
          }
          TRI_ASSERT(_outputItemRow);

          // Execute getSome
          auto const [state, stats, call] =
              _executor.produceRows(_lastRange, *_outputItemRow);
          _engine->_stats += stats;
          localExecutorState = state;

          if constexpr (!std::is_same_v<Executor, SubqueryEndExecutor>) {
            // Produce might have modified the clientCall
            // But only do this if we are not subquery.
            clientCall = _outputItemRow->getClientCall();
          }

          if (state == ExecutorState::DONE) {
            _execState = ExecState::FASTFORWARD;
          } else if ((Executor::Properties::allowsBlockPassthrough == BlockPassthrough::Enable ||
                      clientCall.getLimit() > 0) &&
                     outputIsFull()) {
            // In pass through variant we need to stop whenever the block is full.
            // In all other branches only if the client Still needs more data.
            _execState = ExecState::DONE;
            break;
          } else if (clientCall.getLimit() > 0 && !_lastRange.hasDataRow()) {
            TRI_ASSERT(_upstreamState != ExecutionState::DONE);
            // We need to request more
            _upstreamRequest = call;
            _execState = ExecState::UPSTREAM;
          } else {
            // We are done with producing. Produce is not allowed to request more
            _execState = ExecState::CHECKCALL;
          }
          break;
        }
        case ExecState::FASTFORWARD: {
          LOG_QUERY("96e2c", DEBUG)
              << printTypeInfo() << " all produced, fast forward to end up (sub-)query.";
          auto [state, stats, skippedLocal, call] =
              executeFastForward(_lastRange, clientCall);

          _skipped += skippedLocal;
          _engine->_stats += stats;
          localExecutorState = state;

          if (state == ExecutorState::DONE) {
            if (_outputItemRow && _outputItemRow->isInitialized() &&
                _outputItemRow->allRowsUsed()) {
              // We have a block with data, but no more place for a shadow row.
              _execState = ExecState::DONE;
            } else if (!_lastRange.hasShadowRow() && !_lastRange.hasDataRow()) {
              _execState = ExecState::DONE;
            } else {
              _execState = ExecState::SHADOWROWS;
            }
          } else {
            // We need to request more
            _upstreamRequest = call;
            _execState = ExecState::UPSTREAM;
          }
          break;
        }
        case ExecState::UPSTREAM: {
          LOG_QUERY("488de", DEBUG)
              << printTypeInfo() << " request dependency " << _upstreamRequest;
          // If this triggers the executors produceRows function has returned
          // HASMORE even if it knew that upstream has no further rows.
          TRI_ASSERT(_upstreamState != ExecutionState::DONE);
          // We need to make sure _lastRange is all used
          TRI_ASSERT(!_lastRange.hasDataRow());
          TRI_ASSERT(!_lastRange.hasShadowRow());
          size_t skippedLocal = 0;

#ifdef ARANGODB_ENABLE_MAINTAINER_MODE
          size_t subqueryLevelBefore = stack.subqueryLevel();
#endif
          // If we are SubqueryStart, we remove the top element of the stack
          // which belongs to the subquery enclosed by this
          // SubqueryStart and the partnered SubqueryEnd by *not*
          // pushing the upstream request.
          if constexpr (!std::is_same_v<Executor, SubqueryStartExecutor>) {
            auto callCopy = _upstreamRequest;
            stack.pushCall(std::move(callCopy));
          }

          std::tie(_upstreamState, skippedLocal, _lastRange) = _rowFetcher.execute(stack);

          if constexpr (std::is_same_v<Executor, SubqueryStartExecutor>) {
            // Do not pop the call, we did not put it on.
            // However we need it for accounting later.
          } else {
            // As the stack is copied into the fetcher, we need to pop off our call again.
            // If we use other datastructures or moving we may hand over ownership of the stack here
            // instead and no popCall is necessary.
            stack.popCall();
          }

#ifdef ARANGODB_ENABLE_MAINTAINER_MODE
          TRI_ASSERT(subqueryLevelBefore == stack.subqueryLevel());
#endif
          if (_upstreamState == ExecutionState::WAITING) {
            // We need to persist the old call before we return.
            // We might have some local accounting to this call.
            _clientRequest = clientCall;
            // We do not return anything in WAITING state, also NOT skipped.
            return {_upstreamState, 0, nullptr};
          }
          if constexpr (Executor::Properties::allowsBlockPassthrough ==
                        BlockPassthrough::Enable) {
            // We have a new range, passthrough can use this range.
            _hasUsedDataRangeBlock = false;
          }
          if constexpr (skipRowsType<Executor>() == SkipRowsRangeVariant::FETCHER) {
            _skipped += skippedLocal;
            // We skipped through passthrough, so count that a skip was solved.
            clientCall.didSkip(skippedLocal);
          }
          _execState = ExecState::CHECKCALL;
          break;
        }
        case ExecState::SHADOWROWS: {
          // We only get Called with something in the input.
          TRI_ASSERT(_lastRange.hasShadowRow() || _lastRange.hasDataRow());
          LOG_QUERY("7c63c", DEBUG)
              << printTypeInfo() << " (sub-)query completed. Move ShadowRows.";

          // TODO: Check if we can have the situation that we are between two shadow rows here.
          // E.g. LastRow is releveant shadowRow. NextRow is non-relevant shadowRow.
          // NOTE: I do not think this is an issue, as the Executor will always say that it cannot do anything with
          // an empty input. Only exception might be COLLECT COUNT.

          if (outputIsFull()) {
            // We need to be able to write data
            // But maybe the existing block is full here
            // Then we need to wake up again here.
            returnToState = ExecState::SHADOWROWS;
            _execState = ExecState::DONE;
            break;
          }
          if constexpr (std::is_same_v<Executor, SubqueryEndExecutor>) {
            TRI_ASSERT(!stack.empty());
            AqlCall const& subqueryCall = stack.peek();
            AqlCall copyCall = subqueryCall;
            ensureOutputBlock(std::move(copyCall));
          } else {
            ensureOutputBlock(std::move(clientCall));
          }

          TRI_ASSERT(!_outputItemRow->allRowsUsed());

          // This may write one or more rows.
          _execState = shadowRowForwarding();
          if constexpr (!std::is_same_v<Executor, SubqueryEndExecutor>) {
            // Produce might have modified the clientCall
            // But only do this if we are not subquery.
            clientCall = _outputItemRow->getClientCall();
          }
          break;
        }
        default:
          // unreachable
          TRI_ASSERT(false);
          THROW_ARANGO_EXCEPTION(TRI_ERROR_INTERNAL_AQL);
      }
    }
    LOG_QUERY("80c24", DEBUG) << printBlockInfo() << " local statemachine done. Return now.";
    // If we do not have an output, we simply return a nullptr here.
    auto outputBlock = _outputItemRow != nullptr ? _outputItemRow->stealBlock()
                                                 : SharedAqlItemBlockPtr{nullptr};
    // We are locally done with our output.
    // Next time we need to check the client call again
    _execState = returnToState;
    // This is not strictly necessary here, as we shouldn't be called again
    // after DONE.
    _outputItemRow.reset();

    // We return skipped here, reset member
    size_t skipped = _skipped;
    _skipped = 0;
    if (localExecutorState == ExecutorState::HASMORE ||
        _lastRange.hasDataRow() || _lastRange.hasShadowRow()) {
      // We have skipped or/and return data, otherwise we cannot return HASMORE
      TRI_ASSERT(skipped > 0 || (outputBlock != nullptr && outputBlock->numEntries() > 0));
      return {ExecutionState::HASMORE, skipped, std::move(outputBlock)};
    }
    // We must return skipped and/or data when reporting HASMORE
    TRI_ASSERT(_upstreamState != ExecutionState::HASMORE ||
               (skipped > 0 || (outputBlock != nullptr && outputBlock->numEntries() > 0)));
    return {_upstreamState, skipped, std::move(outputBlock)};
  } else {
    // TODO this branch must never be taken with an executor that has not been
    //      converted yet
    TRI_ASSERT(false);
    THROW_ARANGO_EXCEPTION(TRI_ERROR_NOT_IMPLEMENTED);
  }
}

/// @brief reset all internal states after processing a shadow row.
template <class Executor>
void ExecutionBlockImpl<Executor>::resetAfterShadowRow() {
  // cppcheck-suppress unreadVariable
  constexpr bool customInit = hasInitializeCursor<decltype(_executor)>::value;
  InitializeCursor<customInit>::init(_executor, _rowFetcher, _infos);
}

template <class Executor>
ExecutionState ExecutionBlockImpl<Executor>::fetchShadowRowInternal() {
  TRI_ASSERT(_state == InternalState::FETCH_SHADOWROWS);
  TRI_ASSERT(!_outputItemRow->isFull());
  ExecutionState state = ExecutionState::HASMORE;
  ShadowAqlItemRow shadowRow{CreateInvalidShadowRowHint{}};
  // TODO: Add lazy evaluation in case of LIMIT "lying" on done
  std::tie(state, shadowRow) = _rowFetcher.fetchShadowRow();
  if (state == ExecutionState::WAITING) {
    TRI_ASSERT(!shadowRow.isInitialized());
    return state;
  }

  if (state == ExecutionState::DONE) {
    _state = InternalState::DONE;
  }
  if (shadowRow.isInitialized()) {
    _outputItemRow->copyRow(shadowRow);
    TRI_ASSERT(_outputItemRow->produced());
    _outputItemRow->advanceRow();
  } else {
    if (_state != InternalState::DONE) {
      _state = InternalState::FETCH_DATA;
      resetAfterShadowRow();
    }
  }
  return state;
}

template <class Executor>
auto ExecutionBlockImpl<Executor>::outputIsFull() const noexcept -> bool {
  return _outputItemRow != nullptr && _outputItemRow->isInitialized() &&
         _outputItemRow->allRowsUsed();
}

template <>
template <>
RegisterId ExecutionBlockImpl<IdExecutor<SingleRowFetcher<BlockPassthrough::Enable>>>::getOutputRegisterId() const
    noexcept {
  return _infos.getOutputRegister();
}

template class ::arangodb::aql::ExecutionBlockImpl<CalculationExecutor<CalculationType::Condition>>;
template class ::arangodb::aql::ExecutionBlockImpl<CalculationExecutor<CalculationType::Reference>>;
template class ::arangodb::aql::ExecutionBlockImpl<CalculationExecutor<CalculationType::V8Condition>>;
template class ::arangodb::aql::ExecutionBlockImpl<ConstrainedSortExecutor>;
template class ::arangodb::aql::ExecutionBlockImpl<CountCollectExecutor>;
template class ::arangodb::aql::ExecutionBlockImpl<DistinctCollectExecutor>;
template class ::arangodb::aql::ExecutionBlockImpl<EnumerateCollectionExecutor>;
template class ::arangodb::aql::ExecutionBlockImpl<EnumerateListExecutor>;
template class ::arangodb::aql::ExecutionBlockImpl<FilterExecutor>;
template class ::arangodb::aql::ExecutionBlockImpl<HashedCollectExecutor>;

template class ::arangodb::aql::ExecutionBlockImpl<IResearchViewExecutor<false, arangodb::iresearch::MaterializeType::NotMaterialize>>;
template class ::arangodb::aql::ExecutionBlockImpl<IResearchViewExecutor<false, arangodb::iresearch::MaterializeType::LateMaterialize>>;
template class ::arangodb::aql::ExecutionBlockImpl<IResearchViewExecutor<false, arangodb::iresearch::MaterializeType::Materialize>>;
template class ::arangodb::aql::ExecutionBlockImpl<
    IResearchViewExecutor<false, arangodb::iresearch::MaterializeType::NotMaterialize | arangodb::iresearch::MaterializeType::UseStoredValues>>;
template class ::arangodb::aql::ExecutionBlockImpl<
    IResearchViewExecutor<false, arangodb::iresearch::MaterializeType::LateMaterialize | arangodb::iresearch::MaterializeType::UseStoredValues>>;
template class ::arangodb::aql::ExecutionBlockImpl<IResearchViewExecutor<true, arangodb::iresearch::MaterializeType::NotMaterialize>>;
template class ::arangodb::aql::ExecutionBlockImpl<IResearchViewExecutor<true, arangodb::iresearch::MaterializeType::LateMaterialize>>;
template class ::arangodb::aql::ExecutionBlockImpl<IResearchViewExecutor<true, arangodb::iresearch::MaterializeType::Materialize>>;
template class ::arangodb::aql::ExecutionBlockImpl<
    IResearchViewExecutor<true, arangodb::iresearch::MaterializeType::NotMaterialize | arangodb::iresearch::MaterializeType::UseStoredValues>>;
template class ::arangodb::aql::ExecutionBlockImpl<
    IResearchViewExecutor<true, arangodb::iresearch::MaterializeType::LateMaterialize | arangodb::iresearch::MaterializeType::UseStoredValues>>;
template class ::arangodb::aql::ExecutionBlockImpl<IResearchViewMergeExecutor<false, arangodb::iresearch::MaterializeType::NotMaterialize>>;
template class ::arangodb::aql::ExecutionBlockImpl<IResearchViewMergeExecutor<false, arangodb::iresearch::MaterializeType::LateMaterialize>>;
template class ::arangodb::aql::ExecutionBlockImpl<IResearchViewMergeExecutor<false, arangodb::iresearch::MaterializeType::Materialize>>;
template class ::arangodb::aql::ExecutionBlockImpl<IResearchViewMergeExecutor<
    false, arangodb::iresearch::MaterializeType::NotMaterialize | arangodb::iresearch::MaterializeType::UseStoredValues>>;
template class ::arangodb::aql::ExecutionBlockImpl<IResearchViewMergeExecutor<
    false, arangodb::iresearch::MaterializeType::LateMaterialize | arangodb::iresearch::MaterializeType::UseStoredValues>>;
template class ::arangodb::aql::ExecutionBlockImpl<IResearchViewMergeExecutor<true, arangodb::iresearch::MaterializeType::NotMaterialize>>;
template class ::arangodb::aql::ExecutionBlockImpl<IResearchViewMergeExecutor<true, arangodb::iresearch::MaterializeType::LateMaterialize>>;
template class ::arangodb::aql::ExecutionBlockImpl<IResearchViewMergeExecutor<true, arangodb::iresearch::MaterializeType::Materialize>>;
template class ::arangodb::aql::ExecutionBlockImpl<IResearchViewMergeExecutor<
    true, arangodb::iresearch::MaterializeType::NotMaterialize | arangodb::iresearch::MaterializeType::UseStoredValues>>;
template class ::arangodb::aql::ExecutionBlockImpl<IResearchViewMergeExecutor<
    true, arangodb::iresearch::MaterializeType::LateMaterialize | arangodb::iresearch::MaterializeType::UseStoredValues>>;

template class ::arangodb::aql::ExecutionBlockImpl<IdExecutor<ConstFetcher>>;
template class ::arangodb::aql::ExecutionBlockImpl<IdExecutor<SingleRowFetcher<BlockPassthrough::Enable>>>;
template class ::arangodb::aql::ExecutionBlockImpl<IndexExecutor>;
template class ::arangodb::aql::ExecutionBlockImpl<LimitExecutor>;

// IndexTag, Insert, Remove, Update,Replace, Upsert are only tags for this one
template class ::arangodb::aql::ExecutionBlockImpl<SingleRemoteModificationExecutor<IndexTag>>;
template class ::arangodb::aql::ExecutionBlockImpl<SingleRemoteModificationExecutor<Insert>>;
template class ::arangodb::aql::ExecutionBlockImpl<SingleRemoteModificationExecutor<Remove>>;
template class ::arangodb::aql::ExecutionBlockImpl<SingleRemoteModificationExecutor<Update>>;
template class ::arangodb::aql::ExecutionBlockImpl<SingleRemoteModificationExecutor<Replace>>;
template class ::arangodb::aql::ExecutionBlockImpl<SingleRemoteModificationExecutor<Upsert>>;

template class ::arangodb::aql::ExecutionBlockImpl<NoResultsExecutor>;
template class ::arangodb::aql::ExecutionBlockImpl<ReturnExecutor>;
template class ::arangodb::aql::ExecutionBlockImpl<ShortestPathExecutor>;
template class ::arangodb::aql::ExecutionBlockImpl<KShortestPathsExecutor>;
template class ::arangodb::aql::ExecutionBlockImpl<SortedCollectExecutor>;
template class ::arangodb::aql::ExecutionBlockImpl<SortExecutor>;
template class ::arangodb::aql::ExecutionBlockImpl<SubqueryEndExecutor>;
template class ::arangodb::aql::ExecutionBlockImpl<SubqueryExecutor<true>>;
template class ::arangodb::aql::ExecutionBlockImpl<SubqueryExecutor<false>>;
template class ::arangodb::aql::ExecutionBlockImpl<SubqueryStartExecutor>;
template class ::arangodb::aql::ExecutionBlockImpl<TraversalExecutor>;
template class ::arangodb::aql::ExecutionBlockImpl<SortingGatherExecutor>;
template class ::arangodb::aql::ExecutionBlockImpl<ParallelUnsortedGatherExecutor>;
template class ::arangodb::aql::ExecutionBlockImpl<UnsortedGatherExecutor>;

template class ::arangodb::aql::ExecutionBlockImpl<MaterializeExecutor<RegisterId>>;
template class ::arangodb::aql::ExecutionBlockImpl<MaterializeExecutor<std::string const&>>;

template class ::arangodb::aql::ExecutionBlockImpl<ModificationExecutor<AllRowsFetcher, InsertModifier>>;
template class ::arangodb::aql::ExecutionBlockImpl<ModificationExecutor<SingleRowFetcher<BlockPassthrough::Disable>, InsertModifier>>;
template class ::arangodb::aql::ExecutionBlockImpl<ModificationExecutor<AllRowsFetcher, RemoveModifier>>;
template class ::arangodb::aql::ExecutionBlockImpl<ModificationExecutor<SingleRowFetcher<BlockPassthrough::Disable>, RemoveModifier>>;
template class ::arangodb::aql::ExecutionBlockImpl<ModificationExecutor<AllRowsFetcher, UpdateReplaceModifier>>;
template class ::arangodb::aql::ExecutionBlockImpl<ModificationExecutor<SingleRowFetcher<BlockPassthrough::Disable>, UpdateReplaceModifier>>;
template class ::arangodb::aql::ExecutionBlockImpl<ModificationExecutor<AllRowsFetcher, UpsertModifier>>;
template class ::arangodb::aql::ExecutionBlockImpl<ModificationExecutor<SingleRowFetcher<BlockPassthrough::Disable>, UpsertModifier>>;<|MERGE_RESOLUTION|>--- conflicted
+++ resolved
@@ -145,12 +145,6 @@
     TestLambdaExecutor,
     TestLambdaSkipExecutor,  // we need one after these to avoid compile errors in non-test mode
 #endif
-<<<<<<< HEAD
-    SubqueryStartExecutor, SubqueryEndExecutor, TraversalExecutor, KShortestPathsExecutor, ShortestPathExecutor, EnumerateListExecutor,
-    LimitExecutor, SingleRemoteModificationExecutor<IndexTag>, SingleRemoteModificationExecutor<Insert>,
-    SingleRemoteModificationExecutor<Remove>, SingleRemoteModificationExecutor<Update>,
-    SingleRemoteModificationExecutor<Replace>, SingleRemoteModificationExecutor<Upsert>>;
-=======
     IResearchViewExecutor<false, arangodb::iresearch::MaterializeType::NotMaterialize>,
     IResearchViewExecutor<false, arangodb::iresearch::MaterializeType::LateMaterialize>,
     IResearchViewExecutor<false, arangodb::iresearch::MaterializeType::Materialize>,
@@ -172,8 +166,9 @@
     IResearchViewMergeExecutor<true, arangodb::iresearch::MaterializeType::NotMaterialize | arangodb::iresearch::MaterializeType::UseStoredValues>,
     IResearchViewMergeExecutor<true, arangodb::iresearch::MaterializeType::LateMaterialize | arangodb::iresearch::MaterializeType::UseStoredValues>,
     SubqueryStartExecutor, SubqueryEndExecutor, TraversalExecutor, KShortestPathsExecutor,
-    ShortestPathExecutor, EnumerateListExecutor, LimitExecutor>;
->>>>>>> be42def5
+    ShortestPathExecutor, EnumerateListExecutor, LimitExecutor, SingleRemoteModificationExecutor<IndexTag>, SingleRemoteModificationExecutor<Insert>,
+    SingleRemoteModificationExecutor<Remove>, SingleRemoteModificationExecutor<Update>,
+    SingleRemoteModificationExecutor<Replace>, SingleRemoteModificationExecutor<Upsert>>;
 
 template <class Executor>
 ExecutionBlockImpl<Executor>::ExecutionBlockImpl(ExecutionEngine* engine,
@@ -1126,25 +1121,13 @@
 
   static_assert(
       useExecutor ==
-<<<<<<< HEAD
-          (is_one_of_v<Executor, FilterExecutor, ShortestPathExecutor, KShortestPathsExecutor,
-                       ReturnExecutor, HashedCollectExecutor, IndexExecutor, EnumerateCollectionExecutor,
-                       IdExecutor<SingleRowFetcher<BlockPassthrough::Enable>>, IdExecutor<ConstFetcher>,
-=======
           (is_one_of_v<
               Executor, FilterExecutor, ShortestPathExecutor, ReturnExecutor, KShortestPathsExecutor,
               IdExecutor<SingleRowFetcher<BlockPassthrough::Enable>>, IdExecutor<ConstFetcher>,
               HashedCollectExecutor, IndexExecutor, EnumerateCollectionExecutor,
->>>>>>> be42def5
 #ifdef ARANGODB_USE_GOOGLE_TESTS
               TestLambdaSkipExecutor,
 #endif
-<<<<<<< HEAD
-                       TraversalExecutor, EnumerateListExecutor, SortedCollectExecutor, LimitExecutor, SubqueryStartExecutor,
-                       SubqueryEndExecutor, SingleRemoteModificationExecutor<IndexTag>, SingleRemoteModificationExecutor<Insert>,
-                       SingleRemoteModificationExecutor<Remove>, SingleRemoteModificationExecutor<Update>,
-                       SingleRemoteModificationExecutor<Replace>, SingleRemoteModificationExecutor<Upsert>>),
-=======
               IResearchViewExecutor<false, arangodb::iresearch::MaterializeType::NotMaterialize>,
               IResearchViewExecutor<false, arangodb::iresearch::MaterializeType::LateMaterialize>,
               IResearchViewExecutor<false, arangodb::iresearch::MaterializeType::Materialize>,
@@ -1166,8 +1149,11 @@
               IResearchViewMergeExecutor<true, arangodb::iresearch::MaterializeType::NotMaterialize | arangodb::iresearch::MaterializeType::UseStoredValues>,
               IResearchViewMergeExecutor<true, arangodb::iresearch::MaterializeType::LateMaterialize | arangodb::iresearch::MaterializeType::UseStoredValues>,
               TraversalExecutor, EnumerateListExecutor, SubqueryStartExecutor,
-              SubqueryEndExecutor, SortedCollectExecutor, LimitExecutor>),
->>>>>>> be42def5
+              SubqueryEndExecutor, SortedCollectExecutor, LimitExecutor,
+              SingleRemoteModificationExecutor<IndexTag>, SingleRemoteModificationExecutor<Insert>,
+              SingleRemoteModificationExecutor<Remove>, SingleRemoteModificationExecutor<Update>,
+              SingleRemoteModificationExecutor<Replace>, SingleRemoteModificationExecutor<Upsert>>),
+
       "Unexpected executor for SkipVariants::EXECUTOR");
 
   // The LimitExecutor will not work correctly with SkipVariants::FETCHER!
