////////////////////////////////////////////////////////////////////////////////
/// DISCLAIMER
///
/// Copyright 2018 ArangoDB GmbH, Cologne, Germany
///
/// Licensed under the Apache License, Version 2.0 (the "License");
/// you may not use this file except in compliance with the License.
/// You may obtain a copy of the License at
///
///     http://www.apache.org/licenses/LICENSE-2.0
///
/// Unless required by applicable law or agreed to in writing, software
/// distributed under the License is distributed on an "AS IS" BASIS,
/// WITHOUT WARRANTIES OR CONDITIONS OF ANY KIND, either express or implied.
/// See the License for the specific language governing permissions and
/// limitations under the License.
///
/// Copyright holder is ArangoDB GmbH, Cologne, Germany
///
/// @author Tobias Goedderz
/// @author Michael Hackstein
/// @author Heiko Kernbach
/// @author Jan Christoph Uhde
////////////////////////////////////////////////////////////////////////////////

#include "ExecutionBlockImpl.h"

#include "Aql/AllRowsFetcher.h"
#include "Aql/AqlCallStack.h"
#include "Aql/AqlItemBlock.h"
#include "Aql/CalculationExecutor.h"
#include "Aql/ConstFetcher.h"
#include "Aql/ConstrainedSortExecutor.h"
#include "Aql/CountCollectExecutor.h"
#include "Aql/DistinctCollectExecutor.h"
#include "Aql/EnumerateCollectionExecutor.h"
#include "Aql/EnumerateListExecutor.h"
#include "Aql/ExecutionEngine.h"
#include "Aql/ExecutionState.h"
#include "Aql/ExecutorInfos.h"
#include "Aql/FilterExecutor.h"
#include "Aql/HashedCollectExecutor.h"
#include "Aql/IResearchViewExecutor.h"
#include "Aql/IdExecutor.h"
#include "Aql/IndexExecutor.h"
#include "Aql/InputAqlItemRow.h"
#include "Aql/KShortestPathsExecutor.h"
#include "Aql/LimitExecutor.h"
#include "Aql/MaterializeExecutor.h"
#include "Aql/ModificationExecutor.h"
#include "Aql/MultiDependencySingleRowFetcher.h"
#include "Aql/NoResultsExecutor.h"
#include "Aql/ParallelUnsortedGatherExecutor.h"
#include "Aql/Query.h"
#include "Aql/QueryOptions.h"
#include "Aql/ReturnExecutor.h"
#include "Aql/ShadowAqlItemRow.h"
#include "Aql/ShortestPathExecutor.h"
#include "Aql/SimpleModifier.h"
#include "Aql/SingleRemoteModificationExecutor.h"
#include "Aql/SkipResult.h"
#include "Aql/SortExecutor.h"
#include "Aql/SortRegister.h"
#include "Aql/SortedCollectExecutor.h"
#include "Aql/SortingGatherExecutor.h"
#include "Aql/SubqueryEndExecutor.h"
#include "Aql/SubqueryExecutor.h"
#include "Aql/SubqueryStartExecutor.h"
#include "Aql/TraversalExecutor.h"
#include "Aql/UnsortedGatherExecutor.h"
#include "Aql/UpsertModifier.h"
#include "Basics/system-functions.h"
#include "Transaction/Context.h"

#include <velocypack/Dumper.h>
#include <velocypack/velocypack-aliases.h>

#include <boost/core/demangle.hpp>

#include <type_traits>

using namespace arangodb;
using namespace arangodb::aql;

#define LOG_QUERY(logId, level)            \
  LOG_TOPIC(logId, level, Logger::QUERIES) \
      << "[query#" << this->_engine->getQuery()->id() << "] "

/*
 * Creates a metafunction `checkName` that tests whether a class has a method
 * named `methodName`, used like this:
 *
 * CREATE_HAS_MEMBER_CHECK(someMethod, hasSomeMethod);
 * ...
 * constexpr bool someClassHasSomeMethod = hasSomeMethod<SomeClass>::value;
 */

#define CREATE_HAS_MEMBER_CHECK(methodName, checkName)               \
  template <typename T>                                              \
  class checkName {                                                  \
    template <typename C>                                            \
    static std::true_type test(decltype(&C::methodName));            \
    template <typename C>                                            \
    static std::true_type test(decltype(&C::template methodName<>)); \
    template <typename>                                              \
    static std::false_type test(...);                                \
                                                                     \
   public:                                                           \
    static constexpr bool value = decltype(test<T>(0))::value;       \
  }

CREATE_HAS_MEMBER_CHECK(initializeCursor, hasInitializeCursor);
CREATE_HAS_MEMBER_CHECK(fetchBlockForPassthrough, hasFetchBlockForPassthrough);
CREATE_HAS_MEMBER_CHECK(expectedNumberOfRows, hasExpectedNumberOfRows);
CREATE_HAS_MEMBER_CHECK(skipRowsRange, hasSkipRowsRange);
<<<<<<< HEAD
=======
CREATE_HAS_MEMBER_CHECK(expectedNumberOfRowsNew, hasExpectedNumberOfRowsNew);
>>>>>>> 174b5d0f

#ifdef ARANGODB_USE_GOOGLE_TESTS
// Forward declaration of Test Executors.
// only used as long as isNewStyleExecutor is required.
namespace arangodb::aql {
class TestLambdaExecutor;

class TestLambdaSkipExecutor;
}  // namespace arangodb::aql
#endif

/*
 *  Determine whether an executor cannot bypass subquery skips.
 *  This is if exection of this Executor does have side-effects
 *  other then it's own result.
 */

template <typename Executor>
constexpr bool executorHasSideEffects =
    is_one_of_v<Executor, ModificationExecutor<AllRowsFetcher, InsertModifier>,
                ModificationExecutor<SingleRowFetcher<BlockPassthrough::Disable>, InsertModifier>,
                ModificationExecutor<AllRowsFetcher, RemoveModifier>,
                ModificationExecutor<SingleRowFetcher<BlockPassthrough::Disable>, RemoveModifier>,
                ModificationExecutor<AllRowsFetcher, UpdateReplaceModifier>,
                ModificationExecutor<SingleRowFetcher<BlockPassthrough::Disable>, UpdateReplaceModifier>,
                ModificationExecutor<AllRowsFetcher, UpsertModifier>,
                ModificationExecutor<SingleRowFetcher<BlockPassthrough::Disable>, UpsertModifier>>;

/*
 * Determine whether we execute new style or old style skips, i.e. pre or post shadow row introduction
 * TODO: This should be removed once all executors and fetchers are ported to the new style.
 */
template <typename Executor>
constexpr bool isNewStyleExecutor = is_one_of_v<
    Executor, FilterExecutor, SortedCollectExecutor, IdExecutor<ConstFetcher>, ParallelUnsortedGatherExecutor,
    IdExecutor<SingleRowFetcher<BlockPassthrough::Enable>>, ReturnExecutor, DistinctCollectExecutor, IndexExecutor,
    EnumerateCollectionExecutor, SubqueryExecutor<true>, SubqueryExecutor<false>, CountCollectExecutor,
    CalculationExecutor<CalculationType::Condition>, CalculationExecutor<CalculationType::Reference>,
    CalculationExecutor<CalculationType::V8Condition>, HashedCollectExecutor, ConstrainedSortExecutor,
#ifdef ARANGODB_USE_GOOGLE_TESTS
    TestLambdaExecutor,
    TestLambdaSkipExecutor,  // we need one after these to avoid compile errors in non-test mode
#endif
    ModificationExecutor<AllRowsFetcher, InsertModifier>,
    ModificationExecutor<SingleRowFetcher<BlockPassthrough::Disable>, InsertModifier>,
    ModificationExecutor<AllRowsFetcher, RemoveModifier>,
    ModificationExecutor<SingleRowFetcher<BlockPassthrough::Disable>, RemoveModifier>,
    ModificationExecutor<AllRowsFetcher, UpdateReplaceModifier>,
    ModificationExecutor<SingleRowFetcher<BlockPassthrough::Disable>, UpdateReplaceModifier>,
    ModificationExecutor<AllRowsFetcher, UpsertModifier>,
    ModificationExecutor<SingleRowFetcher<BlockPassthrough::Disable>, UpsertModifier>, SubqueryStartExecutor,
    UnsortedGatherExecutor, SortingGatherExecutor, SubqueryEndExecutor, TraversalExecutor,
    KShortestPathsExecutor, ShortestPathExecutor, EnumerateListExecutor, LimitExecutor, SortExecutor,
    IResearchViewExecutor<false, arangodb::iresearch::MaterializeType::NotMaterialize>,
    IResearchViewExecutor<false, arangodb::iresearch::MaterializeType::LateMaterialize>,
    IResearchViewExecutor<false, arangodb::iresearch::MaterializeType::Materialize>,
    IResearchViewExecutor<false, arangodb::iresearch::MaterializeType::NotMaterialize | arangodb::iresearch::MaterializeType::UseStoredValues>,
    IResearchViewExecutor<false, arangodb::iresearch::MaterializeType::LateMaterialize | arangodb::iresearch::MaterializeType::UseStoredValues>,
    IResearchViewExecutor<true, arangodb::iresearch::MaterializeType::NotMaterialize>,
    IResearchViewExecutor<true, arangodb::iresearch::MaterializeType::LateMaterialize>,
    IResearchViewExecutor<true, arangodb::iresearch::MaterializeType::Materialize>,
    IResearchViewExecutor<true, arangodb::iresearch::MaterializeType::NotMaterialize | arangodb::iresearch::MaterializeType::UseStoredValues>,
    IResearchViewExecutor<true, arangodb::iresearch::MaterializeType::LateMaterialize | arangodb::iresearch::MaterializeType::UseStoredValues>,
    IResearchViewMergeExecutor<false, arangodb::iresearch::MaterializeType::NotMaterialize>,
    IResearchViewMergeExecutor<false, arangodb::iresearch::MaterializeType::LateMaterialize>,
    IResearchViewMergeExecutor<false, arangodb::iresearch::MaterializeType::Materialize>,
    IResearchViewMergeExecutor<false, arangodb::iresearch::MaterializeType::NotMaterialize | arangodb::iresearch::MaterializeType::UseStoredValues>,
    IResearchViewMergeExecutor<false, arangodb::iresearch::MaterializeType::LateMaterialize | arangodb::iresearch::MaterializeType::UseStoredValues>,
    IResearchViewMergeExecutor<true, arangodb::iresearch::MaterializeType::NotMaterialize>,
    IResearchViewMergeExecutor<true, arangodb::iresearch::MaterializeType::LateMaterialize>,
    IResearchViewMergeExecutor<true, arangodb::iresearch::MaterializeType::Materialize>,
    IResearchViewMergeExecutor<true, arangodb::iresearch::MaterializeType::NotMaterialize | arangodb::iresearch::MaterializeType::UseStoredValues>,
    IResearchViewMergeExecutor<true, arangodb::iresearch::MaterializeType::LateMaterialize | arangodb::iresearch::MaterializeType::UseStoredValues>,
    SubqueryStartExecutor, SubqueryEndExecutor, TraversalExecutor, KShortestPathsExecutor,
    NoResultsExecutor, ShortestPathExecutor, EnumerateListExecutor, LimitExecutor,
    SingleRemoteModificationExecutor<IndexTag>, SingleRemoteModificationExecutor<Insert>,
    SingleRemoteModificationExecutor<Remove>, SingleRemoteModificationExecutor<Update>,
    SingleRemoteModificationExecutor<Replace>, SingleRemoteModificationExecutor<Upsert>,
    MaterializeExecutor<RegisterId>, MaterializeExecutor<std::string const&>>;

template <class Executor>
ExecutionBlockImpl<Executor>::ExecutionBlockImpl(ExecutionEngine* engine,
                                                 ExecutionNode const* node,
                                                 typename Executor::Infos infos)
    : ExecutionBlock(engine, node),
      _dependencyProxy(_dependencies, engine->itemBlockManager(),
                       infos.getInputRegisters(),
                       infos.numberOfInputRegisters(), trxVpackOptions()),
      _rowFetcher(_dependencyProxy),
      _infos(std::move(infos)),
      _executor(_rowFetcher, _infos),
      _outputItemRow(),
      _query(*engine->getQuery()),
      _state(InternalState::FETCH_DATA),
      _lastRange{ExecutorState::HASMORE},
      _execState{ExecState::CHECKCALL},
      _upstreamRequest{},
      _clientRequest{},
      _hasUsedDataRangeBlock{false} {
  // already insert ourselves into the statistics results
  if (_profile >= PROFILE_LEVEL_BLOCKS) {
    _engine->_stats.nodes.try_emplace(node->id(), ExecutionStats::Node());
  }
}

template <class Executor>
ExecutionBlockImpl<Executor>::~ExecutionBlockImpl() = default;

template <class Executor>
<<<<<<< HEAD
std::unique_ptr<OutputAqlItemRow> ExecutionBlockImpl<Executor>::createOutputRow(
    SharedAqlItemBlockPtr& newBlock, AqlCall&& call) {
#ifdef ARANGODB_ENABLE_MAINTAINER_MODE
  if (newBlock != nullptr) {
    // Assert that the block has enough registers. This must be guaranteed by
    // the register planning.
    TRI_ASSERT(newBlock->getNrRegs() == _infos.numberOfOutputRegisters());
    // Check that all output registers are empty.
    for (auto const& reg : *_infos.getOutputRegisters()) {
      for (size_t row = 0; row < newBlock->size(); row++) {
        AqlValue const& val = newBlock->getValueReference(row, reg);
        TRI_ASSERT(val.isEmpty());
      }
    }
  }
#endif

=======
std::pair<ExecutionState, SharedAqlItemBlockPtr> ExecutionBlockImpl<Executor>::getSome(size_t atMost) {
  if constexpr (isNewStyleExecutor<Executor>) {
    AqlCallStack stack{AqlCall::SimulateGetSome(atMost)};
    auto const [state, skipped, block] = execute(stack);
    return {state, block};
  } else {
    traceGetSomeBegin(atMost);
    auto result = getSomeWithoutTrace(atMost);
    return traceGetSomeEnd(result.first, std::move(result.second));
  }
}

template <class Executor>
std::pair<ExecutionState, SharedAqlItemBlockPtr> ExecutionBlockImpl<Executor>::getSomeWithoutTrace(size_t atMost) {
  if constexpr (isNewStyleExecutor<Executor>) {
    TRI_ASSERT(false);
    THROW_ARANGO_EXCEPTION(TRI_ERROR_INTERNAL_AQL);
  } else {
    TRI_ASSERT(atMost <= ExecutionBlock::DefaultBatchSize);
    // silence tests -- we need to introduce new failure tests for fetchers
    TRI_IF_FAILURE("ExecutionBlock::getOrSkipSome1") {
      THROW_ARANGO_EXCEPTION(TRI_ERROR_DEBUG);
    }
    TRI_IF_FAILURE("ExecutionBlock::getOrSkipSome2") {
      THROW_ARANGO_EXCEPTION(TRI_ERROR_DEBUG);
    }
    TRI_IF_FAILURE("ExecutionBlock::getOrSkipSome3") {
      THROW_ARANGO_EXCEPTION(TRI_ERROR_DEBUG);
    }

    if (getQuery().killed()) {
      THROW_ARANGO_EXCEPTION(TRI_ERROR_QUERY_KILLED);
    }

    if (_state == InternalState::DONE) {
      // We are done, so we stay done
      return {ExecutionState::DONE, nullptr};
    }

    if (!_outputItemRow) {
      ExecutionState state;
      SharedAqlItemBlockPtr newBlock;
      std::tie(state, newBlock) =
          requestWrappedBlock(atMost, _infos.numberOfOutputRegisters());
      if (state == ExecutionState::WAITING) {
        TRI_ASSERT(newBlock == nullptr);
        return {state, nullptr};
      }
      if (newBlock == nullptr) {
        TRI_ASSERT(state == ExecutionState::DONE);
        _state = InternalState::DONE;
        // _rowFetcher must be DONE now already
        return {state, nullptr};
      }
      TRI_ASSERT(newBlock != nullptr);
      TRI_ASSERT(newBlock->size() > 0);
      // We cannot hold this assertion, if we are on a pass-through
      // block and the upstream uses execute already.
      // TRI_ASSERT(newBlock->size() <= atMost);
      _outputItemRow = createOutputRow(newBlock, AqlCall{});
    }

    ExecutionState state = ExecutionState::HASMORE;
    ExecutorStats executorStats{};

    TRI_ASSERT(atMost > 0);

    if (isInSplicedSubquery()) {
      // The loop has to be entered at least once!
      TRI_ASSERT(!_outputItemRow->isFull());
      while (!_outputItemRow->isFull() && _state != InternalState::DONE) {
        // Assert that write-head is always pointing to a free row
        TRI_ASSERT(!_outputItemRow->produced());
        switch (_state) {
          case InternalState::FETCH_DATA: {
            std::tie(state, executorStats) = _executor.produceRows(*_outputItemRow);
            // Count global but executor-specific statistics, like number of
            // filtered rows.
            _engine->_stats += executorStats;
            if (_outputItemRow->produced()) {
              _outputItemRow->advanceRow();
            }

            if (state == ExecutionState::WAITING) {
              return {state, nullptr};
            }

            if (state == ExecutionState::DONE) {
              _state = InternalState::FETCH_SHADOWROWS;
            }
            break;
          }
          case InternalState::FETCH_SHADOWROWS: {
            state = fetchShadowRowInternal();
            if (state == ExecutionState::WAITING) {
              return {state, nullptr};
            }
            break;
          }
          case InternalState::DONE: {
            TRI_ASSERT(false);  // Invalid state
          }
        }
      }
      // Modify the return state.
      // As long as we do still have ShadowRows
      // We need to return HASMORE!
      if (_state == InternalState::DONE) {
        state = ExecutionState::DONE;
      } else {
        state = ExecutionState::HASMORE;
      }
    } else {
      // The loop has to be entered at least once!
      TRI_ASSERT(!_outputItemRow->isFull());
      while (!_outputItemRow->isFull()) {
        std::tie(state, executorStats) = _executor.produceRows(*_outputItemRow);
        // Count global but executor-specific statistics, like number of filtered rows.
        _engine->_stats += executorStats;
        if (_outputItemRow->produced()) {
          _outputItemRow->advanceRow();
        }

        if (state == ExecutionState::WAITING) {
          return {state, nullptr};
        }

        if (state == ExecutionState::DONE) {
          auto outputBlock = _outputItemRow->stealBlock();
          // This is not strictly necessary here, as we shouldn't be called again after DONE.
          _outputItemRow.reset();
          return {state, std::move(outputBlock)};
        }
      }

      TRI_ASSERT(state == ExecutionState::HASMORE);
      TRI_ASSERT(_outputItemRow->isFull());
    }

    auto outputBlock = _outputItemRow->stealBlock();
    // we guarantee that we do return a valid pointer in the HASMORE case.
    TRI_ASSERT(outputBlock != nullptr || _state == InternalState::DONE);
    _outputItemRow.reset();
    return {state, std::move(outputBlock)};
  }
}

template <class Executor>
std::unique_ptr<OutputAqlItemRow> ExecutionBlockImpl<Executor>::createOutputRow(
    SharedAqlItemBlockPtr& newBlock, AqlCall&& call) {
#ifdef ARANGODB_ENABLE_MAINTAINER_MODE
  if (newBlock != nullptr) {
    // Assert that the block has enough registers. This must be guaranteed by
    // the register planning.
    TRI_ASSERT(newBlock->getNrRegs() == _infos.numberOfOutputRegisters());
    // Check that all output registers are empty.
    for (auto const& reg : *_infos.getOutputRegisters()) {
      for (size_t row = 0; row < newBlock->size(); row++) {
        AqlValue const& val = newBlock->getValueReference(row, reg);
        TRI_ASSERT(val.isEmpty());
      }
    }
  }
#endif

>>>>>>> 174b5d0f
  if /* constexpr */ (Executor::Properties::allowsBlockPassthrough == BlockPassthrough::Enable) {
    return std::make_unique<OutputAqlItemRow>(newBlock, infos().getOutputRegisters(),
                                              infos().registersToKeep(),
                                              infos().registersToClear(), call,
                                              OutputAqlItemRow::CopyRowBehavior::DoNotCopyInputRows);
  } else {
    return std::make_unique<OutputAqlItemRow>(newBlock, infos().getOutputRegisters(),
                                              infos().registersToKeep(),
                                              infos().registersToClear(), call);
  }
}

template <class Executor>
Executor& ExecutionBlockImpl<Executor>::executor() {
  return _executor;
}

template <class Executor>
Query const& ExecutionBlockImpl<Executor>::getQuery() const {
  return _query;
}

template <class Executor>
typename ExecutionBlockImpl<Executor>::Infos const& ExecutionBlockImpl<Executor>::infos() const {
  return _infos;
}

namespace arangodb::aql {

enum class SkipVariants { FETCHER, EXECUTOR, GET_SOME };

// Specifying the namespace here is important to MSVC.
template <enum arangodb::aql::SkipVariants>
struct ExecuteSkipVariant {};

template <>
struct ExecuteSkipVariant<SkipVariants::FETCHER> {
  template <class Executor>
  static std::tuple<ExecutionState, typename Executor::Stats, size_t> executeSkip(
      Executor& executor, typename Executor::Fetcher& fetcher, size_t toSkip) {
    auto res = fetcher.skipRows(toSkip);
    return std::make_tuple(res.first, typename Executor::Stats{}, res.second);  // tuple, cannot use initializer list due to build failure
  }
};

template <>
struct ExecuteSkipVariant<SkipVariants::EXECUTOR> {
  template <class Executor>
  static std::tuple<ExecutionState, typename Executor::Stats, size_t> executeSkip(
      Executor& executor, typename Executor::Fetcher& fetcher, size_t toSkip) {
    return executor.skipRows(toSkip);
  }
};

template <>
struct ExecuteSkipVariant<SkipVariants::GET_SOME> {
  template <class Executor>
  static std::tuple<ExecutionState, typename Executor::Stats, size_t> executeSkip(
      Executor& executor, typename Executor::Fetcher& fetcher, size_t toSkip) {
    // this function should never be executed
    TRI_ASSERT(false);
    // Make MSVC happy:
    return std::make_tuple(ExecutionState::DONE, typename Executor::Stats{}, 0);  // tuple, cannot use initializer list due to build failure
  }
};

<<<<<<< HEAD
}  // namespace arangodb::aql

=======
template <class Executor>
static SkipVariants constexpr skipType() {
  static_assert(!isNewStyleExecutor<Executor>);
  bool constexpr useFetcher =
      Executor::Properties::allowsBlockPassthrough == BlockPassthrough::Enable &&
      !std::is_same<Executor, SubqueryExecutor<true>>::value;

  bool constexpr useExecutor = hasSkipRows<Executor>::value;

  // ConstFetcher and SingleRowFetcher<BlockPassthrough::Enable> can skip, but
  // it may not be done for modification subqueries.
  static_assert(useFetcher ==
                    (std::is_same<typename Executor::Fetcher, ConstFetcher>::value ||
                     (std::is_same<typename Executor::Fetcher, SingleRowFetcher<BlockPassthrough::Enable>>::value &&
                      !std::is_same<Executor, SubqueryExecutor<true>>::value)),
                "Unexpected fetcher for SkipVariants::FETCHER");

  static_assert(!useFetcher || hasSkipRows<typename Executor::Fetcher>::value,
                "Fetcher is chosen for skipping, but has not skipRows method!");

  static_assert(
      useExecutor ==
          (std::is_same<Executor, IndexExecutor>::value ||
           std::is_same<Executor, IResearchViewExecutor<false, iresearch::MaterializeType::NotMaterialize>>::value ||
           std::is_same<Executor, IResearchViewExecutor<false, iresearch::MaterializeType::LateMaterialize>>::value ||
           std::is_same<Executor, IResearchViewExecutor<false, iresearch::MaterializeType::Materialize>>::value ||
           std::is_same<Executor, IResearchViewExecutor<false, iresearch::MaterializeType::NotMaterialize | iresearch::MaterializeType::UseStoredValues>>::value ||
           std::is_same<Executor, IResearchViewExecutor<false, iresearch::MaterializeType::LateMaterialize | iresearch::MaterializeType::UseStoredValues>>::value ||
           std::is_same<Executor, IResearchViewExecutor<true, iresearch::MaterializeType::NotMaterialize>>::value ||
           std::is_same<Executor, IResearchViewExecutor<true, iresearch::MaterializeType::LateMaterialize>>::value ||
           std::is_same<Executor, IResearchViewExecutor<true, iresearch::MaterializeType::Materialize>>::value ||
           std::is_same<Executor, IResearchViewExecutor<true, iresearch::MaterializeType::NotMaterialize | iresearch::MaterializeType::UseStoredValues>>::value ||
           std::is_same<Executor, IResearchViewExecutor<true, iresearch::MaterializeType::LateMaterialize | iresearch::MaterializeType::UseStoredValues>>::value ||
           std::is_same<Executor, IResearchViewMergeExecutor<false, iresearch::MaterializeType::NotMaterialize>>::value ||
           std::is_same<Executor, IResearchViewMergeExecutor<false, iresearch::MaterializeType::LateMaterialize>>::value ||
           std::is_same<Executor, IResearchViewMergeExecutor<false, iresearch::MaterializeType::Materialize>>::value ||
           std::is_same<Executor, IResearchViewMergeExecutor<false, iresearch::MaterializeType::NotMaterialize | iresearch::MaterializeType::UseStoredValues>>::value ||
           std::is_same<Executor, IResearchViewMergeExecutor<false, iresearch::MaterializeType::LateMaterialize | iresearch::MaterializeType::UseStoredValues>>::value ||
           std::is_same<Executor, IResearchViewMergeExecutor<true, iresearch::MaterializeType::NotMaterialize>>::value ||
           std::is_same<Executor, IResearchViewMergeExecutor<true, iresearch::MaterializeType::LateMaterialize>>::value ||
           std::is_same<Executor, IResearchViewMergeExecutor<true, iresearch::MaterializeType::Materialize>>::value ||
           std::is_same<Executor, IResearchViewMergeExecutor<true, iresearch::MaterializeType::NotMaterialize | iresearch::MaterializeType::UseStoredValues>>::value ||
           std::is_same<Executor, IResearchViewMergeExecutor<true, iresearch::MaterializeType::LateMaterialize | iresearch::MaterializeType::UseStoredValues>>::value ||
           std::is_same<Executor, EnumerateCollectionExecutor>::value ||
           std::is_same<Executor, LimitExecutor>::value ||
           std::is_same<Executor, ConstrainedSortExecutor>::value ||
           std::is_same<Executor, SortingGatherExecutor>::value ||
           std::is_same<Executor, UnsortedGatherExecutor>::value ||
           std::is_same<Executor, ParallelUnsortedGatherExecutor>::value ||
           std::is_same<Executor, MaterializeExecutor<RegisterId>>::value ||
           std::is_same<Executor, MaterializeExecutor<std::string const&>>::value),
      "Unexpected executor for SkipVariants::EXECUTOR");

  // The LimitExecutor will not work correctly with SkipVariants::FETCHER!
  static_assert(
      !std::is_same<Executor, LimitExecutor>::value || useFetcher,
      "LimitExecutor needs to implement skipRows() to work correctly");

  if (useExecutor) {
    return SkipVariants::EXECUTOR;
  } else if (useFetcher) {
    return SkipVariants::FETCHER;
  } else {
    return SkipVariants::GET_SOME;
  }
}

}  // namespace arangodb::aql

template <class Executor>
std::pair<ExecutionState, size_t> ExecutionBlockImpl<Executor>::skipSome(size_t const atMost) {
  AqlCallStack stack{AqlCall::SimulateSkipSome(atMost)};
  auto const [state, skipped, block] = execute(stack);

  // execute returns ExecutionState::DONE here, which stops execution after simulating a skip.
  // If we indiscriminately return ExecutionState::HASMORE, then we end up in an infinite loop
  //
  // luckily we can dispose of this kludge once executors have been ported.
  if (skipped.getSkipCount() < atMost && state == ExecutionState::DONE) {
    return {ExecutionState::DONE, skipped.getSkipCount()};
  } else {
    return {ExecutionState::HASMORE, skipped.getSkipCount()};
  }
}

template <class Executor>
std::pair<ExecutionState, size_t> ExecutionBlockImpl<Executor>::skipSomeOnceWithoutTrace(size_t atMost) {
  if constexpr (isNewStyleExecutor<Executor>) {
    TRI_ASSERT(false);
    THROW_ARANGO_EXCEPTION(TRI_ERROR_INTERNAL_AQL);
  } else {
    constexpr SkipVariants customSkipType = skipType<Executor>();

    if constexpr (customSkipType == SkipVariants::GET_SOME) {
      atMost = std::min(atMost, DefaultBatchSize);
      auto res = getSomeWithoutTrace(atMost);

      size_t skipped = 0;
      if (res.second != nullptr) {
        skipped = res.second->size();
      }
      TRI_ASSERT(skipped <= atMost);

      return {res.first, skipped};
    }

    ExecutionState state;
    typename Executor::Stats stats;
    size_t skipped;
    std::tie(state, stats, skipped) =
        ExecuteSkipVariant<customSkipType>::executeSkip(_executor, _rowFetcher, atMost);
    _engine->_stats += stats;
    TRI_ASSERT(skipped <= atMost);

    return {state, skipped};
  }
}

>>>>>>> 174b5d0f
template <bool customInit>
struct InitializeCursor {};

template <>
struct InitializeCursor<false> {
  template <class Executor>
  static void init(Executor& executor, typename Executor::Fetcher& rowFetcher,
                   typename Executor::Infos& infos) {
    // destroy and re-create the Executor
    executor.~Executor();
    new (&executor) Executor(rowFetcher, infos);
  }
};

template <>
struct InitializeCursor<true> {
  template <class Executor>
  static void init(Executor& executor, typename Executor::Fetcher&,
                   typename Executor::Infos&) {
    // re-initialize the Executor
    executor.initializeCursor();
  }
};

template <class Executor>
std::pair<ExecutionState, Result> ExecutionBlockImpl<Executor>::initializeCursor(InputAqlItemRow const& input) {
  // reinitialize the DependencyProxy
  _dependencyProxy.reset();
  _hasUsedDataRangeBlock = false;
  initOnce();
  // destroy and re-create the Fetcher
  _rowFetcher.~Fetcher();
  new (&_rowFetcher) Fetcher(_dependencyProxy);

  if constexpr (isMultiDepExecutor<Executor>) {
    _lastRange.reset();
    _rowFetcher.init();
  } else {
    _lastRange = DataRange(ExecutorState::HASMORE);
  }

  TRI_ASSERT(_skipped.nothingSkipped());
  _skipped.reset();
  TRI_ASSERT(_state == InternalState::DONE || _state == InternalState::FETCH_DATA);
  _state = InternalState::FETCH_DATA;

  resetExecutor();

  // // use this with c++17 instead of specialization below
  // if constexpr (std::is_same_v<Executor, IdExecutor>) {
  //   if (items != nullptr) {
  //     _executor._inputRegisterValues.reset(
  //         items->slice(pos, *(_executor._infos.registersToKeep())));
  //   }
  // }

  return ExecutionBlock::initializeCursor(input);
}

template <class Executor>
std::pair<ExecutionState, Result> ExecutionBlockImpl<Executor>::shutdown(int errorCode) {
  return ExecutionBlock::shutdown(errorCode);
}

template <class Executor>
std::tuple<ExecutionState, SkipResult, SharedAqlItemBlockPtr>
ExecutionBlockImpl<Executor>::execute(AqlCallStack stack) {
<<<<<<< HEAD
  // Only this executor is fully implemented
  traceExecuteBegin(stack);
  // silence tests -- we need to introduce new failure tests for fetchers
  TRI_IF_FAILURE("ExecutionBlock::getOrSkipSome1") {
    THROW_ARANGO_EXCEPTION(TRI_ERROR_DEBUG);
  }
  TRI_IF_FAILURE("ExecutionBlock::getOrSkipSome2") {
    THROW_ARANGO_EXCEPTION(TRI_ERROR_DEBUG);
  }
  TRI_IF_FAILURE("ExecutionBlock::getOrSkipSome3") {
    THROW_ARANGO_EXCEPTION(TRI_ERROR_DEBUG);
  }

  auto res = executeWithoutTrace(stack);
  return traceExecuteEnd(res);
=======
  // TODO remove this IF
  // These are new style executors
  if constexpr (isNewStyleExecutor<Executor>) {
    // Only this executor is fully implemented
    traceExecuteBegin(stack);
    // silence tests -- we need to introduce new failure tests for fetchers
    TRI_IF_FAILURE("ExecutionBlock::getOrSkipSome1") {
      THROW_ARANGO_EXCEPTION(TRI_ERROR_DEBUG);
    }
    TRI_IF_FAILURE("ExecutionBlock::getOrSkipSome2") {
      THROW_ARANGO_EXCEPTION(TRI_ERROR_DEBUG);
    }
    TRI_IF_FAILURE("ExecutionBlock::getOrSkipSome3") {
      THROW_ARANGO_EXCEPTION(TRI_ERROR_DEBUG);
    }
    initOnce();

    auto res = executeWithoutTrace(stack);
    return traceExecuteEnd(res);
  }

  // Fall back to getSome/skipSome
  auto myCall = stack.popCall();

  TRI_ASSERT(AqlCall::IsSkipSomeCall(myCall) || AqlCall::IsGetSomeCall(myCall) ||
             AqlCall::IsFullCountCall(myCall) || AqlCall::IsFastForwardCall(myCall));
  _rowFetcher.useStack(stack);

  if (AqlCall::IsSkipSomeCall(myCall)) {
    auto const [state, skipped] = skipSome(myCall.getOffset());
    if (state != ExecutionState::WAITING) {
      myCall.didSkip(skipped);
    }
    SkipResult skipRes{};
    skipRes.didSkip(skipped);
    return {state, skipRes, nullptr};
  } else if (AqlCall::IsGetSomeCall(myCall)) {
    auto const [state, block] = getSome(myCall.getLimit());
    // We do not need to count as softLimit will be overwritten, and hard cannot be set.
    if (stack.empty() && myCall.hasHardLimit() && !myCall.needsFullCount() && block != nullptr) {
      // However we can do a short-cut here to report DONE on hardLimit if we are on the top-level query.
      myCall.didProduce(block->size());
      if (myCall.getLimit() == 0) {
        return {ExecutionState::DONE, SkipResult{}, block};
      }
    }

    return {state, SkipResult{}, block};
  } else if (AqlCall::IsFullCountCall(myCall)) {
    auto const [state, skipped] = skipSome(ExecutionBlock::SkipAllSize());
    if (state != ExecutionState::WAITING) {
      myCall.didSkip(skipped);
    }
    SkipResult skipRes{};
    skipRes.didSkip(skipped);
    return {state, skipRes, nullptr};
  } else if (AqlCall::IsFastForwardCall(myCall)) {
    // No idea if DONE is correct here...
    return {ExecutionState::DONE, SkipResult{}, nullptr};
  }
  // Should never get here!
  THROW_ARANGO_EXCEPTION(TRI_ERROR_NOT_IMPLEMENTED);
>>>>>>> 174b5d0f
}

// Work around GCC bug: https://gcc.gnu.org/bugzilla/show_bug.cgi?id=56480
// Without the namespaces it fails with
// error: specialization of 'template<class Executor> std::pair<arangodb::aql::ExecutionState, arangodb::Result> arangodb::aql::ExecutionBlockImpl<Executor>::initializeCursor(arangodb::aql::AqlItemBlock*, size_t)' in different namespace
namespace arangodb::aql {
// TODO -- remove this specialization when cpp 17 becomes available

template <>
template <>
auto ExecutionBlockImpl<IdExecutor<ConstFetcher>>::injectConstantBlock<IdExecutor<ConstFetcher>>(
    SharedAqlItemBlockPtr block, SkipResult skipped) -> void {
  // reinitialize the DependencyProxy
  _dependencyProxy.reset();

  // destroy and re-create the Fetcher
  _rowFetcher.~Fetcher();
  new (&_rowFetcher) Fetcher(_dependencyProxy);

  TRI_ASSERT(_skipped.nothingSkipped());

  // Local skipped is either fresh (depth == 1)
  // Or exactly of the size handed in
  TRI_ASSERT(_skipped.subqueryDepth() == 1 ||
             _skipped.subqueryDepth() == skipped.subqueryDepth());
  _skipped = skipped;

  TRI_ASSERT(_state == InternalState::DONE || _state == InternalState::FETCH_DATA);

  _state = InternalState::FETCH_DATA;

  // Reset state of execute
  _lastRange = AqlItemBlockInputRange{ExecutorState::HASMORE};
  _hasUsedDataRangeBlock = false;
  _upstreamState = ExecutionState::HASMORE;

  _rowFetcher.injectBlock(block);

  resetExecutor();
}

// TODO -- remove this specialization when cpp 17 becomes available
template <>
std::pair<ExecutionState, Result> ExecutionBlockImpl<IdExecutor<ConstFetcher>>::initializeCursor(
    InputAqlItemRow const& input) {
  SharedAqlItemBlockPtr block =
      input.cloneToBlock(_engine->itemBlockManager(), *(infos().registersToKeep()),
                         infos().numberOfOutputRegisters());
  TRI_ASSERT(_skipped.nothingSkipped());
  _skipped.reset();
  // We inject an empty copy of our skipped here,
  // This is resettet, but will maintain the size
  injectConstantBlock(block, _skipped);

  // end of default initializeCursor
  return ExecutionBlock::initializeCursor(input);
}

// TODO the shutdown specializations shall be unified!

template <>
std::pair<ExecutionState, Result> ExecutionBlockImpl<TraversalExecutor>::shutdown(int errorCode) {
  ExecutionState state;
  Result result;

  std::tie(state, result) = ExecutionBlock::shutdown(errorCode);

  if (state == ExecutionState::WAITING) {
    return {state, result};
  }
  return this->executor().shutdown(errorCode);
}

template <>
std::pair<ExecutionState, Result> ExecutionBlockImpl<ShortestPathExecutor>::shutdown(int errorCode) {
  ExecutionState state;
  Result result;

  std::tie(state, result) = ExecutionBlock::shutdown(errorCode);
  if (state == ExecutionState::WAITING) {
    return {state, result};
  }
  return this->executor().shutdown(errorCode);
}

template <>
std::pair<ExecutionState, Result> ExecutionBlockImpl<KShortestPathsExecutor>::shutdown(int errorCode) {
  ExecutionState state;
  Result result;

  std::tie(state, result) = ExecutionBlock::shutdown(errorCode);
  if (state == ExecutionState::WAITING) {
    return {state, result};
  }
  return this->executor().shutdown(errorCode);
}

template <>
std::pair<ExecutionState, Result> ExecutionBlockImpl<SubqueryExecutor<true>>::shutdown(int errorCode) {
  ExecutionState state;
  Result subqueryResult;
  // shutdown is repeatable
  std::tie(state, subqueryResult) = this->executor().shutdown(errorCode);
  if (state == ExecutionState::WAITING) {
    return {ExecutionState::WAITING, subqueryResult};
  }
  Result result;

  std::tie(state, result) = ExecutionBlock::shutdown(errorCode);
  if (state == ExecutionState::WAITING) {
    return {state, result};
  }
  if (result.fail()) {
    return {state, result};
  }
  return {state, subqueryResult};
}

template <>
std::pair<ExecutionState, Result> ExecutionBlockImpl<SubqueryExecutor<false>>::shutdown(int errorCode) {
  ExecutionState state;
  Result subqueryResult;
  // shutdown is repeatable
  std::tie(state, subqueryResult) = this->executor().shutdown(errorCode);
  if (state == ExecutionState::WAITING) {
    return {ExecutionState::WAITING, subqueryResult};
  }
  Result result;

  std::tie(state, result) = ExecutionBlock::shutdown(errorCode);
  if (state == ExecutionState::WAITING) {
    return {state, result};
  }
  if (result.fail()) {
    return {state, result};
  }
  return {state, subqueryResult};
}

template <>
std::pair<ExecutionState, Result>
ExecutionBlockImpl<IdExecutor<SingleRowFetcher<BlockPassthrough::Enable>>>::shutdown(int errorCode) {
  if (this->infos().isResponsibleForInitializeCursor()) {
    return ExecutionBlock::shutdown(errorCode);
  }
  return {ExecutionState::DONE, {errorCode}};
}

}  // namespace arangodb::aql

namespace arangodb::aql {

// The constant "PASSTHROUGH" is somehow reserved with MSVC.
enum class RequestWrappedBlockVariant {
  DEFAULT,
  PASS_THROUGH,
  INPUTRESTRICTED
};

// Specifying the namespace here is important to MSVC.
template <enum arangodb::aql::RequestWrappedBlockVariant>
struct RequestWrappedBlock {};

template <>
struct RequestWrappedBlock<RequestWrappedBlockVariant::DEFAULT> {
  /**
   * @brief Default requestWrappedBlock() implementation. Just get a new block
   *        from the AqlItemBlockManager.
   */
  template <class Executor>
  static std::pair<ExecutionState, SharedAqlItemBlockPtr> run(
#ifdef ARANGODB_ENABLE_MAINTAINER_MODE
      typename Executor::Infos const&,
#endif
      Executor& executor, ExecutionEngine& engine, size_t nrItems, RegisterCount nrRegs) {
    return {ExecutionState::HASMORE,
            engine.itemBlockManager().requestBlock(nrItems, nrRegs)};
  }
};

template <>
struct RequestWrappedBlock<RequestWrappedBlockVariant::PASS_THROUGH> {
  /**
   * @brief If blocks can be passed through, we do not create new blocks.
   *        Instead, we take the input blocks and reuse them.
   */
  template <class Executor>
  static std::pair<ExecutionState, SharedAqlItemBlockPtr> run(
#ifdef ARANGODB_ENABLE_MAINTAINER_MODE
      typename Executor::Infos const& infos,
#endif
      Executor& executor, ExecutionEngine& engine, size_t nrItems, RegisterCount nrRegs) {
    static_assert(Executor::Properties::allowsBlockPassthrough == BlockPassthrough::Enable,
                  "This function can only be used with executors supporting "
                  "`allowsBlockPassthrough`");
    static_assert(hasFetchBlockForPassthrough<Executor>::value,
                  "An Executor with allowsBlockPassthrough must implement "
                  "fetchBlockForPassthrough");

    SharedAqlItemBlockPtr block;

    ExecutionState state;
    typename Executor::Stats executorStats;
    std::tie(state, executorStats, block) = executor.fetchBlockForPassthrough(nrItems);
    engine._stats += executorStats;

    if (state == ExecutionState::WAITING) {
      TRI_ASSERT(block == nullptr);
      return {state, nullptr};
    }
    if (block == nullptr) {
      TRI_ASSERT(state == ExecutionState::DONE);
      return {state, nullptr};
    }

    // Now we must have a block.
    TRI_ASSERT(block != nullptr);
    // Assert that the block has enough registers. This must be guaranteed by
    // the register planning.
    TRI_ASSERT(block->getNrRegs() == nrRegs);
#ifdef ARANGODB_ENABLE_MAINTAINER_MODE
    // Check that all output registers are empty.
    for (auto const& reg : *infos.getOutputRegisters()) {
      for (size_t row = 0; row < block->size(); row++) {
        AqlValue const& val = block->getValueReference(row, reg);
        TRI_ASSERT(val.isEmpty());
      }
    }
#endif

    return {ExecutionState::HASMORE, block};
  }
};

template <>
struct RequestWrappedBlock<RequestWrappedBlockVariant::INPUTRESTRICTED> {
  /**
   * @brief If the executor can set an upper bound on the output size knowing
   *        the input size, usually because size(input) >= size(output), let it
   *        prefetch an input block to give us this upper bound.
   *        Only then we allocate a new block with at most this upper bound.
   */
  template <class Executor>
  static std::pair<ExecutionState, SharedAqlItemBlockPtr> run(
#ifdef ARANGODB_ENABLE_MAINTAINER_MODE
      typename Executor::Infos const&,
#endif
      Executor& executor, ExecutionEngine& engine, size_t nrItems, RegisterCount nrRegs) {
    static_assert(Executor::Properties::inputSizeRestrictsOutputSize,
                  "This function can only be used with executors supporting "
                  "`inputSizeRestrictsOutputSize`");
    static_assert(hasExpectedNumberOfRows<Executor>::value,
                  "An Executor with inputSizeRestrictsOutputSize must "
                  "implement expectedNumberOfRows");

    SharedAqlItemBlockPtr block;

    ExecutionState state;
    size_t expectedRows = 0;
    // Note: this might trigger a prefetch on the rowFetcher!
    std::tie(state, expectedRows) = executor.expectedNumberOfRows(nrItems);
    if (state == ExecutionState::WAITING) {
      return {state, nullptr};
    }
    nrItems = (std::min)(expectedRows, nrItems);
    if (nrItems == 0) {
      TRI_ASSERT(state == ExecutionState::DONE);
      if (state != ExecutionState::DONE) {
        auto const executorName = boost::core::demangle(typeid(Executor).name());
        THROW_ARANGO_EXCEPTION_FORMAT(
            TRI_ERROR_INTERNAL_AQL,
            "Unexpected result of expectedNumberOfRows in %s", executorName.c_str());
      }
      return {state, nullptr};
    }
    block = engine.itemBlockManager().requestBlock(nrItems, nrRegs);

    return {ExecutionState::HASMORE, block};
  }
};

}  // namespace arangodb::aql

template <class Executor>
std::pair<ExecutionState, SharedAqlItemBlockPtr> ExecutionBlockImpl<Executor>::requestWrappedBlock(
    size_t nrItems, RegisterCount nrRegs) {
  if constexpr (!isNewStyleExecutor<Executor>) {
    static_assert(Executor::Properties::allowsBlockPassthrough == BlockPassthrough::Disable ||
                      !Executor::Properties::inputSizeRestrictsOutputSize,
                  "At most one of Properties::allowsBlockPassthrough or "
                  "Properties::inputSizeRestrictsOutputSize should be true for "
                  "each Executor");
    static_assert((Executor::Properties::allowsBlockPassthrough == BlockPassthrough::Enable) ==
                      hasFetchBlockForPassthrough<Executor>::value,
                  "Executors should implement the method "
                  "fetchBlockForPassthrough() iff "
                  "Properties::allowsBlockPassthrough is true");
    static_assert(
        Executor::Properties::inputSizeRestrictsOutputSize ==
            hasExpectedNumberOfRows<Executor>::value,
        "Executors should implement the method expectedNumberOfRows() iff "
        "Properties::inputSizeRestrictsOutputSize is true");
  }

  constexpr RequestWrappedBlockVariant variant =
      isNewStyleExecutor<Executor>
          ? RequestWrappedBlockVariant::DEFAULT
          : Executor::Properties::allowsBlockPassthrough == BlockPassthrough::Enable
                ? RequestWrappedBlockVariant::PASS_THROUGH
                : Executor::Properties::inputSizeRestrictsOutputSize
                      ? RequestWrappedBlockVariant::INPUTRESTRICTED
                      : RequestWrappedBlockVariant::DEFAULT;

  // Override for spliced subqueries, this optimization does not work there.
  if (isInSplicedSubquery() && variant == RequestWrappedBlockVariant::INPUTRESTRICTED) {
    return RequestWrappedBlock<RequestWrappedBlockVariant::DEFAULT>::run(
#ifdef ARANGODB_ENABLE_MAINTAINER_MODE
        infos(),
#endif
        executor(), *_engine, nrItems, nrRegs);
  }

  return RequestWrappedBlock<variant>::run(
#ifdef ARANGODB_ENABLE_MAINTAINER_MODE
      infos(),
#endif
      executor(), *_engine, nrItems, nrRegs);
}

// TODO: We need to define the size of this block based on Input / Executor / Subquery depth
template <class Executor>
<<<<<<< HEAD
auto ExecutionBlockImpl<Executor>::allocateOutputBlock(AqlCall&& call)
=======
auto ExecutionBlockImpl<Executor>::allocateOutputBlock(AqlCall&& call, DataRange const& inputRange)
>>>>>>> 174b5d0f
    -> std::unique_ptr<OutputAqlItemRow> {
  if constexpr (Executor::Properties::allowsBlockPassthrough == BlockPassthrough::Enable) {
    SharedAqlItemBlockPtr newBlock{nullptr};
    // Passthrough variant, re-use the block stored in InputRange
    if (!_hasUsedDataRangeBlock) {
      // In the pass through variant we have the contract that we work on a
      // block all or nothing, so if we have used the block once, we cannot use it again
      // however we cannot remove the _lastRange as it may contain additional information.
      newBlock = _lastRange.getBlock();
      _hasUsedDataRangeBlock = true;
    }

    return createOutputRow(newBlock, std::move(call));
  } else {
<<<<<<< HEAD
    // Non-Passthrough variant, we need to allocate the block ourselfs
    size_t blockSize = ExecutionBlock::DefaultBatchSize;
=======
    if constexpr (isMultiDepExecutor<Executor>) {
      // MultiDepExecutor would require dependency handling.
      // We do not have it here.
      if (!inputRange.hasShadowRow() && !inputRange.hasDataRow()) {
        // On empty input do not yet create output.
        // We are going to ask again later
        SharedAqlItemBlockPtr newBlock{nullptr};
        return createOutputRow(newBlock, std::move(call));
      }
    } else {
      if (!inputRange.hasShadowRow() && !inputRange.hasDataRow() &&
          inputRange.upstreamState() == ExecutorState::HASMORE) {
        // On empty input do not yet create output.
        // We are going to ask again later
        SharedAqlItemBlockPtr newBlock{nullptr};
        return createOutputRow(newBlock, std::move(call));
      }
    }

    // Non-Passthrough variant, we need to allocate the block ourselfs
    size_t blockSize = ExecutionBlock::DefaultBatchSize;
    if constexpr (hasExpectedNumberOfRowsNew<Executor>::value) {
      blockSize = _executor.expectedNumberOfRowsNew(inputRange, call);
      // The executor cannot expect to produce more then the limit!
      if constexpr (!std::is_same_v<Executor, SubqueryStartExecutor>) {
        // Except the subqueryStartExecutor, it's limit differs
        // from it's output (it needs to count the new ShadowRows in addition)
        TRI_ASSERT(blockSize <= call.getLimit());
      }

      blockSize += inputRange.countShadowRows();
      // We have an upper bound by DefaultBatchSize;
      blockSize = std::min(ExecutionBlock::DefaultBatchSize, blockSize);
    }
    if (blockSize == 0) {
      // There is no data to be produced
      SharedAqlItemBlockPtr newBlock{nullptr};
      return createOutputRow(newBlock, std::move(call));
    }
>>>>>>> 174b5d0f
    SharedAqlItemBlockPtr newBlock =
        _engine->itemBlockManager().requestBlock(blockSize, _infos.numberOfOutputRegisters());
    return createOutputRow(newBlock, std::move(call));
  }
}

template <class Executor>
<<<<<<< HEAD
void ExecutionBlockImpl<Executor>::ensureOutputBlock(AqlCall&& call) {
  if (_outputItemRow == nullptr || !_outputItemRow->isInitialized()) {
    _outputItemRow = allocateOutputBlock(std::move(call));
=======
void ExecutionBlockImpl<Executor>::ensureOutputBlock(AqlCall&& call,
                                                     DataRange const& inputRange) {
  if (_outputItemRow == nullptr || !_outputItemRow->isInitialized()) {
    _outputItemRow = allocateOutputBlock(std::move(call), inputRange);
>>>>>>> 174b5d0f
  } else {
    _outputItemRow->setCall(std::move(call));
  }
}

// This cannot return upstream call or shadowrows.
template <class Executor>
auto ExecutionBlockImpl<Executor>::nextState(AqlCall const& call) const -> ExecState {
  if (_executorReturnedDone) {
    return ExecState::FASTFORWARD;
  }
  if (call.getOffset() > 0) {
    // First skip
    return ExecState::SKIP;
  }
  if (call.getLimit() > 0) {
    // Then produce
    return ExecState::PRODUCE;
  }
  if (call.hardLimit == 0) {
    // We reached hardLimit, fast forward
    return ExecState::FASTFORWARD;
  }
  // now we are done.
  return ExecState::DONE;
}

/// @brief request an AqlItemBlock from the memory manager
template <class Executor>
SharedAqlItemBlockPtr ExecutionBlockImpl<Executor>::requestBlock(size_t nrItems,
                                                                 RegisterId nrRegs) {
  return _engine->itemBlockManager().requestBlock(nrItems, nrRegs);
}

//
// FETCHER:  if we have one output row per input row, we can skip
//           directly by just calling the fetcher and see whether
//           it produced any output.
//           With the new architecture we should be able to just skip
//           ahead on the input range, fetching new blocks when necessary
// EXECUTOR: the executor has a specialised skipRowsRange method
//           that will be called to skip
// SUBQUERY_START:
// SUBQUERY_END:
//
enum class SkipRowsRangeVariant {
  FETCHER,
  EXECUTOR,
  SUBQUERY_START,
  SUBQUERY_END
};

// This function is just copy&pasted from above to decide which variant of
// skip is used for which executor.
template <class Executor>
static SkipRowsRangeVariant constexpr skipRowsType() {
  bool constexpr useFetcher =
      Executor::Properties::allowsBlockPassthrough == BlockPassthrough::Enable &&
      !std::is_same_v<Executor, SubqueryExecutor<true>>;

  bool constexpr useExecutor = hasSkipRowsRange<Executor>::value;

  static_assert(!std::is_same_v<Executor, SubqueryExecutor<true>> ||
                hasSkipRowsRange<Executor>::value);

  // ConstFetcher and SingleRowFetcher<BlockPassthrough::Enable> can skip, but
  // it may not be done for modification subqueries.
  static_assert(useFetcher ==
                    (std::is_same_v<typename Executor::Fetcher, ConstFetcher> ||
                     (std::is_same_v<typename Executor::Fetcher, SingleRowFetcher<BlockPassthrough::Enable>> &&
                      !std::is_same<Executor, SubqueryExecutor<true>>::value)),
                "Unexpected fetcher for SkipVariants::FETCHER");

<<<<<<< HEAD
=======
  static_assert(!useFetcher || hasSkipRows<typename Executor::Fetcher>::value,
                "Fetcher is chosen for skipping, but has not skipRows method!");

>>>>>>> 174b5d0f
  static_assert(
      useExecutor ==
          (is_one_of_v<
              Executor, FilterExecutor, ShortestPathExecutor, ReturnExecutor, KShortestPathsExecutor, ParallelUnsortedGatherExecutor,
              IdExecutor<SingleRowFetcher<BlockPassthrough::Enable>>, IdExecutor<ConstFetcher>,
              HashedCollectExecutor, IndexExecutor, EnumerateCollectionExecutor, DistinctCollectExecutor,
              ConstrainedSortExecutor, CountCollectExecutor, SubqueryExecutor<true>,
#ifdef ARANGODB_USE_GOOGLE_TESTS
              TestLambdaSkipExecutor,
#endif
              ModificationExecutor<AllRowsFetcher, InsertModifier>,
              ModificationExecutor<SingleRowFetcher<BlockPassthrough::Disable>, InsertModifier>,
              ModificationExecutor<AllRowsFetcher, RemoveModifier>,
              ModificationExecutor<SingleRowFetcher<BlockPassthrough::Disable>, RemoveModifier>,
              ModificationExecutor<AllRowsFetcher, UpdateReplaceModifier>,
              ModificationExecutor<SingleRowFetcher<BlockPassthrough::Disable>, UpdateReplaceModifier>,
              ModificationExecutor<AllRowsFetcher, UpsertModifier>,
              ModificationExecutor<SingleRowFetcher<BlockPassthrough::Disable>, UpsertModifier>, TraversalExecutor,
              EnumerateListExecutor, SubqueryStartExecutor, SubqueryEndExecutor, SortedCollectExecutor,
              LimitExecutor, UnsortedGatherExecutor, SortingGatherExecutor, SortExecutor,
              IResearchViewExecutor<false, arangodb::iresearch::MaterializeType::NotMaterialize>,
              IResearchViewExecutor<false, arangodb::iresearch::MaterializeType::LateMaterialize>,
              IResearchViewExecutor<false, arangodb::iresearch::MaterializeType::Materialize>,
              IResearchViewExecutor<false, arangodb::iresearch::MaterializeType::NotMaterialize | arangodb::iresearch::MaterializeType::UseStoredValues>,
              IResearchViewExecutor<false, arangodb::iresearch::MaterializeType::LateMaterialize | arangodb::iresearch::MaterializeType::UseStoredValues>,
              IResearchViewExecutor<true, arangodb::iresearch::MaterializeType::NotMaterialize>,
              IResearchViewExecutor<true, arangodb::iresearch::MaterializeType::LateMaterialize>,
              IResearchViewExecutor<true, arangodb::iresearch::MaterializeType::Materialize>,
              IResearchViewExecutor<true, arangodb::iresearch::MaterializeType::NotMaterialize | arangodb::iresearch::MaterializeType::UseStoredValues>,
              IResearchViewExecutor<true, arangodb::iresearch::MaterializeType::LateMaterialize | arangodb::iresearch::MaterializeType::UseStoredValues>,
              IResearchViewMergeExecutor<false, arangodb::iresearch::MaterializeType::NotMaterialize>,
              IResearchViewMergeExecutor<false, arangodb::iresearch::MaterializeType::LateMaterialize>,
              IResearchViewMergeExecutor<false, arangodb::iresearch::MaterializeType::Materialize>,
              IResearchViewMergeExecutor<false, arangodb::iresearch::MaterializeType::NotMaterialize | arangodb::iresearch::MaterializeType::UseStoredValues>,
              IResearchViewMergeExecutor<false, arangodb::iresearch::MaterializeType::LateMaterialize | arangodb::iresearch::MaterializeType::UseStoredValues>,
              IResearchViewMergeExecutor<true, arangodb::iresearch::MaterializeType::NotMaterialize>,
              IResearchViewMergeExecutor<true, arangodb::iresearch::MaterializeType::LateMaterialize>,
              IResearchViewMergeExecutor<true, arangodb::iresearch::MaterializeType::Materialize>,
              IResearchViewMergeExecutor<true, arangodb::iresearch::MaterializeType::NotMaterialize | arangodb::iresearch::MaterializeType::UseStoredValues>,
              IResearchViewMergeExecutor<true, arangodb::iresearch::MaterializeType::LateMaterialize | arangodb::iresearch::MaterializeType::UseStoredValues>,
              TraversalExecutor, EnumerateListExecutor, SubqueryStartExecutor, SubqueryEndExecutor, SortedCollectExecutor,
              LimitExecutor, NoResultsExecutor, SingleRemoteModificationExecutor<IndexTag>, SingleRemoteModificationExecutor<Insert>,
              SingleRemoteModificationExecutor<Remove>, SingleRemoteModificationExecutor<Update>,
              SingleRemoteModificationExecutor<Replace>, SingleRemoteModificationExecutor<Upsert>,
              MaterializeExecutor<RegisterId>, MaterializeExecutor<std::string const&>>),
      "Unexpected executor for SkipVariants::EXECUTOR");

  // The LimitExecutor will not work correctly with SkipVariants::FETCHER!
  static_assert(
      !std::is_same<Executor, LimitExecutor>::value || useFetcher,
      "LimitExecutor needs to implement skipRows() to work correctly");

  if constexpr (useExecutor) {
    return SkipRowsRangeVariant::EXECUTOR;
  } else {
    static_assert(useFetcher);
    return SkipRowsRangeVariant::FETCHER;
  }
}

// Let's do it the C++ way.
template <class T>
struct dependent_false : std::false_type {};

/**
 * @brief Define the variant of FastForward behaviour
 *
 * FULLCOUNT => Call executeSkipRowsRange and report what has been skipped.
 * EXECUTOR => Call executeSkipRowsRange, but do not report what has been skipped.
 *             (This instance is used to make sure Modifications are performed, or stats are correct)
 * FETCHER => Do not bother the Executor, drop all from input, without further reporting
 */
enum class FastForwardVariant { FULLCOUNT, EXECUTOR, FETCHER };

template <class Executor>
static auto fastForwardType(AqlCall const& call, Executor const& e) -> FastForwardVariant {
  if (call.needsFullCount() && call.getOffset() == 0 && call.getLimit() == 0) {
    // Only start fullCount after the original call is fulfilled. Otherwise
    // do fast-forward variant
    TRI_ASSERT(call.hasHardLimit());
    return FastForwardVariant::FULLCOUNT;
  }
  // TODO: We only need to do this if the executor is required to call.
  // e.g. Modifications and SubqueryStart will always need to be called. Limit only if it needs to report fullCount
  if constexpr (is_one_of_v<Executor, LimitExecutor, SubqueryStartExecutor> ||
                executorHasSideEffects<Executor>) {
    return FastForwardVariant::EXECUTOR;
  }
  return FastForwardVariant::FETCHER;
}

template <class Executor>
auto ExecutionBlockImpl<Executor>::executeFetcher(AqlCallStack& stack, AqlCallType const& aqlCall)
    -> std::tuple<ExecutionState, SkipResult, typename Fetcher::DataRange> {
  if constexpr (isNewStyleExecutor<Executor>) {
    // TODO The logic in the MultiDependencySingleRowFetcher branch should be
    //      moved into the MultiDependencySingleRowFetcher.
    static_assert(isMultiDepExecutor<Executor> ==
                  std::is_same_v<Fetcher, MultiDependencySingleRowFetcher>);
    if constexpr (std::is_same_v<Fetcher, MultiDependencySingleRowFetcher>) {
      static_assert(
          !executorHasSideEffects<Executor>,
          "there is a special implementation for side-effect executors to "
          "exchange the stack. For the MultiDependencyFetcher this special "
          "case is not implemented. There is no reason to disallow this "
          "case here however, it is just not needed thus far.");
      // Note the aqlCall is an AqlCallSet in this case:
      static_assert(std::is_same_v<AqlCallSet, std::decay_t<decltype(aqlCall)>>);
      TRI_ASSERT(_lastRange.numberDependencies() == _dependencies.size());
      auto const& [state, skipped, ranges] = _rowFetcher.execute(stack, aqlCall);
      for (auto const& [dependency, range] : ranges) {
        _lastRange.setDependency(dependency, range);
      }
      return {state, skipped, _lastRange};
    } else if constexpr (executorHasSideEffects<Executor>) {
      // If the executor has side effects, we cannot bypass any subqueries
<<<<<<< HEAD
      // by skipping them. SO we need to fetch all shadow rows in order to
=======
      // by skipping them. So we need to fetch all shadow rows in order to
>>>>>>> 174b5d0f
      // trigger this Executor with everthing from above.
      // NOTE: The Executor needs to discard shadowRows, and do the accouting.
      static_assert(std::is_same_v<AqlCall, std::decay_t<decltype(aqlCall)>>);
      auto fetchAllStack = stack.createEquivalentFetchAllShadowRowsStack();
      fetchAllStack.pushCall(aqlCall);
      auto res = _rowFetcher.execute(fetchAllStack);
      // Just make sure we did not Skip anything
      TRI_ASSERT(std::get<SkipResult>(res).nothingSkipped());
      return res;
    } else {
      // If we are SubqueryStart, we remove the top element of the stack
      // which belongs to the subquery enclosed by this
      // SubqueryStart and the partnered SubqueryEnd by *not*
      // pushing the upstream request.
      if constexpr (!std::is_same_v<Executor, SubqueryStartExecutor>) {
        stack.pushCall(std::move(aqlCall));
      }

      auto const result = _rowFetcher.execute(stack);

      if constexpr (!std::is_same_v<Executor, SubqueryStartExecutor>) {
        // As the stack is copied into the fetcher, we need to pop off our call
        // again. If we use other datastructures or moving we may hand over
        // ownership of the stack here instead and no popCall is necessary.
        stack.popCall();
      } else {
        // Do not pop the call, we did not put it on.
        // However we need it for accounting later.
      }

      return result;
    }
  } else {
    TRI_ASSERT(false);
    THROW_ARANGO_EXCEPTION(TRI_ERROR_NOT_IMPLEMENTED);
  }
}

template <class Executor>
auto ExecutionBlockImpl<Executor>::executeProduceRows(typename Fetcher::DataRange& input,
                                                      OutputAqlItemRow& output)
    -> std::tuple<ExecutorState, typename Executor::Stats, AqlCallType> {
  if constexpr (isNewStyleExecutor<Executor>) {
    if constexpr (isMultiDepExecutor<Executor>) {
      TRI_ASSERT(input.numberDependencies() == _dependencies.size());
      return _executor.produceRows(input, output);
    } else if constexpr (is_one_of_v<Executor, SubqueryExecutor<true>, SubqueryExecutor<false>>) {
      // The SubqueryExecutor has it's own special handling outside.
      // SO this code is in fact not reachable
      TRI_ASSERT(false);
      THROW_ARANGO_EXCEPTION(TRI_ERROR_INTERNAL_AQL);
    } else {
      auto [state, stats, call] = _executor.produceRows(input, output);
      return {state, stats, call};
    }
  } else {
    return {ExecutorState::DONE, typename Executor::Stats{}, AqlCall{}};
  }
}

template <class Executor>
auto ExecutionBlockImpl<Executor>::executeSkipRowsRange(typename Fetcher::DataRange& inputRange,
                                                        AqlCall& call)
    -> std::tuple<ExecutorState, typename Executor::Stats, size_t, AqlCallType> {
  if constexpr (isNewStyleExecutor<Executor>) {
    call.skippedRows = 0;
    if constexpr (skipRowsType<Executor>() == SkipRowsRangeVariant::EXECUTOR) {
      if constexpr (isMultiDepExecutor<Executor>) {
        TRI_ASSERT(inputRange.numberDependencies() == _dependencies.size());
        // If the executor has a method skipRowsRange, to skip outputs.
        // Every non-passthrough executor needs to implement this.
        auto res = _executor.skipRowsRange(inputRange, call);
        _executorReturnedDone = std::get<ExecutorState>(res) == ExecutorState::DONE;
        return res;
      } else if constexpr (is_one_of_v<Executor, SubqueryExecutor<true>, SubqueryExecutor<false>>) {
        // The SubqueryExecutor has it's own special handling outside.
        // SO this code is in fact not reachable
        TRI_ASSERT(false);
        THROW_ARANGO_EXCEPTION(TRI_ERROR_INTERNAL_AQL);
      } else {
        auto [state, stats, skipped, localCall] =
            _executor.skipRowsRange(inputRange, call);
        _executorReturnedDone = state == ExecutorState::DONE;
        return {state, stats, skipped, localCall};
      }
    } else if constexpr (skipRowsType<Executor>() == SkipRowsRangeVariant::FETCHER) {
      // If we know that every input row produces exactly one output row (this
      // is a property of the executor), then we can just let the fetcher skip
      // the number of rows that we would like to skip.
      // Returning this will trigger to end in upstream state now, with the
      // call that was handed it.
      static_assert(
          std::is_same_v<typename Executor::Stats, NoStats>,
          "Executors with custom statistics must implement skipRowsRange.");
      return {inputRange.upstreamState(), NoStats{}, 0, call};
    } else {
      static_assert(dependent_false<Executor>::value,
                    "This value of SkipRowsRangeVariant is not supported");
      TRI_ASSERT(false);
    }
  } else {
    TRI_ASSERT(false);
  }
  TRI_ASSERT(false);
  THROW_ARANGO_EXCEPTION(TRI_ERROR_INTERNAL);
}

template <>
auto ExecutionBlockImpl<SubqueryStartExecutor>::shadowRowForwarding() -> ExecState {
  TRI_ASSERT(_outputItemRow);
  TRI_ASSERT(_outputItemRow->isInitialized());
  TRI_ASSERT(!_outputItemRow->allRowsUsed());
  if (_lastRange.hasDataRow()) {
    // If we have a dataRow, the executor needs to write it's output.
    // If we get woken up by a dataRow during forwarding of ShadowRows
    // This will return false, and if so we need to call produce instead.
    auto didWrite = _executor.produceShadowRow(_lastRange, *_outputItemRow);
    // The Subquery Start returns DONE after every row.
    // This needs to be resetted as soon as a shadowRow has been produced
    _executorReturnedDone = false;
    if (didWrite) {
      if (_lastRange.hasShadowRow()) {
        // Forward the ShadowRows
        return ExecState::SHADOWROWS;
      }
      // If we have more input,
      // For now we need to return
      // here and cannot start another subquery.
      // We do not know what to do with the next DataRow.
      return ExecState::DONE;
    } else {
      // Woken up after shadowRow forwarding
      // Need to call the Executor
      return ExecState::CHECKCALL;
    }
  } else {
    // Need to forward the ShadowRows
    auto const& [state, shadowRow] = _lastRange.nextShadowRow();
    TRI_ASSERT(shadowRow.isInitialized());
    _outputItemRow->increaseShadowRowDepth(shadowRow);
    TRI_ASSERT(_outputItemRow->produced());
    _outputItemRow->advanceRow();

    if (_lastRange.hasShadowRow()) {
      return ExecState::SHADOWROWS;
    }
    // If we do not have more shadowRows
    // we need to return.
    return ExecState::DONE;
  }
}

template <>
auto ExecutionBlockImpl<SubqueryEndExecutor>::shadowRowForwarding() -> ExecState {
  TRI_ASSERT(_outputItemRow);
  TRI_ASSERT(_outputItemRow->isInitialized());
  TRI_ASSERT(!_outputItemRow->allRowsUsed());
  if (!_lastRange.hasShadowRow()) {
    // We got back without a ShadowRow in the LastRange
    // Let client call again
    return ExecState::DONE;
  }
  auto const& [state, shadowRow] = _lastRange.nextShadowRow();
  TRI_ASSERT(shadowRow.isInitialized());
  bool didConsume = false;
  if (shadowRow.isRelevant()) {
    // We need to consume the row, and write the Aggregate to it.
    _executor.consumeShadowRow(shadowRow, *_outputItemRow);
    didConsume = true;
    // we need to reset the ExecutorHasReturnedDone, it will
    // return done after every subquery is fully collected.
    _executorReturnedDone = false;
  } else {
    _outputItemRow->decreaseShadowRowDepth(shadowRow);
  }

  TRI_ASSERT(_outputItemRow->produced());
  _outputItemRow->advanceRow();

  if (state == ExecutorState::DONE) {
    // We have consumed everything, we are
    // Done with this query
    return ExecState::DONE;
  } else if (_lastRange.hasDataRow()) {
    // Multiple concatenated Subqueries
    // This case is disallowed for now, as we do not know the
    // look-ahead call
    TRI_ASSERT(false);
    // If we would know we could now go into a continue with next subquery
    // state.
    return ExecState::DONE;
  } else if (_lastRange.hasShadowRow()) {
    // We still have shadowRows, we
    // need to forward them
    return ExecState::SHADOWROWS;
  } else if (_outputItemRow->isFull()) {
    // Fullfilled the call
    // Need to return!
    return ExecState::DONE;
  } else {
    if (didConsume) {
      // We did only consume the input
      // ask upstream
      return ExecState::CHECKCALL;
    }
    // End of input, we are done for now
    // Need to call again
    return ExecState::DONE;
  }
}

template <class Executor>
auto ExecutionBlockImpl<Executor>::nextStateAfterShadowRows(ExecutorState const& state,
                                                            DataRange const& range) const
    noexcept -> ExecState {
  if (state == ExecutorState::DONE) {
    // We have consumed everything, we are
    // Done with this query
    return ExecState::DONE;
  } else if (range.hasDataRow()) {
    // Multiple concatenated Subqueries
    // This case is disallowed for now, as we do not know the
    // look-ahead call
    TRI_ASSERT(false);
    // If we would know we could now go into a continue with next subquery
    // state.
    return ExecState::DONE;
  } else if (range.hasShadowRow()) {
    // We still have shadowRows, we
    // need to forward them
    return ExecState::SHADOWROWS;
  } else {
    // End of input, we are done for now
    // Need to call again
    return ExecState::DONE;
  }
}

template <class Executor>
auto ExecutionBlockImpl<Executor>::sideEffectShadowRowForwarding(AqlCallStack& stack,
                                                                 SkipResult& skipResult)
    -> ExecState {
  TRI_ASSERT(executorHasSideEffects<Executor>);
  if (!stack.needToSkipSubquery()) {
    // We need to really produce things here
    // fall back to original version as any other executor.
    return shadowRowForwarding();
  }
  TRI_ASSERT(_outputItemRow);
  TRI_ASSERT(_outputItemRow->isInitialized());
  TRI_ASSERT(!_outputItemRow->allRowsUsed());
  if (!_lastRange.hasShadowRow()) {
    // We got back without a ShadowRow in the LastRange
    // Let client call again
    return ExecState::DONE;
  }

  auto const& [state, shadowRow] = _lastRange.nextShadowRow();
  TRI_ASSERT(shadowRow.isInitialized());
  uint64_t depthSkippingNow = static_cast<uint64_t>(stack.shadowRowDepthToSkip());
  uint64_t shadowDepth = shadowRow.getDepth();

  bool didWriteRow = false;
  if (shadowRow.isRelevant()) {
    LOG_QUERY("1b257", DEBUG) << printTypeInfo() << " init executor.";
    // We found a relevant shadow Row.
    // We need to reset the Executor
    resetExecutor();
  }

  if (depthSkippingNow > shadowDepth) {
    // We are skipping the outermost Subquery.
    // Simply drop this ShadowRow
  } else if (depthSkippingNow == shadowDepth) {
    // We are skipping on this subquery level.
    // Skip the row, but report skipped 1.
    AqlCall& shadowCall = stack.modifyCallAtDepth(shadowDepth);
    if (shadowCall.needSkipMore()) {
      shadowCall.didSkip(1);
      skipResult.didSkipSubquery(1, shadowDepth);
    } else {
      TRI_ASSERT(shadowCall.hardLimit == 0);
      // Simply drop this shadowRow!
    }
  } else {
    // We got a shadowRow of a subquery we are not skipping here.
    // Do proper reporting on it's call.
    AqlCall& shadowCall = stack.modifyCallAtDepth(shadowDepth);
    TRI_ASSERT(!shadowCall.needSkipMore() && shadowCall.getLimit() > 0);
    _outputItemRow->copyRow(shadowRow);
    shadowCall.didProduce(1);

    TRI_ASSERT(_outputItemRow->produced());
    _outputItemRow->advanceRow();
    didWriteRow = true;
  }
  if (state == ExecutorState::DONE) {
    // We have consumed everything, we are
    // Done with this query
    return ExecState::DONE;
  } else if (_lastRange.hasDataRow()) {
    // Multiple concatenated Subqueries
    // This case is disallowed for now, as we do not know the
    // look-ahead call
    TRI_ASSERT(false);
    // If we would know we could now go into a continue with next subquery
    // state.
    return ExecState::DONE;
  } else if (_lastRange.hasShadowRow()) {
    // We still have shadowRows, we
    // need to forward them
    return ExecState::SHADOWROWS;
  } else if (didWriteRow) {
    // End of input, we are done for now
    // Need to call again
    return ExecState::DONE;
  } else {
    // Done with this subquery.
    // We did not write any output yet.
    // So we can continue with upstream.
    return ExecState::UPSTREAM;
  }
}

template <class Executor>
auto ExecutionBlockImpl<Executor>::shadowRowForwarding() -> ExecState {
  TRI_ASSERT(_outputItemRow);
  TRI_ASSERT(_outputItemRow->isInitialized());
  TRI_ASSERT(!_outputItemRow->allRowsUsed());
  if (!_lastRange.hasShadowRow()) {
    // We got back without a ShadowRow in the LastRange
    // Let client call again
    return ExecState::DONE;
  }

  auto const& [state, shadowRow] = _lastRange.nextShadowRow();
  TRI_ASSERT(shadowRow.isInitialized());

  _outputItemRow->copyRow(shadowRow);

  if (shadowRow.isRelevant()) {
    LOG_QUERY("6d337", DEBUG) << printTypeInfo() << " init executor.";
    // We found a relevant shadow Row.
    // We need to reset the Executor
    resetExecutor();
  }

  TRI_ASSERT(_outputItemRow->produced());
  _outputItemRow->advanceRow();
  if (state == ExecutorState::DONE) {
    // We have consumed everything, we are
    // Done with this query
    return ExecState::DONE;
  } else if (_lastRange.hasDataRow()) {
    // Multiple concatenated Subqueries
    // This case is disallowed for now, as we do not know the
    // look-ahead call
    TRI_ASSERT(false);
    // If we would know we could now go into a continue with next subquery
    // state.
    return ExecState::DONE;
  } else if (_lastRange.hasShadowRow()) {
    // We still have shadowRows, we
    // need to forward them
    return ExecState::SHADOWROWS;
  } else {
    // End of input, we are done for now
    // Need to call again
    return ExecState::DONE;
  }
}

template <class Executor>
auto ExecutionBlockImpl<Executor>::executeFastForward(typename Fetcher::DataRange& inputRange,
                                                      AqlCall& clientCall)
    -> std::tuple<ExecutorState, typename Executor::Stats, size_t, AqlCallType> {
  TRI_ASSERT(isNewStyleExecutor<Executor>);
  auto type = fastForwardType(clientCall, _executor);

  switch (type) {
    case FastForwardVariant::FULLCOUNT: {
      LOG_QUERY("cb135", DEBUG) << printTypeInfo() << " apply full count.";
      auto [state, stats, skippedLocal, call] = executeSkipRowsRange(_lastRange, clientCall);

      if constexpr (is_one_of_v<DataRange, AqlItemBlockInputMatrix, MultiAqlItemBlockInputRange>) {
        // The executor will have used all Rows.
        // However we need to drop them from the input
        // here.
        inputRange.skipAllRemainingDataRows();
      }

      return {state, stats, skippedLocal, call};
    }
    case FastForwardVariant::EXECUTOR: {
      LOG_QUERY("2890e", DEBUG) << printTypeInfo() << " fast forward.";
      // We use a DUMMY Call to simulate fullCount.
      AqlCall dummy;
      dummy.hardLimit = 0;
      dummy.fullCount = true;
      auto [state, stats, skippedLocal, call] = executeSkipRowsRange(_lastRange, dummy);

      if constexpr (is_one_of_v<DataRange, AqlItemBlockInputMatrix, MultiAqlItemBlockInputRange>) {
        // The executor will have used all Rows.
        // However we need to drop them from the input
        // here.
        inputRange.skipAllRemainingDataRows();
      }

      return {state, stats, 0, call};
    }
    case FastForwardVariant::FETCHER: {
      LOG_QUERY("fa327", DEBUG) << printTypeInfo() << " bypass unused rows.";
<<<<<<< HEAD
      auto const dependency = inputRange.skipAllRemainingDataRows();
=======
      ADB_IGNORE_UNUSED auto const dependency = inputRange.skipAllRemainingDataRows();
>>>>>>> 174b5d0f
      auto constexpr fastForwardCall = AqlCall{0, false, 0, AqlCall::LimitType::HARD};
      auto const call = std::invoke([&]() -> AqlCallType {
        if constexpr (std::is_same_v<AqlCallType, AqlCall>) {
          return fastForwardCall;
        } else {
#ifndef _WIN32
          // For some reason our Windows compiler complains about this static
          // assert in the cases that should be in the above constexpr path.
          // So simply not compile it in.
          static_assert(std::is_same_v<AqlCallType, AqlCallSet>);
#endif
          auto call = AqlCallSet{};
          call.calls.emplace_back(typename AqlCallSet::DepCallPair{dependency, fastForwardCall});
          return call;
        }
      });

      // TODO We have to ask all dependencies to go forward to the next shadow row
      auto const state = std::invoke(
          [&](auto) {
            if constexpr (std::is_same_v<DataRange, MultiAqlItemBlockInputRange>) {
              return inputRange.upstreamState(dependency);
            } else {
              return inputRange.upstreamState();
            }
          },
          0);

      return {state, typename Executor::Stats{}, 0, call};
    }
  }
  // Unreachable
  TRI_ASSERT(false);
  THROW_ARANGO_EXCEPTION(TRI_ERROR_INTERNAL_AQL);
}

/**
 * @brief This is the central function of an executor, and it acts like a
 * coroutine: It can be called multiple times and keeps state across
 * calls.
 *
 * The intended behaviour of this function is best described in terms of
 * a state machine; the possible states are the ExecStates
 * SKIP, PRODUCE, FASTFORWARD, UPSTREAM, SHADOWROWS, DONE
 *
 * SKIP       skipping rows. How rows are skipped is determined by
 *            the Executor that is used. See SkipVariants
 * PRODUCE    calls produceRows of the executor
 * FASTFORWARD again skipping rows, will count skipped rows, if fullCount is requested.
 * UPSTREAM   fetches rows from the upstream executor(s) to be processed by
 *            our executor.
 * SHADOWROWS process any shadow rows
 * DONE       processing of one output is done. We did handle offset / limit / fullCount without crossing BatchSize limits.
 *            This state does not indicate that we are DONE with all input, we are just done with one walk through this statemachine.
 *
 * We progress within the states in the following way:
 *   There is a nextState method that determines the next state based on the call, it can only lead to:
 *   SKIP, PRODUCE, FASTFORWAD, DONE
 *
 *   On the first call we will use nextState to get to our starting point.
 *   After any of SKIP, PRODUCE,, FASTFORWAD, DONE We either go to
 *   1. FASTFORWARD (if executor is done)
 *   2. DONE (if output is full)
 *   3. UPSTREAM if executor has More, (Invariant: input fully consumed)
 *   4. NextState (if none of the above applies)
 *
 *   From SHADOWROWS we can only go to DONE
 *   From UPSTREAM we go to NextState.
 *
 * @tparam Executor The Executor that will implement the logic of what needs to happen to the data
 * @param stack The call stack of lower levels
 * @return std::tuple<ExecutionState, size_t, SharedAqlItemBlockPtr>
 *        ExecutionState: WAITING -> We wait for IO, secure state, return you will be called again
 *        ExecutionState: HASMORE -> We still have data
 *        ExecutionState: DONE -> We do not have any more data, do never call again
 *        size_t -> Amount of documents skipped within this one call. (contains offset and fullCount)
 *        SharedAqlItemBlockPtr -> The resulting data
 */
template <class Executor>
std::tuple<ExecutionState, SkipResult, SharedAqlItemBlockPtr>
ExecutionBlockImpl<Executor>::executeWithoutTrace(AqlCallStack stack) {
  if constexpr (isNewStyleExecutor<Executor>) {
    if (!stack.isRelevant()) {
      LOG_QUERY("bf029", DEBUG) << "subquery bypassing executor " << printBlockInfo();
      // We are bypassing subqueries.
      // This executor is not allowed to perform actions
      // However we need to maintain the upstream state.
      SkipResult skippedLocal;
      typename Fetcher::DataRange bypassedRange{ExecutorState::HASMORE};
      std::tie(_upstreamState, skippedLocal, bypassedRange) =
          executeFetcher(stack, _upstreamRequest);
      return {_upstreamState, skippedLocal, bypassedRange.getBlock()};
    }

    AqlCall clientCall = stack.popCall();
    ExecutorState localExecutorState = ExecutorState::DONE;

    TRI_ASSERT(!(clientCall.getOffset() == 0 && clientCall.softLimit == AqlCall::Limit{0}));
    TRI_ASSERT(!(clientCall.hasSoftLimit() && clientCall.fullCount));
    TRI_ASSERT(!(clientCall.hasSoftLimit() && clientCall.hasHardLimit()));
    if constexpr (is_one_of_v<Executor, SubqueryExecutor<true>, SubqueryExecutor<false>>) {
      // The old subquery executor can in-fact return waiting on produce call.
      // if it needs to wait for the subquery.
      // So we need to allow the return state here as well.
      TRI_ASSERT(_execState == ExecState::CHECKCALL ||
                 _execState == ExecState::SHADOWROWS || _execState == ExecState::UPSTREAM ||
                 _execState == ExecState::PRODUCE || _execState == ExecState::SKIP);
    } else {
      // We can only have returned the following internal states
      TRI_ASSERT(_execState == ExecState::CHECKCALL || _execState == ExecState::SHADOWROWS ||
                 _execState == ExecState::UPSTREAM);
    }

    // In some executors we may write something into the output, but then return waiting.
    // In this case we are not allowed to lose the call we have been working on, we have
    // noted down created or skipped rows in there.
    // The client is disallowed to change her mind anyways
    // so we simply continue to work on the call we already have
    // The guarantee is, if we have returned the block, and modified
    // our local call, then the outputItemRow is not initialized
    if (_outputItemRow != nullptr && _outputItemRow->isInitialized()) {
      clientCall = _outputItemRow->getClientCall();
    }

    // Skip can only be > 0 if we are in upstream cases, or if we got injected a block
    TRI_ASSERT(_skipped.nothingSkipped() || _execState == ExecState::UPSTREAM ||
               (std::is_same_v<Executor, IdExecutor<ConstFetcher>>));

    if constexpr (executorHasSideEffects<Executor>) {
      if (!_skipped.nothingSkipped()) {
        // We get woken up on upstream, but we have not reported our
        // local skip value to downstream
        // In the sideEffect executor we need to apply the skip values on the
        // incomming stack, which has not been modified yet.
        // NOTE: We only apply the skipping on subquery level.
        TRI_ASSERT(_skipped.subqueryDepth() == stack.subqueryLevel() + 1);
        for (size_t i = 0; i < stack.subqueryLevel(); ++i) {
          auto skippedSub = _skipped.getSkipOnSubqueryLevel(i);
          if (skippedSub > 0) {
            auto& call = stack.modifyCallAtDepth(i);
            call.didSkip(skippedSub);
          }
        }
      }
    }

    if constexpr (std::is_same_v<Executor, SubqueryEndExecutor>) {
      // In subqeryEndExecutor we actually manage two calls.
      // The clientClient is defined of what will go into the Executor.
      // on SubqueryEnd this call is generated based on the call from downstream
      stack.pushCall(std::move(clientCall));
      clientCall = AqlCall{};
    }
    if (_execState == ExecState::UPSTREAM) {
      // We have been in waiting state.
      // We may have local work on the original call.
      // The client does not have the right to change her
      // mind just because we told her to hold the line.

      // The client cannot request less data!
      TRI_ASSERT(_clientRequest.getOffset() <= clientCall.getOffset());
      TRI_ASSERT(_clientRequest.getLimit() <= clientCall.getLimit());
      TRI_ASSERT(_clientRequest.needsFullCount() == clientCall.needsFullCount());
      clientCall = _clientRequest;
    }

    auto returnToState = ExecState::CHECKCALL;

    LOG_QUERY("007ac", DEBUG) << "starting statemachine of executor " << printBlockInfo();
    while (_execState != ExecState::DONE) {
      switch (_execState) {
        case ExecState::CHECKCALL: {
          LOG_QUERY("cfe46", DEBUG)
              << printTypeInfo() << " determine next action on call " << clientCall;

          if constexpr (executorHasSideEffects<Executor>) {
            // If the executor has sideEffects, and we need to skip the results we would
            // produce here because we actually skip the subquery, we instead do a
            // hardLimit 0 (aka FastForward) call instead to the local Executor
            if (stack.needToSkipSubquery()) {
              _execState = ExecState::FASTFORWARD;
              break;
            }
          }
          _execState = nextState(clientCall);
          break;
        }
        case ExecState::SKIP: {
#ifdef ARANGODB_ENABLE_MAINTAINER_MODE
          auto const offsetBefore = clientCall.getOffset();
          TRI_ASSERT(offsetBefore > 0);
          bool const canPassFullcount =
              clientCall.getLimit() == 0 && clientCall.needsFullCount();
#endif
          LOG_QUERY("1f786", DEBUG) << printTypeInfo() << " call skipRows " << clientCall;

          ExecutorState state = ExecutorState::HASMORE;
          typename Executor::Stats stats;
          size_t skippedLocal = 0;
          AqlCallType call{};
          if constexpr (is_one_of_v<Executor, SubqueryExecutor<true>>) {
            // NOTE: The subquery Executor will by itself call EXECUTE on it's
            // subquery. This can return waiting => we can get a WAITING state
            // here. We can only get the waiting state for Subquery executors.
            ExecutionState subqueryState = ExecutionState::HASMORE;
            std::tie(subqueryState, stats, skippedLocal, call) =
                _executor.skipRowsRange(_lastRange, clientCall);
            if (subqueryState == ExecutionState::WAITING) {
              TRI_ASSERT(skippedLocal == 0);
              return {subqueryState, SkipResult{}, nullptr};
            } else if (subqueryState == ExecutionState::DONE) {
              state = ExecutorState::DONE;
            } else {
              state = ExecutorState::HASMORE;
            }
          } else {
            // Execute skipSome
            std::tie(state, stats, skippedLocal, call) =
                executeSkipRowsRange(_lastRange, clientCall);
          }

#ifdef ARANGODB_ENABLE_MAINTAINER_MODE
          // Assertion: We did skip 'skippedLocal' documents here.
          // This means that they have to be removed from
          // clientCall.getOffset() This has to be done by the Executor
          // calling call.didSkip() accordingly. The LIMIT executor with a
          // LIMIT of 0 can also bypass fullCount here, even if callLimit > 0
          if (canPassFullcount || std::is_same_v<Executor, LimitExecutor>) {
            // In this case we can first skip. But straight after continue with fullCount, so we might skip more
            TRI_ASSERT(clientCall.getOffset() + skippedLocal >= offsetBefore);
            if (clientCall.getOffset() + skippedLocal > offsetBefore) {
              // First need to count down offset.
              TRI_ASSERT(clientCall.getOffset() == 0);
            }
          } else {
            TRI_ASSERT(clientCall.getOffset() + skippedLocal == offsetBefore);
          }
#endif
          localExecutorState = state;
          _skipped.didSkip(skippedLocal);
          _engine->_stats += stats;
          // The execute might have modified the client call.
          if (state == ExecutorState::DONE) {
            _execState = ExecState::FASTFORWARD;
          } else if (clientCall.getOffset() > 0) {
            TRI_ASSERT(_upstreamState != ExecutionState::DONE);
            // We need to request more
            _upstreamRequest = call;
            _execState = ExecState::UPSTREAM;
          } else {
            // We are done with skipping. Skip is not allowed to request more
            _execState = ExecState::CHECKCALL;
          }
          break;
        }
        case ExecState::PRODUCE: {
          // Make sure there's a block allocated and set
          // the call
          TRI_ASSERT(clientCall.getLimit() > 0);

          LOG_QUERY("1f786", DEBUG) << printTypeInfo() << " call produceRows " << clientCall;
          if (outputIsFull()) {
            // We need to be able to write data
            // But maybe the existing block is full here
            // Then we need to wake up again.
            // However the client might decide on a different
            // call, so we do not record this position
            _execState = ExecState::DONE;
            break;
          }
          if constexpr (std::is_same_v<Executor, SubqueryEndExecutor>) {
            TRI_ASSERT(!stack.empty());
            AqlCall const& subqueryCall = stack.peek();
            AqlCall copyCall = subqueryCall;
<<<<<<< HEAD
            ensureOutputBlock(std::move(copyCall));
          } else {
            ensureOutputBlock(std::move(clientCall));
=======
            ensureOutputBlock(std::move(copyCall), _lastRange);
          } else {
            ensureOutputBlock(std::move(clientCall), _lastRange);
>>>>>>> 174b5d0f
          }
          TRI_ASSERT(_outputItemRow);
          TRI_ASSERT(!_executorReturnedDone);
          ExecutorState state = ExecutorState::HASMORE;
          typename Executor::Stats stats;
          auto call = AqlCallType{};
          if constexpr (is_one_of_v<Executor, SubqueryExecutor<true>, SubqueryExecutor<false>>) {
            // NOTE: The subquery Executor will by itself call EXECUTE on it's
            // subquery. This can return waiting => we can get a WAITING state
            // here. We can only get the waiting state for SUbquery executors.
            ExecutionState subqueryState = ExecutionState::HASMORE;
            std::tie(subqueryState, stats, call) =
                _executor.produceRows(_lastRange, *_outputItemRow);
            if (subqueryState == ExecutionState::WAITING) {
              return {subqueryState, SkipResult{}, nullptr};
            } else if (subqueryState == ExecutionState::DONE) {
              state = ExecutorState::DONE;
            } else {
              state = ExecutorState::HASMORE;
            }
          } else {
            // Execute getSome
            std::tie(state, stats, call) = executeProduceRows(_lastRange, *_outputItemRow);
          }
          _executorReturnedDone = state == ExecutorState::DONE;
          _engine->_stats += stats;
          localExecutorState = state;

          if constexpr (!std::is_same_v<Executor, SubqueryEndExecutor>) {
            // But only do this if we are not subquery.
            clientCall = _outputItemRow->getClientCall();
          }

          if (state == ExecutorState::DONE) {
            _execState = ExecState::FASTFORWARD;
          } else if ((Executor::Properties::allowsBlockPassthrough == BlockPassthrough::Enable ||
                      clientCall.getLimit() > 0) &&
                     outputIsFull()) {
            // In pass through variant we need to stop whenever the block is full.
            // In all other branches only if the client Still needs more data.
            _execState = ExecState::DONE;
            break;
          } else if (clientCall.getLimit() > 0 && executorNeedsCall(call)) {
            TRI_ASSERT(_upstreamState != ExecutionState::DONE);
            // We need to request more
            _upstreamRequest = call;
            _execState = ExecState::UPSTREAM;
          } else {
            // We are done with producing. Produce is not allowed to request more
            _execState = ExecState::CHECKCALL;
          }
          break;
        }
        case ExecState::FASTFORWARD: {
          LOG_QUERY("96e2c", DEBUG)
              << printTypeInfo() << " all produced, fast forward to end up (sub-)query.";

          AqlCall callCopy = clientCall;
          if constexpr (executorHasSideEffects<Executor>) {
            if (stack.needToSkipSubquery()) {
              // Fast Forward call.
              callCopy = AqlCall{0, false, 0, AqlCall::LimitType::HARD};
            }
          }

          auto [state, stats, skippedLocal, call] =
              executeFastForward(_lastRange, callCopy);

          if constexpr (executorHasSideEffects<Executor>) {
            if (!stack.needToSkipSubquery()) {
              // We need to modify the original call.
              clientCall = callCopy;
            }
            // else: We are bypassing the results.
            // Do not count them here.
          } else {
            clientCall = callCopy;
          }

          _skipped.didSkip(skippedLocal);
          _engine->_stats += stats;
          localExecutorState = state;

          if (state == ExecutorState::DONE) {
            if (!_lastRange.hasShadowRow() && !_lastRange.hasDataRow()) {
              _execState = ExecState::DONE;
            } else {
              _execState = ExecState::SHADOWROWS;
            }
          } else {
            // We need to request more
            _upstreamRequest = call;
            _execState = ExecState::UPSTREAM;
          }
          break;
        }
        case ExecState::UPSTREAM: {
          LOG_QUERY("488de", DEBUG)
              << printTypeInfo() << " request dependency " << _upstreamRequest;
          // If this triggers the executors produceRows function has returned
          // HASMORE even if it knew that upstream has no further rows.
          TRI_ASSERT(_upstreamState != ExecutionState::DONE);
          // We need to make sure _lastRange is all used for single-dependency
          // executors.
          TRI_ASSERT(isMultiDepExecutor<Executor> || !lastRangeHasDataRow());
          TRI_ASSERT(!_lastRange.hasShadowRow());
          SkipResult skippedLocal;

#ifdef ARANGODB_ENABLE_MAINTAINER_MODE
          auto subqueryLevelBefore = stack.subqueryLevel();
#endif
          std::tie(_upstreamState, skippedLocal, _lastRange) =
              executeFetcher(stack, _upstreamRequest);
#ifdef ARANGODB_ENABLE_MAINTAINER_MODE
          TRI_ASSERT(subqueryLevelBefore == stack.subqueryLevel());
#endif

          if (_upstreamState == ExecutionState::WAITING) {
            // We need to persist the old call before we return.
            // We might have some local accounting to this call.
            _clientRequest = clientCall;
            // We do not return anything in WAITING state, also NOT skipped.
            return {_upstreamState, SkipResult{}, nullptr};
          }
          if constexpr (Executor::Properties::allowsBlockPassthrough ==
                        BlockPassthrough::Enable) {
            // We have a new range, passthrough can use this range.
            _hasUsedDataRangeBlock = false;
          }

          if constexpr (std::is_same_v<Executor, SubqueryEndExecutor>) {
            // We need to pop the last subquery from the returned skip
            // We have not asked for a subquery skip.
            TRI_ASSERT(skippedLocal.getSkipCount() == 0);
            skippedLocal.decrementSubquery();
          }
          if constexpr (skipRowsType<Executor>() == SkipRowsRangeVariant::FETCHER) {
            // We skipped through passthrough, so count that a skip was solved.
            _skipped.merge(skippedLocal, false);
            clientCall.didSkip(skippedLocal.getSkipCount());
          } else if constexpr (is_one_of_v<Executor, SubqueryStartExecutor, SubqueryEndExecutor>) {
            // Subquery needs to include the topLevel Skip.
            // But does not need to apply the count to clientCall.
            _skipped.merge(skippedLocal, false);
            // This is what has been asked for by the SubqueryEnd
            auto subqueryCall = stack.popCall();
            subqueryCall.didSkip(skippedLocal.getSkipCount());
            stack.pushCall(std::move(subqueryCall));
          } else {
            _skipped.merge(skippedLocal, true);
          }
          if constexpr (std::is_same_v<Executor, SubqueryStartExecutor>) {
            // For the subqueryStart, we need to increment the SkipLevel by one
            // as we may trigger this multiple times, check if we need to do it.
            while (_skipped.subqueryDepth() < stack.subqueryLevel() + 1) {
              // In fact, we only need to increase by 1
              TRI_ASSERT(_skipped.subqueryDepth() == stack.subqueryLevel());
              _skipped.incrementSubquery();
            }
          }

          if (_lastRange.hasShadowRow() && !_lastRange.peekShadowRow().isRelevant()) {
            _execState = ExecState::SHADOWROWS;
          } else {
            _execState = ExecState::CHECKCALL;
          }
          break;
        }
        case ExecState::SHADOWROWS: {
          // We only get Called with something in the input.
          TRI_ASSERT(_lastRange.hasShadowRow() || _lastRange.hasDataRow());
          LOG_QUERY("7c63c", DEBUG)
              << printTypeInfo() << " (sub-)query completed. Move ShadowRows.";

          // TODO: Check if we can have the situation that we are between two shadow rows here.
          // E.g. LastRow is relevant shadowRow. NextRow is non-relevant shadowRow.
          // NOTE: I do not think this is an issue, as the Executor will always say that it cannot do anything with
          // an empty input. Only exception might be COLLECT COUNT.

          if (outputIsFull()) {
            // We need to be able to write data
            // But maybe the existing block is full here
            // Then we need to wake up again here.
            returnToState = ExecState::SHADOWROWS;
            _execState = ExecState::DONE;
            break;
          }
          if constexpr (std::is_same_v<Executor, SubqueryEndExecutor>) {
            TRI_ASSERT(!stack.empty());
            AqlCall const& subqueryCall = stack.peek();
            AqlCall copyCall = subqueryCall;
<<<<<<< HEAD
            ensureOutputBlock(std::move(copyCall));
          } else {
            ensureOutputBlock(std::move(clientCall));
=======
            ensureOutputBlock(std::move(copyCall), _lastRange);
          } else {
            ensureOutputBlock(std::move(clientCall), _lastRange);
>>>>>>> 174b5d0f
          }

          TRI_ASSERT(!_outputItemRow->allRowsUsed());
          if constexpr (executorHasSideEffects<Executor>) {
            _execState = sideEffectShadowRowForwarding(stack, _skipped);
          } else {
            // This may write one or more rows.
            _execState = shadowRowForwarding();
            if constexpr (std::is_same_v<Executor, SubqueryEndExecutor>) {
              // we need to update the Top of the stack now
              std::ignore = stack.popCall();
              // Copy the call
              AqlCall modifiedCall = _outputItemRow->getClientCall();
              stack.pushCall(std::move(modifiedCall));
            }
          }
          if constexpr (!std::is_same_v<Executor, SubqueryEndExecutor>) {
            // Produce might have modified the clientCall
            // But only do this if we are not subquery.
            clientCall = _outputItemRow->getClientCall();
          }
          break;
        }
        default:
          // unreachable
          TRI_ASSERT(false);
          THROW_ARANGO_EXCEPTION(TRI_ERROR_INTERNAL_AQL);
      }
    }
    LOG_QUERY("80c24", DEBUG) << printBlockInfo() << " local statemachine done. Return now.";
    // If we do not have an output, we simply return a nullptr here.
    auto outputBlock = _outputItemRow != nullptr ? _outputItemRow->stealBlock()
                                                 : SharedAqlItemBlockPtr{nullptr};
    // We are locally done with our output.
    // Next time we need to check the client call again
    _execState = returnToState;
    // This is not strictly necessary here, as we shouldn't be called again
    // after DONE.
    _outputItemRow.reset();

    // We return skipped here, reset member
    SkipResult skipped = _skipped;
#ifdef ARANGODB_ENABLE_MAINTAINER_MODE
    if (!stack.is36Compatible()) {
      if constexpr (std::is_same_v<Executor, SubqueryEndExecutor>) {
        TRI_ASSERT(skipped.subqueryDepth() == stack.subqueryLevel() /*we inected a call*/);
      } else {
        TRI_ASSERT(skipped.subqueryDepth() == stack.subqueryLevel() + 1 /*we took our call*/);
      }
    }
#endif

    _skipped.reset();
    if (localExecutorState == ExecutorState::HASMORE ||
        _lastRange.hasDataRow() || _lastRange.hasShadowRow()) {
      // We have skipped or/and return data, otherwise we cannot return HASMORE
      TRI_ASSERT(!skipped.nothingSkipped() ||
                 (outputBlock != nullptr && outputBlock->numEntries() > 0));
      return {ExecutionState::HASMORE, skipped, std::move(outputBlock)};
    }
    // We must return skipped and/or data when reporting HASMORE
    TRI_ASSERT(_upstreamState != ExecutionState::HASMORE ||
               (!skipped.nothingSkipped() ||
                (outputBlock != nullptr && outputBlock->numEntries() > 0)));
    return {_upstreamState, skipped, std::move(outputBlock)};
  } else {
    // TODO this branch must never be taken with an executor that has not been
    //      converted yet
    TRI_ASSERT(false);
    THROW_ARANGO_EXCEPTION(TRI_ERROR_NOT_IMPLEMENTED);
  }
}

template <class Executor>
void ExecutionBlockImpl<Executor>::resetExecutor() {
  // cppcheck-suppress unreadVariable
  constexpr bool customInit = hasInitializeCursor<Executor>::value;
  // IndexExecutor and EnumerateCollectionExecutor have initializeCursor
  // implemented, so assert this implementation is used.
  static_assert(!std::is_same<Executor, EnumerateCollectionExecutor>::value || customInit,
                "EnumerateCollectionExecutor is expected to implement a custom "
                "initializeCursor method!");
  static_assert(!std::is_same<Executor, IndexExecutor>::value || customInit,
                "IndexExecutor is expected to implement a custom "
                "initializeCursor method!");
  static_assert(!std::is_same<Executor, DistinctCollectExecutor>::value || customInit,
                "DistinctCollectExecutor is expected to implement a custom "
                "initializeCursor method!");
  InitializeCursor<customInit>::init(_executor, _rowFetcher, _infos);
  _executorReturnedDone = false;
}

template <class Executor>
ExecutionState ExecutionBlockImpl<Executor>::fetchShadowRowInternal() {
  TRI_ASSERT(_state == InternalState::FETCH_SHADOWROWS);
  TRI_ASSERT(!_outputItemRow->isFull());
  ExecutionState state = ExecutionState::HASMORE;
  ShadowAqlItemRow shadowRow{CreateInvalidShadowRowHint{}};
  // TODO: Add lazy evaluation in case of LIMIT "lying" on done
  std::tie(state, shadowRow) = _rowFetcher.fetchShadowRow();
  if (state == ExecutionState::WAITING) {
    TRI_ASSERT(!shadowRow.isInitialized());
    return state;
  }

  if (state == ExecutionState::DONE) {
    _state = InternalState::DONE;
  }
  if (shadowRow.isInitialized()) {
    _outputItemRow->copyRow(shadowRow);
    TRI_ASSERT(_outputItemRow->produced());
    _outputItemRow->advanceRow();
  } else {
    if (_state != InternalState::DONE) {
      _state = InternalState::FETCH_DATA;
      resetExecutor();
    }
  }
  return state;
}

template <class Executor>
auto ExecutionBlockImpl<Executor>::outputIsFull() const noexcept -> bool {
  return _outputItemRow != nullptr && _outputItemRow->isInitialized() &&
         _outputItemRow->allRowsUsed();
}

template <class Executor>
auto ExecutionBlockImpl<Executor>::lastRangeHasDataRow() const noexcept -> bool {
  return _lastRange.hasDataRow();
}

template <>
template <>
RegisterId ExecutionBlockImpl<IdExecutor<SingleRowFetcher<BlockPassthrough::Enable>>>::getOutputRegisterId() const
    noexcept {
  return _infos.getOutputRegister();
}

template <class Executor>
void ExecutionBlockImpl<Executor>::init() {
  TRI_ASSERT(!_initialized);
  if constexpr (isMultiDepExecutor<Executor>) {
    _lastRange.resizeOnce(ExecutorState::HASMORE, 0, _dependencies.size());
    _rowFetcher.init();
  }
}

template <class Executor>
void ExecutionBlockImpl<Executor>::initOnce() {
  if (!_initialized) {
    init();
    _initialized = true;
  }
}
template <class Executor>
auto ExecutionBlockImpl<Executor>::executorNeedsCall(AqlCallType& call) const
    noexcept -> bool {
  if constexpr (isMultiDepExecutor<Executor>) {
    // call is an AqlCallSet. We need to call upstream if it's not empty.
    return !call.empty();
  } else {
    // call is an AqlCall, unconditionally. The current convention is
    // to call upstream when there is no input left.
    // This could be made unnecessary by returning an optional AqlCall
    // for single-dependency executors.
    return !lastRangeHasDataRow();
  }
};

template class ::arangodb::aql::ExecutionBlockImpl<CalculationExecutor<CalculationType::Condition>>;
template class ::arangodb::aql::ExecutionBlockImpl<CalculationExecutor<CalculationType::Reference>>;
template class ::arangodb::aql::ExecutionBlockImpl<CalculationExecutor<CalculationType::V8Condition>>;
template class ::arangodb::aql::ExecutionBlockImpl<ConstrainedSortExecutor>;
template class ::arangodb::aql::ExecutionBlockImpl<CountCollectExecutor>;
template class ::arangodb::aql::ExecutionBlockImpl<DistinctCollectExecutor>;
template class ::arangodb::aql::ExecutionBlockImpl<EnumerateCollectionExecutor>;
template class ::arangodb::aql::ExecutionBlockImpl<EnumerateListExecutor>;
template class ::arangodb::aql::ExecutionBlockImpl<FilterExecutor>;
template class ::arangodb::aql::ExecutionBlockImpl<HashedCollectExecutor>;

template class ::arangodb::aql::ExecutionBlockImpl<IResearchViewExecutor<false, arangodb::iresearch::MaterializeType::NotMaterialize>>;
template class ::arangodb::aql::ExecutionBlockImpl<IResearchViewExecutor<false, arangodb::iresearch::MaterializeType::LateMaterialize>>;
template class ::arangodb::aql::ExecutionBlockImpl<IResearchViewExecutor<false, arangodb::iresearch::MaterializeType::Materialize>>;
template class ::arangodb::aql::ExecutionBlockImpl<
    IResearchViewExecutor<false, arangodb::iresearch::MaterializeType::NotMaterialize | arangodb::iresearch::MaterializeType::UseStoredValues>>;
template class ::arangodb::aql::ExecutionBlockImpl<
    IResearchViewExecutor<false, arangodb::iresearch::MaterializeType::LateMaterialize | arangodb::iresearch::MaterializeType::UseStoredValues>>;
template class ::arangodb::aql::ExecutionBlockImpl<IResearchViewExecutor<true, arangodb::iresearch::MaterializeType::NotMaterialize>>;
template class ::arangodb::aql::ExecutionBlockImpl<IResearchViewExecutor<true, arangodb::iresearch::MaterializeType::LateMaterialize>>;
template class ::arangodb::aql::ExecutionBlockImpl<IResearchViewExecutor<true, arangodb::iresearch::MaterializeType::Materialize>>;
template class ::arangodb::aql::ExecutionBlockImpl<
    IResearchViewExecutor<true, arangodb::iresearch::MaterializeType::NotMaterialize | arangodb::iresearch::MaterializeType::UseStoredValues>>;
template class ::arangodb::aql::ExecutionBlockImpl<
    IResearchViewExecutor<true, arangodb::iresearch::MaterializeType::LateMaterialize | arangodb::iresearch::MaterializeType::UseStoredValues>>;
template class ::arangodb::aql::ExecutionBlockImpl<IResearchViewMergeExecutor<false, arangodb::iresearch::MaterializeType::NotMaterialize>>;
template class ::arangodb::aql::ExecutionBlockImpl<IResearchViewMergeExecutor<false, arangodb::iresearch::MaterializeType::LateMaterialize>>;
template class ::arangodb::aql::ExecutionBlockImpl<IResearchViewMergeExecutor<false, arangodb::iresearch::MaterializeType::Materialize>>;
template class ::arangodb::aql::ExecutionBlockImpl<IResearchViewMergeExecutor<
    false, arangodb::iresearch::MaterializeType::NotMaterialize | arangodb::iresearch::MaterializeType::UseStoredValues>>;
template class ::arangodb::aql::ExecutionBlockImpl<IResearchViewMergeExecutor<
    false, arangodb::iresearch::MaterializeType::LateMaterialize | arangodb::iresearch::MaterializeType::UseStoredValues>>;
template class ::arangodb::aql::ExecutionBlockImpl<IResearchViewMergeExecutor<true, arangodb::iresearch::MaterializeType::NotMaterialize>>;
template class ::arangodb::aql::ExecutionBlockImpl<IResearchViewMergeExecutor<true, arangodb::iresearch::MaterializeType::LateMaterialize>>;
template class ::arangodb::aql::ExecutionBlockImpl<IResearchViewMergeExecutor<true, arangodb::iresearch::MaterializeType::Materialize>>;
template class ::arangodb::aql::ExecutionBlockImpl<IResearchViewMergeExecutor<
    true, arangodb::iresearch::MaterializeType::NotMaterialize | arangodb::iresearch::MaterializeType::UseStoredValues>>;
template class ::arangodb::aql::ExecutionBlockImpl<IResearchViewMergeExecutor<
    true, arangodb::iresearch::MaterializeType::LateMaterialize | arangodb::iresearch::MaterializeType::UseStoredValues>>;

template class ::arangodb::aql::ExecutionBlockImpl<IdExecutor<ConstFetcher>>;
template class ::arangodb::aql::ExecutionBlockImpl<IdExecutor<SingleRowFetcher<BlockPassthrough::Enable>>>;
template class ::arangodb::aql::ExecutionBlockImpl<IndexExecutor>;
template class ::arangodb::aql::ExecutionBlockImpl<LimitExecutor>;

// IndexTag, Insert, Remove, Update,Replace, Upsert are only tags for this one
template class ::arangodb::aql::ExecutionBlockImpl<SingleRemoteModificationExecutor<IndexTag>>;
template class ::arangodb::aql::ExecutionBlockImpl<SingleRemoteModificationExecutor<Insert>>;
template class ::arangodb::aql::ExecutionBlockImpl<SingleRemoteModificationExecutor<Remove>>;
template class ::arangodb::aql::ExecutionBlockImpl<SingleRemoteModificationExecutor<Update>>;
template class ::arangodb::aql::ExecutionBlockImpl<SingleRemoteModificationExecutor<Replace>>;
template class ::arangodb::aql::ExecutionBlockImpl<SingleRemoteModificationExecutor<Upsert>>;

template class ::arangodb::aql::ExecutionBlockImpl<NoResultsExecutor>;
template class ::arangodb::aql::ExecutionBlockImpl<ReturnExecutor>;
template class ::arangodb::aql::ExecutionBlockImpl<ShortestPathExecutor>;
template class ::arangodb::aql::ExecutionBlockImpl<KShortestPathsExecutor>;
template class ::arangodb::aql::ExecutionBlockImpl<SortedCollectExecutor>;
template class ::arangodb::aql::ExecutionBlockImpl<SortExecutor>;
template class ::arangodb::aql::ExecutionBlockImpl<SubqueryEndExecutor>;
template class ::arangodb::aql::ExecutionBlockImpl<SubqueryExecutor<true>>;
template class ::arangodb::aql::ExecutionBlockImpl<SubqueryExecutor<false>>;
template class ::arangodb::aql::ExecutionBlockImpl<SubqueryStartExecutor>;
template class ::arangodb::aql::ExecutionBlockImpl<TraversalExecutor>;
template class ::arangodb::aql::ExecutionBlockImpl<SortingGatherExecutor>;
template class ::arangodb::aql::ExecutionBlockImpl<ParallelUnsortedGatherExecutor>;
template class ::arangodb::aql::ExecutionBlockImpl<UnsortedGatherExecutor>;

template class ::arangodb::aql::ExecutionBlockImpl<MaterializeExecutor<RegisterId>>;
template class ::arangodb::aql::ExecutionBlockImpl<MaterializeExecutor<std::string const&>>;

template class ::arangodb::aql::ExecutionBlockImpl<ModificationExecutor<AllRowsFetcher, InsertModifier>>;
template class ::arangodb::aql::ExecutionBlockImpl<ModificationExecutor<SingleRowFetcher<BlockPassthrough::Disable>, InsertModifier>>;
template class ::arangodb::aql::ExecutionBlockImpl<ModificationExecutor<AllRowsFetcher, RemoveModifier>>;
template class ::arangodb::aql::ExecutionBlockImpl<ModificationExecutor<SingleRowFetcher<BlockPassthrough::Disable>, RemoveModifier>>;
template class ::arangodb::aql::ExecutionBlockImpl<ModificationExecutor<AllRowsFetcher, UpdateReplaceModifier>>;
template class ::arangodb::aql::ExecutionBlockImpl<ModificationExecutor<SingleRowFetcher<BlockPassthrough::Disable>, UpdateReplaceModifier>>;
template class ::arangodb::aql::ExecutionBlockImpl<ModificationExecutor<AllRowsFetcher, UpsertModifier>>;
template class ::arangodb::aql::ExecutionBlockImpl<ModificationExecutor<SingleRowFetcher<BlockPassthrough::Disable>, UpsertModifier>>;<|MERGE_RESOLUTION|>--- conflicted
+++ resolved
@@ -113,10 +113,7 @@
 CREATE_HAS_MEMBER_CHECK(fetchBlockForPassthrough, hasFetchBlockForPassthrough);
 CREATE_HAS_MEMBER_CHECK(expectedNumberOfRows, hasExpectedNumberOfRows);
 CREATE_HAS_MEMBER_CHECK(skipRowsRange, hasSkipRowsRange);
-<<<<<<< HEAD
-=======
 CREATE_HAS_MEMBER_CHECK(expectedNumberOfRowsNew, hasExpectedNumberOfRowsNew);
->>>>>>> 174b5d0f
 
 #ifdef ARANGODB_USE_GOOGLE_TESTS
 // Forward declaration of Test Executors.
@@ -226,7 +223,6 @@
 ExecutionBlockImpl<Executor>::~ExecutionBlockImpl() = default;
 
 template <class Executor>
-<<<<<<< HEAD
 std::unique_ptr<OutputAqlItemRow> ExecutionBlockImpl<Executor>::createOutputRow(
     SharedAqlItemBlockPtr& newBlock, AqlCall&& call) {
 #ifdef ARANGODB_ENABLE_MAINTAINER_MODE
@@ -244,173 +240,6 @@
   }
 #endif
 
-=======
-std::pair<ExecutionState, SharedAqlItemBlockPtr> ExecutionBlockImpl<Executor>::getSome(size_t atMost) {
-  if constexpr (isNewStyleExecutor<Executor>) {
-    AqlCallStack stack{AqlCall::SimulateGetSome(atMost)};
-    auto const [state, skipped, block] = execute(stack);
-    return {state, block};
-  } else {
-    traceGetSomeBegin(atMost);
-    auto result = getSomeWithoutTrace(atMost);
-    return traceGetSomeEnd(result.first, std::move(result.second));
-  }
-}
-
-template <class Executor>
-std::pair<ExecutionState, SharedAqlItemBlockPtr> ExecutionBlockImpl<Executor>::getSomeWithoutTrace(size_t atMost) {
-  if constexpr (isNewStyleExecutor<Executor>) {
-    TRI_ASSERT(false);
-    THROW_ARANGO_EXCEPTION(TRI_ERROR_INTERNAL_AQL);
-  } else {
-    TRI_ASSERT(atMost <= ExecutionBlock::DefaultBatchSize);
-    // silence tests -- we need to introduce new failure tests for fetchers
-    TRI_IF_FAILURE("ExecutionBlock::getOrSkipSome1") {
-      THROW_ARANGO_EXCEPTION(TRI_ERROR_DEBUG);
-    }
-    TRI_IF_FAILURE("ExecutionBlock::getOrSkipSome2") {
-      THROW_ARANGO_EXCEPTION(TRI_ERROR_DEBUG);
-    }
-    TRI_IF_FAILURE("ExecutionBlock::getOrSkipSome3") {
-      THROW_ARANGO_EXCEPTION(TRI_ERROR_DEBUG);
-    }
-
-    if (getQuery().killed()) {
-      THROW_ARANGO_EXCEPTION(TRI_ERROR_QUERY_KILLED);
-    }
-
-    if (_state == InternalState::DONE) {
-      // We are done, so we stay done
-      return {ExecutionState::DONE, nullptr};
-    }
-
-    if (!_outputItemRow) {
-      ExecutionState state;
-      SharedAqlItemBlockPtr newBlock;
-      std::tie(state, newBlock) =
-          requestWrappedBlock(atMost, _infos.numberOfOutputRegisters());
-      if (state == ExecutionState::WAITING) {
-        TRI_ASSERT(newBlock == nullptr);
-        return {state, nullptr};
-      }
-      if (newBlock == nullptr) {
-        TRI_ASSERT(state == ExecutionState::DONE);
-        _state = InternalState::DONE;
-        // _rowFetcher must be DONE now already
-        return {state, nullptr};
-      }
-      TRI_ASSERT(newBlock != nullptr);
-      TRI_ASSERT(newBlock->size() > 0);
-      // We cannot hold this assertion, if we are on a pass-through
-      // block and the upstream uses execute already.
-      // TRI_ASSERT(newBlock->size() <= atMost);
-      _outputItemRow = createOutputRow(newBlock, AqlCall{});
-    }
-
-    ExecutionState state = ExecutionState::HASMORE;
-    ExecutorStats executorStats{};
-
-    TRI_ASSERT(atMost > 0);
-
-    if (isInSplicedSubquery()) {
-      // The loop has to be entered at least once!
-      TRI_ASSERT(!_outputItemRow->isFull());
-      while (!_outputItemRow->isFull() && _state != InternalState::DONE) {
-        // Assert that write-head is always pointing to a free row
-        TRI_ASSERT(!_outputItemRow->produced());
-        switch (_state) {
-          case InternalState::FETCH_DATA: {
-            std::tie(state, executorStats) = _executor.produceRows(*_outputItemRow);
-            // Count global but executor-specific statistics, like number of
-            // filtered rows.
-            _engine->_stats += executorStats;
-            if (_outputItemRow->produced()) {
-              _outputItemRow->advanceRow();
-            }
-
-            if (state == ExecutionState::WAITING) {
-              return {state, nullptr};
-            }
-
-            if (state == ExecutionState::DONE) {
-              _state = InternalState::FETCH_SHADOWROWS;
-            }
-            break;
-          }
-          case InternalState::FETCH_SHADOWROWS: {
-            state = fetchShadowRowInternal();
-            if (state == ExecutionState::WAITING) {
-              return {state, nullptr};
-            }
-            break;
-          }
-          case InternalState::DONE: {
-            TRI_ASSERT(false);  // Invalid state
-          }
-        }
-      }
-      // Modify the return state.
-      // As long as we do still have ShadowRows
-      // We need to return HASMORE!
-      if (_state == InternalState::DONE) {
-        state = ExecutionState::DONE;
-      } else {
-        state = ExecutionState::HASMORE;
-      }
-    } else {
-      // The loop has to be entered at least once!
-      TRI_ASSERT(!_outputItemRow->isFull());
-      while (!_outputItemRow->isFull()) {
-        std::tie(state, executorStats) = _executor.produceRows(*_outputItemRow);
-        // Count global but executor-specific statistics, like number of filtered rows.
-        _engine->_stats += executorStats;
-        if (_outputItemRow->produced()) {
-          _outputItemRow->advanceRow();
-        }
-
-        if (state == ExecutionState::WAITING) {
-          return {state, nullptr};
-        }
-
-        if (state == ExecutionState::DONE) {
-          auto outputBlock = _outputItemRow->stealBlock();
-          // This is not strictly necessary here, as we shouldn't be called again after DONE.
-          _outputItemRow.reset();
-          return {state, std::move(outputBlock)};
-        }
-      }
-
-      TRI_ASSERT(state == ExecutionState::HASMORE);
-      TRI_ASSERT(_outputItemRow->isFull());
-    }
-
-    auto outputBlock = _outputItemRow->stealBlock();
-    // we guarantee that we do return a valid pointer in the HASMORE case.
-    TRI_ASSERT(outputBlock != nullptr || _state == InternalState::DONE);
-    _outputItemRow.reset();
-    return {state, std::move(outputBlock)};
-  }
-}
-
-template <class Executor>
-std::unique_ptr<OutputAqlItemRow> ExecutionBlockImpl<Executor>::createOutputRow(
-    SharedAqlItemBlockPtr& newBlock, AqlCall&& call) {
-#ifdef ARANGODB_ENABLE_MAINTAINER_MODE
-  if (newBlock != nullptr) {
-    // Assert that the block has enough registers. This must be guaranteed by
-    // the register planning.
-    TRI_ASSERT(newBlock->getNrRegs() == _infos.numberOfOutputRegisters());
-    // Check that all output registers are empty.
-    for (auto const& reg : *_infos.getOutputRegisters()) {
-      for (size_t row = 0; row < newBlock->size(); row++) {
-        AqlValue const& val = newBlock->getValueReference(row, reg);
-        TRI_ASSERT(val.isEmpty());
-      }
-    }
-  }
-#endif
-
->>>>>>> 174b5d0f
   if /* constexpr */ (Executor::Properties::allowsBlockPassthrough == BlockPassthrough::Enable) {
     return std::make_unique<OutputAqlItemRow>(newBlock, infos().getOutputRegisters(),
                                               infos().registersToKeep(),
@@ -440,166 +269,6 @@
 
 namespace arangodb::aql {
 
-enum class SkipVariants { FETCHER, EXECUTOR, GET_SOME };
-
-// Specifying the namespace here is important to MSVC.
-template <enum arangodb::aql::SkipVariants>
-struct ExecuteSkipVariant {};
-
-template <>
-struct ExecuteSkipVariant<SkipVariants::FETCHER> {
-  template <class Executor>
-  static std::tuple<ExecutionState, typename Executor::Stats, size_t> executeSkip(
-      Executor& executor, typename Executor::Fetcher& fetcher, size_t toSkip) {
-    auto res = fetcher.skipRows(toSkip);
-    return std::make_tuple(res.first, typename Executor::Stats{}, res.second);  // tuple, cannot use initializer list due to build failure
-  }
-};
-
-template <>
-struct ExecuteSkipVariant<SkipVariants::EXECUTOR> {
-  template <class Executor>
-  static std::tuple<ExecutionState, typename Executor::Stats, size_t> executeSkip(
-      Executor& executor, typename Executor::Fetcher& fetcher, size_t toSkip) {
-    return executor.skipRows(toSkip);
-  }
-};
-
-template <>
-struct ExecuteSkipVariant<SkipVariants::GET_SOME> {
-  template <class Executor>
-  static std::tuple<ExecutionState, typename Executor::Stats, size_t> executeSkip(
-      Executor& executor, typename Executor::Fetcher& fetcher, size_t toSkip) {
-    // this function should never be executed
-    TRI_ASSERT(false);
-    // Make MSVC happy:
-    return std::make_tuple(ExecutionState::DONE, typename Executor::Stats{}, 0);  // tuple, cannot use initializer list due to build failure
-  }
-};
-
-<<<<<<< HEAD
-}  // namespace arangodb::aql
-
-=======
-template <class Executor>
-static SkipVariants constexpr skipType() {
-  static_assert(!isNewStyleExecutor<Executor>);
-  bool constexpr useFetcher =
-      Executor::Properties::allowsBlockPassthrough == BlockPassthrough::Enable &&
-      !std::is_same<Executor, SubqueryExecutor<true>>::value;
-
-  bool constexpr useExecutor = hasSkipRows<Executor>::value;
-
-  // ConstFetcher and SingleRowFetcher<BlockPassthrough::Enable> can skip, but
-  // it may not be done for modification subqueries.
-  static_assert(useFetcher ==
-                    (std::is_same<typename Executor::Fetcher, ConstFetcher>::value ||
-                     (std::is_same<typename Executor::Fetcher, SingleRowFetcher<BlockPassthrough::Enable>>::value &&
-                      !std::is_same<Executor, SubqueryExecutor<true>>::value)),
-                "Unexpected fetcher for SkipVariants::FETCHER");
-
-  static_assert(!useFetcher || hasSkipRows<typename Executor::Fetcher>::value,
-                "Fetcher is chosen for skipping, but has not skipRows method!");
-
-  static_assert(
-      useExecutor ==
-          (std::is_same<Executor, IndexExecutor>::value ||
-           std::is_same<Executor, IResearchViewExecutor<false, iresearch::MaterializeType::NotMaterialize>>::value ||
-           std::is_same<Executor, IResearchViewExecutor<false, iresearch::MaterializeType::LateMaterialize>>::value ||
-           std::is_same<Executor, IResearchViewExecutor<false, iresearch::MaterializeType::Materialize>>::value ||
-           std::is_same<Executor, IResearchViewExecutor<false, iresearch::MaterializeType::NotMaterialize | iresearch::MaterializeType::UseStoredValues>>::value ||
-           std::is_same<Executor, IResearchViewExecutor<false, iresearch::MaterializeType::LateMaterialize | iresearch::MaterializeType::UseStoredValues>>::value ||
-           std::is_same<Executor, IResearchViewExecutor<true, iresearch::MaterializeType::NotMaterialize>>::value ||
-           std::is_same<Executor, IResearchViewExecutor<true, iresearch::MaterializeType::LateMaterialize>>::value ||
-           std::is_same<Executor, IResearchViewExecutor<true, iresearch::MaterializeType::Materialize>>::value ||
-           std::is_same<Executor, IResearchViewExecutor<true, iresearch::MaterializeType::NotMaterialize | iresearch::MaterializeType::UseStoredValues>>::value ||
-           std::is_same<Executor, IResearchViewExecutor<true, iresearch::MaterializeType::LateMaterialize | iresearch::MaterializeType::UseStoredValues>>::value ||
-           std::is_same<Executor, IResearchViewMergeExecutor<false, iresearch::MaterializeType::NotMaterialize>>::value ||
-           std::is_same<Executor, IResearchViewMergeExecutor<false, iresearch::MaterializeType::LateMaterialize>>::value ||
-           std::is_same<Executor, IResearchViewMergeExecutor<false, iresearch::MaterializeType::Materialize>>::value ||
-           std::is_same<Executor, IResearchViewMergeExecutor<false, iresearch::MaterializeType::NotMaterialize | iresearch::MaterializeType::UseStoredValues>>::value ||
-           std::is_same<Executor, IResearchViewMergeExecutor<false, iresearch::MaterializeType::LateMaterialize | iresearch::MaterializeType::UseStoredValues>>::value ||
-           std::is_same<Executor, IResearchViewMergeExecutor<true, iresearch::MaterializeType::NotMaterialize>>::value ||
-           std::is_same<Executor, IResearchViewMergeExecutor<true, iresearch::MaterializeType::LateMaterialize>>::value ||
-           std::is_same<Executor, IResearchViewMergeExecutor<true, iresearch::MaterializeType::Materialize>>::value ||
-           std::is_same<Executor, IResearchViewMergeExecutor<true, iresearch::MaterializeType::NotMaterialize | iresearch::MaterializeType::UseStoredValues>>::value ||
-           std::is_same<Executor, IResearchViewMergeExecutor<true, iresearch::MaterializeType::LateMaterialize | iresearch::MaterializeType::UseStoredValues>>::value ||
-           std::is_same<Executor, EnumerateCollectionExecutor>::value ||
-           std::is_same<Executor, LimitExecutor>::value ||
-           std::is_same<Executor, ConstrainedSortExecutor>::value ||
-           std::is_same<Executor, SortingGatherExecutor>::value ||
-           std::is_same<Executor, UnsortedGatherExecutor>::value ||
-           std::is_same<Executor, ParallelUnsortedGatherExecutor>::value ||
-           std::is_same<Executor, MaterializeExecutor<RegisterId>>::value ||
-           std::is_same<Executor, MaterializeExecutor<std::string const&>>::value),
-      "Unexpected executor for SkipVariants::EXECUTOR");
-
-  // The LimitExecutor will not work correctly with SkipVariants::FETCHER!
-  static_assert(
-      !std::is_same<Executor, LimitExecutor>::value || useFetcher,
-      "LimitExecutor needs to implement skipRows() to work correctly");
-
-  if (useExecutor) {
-    return SkipVariants::EXECUTOR;
-  } else if (useFetcher) {
-    return SkipVariants::FETCHER;
-  } else {
-    return SkipVariants::GET_SOME;
-  }
-}
-
-}  // namespace arangodb::aql
-
-template <class Executor>
-std::pair<ExecutionState, size_t> ExecutionBlockImpl<Executor>::skipSome(size_t const atMost) {
-  AqlCallStack stack{AqlCall::SimulateSkipSome(atMost)};
-  auto const [state, skipped, block] = execute(stack);
-
-  // execute returns ExecutionState::DONE here, which stops execution after simulating a skip.
-  // If we indiscriminately return ExecutionState::HASMORE, then we end up in an infinite loop
-  //
-  // luckily we can dispose of this kludge once executors have been ported.
-  if (skipped.getSkipCount() < atMost && state == ExecutionState::DONE) {
-    return {ExecutionState::DONE, skipped.getSkipCount()};
-  } else {
-    return {ExecutionState::HASMORE, skipped.getSkipCount()};
-  }
-}
-
-template <class Executor>
-std::pair<ExecutionState, size_t> ExecutionBlockImpl<Executor>::skipSomeOnceWithoutTrace(size_t atMost) {
-  if constexpr (isNewStyleExecutor<Executor>) {
-    TRI_ASSERT(false);
-    THROW_ARANGO_EXCEPTION(TRI_ERROR_INTERNAL_AQL);
-  } else {
-    constexpr SkipVariants customSkipType = skipType<Executor>();
-
-    if constexpr (customSkipType == SkipVariants::GET_SOME) {
-      atMost = std::min(atMost, DefaultBatchSize);
-      auto res = getSomeWithoutTrace(atMost);
-
-      size_t skipped = 0;
-      if (res.second != nullptr) {
-        skipped = res.second->size();
-      }
-      TRI_ASSERT(skipped <= atMost);
-
-      return {res.first, skipped};
-    }
-
-    ExecutionState state;
-    typename Executor::Stats stats;
-    size_t skipped;
-    std::tie(state, stats, skipped) =
-        ExecuteSkipVariant<customSkipType>::executeSkip(_executor, _rowFetcher, atMost);
-    _engine->_stats += stats;
-    TRI_ASSERT(skipped <= atMost);
-
-    return {state, skipped};
-  }
-}
-
->>>>>>> 174b5d0f
 template <bool customInit>
 struct InitializeCursor {};
 
@@ -623,6 +292,7 @@
     executor.initializeCursor();
   }
 };
+}  // namespace arangodb::aql
 
 template <class Executor>
 std::pair<ExecutionState, Result> ExecutionBlockImpl<Executor>::initializeCursor(InputAqlItemRow const& input) {
@@ -667,7 +337,6 @@
 template <class Executor>
 std::tuple<ExecutionState, SkipResult, SharedAqlItemBlockPtr>
 ExecutionBlockImpl<Executor>::execute(AqlCallStack stack) {
-<<<<<<< HEAD
   // Only this executor is fully implemented
   traceExecuteBegin(stack);
   // silence tests -- we need to introduce new failure tests for fetchers
@@ -680,73 +349,9 @@
   TRI_IF_FAILURE("ExecutionBlock::getOrSkipSome3") {
     THROW_ARANGO_EXCEPTION(TRI_ERROR_DEBUG);
   }
-
+  initOnce();
   auto res = executeWithoutTrace(stack);
   return traceExecuteEnd(res);
-=======
-  // TODO remove this IF
-  // These are new style executors
-  if constexpr (isNewStyleExecutor<Executor>) {
-    // Only this executor is fully implemented
-    traceExecuteBegin(stack);
-    // silence tests -- we need to introduce new failure tests for fetchers
-    TRI_IF_FAILURE("ExecutionBlock::getOrSkipSome1") {
-      THROW_ARANGO_EXCEPTION(TRI_ERROR_DEBUG);
-    }
-    TRI_IF_FAILURE("ExecutionBlock::getOrSkipSome2") {
-      THROW_ARANGO_EXCEPTION(TRI_ERROR_DEBUG);
-    }
-    TRI_IF_FAILURE("ExecutionBlock::getOrSkipSome3") {
-      THROW_ARANGO_EXCEPTION(TRI_ERROR_DEBUG);
-    }
-    initOnce();
-
-    auto res = executeWithoutTrace(stack);
-    return traceExecuteEnd(res);
-  }
-
-  // Fall back to getSome/skipSome
-  auto myCall = stack.popCall();
-
-  TRI_ASSERT(AqlCall::IsSkipSomeCall(myCall) || AqlCall::IsGetSomeCall(myCall) ||
-             AqlCall::IsFullCountCall(myCall) || AqlCall::IsFastForwardCall(myCall));
-  _rowFetcher.useStack(stack);
-
-  if (AqlCall::IsSkipSomeCall(myCall)) {
-    auto const [state, skipped] = skipSome(myCall.getOffset());
-    if (state != ExecutionState::WAITING) {
-      myCall.didSkip(skipped);
-    }
-    SkipResult skipRes{};
-    skipRes.didSkip(skipped);
-    return {state, skipRes, nullptr};
-  } else if (AqlCall::IsGetSomeCall(myCall)) {
-    auto const [state, block] = getSome(myCall.getLimit());
-    // We do not need to count as softLimit will be overwritten, and hard cannot be set.
-    if (stack.empty() && myCall.hasHardLimit() && !myCall.needsFullCount() && block != nullptr) {
-      // However we can do a short-cut here to report DONE on hardLimit if we are on the top-level query.
-      myCall.didProduce(block->size());
-      if (myCall.getLimit() == 0) {
-        return {ExecutionState::DONE, SkipResult{}, block};
-      }
-    }
-
-    return {state, SkipResult{}, block};
-  } else if (AqlCall::IsFullCountCall(myCall)) {
-    auto const [state, skipped] = skipSome(ExecutionBlock::SkipAllSize());
-    if (state != ExecutionState::WAITING) {
-      myCall.didSkip(skipped);
-    }
-    SkipResult skipRes{};
-    skipRes.didSkip(skipped);
-    return {state, skipRes, nullptr};
-  } else if (AqlCall::IsFastForwardCall(myCall)) {
-    // No idea if DONE is correct here...
-    return {ExecutionState::DONE, SkipResult{}, nullptr};
-  }
-  // Should never get here!
-  THROW_ARANGO_EXCEPTION(TRI_ERROR_NOT_IMPLEMENTED);
->>>>>>> 174b5d0f
 }
 
 // Work around GCC bug: https://gcc.gnu.org/bugzilla/show_bug.cgi?id=56480
@@ -1078,11 +683,7 @@
 
 // TODO: We need to define the size of this block based on Input / Executor / Subquery depth
 template <class Executor>
-<<<<<<< HEAD
-auto ExecutionBlockImpl<Executor>::allocateOutputBlock(AqlCall&& call)
-=======
 auto ExecutionBlockImpl<Executor>::allocateOutputBlock(AqlCall&& call, DataRange const& inputRange)
->>>>>>> 174b5d0f
     -> std::unique_ptr<OutputAqlItemRow> {
   if constexpr (Executor::Properties::allowsBlockPassthrough == BlockPassthrough::Enable) {
     SharedAqlItemBlockPtr newBlock{nullptr};
@@ -1097,10 +698,6 @@
 
     return createOutputRow(newBlock, std::move(call));
   } else {
-<<<<<<< HEAD
-    // Non-Passthrough variant, we need to allocate the block ourselfs
-    size_t blockSize = ExecutionBlock::DefaultBatchSize;
-=======
     if constexpr (isMultiDepExecutor<Executor>) {
       // MultiDepExecutor would require dependency handling.
       // We do not have it here.
@@ -1140,7 +737,6 @@
       SharedAqlItemBlockPtr newBlock{nullptr};
       return createOutputRow(newBlock, std::move(call));
     }
->>>>>>> 174b5d0f
     SharedAqlItemBlockPtr newBlock =
         _engine->itemBlockManager().requestBlock(blockSize, _infos.numberOfOutputRegisters());
     return createOutputRow(newBlock, std::move(call));
@@ -1148,16 +744,10 @@
 }
 
 template <class Executor>
-<<<<<<< HEAD
-void ExecutionBlockImpl<Executor>::ensureOutputBlock(AqlCall&& call) {
-  if (_outputItemRow == nullptr || !_outputItemRow->isInitialized()) {
-    _outputItemRow = allocateOutputBlock(std::move(call));
-=======
 void ExecutionBlockImpl<Executor>::ensureOutputBlock(AqlCall&& call,
                                                      DataRange const& inputRange) {
   if (_outputItemRow == nullptr || !_outputItemRow->isInitialized()) {
     _outputItemRow = allocateOutputBlock(std::move(call), inputRange);
->>>>>>> 174b5d0f
   } else {
     _outputItemRow->setCall(std::move(call));
   }
@@ -1231,12 +821,6 @@
                       !std::is_same<Executor, SubqueryExecutor<true>>::value)),
                 "Unexpected fetcher for SkipVariants::FETCHER");
 
-<<<<<<< HEAD
-=======
-  static_assert(!useFetcher || hasSkipRows<typename Executor::Fetcher>::value,
-                "Fetcher is chosen for skipping, but has not skipRows method!");
-
->>>>>>> 174b5d0f
   static_assert(
       useExecutor ==
           (is_one_of_v<
@@ -1353,11 +937,7 @@
       return {state, skipped, _lastRange};
     } else if constexpr (executorHasSideEffects<Executor>) {
       // If the executor has side effects, we cannot bypass any subqueries
-<<<<<<< HEAD
-      // by skipping them. SO we need to fetch all shadow rows in order to
-=======
       // by skipping them. So we need to fetch all shadow rows in order to
->>>>>>> 174b5d0f
       // trigger this Executor with everthing from above.
       // NOTE: The Executor needs to discard shadowRows, and do the accouting.
       static_assert(std::is_same_v<AqlCall, std::decay_t<decltype(aqlCall)>>);
@@ -1770,11 +1350,7 @@
     }
     case FastForwardVariant::FETCHER: {
       LOG_QUERY("fa327", DEBUG) << printTypeInfo() << " bypass unused rows.";
-<<<<<<< HEAD
-      auto const dependency = inputRange.skipAllRemainingDataRows();
-=======
       ADB_IGNORE_UNUSED auto const dependency = inputRange.skipAllRemainingDataRows();
->>>>>>> 174b5d0f
       auto constexpr fastForwardCall = AqlCall{0, false, 0, AqlCall::LimitType::HARD};
       auto const call = std::invoke([&]() -> AqlCallType {
         if constexpr (std::is_same_v<AqlCallType, AqlCall>) {
@@ -2049,15 +1625,9 @@
             TRI_ASSERT(!stack.empty());
             AqlCall const& subqueryCall = stack.peek();
             AqlCall copyCall = subqueryCall;
-<<<<<<< HEAD
-            ensureOutputBlock(std::move(copyCall));
-          } else {
-            ensureOutputBlock(std::move(clientCall));
-=======
             ensureOutputBlock(std::move(copyCall), _lastRange);
           } else {
             ensureOutputBlock(std::move(clientCall), _lastRange);
->>>>>>> 174b5d0f
           }
           TRI_ASSERT(_outputItemRow);
           TRI_ASSERT(!_executorReturnedDone);
@@ -2249,15 +1819,9 @@
             TRI_ASSERT(!stack.empty());
             AqlCall const& subqueryCall = stack.peek();
             AqlCall copyCall = subqueryCall;
-<<<<<<< HEAD
-            ensureOutputBlock(std::move(copyCall));
-          } else {
-            ensureOutputBlock(std::move(clientCall));
-=======
             ensureOutputBlock(std::move(copyCall), _lastRange);
           } else {
             ensureOutputBlock(std::move(clientCall), _lastRange);
->>>>>>> 174b5d0f
           }
 
           TRI_ASSERT(!_outputItemRow->allRowsUsed());
