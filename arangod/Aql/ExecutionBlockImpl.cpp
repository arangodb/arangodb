////////////////////////////////////////////////////////////////////////////////
/// DISCLAIMER
///
/// Copyright 2018 ArangoDB GmbH, Cologne, Germany
///
/// Licensed under the Apache License, Version 2.0 (the "License");
/// you may not use this file except in compliance with the License.
/// You may obtain a copy of the License at
///
///     http://www.apache.org/licenses/LICENSE-2.0
///
/// Unless required by applicable law or agreed to in writing, software
/// distributed under the License is distributed on an "AS IS" BASIS,
/// WITHOUT WARRANTIES OR CONDITIONS OF ANY KIND, either express or implied.
/// See the License for the specific language governing permissions and
/// limitations under the License.
///
/// Copyright holder is ArangoDB GmbH, Cologne, Germany
///
/// @author Tobias Goedderz
/// @author Michael Hackstein
/// @author Heiko Kernbach
/// @author Jan Christoph Uhde
////////////////////////////////////////////////////////////////////////////////

#include "ExecutionBlockImpl.h"

#include "Aql/AllRowsFetcher.h"
#include "Aql/AqlCallStack.h"
#include "Aql/AqlItemBlock.h"
#include "Aql/CalculationExecutor.h"
#include "Aql/ConstFetcher.h"
#include "Aql/ConstrainedSortExecutor.h"
#include "Aql/CountCollectExecutor.h"
#include "Aql/DistinctCollectExecutor.h"
#include "Aql/EnumerateCollectionExecutor.h"
#include "Aql/EnumerateListExecutor.h"
#include "Aql/ExecutionEngine.h"
#include "Aql/ExecutionState.h"
#include "Aql/ExecutorInfos.h"
#include "Aql/FilterExecutor.h"
#include "Aql/HashedCollectExecutor.h"
#include "Aql/IResearchViewExecutor.h"
#include "Aql/IdExecutor.h"
#include "Aql/IndexExecutor.h"
#include "Aql/InputAqlItemRow.h"
#include "Aql/KShortestPathsExecutor.h"
#include "Aql/LimitExecutor.h"
#include "Aql/MaterializeExecutor.h"
#include "Aql/ModificationExecutor.h"
#include "Aql/MultiDependencySingleRowFetcher.h"
#include "Aql/NoResultsExecutor.h"
#include "Aql/ParallelUnsortedGatherExecutor.h"
#include "Aql/Query.h"
#include "Aql/QueryOptions.h"
#include "Aql/ReturnExecutor.h"
#include "Aql/ShadowAqlItemRow.h"
#include "Aql/ShortestPathExecutor.h"
#include "Aql/SimpleModifier.h"
#include "Aql/SingleRemoteModificationExecutor.h"
#include "Aql/SkipResult.h"
#include "Aql/SortExecutor.h"
#include "Aql/SortRegister.h"
#include "Aql/SortedCollectExecutor.h"
#include "Aql/SortingGatherExecutor.h"
#include "Aql/SubqueryEndExecutor.h"
#include "Aql/SubqueryExecutor.h"
#include "Aql/SubqueryStartExecutor.h"
#include "Aql/TraversalExecutor.h"
#include "Aql/UnsortedGatherExecutor.h"
#include "Aql/UpsertModifier.h"
#include "Basics/system-functions.h"
#include "Transaction/Context.h"

#include <velocypack/Dumper.h>
#include <velocypack/velocypack-aliases.h>

#include <boost/core/demangle.hpp>

#include <type_traits>

using namespace arangodb;
using namespace arangodb::aql;

#define LOG_QUERY(logId, level)            \
  LOG_TOPIC(logId, level, Logger::QUERIES) \
      << "[query#" << this->_engine->getQuery()->id() << "] "

/*
 * Creates a metafunction `checkName` that tests whether a class has a method
 * named `methodName`, used like this:
 *
 * CREATE_HAS_MEMBER_CHECK(someMethod, hasSomeMethod);
 * ...
 * constexpr bool someClassHasSomeMethod = hasSomeMethod<SomeClass>::value;
 */

#define CREATE_HAS_MEMBER_CHECK(methodName, checkName)               \
  template <typename T>                                              \
  class checkName {                                                  \
    template <typename C>                                            \
    static std::true_type test(decltype(&C::methodName));            \
    template <typename C>                                            \
    static std::true_type test(decltype(&C::template methodName<>)); \
    template <typename>                                              \
    static std::false_type test(...);                                \
                                                                     \
   public:                                                           \
    static constexpr bool value = decltype(test<T>(0))::value;       \
  }

CREATE_HAS_MEMBER_CHECK(initializeCursor, hasInitializeCursor);
CREATE_HAS_MEMBER_CHECK(skipRows, hasSkipRows);
CREATE_HAS_MEMBER_CHECK(fetchBlockForPassthrough, hasFetchBlockForPassthrough);
CREATE_HAS_MEMBER_CHECK(expectedNumberOfRows, hasExpectedNumberOfRows);
CREATE_HAS_MEMBER_CHECK(skipRowsRange, hasSkipRowsRange);
<<<<<<< HEAD
CREATE_HAS_MEMBER_CHECK(expectedNumberOfRowsNew, hasExpectedNumberOfRowsNew);
=======
>>>>>>> 4874cc80

#ifdef ARANGODB_USE_GOOGLE_TESTS
// Forward declaration of Test Executors.
// only used as long as isNewStyleExecutor is required.
namespace arangodb::aql {
class TestLambdaExecutor;

class TestLambdaSkipExecutor;
}  // namespace arangodb::aql
#endif

/*
 *  Determine whether an executor cannot bypass subquery skips.
 *  This is if exection of this Executor does have side-effects
 *  other then it's own result.
 */

template <typename Executor>
constexpr bool executorHasSideEffects =
    is_one_of_v<Executor, ModificationExecutor<AllRowsFetcher, InsertModifier>,
                ModificationExecutor<SingleRowFetcher<BlockPassthrough::Disable>, InsertModifier>,
                ModificationExecutor<AllRowsFetcher, RemoveModifier>,
                ModificationExecutor<SingleRowFetcher<BlockPassthrough::Disable>, RemoveModifier>,
                ModificationExecutor<AllRowsFetcher, UpdateReplaceModifier>,
                ModificationExecutor<SingleRowFetcher<BlockPassthrough::Disable>, UpdateReplaceModifier>,
                ModificationExecutor<AllRowsFetcher, UpsertModifier>,
                ModificationExecutor<SingleRowFetcher<BlockPassthrough::Disable>, UpsertModifier>>;

/*
 * Determine whether we execute new style or old style skips, i.e. pre or post shadow row introduction
 * TODO: This should be removed once all executors and fetchers are ported to the new style.
 */
template <typename Executor>
constexpr bool isNewStyleExecutor = is_one_of_v<
    Executor, FilterExecutor, SortedCollectExecutor, IdExecutor<ConstFetcher>, ParallelUnsortedGatherExecutor,
    IdExecutor<SingleRowFetcher<BlockPassthrough::Enable>>, ReturnExecutor, DistinctCollectExecutor, IndexExecutor,
    EnumerateCollectionExecutor, SubqueryExecutor<true>, SubqueryExecutor<false>, CountCollectExecutor,
    CalculationExecutor<CalculationType::Condition>, CalculationExecutor<CalculationType::Reference>,
    CalculationExecutor<CalculationType::V8Condition>, HashedCollectExecutor, ConstrainedSortExecutor,
#ifdef ARANGODB_USE_GOOGLE_TESTS
    TestLambdaExecutor,
    TestLambdaSkipExecutor,  // we need one after these to avoid compile errors in non-test mode
#endif
    ModificationExecutor<AllRowsFetcher, InsertModifier>,
    ModificationExecutor<SingleRowFetcher<BlockPassthrough::Disable>, InsertModifier>,
    ModificationExecutor<AllRowsFetcher, RemoveModifier>,
    ModificationExecutor<SingleRowFetcher<BlockPassthrough::Disable>, RemoveModifier>,
    ModificationExecutor<AllRowsFetcher, UpdateReplaceModifier>,
    ModificationExecutor<SingleRowFetcher<BlockPassthrough::Disable>, UpdateReplaceModifier>,
    ModificationExecutor<AllRowsFetcher, UpsertModifier>,
    ModificationExecutor<SingleRowFetcher<BlockPassthrough::Disable>, UpsertModifier>, SubqueryStartExecutor,
    UnsortedGatherExecutor, SortingGatherExecutor, SubqueryEndExecutor, TraversalExecutor,
    KShortestPathsExecutor, ShortestPathExecutor, EnumerateListExecutor, LimitExecutor, SortExecutor,
    IResearchViewExecutor<false, arangodb::iresearch::MaterializeType::NotMaterialize>,
    IResearchViewExecutor<false, arangodb::iresearch::MaterializeType::LateMaterialize>,
    IResearchViewExecutor<false, arangodb::iresearch::MaterializeType::Materialize>,
    IResearchViewExecutor<false, arangodb::iresearch::MaterializeType::NotMaterialize | arangodb::iresearch::MaterializeType::UseStoredValues>,
    IResearchViewExecutor<false, arangodb::iresearch::MaterializeType::LateMaterialize | arangodb::iresearch::MaterializeType::UseStoredValues>,
    IResearchViewExecutor<true, arangodb::iresearch::MaterializeType::NotMaterialize>,
    IResearchViewExecutor<true, arangodb::iresearch::MaterializeType::LateMaterialize>,
    IResearchViewExecutor<true, arangodb::iresearch::MaterializeType::Materialize>,
    IResearchViewExecutor<true, arangodb::iresearch::MaterializeType::NotMaterialize | arangodb::iresearch::MaterializeType::UseStoredValues>,
    IResearchViewExecutor<true, arangodb::iresearch::MaterializeType::LateMaterialize | arangodb::iresearch::MaterializeType::UseStoredValues>,
    IResearchViewMergeExecutor<false, arangodb::iresearch::MaterializeType::NotMaterialize>,
    IResearchViewMergeExecutor<false, arangodb::iresearch::MaterializeType::LateMaterialize>,
    IResearchViewMergeExecutor<false, arangodb::iresearch::MaterializeType::Materialize>,
    IResearchViewMergeExecutor<false, arangodb::iresearch::MaterializeType::NotMaterialize | arangodb::iresearch::MaterializeType::UseStoredValues>,
    IResearchViewMergeExecutor<false, arangodb::iresearch::MaterializeType::LateMaterialize | arangodb::iresearch::MaterializeType::UseStoredValues>,
    IResearchViewMergeExecutor<true, arangodb::iresearch::MaterializeType::NotMaterialize>,
    IResearchViewMergeExecutor<true, arangodb::iresearch::MaterializeType::LateMaterialize>,
    IResearchViewMergeExecutor<true, arangodb::iresearch::MaterializeType::Materialize>,
    IResearchViewMergeExecutor<true, arangodb::iresearch::MaterializeType::NotMaterialize | arangodb::iresearch::MaterializeType::UseStoredValues>,
    IResearchViewMergeExecutor<true, arangodb::iresearch::MaterializeType::LateMaterialize | arangodb::iresearch::MaterializeType::UseStoredValues>,
    SubqueryStartExecutor, SubqueryEndExecutor, TraversalExecutor, KShortestPathsExecutor,
    NoResultsExecutor, ShortestPathExecutor, EnumerateListExecutor, LimitExecutor,
    SingleRemoteModificationExecutor<IndexTag>, SingleRemoteModificationExecutor<Insert>,
    SingleRemoteModificationExecutor<Remove>, SingleRemoteModificationExecutor<Update>,
    SingleRemoteModificationExecutor<Replace>, SingleRemoteModificationExecutor<Upsert>,
    MaterializeExecutor<RegisterId>, MaterializeExecutor<std::string const&>>;

template <class Executor>
ExecutionBlockImpl<Executor>::ExecutionBlockImpl(ExecutionEngine* engine,
                                                 ExecutionNode const* node,
                                                 typename Executor::Infos infos)
    : ExecutionBlock(engine, node),
      _dependencyProxy(_dependencies, engine->itemBlockManager(),
                       infos.getInputRegisters(),
                       infos.numberOfInputRegisters(), trxVpackOptions()),
      _rowFetcher(_dependencyProxy),
      _infos(std::move(infos)),
      _executor(_rowFetcher, _infos),
      _outputItemRow(),
      _query(*engine->getQuery()),
      _state(InternalState::FETCH_DATA),
      _lastRange{ExecutorState::HASMORE},
      _execState{ExecState::CHECKCALL},
      _upstreamRequest{},
      _clientRequest{},
      _hasUsedDataRangeBlock{false} {
  // already insert ourselves into the statistics results
  if (_profile >= PROFILE_LEVEL_BLOCKS) {
    _engine->_stats.nodes.try_emplace(node->id(), ExecutionStats::Node());
  }
}

template <class Executor>
ExecutionBlockImpl<Executor>::~ExecutionBlockImpl() = default;

template <class Executor>
std::pair<ExecutionState, SharedAqlItemBlockPtr> ExecutionBlockImpl<Executor>::getSome(size_t atMost) {
  if constexpr (isNewStyleExecutor<Executor>) {
    AqlCallStack stack{AqlCall::SimulateGetSome(atMost)};
    auto const [state, skipped, block] = execute(stack);
    return {state, block};
  } else {
    traceGetSomeBegin(atMost);
    auto result = getSomeWithoutTrace(atMost);
    return traceGetSomeEnd(result.first, std::move(result.second));
  }
}

template <class Executor>
std::pair<ExecutionState, SharedAqlItemBlockPtr> ExecutionBlockImpl<Executor>::getSomeWithoutTrace(size_t atMost) {
  if constexpr (isNewStyleExecutor<Executor>) {
    TRI_ASSERT(false);
    THROW_ARANGO_EXCEPTION(TRI_ERROR_INTERNAL_AQL);
  } else {
    TRI_ASSERT(atMost <= ExecutionBlock::DefaultBatchSize);
    // silence tests -- we need to introduce new failure tests for fetchers
    TRI_IF_FAILURE("ExecutionBlock::getOrSkipSome1") {
      THROW_ARANGO_EXCEPTION(TRI_ERROR_DEBUG);
    }
    TRI_IF_FAILURE("ExecutionBlock::getOrSkipSome2") {
      THROW_ARANGO_EXCEPTION(TRI_ERROR_DEBUG);
    }
    TRI_IF_FAILURE("ExecutionBlock::getOrSkipSome3") {
      THROW_ARANGO_EXCEPTION(TRI_ERROR_DEBUG);
    }

    if (getQuery().killed()) {
      THROW_ARANGO_EXCEPTION(TRI_ERROR_QUERY_KILLED);
    }

    if (_state == InternalState::DONE) {
      // We are done, so we stay done
      return {ExecutionState::DONE, nullptr};
    }

    if (!_outputItemRow) {
      ExecutionState state;
      SharedAqlItemBlockPtr newBlock;
      std::tie(state, newBlock) =
          requestWrappedBlock(atMost, _infos.numberOfOutputRegisters());
      if (state == ExecutionState::WAITING) {
        TRI_ASSERT(newBlock == nullptr);
        return {state, nullptr};
      }
      if (newBlock == nullptr) {
        TRI_ASSERT(state == ExecutionState::DONE);
        _state = InternalState::DONE;
        // _rowFetcher must be DONE now already
        return {state, nullptr};
      }
      TRI_ASSERT(newBlock != nullptr);
      TRI_ASSERT(newBlock->size() > 0);
      // We cannot hold this assertion, if we are on a pass-through
      // block and the upstream uses execute already.
      // TRI_ASSERT(newBlock->size() <= atMost);
      _outputItemRow = createOutputRow(newBlock, AqlCall{});
    }

    ExecutionState state = ExecutionState::HASMORE;
    ExecutorStats executorStats{};

    TRI_ASSERT(atMost > 0);

    if (isInSplicedSubquery()) {
      // The loop has to be entered at least once!
      TRI_ASSERT(!_outputItemRow->isFull());
      while (!_outputItemRow->isFull() && _state != InternalState::DONE) {
        // Assert that write-head is always pointing to a free row
        TRI_ASSERT(!_outputItemRow->produced());
        switch (_state) {
          case InternalState::FETCH_DATA: {
            std::tie(state, executorStats) = _executor.produceRows(*_outputItemRow);
            // Count global but executor-specific statistics, like number of
            // filtered rows.
            _engine->_stats += executorStats;
            if (_outputItemRow->produced()) {
              _outputItemRow->advanceRow();
            }

            if (state == ExecutionState::WAITING) {
              return {state, nullptr};
            }

            if (state == ExecutionState::DONE) {
              _state = InternalState::FETCH_SHADOWROWS;
            }
            break;
          }
          case InternalState::FETCH_SHADOWROWS: {
            state = fetchShadowRowInternal();
            if (state == ExecutionState::WAITING) {
              return {state, nullptr};
            }
            break;
          }
          case InternalState::DONE: {
            TRI_ASSERT(false);  // Invalid state
          }
        }
      }
      // Modify the return state.
      // As long as we do still have ShadowRows
      // We need to return HASMORE!
      if (_state == InternalState::DONE) {
        state = ExecutionState::DONE;
      } else {
        state = ExecutionState::HASMORE;
      }
    } else {
      // The loop has to be entered at least once!
      TRI_ASSERT(!_outputItemRow->isFull());
      while (!_outputItemRow->isFull()) {
        std::tie(state, executorStats) = _executor.produceRows(*_outputItemRow);
        // Count global but executor-specific statistics, like number of filtered rows.
        _engine->_stats += executorStats;
        if (_outputItemRow->produced()) {
          _outputItemRow->advanceRow();
        }

        if (state == ExecutionState::WAITING) {
          return {state, nullptr};
        }

        if (state == ExecutionState::DONE) {
          auto outputBlock = _outputItemRow->stealBlock();
          // This is not strictly necessary here, as we shouldn't be called again after DONE.
          _outputItemRow.reset();
          return {state, std::move(outputBlock)};
        }
      }

      TRI_ASSERT(state == ExecutionState::HASMORE);
      TRI_ASSERT(_outputItemRow->isFull());
    }

    auto outputBlock = _outputItemRow->stealBlock();
    // we guarantee that we do return a valid pointer in the HASMORE case.
    TRI_ASSERT(outputBlock != nullptr || _state == InternalState::DONE);
    _outputItemRow.reset();
    return {state, std::move(outputBlock)};
  }
}

template <class Executor>
std::unique_ptr<OutputAqlItemRow> ExecutionBlockImpl<Executor>::createOutputRow(
    SharedAqlItemBlockPtr& newBlock, AqlCall&& call) {
#ifdef ARANGODB_ENABLE_MAINTAINER_MODE
  if (newBlock != nullptr) {
    // Assert that the block has enough registers. This must be guaranteed by
    // the register planning.
    TRI_ASSERT(newBlock->getNrRegs() == _infos.numberOfOutputRegisters());
    // Check that all output registers are empty.
    for (auto const& reg : *_infos.getOutputRegisters()) {
      for (size_t row = 0; row < newBlock->size(); row++) {
        AqlValue const& val = newBlock->getValueReference(row, reg);
        TRI_ASSERT(val.isEmpty());
      }
    }
  }
#endif

  if /* constexpr */ (Executor::Properties::allowsBlockPassthrough == BlockPassthrough::Enable) {
    return std::make_unique<OutputAqlItemRow>(newBlock, infos().getOutputRegisters(),
                                              infos().registersToKeep(),
                                              infos().registersToClear(), call,
                                              OutputAqlItemRow::CopyRowBehavior::DoNotCopyInputRows);
  } else {
    return std::make_unique<OutputAqlItemRow>(newBlock, infos().getOutputRegisters(),
                                              infos().registersToKeep(),
                                              infos().registersToClear(), call);
  }
}

template <class Executor>
Executor& ExecutionBlockImpl<Executor>::executor() {
  return _executor;
}

template <class Executor>
Query const& ExecutionBlockImpl<Executor>::getQuery() const {
  return _query;
}

template <class Executor>
typename ExecutionBlockImpl<Executor>::Infos const& ExecutionBlockImpl<Executor>::infos() const {
  return _infos;
}

namespace arangodb::aql {

enum class SkipVariants { FETCHER, EXECUTOR, GET_SOME };

// Specifying the namespace here is important to MSVC.
template <enum arangodb::aql::SkipVariants>
struct ExecuteSkipVariant {};

template <>
struct ExecuteSkipVariant<SkipVariants::FETCHER> {
  template <class Executor>
  static std::tuple<ExecutionState, typename Executor::Stats, size_t> executeSkip(
      Executor& executor, typename Executor::Fetcher& fetcher, size_t toSkip) {
    auto res = fetcher.skipRows(toSkip);
    return std::make_tuple(res.first, typename Executor::Stats{}, res.second);  // tuple, cannot use initializer list due to build failure
  }
};

template <>
struct ExecuteSkipVariant<SkipVariants::EXECUTOR> {
  template <class Executor>
  static std::tuple<ExecutionState, typename Executor::Stats, size_t> executeSkip(
      Executor& executor, typename Executor::Fetcher& fetcher, size_t toSkip) {
    return executor.skipRows(toSkip);
  }
};

template <>
struct ExecuteSkipVariant<SkipVariants::GET_SOME> {
  template <class Executor>
  static std::tuple<ExecutionState, typename Executor::Stats, size_t> executeSkip(
      Executor& executor, typename Executor::Fetcher& fetcher, size_t toSkip) {
    // this function should never be executed
    TRI_ASSERT(false);
    // Make MSVC happy:
    return std::make_tuple(ExecutionState::DONE, typename Executor::Stats{}, 0);  // tuple, cannot use initializer list due to build failure
  }
};

template <class Executor>
static SkipVariants constexpr skipType() {
  static_assert(!isNewStyleExecutor<Executor>);
  bool constexpr useFetcher =
      Executor::Properties::allowsBlockPassthrough == BlockPassthrough::Enable &&
      !std::is_same<Executor, SubqueryExecutor<true>>::value;

  bool constexpr useExecutor = hasSkipRows<Executor>::value;

  // ConstFetcher and SingleRowFetcher<BlockPassthrough::Enable> can skip, but
  // it may not be done for modification subqueries.
  static_assert(useFetcher ==
                    (std::is_same<typename Executor::Fetcher, ConstFetcher>::value ||
                     (std::is_same<typename Executor::Fetcher, SingleRowFetcher<BlockPassthrough::Enable>>::value &&
                      !std::is_same<Executor, SubqueryExecutor<true>>::value)),
                "Unexpected fetcher for SkipVariants::FETCHER");

  static_assert(!useFetcher || hasSkipRows<typename Executor::Fetcher>::value,
                "Fetcher is chosen for skipping, but has not skipRows method!");

  static_assert(
      useExecutor ==
          (std::is_same<Executor, IndexExecutor>::value ||
           std::is_same<Executor, IResearchViewExecutor<false, iresearch::MaterializeType::NotMaterialize>>::value ||
           std::is_same<Executor, IResearchViewExecutor<false, iresearch::MaterializeType::LateMaterialize>>::value ||
           std::is_same<Executor, IResearchViewExecutor<false, iresearch::MaterializeType::Materialize>>::value ||
           std::is_same<Executor, IResearchViewExecutor<false, iresearch::MaterializeType::NotMaterialize | iresearch::MaterializeType::UseStoredValues>>::value ||
           std::is_same<Executor, IResearchViewExecutor<false, iresearch::MaterializeType::LateMaterialize | iresearch::MaterializeType::UseStoredValues>>::value ||
           std::is_same<Executor, IResearchViewExecutor<true, iresearch::MaterializeType::NotMaterialize>>::value ||
           std::is_same<Executor, IResearchViewExecutor<true, iresearch::MaterializeType::LateMaterialize>>::value ||
           std::is_same<Executor, IResearchViewExecutor<true, iresearch::MaterializeType::Materialize>>::value ||
           std::is_same<Executor, IResearchViewExecutor<true, iresearch::MaterializeType::NotMaterialize | iresearch::MaterializeType::UseStoredValues>>::value ||
           std::is_same<Executor, IResearchViewExecutor<true, iresearch::MaterializeType::LateMaterialize | iresearch::MaterializeType::UseStoredValues>>::value ||
           std::is_same<Executor, IResearchViewMergeExecutor<false, iresearch::MaterializeType::NotMaterialize>>::value ||
           std::is_same<Executor, IResearchViewMergeExecutor<false, iresearch::MaterializeType::LateMaterialize>>::value ||
           std::is_same<Executor, IResearchViewMergeExecutor<false, iresearch::MaterializeType::Materialize>>::value ||
           std::is_same<Executor, IResearchViewMergeExecutor<false, iresearch::MaterializeType::NotMaterialize | iresearch::MaterializeType::UseStoredValues>>::value ||
           std::is_same<Executor, IResearchViewMergeExecutor<false, iresearch::MaterializeType::LateMaterialize | iresearch::MaterializeType::UseStoredValues>>::value ||
           std::is_same<Executor, IResearchViewMergeExecutor<true, iresearch::MaterializeType::NotMaterialize>>::value ||
           std::is_same<Executor, IResearchViewMergeExecutor<true, iresearch::MaterializeType::LateMaterialize>>::value ||
           std::is_same<Executor, IResearchViewMergeExecutor<true, iresearch::MaterializeType::Materialize>>::value ||
           std::is_same<Executor, IResearchViewMergeExecutor<true, iresearch::MaterializeType::NotMaterialize | iresearch::MaterializeType::UseStoredValues>>::value ||
           std::is_same<Executor, IResearchViewMergeExecutor<true, iresearch::MaterializeType::LateMaterialize | iresearch::MaterializeType::UseStoredValues>>::value ||
           std::is_same<Executor, EnumerateCollectionExecutor>::value ||
           std::is_same<Executor, LimitExecutor>::value ||
           std::is_same<Executor, ConstrainedSortExecutor>::value ||
           std::is_same<Executor, SortingGatherExecutor>::value ||
           std::is_same<Executor, UnsortedGatherExecutor>::value ||
           std::is_same<Executor, ParallelUnsortedGatherExecutor>::value ||
           std::is_same<Executor, MaterializeExecutor<RegisterId>>::value ||
           std::is_same<Executor, MaterializeExecutor<std::string const&>>::value),
      "Unexpected executor for SkipVariants::EXECUTOR");

  // The LimitExecutor will not work correctly with SkipVariants::FETCHER!
  static_assert(
      !std::is_same<Executor, LimitExecutor>::value || useFetcher,
      "LimitExecutor needs to implement skipRows() to work correctly");

  if (useExecutor) {
    return SkipVariants::EXECUTOR;
  } else if (useFetcher) {
    return SkipVariants::FETCHER;
  } else {
    return SkipVariants::GET_SOME;
  }
}

}  // namespace arangodb::aql

template <class Executor>
std::pair<ExecutionState, size_t> ExecutionBlockImpl<Executor>::skipSome(size_t const atMost) {
  AqlCallStack stack{AqlCall::SimulateSkipSome(atMost)};
  auto const [state, skipped, block] = execute(stack);

  // execute returns ExecutionState::DONE here, which stops execution after simulating a skip.
  // If we indiscriminately return ExecutionState::HASMORE, then we end up in an infinite loop
  //
  // luckily we can dispose of this kludge once executors have been ported.
  if (skipped.getSkipCount() < atMost && state == ExecutionState::DONE) {
    return {ExecutionState::DONE, skipped.getSkipCount()};
  } else {
    return {ExecutionState::HASMORE, skipped.getSkipCount()};
  }
}

template <class Executor>
std::pair<ExecutionState, size_t> ExecutionBlockImpl<Executor>::skipSomeOnceWithoutTrace(size_t atMost) {
  if constexpr (isNewStyleExecutor<Executor>) {
    TRI_ASSERT(false);
    THROW_ARANGO_EXCEPTION(TRI_ERROR_INTERNAL_AQL);
  } else {
    constexpr SkipVariants customSkipType = skipType<Executor>();
<<<<<<< HEAD

    if constexpr (customSkipType == SkipVariants::GET_SOME) {
      atMost = std::min(atMost, DefaultBatchSize);
      auto res = getSomeWithoutTrace(atMost);

      size_t skipped = 0;
      if (res.second != nullptr) {
        skipped = res.second->size();
      }
      TRI_ASSERT(skipped <= atMost);

=======

    if constexpr (customSkipType == SkipVariants::GET_SOME) {
      atMost = std::min(atMost, DefaultBatchSize);
      auto res = getSomeWithoutTrace(atMost);

      size_t skipped = 0;
      if (res.second != nullptr) {
        skipped = res.second->size();
      }
      TRI_ASSERT(skipped <= atMost);

>>>>>>> 4874cc80
      return {res.first, skipped};
    }

    ExecutionState state;
    typename Executor::Stats stats;
    size_t skipped;
    std::tie(state, stats, skipped) =
        ExecuteSkipVariant<customSkipType>::executeSkip(_executor, _rowFetcher, atMost);
    _engine->_stats += stats;
    TRI_ASSERT(skipped <= atMost);

    return {state, skipped};
  }
}

template <bool customInit>
struct InitializeCursor {};

template <>
struct InitializeCursor<false> {
  template <class Executor>
  static void init(Executor& executor, typename Executor::Fetcher& rowFetcher,
                   typename Executor::Infos& infos) {
    // destroy and re-create the Executor
    executor.~Executor();
    new (&executor) Executor(rowFetcher, infos);
  }
};

template <>
struct InitializeCursor<true> {
  template <class Executor>
  static void init(Executor& executor, typename Executor::Fetcher&,
                   typename Executor::Infos&) {
    // re-initialize the Executor
    executor.initializeCursor();
  }
};

template <class Executor>
std::pair<ExecutionState, Result> ExecutionBlockImpl<Executor>::initializeCursor(InputAqlItemRow const& input) {
  // reinitialize the DependencyProxy
  _dependencyProxy.reset();
  _hasUsedDataRangeBlock = false;
  initOnce();
  // destroy and re-create the Fetcher
  _rowFetcher.~Fetcher();
  new (&_rowFetcher) Fetcher(_dependencyProxy);

  if constexpr (isMultiDepExecutor<Executor>) {
    _lastRange.reset();
    _rowFetcher.init();
  } else {
    _lastRange = DataRange(ExecutorState::HASMORE);
  }

  TRI_ASSERT(_skipped.nothingSkipped());
  _skipped.reset();
  TRI_ASSERT(_state == InternalState::DONE || _state == InternalState::FETCH_DATA);
  _state = InternalState::FETCH_DATA;

  resetExecutor();

  // // use this with c++17 instead of specialization below
  // if constexpr (std::is_same_v<Executor, IdExecutor>) {
  //   if (items != nullptr) {
  //     _executor._inputRegisterValues.reset(
  //         items->slice(pos, *(_executor._infos.registersToKeep())));
  //   }
  // }

  return ExecutionBlock::initializeCursor(input);
}

template <class Executor>
std::pair<ExecutionState, Result> ExecutionBlockImpl<Executor>::shutdown(int errorCode) {
  return ExecutionBlock::shutdown(errorCode);
}

template <class Executor>
std::tuple<ExecutionState, SkipResult, SharedAqlItemBlockPtr>
ExecutionBlockImpl<Executor>::execute(AqlCallStack stack) {
  // TODO remove this IF
  // These are new style executors
  if constexpr (isNewStyleExecutor<Executor>) {
    // Only this executor is fully implemented
    traceExecuteBegin(stack);
    // silence tests -- we need to introduce new failure tests for fetchers
    TRI_IF_FAILURE("ExecutionBlock::getOrSkipSome1") {
      THROW_ARANGO_EXCEPTION(TRI_ERROR_DEBUG);
    }
    TRI_IF_FAILURE("ExecutionBlock::getOrSkipSome2") {
      THROW_ARANGO_EXCEPTION(TRI_ERROR_DEBUG);
    }
    TRI_IF_FAILURE("ExecutionBlock::getOrSkipSome3") {
      THROW_ARANGO_EXCEPTION(TRI_ERROR_DEBUG);
    }
    initOnce();

    auto res = executeWithoutTrace(stack);
    return traceExecuteEnd(res);
  }

  // Fall back to getSome/skipSome
  auto myCall = stack.popCall();

  TRI_ASSERT(AqlCall::IsSkipSomeCall(myCall) || AqlCall::IsGetSomeCall(myCall) ||
             AqlCall::IsFullCountCall(myCall) || AqlCall::IsFastForwardCall(myCall));
  _rowFetcher.useStack(stack);

  if (AqlCall::IsSkipSomeCall(myCall)) {
    auto const [state, skipped] = skipSome(myCall.getOffset());
    if (state != ExecutionState::WAITING) {
      myCall.didSkip(skipped);
    }
    SkipResult skipRes{};
    skipRes.didSkip(skipped);
    return {state, skipRes, nullptr};
  } else if (AqlCall::IsGetSomeCall(myCall)) {
    auto const [state, block] = getSome(myCall.getLimit());
    // We do not need to count as softLimit will be overwritten, and hard cannot be set.
    if (stack.empty() && myCall.hasHardLimit() && !myCall.needsFullCount() && block != nullptr) {
      // However we can do a short-cut here to report DONE on hardLimit if we are on the top-level query.
      myCall.didProduce(block->size());
      if (myCall.getLimit() == 0) {
        return {ExecutionState::DONE, SkipResult{}, block};
      }
    }

    return {state, SkipResult{}, block};
  } else if (AqlCall::IsFullCountCall(myCall)) {
    auto const [state, skipped] = skipSome(ExecutionBlock::SkipAllSize());
    if (state != ExecutionState::WAITING) {
      myCall.didSkip(skipped);
    }
    SkipResult skipRes{};
    skipRes.didSkip(skipped);
    return {state, skipRes, nullptr};
  } else if (AqlCall::IsFastForwardCall(myCall)) {
    // No idea if DONE is correct here...
    return {ExecutionState::DONE, SkipResult{}, nullptr};
  }
  // Should never get here!
  THROW_ARANGO_EXCEPTION(TRI_ERROR_NOT_IMPLEMENTED);
}

// Work around GCC bug: https://gcc.gnu.org/bugzilla/show_bug.cgi?id=56480
// Without the namespaces it fails with
// error: specialization of 'template<class Executor> std::pair<arangodb::aql::ExecutionState, arangodb::Result> arangodb::aql::ExecutionBlockImpl<Executor>::initializeCursor(arangodb::aql::AqlItemBlock*, size_t)' in different namespace
namespace arangodb::aql {
// TODO -- remove this specialization when cpp 17 becomes available

template <>
template <>
auto ExecutionBlockImpl<IdExecutor<ConstFetcher>>::injectConstantBlock<IdExecutor<ConstFetcher>>(
    SharedAqlItemBlockPtr block, SkipResult skipped) -> void {
  // reinitialize the DependencyProxy
  _dependencyProxy.reset();

  // destroy and re-create the Fetcher
  _rowFetcher.~Fetcher();
  new (&_rowFetcher) Fetcher(_dependencyProxy);

  TRI_ASSERT(_skipped.nothingSkipped());

  // Local skipped is either fresh (depth == 1)
  // Or exactly of the size handed in
  TRI_ASSERT(_skipped.subqueryDepth() == 1 ||
             _skipped.subqueryDepth() == skipped.subqueryDepth());
  _skipped = skipped;

  TRI_ASSERT(_state == InternalState::DONE || _state == InternalState::FETCH_DATA);

  _state = InternalState::FETCH_DATA;

  // Reset state of execute
  _lastRange = AqlItemBlockInputRange{ExecutorState::HASMORE};
  _hasUsedDataRangeBlock = false;
  _upstreamState = ExecutionState::HASMORE;

  _rowFetcher.injectBlock(block);

  resetExecutor();
}

// TODO -- remove this specialization when cpp 17 becomes available
template <>
std::pair<ExecutionState, Result> ExecutionBlockImpl<IdExecutor<ConstFetcher>>::initializeCursor(
    InputAqlItemRow const& input) {
  SharedAqlItemBlockPtr block =
      input.cloneToBlock(_engine->itemBlockManager(), *(infos().registersToKeep()),
                         infos().numberOfOutputRegisters());
  TRI_ASSERT(_skipped.nothingSkipped());
  _skipped.reset();
  // We inject an empty copy of our skipped here,
  // This is resettet, but will maintain the size
  injectConstantBlock(block, _skipped);

  // end of default initializeCursor
  return ExecutionBlock::initializeCursor(input);
}

// TODO the shutdown specializations shall be unified!

template <>
std::pair<ExecutionState, Result> ExecutionBlockImpl<TraversalExecutor>::shutdown(int errorCode) {
  ExecutionState state;
  Result result;

  std::tie(state, result) = ExecutionBlock::shutdown(errorCode);

  if (state == ExecutionState::WAITING) {
    return {state, result};
  }
  return this->executor().shutdown(errorCode);
}

template <>
std::pair<ExecutionState, Result> ExecutionBlockImpl<ShortestPathExecutor>::shutdown(int errorCode) {
  ExecutionState state;
  Result result;

  std::tie(state, result) = ExecutionBlock::shutdown(errorCode);
  if (state == ExecutionState::WAITING) {
    return {state, result};
  }
  return this->executor().shutdown(errorCode);
}

template <>
std::pair<ExecutionState, Result> ExecutionBlockImpl<KShortestPathsExecutor>::shutdown(int errorCode) {
  ExecutionState state;
  Result result;

  std::tie(state, result) = ExecutionBlock::shutdown(errorCode);
  if (state == ExecutionState::WAITING) {
    return {state, result};
  }
  return this->executor().shutdown(errorCode);
}

template <>
std::pair<ExecutionState, Result> ExecutionBlockImpl<SubqueryExecutor<true>>::shutdown(int errorCode) {
  ExecutionState state;
  Result subqueryResult;
  // shutdown is repeatable
  std::tie(state, subqueryResult) = this->executor().shutdown(errorCode);
  if (state == ExecutionState::WAITING) {
    return {ExecutionState::WAITING, subqueryResult};
  }
  Result result;

  std::tie(state, result) = ExecutionBlock::shutdown(errorCode);
  if (state == ExecutionState::WAITING) {
    return {state, result};
  }
  if (result.fail()) {
    return {state, result};
  }
  return {state, subqueryResult};
}

template <>
std::pair<ExecutionState, Result> ExecutionBlockImpl<SubqueryExecutor<false>>::shutdown(int errorCode) {
  ExecutionState state;
  Result subqueryResult;
  // shutdown is repeatable
  std::tie(state, subqueryResult) = this->executor().shutdown(errorCode);
  if (state == ExecutionState::WAITING) {
    return {ExecutionState::WAITING, subqueryResult};
  }
  Result result;

  std::tie(state, result) = ExecutionBlock::shutdown(errorCode);
  if (state == ExecutionState::WAITING) {
    return {state, result};
  }
  if (result.fail()) {
    return {state, result};
  }
  return {state, subqueryResult};
}

template <>
std::pair<ExecutionState, Result>
ExecutionBlockImpl<IdExecutor<SingleRowFetcher<BlockPassthrough::Enable>>>::shutdown(int errorCode) {
  if (this->infos().isResponsibleForInitializeCursor()) {
    return ExecutionBlock::shutdown(errorCode);
  }
  return {ExecutionState::DONE, {errorCode}};
}

}  // namespace arangodb::aql

namespace arangodb::aql {

// The constant "PASSTHROUGH" is somehow reserved with MSVC.
enum class RequestWrappedBlockVariant {
  DEFAULT,
  PASS_THROUGH,
  INPUTRESTRICTED
};

// Specifying the namespace here is important to MSVC.
template <enum arangodb::aql::RequestWrappedBlockVariant>
struct RequestWrappedBlock {};

template <>
struct RequestWrappedBlock<RequestWrappedBlockVariant::DEFAULT> {
  /**
   * @brief Default requestWrappedBlock() implementation. Just get a new block
   *        from the AqlItemBlockManager.
   */
  template <class Executor>
  static std::pair<ExecutionState, SharedAqlItemBlockPtr> run(
#ifdef ARANGODB_ENABLE_MAINTAINER_MODE
      typename Executor::Infos const&,
#endif
      Executor& executor, ExecutionEngine& engine, size_t nrItems, RegisterCount nrRegs) {
    return {ExecutionState::HASMORE,
            engine.itemBlockManager().requestBlock(nrItems, nrRegs)};
  }
};

template <>
struct RequestWrappedBlock<RequestWrappedBlockVariant::PASS_THROUGH> {
  /**
   * @brief If blocks can be passed through, we do not create new blocks.
   *        Instead, we take the input blocks and reuse them.
   */
  template <class Executor>
  static std::pair<ExecutionState, SharedAqlItemBlockPtr> run(
#ifdef ARANGODB_ENABLE_MAINTAINER_MODE
      typename Executor::Infos const& infos,
#endif
      Executor& executor, ExecutionEngine& engine, size_t nrItems, RegisterCount nrRegs) {
    static_assert(Executor::Properties::allowsBlockPassthrough == BlockPassthrough::Enable,
                  "This function can only be used with executors supporting "
                  "`allowsBlockPassthrough`");
    static_assert(hasFetchBlockForPassthrough<Executor>::value,
                  "An Executor with allowsBlockPassthrough must implement "
                  "fetchBlockForPassthrough");

    SharedAqlItemBlockPtr block;

    ExecutionState state;
    typename Executor::Stats executorStats;
    std::tie(state, executorStats, block) = executor.fetchBlockForPassthrough(nrItems);
    engine._stats += executorStats;

    if (state == ExecutionState::WAITING) {
      TRI_ASSERT(block == nullptr);
      return {state, nullptr};
    }
    if (block == nullptr) {
      TRI_ASSERT(state == ExecutionState::DONE);
      return {state, nullptr};
    }

    // Now we must have a block.
    TRI_ASSERT(block != nullptr);
    // Assert that the block has enough registers. This must be guaranteed by
    // the register planning.
    TRI_ASSERT(block->getNrRegs() == nrRegs);
#ifdef ARANGODB_ENABLE_MAINTAINER_MODE
    // Check that all output registers are empty.
    for (auto const& reg : *infos.getOutputRegisters()) {
      for (size_t row = 0; row < block->size(); row++) {
        AqlValue const& val = block->getValueReference(row, reg);
        TRI_ASSERT(val.isEmpty());
      }
    }
#endif

    return {ExecutionState::HASMORE, block};
  }
};

template <>
struct RequestWrappedBlock<RequestWrappedBlockVariant::INPUTRESTRICTED> {
  /**
   * @brief If the executor can set an upper bound on the output size knowing
   *        the input size, usually because size(input) >= size(output), let it
   *        prefetch an input block to give us this upper bound.
   *        Only then we allocate a new block with at most this upper bound.
   */
  template <class Executor>
  static std::pair<ExecutionState, SharedAqlItemBlockPtr> run(
#ifdef ARANGODB_ENABLE_MAINTAINER_MODE
      typename Executor::Infos const&,
#endif
      Executor& executor, ExecutionEngine& engine, size_t nrItems, RegisterCount nrRegs) {
    static_assert(Executor::Properties::inputSizeRestrictsOutputSize,
                  "This function can only be used with executors supporting "
                  "`inputSizeRestrictsOutputSize`");
    static_assert(hasExpectedNumberOfRows<Executor>::value,
                  "An Executor with inputSizeRestrictsOutputSize must "
                  "implement expectedNumberOfRows");

    SharedAqlItemBlockPtr block;

    ExecutionState state;
    size_t expectedRows = 0;
    // Note: this might trigger a prefetch on the rowFetcher!
    std::tie(state, expectedRows) = executor.expectedNumberOfRows(nrItems);
    if (state == ExecutionState::WAITING) {
      return {state, nullptr};
    }
    nrItems = (std::min)(expectedRows, nrItems);
    if (nrItems == 0) {
      TRI_ASSERT(state == ExecutionState::DONE);
      if (state != ExecutionState::DONE) {
        auto const executorName = boost::core::demangle(typeid(Executor).name());
        THROW_ARANGO_EXCEPTION_FORMAT(
            TRI_ERROR_INTERNAL_AQL,
            "Unexpected result of expectedNumberOfRows in %s", executorName.c_str());
      }
      return {state, nullptr};
    }
    block = engine.itemBlockManager().requestBlock(nrItems, nrRegs);

    return {ExecutionState::HASMORE, block};
  }
};

}  // namespace arangodb::aql

template <class Executor>
std::pair<ExecutionState, SharedAqlItemBlockPtr> ExecutionBlockImpl<Executor>::requestWrappedBlock(
    size_t nrItems, RegisterCount nrRegs) {
  if constexpr (!isNewStyleExecutor<Executor>) {
    static_assert(Executor::Properties::allowsBlockPassthrough == BlockPassthrough::Disable ||
                      !Executor::Properties::inputSizeRestrictsOutputSize,
                  "At most one of Properties::allowsBlockPassthrough or "
                  "Properties::inputSizeRestrictsOutputSize should be true for "
                  "each Executor");
    static_assert((Executor::Properties::allowsBlockPassthrough == BlockPassthrough::Enable) ==
                      hasFetchBlockForPassthrough<Executor>::value,
                  "Executors should implement the method "
                  "fetchBlockForPassthrough() iff "
                  "Properties::allowsBlockPassthrough is true");
    static_assert(
        Executor::Properties::inputSizeRestrictsOutputSize ==
            hasExpectedNumberOfRows<Executor>::value,
        "Executors should implement the method expectedNumberOfRows() iff "
        "Properties::inputSizeRestrictsOutputSize is true");
  }

  constexpr RequestWrappedBlockVariant variant =
      isNewStyleExecutor<Executor>
          ? RequestWrappedBlockVariant::DEFAULT
          : Executor::Properties::allowsBlockPassthrough == BlockPassthrough::Enable
                ? RequestWrappedBlockVariant::PASS_THROUGH
                : Executor::Properties::inputSizeRestrictsOutputSize
                      ? RequestWrappedBlockVariant::INPUTRESTRICTED
                      : RequestWrappedBlockVariant::DEFAULT;

  // Override for spliced subqueries, this optimization does not work there.
  if (isInSplicedSubquery() && variant == RequestWrappedBlockVariant::INPUTRESTRICTED) {
    return RequestWrappedBlock<RequestWrappedBlockVariant::DEFAULT>::run(
#ifdef ARANGODB_ENABLE_MAINTAINER_MODE
        infos(),
#endif
        executor(), *_engine, nrItems, nrRegs);
  }

  return RequestWrappedBlock<variant>::run(
#ifdef ARANGODB_ENABLE_MAINTAINER_MODE
      infos(),
#endif
      executor(), *_engine, nrItems, nrRegs);
}

// TODO: We need to define the size of this block based on Input / Executor / Subquery depth
template <class Executor>
<<<<<<< HEAD
auto ExecutionBlockImpl<Executor>::allocateOutputBlock(AqlCall&& call, DataRange const& inputRange)
=======
auto ExecutionBlockImpl<Executor>::allocateOutputBlock(AqlCall&& call)
>>>>>>> 4874cc80
    -> std::unique_ptr<OutputAqlItemRow> {
  if constexpr (Executor::Properties::allowsBlockPassthrough == BlockPassthrough::Enable) {
    SharedAqlItemBlockPtr newBlock{nullptr};
    // Passthrough variant, re-use the block stored in InputRange
    if (!_hasUsedDataRangeBlock) {
      // In the pass through variant we have the contract that we work on a
      // block all or nothing, so if we have used the block once, we cannot use it again
      // however we cannot remove the _lastRange as it may contain additional information.
      newBlock = _lastRange.getBlock();
      _hasUsedDataRangeBlock = true;
    }

    return createOutputRow(newBlock, std::move(call));
  } else {
<<<<<<< HEAD
    if constexpr (isMultiDepExecutor<Executor>) {
      // MultiDepExecutor wpuld require dependency handling.
      // We do not have it here.
      if (!inputRange.hasShadowRow() && !inputRange.hasDataRow()) {
        // On empty input do not yet create output.
        // We are going to ask again later
        SharedAqlItemBlockPtr newBlock{nullptr};
        return createOutputRow(newBlock, std::move(call));
      }
    } else {
      if (!inputRange.hasShadowRow() && !inputRange.hasDataRow() &&
          inputRange.upstreamState() == ExecutorState::HASMORE) {
        // On empty input do not yet create output.
        // We are going to ask again later
        SharedAqlItemBlockPtr newBlock{nullptr};
        return createOutputRow(newBlock, std::move(call));
      }
    }

    // Non-Passthrough variant, we need to allocate the block ourselfs
    size_t blockSize = ExecutionBlock::DefaultBatchSize;
    if constexpr (hasExpectedNumberOfRowsNew<Executor>::value) {
      blockSize = _executor.expectedNumberOfRowsNew(inputRange, call);
      // The executor cannot expect to produce more then the limit!
      TRI_ASSERT(blockSize <= call.getLimit());

      blockSize += inputRange.countShadowRows();
      // We have an upper bound by DefaultBatchSize;
      blockSize = std::min(ExecutionBlock::DefaultBatchSize, blockSize);
    }
=======
    // Non-Passthrough variant, we need to allocate the block ourselfs
    size_t blockSize = ExecutionBlock::DefaultBatchSize;
>>>>>>> 4874cc80
    SharedAqlItemBlockPtr newBlock =
        _engine->itemBlockManager().requestBlock(blockSize, _infos.numberOfOutputRegisters());
    return createOutputRow(newBlock, std::move(call));
  }
}

template <class Executor>
<<<<<<< HEAD
void ExecutionBlockImpl<Executor>::ensureOutputBlock(AqlCall&& call,
                                                     DataRange const& inputRange) {
  if (_outputItemRow == nullptr || !_outputItemRow->isInitialized()) {
    _outputItemRow = allocateOutputBlock(std::move(call), inputRange);
=======
void ExecutionBlockImpl<Executor>::ensureOutputBlock(AqlCall&& call) {
  if (_outputItemRow == nullptr || !_outputItemRow->isInitialized()) {
    _outputItemRow = allocateOutputBlock(std::move(call));
>>>>>>> 4874cc80
  } else {
    _outputItemRow->setCall(std::move(call));
  }
}

// This cannot return upstream call or shadowrows.
template <class Executor>
auto ExecutionBlockImpl<Executor>::nextState(AqlCall const& call) const -> ExecState {
  if (_executorReturnedDone) {
    return ExecState::FASTFORWARD;
  }
  if (call.getOffset() > 0) {
    // First skip
    return ExecState::SKIP;
  }
  if (call.getLimit() > 0) {
    // Then produce
    return ExecState::PRODUCE;
  }
  if (call.hardLimit == 0) {
    // We reached hardLimit, fast forward
    return ExecState::FASTFORWARD;
  }
  // now we are done.
  return ExecState::DONE;
}

/// @brief request an AqlItemBlock from the memory manager
template <class Executor>
SharedAqlItemBlockPtr ExecutionBlockImpl<Executor>::requestBlock(size_t nrItems,
                                                                 RegisterId nrRegs) {
  return _engine->itemBlockManager().requestBlock(nrItems, nrRegs);
}

//
// FETCHER:  if we have one output row per input row, we can skip
//           directly by just calling the fetcher and see whether
//           it produced any output.
//           With the new architecture we should be able to just skip
//           ahead on the input range, fetching new blocks when necessary
// EXECUTOR: the executor has a specialised skipRowsRange method
//           that will be called to skip
// SUBQUERY_START:
// SUBQUERY_END:
//
enum class SkipRowsRangeVariant {
  FETCHER,
  EXECUTOR,
  SUBQUERY_START,
  SUBQUERY_END
};

// This function is just copy&pasted from above to decide which variant of
// skip is used for which executor.
template <class Executor>
static SkipRowsRangeVariant constexpr skipRowsType() {
  bool constexpr useFetcher =
      Executor::Properties::allowsBlockPassthrough == BlockPassthrough::Enable &&
      !std::is_same_v<Executor, SubqueryExecutor<true>>;

  bool constexpr useExecutor = hasSkipRowsRange<Executor>::value;

  static_assert(!std::is_same_v<Executor, SubqueryExecutor<true>> ||
                hasSkipRowsRange<Executor>::value);

  // ConstFetcher and SingleRowFetcher<BlockPassthrough::Enable> can skip, but
  // it may not be done for modification subqueries.
  static_assert(useFetcher ==
                    (std::is_same_v<typename Executor::Fetcher, ConstFetcher> ||
                     (std::is_same_v<typename Executor::Fetcher, SingleRowFetcher<BlockPassthrough::Enable>> &&
                      !std::is_same<Executor, SubqueryExecutor<true>>::value)),
                "Unexpected fetcher for SkipVariants::FETCHER");

  static_assert(!useFetcher || hasSkipRows<typename Executor::Fetcher>::value,
                "Fetcher is chosen for skipping, but has not skipRows method!");

  static_assert(
      useExecutor ==
          (is_one_of_v<
              Executor, FilterExecutor, ShortestPathExecutor, ReturnExecutor, KShortestPathsExecutor, ParallelUnsortedGatherExecutor,
              IdExecutor<SingleRowFetcher<BlockPassthrough::Enable>>, IdExecutor<ConstFetcher>,
              HashedCollectExecutor, IndexExecutor, EnumerateCollectionExecutor, DistinctCollectExecutor,
              ConstrainedSortExecutor, CountCollectExecutor, SubqueryExecutor<true>,
#ifdef ARANGODB_USE_GOOGLE_TESTS
              TestLambdaSkipExecutor,
#endif
              ModificationExecutor<AllRowsFetcher, InsertModifier>,
              ModificationExecutor<SingleRowFetcher<BlockPassthrough::Disable>, InsertModifier>,
              ModificationExecutor<AllRowsFetcher, RemoveModifier>,
              ModificationExecutor<SingleRowFetcher<BlockPassthrough::Disable>, RemoveModifier>,
              ModificationExecutor<AllRowsFetcher, UpdateReplaceModifier>,
              ModificationExecutor<SingleRowFetcher<BlockPassthrough::Disable>, UpdateReplaceModifier>,
              ModificationExecutor<AllRowsFetcher, UpsertModifier>,
              ModificationExecutor<SingleRowFetcher<BlockPassthrough::Disable>, UpsertModifier>, TraversalExecutor,
              EnumerateListExecutor, SubqueryStartExecutor, SubqueryEndExecutor, SortedCollectExecutor,
              LimitExecutor, UnsortedGatherExecutor, SortingGatherExecutor, SortExecutor,
              IResearchViewExecutor<false, arangodb::iresearch::MaterializeType::NotMaterialize>,
              IResearchViewExecutor<false, arangodb::iresearch::MaterializeType::LateMaterialize>,
              IResearchViewExecutor<false, arangodb::iresearch::MaterializeType::Materialize>,
              IResearchViewExecutor<false, arangodb::iresearch::MaterializeType::NotMaterialize | arangodb::iresearch::MaterializeType::UseStoredValues>,
              IResearchViewExecutor<false, arangodb::iresearch::MaterializeType::LateMaterialize | arangodb::iresearch::MaterializeType::UseStoredValues>,
              IResearchViewExecutor<true, arangodb::iresearch::MaterializeType::NotMaterialize>,
              IResearchViewExecutor<true, arangodb::iresearch::MaterializeType::LateMaterialize>,
              IResearchViewExecutor<true, arangodb::iresearch::MaterializeType::Materialize>,
              IResearchViewExecutor<true, arangodb::iresearch::MaterializeType::NotMaterialize | arangodb::iresearch::MaterializeType::UseStoredValues>,
              IResearchViewExecutor<true, arangodb::iresearch::MaterializeType::LateMaterialize | arangodb::iresearch::MaterializeType::UseStoredValues>,
              IResearchViewMergeExecutor<false, arangodb::iresearch::MaterializeType::NotMaterialize>,
              IResearchViewMergeExecutor<false, arangodb::iresearch::MaterializeType::LateMaterialize>,
              IResearchViewMergeExecutor<false, arangodb::iresearch::MaterializeType::Materialize>,
              IResearchViewMergeExecutor<false, arangodb::iresearch::MaterializeType::NotMaterialize | arangodb::iresearch::MaterializeType::UseStoredValues>,
              IResearchViewMergeExecutor<false, arangodb::iresearch::MaterializeType::LateMaterialize | arangodb::iresearch::MaterializeType::UseStoredValues>,
              IResearchViewMergeExecutor<true, arangodb::iresearch::MaterializeType::NotMaterialize>,
              IResearchViewMergeExecutor<true, arangodb::iresearch::MaterializeType::LateMaterialize>,
              IResearchViewMergeExecutor<true, arangodb::iresearch::MaterializeType::Materialize>,
              IResearchViewMergeExecutor<true, arangodb::iresearch::MaterializeType::NotMaterialize | arangodb::iresearch::MaterializeType::UseStoredValues>,
              IResearchViewMergeExecutor<true, arangodb::iresearch::MaterializeType::LateMaterialize | arangodb::iresearch::MaterializeType::UseStoredValues>,
              TraversalExecutor, EnumerateListExecutor, SubqueryStartExecutor, SubqueryEndExecutor, SortedCollectExecutor,
              LimitExecutor, NoResultsExecutor, SingleRemoteModificationExecutor<IndexTag>, SingleRemoteModificationExecutor<Insert>,
              SingleRemoteModificationExecutor<Remove>, SingleRemoteModificationExecutor<Update>,
              SingleRemoteModificationExecutor<Replace>, SingleRemoteModificationExecutor<Upsert>,
              MaterializeExecutor<RegisterId>, MaterializeExecutor<std::string const&>>),
      "Unexpected executor for SkipVariants::EXECUTOR");

  // The LimitExecutor will not work correctly with SkipVariants::FETCHER!
  static_assert(
      !std::is_same<Executor, LimitExecutor>::value || useFetcher,
      "LimitExecutor needs to implement skipRows() to work correctly");

  if constexpr (useExecutor) {
    return SkipRowsRangeVariant::EXECUTOR;
  } else {
    static_assert(useFetcher);
    return SkipRowsRangeVariant::FETCHER;
  }
}

// Let's do it the C++ way.
template <class T>
struct dependent_false : std::false_type {};

/**
 * @brief Define the variant of FastForward behaviour
 *
 * FULLCOUNT => Call executeSkipRowsRange and report what has been skipped.
 * EXECUTOR => Call executeSkipRowsRange, but do not report what has been skipped.
 *             (This instance is used to make sure Modifications are performed, or stats are correct)
 * FETCHER => Do not bother the Executor, drop all from input, without further reporting
 */
enum class FastForwardVariant { FULLCOUNT, EXECUTOR, FETCHER };

<<<<<<< HEAD
template <class Executor>
static auto fastForwardType(AqlCall const& call, Executor const& e) -> FastForwardVariant {
  if (call.needsFullCount() && call.getOffset() == 0 && call.getLimit() == 0) {
    // Only start fullCount after the original call is fulfilled. Otherwise
    // do fast-forward variant
    TRI_ASSERT(call.hasHardLimit());
    return FastForwardVariant::FULLCOUNT;
  }
  // TODO: We only need to do this if the executor is required to call.
  // e.g. Modifications and SubqueryStart will always need to be called. Limit only if it needs to report fullCount
  if constexpr (is_one_of_v<Executor, LimitExecutor, SubqueryStartExecutor> ||
                executorHasSideEffects<Executor>) {
    return FastForwardVariant::EXECUTOR;
  }
  return FastForwardVariant::FETCHER;
}

template <class Executor>
auto ExecutionBlockImpl<Executor>::executeFetcher(AqlCallStack& stack, AqlCallType const& aqlCall)
    -> std::tuple<ExecutionState, SkipResult, typename Fetcher::DataRange> {
  if constexpr (isNewStyleExecutor<Executor>) {
    // TODO The logic in the MultiDependencySingleRowFetcher branch should be
    //      moved into the MultiDependencySingleRowFetcher.
    static_assert(isMultiDepExecutor<Executor> ==
                  std::is_same_v<Fetcher, MultiDependencySingleRowFetcher>);
    if constexpr (std::is_same_v<Fetcher, MultiDependencySingleRowFetcher>) {
      static_assert(
          !executorHasSideEffects<Executor>,
          "there is a special implementation for side-effect executors to "
          "exchange the stack. For the MultiDependencyFetcher this special "
          "case is not implemented. There is no reason to disallow this "
          "case here however, it is just not needed thus far.");
      // Note the aqlCall is an AqlCallSet in this case:
      static_assert(std::is_same_v<AqlCallSet, std::decay_t<decltype(aqlCall)>>);
      TRI_ASSERT(_lastRange.numberDependencies() == _dependencies.size());
      auto const& [state, skipped, ranges] = _rowFetcher.execute(stack, aqlCall);
      for (auto const& [dependency, range] : ranges) {
        _lastRange.setDependency(dependency, range);
      }
      return {state, skipped, _lastRange};
    } else if constexpr (executorHasSideEffects<Executor>) {
      // If the executor has side effects, we cannot bypass any subqueries
      // by skipping them. SO we need to fetch all shadow rows in order to
      // trigger this Executor with everthing from above.
      // NOTE: The Executor needs to discard shadowRows, and do the accouting.
      static_assert(std::is_same_v<AqlCall, std::decay_t<decltype(aqlCall)>>);
      auto fetchAllStack = stack.createEquivalentFetchAllShadowRowsStack();
      fetchAllStack.pushCall(aqlCall);
      auto res = _rowFetcher.execute(fetchAllStack);
      // Just make sure we did not Skip anything
      TRI_ASSERT(std::get<SkipResult>(res).nothingSkipped());
      return res;
    } else {
      // If we are SubqueryStart, we remove the top element of the stack
      // which belongs to the subquery enclosed by this
      // SubqueryStart and the partnered SubqueryEnd by *not*
      // pushing the upstream request.
      if constexpr (!std::is_same_v<Executor, SubqueryStartExecutor>) {
        stack.pushCall(std::move(aqlCall));
      }

      auto const result = _rowFetcher.execute(stack);

      if constexpr (!std::is_same_v<Executor, SubqueryStartExecutor>) {
        // As the stack is copied into the fetcher, we need to pop off our call
        // again. If we use other datastructures or moving we may hand over
        // ownership of the stack here instead and no popCall is necessary.
        stack.popCall();
      } else {
        // Do not pop the call, we did not put it on.
        // However we need it for accounting later.
      }

      return result;
    }
  } else {
    TRI_ASSERT(false);
    THROW_ARANGO_EXCEPTION(TRI_ERROR_NOT_IMPLEMENTED);
  }
}

template <class Executor>
auto ExecutionBlockImpl<Executor>::executeProduceRows(typename Fetcher::DataRange& input,
                                                      OutputAqlItemRow& output)
    -> std::tuple<ExecutorState, typename Executor::Stats, AqlCallType> {
  if constexpr (isNewStyleExecutor<Executor>) {
    if constexpr (isMultiDepExecutor<Executor>) {
      TRI_ASSERT(input.numberDependencies() == _dependencies.size());
      return _executor.produceRows(input, output);
    } else if constexpr (is_one_of_v<Executor, SubqueryExecutor<true>, SubqueryExecutor<false>>) {
      // The SubqueryExecutor has it's own special handling outside.
      // SO this code is in fact not reachable
      TRI_ASSERT(false);
      THROW_ARANGO_EXCEPTION(TRI_ERROR_INTERNAL_AQL);
    } else {
      auto [state, stats, call] = _executor.produceRows(input, output);
      return {state, stats, call};
    }
  } else {
    return {ExecutorState::DONE, typename Executor::Stats{}, AqlCall{}};
  }
}

template <class Executor>
auto ExecutionBlockImpl<Executor>::executeSkipRowsRange(typename Fetcher::DataRange& inputRange,
                                                        AqlCall& call)
    -> std::tuple<ExecutorState, typename Executor::Stats, size_t, AqlCallType> {
  if constexpr (isNewStyleExecutor<Executor>) {
    call.skippedRows = 0;
    if constexpr (skipRowsType<Executor>() == SkipRowsRangeVariant::EXECUTOR) {
      if constexpr (isMultiDepExecutor<Executor>) {
        TRI_ASSERT(inputRange.numberDependencies() == _dependencies.size());
        // If the executor has a method skipRowsRange, to skip outputs.
        // Every non-passthrough executor needs to implement this.
        auto res = _executor.skipRowsRange(inputRange, call);
        _executorReturnedDone = std::get<ExecutorState>(res) == ExecutorState::DONE;
        return res;
      } else if constexpr (is_one_of_v<Executor, SubqueryExecutor<true>, SubqueryExecutor<false>>) {
        // The SubqueryExecutor has it's own special handling outside.
        // SO this code is in fact not reachable
        TRI_ASSERT(false);
        THROW_ARANGO_EXCEPTION(TRI_ERROR_INTERNAL_AQL);
      } else {
        auto [state, stats, skipped, localCall] =
            _executor.skipRowsRange(inputRange, call);
        _executorReturnedDone = state == ExecutorState::DONE;
        return {state, stats, skipped, localCall};
      }
    } else if constexpr (skipRowsType<Executor>() == SkipRowsRangeVariant::FETCHER) {
      // If we know that every input row produces exactly one output row (this
      // is a property of the executor), then we can just let the fetcher skip
      // the number of rows that we would like to skip.
      // Returning this will trigger to end in upstream state now, with the
      // call that was handed it.
      static_assert(
          std::is_same_v<typename Executor::Stats, NoStats>,
          "Executors with custom statistics must implement skipRowsRange.");
      return {inputRange.upstreamState(), NoStats{}, 0, call};
    } else {
      static_assert(dependent_false<Executor>::value,
                    "This value of SkipRowsRangeVariant is not supported");
      TRI_ASSERT(false);
    }
  } else {
    TRI_ASSERT(false);
  }
  TRI_ASSERT(false);
  THROW_ARANGO_EXCEPTION(TRI_ERROR_INTERNAL);
}

template <>
auto ExecutionBlockImpl<SubqueryStartExecutor>::shadowRowForwarding() -> ExecState {
  TRI_ASSERT(_outputItemRow);
  TRI_ASSERT(_outputItemRow->isInitialized());
  TRI_ASSERT(!_outputItemRow->allRowsUsed());
  if (_lastRange.hasDataRow()) {
    // If we have a dataRow, the executor needs to write it's output.
    // If we get woken up by a dataRow during forwarding of ShadowRows
    // This will return false, and if so we need to call produce instead.
    auto didWrite = _executor.produceShadowRow(_lastRange, *_outputItemRow);
    // The Subquery Start returns DONE after every row.
    // This needs to be resetted as soon as a shadowRow has been produced
    _executorReturnedDone = false;
    if (didWrite) {
      if (_lastRange.hasShadowRow()) {
        // Forward the ShadowRows
        return ExecState::SHADOWROWS;
      }
      // If we have more input,
      // For now we need to return
      // here and cannot start another subquery.
      // We do not know what to do with the next DataRow.
      return ExecState::DONE;
    } else {
      // Woken up after shadowRow forwarding
      // Need to call the Executor
      return ExecState::CHECKCALL;
    }
  } else {
    // Need to forward the ShadowRows
    auto const& [state, shadowRow] = _lastRange.nextShadowRow();
    TRI_ASSERT(shadowRow.isInitialized());
    _outputItemRow->increaseShadowRowDepth(shadowRow);
    TRI_ASSERT(_outputItemRow->produced());
    _outputItemRow->advanceRow();

    if (_lastRange.hasShadowRow()) {
      return ExecState::SHADOWROWS;
    }
    // If we do not have more shadowRows
    // we need to return.
    return ExecState::DONE;
  }
}

template <>
auto ExecutionBlockImpl<SubqueryEndExecutor>::shadowRowForwarding() -> ExecState {
  TRI_ASSERT(_outputItemRow);
  TRI_ASSERT(_outputItemRow->isInitialized());
  TRI_ASSERT(!_outputItemRow->allRowsUsed());
  if (!_lastRange.hasShadowRow()) {
    // We got back without a ShadowRow in the LastRange
    // Let client call again
    return ExecState::DONE;
  }
  auto const& [state, shadowRow] = _lastRange.nextShadowRow();
  TRI_ASSERT(shadowRow.isInitialized());
  bool didConsume = false;
  if (shadowRow.isRelevant()) {
    // We need to consume the row, and write the Aggregate to it.
    _executor.consumeShadowRow(shadowRow, *_outputItemRow);
    didConsume = true;
    // we need to reset the ExecutorHasReturnedDone, it will
    // return done after every subquery is fully collected.
    _executorReturnedDone = false;
  } else {
    _outputItemRow->decreaseShadowRowDepth(shadowRow);
  }

  TRI_ASSERT(_outputItemRow->produced());
  _outputItemRow->advanceRow();

  if (state == ExecutorState::DONE) {
    // We have consumed everything, we are
    // Done with this query
    return ExecState::DONE;
  } else if (_lastRange.hasDataRow()) {
    // Multiple concatenated Subqueries
    // This case is disallowed for now, as we do not know the
    // look-ahead call
    TRI_ASSERT(false);
    // If we would know we could now go into a continue with next subquery
    // state.
    return ExecState::DONE;
  } else if (_lastRange.hasShadowRow()) {
    // We still have shadowRows, we
    // need to forward them
    return ExecState::SHADOWROWS;
  } else if (_outputItemRow->isFull()) {
    // Fullfilled the call
    // Need to return!
    return ExecState::DONE;
  } else {
    if (didConsume) {
      // We did only consume the input
      // ask upstream
      return ExecState::CHECKCALL;
    }
    // End of input, we are done for now
    // Need to call again
    return ExecState::DONE;
  }
}

template <class Executor>
auto ExecutionBlockImpl<Executor>::nextStateAfterShadowRows(ExecutorState const& state,
                                                            DataRange const& range) const
    noexcept -> ExecState {
  if (state == ExecutorState::DONE) {
    // We have consumed everything, we are
    // Done with this query
    return ExecState::DONE;
  } else if (range.hasDataRow()) {
    // Multiple concatenated Subqueries
    // This case is disallowed for now, as we do not know the
    // look-ahead call
    TRI_ASSERT(false);
    // If we would know we could now go into a continue with next subquery
    // state.
    return ExecState::DONE;
  } else if (range.hasShadowRow()) {
    // We still have shadowRows, we
    // need to forward them
    return ExecState::SHADOWROWS;
  } else {
    // End of input, we are done for now
    // Need to call again
    return ExecState::DONE;
  }
}

template <class Executor>
auto ExecutionBlockImpl<Executor>::sideEffectShadowRowForwarding(AqlCallStack& stack,
                                                                 SkipResult& skipResult)
    -> ExecState {
  TRI_ASSERT(executorHasSideEffects<Executor>);
  if (!stack.needToSkipSubquery()) {
    // We need to really produce things here
    // fall back to original version as any other executor.
    return shadowRowForwarding();
  }
  TRI_ASSERT(_outputItemRow);
  TRI_ASSERT(_outputItemRow->isInitialized());
  TRI_ASSERT(!_outputItemRow->allRowsUsed());
  if (!_lastRange.hasShadowRow()) {
    // We got back without a ShadowRow in the LastRange
    // Let client call again
    return ExecState::DONE;
  }

  auto const& [state, shadowRow] = _lastRange.nextShadowRow();
  TRI_ASSERT(shadowRow.isInitialized());
  uint64_t depthSkippingNow = static_cast<uint64_t>(stack.shadowRowDepthToSkip());
  uint64_t shadowDepth = shadowRow.getDepth();

  bool didWriteRow = false;
  if (shadowRow.isRelevant()) {
    LOG_QUERY("1b257", DEBUG) << printTypeInfo() << " init executor.";
    // We found a relevant shadow Row.
    // We need to reset the Executor
    resetExecutor();
  }

  if (depthSkippingNow > shadowDepth) {
    // We are skipping the outermost Subquery.
    // Simply drop this ShadowRow
  } else if (depthSkippingNow == shadowDepth) {
    // We are skipping on this subquery level.
    // Skip the row, but report skipped 1.
    AqlCall& shadowCall = stack.modifyCallAtDepth(shadowDepth);
    if (shadowCall.needSkipMore()) {
      shadowCall.didSkip(1);
      skipResult.didSkipSubquery(1, shadowDepth);
    } else {
      TRI_ASSERT(shadowCall.hardLimit == 0);
      // Simply drop this shadowRow!
    }
  } else {
    // We got a shadowRow of a subquery we are not skipping here.
    // Do proper reporting on it's call.
    AqlCall& shadowCall = stack.modifyCallAtDepth(shadowDepth);
    TRI_ASSERT(!shadowCall.needSkipMore() && shadowCall.getLimit() > 0);
    _outputItemRow->copyRow(shadowRow);
    shadowCall.didProduce(1);

    TRI_ASSERT(_outputItemRow->produced());
    _outputItemRow->advanceRow();
    didWriteRow = true;
  }
  if (state == ExecutorState::DONE) {
    // We have consumed everything, we are
    // Done with this query
    return ExecState::DONE;
  } else if (_lastRange.hasDataRow()) {
    // Multiple concatenated Subqueries
    // This case is disallowed for now, as we do not know the
    // look-ahead call
    TRI_ASSERT(false);
    // If we would know we could now go into a continue with next subquery
    // state.
    return ExecState::DONE;
  } else if (_lastRange.hasShadowRow()) {
    // We still have shadowRows, we
    // need to forward them
    return ExecState::SHADOWROWS;
  } else if (didWriteRow) {
    // End of input, we are done for now
    // Need to call again
    return ExecState::DONE;
  } else {
    // Done with this subquery.
    // We did not write any output yet.
    // So we can continue with upstream.
    return ExecState::UPSTREAM;
  }
}

template <class Executor>
=======
template <class Executor>
static auto fastForwardType(AqlCall const& call, Executor const& e) -> FastForwardVariant {
  if (call.needsFullCount() && call.getOffset() == 0 && call.getLimit() == 0) {
    // Only start fullCount after the original call is fulfilled. Otherwise
    // do fast-forward variant
    TRI_ASSERT(call.hasHardLimit());
    return FastForwardVariant::FULLCOUNT;
  }
  // TODO: We only need to do this if the executor is required to call.
  // e.g. Modifications and SubqueryStart will always need to be called. Limit only if it needs to report fullCount
  if constexpr (is_one_of_v<Executor, LimitExecutor, SubqueryStartExecutor> ||
                executorHasSideEffects<Executor>) {
    return FastForwardVariant::EXECUTOR;
  }
  return FastForwardVariant::FETCHER;
}

template <class Executor>
auto ExecutionBlockImpl<Executor>::executeFetcher(AqlCallStack& stack, AqlCallType const& aqlCall)
    -> std::tuple<ExecutionState, SkipResult, typename Fetcher::DataRange> {
  if constexpr (isNewStyleExecutor<Executor>) {
    // TODO The logic in the MultiDependencySingleRowFetcher branch should be
    //      moved into the MultiDependencySingleRowFetcher.
    static_assert(isMultiDepExecutor<Executor> ==
                  std::is_same_v<Fetcher, MultiDependencySingleRowFetcher>);
    if constexpr (std::is_same_v<Fetcher, MultiDependencySingleRowFetcher>) {
      static_assert(
          !executorHasSideEffects<Executor>,
          "there is a special implementation for side-effect executors to "
          "exchange the stack. For the MultiDependencyFetcher this special "
          "case is not implemented. There is no reason to disallow this "
          "case here however, it is just not needed thus far.");
      // Note the aqlCall is an AqlCallSet in this case:
      static_assert(std::is_same_v<AqlCallSet, std::decay_t<decltype(aqlCall)>>);
      TRI_ASSERT(_lastRange.numberDependencies() == _dependencies.size());
      auto const& [state, skipped, ranges] = _rowFetcher.execute(stack, aqlCall);
      for (auto const& [dependency, range] : ranges) {
        _lastRange.setDependency(dependency, range);
      }
      return {state, skipped, _lastRange};
    } else if constexpr (executorHasSideEffects<Executor>) {
      // If the executor has side effects, we cannot bypass any subqueries
      // by skipping them. SO we need to fetch all shadow rows in order to
      // trigger this Executor with everthing from above.
      // NOTE: The Executor needs to discard shadowRows, and do the accouting.
      static_assert(std::is_same_v<AqlCall, std::decay_t<decltype(aqlCall)>>);
      auto fetchAllStack = stack.createEquivalentFetchAllShadowRowsStack();
      fetchAllStack.pushCall(aqlCall);
      auto res = _rowFetcher.execute(fetchAllStack);
      // Just make sure we did not Skip anything
      TRI_ASSERT(std::get<SkipResult>(res).nothingSkipped());
      return res;
    } else {
      // If we are SubqueryStart, we remove the top element of the stack
      // which belongs to the subquery enclosed by this
      // SubqueryStart and the partnered SubqueryEnd by *not*
      // pushing the upstream request.
      if constexpr (!std::is_same_v<Executor, SubqueryStartExecutor>) {
        stack.pushCall(std::move(aqlCall));
      }

      auto const result = _rowFetcher.execute(stack);

      if constexpr (!std::is_same_v<Executor, SubqueryStartExecutor>) {
        // As the stack is copied into the fetcher, we need to pop off our call
        // again. If we use other datastructures or moving we may hand over
        // ownership of the stack here instead and no popCall is necessary.
        stack.popCall();
      } else {
        // Do not pop the call, we did not put it on.
        // However we need it for accounting later.
      }

      return result;
    }
  } else {
    TRI_ASSERT(false);
    THROW_ARANGO_EXCEPTION(TRI_ERROR_NOT_IMPLEMENTED);
  }
}

template <class Executor>
auto ExecutionBlockImpl<Executor>::executeProduceRows(typename Fetcher::DataRange& input,
                                                      OutputAqlItemRow& output)
    -> std::tuple<ExecutorState, typename Executor::Stats, AqlCallType> {
  if constexpr (isNewStyleExecutor<Executor>) {
    if constexpr (isMultiDepExecutor<Executor>) {
      TRI_ASSERT(input.numberDependencies() == _dependencies.size());
      return _executor.produceRows(input, output);
    } else if constexpr (is_one_of_v<Executor, SubqueryExecutor<true>, SubqueryExecutor<false>>) {
      // The SubqueryExecutor has it's own special handling outside.
      // SO this code is in fact not reachable
      TRI_ASSERT(false);
      THROW_ARANGO_EXCEPTION(TRI_ERROR_INTERNAL_AQL);
    } else {
      auto [state, stats, call] = _executor.produceRows(input, output);
      return {state, stats, call};
    }
  } else {
    return {ExecutorState::DONE, typename Executor::Stats{}, AqlCall{}};
  }
}

template <class Executor>
auto ExecutionBlockImpl<Executor>::executeSkipRowsRange(typename Fetcher::DataRange& inputRange,
                                                        AqlCall& call)
    -> std::tuple<ExecutorState, typename Executor::Stats, size_t, AqlCallType> {
  if constexpr (isNewStyleExecutor<Executor>) {
    call.skippedRows = 0;
    if constexpr (skipRowsType<Executor>() == SkipRowsRangeVariant::EXECUTOR) {
      if constexpr (isMultiDepExecutor<Executor>) {
        TRI_ASSERT(inputRange.numberDependencies() == _dependencies.size());
        // If the executor has a method skipRowsRange, to skip outputs.
        // Every non-passthrough executor needs to implement this.
        auto res = _executor.skipRowsRange(inputRange, call);
        _executorReturnedDone = std::get<ExecutorState>(res) == ExecutorState::DONE;
        return res;
      } else if constexpr (is_one_of_v<Executor, SubqueryExecutor<true>, SubqueryExecutor<false>>) {
        // The SubqueryExecutor has it's own special handling outside.
        // SO this code is in fact not reachable
        TRI_ASSERT(false);
        THROW_ARANGO_EXCEPTION(TRI_ERROR_INTERNAL_AQL);
      } else {
        auto [state, stats, skipped, localCall] =
            _executor.skipRowsRange(inputRange, call);
        _executorReturnedDone = state == ExecutorState::DONE;
        return {state, stats, skipped, localCall};
      }
    } else if constexpr (skipRowsType<Executor>() == SkipRowsRangeVariant::FETCHER) {
      // If we know that every input row produces exactly one output row (this
      // is a property of the executor), then we can just let the fetcher skip
      // the number of rows that we would like to skip.
      // Returning this will trigger to end in upstream state now, with the
      // call that was handed it.
      static_assert(
          std::is_same_v<typename Executor::Stats, NoStats>,
          "Executors with custom statistics must implement skipRowsRange.");
      return {inputRange.upstreamState(), NoStats{}, 0, call};
    } else {
      static_assert(dependent_false<Executor>::value,
                    "This value of SkipRowsRangeVariant is not supported");
      TRI_ASSERT(false);
    }
  } else {
    TRI_ASSERT(false);
  }
  TRI_ASSERT(false);
  THROW_ARANGO_EXCEPTION(TRI_ERROR_INTERNAL);
}

template <>
auto ExecutionBlockImpl<SubqueryStartExecutor>::shadowRowForwarding() -> ExecState {
  TRI_ASSERT(_outputItemRow);
  TRI_ASSERT(_outputItemRow->isInitialized());
  TRI_ASSERT(!_outputItemRow->allRowsUsed());
  if (_lastRange.hasDataRow()) {
    // If we have a dataRow, the executor needs to write it's output.
    // If we get woken up by a dataRow during forwarding of ShadowRows
    // This will return false, and if so we need to call produce instead.
    auto didWrite = _executor.produceShadowRow(_lastRange, *_outputItemRow);
    // The Subquery Start returns DONE after every row.
    // This needs to be resetted as soon as a shadowRow has been produced
    _executorReturnedDone = false;
    if (didWrite) {
      if (_lastRange.hasShadowRow()) {
        // Forward the ShadowRows
        return ExecState::SHADOWROWS;
      }
      // If we have more input,
      // For now we need to return
      // here and cannot start another subquery.
      // We do not know what to do with the next DataRow.
      return ExecState::DONE;
    } else {
      // Woken up after shadowRow forwarding
      // Need to call the Executor
      return ExecState::CHECKCALL;
    }
  } else {
    // Need to forward the ShadowRows
    auto const& [state, shadowRow] = _lastRange.nextShadowRow();
    TRI_ASSERT(shadowRow.isInitialized());
    _outputItemRow->increaseShadowRowDepth(shadowRow);
    TRI_ASSERT(_outputItemRow->produced());
    _outputItemRow->advanceRow();

    if (_lastRange.hasShadowRow()) {
      return ExecState::SHADOWROWS;
    }
    // If we do not have more shadowRows
    // we need to return.
    return ExecState::DONE;
  }
}

template <>
auto ExecutionBlockImpl<SubqueryEndExecutor>::shadowRowForwarding() -> ExecState {
  TRI_ASSERT(_outputItemRow);
  TRI_ASSERT(_outputItemRow->isInitialized());
  TRI_ASSERT(!_outputItemRow->allRowsUsed());
  if (!_lastRange.hasShadowRow()) {
    // We got back without a ShadowRow in the LastRange
    // Let client call again
    return ExecState::DONE;
  }
  auto const& [state, shadowRow] = _lastRange.nextShadowRow();
  TRI_ASSERT(shadowRow.isInitialized());
  bool didConsume = false;
  if (shadowRow.isRelevant()) {
    // We need to consume the row, and write the Aggregate to it.
    _executor.consumeShadowRow(shadowRow, *_outputItemRow);
    didConsume = true;
    // we need to reset the ExecutorHasReturnedDone, it will
    // return done after every subquery is fully collected.
    _executorReturnedDone = false;
  } else {
    _outputItemRow->decreaseShadowRowDepth(shadowRow);
  }

  TRI_ASSERT(_outputItemRow->produced());
  _outputItemRow->advanceRow();

  if (state == ExecutorState::DONE) {
    // We have consumed everything, we are
    // Done with this query
    return ExecState::DONE;
  } else if (_lastRange.hasDataRow()) {
    // Multiple concatenated Subqueries
    // This case is disallowed for now, as we do not know the
    // look-ahead call
    TRI_ASSERT(false);
    // If we would know we could now go into a continue with next subquery
    // state.
    return ExecState::DONE;
  } else if (_lastRange.hasShadowRow()) {
    // We still have shadowRows, we
    // need to forward them
    return ExecState::SHADOWROWS;
  } else if (_outputItemRow->isFull()) {
    // Fullfilled the call
    // Need to return!
    return ExecState::DONE;
  } else {
    if (didConsume) {
      // We did only consume the input
      // ask upstream
      return ExecState::CHECKCALL;
    }
    // End of input, we are done for now
    // Need to call again
    return ExecState::DONE;
  }
}

template <class Executor>
auto ExecutionBlockImpl<Executor>::nextStateAfterShadowRows(ExecutorState const& state,
                                                            DataRange const& range) const
    noexcept -> ExecState {
  if (state == ExecutorState::DONE) {
    // We have consumed everything, we are
    // Done with this query
    return ExecState::DONE;
  } else if (range.hasDataRow()) {
    // Multiple concatenated Subqueries
    // This case is disallowed for now, as we do not know the
    // look-ahead call
    TRI_ASSERT(false);
    // If we would know we could now go into a continue with next subquery
    // state.
    return ExecState::DONE;
  } else if (range.hasShadowRow()) {
    // We still have shadowRows, we
    // need to forward them
    return ExecState::SHADOWROWS;
  } else {
    // End of input, we are done for now
    // Need to call again
    return ExecState::DONE;
  }
}

template <class Executor>
auto ExecutionBlockImpl<Executor>::sideEffectShadowRowForwarding(AqlCallStack& stack,
                                                                 SkipResult& skipResult)
    -> ExecState {
  TRI_ASSERT(executorHasSideEffects<Executor>);
  if (!stack.needToSkipSubquery()) {
    // We need to really produce things here
    // fall back to original version as any other executor.
    return shadowRowForwarding();
  }
  TRI_ASSERT(_outputItemRow);
  TRI_ASSERT(_outputItemRow->isInitialized());
  TRI_ASSERT(!_outputItemRow->allRowsUsed());
  if (!_lastRange.hasShadowRow()) {
    // We got back without a ShadowRow in the LastRange
    // Let client call again
    return ExecState::DONE;
  }

  auto const& [state, shadowRow] = _lastRange.nextShadowRow();
  TRI_ASSERT(shadowRow.isInitialized());
  uint64_t depthSkippingNow = static_cast<uint64_t>(stack.shadowRowDepthToSkip());
  uint64_t shadowDepth = shadowRow.getDepth();

  bool didWriteRow = false;
  if (shadowRow.isRelevant()) {
    LOG_QUERY("1b257", DEBUG) << printTypeInfo() << " init executor.";
    // We found a relevant shadow Row.
    // We need to reset the Executor
    resetExecutor();
  }

  if (depthSkippingNow > shadowDepth) {
    // We are skipping the outermost Subquery.
    // Simply drop this ShadowRow
  } else if (depthSkippingNow == shadowDepth) {
    // We are skipping on this subquery level.
    // Skip the row, but report skipped 1.
    AqlCall& shadowCall = stack.modifyCallAtDepth(shadowDepth);
    if (shadowCall.needSkipMore()) {
      shadowCall.didSkip(1);
      skipResult.didSkipSubquery(1, shadowDepth);
    } else {
      TRI_ASSERT(shadowCall.hardLimit == 0);
      // Simply drop this shadowRow!
    }
  } else {
    // We got a shadowRow of a subquery we are not skipping here.
    // Do proper reporting on it's call.
    AqlCall& shadowCall = stack.modifyCallAtDepth(shadowDepth);
    TRI_ASSERT(!shadowCall.needSkipMore() && shadowCall.getLimit() > 0);
    _outputItemRow->copyRow(shadowRow);
    shadowCall.didProduce(1);

    TRI_ASSERT(_outputItemRow->produced());
    _outputItemRow->advanceRow();
    didWriteRow = true;
  }
  if (state == ExecutorState::DONE) {
    // We have consumed everything, we are
    // Done with this query
    return ExecState::DONE;
  } else if (_lastRange.hasDataRow()) {
    // Multiple concatenated Subqueries
    // This case is disallowed for now, as we do not know the
    // look-ahead call
    TRI_ASSERT(false);
    // If we would know we could now go into a continue with next subquery
    // state.
    return ExecState::DONE;
  } else if (_lastRange.hasShadowRow()) {
    // We still have shadowRows, we
    // need to forward them
    return ExecState::SHADOWROWS;
  } else if (didWriteRow) {
    // End of input, we are done for now
    // Need to call again
    return ExecState::DONE;
  } else {
    // Done with this subquery.
    // We did not write any output yet.
    // So we can continue with upstream.
    return ExecState::UPSTREAM;
  }
}

template <class Executor>
>>>>>>> 4874cc80
auto ExecutionBlockImpl<Executor>::shadowRowForwarding() -> ExecState {
  TRI_ASSERT(_outputItemRow);
  TRI_ASSERT(_outputItemRow->isInitialized());
  TRI_ASSERT(!_outputItemRow->allRowsUsed());
  if (!_lastRange.hasShadowRow()) {
    // We got back without a ShadowRow in the LastRange
    // Let client call again
    return ExecState::DONE;
  }

  auto const& [state, shadowRow] = _lastRange.nextShadowRow();
  TRI_ASSERT(shadowRow.isInitialized());

  _outputItemRow->copyRow(shadowRow);

  if (shadowRow.isRelevant()) {
    LOG_QUERY("6d337", DEBUG) << printTypeInfo() << " init executor.";
    // We found a relevant shadow Row.
    // We need to reset the Executor
    resetExecutor();
  }

  TRI_ASSERT(_outputItemRow->produced());
  _outputItemRow->advanceRow();
  if (state == ExecutorState::DONE) {
    // We have consumed everything, we are
    // Done with this query
    return ExecState::DONE;
  } else if (_lastRange.hasDataRow()) {
    // Multiple concatenated Subqueries
    // This case is disallowed for now, as we do not know the
    // look-ahead call
    TRI_ASSERT(false);
    // If we would know we could now go into a continue with next subquery
    // state.
    return ExecState::DONE;
  } else if (_lastRange.hasShadowRow()) {
    // We still have shadowRows, we
    // need to forward them
    return ExecState::SHADOWROWS;
  } else {
    // End of input, we are done for now
    // Need to call again
    return ExecState::DONE;
  }
}

template <class Executor>
auto ExecutionBlockImpl<Executor>::executeFastForward(typename Fetcher::DataRange& inputRange,
                                                      AqlCall& clientCall)
    -> std::tuple<ExecutorState, typename Executor::Stats, size_t, AqlCallType> {
  TRI_ASSERT(isNewStyleExecutor<Executor>);
  auto type = fastForwardType(clientCall, _executor);

  switch (type) {
    case FastForwardVariant::FULLCOUNT: {
      LOG_QUERY("cb135", DEBUG) << printTypeInfo() << " apply full count.";
      auto [state, stats, skippedLocal, call] = executeSkipRowsRange(_lastRange, clientCall);

      if constexpr (is_one_of_v<DataRange, AqlItemBlockInputMatrix, MultiAqlItemBlockInputRange>) {
        // The executor will have used all Rows.
        // However we need to drop them from the input
        // here.
        inputRange.skipAllRemainingDataRows();
      }

      return {state, stats, skippedLocal, call};
    }
    case FastForwardVariant::EXECUTOR: {
      LOG_QUERY("2890e", DEBUG) << printTypeInfo() << " fast forward.";
      // We use a DUMMY Call to simulate fullCount.
      AqlCall dummy;
      dummy.hardLimit = 0;
      dummy.fullCount = true;
      auto [state, stats, skippedLocal, call] = executeSkipRowsRange(_lastRange, dummy);

      if constexpr (is_one_of_v<DataRange, AqlItemBlockInputMatrix, MultiAqlItemBlockInputRange>) {
        // The executor will have used all Rows.
        // However we need to drop them from the input
        // here.
        inputRange.skipAllRemainingDataRows();
      }

      return {state, stats, 0, call};
    }
    case FastForwardVariant::FETCHER: {
      LOG_QUERY("fa327", DEBUG) << printTypeInfo() << " bypass unused rows.";
<<<<<<< HEAD
      auto const dependency = inputRange.skipAllRemainingDataRows();
=======
      ADB_IGNORE_UNUSED auto const dependency = inputRange.skipAllRemainingDataRows();
>>>>>>> 4874cc80
      auto constexpr fastForwardCall = AqlCall{0, false, 0, AqlCall::LimitType::HARD};
      auto const call = std::invoke([&]() -> AqlCallType {
        if constexpr (std::is_same_v<AqlCallType, AqlCall>) {
          return fastForwardCall;
        } else {
#ifndef _WIN32
          // For some reason our Windows compiler complains about this static
          // assert in the cases that should be in the above constexpr path.
          // So simply not compile it in.
          static_assert(std::is_same_v<AqlCallType, AqlCallSet>);
#endif
          auto call = AqlCallSet{};
          call.calls.emplace_back(typename AqlCallSet::DepCallPair{dependency, fastForwardCall});
          return call;
        }
      });

      // TODO We have to ask all dependencies to go forward to the next shadow row
      auto const state = std::invoke(
          [&](auto) {
            if constexpr (std::is_same_v<DataRange, MultiAqlItemBlockInputRange>) {
              return inputRange.upstreamState(dependency);
            } else {
              return inputRange.upstreamState();
            }
          },
          0);

      return {state, typename Executor::Stats{}, 0, call};
    }
  }
  // Unreachable
  TRI_ASSERT(false);
  THROW_ARANGO_EXCEPTION(TRI_ERROR_INTERNAL_AQL);
}

/**
 * @brief This is the central function of an executor, and it acts like a
 * coroutine: It can be called multiple times and keeps state across
 * calls.
 *
 * The intended behaviour of this function is best described in terms of
 * a state machine; the possible states are the ExecStates
 * SKIP, PRODUCE, FASTFORWARD, UPSTREAM, SHADOWROWS, DONE
 *
 * SKIP       skipping rows. How rows are skipped is determined by
 *            the Executor that is used. See SkipVariants
 * PRODUCE    calls produceRows of the executor
 * FASTFORWARD again skipping rows, will count skipped rows, if fullCount is requested.
 * UPSTREAM   fetches rows from the upstream executor(s) to be processed by
 *            our executor.
 * SHADOWROWS process any shadow rows
 * DONE       processing of one output is done. We did handle offset / limit / fullCount without crossing BatchSize limits.
 *            This state does not indicate that we are DONE with all input, we are just done with one walk through this statemachine.
 *
 * We progress within the states in the following way:
 *   There is a nextState method that determines the next state based on the call, it can only lead to:
 *   SKIP, PRODUCE, FASTFORWAD, DONE
 *
 *   On the first call we will use nextState to get to our starting point.
 *   After any of SKIP, PRODUCE,, FASTFORWAD, DONE We either go to
 *   1. FASTFORWARD (if executor is done)
 *   2. DONE (if output is full)
 *   3. UPSTREAM if executor has More, (Invariant: input fully consumed)
 *   4. NextState (if none of the above applies)
 *
 *   From SHADOWROWS we can only go to DONE
 *   From UPSTREAM we go to NextState.
 *
 * @tparam Executor The Executor that will implement the logic of what needs to happen to the data
 * @param stack The call stack of lower levels
 * @return std::tuple<ExecutionState, size_t, SharedAqlItemBlockPtr>
 *        ExecutionState: WAITING -> We wait for IO, secure state, return you will be called again
 *        ExecutionState: HASMORE -> We still have data
 *        ExecutionState: DONE -> We do not have any more data, do never call again
 *        size_t -> Amount of documents skipped within this one call. (contains offset and fullCount)
 *        SharedAqlItemBlockPtr -> The resulting data
 */
template <class Executor>
std::tuple<ExecutionState, SkipResult, SharedAqlItemBlockPtr>
ExecutionBlockImpl<Executor>::executeWithoutTrace(AqlCallStack stack) {
  if constexpr (isNewStyleExecutor<Executor>) {
    if (!stack.isRelevant()) {
      LOG_QUERY("bf029", DEBUG) << "subquery bypassing executor " << printBlockInfo();
      // We are bypassing subqueries.
      // This executor is not allowed to perform actions
      // However we need to maintain the upstream state.
      SkipResult skippedLocal;
      typename Fetcher::DataRange bypassedRange{ExecutorState::HASMORE};
      std::tie(_upstreamState, skippedLocal, bypassedRange) =
          executeFetcher(stack, _upstreamRequest);
      return {_upstreamState, skippedLocal, bypassedRange.getBlock()};
    }

    AqlCall clientCall = stack.popCall();
    ExecutorState localExecutorState = ExecutorState::DONE;

    TRI_ASSERT(!(clientCall.getOffset() == 0 && clientCall.softLimit == AqlCall::Limit{0}));
    TRI_ASSERT(!(clientCall.hasSoftLimit() && clientCall.fullCount));
    TRI_ASSERT(!(clientCall.hasSoftLimit() && clientCall.hasHardLimit()));
    if constexpr (is_one_of_v<Executor, SubqueryExecutor<true>, SubqueryExecutor<false>>) {
      // The old subquery executor can in-fact return waiting on produce call.
      // if it needs to wait for the subquery.
      // So we need to allow the return state here as well.
      TRI_ASSERT(_execState == ExecState::CHECKCALL ||
                 _execState == ExecState::SHADOWROWS || _execState == ExecState::UPSTREAM ||
                 _execState == ExecState::PRODUCE || _execState == ExecState::SKIP);
    } else {
      // We can only have returned the following internal states
      TRI_ASSERT(_execState == ExecState::CHECKCALL || _execState == ExecState::SHADOWROWS ||
                 _execState == ExecState::UPSTREAM);
    }

    // In some executors we may write something into the output, but then return waiting.
    // In this case we are not allowed to lose the call we have been working on, we have
    // noted down created or skipped rows in there.
    // The client is disallowed to change her mind anyways
    // so we simply continue to work on the call we already have
    // The guarantee is, if we have returned the block, and modified
    // our local call, then the outputItemRow is not initialized
    if (_outputItemRow != nullptr && _outputItemRow->isInitialized()) {
      clientCall = _outputItemRow->getClientCall();
    }

    // Skip can only be > 0 if we are in upstream cases, or if we got injected a block
    TRI_ASSERT(_skipped.nothingSkipped() || _execState == ExecState::UPSTREAM ||
               (std::is_same_v<Executor, IdExecutor<ConstFetcher>>));

    if constexpr (executorHasSideEffects<Executor>) {
      if (!_skipped.nothingSkipped()) {
        // We get woken up on upstream, but we have not reported our
        // local skip value to downstream
        // In the sideEffect executor we need to apply the skip values on the
        // incomming stack, which has not been modified yet.
        // NOTE: We only apply the skipping on subquery level.
        TRI_ASSERT(_skipped.subqueryDepth() == stack.subqueryLevel() + 1);
        for (size_t i = 0; i < stack.subqueryLevel(); ++i) {
          auto skippedSub = _skipped.getSkipOnSubqueryLevel(i);
          if (skippedSub > 0) {
            auto& call = stack.modifyCallAtDepth(i);
            call.didSkip(skippedSub);
          }
        }
      }
    }

    if constexpr (std::is_same_v<Executor, SubqueryEndExecutor>) {
      // In subqeryEndExecutor we actually manage two calls.
      // The clientClient is defined of what will go into the Executor.
      // on SubqueryEnd this call is generated based on the call from downstream
      stack.pushCall(std::move(clientCall));
      clientCall = AqlCall{};
    }
    if (_execState == ExecState::UPSTREAM) {
      // We have been in waiting state.
      // We may have local work on the original call.
      // The client does not have the right to change her
      // mind just because we told her to hold the line.

      // The client cannot request less data!
      TRI_ASSERT(_clientRequest.getOffset() <= clientCall.getOffset());
      TRI_ASSERT(_clientRequest.getLimit() <= clientCall.getLimit());
      TRI_ASSERT(_clientRequest.needsFullCount() == clientCall.needsFullCount());
      clientCall = _clientRequest;
    }

    auto returnToState = ExecState::CHECKCALL;

    LOG_QUERY("007ac", DEBUG) << "starting statemachine of executor " << printBlockInfo();
    while (_execState != ExecState::DONE) {
      switch (_execState) {
        case ExecState::CHECKCALL: {
          LOG_QUERY("cfe46", DEBUG)
              << printTypeInfo() << " determine next action on call " << clientCall;

          if constexpr (executorHasSideEffects<Executor>) {
            // If the executor has sideEffects, and we need to skip the results we would
            // produce here because we actually skip the subquery, we instead do a
            // hardLimit 0 (aka FastForward) call instead to the local Executor
            if (stack.needToSkipSubquery()) {
              _execState = ExecState::FASTFORWARD;
              break;
            }
          }
          _execState = nextState(clientCall);
          break;
        }
        case ExecState::SKIP: {
#ifdef ARANGODB_ENABLE_MAINTAINER_MODE
          auto const offsetBefore = clientCall.getOffset();
          TRI_ASSERT(offsetBefore > 0);
          bool const canPassFullcount =
              clientCall.getLimit() == 0 && clientCall.needsFullCount();
#endif
          LOG_QUERY("1f786", DEBUG) << printTypeInfo() << " call skipRows " << clientCall;

          ExecutorState state = ExecutorState::HASMORE;
          typename Executor::Stats stats;
          size_t skippedLocal = 0;
          AqlCallType call{};
          if constexpr (is_one_of_v<Executor, SubqueryExecutor<true>>) {
            // NOTE: The subquery Executor will by itself call EXECUTE on it's
            // subquery. This can return waiting => we can get a WAITING state
            // here. We can only get the waiting state for Subquery executors.
            ExecutionState subqueryState = ExecutionState::HASMORE;
            std::tie(subqueryState, stats, skippedLocal, call) =
                _executor.skipRowsRange(_lastRange, clientCall);
            if (subqueryState == ExecutionState::WAITING) {
              TRI_ASSERT(skippedLocal == 0);
              return {subqueryState, SkipResult{}, nullptr};
            } else if (subqueryState == ExecutionState::DONE) {
              state = ExecutorState::DONE;
            } else {
              state = ExecutorState::HASMORE;
            }
          } else {
            // Execute skipSome
            std::tie(state, stats, skippedLocal, call) =
                executeSkipRowsRange(_lastRange, clientCall);
          }

#ifdef ARANGODB_ENABLE_MAINTAINER_MODE
          // Assertion: We did skip 'skippedLocal' documents here.
          // This means that they have to be removed from
          // clientCall.getOffset() This has to be done by the Executor
          // calling call.didSkip() accordingly. The LIMIT executor with a
          // LIMIT of 0 can also bypass fullCount here, even if callLimit > 0
          if (canPassFullcount || std::is_same_v<Executor, LimitExecutor>) {
            // In this case we can first skip. But straight after continue with fullCount, so we might skip more
            TRI_ASSERT(clientCall.getOffset() + skippedLocal >= offsetBefore);
            if (clientCall.getOffset() + skippedLocal > offsetBefore) {
              // First need to count down offset.
              TRI_ASSERT(clientCall.getOffset() == 0);
            }
          } else {
            TRI_ASSERT(clientCall.getOffset() + skippedLocal == offsetBefore);
          }
#endif
          localExecutorState = state;
          _skipped.didSkip(skippedLocal);
          _engine->_stats += stats;
          // The execute might have modified the client call.
          if (state == ExecutorState::DONE) {
            _execState = ExecState::FASTFORWARD;
          } else if (clientCall.getOffset() > 0) {
            TRI_ASSERT(_upstreamState != ExecutionState::DONE);
            // We need to request more
            _upstreamRequest = call;
            _execState = ExecState::UPSTREAM;
          } else {
            // We are done with skipping. Skip is not allowed to request more
            _execState = ExecState::CHECKCALL;
          }
          break;
        }
        case ExecState::PRODUCE: {
          // Make sure there's a block allocated and set
          // the call
          TRI_ASSERT(clientCall.getLimit() > 0);

          LOG_QUERY("1f786", DEBUG) << printTypeInfo() << " call produceRows " << clientCall;
          if (outputIsFull()) {
            // We need to be able to write data
            // But maybe the existing block is full here
            // Then we need to wake up again.
            // However the client might decide on a different
            // call, so we do not record this position
            _execState = ExecState::DONE;
            break;
          }
          if constexpr (std::is_same_v<Executor, SubqueryEndExecutor>) {
            TRI_ASSERT(!stack.empty());
            AqlCall const& subqueryCall = stack.peek();
            AqlCall copyCall = subqueryCall;
<<<<<<< HEAD
            ensureOutputBlock(std::move(copyCall), _lastRange);
          } else {
            ensureOutputBlock(std::move(clientCall), _lastRange);
=======
            ensureOutputBlock(std::move(copyCall));
          } else {
            ensureOutputBlock(std::move(clientCall));
>>>>>>> 4874cc80
          }
          TRI_ASSERT(_outputItemRow);
          TRI_ASSERT(!_executorReturnedDone);
          ExecutorState state = ExecutorState::HASMORE;
          typename Executor::Stats stats;
          auto call = AqlCallType{};
          if constexpr (is_one_of_v<Executor, SubqueryExecutor<true>, SubqueryExecutor<false>>) {
            // NOTE: The subquery Executor will by itself call EXECUTE on it's
            // subquery. This can return waiting => we can get a WAITING state
            // here. We can only get the waiting state for SUbquery executors.
            ExecutionState subqueryState = ExecutionState::HASMORE;
            std::tie(subqueryState, stats, call) =
                _executor.produceRows(_lastRange, *_outputItemRow);
            if (subqueryState == ExecutionState::WAITING) {
              return {subqueryState, SkipResult{}, nullptr};
            } else if (subqueryState == ExecutionState::DONE) {
              state = ExecutorState::DONE;
            } else {
              state = ExecutorState::HASMORE;
            }
          } else {
            // Execute getSome
            std::tie(state, stats, call) = executeProduceRows(_lastRange, *_outputItemRow);
          }
          _executorReturnedDone = state == ExecutorState::DONE;
          _engine->_stats += stats;
          localExecutorState = state;

          if constexpr (!std::is_same_v<Executor, SubqueryEndExecutor>) {
            // But only do this if we are not subquery.
            clientCall = _outputItemRow->getClientCall();
          }

          if (state == ExecutorState::DONE) {
            _execState = ExecState::FASTFORWARD;
          } else if ((Executor::Properties::allowsBlockPassthrough == BlockPassthrough::Enable ||
                      clientCall.getLimit() > 0) &&
                     outputIsFull()) {
            // In pass through variant we need to stop whenever the block is full.
            // In all other branches only if the client Still needs more data.
            _execState = ExecState::DONE;
            break;
          } else if (clientCall.getLimit() > 0 && executorNeedsCall(call)) {
            TRI_ASSERT(_upstreamState != ExecutionState::DONE);
            // We need to request more
            _upstreamRequest = call;
            _execState = ExecState::UPSTREAM;
          } else {
            // We are done with producing. Produce is not allowed to request more
            _execState = ExecState::CHECKCALL;
          }
          break;
        }
        case ExecState::FASTFORWARD: {
          LOG_QUERY("96e2c", DEBUG)
              << printTypeInfo() << " all produced, fast forward to end up (sub-)query.";

          AqlCall callCopy = clientCall;
          if constexpr (executorHasSideEffects<Executor>) {
            if (stack.needToSkipSubquery()) {
              // Fast Forward call.
              callCopy = AqlCall{0, false, 0, AqlCall::LimitType::HARD};
            }
          }

          auto [state, stats, skippedLocal, call] =
              executeFastForward(_lastRange, callCopy);

          if constexpr (executorHasSideEffects<Executor>) {
            if (!stack.needToSkipSubquery()) {
              // We need to modify the original call.
              clientCall = callCopy;
            }
            // else: We are bypassing the results.
            // Do not count them here.
          } else {
            clientCall = callCopy;
          }

          _skipped.didSkip(skippedLocal);
          _engine->_stats += stats;
          localExecutorState = state;

          if (state == ExecutorState::DONE) {
            if (!_lastRange.hasShadowRow() && !_lastRange.hasDataRow()) {
              _execState = ExecState::DONE;
            } else {
              _execState = ExecState::SHADOWROWS;
            }
          } else {
            // We need to request more
            _upstreamRequest = call;
            _execState = ExecState::UPSTREAM;
          }
          break;
        }
        case ExecState::UPSTREAM: {
          LOG_QUERY("488de", DEBUG)
              << printTypeInfo() << " request dependency " << _upstreamRequest;
          // If this triggers the executors produceRows function has returned
          // HASMORE even if it knew that upstream has no further rows.
          TRI_ASSERT(_upstreamState != ExecutionState::DONE);
          // We need to make sure _lastRange is all used for single-dependency
          // executors.
          TRI_ASSERT(isMultiDepExecutor<Executor> || !lastRangeHasDataRow());
          TRI_ASSERT(!_lastRange.hasShadowRow());
          SkipResult skippedLocal;

#ifdef ARANGODB_ENABLE_MAINTAINER_MODE
          auto subqueryLevelBefore = stack.subqueryLevel();
#endif
          std::tie(_upstreamState, skippedLocal, _lastRange) =
              executeFetcher(stack, _upstreamRequest);
#ifdef ARANGODB_ENABLE_MAINTAINER_MODE
          TRI_ASSERT(subqueryLevelBefore == stack.subqueryLevel());
#endif

          if (_upstreamState == ExecutionState::WAITING) {
            // We need to persist the old call before we return.
            // We might have some local accounting to this call.
            _clientRequest = clientCall;
            // We do not return anything in WAITING state, also NOT skipped.
            return {_upstreamState, SkipResult{}, nullptr};
          }
          if constexpr (Executor::Properties::allowsBlockPassthrough ==
                        BlockPassthrough::Enable) {
            // We have a new range, passthrough can use this range.
            _hasUsedDataRangeBlock = false;
          }

          if constexpr (std::is_same_v<Executor, SubqueryEndExecutor>) {
            // We need to pop the last subquery from the returned skip
            // We have not asked for a subquery skip.
            TRI_ASSERT(skippedLocal.getSkipCount() == 0);
            skippedLocal.decrementSubquery();
          }
          if constexpr (skipRowsType<Executor>() == SkipRowsRangeVariant::FETCHER) {
            // We skipped through passthrough, so count that a skip was solved.
            _skipped.merge(skippedLocal, false);
            clientCall.didSkip(skippedLocal.getSkipCount());
          } else if constexpr (is_one_of_v<Executor, SubqueryStartExecutor, SubqueryEndExecutor>) {
            // Subquery needs to include the topLevel Skip.
            // But does not need to apply the count to clientCall.
            _skipped.merge(skippedLocal, false);
            // This is what has been asked for by the SubqueryEnd
            auto subqueryCall = stack.popCall();
            subqueryCall.didSkip(skippedLocal.getSkipCount());
            stack.pushCall(std::move(subqueryCall));
          } else {
            _skipped.merge(skippedLocal, true);
          }
          if constexpr (std::is_same_v<Executor, SubqueryStartExecutor>) {
            // For the subqueryStart, we need to increment the SkipLevel by one
            // as we may trigger this multiple times, check if we need to do it.
            while (_skipped.subqueryDepth() < stack.subqueryLevel() + 1) {
              // In fact, we only need to increase by 1
              TRI_ASSERT(_skipped.subqueryDepth() == stack.subqueryLevel());
              _skipped.incrementSubquery();
            }
          }

          if (_lastRange.hasShadowRow() && !_lastRange.peekShadowRow().isRelevant()) {
            _execState = ExecState::SHADOWROWS;
          } else {
            _execState = ExecState::CHECKCALL;
          }
          break;
        }
        case ExecState::SHADOWROWS: {
          // We only get Called with something in the input.
          TRI_ASSERT(_lastRange.hasShadowRow() || _lastRange.hasDataRow());
          LOG_QUERY("7c63c", DEBUG)
              << printTypeInfo() << " (sub-)query completed. Move ShadowRows.";

          // TODO: Check if we can have the situation that we are between two shadow rows here.
          // E.g. LastRow is relevant shadowRow. NextRow is non-relevant shadowRow.
          // NOTE: I do not think this is an issue, as the Executor will always say that it cannot do anything with
          // an empty input. Only exception might be COLLECT COUNT.

          if (outputIsFull()) {
            // We need to be able to write data
            // But maybe the existing block is full here
            // Then we need to wake up again here.
            returnToState = ExecState::SHADOWROWS;
            _execState = ExecState::DONE;
            break;
          }
          if constexpr (std::is_same_v<Executor, SubqueryEndExecutor>) {
            TRI_ASSERT(!stack.empty());
            AqlCall const& subqueryCall = stack.peek();
            AqlCall copyCall = subqueryCall;
<<<<<<< HEAD
            ensureOutputBlock(std::move(copyCall), _lastRange);
          } else {
            ensureOutputBlock(std::move(clientCall), _lastRange);
=======
            ensureOutputBlock(std::move(copyCall));
          } else {
            ensureOutputBlock(std::move(clientCall));
>>>>>>> 4874cc80
          }

          TRI_ASSERT(!_outputItemRow->allRowsUsed());
          if constexpr (executorHasSideEffects<Executor>) {
            _execState = sideEffectShadowRowForwarding(stack, _skipped);
          } else {
            // This may write one or more rows.
            _execState = shadowRowForwarding();
            if constexpr (std::is_same_v<Executor, SubqueryEndExecutor>) {
              // we need to update the Top of the stack now
              std::ignore = stack.popCall();
              // Copy the call
              AqlCall modifiedCall = _outputItemRow->getClientCall();
              stack.pushCall(std::move(modifiedCall));
            }
          }
          if constexpr (!std::is_same_v<Executor, SubqueryEndExecutor>) {
            // Produce might have modified the clientCall
            // But only do this if we are not subquery.
            clientCall = _outputItemRow->getClientCall();
          }
          break;
        }
        default:
          // unreachable
          TRI_ASSERT(false);
          THROW_ARANGO_EXCEPTION(TRI_ERROR_INTERNAL_AQL);
      }
    }
    LOG_QUERY("80c24", DEBUG) << printBlockInfo() << " local statemachine done. Return now.";
    // If we do not have an output, we simply return a nullptr here.
    auto outputBlock = _outputItemRow != nullptr ? _outputItemRow->stealBlock()
                                                 : SharedAqlItemBlockPtr{nullptr};
    // We are locally done with our output.
    // Next time we need to check the client call again
    _execState = returnToState;
    // This is not strictly necessary here, as we shouldn't be called again
    // after DONE.
    _outputItemRow.reset();

    // We return skipped here, reset member
    SkipResult skipped = _skipped;
#ifdef ARANGODB_ENABLE_MAINTAINER_MODE
    if (!stack.is36Compatible()) {
      if constexpr (std::is_same_v<Executor, SubqueryEndExecutor>) {
        TRI_ASSERT(skipped.subqueryDepth() == stack.subqueryLevel() /*we inected a call*/);
      } else {
        TRI_ASSERT(skipped.subqueryDepth() == stack.subqueryLevel() + 1 /*we took our call*/);
      }
    }
#endif

    _skipped.reset();
    if (localExecutorState == ExecutorState::HASMORE ||
        _lastRange.hasDataRow() || _lastRange.hasShadowRow()) {
      // We have skipped or/and return data, otherwise we cannot return HASMORE
      TRI_ASSERT(!skipped.nothingSkipped() ||
                 (outputBlock != nullptr && outputBlock->numEntries() > 0));
      return {ExecutionState::HASMORE, skipped, std::move(outputBlock)};
    }
    // We must return skipped and/or data when reporting HASMORE
    TRI_ASSERT(_upstreamState != ExecutionState::HASMORE ||
               (!skipped.nothingSkipped() ||
                (outputBlock != nullptr && outputBlock->numEntries() > 0)));
    return {_upstreamState, skipped, std::move(outputBlock)};
  } else {
    // TODO this branch must never be taken with an executor that has not been
    //      converted yet
    TRI_ASSERT(false);
    THROW_ARANGO_EXCEPTION(TRI_ERROR_NOT_IMPLEMENTED);
  }
}

template <class Executor>
void ExecutionBlockImpl<Executor>::resetExecutor() {
  // cppcheck-suppress unreadVariable
  constexpr bool customInit = hasInitializeCursor<Executor>::value;
  // IndexExecutor and EnumerateCollectionExecutor have initializeCursor
  // implemented, so assert this implementation is used.
  static_assert(!std::is_same<Executor, EnumerateCollectionExecutor>::value || customInit,
                "EnumerateCollectionExecutor is expected to implement a custom "
                "initializeCursor method!");
  static_assert(!std::is_same<Executor, IndexExecutor>::value || customInit,
                "IndexExecutor is expected to implement a custom "
                "initializeCursor method!");
  static_assert(!std::is_same<Executor, DistinctCollectExecutor>::value || customInit,
                "DistinctCollectExecutor is expected to implement a custom "
                "initializeCursor method!");
  InitializeCursor<customInit>::init(_executor, _rowFetcher, _infos);
  _executorReturnedDone = false;
}

template <class Executor>
ExecutionState ExecutionBlockImpl<Executor>::fetchShadowRowInternal() {
  TRI_ASSERT(_state == InternalState::FETCH_SHADOWROWS);
  TRI_ASSERT(!_outputItemRow->isFull());
  ExecutionState state = ExecutionState::HASMORE;
  ShadowAqlItemRow shadowRow{CreateInvalidShadowRowHint{}};
  // TODO: Add lazy evaluation in case of LIMIT "lying" on done
  std::tie(state, shadowRow) = _rowFetcher.fetchShadowRow();
  if (state == ExecutionState::WAITING) {
    TRI_ASSERT(!shadowRow.isInitialized());
    return state;
  }

  if (state == ExecutionState::DONE) {
    _state = InternalState::DONE;
  }
  if (shadowRow.isInitialized()) {
    _outputItemRow->copyRow(shadowRow);
    TRI_ASSERT(_outputItemRow->produced());
    _outputItemRow->advanceRow();
  } else {
    if (_state != InternalState::DONE) {
      _state = InternalState::FETCH_DATA;
      resetExecutor();
    }
  }
  return state;
}

template <class Executor>
auto ExecutionBlockImpl<Executor>::outputIsFull() const noexcept -> bool {
  return _outputItemRow != nullptr && _outputItemRow->isInitialized() &&
         _outputItemRow->allRowsUsed();
}

template <class Executor>
auto ExecutionBlockImpl<Executor>::lastRangeHasDataRow() const noexcept -> bool {
  return _lastRange.hasDataRow();
}

template <>
template <>
RegisterId ExecutionBlockImpl<IdExecutor<SingleRowFetcher<BlockPassthrough::Enable>>>::getOutputRegisterId() const
    noexcept {
  return _infos.getOutputRegister();
}

template <class Executor>
void ExecutionBlockImpl<Executor>::init() {
  TRI_ASSERT(!_initialized);
  if constexpr (isMultiDepExecutor<Executor>) {
    _lastRange.resizeOnce(ExecutorState::HASMORE, 0, _dependencies.size());
    _rowFetcher.init();
  }
}

template <class Executor>
void ExecutionBlockImpl<Executor>::initOnce() {
  if (!_initialized) {
    init();
    _initialized = true;
  }
}
template <class Executor>
auto ExecutionBlockImpl<Executor>::executorNeedsCall(AqlCallType& call) const
    noexcept -> bool {
  if constexpr (isMultiDepExecutor<Executor>) {
    // call is an AqlCallSet. We need to call upstream if it's not empty.
    return !call.empty();
  } else {
    // call is an AqlCall, unconditionally. The current convention is
    // to call upstream when there is no input left.
    // This could be made unnecessary by returning an optional AqlCall
    // for single-dependency executors.
    return !lastRangeHasDataRow();
  }
};

template class ::arangodb::aql::ExecutionBlockImpl<CalculationExecutor<CalculationType::Condition>>;
template class ::arangodb::aql::ExecutionBlockImpl<CalculationExecutor<CalculationType::Reference>>;
template class ::arangodb::aql::ExecutionBlockImpl<CalculationExecutor<CalculationType::V8Condition>>;
template class ::arangodb::aql::ExecutionBlockImpl<ConstrainedSortExecutor>;
template class ::arangodb::aql::ExecutionBlockImpl<CountCollectExecutor>;
template class ::arangodb::aql::ExecutionBlockImpl<DistinctCollectExecutor>;
template class ::arangodb::aql::ExecutionBlockImpl<EnumerateCollectionExecutor>;
template class ::arangodb::aql::ExecutionBlockImpl<EnumerateListExecutor>;
template class ::arangodb::aql::ExecutionBlockImpl<FilterExecutor>;
template class ::arangodb::aql::ExecutionBlockImpl<HashedCollectExecutor>;

template class ::arangodb::aql::ExecutionBlockImpl<IResearchViewExecutor<false, arangodb::iresearch::MaterializeType::NotMaterialize>>;
template class ::arangodb::aql::ExecutionBlockImpl<IResearchViewExecutor<false, arangodb::iresearch::MaterializeType::LateMaterialize>>;
template class ::arangodb::aql::ExecutionBlockImpl<IResearchViewExecutor<false, arangodb::iresearch::MaterializeType::Materialize>>;
template class ::arangodb::aql::ExecutionBlockImpl<
    IResearchViewExecutor<false, arangodb::iresearch::MaterializeType::NotMaterialize | arangodb::iresearch::MaterializeType::UseStoredValues>>;
template class ::arangodb::aql::ExecutionBlockImpl<
    IResearchViewExecutor<false, arangodb::iresearch::MaterializeType::LateMaterialize | arangodb::iresearch::MaterializeType::UseStoredValues>>;
template class ::arangodb::aql::ExecutionBlockImpl<IResearchViewExecutor<true, arangodb::iresearch::MaterializeType::NotMaterialize>>;
template class ::arangodb::aql::ExecutionBlockImpl<IResearchViewExecutor<true, arangodb::iresearch::MaterializeType::LateMaterialize>>;
template class ::arangodb::aql::ExecutionBlockImpl<IResearchViewExecutor<true, arangodb::iresearch::MaterializeType::Materialize>>;
template class ::arangodb::aql::ExecutionBlockImpl<
    IResearchViewExecutor<true, arangodb::iresearch::MaterializeType::NotMaterialize | arangodb::iresearch::MaterializeType::UseStoredValues>>;
template class ::arangodb::aql::ExecutionBlockImpl<
    IResearchViewExecutor<true, arangodb::iresearch::MaterializeType::LateMaterialize | arangodb::iresearch::MaterializeType::UseStoredValues>>;
template class ::arangodb::aql::ExecutionBlockImpl<IResearchViewMergeExecutor<false, arangodb::iresearch::MaterializeType::NotMaterialize>>;
template class ::arangodb::aql::ExecutionBlockImpl<IResearchViewMergeExecutor<false, arangodb::iresearch::MaterializeType::LateMaterialize>>;
template class ::arangodb::aql::ExecutionBlockImpl<IResearchViewMergeExecutor<false, arangodb::iresearch::MaterializeType::Materialize>>;
template class ::arangodb::aql::ExecutionBlockImpl<IResearchViewMergeExecutor<
    false, arangodb::iresearch::MaterializeType::NotMaterialize | arangodb::iresearch::MaterializeType::UseStoredValues>>;
template class ::arangodb::aql::ExecutionBlockImpl<IResearchViewMergeExecutor<
    false, arangodb::iresearch::MaterializeType::LateMaterialize | arangodb::iresearch::MaterializeType::UseStoredValues>>;
template class ::arangodb::aql::ExecutionBlockImpl<IResearchViewMergeExecutor<true, arangodb::iresearch::MaterializeType::NotMaterialize>>;
template class ::arangodb::aql::ExecutionBlockImpl<IResearchViewMergeExecutor<true, arangodb::iresearch::MaterializeType::LateMaterialize>>;
template class ::arangodb::aql::ExecutionBlockImpl<IResearchViewMergeExecutor<true, arangodb::iresearch::MaterializeType::Materialize>>;
template class ::arangodb::aql::ExecutionBlockImpl<IResearchViewMergeExecutor<
    true, arangodb::iresearch::MaterializeType::NotMaterialize | arangodb::iresearch::MaterializeType::UseStoredValues>>;
template class ::arangodb::aql::ExecutionBlockImpl<IResearchViewMergeExecutor<
    true, arangodb::iresearch::MaterializeType::LateMaterialize | arangodb::iresearch::MaterializeType::UseStoredValues>>;

template class ::arangodb::aql::ExecutionBlockImpl<IdExecutor<ConstFetcher>>;
template class ::arangodb::aql::ExecutionBlockImpl<IdExecutor<SingleRowFetcher<BlockPassthrough::Enable>>>;
template class ::arangodb::aql::ExecutionBlockImpl<IndexExecutor>;
template class ::arangodb::aql::ExecutionBlockImpl<LimitExecutor>;

// IndexTag, Insert, Remove, Update,Replace, Upsert are only tags for this one
template class ::arangodb::aql::ExecutionBlockImpl<SingleRemoteModificationExecutor<IndexTag>>;
template class ::arangodb::aql::ExecutionBlockImpl<SingleRemoteModificationExecutor<Insert>>;
template class ::arangodb::aql::ExecutionBlockImpl<SingleRemoteModificationExecutor<Remove>>;
template class ::arangodb::aql::ExecutionBlockImpl<SingleRemoteModificationExecutor<Update>>;
template class ::arangodb::aql::ExecutionBlockImpl<SingleRemoteModificationExecutor<Replace>>;
template class ::arangodb::aql::ExecutionBlockImpl<SingleRemoteModificationExecutor<Upsert>>;

template class ::arangodb::aql::ExecutionBlockImpl<NoResultsExecutor>;
template class ::arangodb::aql::ExecutionBlockImpl<ReturnExecutor>;
template class ::arangodb::aql::ExecutionBlockImpl<ShortestPathExecutor>;
template class ::arangodb::aql::ExecutionBlockImpl<KShortestPathsExecutor>;
template class ::arangodb::aql::ExecutionBlockImpl<SortedCollectExecutor>;
template class ::arangodb::aql::ExecutionBlockImpl<SortExecutor>;
template class ::arangodb::aql::ExecutionBlockImpl<SubqueryEndExecutor>;
template class ::arangodb::aql::ExecutionBlockImpl<SubqueryExecutor<true>>;
template class ::arangodb::aql::ExecutionBlockImpl<SubqueryExecutor<false>>;
template class ::arangodb::aql::ExecutionBlockImpl<SubqueryStartExecutor>;
template class ::arangodb::aql::ExecutionBlockImpl<TraversalExecutor>;
template class ::arangodb::aql::ExecutionBlockImpl<SortingGatherExecutor>;
template class ::arangodb::aql::ExecutionBlockImpl<ParallelUnsortedGatherExecutor>;
template class ::arangodb::aql::ExecutionBlockImpl<UnsortedGatherExecutor>;

template class ::arangodb::aql::ExecutionBlockImpl<MaterializeExecutor<RegisterId>>;
template class ::arangodb::aql::ExecutionBlockImpl<MaterializeExecutor<std::string const&>>;

template class ::arangodb::aql::ExecutionBlockImpl<ModificationExecutor<AllRowsFetcher, InsertModifier>>;
template class ::arangodb::aql::ExecutionBlockImpl<ModificationExecutor<SingleRowFetcher<BlockPassthrough::Disable>, InsertModifier>>;
template class ::arangodb::aql::ExecutionBlockImpl<ModificationExecutor<AllRowsFetcher, RemoveModifier>>;
template class ::arangodb::aql::ExecutionBlockImpl<ModificationExecutor<SingleRowFetcher<BlockPassthrough::Disable>, RemoveModifier>>;
template class ::arangodb::aql::ExecutionBlockImpl<ModificationExecutor<AllRowsFetcher, UpdateReplaceModifier>>;
template class ::arangodb::aql::ExecutionBlockImpl<ModificationExecutor<SingleRowFetcher<BlockPassthrough::Disable>, UpdateReplaceModifier>>;
template class ::arangodb::aql::ExecutionBlockImpl<ModificationExecutor<AllRowsFetcher, UpsertModifier>>;
template class ::arangodb::aql::ExecutionBlockImpl<ModificationExecutor<SingleRowFetcher<BlockPassthrough::Disable>, UpsertModifier>>;<|MERGE_RESOLUTION|>--- conflicted
+++ resolved
@@ -114,10 +114,7 @@
 CREATE_HAS_MEMBER_CHECK(fetchBlockForPassthrough, hasFetchBlockForPassthrough);
 CREATE_HAS_MEMBER_CHECK(expectedNumberOfRows, hasExpectedNumberOfRows);
 CREATE_HAS_MEMBER_CHECK(skipRowsRange, hasSkipRowsRange);
-<<<<<<< HEAD
 CREATE_HAS_MEMBER_CHECK(expectedNumberOfRowsNew, hasExpectedNumberOfRowsNew);
-=======
->>>>>>> 4874cc80
 
 #ifdef ARANGODB_USE_GOOGLE_TESTS
 // Forward declaration of Test Executors.
@@ -550,7 +547,6 @@
     THROW_ARANGO_EXCEPTION(TRI_ERROR_INTERNAL_AQL);
   } else {
     constexpr SkipVariants customSkipType = skipType<Executor>();
-<<<<<<< HEAD
 
     if constexpr (customSkipType == SkipVariants::GET_SOME) {
       atMost = std::min(atMost, DefaultBatchSize);
@@ -562,19 +558,6 @@
       }
       TRI_ASSERT(skipped <= atMost);
 
-=======
-
-    if constexpr (customSkipType == SkipVariants::GET_SOME) {
-      atMost = std::min(atMost, DefaultBatchSize);
-      auto res = getSomeWithoutTrace(atMost);
-
-      size_t skipped = 0;
-      if (res.second != nullptr) {
-        skipped = res.second->size();
-      }
-      TRI_ASSERT(skipped <= atMost);
-
->>>>>>> 4874cc80
       return {res.first, skipped};
     }
 
@@ -1050,11 +1033,7 @@
 
 // TODO: We need to define the size of this block based on Input / Executor / Subquery depth
 template <class Executor>
-<<<<<<< HEAD
 auto ExecutionBlockImpl<Executor>::allocateOutputBlock(AqlCall&& call, DataRange const& inputRange)
-=======
-auto ExecutionBlockImpl<Executor>::allocateOutputBlock(AqlCall&& call)
->>>>>>> 4874cc80
     -> std::unique_ptr<OutputAqlItemRow> {
   if constexpr (Executor::Properties::allowsBlockPassthrough == BlockPassthrough::Enable) {
     SharedAqlItemBlockPtr newBlock{nullptr};
@@ -1069,7 +1048,6 @@
 
     return createOutputRow(newBlock, std::move(call));
   } else {
-<<<<<<< HEAD
     if constexpr (isMultiDepExecutor<Executor>) {
       // MultiDepExecutor wpuld require dependency handling.
       // We do not have it here.
@@ -1100,10 +1078,6 @@
       // We have an upper bound by DefaultBatchSize;
       blockSize = std::min(ExecutionBlock::DefaultBatchSize, blockSize);
     }
-=======
-    // Non-Passthrough variant, we need to allocate the block ourselfs
-    size_t blockSize = ExecutionBlock::DefaultBatchSize;
->>>>>>> 4874cc80
     SharedAqlItemBlockPtr newBlock =
         _engine->itemBlockManager().requestBlock(blockSize, _infos.numberOfOutputRegisters());
     return createOutputRow(newBlock, std::move(call));
@@ -1111,16 +1085,10 @@
 }
 
 template <class Executor>
-<<<<<<< HEAD
 void ExecutionBlockImpl<Executor>::ensureOutputBlock(AqlCall&& call,
                                                      DataRange const& inputRange) {
   if (_outputItemRow == nullptr || !_outputItemRow->isInitialized()) {
     _outputItemRow = allocateOutputBlock(std::move(call), inputRange);
-=======
-void ExecutionBlockImpl<Executor>::ensureOutputBlock(AqlCall&& call) {
-  if (_outputItemRow == nullptr || !_outputItemRow->isInitialized()) {
-    _outputItemRow = allocateOutputBlock(std::move(call));
->>>>>>> 4874cc80
   } else {
     _outputItemRow->setCall(std::move(call));
   }
@@ -1271,7 +1239,6 @@
  */
 enum class FastForwardVariant { FULLCOUNT, EXECUTOR, FETCHER };
 
-<<<<<<< HEAD
 template <class Executor>
 static auto fastForwardType(AqlCall const& call, Executor const& e) -> FastForwardVariant {
   if (call.needsFullCount() && call.getOffset() == 0 && call.getLimit() == 0) {
@@ -1312,9 +1279,10 @@
         _lastRange.setDependency(dependency, range);
       }
       return {state, skipped, _lastRange};
+
     } else if constexpr (executorHasSideEffects<Executor>) {
       // If the executor has side effects, we cannot bypass any subqueries
-      // by skipping them. SO we need to fetch all shadow rows in order to
+      // by skipping them. So we need to fetch all shadow rows in order to
       // trigger this Executor with everthing from above.
       // NOTE: The Executor needs to discard shadowRows, and do the accouting.
       static_assert(std::is_same_v<AqlCall, std::decay_t<decltype(aqlCall)>>);
@@ -1640,376 +1608,6 @@
 }
 
 template <class Executor>
-=======
-template <class Executor>
-static auto fastForwardType(AqlCall const& call, Executor const& e) -> FastForwardVariant {
-  if (call.needsFullCount() && call.getOffset() == 0 && call.getLimit() == 0) {
-    // Only start fullCount after the original call is fulfilled. Otherwise
-    // do fast-forward variant
-    TRI_ASSERT(call.hasHardLimit());
-    return FastForwardVariant::FULLCOUNT;
-  }
-  // TODO: We only need to do this if the executor is required to call.
-  // e.g. Modifications and SubqueryStart will always need to be called. Limit only if it needs to report fullCount
-  if constexpr (is_one_of_v<Executor, LimitExecutor, SubqueryStartExecutor> ||
-                executorHasSideEffects<Executor>) {
-    return FastForwardVariant::EXECUTOR;
-  }
-  return FastForwardVariant::FETCHER;
-}
-
-template <class Executor>
-auto ExecutionBlockImpl<Executor>::executeFetcher(AqlCallStack& stack, AqlCallType const& aqlCall)
-    -> std::tuple<ExecutionState, SkipResult, typename Fetcher::DataRange> {
-  if constexpr (isNewStyleExecutor<Executor>) {
-    // TODO The logic in the MultiDependencySingleRowFetcher branch should be
-    //      moved into the MultiDependencySingleRowFetcher.
-    static_assert(isMultiDepExecutor<Executor> ==
-                  std::is_same_v<Fetcher, MultiDependencySingleRowFetcher>);
-    if constexpr (std::is_same_v<Fetcher, MultiDependencySingleRowFetcher>) {
-      static_assert(
-          !executorHasSideEffects<Executor>,
-          "there is a special implementation for side-effect executors to "
-          "exchange the stack. For the MultiDependencyFetcher this special "
-          "case is not implemented. There is no reason to disallow this "
-          "case here however, it is just not needed thus far.");
-      // Note the aqlCall is an AqlCallSet in this case:
-      static_assert(std::is_same_v<AqlCallSet, std::decay_t<decltype(aqlCall)>>);
-      TRI_ASSERT(_lastRange.numberDependencies() == _dependencies.size());
-      auto const& [state, skipped, ranges] = _rowFetcher.execute(stack, aqlCall);
-      for (auto const& [dependency, range] : ranges) {
-        _lastRange.setDependency(dependency, range);
-      }
-      return {state, skipped, _lastRange};
-    } else if constexpr (executorHasSideEffects<Executor>) {
-      // If the executor has side effects, we cannot bypass any subqueries
-      // by skipping them. SO we need to fetch all shadow rows in order to
-      // trigger this Executor with everthing from above.
-      // NOTE: The Executor needs to discard shadowRows, and do the accouting.
-      static_assert(std::is_same_v<AqlCall, std::decay_t<decltype(aqlCall)>>);
-      auto fetchAllStack = stack.createEquivalentFetchAllShadowRowsStack();
-      fetchAllStack.pushCall(aqlCall);
-      auto res = _rowFetcher.execute(fetchAllStack);
-      // Just make sure we did not Skip anything
-      TRI_ASSERT(std::get<SkipResult>(res).nothingSkipped());
-      return res;
-    } else {
-      // If we are SubqueryStart, we remove the top element of the stack
-      // which belongs to the subquery enclosed by this
-      // SubqueryStart and the partnered SubqueryEnd by *not*
-      // pushing the upstream request.
-      if constexpr (!std::is_same_v<Executor, SubqueryStartExecutor>) {
-        stack.pushCall(std::move(aqlCall));
-      }
-
-      auto const result = _rowFetcher.execute(stack);
-
-      if constexpr (!std::is_same_v<Executor, SubqueryStartExecutor>) {
-        // As the stack is copied into the fetcher, we need to pop off our call
-        // again. If we use other datastructures or moving we may hand over
-        // ownership of the stack here instead and no popCall is necessary.
-        stack.popCall();
-      } else {
-        // Do not pop the call, we did not put it on.
-        // However we need it for accounting later.
-      }
-
-      return result;
-    }
-  } else {
-    TRI_ASSERT(false);
-    THROW_ARANGO_EXCEPTION(TRI_ERROR_NOT_IMPLEMENTED);
-  }
-}
-
-template <class Executor>
-auto ExecutionBlockImpl<Executor>::executeProduceRows(typename Fetcher::DataRange& input,
-                                                      OutputAqlItemRow& output)
-    -> std::tuple<ExecutorState, typename Executor::Stats, AqlCallType> {
-  if constexpr (isNewStyleExecutor<Executor>) {
-    if constexpr (isMultiDepExecutor<Executor>) {
-      TRI_ASSERT(input.numberDependencies() == _dependencies.size());
-      return _executor.produceRows(input, output);
-    } else if constexpr (is_one_of_v<Executor, SubqueryExecutor<true>, SubqueryExecutor<false>>) {
-      // The SubqueryExecutor has it's own special handling outside.
-      // SO this code is in fact not reachable
-      TRI_ASSERT(false);
-      THROW_ARANGO_EXCEPTION(TRI_ERROR_INTERNAL_AQL);
-    } else {
-      auto [state, stats, call] = _executor.produceRows(input, output);
-      return {state, stats, call};
-    }
-  } else {
-    return {ExecutorState::DONE, typename Executor::Stats{}, AqlCall{}};
-  }
-}
-
-template <class Executor>
-auto ExecutionBlockImpl<Executor>::executeSkipRowsRange(typename Fetcher::DataRange& inputRange,
-                                                        AqlCall& call)
-    -> std::tuple<ExecutorState, typename Executor::Stats, size_t, AqlCallType> {
-  if constexpr (isNewStyleExecutor<Executor>) {
-    call.skippedRows = 0;
-    if constexpr (skipRowsType<Executor>() == SkipRowsRangeVariant::EXECUTOR) {
-      if constexpr (isMultiDepExecutor<Executor>) {
-        TRI_ASSERT(inputRange.numberDependencies() == _dependencies.size());
-        // If the executor has a method skipRowsRange, to skip outputs.
-        // Every non-passthrough executor needs to implement this.
-        auto res = _executor.skipRowsRange(inputRange, call);
-        _executorReturnedDone = std::get<ExecutorState>(res) == ExecutorState::DONE;
-        return res;
-      } else if constexpr (is_one_of_v<Executor, SubqueryExecutor<true>, SubqueryExecutor<false>>) {
-        // The SubqueryExecutor has it's own special handling outside.
-        // SO this code is in fact not reachable
-        TRI_ASSERT(false);
-        THROW_ARANGO_EXCEPTION(TRI_ERROR_INTERNAL_AQL);
-      } else {
-        auto [state, stats, skipped, localCall] =
-            _executor.skipRowsRange(inputRange, call);
-        _executorReturnedDone = state == ExecutorState::DONE;
-        return {state, stats, skipped, localCall};
-      }
-    } else if constexpr (skipRowsType<Executor>() == SkipRowsRangeVariant::FETCHER) {
-      // If we know that every input row produces exactly one output row (this
-      // is a property of the executor), then we can just let the fetcher skip
-      // the number of rows that we would like to skip.
-      // Returning this will trigger to end in upstream state now, with the
-      // call that was handed it.
-      static_assert(
-          std::is_same_v<typename Executor::Stats, NoStats>,
-          "Executors with custom statistics must implement skipRowsRange.");
-      return {inputRange.upstreamState(), NoStats{}, 0, call};
-    } else {
-      static_assert(dependent_false<Executor>::value,
-                    "This value of SkipRowsRangeVariant is not supported");
-      TRI_ASSERT(false);
-    }
-  } else {
-    TRI_ASSERT(false);
-  }
-  TRI_ASSERT(false);
-  THROW_ARANGO_EXCEPTION(TRI_ERROR_INTERNAL);
-}
-
-template <>
-auto ExecutionBlockImpl<SubqueryStartExecutor>::shadowRowForwarding() -> ExecState {
-  TRI_ASSERT(_outputItemRow);
-  TRI_ASSERT(_outputItemRow->isInitialized());
-  TRI_ASSERT(!_outputItemRow->allRowsUsed());
-  if (_lastRange.hasDataRow()) {
-    // If we have a dataRow, the executor needs to write it's output.
-    // If we get woken up by a dataRow during forwarding of ShadowRows
-    // This will return false, and if so we need to call produce instead.
-    auto didWrite = _executor.produceShadowRow(_lastRange, *_outputItemRow);
-    // The Subquery Start returns DONE after every row.
-    // This needs to be resetted as soon as a shadowRow has been produced
-    _executorReturnedDone = false;
-    if (didWrite) {
-      if (_lastRange.hasShadowRow()) {
-        // Forward the ShadowRows
-        return ExecState::SHADOWROWS;
-      }
-      // If we have more input,
-      // For now we need to return
-      // here and cannot start another subquery.
-      // We do not know what to do with the next DataRow.
-      return ExecState::DONE;
-    } else {
-      // Woken up after shadowRow forwarding
-      // Need to call the Executor
-      return ExecState::CHECKCALL;
-    }
-  } else {
-    // Need to forward the ShadowRows
-    auto const& [state, shadowRow] = _lastRange.nextShadowRow();
-    TRI_ASSERT(shadowRow.isInitialized());
-    _outputItemRow->increaseShadowRowDepth(shadowRow);
-    TRI_ASSERT(_outputItemRow->produced());
-    _outputItemRow->advanceRow();
-
-    if (_lastRange.hasShadowRow()) {
-      return ExecState::SHADOWROWS;
-    }
-    // If we do not have more shadowRows
-    // we need to return.
-    return ExecState::DONE;
-  }
-}
-
-template <>
-auto ExecutionBlockImpl<SubqueryEndExecutor>::shadowRowForwarding() -> ExecState {
-  TRI_ASSERT(_outputItemRow);
-  TRI_ASSERT(_outputItemRow->isInitialized());
-  TRI_ASSERT(!_outputItemRow->allRowsUsed());
-  if (!_lastRange.hasShadowRow()) {
-    // We got back without a ShadowRow in the LastRange
-    // Let client call again
-    return ExecState::DONE;
-  }
-  auto const& [state, shadowRow] = _lastRange.nextShadowRow();
-  TRI_ASSERT(shadowRow.isInitialized());
-  bool didConsume = false;
-  if (shadowRow.isRelevant()) {
-    // We need to consume the row, and write the Aggregate to it.
-    _executor.consumeShadowRow(shadowRow, *_outputItemRow);
-    didConsume = true;
-    // we need to reset the ExecutorHasReturnedDone, it will
-    // return done after every subquery is fully collected.
-    _executorReturnedDone = false;
-  } else {
-    _outputItemRow->decreaseShadowRowDepth(shadowRow);
-  }
-
-  TRI_ASSERT(_outputItemRow->produced());
-  _outputItemRow->advanceRow();
-
-  if (state == ExecutorState::DONE) {
-    // We have consumed everything, we are
-    // Done with this query
-    return ExecState::DONE;
-  } else if (_lastRange.hasDataRow()) {
-    // Multiple concatenated Subqueries
-    // This case is disallowed for now, as we do not know the
-    // look-ahead call
-    TRI_ASSERT(false);
-    // If we would know we could now go into a continue with next subquery
-    // state.
-    return ExecState::DONE;
-  } else if (_lastRange.hasShadowRow()) {
-    // We still have shadowRows, we
-    // need to forward them
-    return ExecState::SHADOWROWS;
-  } else if (_outputItemRow->isFull()) {
-    // Fullfilled the call
-    // Need to return!
-    return ExecState::DONE;
-  } else {
-    if (didConsume) {
-      // We did only consume the input
-      // ask upstream
-      return ExecState::CHECKCALL;
-    }
-    // End of input, we are done for now
-    // Need to call again
-    return ExecState::DONE;
-  }
-}
-
-template <class Executor>
-auto ExecutionBlockImpl<Executor>::nextStateAfterShadowRows(ExecutorState const& state,
-                                                            DataRange const& range) const
-    noexcept -> ExecState {
-  if (state == ExecutorState::DONE) {
-    // We have consumed everything, we are
-    // Done with this query
-    return ExecState::DONE;
-  } else if (range.hasDataRow()) {
-    // Multiple concatenated Subqueries
-    // This case is disallowed for now, as we do not know the
-    // look-ahead call
-    TRI_ASSERT(false);
-    // If we would know we could now go into a continue with next subquery
-    // state.
-    return ExecState::DONE;
-  } else if (range.hasShadowRow()) {
-    // We still have shadowRows, we
-    // need to forward them
-    return ExecState::SHADOWROWS;
-  } else {
-    // End of input, we are done for now
-    // Need to call again
-    return ExecState::DONE;
-  }
-}
-
-template <class Executor>
-auto ExecutionBlockImpl<Executor>::sideEffectShadowRowForwarding(AqlCallStack& stack,
-                                                                 SkipResult& skipResult)
-    -> ExecState {
-  TRI_ASSERT(executorHasSideEffects<Executor>);
-  if (!stack.needToSkipSubquery()) {
-    // We need to really produce things here
-    // fall back to original version as any other executor.
-    return shadowRowForwarding();
-  }
-  TRI_ASSERT(_outputItemRow);
-  TRI_ASSERT(_outputItemRow->isInitialized());
-  TRI_ASSERT(!_outputItemRow->allRowsUsed());
-  if (!_lastRange.hasShadowRow()) {
-    // We got back without a ShadowRow in the LastRange
-    // Let client call again
-    return ExecState::DONE;
-  }
-
-  auto const& [state, shadowRow] = _lastRange.nextShadowRow();
-  TRI_ASSERT(shadowRow.isInitialized());
-  uint64_t depthSkippingNow = static_cast<uint64_t>(stack.shadowRowDepthToSkip());
-  uint64_t shadowDepth = shadowRow.getDepth();
-
-  bool didWriteRow = false;
-  if (shadowRow.isRelevant()) {
-    LOG_QUERY("1b257", DEBUG) << printTypeInfo() << " init executor.";
-    // We found a relevant shadow Row.
-    // We need to reset the Executor
-    resetExecutor();
-  }
-
-  if (depthSkippingNow > shadowDepth) {
-    // We are skipping the outermost Subquery.
-    // Simply drop this ShadowRow
-  } else if (depthSkippingNow == shadowDepth) {
-    // We are skipping on this subquery level.
-    // Skip the row, but report skipped 1.
-    AqlCall& shadowCall = stack.modifyCallAtDepth(shadowDepth);
-    if (shadowCall.needSkipMore()) {
-      shadowCall.didSkip(1);
-      skipResult.didSkipSubquery(1, shadowDepth);
-    } else {
-      TRI_ASSERT(shadowCall.hardLimit == 0);
-      // Simply drop this shadowRow!
-    }
-  } else {
-    // We got a shadowRow of a subquery we are not skipping here.
-    // Do proper reporting on it's call.
-    AqlCall& shadowCall = stack.modifyCallAtDepth(shadowDepth);
-    TRI_ASSERT(!shadowCall.needSkipMore() && shadowCall.getLimit() > 0);
-    _outputItemRow->copyRow(shadowRow);
-    shadowCall.didProduce(1);
-
-    TRI_ASSERT(_outputItemRow->produced());
-    _outputItemRow->advanceRow();
-    didWriteRow = true;
-  }
-  if (state == ExecutorState::DONE) {
-    // We have consumed everything, we are
-    // Done with this query
-    return ExecState::DONE;
-  } else if (_lastRange.hasDataRow()) {
-    // Multiple concatenated Subqueries
-    // This case is disallowed for now, as we do not know the
-    // look-ahead call
-    TRI_ASSERT(false);
-    // If we would know we could now go into a continue with next subquery
-    // state.
-    return ExecState::DONE;
-  } else if (_lastRange.hasShadowRow()) {
-    // We still have shadowRows, we
-    // need to forward them
-    return ExecState::SHADOWROWS;
-  } else if (didWriteRow) {
-    // End of input, we are done for now
-    // Need to call again
-    return ExecState::DONE;
-  } else {
-    // Done with this subquery.
-    // We did not write any output yet.
-    // So we can continue with upstream.
-    return ExecState::UPSTREAM;
-  }
-}
-
-template <class Executor>
->>>>>>> 4874cc80
 auto ExecutionBlockImpl<Executor>::shadowRowForwarding() -> ExecState {
   TRI_ASSERT(_outputItemRow);
   TRI_ASSERT(_outputItemRow->isInitialized());
@@ -2097,11 +1695,7 @@
     }
     case FastForwardVariant::FETCHER: {
       LOG_QUERY("fa327", DEBUG) << printTypeInfo() << " bypass unused rows.";
-<<<<<<< HEAD
-      auto const dependency = inputRange.skipAllRemainingDataRows();
-=======
       ADB_IGNORE_UNUSED auto const dependency = inputRange.skipAllRemainingDataRows();
->>>>>>> 4874cc80
       auto constexpr fastForwardCall = AqlCall{0, false, 0, AqlCall::LimitType::HARD};
       auto const call = std::invoke([&]() -> AqlCallType {
         if constexpr (std::is_same_v<AqlCallType, AqlCall>) {
@@ -2376,15 +1970,9 @@
             TRI_ASSERT(!stack.empty());
             AqlCall const& subqueryCall = stack.peek();
             AqlCall copyCall = subqueryCall;
-<<<<<<< HEAD
             ensureOutputBlock(std::move(copyCall), _lastRange);
           } else {
             ensureOutputBlock(std::move(clientCall), _lastRange);
-=======
-            ensureOutputBlock(std::move(copyCall));
-          } else {
-            ensureOutputBlock(std::move(clientCall));
->>>>>>> 4874cc80
           }
           TRI_ASSERT(_outputItemRow);
           TRI_ASSERT(!_executorReturnedDone);
@@ -2576,15 +2164,9 @@
             TRI_ASSERT(!stack.empty());
             AqlCall const& subqueryCall = stack.peek();
             AqlCall copyCall = subqueryCall;
-<<<<<<< HEAD
             ensureOutputBlock(std::move(copyCall), _lastRange);
           } else {
             ensureOutputBlock(std::move(clientCall), _lastRange);
-=======
-            ensureOutputBlock(std::move(copyCall));
-          } else {
-            ensureOutputBlock(std::move(clientCall));
->>>>>>> 4874cc80
           }
 
           TRI_ASSERT(!_outputItemRow->allRowsUsed());
