////////////////////////////////////////////////////////////////////////////////
/// DISCLAIMER
///
/// Copyright 2018 ArangoDB GmbH, Cologne, Germany
///
/// Licensed under the Apache License, Version 2.0 (the "License");
/// you may not use this file except in compliance with the License.
/// You may obtain a copy of the License at
///
///     http://www.apache.org/licenses/LICENSE-2.0
///
/// Unless required by applicable law or agreed to in writing, software
/// distributed under the License is distributed on an "AS IS" BASIS,
/// WITHOUT WARRANTIES OR CONDITIONS OF ANY KIND, either express or implied.
/// See the License for the specific language governing permissions and
/// limitations under the License.
///
/// Copyright holder is ArangoDB GmbH, Cologne, Germany
///
/// @author Tobias Goedderz
/// @author Michael Hackstein
/// @author Heiko Kernbach
/// @author Jan Christoph Uhde
////////////////////////////////////////////////////////////////////////////////

#include "ExecutionBlockImpl.h"

#include "Aql/AllRowsFetcher.h"
#include "Aql/AqlCallStack.h"
#include "Aql/AqlItemBlock.h"
#include "Aql/CalculationExecutor.h"
#include "Aql/ConstFetcher.h"
#include "Aql/ConstrainedSortExecutor.h"
#include "Aql/CountCollectExecutor.h"
#include "Aql/DistinctCollectExecutor.h"
#include "Aql/EnumerateCollectionExecutor.h"
#include "Aql/EnumerateListExecutor.h"
#include "Aql/ExecutionEngine.h"
#include "Aql/ExecutionState.h"
#include "Aql/ExecutorInfos.h"
#include "Aql/FilterExecutor.h"
#include "Aql/HashedCollectExecutor.h"
#include "Aql/IResearchViewExecutor.h"
#include "Aql/IdExecutor.h"
#include "Aql/IndexExecutor.h"
#include "Aql/InputAqlItemRow.h"
#include "Aql/KShortestPathsExecutor.h"
#include "Aql/LimitExecutor.h"
#include "Aql/MaterializeExecutor.h"
#include "Aql/ModificationExecutor.h"
#include "Aql/MultiDependencySingleRowFetcher.h"
#include "Aql/NoResultsExecutor.h"
#include "Aql/ParallelUnsortedGatherExecutor.h"
#include "Aql/Query.h"
#include "Aql/QueryOptions.h"
#include "Aql/ReturnExecutor.h"
#include "Aql/ShadowAqlItemRow.h"
#include "Aql/ShortestPathExecutor.h"
#include "Aql/SimpleModifier.h"
#include "Aql/SingleRemoteModificationExecutor.h"
#include "Aql/SortExecutor.h"
#include "Aql/SortRegister.h"
#include "Aql/SortedCollectExecutor.h"
#include "Aql/SortingGatherExecutor.h"
#include "Aql/SubqueryEndExecutor.h"
#include "Aql/SubqueryExecutor.h"
#include "Aql/SubqueryStartExecutor.h"
#include "Aql/TraversalExecutor.h"
#include "Aql/UnsortedGatherExecutor.h"
#include "Aql/UpsertModifier.h"
#include "Basics/system-functions.h"
#include "Transaction/Context.h"

#include <velocypack/Dumper.h>
#include <velocypack/velocypack-aliases.h>

#include <boost/core/demangle.hpp>

#include <type_traits>

using namespace arangodb;
using namespace arangodb::aql;

/*
 * Creates a metafunction `checkName` that tests whether a class has a method
 * named `methodName`, used like this:
 *
 * CREATE_HAS_MEMBER_CHECK(someMethod, hasSomeMethod);
 * ...
 * constexpr bool someClassHasSomeMethod = hasSomeMethod<SomeClass>::value;
 */

#define CREATE_HAS_MEMBER_CHECK(methodName, checkName)               \
  template <typename T>                                              \
  class checkName {                                                  \
    template <typename C>                                            \
    static std::true_type test(decltype(&C::methodName));            \
    template <typename C>                                            \
    static std::true_type test(decltype(&C::template methodName<>)); \
    template <typename>                                              \
    static std::false_type test(...);                                \
                                                                     \
   public:                                                           \
    static constexpr bool value = decltype(test<T>(0))::value;       \
  }

CREATE_HAS_MEMBER_CHECK(initializeCursor, hasInitializeCursor);
CREATE_HAS_MEMBER_CHECK(skipRows, hasSkipRows);
CREATE_HAS_MEMBER_CHECK(fetchBlockForPassthrough, hasFetchBlockForPassthrough);
CREATE_HAS_MEMBER_CHECK(expectedNumberOfRows, hasExpectedNumberOfRows);
CREATE_HAS_MEMBER_CHECK(skipRowsRange, hasSkipRowsRange);

#ifdef ARANGODB_USE_GOOGLE_TESTS
// Forward declaration of Test Executors.
// only used as long as isNewStyleExecutor is required.
namespace arangodb {
namespace aql {
class TestLambdaExecutor;

class TestLambdaSkipExecutor;
}  // namespace aql
}  // namespace arangodb
#endif

template <typename T, typename... Es>
constexpr bool is_one_of_v = (std::is_same_v<T, Es> || ...);

/*
 * Determine whether we execute new style or old style skips, i.e. pre or post shadow row introduction
 * TODO: This should be removed once all executors and fetchers are ported to the new style.
 */
template <typename Executor>
constexpr bool isNewStyleExecutor =
    is_one_of_v<Executor, FilterExecutor, SortedCollectExecutor, IdExecutor<ConstFetcher>,
                IdExecutor<SingleRowFetcher<BlockPassthrough::Enable>>, ReturnExecutor, IndexExecutor,
#ifdef ARANGODB_USE_GOOGLE_TESTS
                TestLambdaExecutor,
                TestLambdaSkipExecutor,  // we need one after these to avoid compile errors in non-test mode
#endif
                ShortestPathExecutor,
                LimitExecutor>;

template <class Executor>
ExecutionBlockImpl<Executor>::ExecutionBlockImpl(ExecutionEngine* engine,
                                                 ExecutionNode const* node,
                                                 typename Executor::Infos infos)
    : ExecutionBlock(engine, node),
      _dependencyProxy(_dependencies, engine->itemBlockManager(),
                       infos.getInputRegisters(),
                       infos.numberOfInputRegisters(), trxVpackOptions()),
      _rowFetcher(_dependencyProxy),
      _infos(std::move(infos)),
      _executor(_rowFetcher, _infos),
      _outputItemRow(),
      _query(*engine->getQuery()),
      _state(InternalState::FETCH_DATA),
      _lastRange{ExecutorState::HASMORE},
      _execState{ExecState::CHECKCALL},
      _upstreamRequest{},
      _clientRequest{},
      _hasUsedDataRangeBlock{false} {
  // already insert ourselves into the statistics results
  if (_profile >= PROFILE_LEVEL_BLOCKS) {
    _engine->_stats.nodes.try_emplace(node->id(), ExecutionStats::Node());
  }
}

template <class Executor>
ExecutionBlockImpl<Executor>::~ExecutionBlockImpl() = default;

template <class Executor>
std::pair<ExecutionState, SharedAqlItemBlockPtr> ExecutionBlockImpl<Executor>::getSome(size_t atMost) {
  if constexpr (isNewStyleExecutor<Executor>) {
    AqlCallStack stack{AqlCall::SimulateGetSome(atMost)};
    auto const [state, skipped, block] = execute(stack);
    return {state, block};
  } else {
    traceGetSomeBegin(atMost);
    auto result = getSomeWithoutTrace(atMost);
    return traceGetSomeEnd(result.first, std::move(result.second));
  }
}

template <class Executor>
std::pair<ExecutionState, SharedAqlItemBlockPtr> ExecutionBlockImpl<Executor>::getSomeWithoutTrace(size_t atMost) {
  if constexpr (isNewStyleExecutor<Executor>) {
    TRI_ASSERT(false);
    THROW_ARANGO_EXCEPTION(TRI_ERROR_INTERNAL_AQL);
  } else {
    TRI_ASSERT(atMost <= ExecutionBlock::DefaultBatchSize);
    // silence tests -- we need to introduce new failure tests for fetchers
    TRI_IF_FAILURE("ExecutionBlock::getOrSkipSome1") {
      THROW_ARANGO_EXCEPTION(TRI_ERROR_DEBUG);
    }
    TRI_IF_FAILURE("ExecutionBlock::getOrSkipSome2") {
      THROW_ARANGO_EXCEPTION(TRI_ERROR_DEBUG);
    }
    TRI_IF_FAILURE("ExecutionBlock::getOrSkipSome3") {
      THROW_ARANGO_EXCEPTION(TRI_ERROR_DEBUG);
    }

    if (getQuery().killed()) {
      THROW_ARANGO_EXCEPTION(TRI_ERROR_QUERY_KILLED);
    }

    if (_state == InternalState::DONE) {
      // We are done, so we stay done
      return {ExecutionState::DONE, nullptr};
    }

    if (!_outputItemRow) {
      ExecutionState state;
      SharedAqlItemBlockPtr newBlock;
      std::tie(state, newBlock) =
          requestWrappedBlock(atMost, _infos.numberOfOutputRegisters());
      if (state == ExecutionState::WAITING) {
        TRI_ASSERT(newBlock == nullptr);
        return {state, nullptr};
      }
      if (newBlock == nullptr) {
        TRI_ASSERT(state == ExecutionState::DONE);
        _state = InternalState::DONE;
        // _rowFetcher must be DONE now already
        return {state, nullptr};
      }
      TRI_ASSERT(newBlock != nullptr);
      TRI_ASSERT(newBlock->size() > 0);
      // We cannot hold this assertion, if we are on a pass-through
      // block and the upstream uses execute already.
      // TRI_ASSERT(newBlock->size() <= atMost);
      _outputItemRow = createOutputRow(newBlock, AqlCall{});
    }

    ExecutionState state = ExecutionState::HASMORE;
    ExecutorStats executorStats{};

    TRI_ASSERT(atMost > 0);

    if (isInSplicedSubquery()) {
      // The loop has to be entered at least once!
      TRI_ASSERT(!_outputItemRow->isFull());
      while (!_outputItemRow->isFull() && _state != InternalState::DONE) {
        // Assert that write-head is always pointing to a free row
        TRI_ASSERT(!_outputItemRow->produced());
        switch (_state) {
          case InternalState::FETCH_DATA: {
            std::tie(state, executorStats) = _executor.produceRows(*_outputItemRow);
            // Count global but executor-specific statistics, like number of
            // filtered rows.
            _engine->_stats += executorStats;
            if (_outputItemRow->produced()) {
              _outputItemRow->advanceRow();
            }

            if (state == ExecutionState::WAITING) {
              return {state, nullptr};
            }

            if (state == ExecutionState::DONE) {
              _state = InternalState::FETCH_SHADOWROWS;
            }
            break;
          }
          case InternalState::FETCH_SHADOWROWS: {
            state = fetchShadowRowInternal();
            if (state == ExecutionState::WAITING) {
              return {state, nullptr};
            }
            break;
          }
          case InternalState::DONE: {
            TRI_ASSERT(false);  // Invalid state
          }
        }
      }
      // Modify the return state.
      // As long as we do still have ShadowRows
      // We need to return HASMORE!
      if (_state == InternalState::DONE) {
        state = ExecutionState::DONE;
      } else {
        state = ExecutionState::HASMORE;
      }
    } else {
      // The loop has to be entered at least once!
      TRI_ASSERT(!_outputItemRow->isFull());
      while (!_outputItemRow->isFull()) {
        std::tie(state, executorStats) = _executor.produceRows(*_outputItemRow);
        // Count global but executor-specific statistics, like number of filtered rows.
        _engine->_stats += executorStats;
        if (_outputItemRow->produced()) {
          _outputItemRow->advanceRow();
        }

        if (state == ExecutionState::WAITING) {
          return {state, nullptr};
        }

        if (state == ExecutionState::DONE) {
          auto outputBlock = _outputItemRow->stealBlock();
          // This is not strictly necessary here, as we shouldn't be called again after DONE.
          _outputItemRow.reset();
          return {state, std::move(outputBlock)};
        }
      }

      TRI_ASSERT(state == ExecutionState::HASMORE);
      TRI_ASSERT(_outputItemRow->isFull());
    }

    auto outputBlock = _outputItemRow->stealBlock();
    // we guarantee that we do return a valid pointer in the HASMORE case.
    TRI_ASSERT(outputBlock != nullptr || _state == InternalState::DONE);
    _outputItemRow.reset();
    return {state, std::move(outputBlock)};
  }
}

template <class Executor>
std::unique_ptr<OutputAqlItemRow> ExecutionBlockImpl<Executor>::createOutputRow(
    SharedAqlItemBlockPtr& newBlock, AqlCall&& call) {
#ifdef ARANGODB_ENABLE_MAINTAINER_MODE
  if (newBlock != nullptr) {
    // Assert that the block has enough registers. This must be guaranteed by
    // the register planning.
    TRI_ASSERT(newBlock->getNrRegs() == _infos.numberOfOutputRegisters());
    // Check that all output registers are empty.
    for (auto const& reg : *_infos.getOutputRegisters()) {
      for (size_t row = 0; row < newBlock->size(); row++) {
        AqlValue const& val = newBlock->getValueReference(row, reg);
        TRI_ASSERT(val.isEmpty());
      }
    }
  }
#endif

  if /* constexpr */ (Executor::Properties::allowsBlockPassthrough == BlockPassthrough::Enable) {
    return std::make_unique<OutputAqlItemRow>(newBlock, infos().getOutputRegisters(),
                                              infos().registersToKeep(),
                                              infos().registersToClear(), call,
                                              OutputAqlItemRow::CopyRowBehavior::DoNotCopyInputRows);
  } else {
    return std::make_unique<OutputAqlItemRow>(newBlock, infos().getOutputRegisters(),
                                              infos().registersToKeep(),
                                              infos().registersToClear(), call);
  }
}

template <class Executor>
Executor& ExecutionBlockImpl<Executor>::executor() {
  return _executor;
}

template <class Executor>
Query const& ExecutionBlockImpl<Executor>::getQuery() const {
  return _query;
}

template <class Executor>
typename ExecutionBlockImpl<Executor>::Infos const& ExecutionBlockImpl<Executor>::infos() const {
  return _infos;
}

namespace arangodb::aql {

enum class SkipVariants { FETCHER, EXECUTOR, GET_SOME };

// Specifying the namespace here is important to MSVC.
template <enum arangodb::aql::SkipVariants>
struct ExecuteSkipVariant {};

template <>
struct ExecuteSkipVariant<SkipVariants::FETCHER> {
  template <class Executor>
  static std::tuple<ExecutionState, typename Executor::Stats, size_t> executeSkip(
      Executor& executor, typename Executor::Fetcher& fetcher, size_t toSkip) {
    auto res = fetcher.skipRows(toSkip);
    return std::make_tuple(res.first, typename Executor::Stats{}, res.second);  // tuple, cannot use initializer list due to build failure
  }
};

template <>
struct ExecuteSkipVariant<SkipVariants::EXECUTOR> {
  template <class Executor>
  static std::tuple<ExecutionState, typename Executor::Stats, size_t> executeSkip(
      Executor& executor, typename Executor::Fetcher& fetcher, size_t toSkip) {
    return executor.skipRows(toSkip);
  }
};

template <>
struct ExecuteSkipVariant<SkipVariants::GET_SOME> {
  template <class Executor>
  static std::tuple<ExecutionState, typename Executor::Stats, size_t> executeSkip(
      Executor& executor, typename Executor::Fetcher& fetcher, size_t toSkip) {
    // this function should never be executed
    TRI_ASSERT(false);
    // Make MSVC happy:
    return std::make_tuple(ExecutionState::DONE, typename Executor::Stats{}, 0);  // tuple, cannot use initializer list due to build failure
  }
};

template <class Executor>
static SkipVariants constexpr skipType() {
  static_assert(!isNewStyleExecutor<Executor>);
  bool constexpr useFetcher =
      Executor::Properties::allowsBlockPassthrough == BlockPassthrough::Enable &&
      !std::is_same<Executor, SubqueryExecutor<true>>::value;

  bool constexpr useExecutor = hasSkipRows<Executor>::value;

  // ConstFetcher and SingleRowFetcher<BlockPassthrough::Enable> can skip, but
  // it may not be done for modification subqueries.
  static_assert(useFetcher ==
                    (std::is_same<typename Executor::Fetcher, ConstFetcher>::value ||
                     (std::is_same<typename Executor::Fetcher, SingleRowFetcher<BlockPassthrough::Enable>>::value &&
                      !std::is_same<Executor, SubqueryExecutor<true>>::value)),
                "Unexpected fetcher for SkipVariants::FETCHER");

  static_assert(!useFetcher || hasSkipRows<typename Executor::Fetcher>::value,
                "Fetcher is chosen for skipping, but has not skipRows method!");

  static_assert(
      useExecutor ==
          (std::is_same<Executor, IndexExecutor>::value ||
           std::is_same<Executor, IResearchViewExecutor<false, iresearch::MaterializeType::NotMaterialize>>::value ||
           std::is_same<Executor, IResearchViewExecutor<false, iresearch::MaterializeType::LateMaterialize>>::value ||
           std::is_same<Executor, IResearchViewExecutor<false, iresearch::MaterializeType::Materialize>>::value ||
           std::is_same<Executor, IResearchViewExecutor<false, iresearch::MaterializeType::NotMaterialize | iresearch::MaterializeType::UseStoredValues>>::value ||
           std::is_same<Executor, IResearchViewExecutor<false, iresearch::MaterializeType::LateMaterialize | iresearch::MaterializeType::UseStoredValues>>::value ||
           std::is_same<Executor, IResearchViewExecutor<true, iresearch::MaterializeType::NotMaterialize>>::value ||
           std::is_same<Executor, IResearchViewExecutor<true, iresearch::MaterializeType::LateMaterialize>>::value ||
           std::is_same<Executor, IResearchViewExecutor<true, iresearch::MaterializeType::Materialize>>::value ||
           std::is_same<Executor, IResearchViewExecutor<true, iresearch::MaterializeType::NotMaterialize | iresearch::MaterializeType::UseStoredValues>>::value ||
           std::is_same<Executor, IResearchViewExecutor<true, iresearch::MaterializeType::LateMaterialize | iresearch::MaterializeType::UseStoredValues>>::value ||
           std::is_same<Executor, IResearchViewMergeExecutor<false, iresearch::MaterializeType::NotMaterialize>>::value ||
           std::is_same<Executor, IResearchViewMergeExecutor<false, iresearch::MaterializeType::LateMaterialize>>::value ||
           std::is_same<Executor, IResearchViewMergeExecutor<false, iresearch::MaterializeType::Materialize>>::value ||
           std::is_same<Executor, IResearchViewMergeExecutor<false, iresearch::MaterializeType::NotMaterialize | iresearch::MaterializeType::UseStoredValues>>::value ||
           std::is_same<Executor, IResearchViewMergeExecutor<false, iresearch::MaterializeType::LateMaterialize | iresearch::MaterializeType::UseStoredValues>>::value ||
           std::is_same<Executor, IResearchViewMergeExecutor<true, iresearch::MaterializeType::NotMaterialize>>::value ||
           std::is_same<Executor, IResearchViewMergeExecutor<true, iresearch::MaterializeType::LateMaterialize>>::value ||
           std::is_same<Executor, IResearchViewMergeExecutor<true, iresearch::MaterializeType::Materialize>>::value ||
           std::is_same<Executor, IResearchViewMergeExecutor<true, iresearch::MaterializeType::NotMaterialize | iresearch::MaterializeType::UseStoredValues>>::value ||
           std::is_same<Executor, IResearchViewMergeExecutor<true, iresearch::MaterializeType::LateMaterialize | iresearch::MaterializeType::UseStoredValues>>::value ||
           std::is_same<Executor, EnumerateCollectionExecutor>::value ||
           std::is_same<Executor, LimitExecutor>::value ||
           std::is_same<Executor, ConstrainedSortExecutor>::value ||
           std::is_same<Executor, SortingGatherExecutor>::value ||
           std::is_same<Executor, UnsortedGatherExecutor>::value ||
           std::is_same<Executor, ParallelUnsortedGatherExecutor>::value ||
           std::is_same<Executor, MaterializeExecutor<RegisterId>>::value ||
           std::is_same<Executor, MaterializeExecutor<std::string const&>>::value),
      "Unexpected executor for SkipVariants::EXECUTOR");

  // The LimitExecutor will not work correctly with SkipVariants::FETCHER!
  static_assert(
      !std::is_same<Executor, LimitExecutor>::value || useFetcher,
      "LimitExecutor needs to implement skipRows() to work correctly");

  if (useExecutor) {
    return SkipVariants::EXECUTOR;
  } else if (useFetcher) {
    return SkipVariants::FETCHER;
  } else {
    return SkipVariants::GET_SOME;
  }
}

}  // namespace arangodb::aql

template <class Executor>
std::pair<ExecutionState, size_t> ExecutionBlockImpl<Executor>::skipSome(size_t const atMost) {
  if constexpr (isNewStyleExecutor<Executor>) {
    AqlCallStack stack{AqlCall::SimulateSkipSome(atMost)};
    auto const [state, skipped, block] = execute(stack);

    // execute returns ExecutionState::DONE here, which stops execution after simulating a skip.
    // If we indiscriminately return ExecutionState::HASMORE, then we end up in an infinite loop
    //
    // luckily we can dispose of this kludge once executors have been ported.
    if (skipped < atMost && state == ExecutionState::DONE) {
      return {ExecutionState::DONE, skipped};
    } else {
      return {ExecutionState::HASMORE, skipped};
    }
  } else {
    traceSkipSomeBegin(atMost);
    auto state = ExecutionState::HASMORE;

    while (state == ExecutionState::HASMORE && _skipped < atMost) {
      auto res = skipSomeOnceWithoutTrace(atMost - _skipped);
      TRI_ASSERT(state != ExecutionState::WAITING || res.second == 0);
      state = res.first;
      _skipped += res.second;
      TRI_ASSERT(_skipped <= atMost);
    }

    size_t skipped = 0;
    if (state != ExecutionState::WAITING) {
      std::swap(skipped, _skipped);
    }

    TRI_ASSERT(skipped <= atMost);
    return traceSkipSomeEnd(state, skipped);
  }
}

template <class Executor>
std::pair<ExecutionState, size_t> ExecutionBlockImpl<Executor>::skipSomeOnceWithoutTrace(size_t atMost) {
  if constexpr (isNewStyleExecutor<Executor>) {
    TRI_ASSERT(false);
    THROW_ARANGO_EXCEPTION(TRI_ERROR_INTERNAL_AQL);
  } else {
    constexpr SkipVariants customSkipType = skipType<Executor>();

    if constexpr (customSkipType == SkipVariants::GET_SOME) {
      atMost = std::min(atMost, DefaultBatchSize);
      auto res = getSomeWithoutTrace(atMost);

      size_t skipped = 0;
      if (res.second != nullptr) {
        skipped = res.second->size();
      }
      TRI_ASSERT(skipped <= atMost);

      return {res.first, skipped};
    }

    ExecutionState state;
    typename Executor::Stats stats;
    size_t skipped;
    std::tie(state, stats, skipped) =
        ExecuteSkipVariant<customSkipType>::executeSkip(_executor, _rowFetcher, atMost);
    _engine->_stats += stats;
    TRI_ASSERT(skipped <= atMost);

    return {state, skipped};
  }
}

template <bool customInit>
struct InitializeCursor {};

template <>
struct InitializeCursor<false> {
  template <class Executor>
  static void init(Executor& executor, typename Executor::Fetcher& rowFetcher,
                   typename Executor::Infos& infos) {
    // destroy and re-create the Executor
    executor.~Executor();
    new (&executor) Executor(rowFetcher, infos);
  }
};

template <>
struct InitializeCursor<true> {
  template <class Executor>
  static void init(Executor& executor, typename Executor::Fetcher&,
                   typename Executor::Infos&) {
    // re-initialize the Executor
    executor.initializeCursor();
  }
};

template <class Executor>
std::pair<ExecutionState, Result> ExecutionBlockImpl<Executor>::initializeCursor(InputAqlItemRow const& input) {
  // reinitialize the DependencyProxy
  _dependencyProxy.reset();
  _lastRange = DataRange(ExecutorState::HASMORE);
  _hasUsedDataRangeBlock = false;

  // destroy and re-create the Fetcher
  _rowFetcher.~Fetcher();
  new (&_rowFetcher) Fetcher(_dependencyProxy);

  TRI_ASSERT(_skipped == 0);
  _skipped = 0;
  TRI_ASSERT(_state == InternalState::DONE || _state == InternalState::FETCH_DATA);
  _state = InternalState::FETCH_DATA;

  constexpr bool customInit = hasInitializeCursor<Executor>::value;
  // IndexExecutor and EnumerateCollectionExecutor have initializeCursor
  // implemented, so assert this implementation is used.
  static_assert(!std::is_same<Executor, EnumerateCollectionExecutor>::value || customInit,
                "EnumerateCollectionExecutor is expected to implement a custom "
                "initializeCursor method!");
  static_assert(!std::is_same<Executor, IndexExecutor>::value || customInit,
                "IndexExecutor is expected to implement a custom "
                "initializeCursor method!");
  static_assert(!std::is_same<Executor, DistinctCollectExecutor>::value || customInit,
                "DistinctCollectExecutor is expected to implement a custom "
                "initializeCursor method!");
  InitializeCursor<customInit>::init(_executor, _rowFetcher, _infos);

  // // use this with c++17 instead of specialization below
  // if constexpr (std::is_same_v<Executor, IdExecutor>) {
  //   if (items != nullptr) {
  //     _executor._inputRegisterValues.reset(
  //         items->slice(pos, *(_executor._infos.registersToKeep())));
  //   }
  // }

  return ExecutionBlock::initializeCursor(input);
}

template <class Executor>
std::pair<ExecutionState, Result> ExecutionBlockImpl<Executor>::shutdown(int errorCode) {
  return ExecutionBlock::shutdown(errorCode);
}

template <class Executor>
std::tuple<ExecutionState, size_t, SharedAqlItemBlockPtr> ExecutionBlockImpl<Executor>::execute(AqlCallStack stack) {
  // TODO remove this IF
  // These are new style executors
  if constexpr (isNewStyleExecutor<Executor>) {
    // Only this executor is fully implemented
    traceExecuteBegin(stack);
    auto res = executeWithoutTrace(stack);
    traceExecuteEnd(res);
    return res;
  }

  // Fall back to getSome/skipSome
  auto myCall = stack.popCall();
  TRI_ASSERT(AqlCall::IsSkipSomeCall(myCall) || AqlCall::IsGetSomeCall(myCall));
  if (AqlCall::IsSkipSomeCall(myCall)) {
    auto const [state, skipped] = skipSome(myCall.getOffset());
    if (state != ExecutionState::WAITING) {
      myCall.didSkip(skipped);
    }
    return {state, skipped, nullptr};
  } else if (AqlCall::IsGetSomeCall(myCall)) {
    auto const [state, block] = getSome(myCall.getLimit());
    // We do not need to count as softLimit will be overwritten, and hard cannot be set.
    return {state, 0, block};
  }
  // Should never get here!
  THROW_ARANGO_EXCEPTION(TRI_ERROR_NOT_IMPLEMENTED);
}

// Work around GCC bug: https://gcc.gnu.org/bugzilla/show_bug.cgi?id=56480
// Without the namespaces it fails with
// error: specialization of 'template<class Executor> std::pair<arangodb::aql::ExecutionState, arangodb::Result> arangodb::aql::ExecutionBlockImpl<Executor>::initializeCursor(arangodb::aql::AqlItemBlock*, size_t)' in different namespace
namespace arangodb::aql {
// TODO -- remove this specialization when cpp 17 becomes available

template <>
template <>
auto ExecutionBlockImpl<IdExecutor<ConstFetcher>>::injectConstantBlock<IdExecutor<ConstFetcher>>(SharedAqlItemBlockPtr block)
    -> void {
  // reinitialize the DependencyProxy
  _dependencyProxy.reset();

  // destroy and re-create the Fetcher
  _rowFetcher.~Fetcher();
  new (&_rowFetcher) Fetcher(_dependencyProxy);

  TRI_ASSERT(_skipped == 0);
  _skipped = 0;
  TRI_ASSERT(_state == InternalState::DONE || _state == InternalState::FETCH_DATA);
  _state = InternalState::FETCH_DATA;

  // Reset state of execute
  _lastRange = AqlItemBlockInputRange{ExecutorState::HASMORE};
  _hasUsedDataRangeBlock = false;
  _upstreamState = ExecutionState::HASMORE;

  _rowFetcher.injectBlock(block);

  // cppcheck-suppress unreadVariable
  constexpr bool customInit = hasInitializeCursor<decltype(_executor)>::value;
  InitializeCursor<customInit>::init(_executor, _rowFetcher, _infos);
}

// TODO -- remove this specialization when cpp 17 becomes available
template <>
std::pair<ExecutionState, Result> ExecutionBlockImpl<IdExecutor<ConstFetcher>>::initializeCursor(
    InputAqlItemRow const& input) {
  SharedAqlItemBlockPtr block =
      input.cloneToBlock(_engine->itemBlockManager(), *(infos().registersToKeep()),
                         infos().numberOfOutputRegisters());

  injectConstantBlock(block);

  // end of default initializeCursor
  return ExecutionBlock::initializeCursor(input);
}

// TODO the shutdown specializations shall be unified!

template <>
std::pair<ExecutionState, Result> ExecutionBlockImpl<TraversalExecutor>::shutdown(int errorCode) {
  ExecutionState state;
  Result result;

  std::tie(state, result) = ExecutionBlock::shutdown(errorCode);

  if (state == ExecutionState::WAITING) {
    return {state, result};
  }
  return this->executor().shutdown(errorCode);
}

template <>
std::pair<ExecutionState, Result> ExecutionBlockImpl<ShortestPathExecutor>::shutdown(int errorCode) {
  ExecutionState state;
  Result result;

  std::tie(state, result) = ExecutionBlock::shutdown(errorCode);
  if (state == ExecutionState::WAITING) {
    return {state, result};
  }
  return this->executor().shutdown(errorCode);
}

template <>
std::pair<ExecutionState, Result> ExecutionBlockImpl<KShortestPathsExecutor>::shutdown(int errorCode) {
  ExecutionState state;
  Result result;

  std::tie(state, result) = ExecutionBlock::shutdown(errorCode);
  if (state == ExecutionState::WAITING) {
    return {state, result};
  }
  return this->executor().shutdown(errorCode);
}

template <>
std::pair<ExecutionState, Result> ExecutionBlockImpl<SubqueryExecutor<true>>::shutdown(int errorCode) {
  ExecutionState state;
  Result subqueryResult;
  // shutdown is repeatable
  std::tie(state, subqueryResult) = this->executor().shutdown(errorCode);
  if (state == ExecutionState::WAITING) {
    return {ExecutionState::WAITING, subqueryResult};
  }
  Result result;

  std::tie(state, result) = ExecutionBlock::shutdown(errorCode);
  if (state == ExecutionState::WAITING) {
    return {state, result};
  }
  if (result.fail()) {
    return {state, result};
  }
  return {state, subqueryResult};
}

template <>
std::pair<ExecutionState, Result> ExecutionBlockImpl<SubqueryExecutor<false>>::shutdown(int errorCode) {
  ExecutionState state;
  Result subqueryResult;
  // shutdown is repeatable
  std::tie(state, subqueryResult) = this->executor().shutdown(errorCode);
  if (state == ExecutionState::WAITING) {
    return {ExecutionState::WAITING, subqueryResult};
  }
  Result result;

  std::tie(state, result) = ExecutionBlock::shutdown(errorCode);
  if (state == ExecutionState::WAITING) {
    return {state, result};
  }
  if (result.fail()) {
    return {state, result};
  }
  return {state, subqueryResult};
}

template <>
std::pair<ExecutionState, Result>
ExecutionBlockImpl<IdExecutor<SingleRowFetcher<BlockPassthrough::Enable>>>::shutdown(int errorCode) {
  if (this->infos().isResponsibleForInitializeCursor()) {
    return ExecutionBlock::shutdown(errorCode);
  }
  return {ExecutionState::DONE, {errorCode}};
}

}  // namespace arangodb::aql

namespace arangodb::aql {

// The constant "PASSTHROUGH" is somehow reserved with MSVC.
enum class RequestWrappedBlockVariant {
  DEFAULT,
  PASS_THROUGH,
  INPUTRESTRICTED
};

// Specifying the namespace here is important to MSVC.
template <enum arangodb::aql::RequestWrappedBlockVariant>
struct RequestWrappedBlock {};

template <>
struct RequestWrappedBlock<RequestWrappedBlockVariant::DEFAULT> {
  /**
   * @brief Default requestWrappedBlock() implementation. Just get a new block
   *        from the AqlItemBlockManager.
   */
  template <class Executor>
  static std::pair<ExecutionState, SharedAqlItemBlockPtr> run(
#ifdef ARANGODB_ENABLE_MAINTAINER_MODE
      typename Executor::Infos const&,
#endif
      Executor& executor, ExecutionEngine& engine, size_t nrItems, RegisterCount nrRegs) {
    return {ExecutionState::HASMORE,
            engine.itemBlockManager().requestBlock(nrItems, nrRegs)};
  }
};

template <>
struct RequestWrappedBlock<RequestWrappedBlockVariant::PASS_THROUGH> {
  /**
   * @brief If blocks can be passed through, we do not create new blocks.
   *        Instead, we take the input blocks and reuse them.
   */
  template <class Executor>
  static std::pair<ExecutionState, SharedAqlItemBlockPtr> run(
#ifdef ARANGODB_ENABLE_MAINTAINER_MODE
      typename Executor::Infos const& infos,
#endif
      Executor& executor, ExecutionEngine& engine, size_t nrItems, RegisterCount nrRegs) {
    static_assert(Executor::Properties::allowsBlockPassthrough == BlockPassthrough::Enable,
                  "This function can only be used with executors supporting "
                  "`allowsBlockPassthrough`");
    static_assert(hasFetchBlockForPassthrough<Executor>::value,
                  "An Executor with allowsBlockPassthrough must implement "
                  "fetchBlockForPassthrough");

    SharedAqlItemBlockPtr block;

    ExecutionState state;
    typename Executor::Stats executorStats;
    std::tie(state, executorStats, block) = executor.fetchBlockForPassthrough(nrItems);
    engine._stats += executorStats;

    if (state == ExecutionState::WAITING) {
      TRI_ASSERT(block == nullptr);
      return {state, nullptr};
    }
    if (block == nullptr) {
      TRI_ASSERT(state == ExecutionState::DONE);
      return {state, nullptr};
    }

    // Now we must have a block.
    TRI_ASSERT(block != nullptr);
    // Assert that the block has enough registers. This must be guaranteed by
    // the register planning.
    TRI_ASSERT(block->getNrRegs() == nrRegs);
#ifdef ARANGODB_ENABLE_MAINTAINER_MODE
    // Check that all output registers are empty.
    for (auto const& reg : *infos.getOutputRegisters()) {
      for (size_t row = 0; row < block->size(); row++) {
        AqlValue const& val = block->getValueReference(row, reg);
        TRI_ASSERT(val.isEmpty());
      }
    }
#endif

    return {ExecutionState::HASMORE, block};
  }
};

template <>
struct RequestWrappedBlock<RequestWrappedBlockVariant::INPUTRESTRICTED> {
  /**
   * @brief If the executor can set an upper bound on the output size knowing
   *        the input size, usually because size(input) >= size(output), let it
   *        prefetch an input block to give us this upper bound.
   *        Only then we allocate a new block with at most this upper bound.
   */
  template <class Executor>
  static std::pair<ExecutionState, SharedAqlItemBlockPtr> run(
#ifdef ARANGODB_ENABLE_MAINTAINER_MODE
      typename Executor::Infos const&,
#endif
      Executor& executor, ExecutionEngine& engine, size_t nrItems, RegisterCount nrRegs) {
    static_assert(Executor::Properties::inputSizeRestrictsOutputSize,
                  "This function can only be used with executors supporting "
                  "`inputSizeRestrictsOutputSize`");
    static_assert(hasExpectedNumberOfRows<Executor>::value,
                  "An Executor with inputSizeRestrictsOutputSize must "
                  "implement expectedNumberOfRows");

    SharedAqlItemBlockPtr block;

    ExecutionState state;
    size_t expectedRows = 0;
    // Note: this might trigger a prefetch on the rowFetcher!
    std::tie(state, expectedRows) = executor.expectedNumberOfRows(nrItems);
    if (state == ExecutionState::WAITING) {
      return {state, nullptr};
    }
    nrItems = (std::min)(expectedRows, nrItems);
    if (nrItems == 0) {
      TRI_ASSERT(state == ExecutionState::DONE);
      if (state != ExecutionState::DONE) {
        auto const executorName = boost::core::demangle(typeid(Executor).name());
        THROW_ARANGO_EXCEPTION_FORMAT(
            TRI_ERROR_INTERNAL_AQL,
            "Unexpected result of expectedNumberOfRows in %s", executorName.c_str());
      }
      return {state, nullptr};
    }
    block = engine.itemBlockManager().requestBlock(nrItems, nrRegs);

    return {ExecutionState::HASMORE, block};
  }
};

}  // namespace arangodb::aql

template <class Executor>
std::pair<ExecutionState, SharedAqlItemBlockPtr> ExecutionBlockImpl<Executor>::requestWrappedBlock(
    size_t nrItems, RegisterCount nrRegs) {
  if constexpr (!isNewStyleExecutor<Executor>) {
    static_assert(Executor::Properties::allowsBlockPassthrough == BlockPassthrough::Disable ||
                      !Executor::Properties::inputSizeRestrictsOutputSize,
                  "At most one of Properties::allowsBlockPassthrough or "
                  "Properties::inputSizeRestrictsOutputSize should be true for "
                  "each Executor");
    static_assert((Executor::Properties::allowsBlockPassthrough == BlockPassthrough::Enable) ==
                      hasFetchBlockForPassthrough<Executor>::value,
                  "Executors should implement the method "
                  "fetchBlockForPassthrough() iff "
                  "Properties::allowsBlockPassthrough is true");
  }
  static_assert(
      Executor::Properties::inputSizeRestrictsOutputSize ==
          hasExpectedNumberOfRows<Executor>::value,
      "Executors should implement the method expectedNumberOfRows() iff "
      "Properties::inputSizeRestrictsOutputSize is true");

  constexpr RequestWrappedBlockVariant variant =
      isNewStyleExecutor<Executor>
          ? RequestWrappedBlockVariant::DEFAULT
          : Executor::Properties::allowsBlockPassthrough == BlockPassthrough::Enable
                ? RequestWrappedBlockVariant::PASS_THROUGH
                : Executor::Properties::inputSizeRestrictsOutputSize
                      ? RequestWrappedBlockVariant::INPUTRESTRICTED
                      : RequestWrappedBlockVariant::DEFAULT;

  // Override for spliced subqueries, this optimization does not work there.
  if (isInSplicedSubquery() && variant == RequestWrappedBlockVariant::INPUTRESTRICTED) {
    return RequestWrappedBlock<RequestWrappedBlockVariant::DEFAULT>::run(
#ifdef ARANGODB_ENABLE_MAINTAINER_MODE
        infos(),
#endif
        executor(), *_engine, nrItems, nrRegs);
  }

  return RequestWrappedBlock<variant>::run(
#ifdef ARANGODB_ENABLE_MAINTAINER_MODE
      infos(),
#endif
      executor(), *_engine, nrItems, nrRegs);
}

// TODO: We need to define the size of this block based on Input / Executor / Subquery depth
template <class Executor>
auto ExecutionBlockImpl<Executor>::allocateOutputBlock(AqlCall&& call)
    -> std::unique_ptr<OutputAqlItemRow> {
  if constexpr (Executor::Properties::allowsBlockPassthrough == BlockPassthrough::Enable) {
    SharedAqlItemBlockPtr newBlock{nullptr};
    // Passthrough variant, re-use the block stored in InputRange
    if (!_hasUsedDataRangeBlock) {
      // In the pass through variant we have the contract that we work on a
      // block all or nothing, so if we have used the block once, we cannot use it again
      // however we cannot remove the _lastRange as it may contain additional information.
      newBlock = _lastRange.getBlock();
      _hasUsedDataRangeBlock = true;
    }

    return createOutputRow(newBlock, std::move(call));
  } else {
    // Non-Passthrough variant, we need to allocate the block ourselfs
    size_t blockSize = ExecutionBlock::DefaultBatchSize;
    SharedAqlItemBlockPtr newBlock =
        _engine->itemBlockManager().requestBlock(blockSize, _infos.numberOfOutputRegisters());
    return createOutputRow(newBlock, std::move(call));
  }
}

template <class Executor>
void ExecutionBlockImpl<Executor>::ensureOutputBlock(AqlCall&& call) {
  if (_outputItemRow == nullptr || !_outputItemRow->isInitialized()) {
    _outputItemRow = allocateOutputBlock(std::move(call));
  } else {
    _outputItemRow->setCall(std::move(call));
  }
}

// This cannot return upstream call or shadowrows.
template <class Executor>
auto ExecutionBlockImpl<Executor>::nextState(AqlCall const& call) const -> ExecState {
  if (call.getOffset() > 0) {
    // First skip
    return ExecState::SKIP;
  }
  if (call.getLimit() > 0) {
    // Then produce
    return ExecState::PRODUCE;
  }
  if (call.needsFullCount()) {
    // then fullcount
    return ExecState::FULLCOUNT;
  }
  if (call.hardLimit == 0) {
    // We reached hardLimit, fast forward
    return ExecState::FASTFORWARD;
  }
  // now we are done.
  return ExecState::DONE;
}

/// @brief request an AqlItemBlock from the memory manager
template <class Executor>
SharedAqlItemBlockPtr ExecutionBlockImpl<Executor>::requestBlock(size_t nrItems,
                                                                 RegisterId nrRegs) {
  return _engine->itemBlockManager().requestBlock(nrItems, nrRegs);
}

//
// FETCHER:  if we have one output row per input row, we can skip
//           directly by just calling the fetcher and see whether
//           it produced any output.
//           With the new architecture we should be able to just skip
//           ahead on the input range, fetching new blocks when necessary
// EXECUTOR: the executor has a specialised skipRowsRange method
//           that will be called to skip
//
enum class SkipRowsRangeVariant { FETCHER, EXECUTOR };

// This function is just copy&pasted from above to decide which variant of
// skip is used for which executor.
template <class Executor>
static SkipRowsRangeVariant constexpr skipRowsType() {
  bool constexpr useFetcher =
      Executor::Properties::allowsBlockPassthrough == BlockPassthrough::Enable &&
      !std::is_same<Executor, SubqueryExecutor<true>>::value;

  bool constexpr useExecutor = hasSkipRowsRange<Executor>::value;

  // ConstFetcher and SingleRowFetcher<BlockPassthrough::Enable> can skip, but
  // it may not be done for modification subqueries.
  static_assert(useFetcher ==
                    (std::is_same_v<typename Executor::Fetcher, ConstFetcher> ||
                     (std::is_same_v<typename Executor::Fetcher, SingleRowFetcher<BlockPassthrough::Enable>> &&
                      !std::is_same<Executor, SubqueryExecutor<true>>::value)),
                "Unexpected fetcher for SkipVariants::FETCHER");

  static_assert(!useFetcher || hasSkipRows<typename Executor::Fetcher>::value,
                "Fetcher is chosen for skipping, but has not skipRows method!");

  static_assert(useExecutor ==
                    (is_one_of_v<Executor, FilterExecutor, ShortestPathExecutor, ReturnExecutor, IndexExecutor,
#ifdef ARANGODB_USE_GOOGLE_TESTS
                                 TestLambdaSkipExecutor,
#endif
<<<<<<< HEAD
                                            SortedCollectExecutor,
                                            LimitExecutor>),
=======
                                 SortedCollectExecutor>),
>>>>>>> 2157a753
                "Unexpected executor for SkipVariants::EXECUTOR");

  // The LimitExecutor will not work correctly with SkipVariants::FETCHER!
  static_assert(
      !std::is_same<Executor, LimitExecutor>::value || useFetcher,
      "LimitExecutor needs to implement skipRows() to work correctly");

  if (useExecutor) {
    return SkipRowsRangeVariant::EXECUTOR;
  } else if (useFetcher) {
    return SkipRowsRangeVariant::FETCHER;
  } else {
    TRI_ASSERT(false);
    THROW_ARANGO_EXCEPTION(TRI_ERROR_NOT_IMPLEMENTED);
  }
}

// Let's do it the C++ way.
template <class T>
struct dependent_false : std::false_type {};

template <class Executor>
auto ExecutionBlockImpl<Executor>::executeSkipRowsRange(AqlItemBlockInputRange& inputRange,
                                                        AqlCall& call)
    -> std::tuple<ExecutorState, typename Executor::Stats, size_t, AqlCall> {
  if constexpr (isNewStyleExecutor<Executor>) {
    call.skippedRows = 0;
    if constexpr (skipRowsType<Executor>() == SkipRowsRangeVariant::EXECUTOR) {
      // If the executor has a method skipRowsRange, to skip outputs.
      // Every non-passthrough executor needs to implement this.
      return _executor.skipRowsRange(inputRange, call);
    } else if constexpr (skipRowsType<Executor>() == SkipRowsRangeVariant::FETCHER) {
      // If we know that every input row produces exactly one output row (this
      // is a property of the executor), then we can just let the fetcher skip
      // the number of rows that we would like to skip.
      // Returning this will trigger to end in upstream state now, with the
      // call that was handed it.
      static_assert(
          std::is_same_v<typename Executor::Stats, NoStats>,
          "Executors with custom statistics must implement skipRowsRange.");
      return {inputRange.upstreamState(), NoStats{}, 0, call};
    } else {
      static_assert(dependent_false<Executor>::value,
                    "This value of SkipRowsRangeVariant is not supported");
      return std::make_tuple(ExecutorState::DONE, typename Executor::Stats{}, 0, call);
    }
  } else {
    TRI_ASSERT(false);
    return std::make_tuple(ExecutorState::DONE, typename Executor::Stats{}, 0, call);
  }
  // Compiler is unhappy without this.
  return std::make_tuple(ExecutorState::DONE, typename Executor::Stats{}, 0, call);
}

/**
 * @brief This is the central function of an executor, and it acts like a
 * coroutine: It can be called multiple times and keeps state across
 * calls.
 *
 * The intended behaviour of this function is best described in terms of
 * a state machine; the possible states are the ExecStates
 * SKIP, PRODUCE, FULLCOUNT, FASTFORWARD, UPSTREAM, SHADOWROWS, DONE
 *
 * SKIP       skipping rows. How rows are skipped is determined by
 *            the Executor that is used. See SkipVariants
 * PRODUCE    calls produceRows of the executor
 * FULLCOUNT  again skipping rows. like skip, but will skip all rows
 * FASTFORWARD like fullcount, but does not count skipped rows.
 * UPSTREAM   fetches rows from the upstream executor(s) to be processed by
 *            our executor.
 * SHADOWROWS process any shadow rows
 * DONE       processing of one output is done. We did handle offset / limit / fullCount without crossing BatchSize limits.
 *            This state does not indicate that we are DONE with all input, we are just done with one walk through this statemachine.
 *
 * We progress within the states in the following way:
 *   There is a nextState method that determines the next state based on the call, it can only lead to:
 *   SKIP, PRODUCE, FULLCOUNT, FASTFORWAD, DONE
 *
 *   On the first call we will use nextState to get to our starting point.
 *   After any of SKIP, PRODUCE, FULLCOUNT, FASTFORWAD, DONE We either go to
 *   1. DONE (if output is full)
 *   2. SHADOWROWS (if executor is done)
 *   3. UPSTREAM if executor has More, (Invariant: input fully consumed)
 *   4. NextState (if none of the above applies)
 *
 *   From SHADOWROWS we can only go to DONE
 *   From UPSTREAM we go to NextState.
 *
 * @tparam Executor The Executor that will implement the logic of what needs to happen to the data
 * @param stack The call stack of lower levels
 * @return std::tuple<ExecutionState, size_t, SharedAqlItemBlockPtr>
 *        ExecutionState: WAITING -> We wait for IO, secure state, return you will be called again
 *        ExecutionState: HASMORE -> We still have data
 *        ExecutionState: DONE -> We do not have any more data, do never call again
 *        size_t -> Amount of documents skipped within this one call. (contains offset and fullCount)
 *        SharedAqlItemBlockPtr -> The resulting data
 */
template <class Executor>
std::tuple<ExecutionState, size_t, SharedAqlItemBlockPtr>
ExecutionBlockImpl<Executor>::executeWithoutTrace(AqlCallStack stack) {
  if constexpr (isNewStyleExecutor<Executor>) {
    if (!stack.isRelevant()) {
      // We are bypassing subqueries.
      // This executor is not allowed to perform actions
      // However we need to maintain the upstream state.
      size_t skippedLocal = 0;
      typename Fetcher::DataRange bypassedRange{ExecutorState::HASMORE};
      std::tie(_upstreamState, skippedLocal, bypassedRange) = _rowFetcher.execute(stack);
      return {_upstreamState, skippedLocal, bypassedRange.getBlock()};
    }
    AqlCall clientCall = stack.popCall();

    TRI_ASSERT(!(clientCall.getOffset() == 0 && clientCall.softLimit == AqlCall::Limit{0}));
    TRI_ASSERT(!(clientCall.hasSoftLimit() && clientCall.fullCount));
    TRI_ASSERT(!(clientCall.hasSoftLimit() && clientCall.hasHardLimit()));

    // We can only have returned the following internal states
    TRI_ASSERT(_execState == ExecState::CHECKCALL || _execState == ExecState::SHADOWROWS ||
               _execState == ExecState::UPSTREAM);
    // Skip can only be > 0 if we are in upstream cases.
    TRI_ASSERT(_skipped == 0 || _execState == ExecState::UPSTREAM);
    if (_execState == ExecState::UPSTREAM) {
      // We have been in waiting state.
      // We may have local work on the original call.
      // The client does not have the right to change her
      // mind just because we told her to hold the line.

      // The client cannot request less data!
      TRI_ASSERT(_clientRequest.getOffset() <= clientCall.getOffset());
      TRI_ASSERT(_clientRequest.getLimit() <= clientCall.getLimit());
      TRI_ASSERT(_clientRequest.needsFullCount() == clientCall.needsFullCount());
      clientCall = _clientRequest;
    }

    while (_execState != ExecState::DONE) {
      switch (_execState) {
        case ExecState::CHECKCALL: {
          _execState = nextState(clientCall);
          break;
        }
        case ExecState::SKIP: {
#ifdef ARANGODB_ENABLE_MAINTAINER_MODE
          size_t offsetBefore = clientCall.getOffset();
          TRI_ASSERT(offsetBefore > 0);
          size_t canPassFullcount =
              clientCall.getLimit() == 0 && clientCall.needsFullCount();
#endif
          auto [state, stats, skippedLocal, call] =
              executeSkipRowsRange(_lastRange, clientCall);
#ifdef ARANGODB_ENABLE_MAINTAINER_MODE
          // Assertion: We did skip 'skippedLocal' documents here.
          // This means that they have to be removed from clientCall.getOffset()
          // This has to be done by the Executor calling call.didSkip()
          // accordingly.
          if (canPassFullcount) {
            // In this case we can first skip. But straight after continue with fullCount, so we might skip more
            TRI_ASSERT(clientCall.getOffset() + skippedLocal >= offsetBefore);
            if (clientCall.getOffset() + skippedLocal > offsetBefore) {
              // First need to count down offset.
              TRI_ASSERT(clientCall.getOffset() == 0);
            }
          } else {
            TRI_ASSERT(clientCall.getOffset() + skippedLocal == offsetBefore);
          }
#endif
          _skipped += skippedLocal;
          _engine->_stats += stats;
          // The execute might have modified the client call.
          if (state == ExecutorState::DONE) {
            _execState = ExecState::SHADOWROWS;
          } else if (clientCall.getOffset() > 0) {
            TRI_ASSERT(_upstreamState != ExecutionState::DONE);
            // We need to request more
            _upstreamRequest = call;
            _execState = ExecState::UPSTREAM;
          } else {
            // We are done with skipping. Skip is not allowed to request more
            _execState = ExecState::CHECKCALL;
          }
          break;
        }
        case ExecState::PRODUCE: {
          // Make sure there's a block allocated and set
          // the call
          TRI_ASSERT(clientCall.getLimit() > 0);
          ensureOutputBlock(std::move(clientCall));
          TRI_ASSERT(_outputItemRow);

          // Execute getSome
          auto const [state, stats, call] =
              _executor.produceRows(_lastRange, *_outputItemRow);
          _engine->_stats += stats;

          // Produce might have modified the clientCall
          clientCall = _outputItemRow->getClientCall();

          if (_outputItemRow->isInitialized() && _outputItemRow->allRowsUsed()) {
            _execState = ExecState::DONE;
          } else if (state == ExecutorState::DONE) {
            _execState = ExecState::SHADOWROWS;
          } else if (clientCall.getLimit() > 0 && !_lastRange.hasDataRow()) {
            TRI_ASSERT(_upstreamState != ExecutionState::DONE);
            // We need to request more
            _upstreamRequest = call;
            _execState = ExecState::UPSTREAM;
          } else {
            // We are done with producing. Produce is not allowed to request more
            _execState = ExecState::CHECKCALL;
          }
          break;
        }
        case ExecState::FASTFORWARD: {
          // We can either do FASTFORWARD or FULLCOUNT, difference is that
          // fullcount counts what is produced now, FASTFORWARD simply drops
          TRI_ASSERT(!clientCall.needsFullCount());
          // We can drop all dataRows from upstream

          while (_lastRange.hasDataRow()) {
            auto [state, row] = _lastRange.nextDataRow();
            TRI_ASSERT(row.isInitialized());
          }
          if (_lastRange.upstreamState() == ExecutorState::DONE) {
            _execState = ExecState::SHADOWROWS;
          } else {
            // We need to request more, simply send hardLimit 0 upstream
            _upstreamRequest = AqlCall{};
            _upstreamRequest.hardLimit = 0;
            _execState = ExecState::UPSTREAM;
          }
          break;
        }
        case ExecState::FULLCOUNT: {
          auto [state, stats, skippedLocal, call] =
              executeSkipRowsRange(_lastRange, clientCall);
          _skipped += skippedLocal;
          _engine->_stats += stats;

          if (state == ExecutorState::DONE) {
            _execState = ExecState::SHADOWROWS;
          } else {
            // We need to request more
            _upstreamRequest = call;
            _execState = ExecState::UPSTREAM;
          }
          break;
        }
        case ExecState::UPSTREAM: {
          // If this triggers the executors produceRows function has returned
          // HASMORE even if it knew that upstream has no further rows.
          TRI_ASSERT(_upstreamState != ExecutionState::DONE);
          // We need to make sure _lastRange is all used
          TRI_ASSERT(!_lastRange.hasDataRow());
          TRI_ASSERT(!_lastRange.hasShadowRow());
          size_t skippedLocal = 0;
          auto callCopy = _upstreamRequest;
          stack.pushCall(std::move(callCopy));
          std::tie(_upstreamState, skippedLocal, _lastRange) = _rowFetcher.execute(stack);
          if (_upstreamState == ExecutionState::WAITING) {
            // We need to persist the old call before we return.
            // We might have some local accounting to this call.
            _clientRequest = clientCall;
            // We do not return anything in WAITING state, also NOT skipped.
            return {_upstreamState, 0, nullptr};
          }
          if constexpr (Executor::Properties::allowsBlockPassthrough == BlockPassthrough::Enable) {
            // We have a new range, passthrough can use this range.
            _hasUsedDataRangeBlock = false;
          }
          if constexpr (skipRowsType<Executor>() == SkipRowsRangeVariant::FETCHER) {
            _skipped += skippedLocal;
            // We skipped through passthrough, so count that a skip was solved.
            clientCall.didSkip(skippedLocal);
          }
          _execState = ExecState::CHECKCALL;
          break;
        }
        case ExecState::SHADOWROWS: {
          // TODO: Check if there is a situation where we are at this point, but at the end of a block
          // Or if we would not recognize this beforehand
          // TODO: Check if we can have the situation that we are between two shadow rows here.
          // E.g. LastRow is releveant shadowRow. NextRow is non-relevant shadowRow.
          // NOTE: I do not think this is an issue, as the Executor will always say that it cannot do anything with
          // an empty input. Only exception might be COLLECT COUNT.
          if (_lastRange.hasShadowRow()) {
            auto const& [state, shadowRow] = _lastRange.nextShadowRow();
            TRI_ASSERT(shadowRow.isInitialized());
            ensureOutputBlock(std::move(clientCall));
            TRI_ASSERT(_outputItemRow);
            TRI_ASSERT(_outputItemRow->isInitialized());

            _outputItemRow->copyRow(shadowRow);

            if (shadowRow.isRelevant()) {
              // We found a relevant shadow Row.
              // We need to reset the Executor
              // cppcheck-suppress unreadVariable
              constexpr bool customInit = hasInitializeCursor<decltype(_executor)>::value;
              InitializeCursor<customInit>::init(_executor, _rowFetcher, _infos);
            }
            TRI_ASSERT(_outputItemRow->produced());
            _outputItemRow->advanceRow();
            clientCall = _outputItemRow->getClientCall();
            if (_outputItemRow->allRowsUsed()) {
              _execState = ExecState::DONE;
            } else if (state == ExecutorState::DONE) {
              if (_lastRange.hasDataRow()) {
                // TODO this state is invalid, and can just show up now if we exclude SKIP
                _execState = ExecState::PRODUCE;
              } else {
                // Right now we cannot support to have more than one set of
                // ShadowRows inside of a Range.
                // We do not know how to continue with the above executor after a shadowrow.
                TRI_ASSERT(!_lastRange.hasDataRow());
                _execState = ExecState::DONE;
              }
            }
          } else {
            _execState = ExecState::DONE;
          }
          break;
        }
        default:
          // unreachable
          TRI_ASSERT(false);
          THROW_ARANGO_EXCEPTION(TRI_ERROR_INTERNAL_AQL);
      }
    }
    // If we do not have an output, we simply return a nullptr here.
    auto outputBlock = _outputItemRow != nullptr ? _outputItemRow->stealBlock()
                                                 : SharedAqlItemBlockPtr{nullptr};
    // We are locally done with our output.
    // Next time we need to check the client call again
    _execState = ExecState::CHECKCALL;
    // This is not strictly necessary here, as we shouldn't be called again
    // after DONE.
    _outputItemRow.reset();

    // We return skipped here, reset member
    size_t skipped = _skipped;
    _skipped = 0;
    if (_lastRange.hasDataRow() || _lastRange.hasShadowRow()) {
      // We have skipped or/and return data, otherwise we cannot return HASMORE
      TRI_ASSERT(skipped > 0 || (outputBlock != nullptr && outputBlock->numEntries() > 0));
      return {ExecutionState::HASMORE, skipped, std::move(outputBlock)};
    }
    // We must return skipped and/or data when reporting HASMORE
    TRI_ASSERT(_upstreamState != ExecutionState::HASMORE ||
               (skipped > 0 || (outputBlock != nullptr && outputBlock->numEntries() > 0)));
    return {_upstreamState, skipped, std::move(outputBlock)};
  } else {
    // TODO this branch must never be taken with an executor that has not been
    //      converted yet
    TRI_ASSERT(false);
    THROW_ARANGO_EXCEPTION(TRI_ERROR_NOT_IMPLEMENTED);
  }
}

/// @brief reset all internal states after processing a shadow row.
template <class Executor>
void ExecutionBlockImpl<Executor>::resetAfterShadowRow() {
  // cppcheck-suppress unreadVariable
  constexpr bool customInit = hasInitializeCursor<decltype(_executor)>::value;
  InitializeCursor<customInit>::init(_executor, _rowFetcher, _infos);
}

template <class Executor>
ExecutionState ExecutionBlockImpl<Executor>::fetchShadowRowInternal() {
  TRI_ASSERT(_state == InternalState::FETCH_SHADOWROWS);
  TRI_ASSERT(!_outputItemRow->isFull());
  ExecutionState state = ExecutionState::HASMORE;
  ShadowAqlItemRow shadowRow{CreateInvalidShadowRowHint{}};
  // TODO: Add lazy evaluation in case of LIMIT "lying" on done
  std::tie(state, shadowRow) = _rowFetcher.fetchShadowRow();
  if (state == ExecutionState::WAITING) {
    TRI_ASSERT(!shadowRow.isInitialized());
    return state;
  }

  if (state == ExecutionState::DONE) {
    _state = InternalState::DONE;
  }
  if (shadowRow.isInitialized()) {
    _outputItemRow->copyRow(shadowRow);
    TRI_ASSERT(_outputItemRow->produced());
    _outputItemRow->advanceRow();
  } else {
    if (_state != InternalState::DONE) {
      _state = InternalState::FETCH_DATA;
      resetAfterShadowRow();
    }
  }
  return state;
}

template class ::arangodb::aql::ExecutionBlockImpl<CalculationExecutor<CalculationType::Condition>>;
template class ::arangodb::aql::ExecutionBlockImpl<CalculationExecutor<CalculationType::Reference>>;
template class ::arangodb::aql::ExecutionBlockImpl<CalculationExecutor<CalculationType::V8Condition>>;
template class ::arangodb::aql::ExecutionBlockImpl<ConstrainedSortExecutor>;
template class ::arangodb::aql::ExecutionBlockImpl<CountCollectExecutor>;
template class ::arangodb::aql::ExecutionBlockImpl<DistinctCollectExecutor>;
template class ::arangodb::aql::ExecutionBlockImpl<EnumerateCollectionExecutor>;
template class ::arangodb::aql::ExecutionBlockImpl<EnumerateListExecutor>;
template class ::arangodb::aql::ExecutionBlockImpl<FilterExecutor>;
template class ::arangodb::aql::ExecutionBlockImpl<HashedCollectExecutor>;

template class ::arangodb::aql::ExecutionBlockImpl<IResearchViewExecutor<false, arangodb::iresearch::MaterializeType::NotMaterialize>>;
template class ::arangodb::aql::ExecutionBlockImpl<IResearchViewExecutor<false, arangodb::iresearch::MaterializeType::LateMaterialize>>;
template class ::arangodb::aql::ExecutionBlockImpl<IResearchViewExecutor<false, arangodb::iresearch::MaterializeType::Materialize>>;
template class ::arangodb::aql::ExecutionBlockImpl<
    IResearchViewExecutor<false, arangodb::iresearch::MaterializeType::NotMaterialize | arangodb::iresearch::MaterializeType::UseStoredValues>>;
template class ::arangodb::aql::ExecutionBlockImpl<
    IResearchViewExecutor<false, arangodb::iresearch::MaterializeType::LateMaterialize | arangodb::iresearch::MaterializeType::UseStoredValues>>;
template class ::arangodb::aql::ExecutionBlockImpl<IResearchViewExecutor<true, arangodb::iresearch::MaterializeType::NotMaterialize>>;
template class ::arangodb::aql::ExecutionBlockImpl<IResearchViewExecutor<true, arangodb::iresearch::MaterializeType::LateMaterialize>>;
template class ::arangodb::aql::ExecutionBlockImpl<IResearchViewExecutor<true, arangodb::iresearch::MaterializeType::Materialize>>;
template class ::arangodb::aql::ExecutionBlockImpl<
    IResearchViewExecutor<true, arangodb::iresearch::MaterializeType::NotMaterialize | arangodb::iresearch::MaterializeType::UseStoredValues>>;
template class ::arangodb::aql::ExecutionBlockImpl<
    IResearchViewExecutor<true, arangodb::iresearch::MaterializeType::LateMaterialize | arangodb::iresearch::MaterializeType::UseStoredValues>>;
template class ::arangodb::aql::ExecutionBlockImpl<IResearchViewMergeExecutor<false, arangodb::iresearch::MaterializeType::NotMaterialize>>;
template class ::arangodb::aql::ExecutionBlockImpl<IResearchViewMergeExecutor<false, arangodb::iresearch::MaterializeType::LateMaterialize>>;
template class ::arangodb::aql::ExecutionBlockImpl<IResearchViewMergeExecutor<false, arangodb::iresearch::MaterializeType::Materialize>>;
template class ::arangodb::aql::ExecutionBlockImpl<IResearchViewMergeExecutor<
    false, arangodb::iresearch::MaterializeType::NotMaterialize | arangodb::iresearch::MaterializeType::UseStoredValues>>;
template class ::arangodb::aql::ExecutionBlockImpl<IResearchViewMergeExecutor<
    false, arangodb::iresearch::MaterializeType::LateMaterialize | arangodb::iresearch::MaterializeType::UseStoredValues>>;
template class ::arangodb::aql::ExecutionBlockImpl<IResearchViewMergeExecutor<true, arangodb::iresearch::MaterializeType::NotMaterialize>>;
template class ::arangodb::aql::ExecutionBlockImpl<IResearchViewMergeExecutor<true, arangodb::iresearch::MaterializeType::LateMaterialize>>;
template class ::arangodb::aql::ExecutionBlockImpl<IResearchViewMergeExecutor<true, arangodb::iresearch::MaterializeType::Materialize>>;
template class ::arangodb::aql::ExecutionBlockImpl<IResearchViewMergeExecutor<
    true, arangodb::iresearch::MaterializeType::NotMaterialize | arangodb::iresearch::MaterializeType::UseStoredValues>>;
template class ::arangodb::aql::ExecutionBlockImpl<IResearchViewMergeExecutor<
    true, arangodb::iresearch::MaterializeType::LateMaterialize | arangodb::iresearch::MaterializeType::UseStoredValues>>;

template class ::arangodb::aql::ExecutionBlockImpl<IdExecutor<ConstFetcher>>;
template class ::arangodb::aql::ExecutionBlockImpl<IdExecutor<SingleRowFetcher<BlockPassthrough::Enable>>>;
template class ::arangodb::aql::ExecutionBlockImpl<IndexExecutor>;
template class ::arangodb::aql::ExecutionBlockImpl<LimitExecutor>;

// IndexTag, Insert, Remove, Update,Replace, Upsert are only tags for this one
template class ::arangodb::aql::ExecutionBlockImpl<SingleRemoteModificationExecutor<IndexTag>>;
template class ::arangodb::aql::ExecutionBlockImpl<SingleRemoteModificationExecutor<Insert>>;
template class ::arangodb::aql::ExecutionBlockImpl<SingleRemoteModificationExecutor<Remove>>;
template class ::arangodb::aql::ExecutionBlockImpl<SingleRemoteModificationExecutor<Update>>;
template class ::arangodb::aql::ExecutionBlockImpl<SingleRemoteModificationExecutor<Replace>>;
template class ::arangodb::aql::ExecutionBlockImpl<SingleRemoteModificationExecutor<Upsert>>;

template class ::arangodb::aql::ExecutionBlockImpl<NoResultsExecutor>;
template class ::arangodb::aql::ExecutionBlockImpl<ReturnExecutor>;
template class ::arangodb::aql::ExecutionBlockImpl<ShortestPathExecutor>;
template class ::arangodb::aql::ExecutionBlockImpl<KShortestPathsExecutor>;
template class ::arangodb::aql::ExecutionBlockImpl<SortedCollectExecutor>;
template class ::arangodb::aql::ExecutionBlockImpl<SortExecutor>;
template class ::arangodb::aql::ExecutionBlockImpl<SubqueryEndExecutor>;
template class ::arangodb::aql::ExecutionBlockImpl<SubqueryExecutor<true>>;
template class ::arangodb::aql::ExecutionBlockImpl<SubqueryExecutor<false>>;
template class ::arangodb::aql::ExecutionBlockImpl<SubqueryStartExecutor>;
template class ::arangodb::aql::ExecutionBlockImpl<TraversalExecutor>;
template class ::arangodb::aql::ExecutionBlockImpl<SortingGatherExecutor>;
template class ::arangodb::aql::ExecutionBlockImpl<ParallelUnsortedGatherExecutor>;
template class ::arangodb::aql::ExecutionBlockImpl<UnsortedGatherExecutor>;

template class ::arangodb::aql::ExecutionBlockImpl<MaterializeExecutor<RegisterId>>;
template class ::arangodb::aql::ExecutionBlockImpl<MaterializeExecutor<std::string const&>>;

template class ::arangodb::aql::ExecutionBlockImpl<ModificationExecutor<AllRowsFetcher, InsertModifier>>;
template class ::arangodb::aql::ExecutionBlockImpl<ModificationExecutor<SingleRowFetcher<BlockPassthrough::Disable>, InsertModifier>>;
template class ::arangodb::aql::ExecutionBlockImpl<ModificationExecutor<AllRowsFetcher, RemoveModifier>>;
template class ::arangodb::aql::ExecutionBlockImpl<ModificationExecutor<SingleRowFetcher<BlockPassthrough::Disable>, RemoveModifier>>;
template class ::arangodb::aql::ExecutionBlockImpl<ModificationExecutor<AllRowsFetcher, UpdateReplaceModifier>>;
template class ::arangodb::aql::ExecutionBlockImpl<ModificationExecutor<SingleRowFetcher<BlockPassthrough::Disable>, UpdateReplaceModifier>>;
template class ::arangodb::aql::ExecutionBlockImpl<ModificationExecutor<AllRowsFetcher, UpsertModifier>>;
template class ::arangodb::aql::ExecutionBlockImpl<ModificationExecutor<SingleRowFetcher<BlockPassthrough::Disable>, UpsertModifier>>;<|MERGE_RESOLUTION|>--- conflicted
+++ resolved
@@ -137,8 +137,7 @@
                 TestLambdaExecutor,
                 TestLambdaSkipExecutor,  // we need one after these to avoid compile errors in non-test mode
 #endif
-                ShortestPathExecutor,
-                LimitExecutor>;
+                ShortestPathExecutor, LimitExecutor>;
 
 template <class Executor>
 ExecutionBlockImpl<Executor>::ExecutionBlockImpl(ExecutionEngine* engine,
@@ -1059,12 +1058,7 @@
 #ifdef ARANGODB_USE_GOOGLE_TESTS
                                  TestLambdaSkipExecutor,
 #endif
-<<<<<<< HEAD
-                                            SortedCollectExecutor,
-                                            LimitExecutor>),
-=======
-                                 SortedCollectExecutor>),
->>>>>>> 2157a753
+                                 SortedCollectExecutor, LimitExecutor>),
                 "Unexpected executor for SkipVariants::EXECUTOR");
 
   // The LimitExecutor will not work correctly with SkipVariants::FETCHER!
@@ -1329,7 +1323,8 @@
             // We do not return anything in WAITING state, also NOT skipped.
             return {_upstreamState, 0, nullptr};
           }
-          if constexpr (Executor::Properties::allowsBlockPassthrough == BlockPassthrough::Enable) {
+          if constexpr (Executor::Properties::allowsBlockPassthrough ==
+                        BlockPassthrough::Enable) {
             // We have a new range, passthrough can use this range.
             _hasUsedDataRangeBlock = false;
           }
