////////////////////////////////////////////////////////////////////////////////
/// DISCLAIMER
///
/// Copyright 2018 ArangoDB GmbH, Cologne, Germany
///
/// Licensed under the Apache License, Version 2.0 (the "License");
/// you may not use this file except in compliance with the License.
/// You may obtain a copy of the License at
///
///     http://www.apache.org/licenses/LICENSE-2.0
///
/// Unless required by applicable law or agreed to in writing, software
/// distributed under the License is distributed on an "AS IS" BASIS,
/// WITHOUT WARRANTIES OR CONDITIONS OF ANY KIND, either express or implied.
/// See the License for the specific language governing permissions and
/// limitations under the License.
///
/// Copyright holder is ArangoDB GmbH, Cologne, Germany
///
/// @author Tobias Goedderz
/// @author Michael Hackstein
/// @author Heiko Kernbach
/// @author Jan Christoph Uhde
////////////////////////////////////////////////////////////////////////////////

#include "ExecutionBlockImpl.h"

#include "Aql/AllRowsFetcher.h"
#include "Aql/AqlCallStack.h"
#include "Aql/AqlItemBlock.h"
#include "Aql/CalculationExecutor.h"
#include "Aql/ConstFetcher.h"
#include "Aql/ConstrainedSortExecutor.h"
#include "Aql/CountCollectExecutor.h"
#include "Aql/DistinctCollectExecutor.h"
#include "Aql/EnumerateCollectionExecutor.h"
#include "Aql/EnumerateListExecutor.h"
#include "Aql/ExecutionEngine.h"
#include "Aql/ExecutionState.h"
#include "Aql/ExecutorInfos.h"
#include "Aql/FilterExecutor.h"
#include "Aql/HashedCollectExecutor.h"
#include "Aql/IResearchViewExecutor.h"
#include "Aql/IdExecutor.h"
#include "Aql/IndexExecutor.h"
#include "Aql/InputAqlItemRow.h"
#include "Aql/KShortestPathsExecutor.h"
#include "Aql/LimitExecutor.h"
#include "Aql/MaterializeExecutor.h"
#include "Aql/ModificationExecutor.h"
#include "Aql/MultiDependencySingleRowFetcher.h"
#include "Aql/NoResultsExecutor.h"
#include "Aql/ParallelUnsortedGatherExecutor.h"
#include "Aql/Query.h"
#include "Aql/QueryOptions.h"
#include "Aql/ReturnExecutor.h"
#include "Aql/ShadowAqlItemRow.h"
#include "Aql/ShortestPathExecutor.h"
#include "Aql/SimpleModifier.h"
#include "Aql/SingleRemoteModificationExecutor.h"
#include "Aql/SortExecutor.h"
#include "Aql/SortRegister.h"
#include "Aql/SortedCollectExecutor.h"
#include "Aql/SortingGatherExecutor.h"
#include "Aql/SubqueryEndExecutor.h"
#include "Aql/SubqueryExecutor.h"
#include "Aql/SubqueryStartExecutor.h"
#include "Aql/TraversalExecutor.h"
#include "Aql/UnsortedGatherExecutor.h"
#include "Aql/UpsertModifier.h"
#include "Basics/system-functions.h"
#include "Transaction/Context.h"

#include <velocypack/Dumper.h>
#include <velocypack/velocypack-aliases.h>

#include <boost/core/demangle.hpp>

#include <type_traits>

using namespace arangodb;
using namespace arangodb::aql;

#define LOG_QUERY(logId, level)            \
  LOG_TOPIC(logId, level, Logger::QUERIES) \
      << "[query#" << this->_engine->getQuery()->id() << "] "

/*
 * Creates a metafunction `checkName` that tests whether a class has a method
 * named `methodName`, used like this:
 *
 * CREATE_HAS_MEMBER_CHECK(someMethod, hasSomeMethod);
 * ...
 * constexpr bool someClassHasSomeMethod = hasSomeMethod<SomeClass>::value;
 */

#define CREATE_HAS_MEMBER_CHECK(methodName, checkName)               \
  template <typename T>                                              \
  class checkName {                                                  \
    template <typename C>                                            \
    static std::true_type test(decltype(&C::methodName));            \
    template <typename C>                                            \
    static std::true_type test(decltype(&C::template methodName<>)); \
    template <typename>                                              \
    static std::false_type test(...);                                \
                                                                     \
   public:                                                           \
    static constexpr bool value = decltype(test<T>(0))::value;       \
  }

CREATE_HAS_MEMBER_CHECK(initializeCursor, hasInitializeCursor);
CREATE_HAS_MEMBER_CHECK(skipRows, hasSkipRows);
CREATE_HAS_MEMBER_CHECK(fetchBlockForPassthrough, hasFetchBlockForPassthrough);
CREATE_HAS_MEMBER_CHECK(expectedNumberOfRows, hasExpectedNumberOfRows);
CREATE_HAS_MEMBER_CHECK(skipRowsRange, hasSkipRowsRange);

#ifdef ARANGODB_USE_GOOGLE_TESTS
// Forward declaration of Test Executors.
// only used as long as isNewStyleExecutor is required.
namespace arangodb {
namespace aql {
class TestLambdaExecutor;

class TestLambdaSkipExecutor;
}  // namespace aql
}  // namespace arangodb
#endif

template <typename T, typename... Es>
constexpr bool is_one_of_v = (std::is_same_v<T, Es> || ...);

/*
 * Determine whether we execute new style or old style skips, i.e. pre or post shadow row introduction
 * TODO: This should be removed once all executors and fetchers are ported to the new style.
 */
template <typename Executor>
constexpr bool isNewStyleExecutor =
    is_one_of_v<Executor, FilterExecutor, SortedCollectExecutor, IdExecutor<ConstFetcher>,
                IdExecutor<SingleRowFetcher<BlockPassthrough::Enable>>, ReturnExecutor, HashedCollectExecutor, IndexExecutor,
#ifdef ARANGODB_USE_GOOGLE_TESTS
                TestLambdaExecutor,
                TestLambdaSkipExecutor,  // we need one after these to avoid compile errors in non-test mode
#endif
<<<<<<< HEAD
                SubqueryStartExecutor, SubqueryEndExecutor, ShortestPathExecutor, EnumerateListExecutor>;
=======
                ShortestPathExecutor, EnumerateListExecutor, LimitExecutor>;
>>>>>>> 2e2e2144

template <class Executor>
ExecutionBlockImpl<Executor>::ExecutionBlockImpl(ExecutionEngine* engine,
                                                 ExecutionNode const* node,
                                                 typename Executor::Infos infos)
    : ExecutionBlock(engine, node),
      _dependencyProxy(_dependencies, engine->itemBlockManager(),
                       infos.getInputRegisters(),
                       infos.numberOfInputRegisters(), trxVpackOptions()),
      _rowFetcher(_dependencyProxy),
      _infos(std::move(infos)),
      _executor(_rowFetcher, _infos),
      _outputItemRow(),
      _query(*engine->getQuery()),
      _state(InternalState::FETCH_DATA),
      _lastRange{ExecutorState::HASMORE},
      _execState{ExecState::CHECKCALL},
      _upstreamRequest{},
      _clientRequest{},
      _hasUsedDataRangeBlock{false} {
  // already insert ourselves into the statistics results
  if (_profile >= PROFILE_LEVEL_BLOCKS) {
    _engine->_stats.nodes.try_emplace(node->id(), ExecutionStats::Node());
  }
}

template <class Executor>
ExecutionBlockImpl<Executor>::~ExecutionBlockImpl() = default;

template <class Executor>
std::pair<ExecutionState, SharedAqlItemBlockPtr> ExecutionBlockImpl<Executor>::getSome(size_t atMost) {
  if constexpr (isNewStyleExecutor<Executor>) {
    AqlCallStack stack{AqlCall::SimulateGetSome(atMost)};
    auto const [state, skipped, block] = execute(stack);
    return {state, block};
  } else {
    traceGetSomeBegin(atMost);
    auto result = getSomeWithoutTrace(atMost);
    return traceGetSomeEnd(result.first, std::move(result.second));
  }
}

template <class Executor>
std::pair<ExecutionState, SharedAqlItemBlockPtr> ExecutionBlockImpl<Executor>::getSomeWithoutTrace(size_t atMost) {
  if constexpr (isNewStyleExecutor<Executor>) {
    TRI_ASSERT(false);
    THROW_ARANGO_EXCEPTION(TRI_ERROR_INTERNAL_AQL);
  } else {
    TRI_ASSERT(atMost <= ExecutionBlock::DefaultBatchSize);
    // silence tests -- we need to introduce new failure tests for fetchers
    TRI_IF_FAILURE("ExecutionBlock::getOrSkipSome1") {
      THROW_ARANGO_EXCEPTION(TRI_ERROR_DEBUG);
    }
    TRI_IF_FAILURE("ExecutionBlock::getOrSkipSome2") {
      THROW_ARANGO_EXCEPTION(TRI_ERROR_DEBUG);
    }
    TRI_IF_FAILURE("ExecutionBlock::getOrSkipSome3") {
      THROW_ARANGO_EXCEPTION(TRI_ERROR_DEBUG);
    }

    if (getQuery().killed()) {
      THROW_ARANGO_EXCEPTION(TRI_ERROR_QUERY_KILLED);
    }

    if (_state == InternalState::DONE) {
      // We are done, so we stay done
      return {ExecutionState::DONE, nullptr};
    }

    if (!_outputItemRow) {
      ExecutionState state;
      SharedAqlItemBlockPtr newBlock;
      std::tie(state, newBlock) =
          requestWrappedBlock(atMost, _infos.numberOfOutputRegisters());
      if (state == ExecutionState::WAITING) {
        TRI_ASSERT(newBlock == nullptr);
        return {state, nullptr};
      }
      if (newBlock == nullptr) {
        TRI_ASSERT(state == ExecutionState::DONE);
        _state = InternalState::DONE;
        // _rowFetcher must be DONE now already
        return {state, nullptr};
      }
      TRI_ASSERT(newBlock != nullptr);
      TRI_ASSERT(newBlock->size() > 0);
      // We cannot hold this assertion, if we are on a pass-through
      // block and the upstream uses execute already.
      // TRI_ASSERT(newBlock->size() <= atMost);
      _outputItemRow = createOutputRow(newBlock, AqlCall{});
    }

    ExecutionState state = ExecutionState::HASMORE;
    ExecutorStats executorStats{};

    TRI_ASSERT(atMost > 0);

    if (isInSplicedSubquery()) {
      // The loop has to be entered at least once!
      TRI_ASSERT(!_outputItemRow->isFull());
      while (!_outputItemRow->isFull() && _state != InternalState::DONE) {
        // Assert that write-head is always pointing to a free row
        TRI_ASSERT(!_outputItemRow->produced());
        switch (_state) {
          case InternalState::FETCH_DATA: {
            std::tie(state, executorStats) = _executor.produceRows(*_outputItemRow);
            // Count global but executor-specific statistics, like number of
            // filtered rows.
            _engine->_stats += executorStats;
            if (_outputItemRow->produced()) {
              _outputItemRow->advanceRow();
            }

            if (state == ExecutionState::WAITING) {
              return {state, nullptr};
            }

            if (state == ExecutionState::DONE) {
              _state = InternalState::FETCH_SHADOWROWS;
            }
            break;
          }
          case InternalState::FETCH_SHADOWROWS: {
            state = fetchShadowRowInternal();
            if (state == ExecutionState::WAITING) {
              return {state, nullptr};
            }
            break;
          }
          case InternalState::DONE: {
            TRI_ASSERT(false);  // Invalid state
          }
        }
      }
      // Modify the return state.
      // As long as we do still have ShadowRows
      // We need to return HASMORE!
      if (_state == InternalState::DONE) {
        state = ExecutionState::DONE;
      } else {
        state = ExecutionState::HASMORE;
      }
    } else {
      // The loop has to be entered at least once!
      TRI_ASSERT(!_outputItemRow->isFull());
      while (!_outputItemRow->isFull()) {
        std::tie(state, executorStats) = _executor.produceRows(*_outputItemRow);
        // Count global but executor-specific statistics, like number of filtered rows.
        _engine->_stats += executorStats;
        if (_outputItemRow->produced()) {
          _outputItemRow->advanceRow();
        }

        if (state == ExecutionState::WAITING) {
          return {state, nullptr};
        }

        if (state == ExecutionState::DONE) {
          auto outputBlock = _outputItemRow->stealBlock();
          // This is not strictly necessary here, as we shouldn't be called again after DONE.
          _outputItemRow.reset();
          return {state, std::move(outputBlock)};
        }
      }

      TRI_ASSERT(state == ExecutionState::HASMORE);
      TRI_ASSERT(_outputItemRow->isFull());
    }

    auto outputBlock = _outputItemRow->stealBlock();
    // we guarantee that we do return a valid pointer in the HASMORE case.
    TRI_ASSERT(outputBlock != nullptr || _state == InternalState::DONE);
    _outputItemRow.reset();
    return {state, std::move(outputBlock)};
  }
}

template <class Executor>
std::unique_ptr<OutputAqlItemRow> ExecutionBlockImpl<Executor>::createOutputRow(
    SharedAqlItemBlockPtr& newBlock, AqlCall&& call) {
#ifdef ARANGODB_ENABLE_MAINTAINER_MODE
  if (newBlock != nullptr) {
    // Assert that the block has enough registers. This must be guaranteed by
    // the register planning.
    TRI_ASSERT(newBlock->getNrRegs() == _infos.numberOfOutputRegisters());
    // Check that all output registers are empty.
    for (auto const& reg : *_infos.getOutputRegisters()) {
      for (size_t row = 0; row < newBlock->size(); row++) {
        AqlValue const& val = newBlock->getValueReference(row, reg);
        TRI_ASSERT(val.isEmpty());
      }
    }
  }
#endif

  if /* constexpr */ (Executor::Properties::allowsBlockPassthrough == BlockPassthrough::Enable) {
    return std::make_unique<OutputAqlItemRow>(newBlock, infos().getOutputRegisters(),
                                              infos().registersToKeep(),
                                              infos().registersToClear(), call,
                                              OutputAqlItemRow::CopyRowBehavior::DoNotCopyInputRows);
  } else {
    return std::make_unique<OutputAqlItemRow>(newBlock, infos().getOutputRegisters(),
                                              infos().registersToKeep(),
                                              infos().registersToClear(), call);
  }
}

template <class Executor>
Executor& ExecutionBlockImpl<Executor>::executor() {
  return _executor;
}

template <class Executor>
Query const& ExecutionBlockImpl<Executor>::getQuery() const {
  return _query;
}

template <class Executor>
typename ExecutionBlockImpl<Executor>::Infos const& ExecutionBlockImpl<Executor>::infos() const {
  return _infos;
}

namespace arangodb::aql {

enum class SkipVariants { FETCHER, EXECUTOR, GET_SOME };

// Specifying the namespace here is important to MSVC.
template <enum arangodb::aql::SkipVariants>
struct ExecuteSkipVariant {};

template <>
struct ExecuteSkipVariant<SkipVariants::FETCHER> {
  template <class Executor>
  static std::tuple<ExecutionState, typename Executor::Stats, size_t> executeSkip(
      Executor& executor, typename Executor::Fetcher& fetcher, size_t toSkip) {
    auto res = fetcher.skipRows(toSkip);
    return std::make_tuple(res.first, typename Executor::Stats{}, res.second);  // tuple, cannot use initializer list due to build failure
  }
};

template <>
struct ExecuteSkipVariant<SkipVariants::EXECUTOR> {
  template <class Executor>
  static std::tuple<ExecutionState, typename Executor::Stats, size_t> executeSkip(
      Executor& executor, typename Executor::Fetcher& fetcher, size_t toSkip) {
    return executor.skipRows(toSkip);
  }
};

template <>
struct ExecuteSkipVariant<SkipVariants::GET_SOME> {
  template <class Executor>
  static std::tuple<ExecutionState, typename Executor::Stats, size_t> executeSkip(
      Executor& executor, typename Executor::Fetcher& fetcher, size_t toSkip) {
    // this function should never be executed
    TRI_ASSERT(false);
    // Make MSVC happy:
    return std::make_tuple(ExecutionState::DONE, typename Executor::Stats{}, 0);  // tuple, cannot use initializer list due to build failure
  }
};

template <class Executor>
static SkipVariants constexpr skipType() {
  static_assert(!isNewStyleExecutor<Executor>);
  bool constexpr useFetcher =
      Executor::Properties::allowsBlockPassthrough == BlockPassthrough::Enable &&
      !std::is_same<Executor, SubqueryExecutor<true>>::value;

  bool constexpr useExecutor = hasSkipRows<Executor>::value;

  // ConstFetcher and SingleRowFetcher<BlockPassthrough::Enable> can skip, but
  // it may not be done for modification subqueries.
  static_assert(useFetcher ==
                    (std::is_same<typename Executor::Fetcher, ConstFetcher>::value ||
                     (std::is_same<typename Executor::Fetcher, SingleRowFetcher<BlockPassthrough::Enable>>::value &&
                      !std::is_same<Executor, SubqueryExecutor<true>>::value)),
                "Unexpected fetcher for SkipVariants::FETCHER");

  static_assert(!useFetcher || hasSkipRows<typename Executor::Fetcher>::value,
                "Fetcher is chosen for skipping, but has not skipRows method!");

  static_assert(
      useExecutor ==
          (std::is_same<Executor, IndexExecutor>::value ||
           std::is_same<Executor, IResearchViewExecutor<false, iresearch::MaterializeType::NotMaterialize>>::value ||
           std::is_same<Executor, IResearchViewExecutor<false, iresearch::MaterializeType::LateMaterialize>>::value ||
           std::is_same<Executor, IResearchViewExecutor<false, iresearch::MaterializeType::Materialize>>::value ||
           std::is_same<Executor, IResearchViewExecutor<false, iresearch::MaterializeType::NotMaterialize | iresearch::MaterializeType::UseStoredValues>>::value ||
           std::is_same<Executor, IResearchViewExecutor<false, iresearch::MaterializeType::LateMaterialize | iresearch::MaterializeType::UseStoredValues>>::value ||
           std::is_same<Executor, IResearchViewExecutor<true, iresearch::MaterializeType::NotMaterialize>>::value ||
           std::is_same<Executor, IResearchViewExecutor<true, iresearch::MaterializeType::LateMaterialize>>::value ||
           std::is_same<Executor, IResearchViewExecutor<true, iresearch::MaterializeType::Materialize>>::value ||
           std::is_same<Executor, IResearchViewExecutor<true, iresearch::MaterializeType::NotMaterialize | iresearch::MaterializeType::UseStoredValues>>::value ||
           std::is_same<Executor, IResearchViewExecutor<true, iresearch::MaterializeType::LateMaterialize | iresearch::MaterializeType::UseStoredValues>>::value ||
           std::is_same<Executor, IResearchViewMergeExecutor<false, iresearch::MaterializeType::NotMaterialize>>::value ||
           std::is_same<Executor, IResearchViewMergeExecutor<false, iresearch::MaterializeType::LateMaterialize>>::value ||
           std::is_same<Executor, IResearchViewMergeExecutor<false, iresearch::MaterializeType::Materialize>>::value ||
           std::is_same<Executor, IResearchViewMergeExecutor<false, iresearch::MaterializeType::NotMaterialize | iresearch::MaterializeType::UseStoredValues>>::value ||
           std::is_same<Executor, IResearchViewMergeExecutor<false, iresearch::MaterializeType::LateMaterialize | iresearch::MaterializeType::UseStoredValues>>::value ||
           std::is_same<Executor, IResearchViewMergeExecutor<true, iresearch::MaterializeType::NotMaterialize>>::value ||
           std::is_same<Executor, IResearchViewMergeExecutor<true, iresearch::MaterializeType::LateMaterialize>>::value ||
           std::is_same<Executor, IResearchViewMergeExecutor<true, iresearch::MaterializeType::Materialize>>::value ||
           std::is_same<Executor, IResearchViewMergeExecutor<true, iresearch::MaterializeType::NotMaterialize | iresearch::MaterializeType::UseStoredValues>>::value ||
           std::is_same<Executor, IResearchViewMergeExecutor<true, iresearch::MaterializeType::LateMaterialize | iresearch::MaterializeType::UseStoredValues>>::value ||
           std::is_same<Executor, EnumerateCollectionExecutor>::value ||
           std::is_same<Executor, LimitExecutor>::value ||
           std::is_same<Executor, ConstrainedSortExecutor>::value ||
           std::is_same<Executor, SortingGatherExecutor>::value ||
           std::is_same<Executor, UnsortedGatherExecutor>::value ||
           std::is_same<Executor, ParallelUnsortedGatherExecutor>::value ||
           std::is_same<Executor, MaterializeExecutor<RegisterId>>::value ||
           std::is_same<Executor, MaterializeExecutor<std::string const&>>::value),
      "Unexpected executor for SkipVariants::EXECUTOR");

  // The LimitExecutor will not work correctly with SkipVariants::FETCHER!
  static_assert(
      !std::is_same<Executor, LimitExecutor>::value || useFetcher,
      "LimitExecutor needs to implement skipRows() to work correctly");

  if (useExecutor) {
    return SkipVariants::EXECUTOR;
  } else if (useFetcher) {
    return SkipVariants::FETCHER;
  } else {
    return SkipVariants::GET_SOME;
  }
}

}  // namespace arangodb::aql

template <class Executor>
std::pair<ExecutionState, size_t> ExecutionBlockImpl<Executor>::skipSome(size_t const atMost) {
  if constexpr (isNewStyleExecutor<Executor>) {
    AqlCallStack stack{AqlCall::SimulateSkipSome(atMost)};
    auto const [state, skipped, block] = execute(stack);

    // execute returns ExecutionState::DONE here, which stops execution after simulating a skip.
    // If we indiscriminately return ExecutionState::HASMORE, then we end up in an infinite loop
    //
    // luckily we can dispose of this kludge once executors have been ported.
    if (skipped < atMost && state == ExecutionState::DONE) {
      return {ExecutionState::DONE, skipped};
    } else {
      return {ExecutionState::HASMORE, skipped};
    }
  } else {
    traceSkipSomeBegin(atMost);
    auto state = ExecutionState::HASMORE;

    while (state == ExecutionState::HASMORE && _skipped < atMost) {
      auto res = skipSomeOnceWithoutTrace(atMost - _skipped);
      TRI_ASSERT(state != ExecutionState::WAITING || res.second == 0);
      state = res.first;
      _skipped += res.second;
      TRI_ASSERT(_skipped <= atMost);
    }

    size_t skipped = 0;
    if (state != ExecutionState::WAITING) {
      std::swap(skipped, _skipped);
    }

    TRI_ASSERT(skipped <= atMost);
    return traceSkipSomeEnd(state, skipped);
  }
}

template <class Executor>
std::pair<ExecutionState, size_t> ExecutionBlockImpl<Executor>::skipSomeOnceWithoutTrace(size_t atMost) {
  if constexpr (isNewStyleExecutor<Executor>) {
    TRI_ASSERT(false);
    THROW_ARANGO_EXCEPTION(TRI_ERROR_INTERNAL_AQL);
  } else {
    constexpr SkipVariants customSkipType = skipType<Executor>();

    if constexpr (customSkipType == SkipVariants::GET_SOME) {
      atMost = std::min(atMost, DefaultBatchSize);
      auto res = getSomeWithoutTrace(atMost);

      size_t skipped = 0;
      if (res.second != nullptr) {
        skipped = res.second->size();
      }
      TRI_ASSERT(skipped <= atMost);

      return {res.first, skipped};
    }

    ExecutionState state;
    typename Executor::Stats stats;
    size_t skipped;
    std::tie(state, stats, skipped) =
        ExecuteSkipVariant<customSkipType>::executeSkip(_executor, _rowFetcher, atMost);
    _engine->_stats += stats;
    TRI_ASSERT(skipped <= atMost);

    return {state, skipped};
  }
}

template <bool customInit>
struct InitializeCursor {};

template <>
struct InitializeCursor<false> {
  template <class Executor>
  static void init(Executor& executor, typename Executor::Fetcher& rowFetcher,
                   typename Executor::Infos& infos) {
    // destroy and re-create the Executor
    executor.~Executor();
    new (&executor) Executor(rowFetcher, infos);
  }
};

template <>
struct InitializeCursor<true> {
  template <class Executor>
  static void init(Executor& executor, typename Executor::Fetcher&,
                   typename Executor::Infos&) {
    // re-initialize the Executor
    executor.initializeCursor();
  }
};

template <class Executor>
std::pair<ExecutionState, Result> ExecutionBlockImpl<Executor>::initializeCursor(InputAqlItemRow const& input) {
  // reinitialize the DependencyProxy
  _dependencyProxy.reset();
  _lastRange = DataRange(ExecutorState::HASMORE);
  _hasUsedDataRangeBlock = false;

  // destroy and re-create the Fetcher
  _rowFetcher.~Fetcher();
  new (&_rowFetcher) Fetcher(_dependencyProxy);

  TRI_ASSERT(_skipped == 0);
  _skipped = 0;
  TRI_ASSERT(_state == InternalState::DONE || _state == InternalState::FETCH_DATA);
  _state = InternalState::FETCH_DATA;

  constexpr bool customInit = hasInitializeCursor<Executor>::value;
  // IndexExecutor and EnumerateCollectionExecutor have initializeCursor
  // implemented, so assert this implementation is used.
  static_assert(!std::is_same<Executor, EnumerateCollectionExecutor>::value || customInit,
                "EnumerateCollectionExecutor is expected to implement a custom "
                "initializeCursor method!");
  static_assert(!std::is_same<Executor, IndexExecutor>::value || customInit,
                "IndexExecutor is expected to implement a custom "
                "initializeCursor method!");
  static_assert(!std::is_same<Executor, DistinctCollectExecutor>::value || customInit,
                "DistinctCollectExecutor is expected to implement a custom "
                "initializeCursor method!");
  InitializeCursor<customInit>::init(_executor, _rowFetcher, _infos);

  // // use this with c++17 instead of specialization below
  // if constexpr (std::is_same_v<Executor, IdExecutor>) {
  //   if (items != nullptr) {
  //     _executor._inputRegisterValues.reset(
  //         items->slice(pos, *(_executor._infos.registersToKeep())));
  //   }
  // }

  return ExecutionBlock::initializeCursor(input);
}

template <class Executor>
std::pair<ExecutionState, Result> ExecutionBlockImpl<Executor>::shutdown(int errorCode) {
  return ExecutionBlock::shutdown(errorCode);
}

template <class Executor>
std::tuple<ExecutionState, size_t, SharedAqlItemBlockPtr> ExecutionBlockImpl<Executor>::execute(AqlCallStack stack) {
  // TODO remove this IF
  // These are new style executors
  if constexpr (isNewStyleExecutor<Executor>) {
    // Only this executor is fully implemented
    traceExecuteBegin(stack);
    auto res = executeWithoutTrace(stack);
    traceExecuteEnd(res);
    return res;
  }

  // Fall back to getSome/skipSome
  auto myCall = stack.popCall();

  TRI_ASSERT(AqlCall::IsSkipSomeCall(myCall) || AqlCall::IsGetSomeCall(myCall) ||
             AqlCall::IsFullCountCall(myCall) || AqlCall::IsFastForwardCall(myCall));
  _rowFetcher.useStack(stack);

  if (AqlCall::IsSkipSomeCall(myCall)) {
    auto const [state, skipped] = skipSome(myCall.getOffset());
    if (state != ExecutionState::WAITING) {
      myCall.didSkip(skipped);
    }
    return {state, skipped, nullptr};
  } else if (AqlCall::IsGetSomeCall(myCall)) {
    auto const [state, block] = getSome(myCall.getLimit());
    // We do not need to count as softLimit will be overwritten, and hard cannot be set.
    if (stack.empty() && myCall.hasHardLimit() && !myCall.needsFullCount() && block != nullptr) {
      // However we can do a short-cut here to report DONE on hardLimit if we are on the top-level query.
      myCall.didProduce(block->size());
      if (myCall.getLimit() == 0) {
        return {ExecutionState::DONE, 0, block};
      }
    }

    return {state, 0, block};
  } else if (AqlCall::IsFullCountCall(myCall)) {
    auto const [state, skipped] = skipSome(ExecutionBlock::SkipAllSize());
    if (state != ExecutionState::WAITING) {
      myCall.didSkip(skipped);
    }
    return {state, skipped, nullptr};
  } else if (AqlCall::IsFastForwardCall(myCall)) {
    // No idea if DONE is correct here...
    return {ExecutionState::DONE, 0, nullptr};
  }
  // Should never get here!
  THROW_ARANGO_EXCEPTION(TRI_ERROR_NOT_IMPLEMENTED);
}

// Work around GCC bug: https://gcc.gnu.org/bugzilla/show_bug.cgi?id=56480
// Without the namespaces it fails with
// error: specialization of 'template<class Executor> std::pair<arangodb::aql::ExecutionState, arangodb::Result> arangodb::aql::ExecutionBlockImpl<Executor>::initializeCursor(arangodb::aql::AqlItemBlock*, size_t)' in different namespace
namespace arangodb::aql {
// TODO -- remove this specialization when cpp 17 becomes available

template <>
template <>
auto ExecutionBlockImpl<IdExecutor<ConstFetcher>>::injectConstantBlock<IdExecutor<ConstFetcher>>(SharedAqlItemBlockPtr block)
    -> void {
  // reinitialize the DependencyProxy
  _dependencyProxy.reset();

  // destroy and re-create the Fetcher
  _rowFetcher.~Fetcher();
  new (&_rowFetcher) Fetcher(_dependencyProxy);

  TRI_ASSERT(_skipped == 0);
  _skipped = 0;
  TRI_ASSERT(_state == InternalState::DONE || _state == InternalState::FETCH_DATA);
  _state = InternalState::FETCH_DATA;

  // Reset state of execute
  _lastRange = AqlItemBlockInputRange{ExecutorState::HASMORE};
  _hasUsedDataRangeBlock = false;
  _upstreamState = ExecutionState::HASMORE;

  _rowFetcher.injectBlock(block);

  // cppcheck-suppress unreadVariable
  constexpr bool customInit = hasInitializeCursor<decltype(_executor)>::value;
  InitializeCursor<customInit>::init(_executor, _rowFetcher, _infos);
}

// TODO -- remove this specialization when cpp 17 becomes available
template <>
std::pair<ExecutionState, Result> ExecutionBlockImpl<IdExecutor<ConstFetcher>>::initializeCursor(
    InputAqlItemRow const& input) {
  SharedAqlItemBlockPtr block =
      input.cloneToBlock(_engine->itemBlockManager(), *(infos().registersToKeep()),
                         infos().numberOfOutputRegisters());

  injectConstantBlock(block);

  // end of default initializeCursor
  return ExecutionBlock::initializeCursor(input);
}

// TODO the shutdown specializations shall be unified!

template <>
std::pair<ExecutionState, Result> ExecutionBlockImpl<TraversalExecutor>::shutdown(int errorCode) {
  ExecutionState state;
  Result result;

  std::tie(state, result) = ExecutionBlock::shutdown(errorCode);

  if (state == ExecutionState::WAITING) {
    return {state, result};
  }
  return this->executor().shutdown(errorCode);
}

template <>
std::pair<ExecutionState, Result> ExecutionBlockImpl<ShortestPathExecutor>::shutdown(int errorCode) {
  ExecutionState state;
  Result result;

  std::tie(state, result) = ExecutionBlock::shutdown(errorCode);
  if (state == ExecutionState::WAITING) {
    return {state, result};
  }
  return this->executor().shutdown(errorCode);
}

template <>
std::pair<ExecutionState, Result> ExecutionBlockImpl<KShortestPathsExecutor>::shutdown(int errorCode) {
  ExecutionState state;
  Result result;

  std::tie(state, result) = ExecutionBlock::shutdown(errorCode);
  if (state == ExecutionState::WAITING) {
    return {state, result};
  }
  return this->executor().shutdown(errorCode);
}

template <>
std::pair<ExecutionState, Result> ExecutionBlockImpl<SubqueryExecutor<true>>::shutdown(int errorCode) {
  ExecutionState state;
  Result subqueryResult;
  // shutdown is repeatable
  std::tie(state, subqueryResult) = this->executor().shutdown(errorCode);
  if (state == ExecutionState::WAITING) {
    return {ExecutionState::WAITING, subqueryResult};
  }
  Result result;

  std::tie(state, result) = ExecutionBlock::shutdown(errorCode);
  if (state == ExecutionState::WAITING) {
    return {state, result};
  }
  if (result.fail()) {
    return {state, result};
  }
  return {state, subqueryResult};
}

template <>
std::pair<ExecutionState, Result> ExecutionBlockImpl<SubqueryExecutor<false>>::shutdown(int errorCode) {
  ExecutionState state;
  Result subqueryResult;
  // shutdown is repeatable
  std::tie(state, subqueryResult) = this->executor().shutdown(errorCode);
  if (state == ExecutionState::WAITING) {
    return {ExecutionState::WAITING, subqueryResult};
  }
  Result result;

  std::tie(state, result) = ExecutionBlock::shutdown(errorCode);
  if (state == ExecutionState::WAITING) {
    return {state, result};
  }
  if (result.fail()) {
    return {state, result};
  }
  return {state, subqueryResult};
}

template <>
std::pair<ExecutionState, Result>
ExecutionBlockImpl<IdExecutor<SingleRowFetcher<BlockPassthrough::Enable>>>::shutdown(int errorCode) {
  if (this->infos().isResponsibleForInitializeCursor()) {
    return ExecutionBlock::shutdown(errorCode);
  }
  return {ExecutionState::DONE, {errorCode}};
}

}  // namespace arangodb::aql

namespace arangodb::aql {

// The constant "PASSTHROUGH" is somehow reserved with MSVC.
enum class RequestWrappedBlockVariant {
  DEFAULT,
  PASS_THROUGH,
  INPUTRESTRICTED
};

// Specifying the namespace here is important to MSVC.
template <enum arangodb::aql::RequestWrappedBlockVariant>
struct RequestWrappedBlock {};

template <>
struct RequestWrappedBlock<RequestWrappedBlockVariant::DEFAULT> {
  /**
   * @brief Default requestWrappedBlock() implementation. Just get a new block
   *        from the AqlItemBlockManager.
   */
  template <class Executor>
  static std::pair<ExecutionState, SharedAqlItemBlockPtr> run(
#ifdef ARANGODB_ENABLE_MAINTAINER_MODE
      typename Executor::Infos const&,
#endif
      Executor& executor, ExecutionEngine& engine, size_t nrItems, RegisterCount nrRegs) {
    return {ExecutionState::HASMORE,
            engine.itemBlockManager().requestBlock(nrItems, nrRegs)};
  }
};

template <>
struct RequestWrappedBlock<RequestWrappedBlockVariant::PASS_THROUGH> {
  /**
   * @brief If blocks can be passed through, we do not create new blocks.
   *        Instead, we take the input blocks and reuse them.
   */
  template <class Executor>
  static std::pair<ExecutionState, SharedAqlItemBlockPtr> run(
#ifdef ARANGODB_ENABLE_MAINTAINER_MODE
      typename Executor::Infos const& infos,
#endif
      Executor& executor, ExecutionEngine& engine, size_t nrItems, RegisterCount nrRegs) {
    static_assert(Executor::Properties::allowsBlockPassthrough == BlockPassthrough::Enable,
                  "This function can only be used with executors supporting "
                  "`allowsBlockPassthrough`");
    static_assert(hasFetchBlockForPassthrough<Executor>::value,
                  "An Executor with allowsBlockPassthrough must implement "
                  "fetchBlockForPassthrough");

    SharedAqlItemBlockPtr block;

    ExecutionState state;
    typename Executor::Stats executorStats;
    std::tie(state, executorStats, block) = executor.fetchBlockForPassthrough(nrItems);
    engine._stats += executorStats;

    if (state == ExecutionState::WAITING) {
      TRI_ASSERT(block == nullptr);
      return {state, nullptr};
    }
    if (block == nullptr) {
      TRI_ASSERT(state == ExecutionState::DONE);
      return {state, nullptr};
    }

    // Now we must have a block.
    TRI_ASSERT(block != nullptr);
    // Assert that the block has enough registers. This must be guaranteed by
    // the register planning.
    TRI_ASSERT(block->getNrRegs() == nrRegs);
#ifdef ARANGODB_ENABLE_MAINTAINER_MODE
    // Check that all output registers are empty.
    for (auto const& reg : *infos.getOutputRegisters()) {
      for (size_t row = 0; row < block->size(); row++) {
        AqlValue const& val = block->getValueReference(row, reg);
        TRI_ASSERT(val.isEmpty());
      }
    }
#endif

    return {ExecutionState::HASMORE, block};
  }
};

template <>
struct RequestWrappedBlock<RequestWrappedBlockVariant::INPUTRESTRICTED> {
  /**
   * @brief If the executor can set an upper bound on the output size knowing
   *        the input size, usually because size(input) >= size(output), let it
   *        prefetch an input block to give us this upper bound.
   *        Only then we allocate a new block with at most this upper bound.
   */
  template <class Executor>
  static std::pair<ExecutionState, SharedAqlItemBlockPtr> run(
#ifdef ARANGODB_ENABLE_MAINTAINER_MODE
      typename Executor::Infos const&,
#endif
      Executor& executor, ExecutionEngine& engine, size_t nrItems, RegisterCount nrRegs) {
    static_assert(Executor::Properties::inputSizeRestrictsOutputSize,
                  "This function can only be used with executors supporting "
                  "`inputSizeRestrictsOutputSize`");
    static_assert(hasExpectedNumberOfRows<Executor>::value,
                  "An Executor with inputSizeRestrictsOutputSize must "
                  "implement expectedNumberOfRows");

    SharedAqlItemBlockPtr block;

    ExecutionState state;
    size_t expectedRows = 0;
    // Note: this might trigger a prefetch on the rowFetcher!
    std::tie(state, expectedRows) = executor.expectedNumberOfRows(nrItems);
    if (state == ExecutionState::WAITING) {
      return {state, nullptr};
    }
    nrItems = (std::min)(expectedRows, nrItems);
    if (nrItems == 0) {
      TRI_ASSERT(state == ExecutionState::DONE);
      if (state != ExecutionState::DONE) {
        auto const executorName = boost::core::demangle(typeid(Executor).name());
        THROW_ARANGO_EXCEPTION_FORMAT(
            TRI_ERROR_INTERNAL_AQL,
            "Unexpected result of expectedNumberOfRows in %s", executorName.c_str());
      }
      return {state, nullptr};
    }
    block = engine.itemBlockManager().requestBlock(nrItems, nrRegs);

    return {ExecutionState::HASMORE, block};
  }
};

}  // namespace arangodb::aql

template <class Executor>
std::pair<ExecutionState, SharedAqlItemBlockPtr> ExecutionBlockImpl<Executor>::requestWrappedBlock(
    size_t nrItems, RegisterCount nrRegs) {
  if constexpr (!isNewStyleExecutor<Executor>) {
    static_assert(Executor::Properties::allowsBlockPassthrough == BlockPassthrough::Disable ||
                      !Executor::Properties::inputSizeRestrictsOutputSize,
                  "At most one of Properties::allowsBlockPassthrough or "
                  "Properties::inputSizeRestrictsOutputSize should be true for "
                  "each Executor");
    static_assert((Executor::Properties::allowsBlockPassthrough == BlockPassthrough::Enable) ==
                      hasFetchBlockForPassthrough<Executor>::value,
                  "Executors should implement the method "
                  "fetchBlockForPassthrough() iff "
                  "Properties::allowsBlockPassthrough is true");
  }
  static_assert(
      Executor::Properties::inputSizeRestrictsOutputSize ==
          hasExpectedNumberOfRows<Executor>::value,
      "Executors should implement the method expectedNumberOfRows() iff "
      "Properties::inputSizeRestrictsOutputSize is true");

  constexpr RequestWrappedBlockVariant variant =
      isNewStyleExecutor<Executor>
          ? RequestWrappedBlockVariant::DEFAULT
          : Executor::Properties::allowsBlockPassthrough == BlockPassthrough::Enable
                ? RequestWrappedBlockVariant::PASS_THROUGH
                : Executor::Properties::inputSizeRestrictsOutputSize
                      ? RequestWrappedBlockVariant::INPUTRESTRICTED
                      : RequestWrappedBlockVariant::DEFAULT;

  // Override for spliced subqueries, this optimization does not work there.
  if (isInSplicedSubquery() && variant == RequestWrappedBlockVariant::INPUTRESTRICTED) {
    return RequestWrappedBlock<RequestWrappedBlockVariant::DEFAULT>::run(
#ifdef ARANGODB_ENABLE_MAINTAINER_MODE
        infos(),
#endif
        executor(), *_engine, nrItems, nrRegs);
  }

  return RequestWrappedBlock<variant>::run(
#ifdef ARANGODB_ENABLE_MAINTAINER_MODE
      infos(),
#endif
      executor(), *_engine, nrItems, nrRegs);
}

// TODO: We need to define the size of this block based on Input / Executor / Subquery depth
template <class Executor>
auto ExecutionBlockImpl<Executor>::allocateOutputBlock(AqlCall&& call)
    -> std::unique_ptr<OutputAqlItemRow> {
  if constexpr (Executor::Properties::allowsBlockPassthrough == BlockPassthrough::Enable) {
    SharedAqlItemBlockPtr newBlock{nullptr};
    // Passthrough variant, re-use the block stored in InputRange
    if (!_hasUsedDataRangeBlock) {
      // In the pass through variant we have the contract that we work on a
      // block all or nothing, so if we have used the block once, we cannot use it again
      // however we cannot remove the _lastRange as it may contain additional information.
      newBlock = _lastRange.getBlock();
      _hasUsedDataRangeBlock = true;
    }

    return createOutputRow(newBlock, std::move(call));
  } else {
    // Non-Passthrough variant, we need to allocate the block ourselfs
    size_t blockSize = ExecutionBlock::DefaultBatchSize;
    SharedAqlItemBlockPtr newBlock =
        _engine->itemBlockManager().requestBlock(blockSize, _infos.numberOfOutputRegisters());
    return createOutputRow(newBlock, std::move(call));
  }
}

template <class Executor>
void ExecutionBlockImpl<Executor>::ensureOutputBlock(AqlCall&& call) {
  if (_outputItemRow == nullptr || !_outputItemRow->isInitialized()) {
    _outputItemRow = allocateOutputBlock(std::move(call));
  } else {
    _outputItemRow->setCall(std::move(call));
  }
}

// This cannot return upstream call or shadowrows.
template <class Executor>
auto ExecutionBlockImpl<Executor>::nextState(AqlCall const& call) const -> ExecState {
  if (call.getOffset() > 0) {
    // First skip
    return ExecState::SKIP;
  }
  if (call.getLimit() > 0) {
    // Then produce
    return ExecState::PRODUCE;
  }
  if (call.hardLimit == 0) {
    // We reached hardLimit, fast forward
    return ExecState::FASTFORWARD;
  }
  // now we are done.
  return ExecState::DONE;
}

/// @brief request an AqlItemBlock from the memory manager
template <class Executor>
SharedAqlItemBlockPtr ExecutionBlockImpl<Executor>::requestBlock(size_t nrItems,
                                                                 RegisterId nrRegs) {
  return _engine->itemBlockManager().requestBlock(nrItems, nrRegs);
}

//
// FETCHER:  if we have one output row per input row, we can skip
//           directly by just calling the fetcher and see whether
//           it produced any output.
//           With the new architecture we should be able to just skip
//           ahead on the input range, fetching new blocks when necessary
// EXECUTOR: the executor has a specialised skipRowsRange method
//           that will be called to skip
<<<<<<< HEAD
// SUBQUERY_START:
// SUBQUERY_END:
=======
>>>>>>> 2e2e2144
//
enum class SkipRowsRangeVariant {
  FETCHER,
  EXECUTOR,
  SUBQUERY_START,
  SUBQUERY_END
};

// This function is just copy&pasted from above to decide which variant of
// skip is used for which executor.
template <class Executor>
static SkipRowsRangeVariant constexpr skipRowsType() {
  bool constexpr useFetcher =
      Executor::Properties::allowsBlockPassthrough == BlockPassthrough::Enable &&
      !std::is_same<Executor, SubqueryExecutor<true>>::value;

  bool constexpr useExecutor = hasSkipRowsRange<Executor>::value;

  // ConstFetcher and SingleRowFetcher<BlockPassthrough::Enable> can skip, but
  // it may not be done for modification subqueries.
  static_assert(useFetcher ==
                    (std::is_same_v<typename Executor::Fetcher, ConstFetcher> ||
                     (std::is_same_v<typename Executor::Fetcher, SingleRowFetcher<BlockPassthrough::Enable>> &&
                      !std::is_same<Executor, SubqueryExecutor<true>>::value)),
                "Unexpected fetcher for SkipVariants::FETCHER");

  static_assert(!useFetcher || hasSkipRows<typename Executor::Fetcher>::value,
                "Fetcher is chosen for skipping, but has not skipRows method!");

  static_assert(useExecutor ==
                    (is_one_of_v<Executor, FilterExecutor, ShortestPathExecutor, ReturnExecutor, HashedCollectExecutor, IndexExecutor,
#ifdef ARANGODB_USE_GOOGLE_TESTS
                                 TestLambdaSkipExecutor,
#endif
<<<<<<< HEAD
                                 EnumerateListExecutor, SubqueryStartExecutor, SubqueryEndExecutor, SortedCollectExecutor>),
=======
                                 EnumerateListExecutor, SortedCollectExecutor, LimitExecutor>),
>>>>>>> 2e2e2144
                "Unexpected executor for SkipVariants::EXECUTOR");

  // The LimitExecutor will not work correctly with SkipVariants::FETCHER!
  static_assert(
      !std::is_same<Executor, LimitExecutor>::value || useFetcher,
      "LimitExecutor needs to implement skipRows() to work correctly");

  if (useExecutor) {
    return SkipRowsRangeVariant::EXECUTOR;
  } else if (useFetcher) {
    return SkipRowsRangeVariant::FETCHER;
  } else {
    TRI_ASSERT(false);
    THROW_ARANGO_EXCEPTION(TRI_ERROR_NOT_IMPLEMENTED);
  }
}

// Let's do it the C++ way.
template <class T>
struct dependent_false : std::false_type {};

template <class Executor>
auto ExecutionBlockImpl<Executor>::executeSkipRowsRange(AqlItemBlockInputRange& inputRange,
                                                        AqlCall& call)
    -> std::tuple<ExecutorState, typename Executor::Stats, size_t, AqlCall> {
  if constexpr (isNewStyleExecutor<Executor>) {
    call.skippedRows = 0;
    if constexpr (skipRowsType<Executor>() == SkipRowsRangeVariant::EXECUTOR) {
      // If the executor has a method skipRowsRange, to skip outputs.
      // Every non-passthrough executor needs to implement this.
      return _executor.skipRowsRange(inputRange, call);
    } else if constexpr (skipRowsType<Executor>() == SkipRowsRangeVariant::FETCHER) {
      // If we know that every input row produces exactly one output row (this
      // is a property of the executor), then we can just let the fetcher skip
      // the number of rows that we would like to skip.
      // Returning this will trigger to end in upstream state now, with the
      // call that was handed it.
      static_assert(
          std::is_same_v<typename Executor::Stats, NoStats>,
          "Executors with custom statistics must implement skipRowsRange.");
      return {inputRange.upstreamState(), NoStats{}, 0, call};
    } else {
      static_assert(dependent_false<Executor>::value,
                    "This value of SkipRowsRangeVariant is not supported");
      return std::make_tuple(ExecutorState::DONE, typename Executor::Stats{}, 0, call);
    }
  } else {
    TRI_ASSERT(false);
    return std::make_tuple(ExecutorState::DONE, typename Executor::Stats{}, 0, call);
  }
  // Compiler is unhappy without this.
  return std::make_tuple(ExecutorState::DONE, typename Executor::Stats{}, 0, call);
}

template <>
auto ExecutionBlockImpl<SubqueryStartExecutor>::shadowRowForwarding() -> ExecState {
  TRI_ASSERT(_outputItemRow);
  TRI_ASSERT(_outputItemRow->isInitialized());
  TRI_ASSERT(_outputItemRow->allRowsUsed());
}

template <>
auto ExecutionBlockImpl<SubqueryEndExecutor>::shadowRowForwarding() -> ExecState {
  TRI_ASSERT(_outputItemRow);
  TRI_ASSERT(_outputItemRow->isInitialized());
  TRI_ASSERT(_outputItemRow->allRowsUsed());
}

template <class Executor>
auto ExecutionBlockImpl<Executor>::shadowRowForwarding() -> ExecState {
  TRI_ASSERT(_outputItemRow);
  TRI_ASSERT(_outputItemRow->isInitialized());
  TRI_ASSERT(_outputItemRow->allRowsUsed());
  if (_lastRange.hasShadowRow()) {
    auto const& [state, shadowRow] = _lastRange.nextShadowRow();
    TRI_ASSERT(shadowRow.isInitialized());

    _outputItemRow->copyRow(shadowRow);

    if (shadowRow.isRelevant()) {
      LOG_QUERY("6d337", DEBUG) << printTypeInfo() << " init executor.";
      // We found a relevant shadow Row.
      // We need to reset the Executor
      // cppcheck-suppress unreadVariable
      constexpr bool customInit = hasInitializeCursor<decltype(_executor)>::value;
      InitializeCursor<customInit>::init(_executor, _rowFetcher, _infos);
    }

    TRI_ASSERT(_outputItemRow->produced());
    _outputItemRow->advanceRow();

    if (_outputItemRow->allRowsUsed()) {
      // output full.
      // TODO LIMIT has modified this place
      return ExecState::DONE;
    } else if (state == ExecutorState::DONE) {
      // We have consumed everything, we are
      // Done with this query
      return ExecState::DONE;
    } else if (_lastRange.hasDataRow()) {
      // Multiple concatenated Subqueries
      // This case is disallowed for now, as we do not know the
      // look-ahead call
      TRI_ASSERT(false);
      // If we would know we could now go into a continue with next subquery
      // state.
      return ExecState::DONE;
    } else {
      // We are either on a shadowRow or have consumed the input.
      TRI_ASSERT(_lastRange.hasShadowRow() ||
                 (!_lastRange.hasDataRow() && _lastRange.upstreamHasMore()));
      // We need to consume more ShadowRows
      return ExecState::SHADOWROWS;
    }
  }
  // We got back without a ShadowRow in the LastRange
  return ExecState::DONE;
}

/**
 * @brief Define the variant of FastForward behaviour
 *
 * FULLCOUNT => Call executeSkipRowsRange and report what has been skipped.
 * EXECUTOR => Call executeSkipRowsRange, but do not report what has been skipped.
 *             (This instance is used to make sure Modifications are performed, or stats are correct)
 * FETCHER => Do not bother the Executor, drop all from input, without further reporting
 *
 */
enum class FastForwardVariant { FULLCOUNT, EXECUTOR, FETCHER };

template <class Executor>
static auto fastForwardType(AqlCall const& call, Executor const& e) -> FastForwardVariant {
  if (call.needsFullCount() && call.getOffset() == 0 && call.getLimit() == 0) {
    // Only start fullCount after the original call is fulfilled. Otherwise
    // do fast-forward variant
    TRI_ASSERT(call.hasHardLimit());
    return FastForwardVariant::FULLCOUNT;
  }
  // TODO: We only need to do this is the executor actually require to call.
  // e.g. Modifications will always need to be called. Limit only if it needs to report fullCount
  if constexpr (is_one_of_v<Executor, LimitExecutor>) {
    return FastForwardVariant::EXECUTOR;
  }
  return FastForwardVariant::FETCHER;
}

template <class Executor>
auto ExecutionBlockImpl<Executor>::executeFastForward(AqlItemBlockInputRange& inputRange,
                                                      AqlCall& clientCall)
    -> std::tuple<ExecutorState, typename Executor::Stats, size_t, AqlCall> {
  TRI_ASSERT(isNewStyleExecutor<Executor>);
  auto type = fastForwardType(clientCall, _executor);
  switch (type) {
    case FastForwardVariant::FULLCOUNT:
    case FastForwardVariant::EXECUTOR: {
      LOG_QUERY("cb135", DEBUG) << printTypeInfo() << " apply full count.";
      auto [state, stats, skippedLocal, call] = executeSkipRowsRange(_lastRange, clientCall);
      if (type == FastForwardVariant::EXECUTOR) {
        // We do not report the skip
        skippedLocal = 0;
      }
      return {state, stats, skippedLocal, call};
    }
    case FastForwardVariant::FETCHER: {
      LOG_QUERY("fa327", DEBUG) << printTypeInfo() << " bypass unused rows.";
      while (inputRange.hasDataRow()) {
        auto [state, row] = inputRange.nextDataRow();
        TRI_ASSERT(row.isInitialized());
      }
      AqlCall call{};
      call.hardLimit = 0;
      return {inputRange.upstreamState(), typename Executor::Stats{}, 0, call};
    }
  }
  // Unreachable
  TRI_ASSERT(false);
  THROW_ARANGO_EXCEPTION(TRI_ERROR_INTERNAL_AQL);
}

/**
 * @brief This is the central function of an executor, and it acts like a
 * coroutine: It can be called multiple times and keeps state across
 * calls.
 *
 * The intended behaviour of this function is best described in terms of
 * a state machine; the possible states are the ExecStates
 * SKIP, PRODUCE, FASTFORWARD, UPSTREAM, SHADOWROWS, DONE
 *
 * SKIP       skipping rows. How rows are skipped is determined by
 *            the Executor that is used. See SkipVariants
 * PRODUCE    calls produceRows of the executor
 * FASTFORWARD again skipping rows, will count skipped rows, if fullCount is requested.
 * UPSTREAM   fetches rows from the upstream executor(s) to be processed by
 *            our executor.
 * SHADOWROWS process any shadow rows
 * DONE       processing of one output is done. We did handle offset / limit / fullCount without crossing BatchSize limits.
 *            This state does not indicate that we are DONE with all input, we are just done with one walk through this statemachine.
 *
 * We progress within the states in the following way:
 *   There is a nextState method that determines the next state based on the call, it can only lead to:
 *   SKIP, PRODUCE, FASTFORWAD, DONE
 *
 *   On the first call we will use nextState to get to our starting point.
 *   After any of SKIP, PRODUCE,, FASTFORWAD, DONE We either go to
 *   1. FASTFORWARD (if executor is done)
 *   2. DONE (if output is full)
 *   3. UPSTREAM if executor has More, (Invariant: input fully consumed)
 *   4. NextState (if none of the above applies)
 *
 *   From SHADOWROWS we can only go to DONE
 *   From UPSTREAM we go to NextState.
 *
 * @tparam Executor The Executor that will implement the logic of what needs to happen to the data
 * @param stack The call stack of lower levels
 * @return std::tuple<ExecutionState, size_t, SharedAqlItemBlockPtr>
 *        ExecutionState: WAITING -> We wait for IO, secure state, return you will be called again
 *        ExecutionState: HASMORE -> We still have data
 *        ExecutionState: DONE -> We do not have any more data, do never call again
 *        size_t -> Amount of documents skipped within this one call. (contains offset and fullCount)
 *        SharedAqlItemBlockPtr -> The resulting data
 */
template <class Executor>
std::tuple<ExecutionState, size_t, SharedAqlItemBlockPtr>
ExecutionBlockImpl<Executor>::executeWithoutTrace(AqlCallStack stack) {
  if constexpr (isNewStyleExecutor<Executor>) {
    if (!stack.isRelevant()) {
      LOG_QUERY("bf029", DEBUG) << "subquery bypassing executor " << printBlockInfo();
      // We are bypassing subqueries.
      // This executor is not allowed to perform actions
      // However we need to maintain the upstream state.
      size_t skippedLocal = 0;
      typename Fetcher::DataRange bypassedRange{ExecutorState::HASMORE};
      std::tie(_upstreamState, skippedLocal, bypassedRange) = _rowFetcher.execute(stack);
      return {_upstreamState, skippedLocal, bypassedRange.getBlock()};
    }

    AqlCall clientCall = stack.popCall();
    ExecutorState localExecutorState = ExecutorState::DONE;

    TRI_ASSERT(!(clientCall.getOffset() == 0 && clientCall.softLimit == AqlCall::Limit{0}));
    TRI_ASSERT(!(clientCall.hasSoftLimit() && clientCall.fullCount));
    TRI_ASSERT(!(clientCall.hasSoftLimit() && clientCall.hasHardLimit()));

    // We can only have returned the following internal states
    TRI_ASSERT(_execState == ExecState::CHECKCALL || _execState == ExecState::SHADOWROWS ||
               _execState == ExecState::UPSTREAM);
    // Skip can only be > 0 if we are in upstream cases.
    TRI_ASSERT(_skipped == 0 || _execState == ExecState::UPSTREAM);
    if (_execState == ExecState::UPSTREAM) {
      // We have been in waiting state.
      // We may have local work on the original call.
      // The client does not have the right to change her
      // mind just because we told her to hold the line.

      // The client cannot request less data!
      TRI_ASSERT(_clientRequest.getOffset() <= clientCall.getOffset());
      TRI_ASSERT(_clientRequest.getLimit() <= clientCall.getLimit());
      TRI_ASSERT(_clientRequest.needsFullCount() == clientCall.needsFullCount());
      clientCall = _clientRequest;
    }

    auto returnToState = ExecState::CHECKCALL;

    LOG_QUERY("007ac", DEBUG) << "starting statemachine of executor " << printBlockInfo();
    while (_execState != ExecState::DONE) {
      switch (_execState) {
        case ExecState::CHECKCALL: {
          LOG_QUERY("cfe46", DEBUG)
              << printTypeInfo() << " determine next action on call " << clientCall;
          _execState = nextState(clientCall);
          break;
        }
        case ExecState::SKIP: {
#ifdef ARANGODB_ENABLE_MAINTAINER_MODE
          size_t offsetBefore = clientCall.getOffset();
          TRI_ASSERT(offsetBefore > 0);
          size_t canPassFullcount =
              clientCall.getLimit() == 0 && clientCall.needsFullCount();
#endif
          LOG_QUERY("1f786", DEBUG) << printTypeInfo() << " call skipRows " << clientCall;
          auto [state, stats, skippedLocal, call] =
              executeSkipRowsRange(_lastRange, clientCall);
#ifdef ARANGODB_ENABLE_MAINTAINER_MODE
          // Assertion: We did skip 'skippedLocal' documents here.
          // This means that they have to be removed from clientCall.getOffset()
          // This has to be done by the Executor calling call.didSkip()
          // accordingly.
          // The LIMIT executor with a LIMIT of 0 can also bypass fullCount
          // here, even if callLimit > 0
          if (canPassFullcount || std::is_same_v<Executor, LimitExecutor>) {
            // In this case we can first skip. But straight after continue with fullCount, so we might skip more
            TRI_ASSERT(clientCall.getOffset() + skippedLocal >= offsetBefore);
            if (clientCall.getOffset() + skippedLocal > offsetBefore) {
              // First need to count down offset.
              TRI_ASSERT(clientCall.getOffset() == 0);
            }
          } else {
            TRI_ASSERT(clientCall.getOffset() + skippedLocal == offsetBefore);
          }
#endif
          localExecutorState = state;
          _skipped += skippedLocal;
          _engine->_stats += stats;
          // The execute might have modified the client call.
          if (state == ExecutorState::DONE) {
            _execState = ExecState::FASTFORWARD;
          } else if (clientCall.getOffset() > 0) {
            TRI_ASSERT(_upstreamState != ExecutionState::DONE);
            // We need to request more
            _upstreamRequest = call;
            _execState = ExecState::UPSTREAM;
          } else {
            // We are done with skipping. Skip is not allowed to request more
            _execState = ExecState::CHECKCALL;
          }
          break;
        }
        case ExecState::PRODUCE: {
          // Make sure there's a block allocated and set
          // the call
          TRI_ASSERT(clientCall.getLimit() > 0);

          LOG_QUERY("1f786", DEBUG) << printTypeInfo() << " call produceRows " << clientCall;
          if (outputIsFull()) {
            // We need to be able to write data
            // But maybe the existing block is full here
            // Then we need to wake up again.
            // However the client might decide on a different
            // call, so we do not record this position
            _execState = ExecState::DONE;
            break;
          }
          ensureOutputBlock(std::move(clientCall));
          TRI_ASSERT(_outputItemRow);

          // Execute getSome
          auto const [state, stats, call] =
              _executor.produceRows(_lastRange, *_outputItemRow);
          _engine->_stats += stats;
          localExecutorState = state;

          // Produce might have modified the clientCall
          clientCall = _outputItemRow->getClientCall();

          if (state == ExecutorState::DONE) {
            _execState = ExecState::FASTFORWARD;
          } else if (Executor::Properties::allowsBlockPassthrough == BlockPassthrough::Enable &&
                     outputIsFull()) {
            // In pass through variant we need to stop whenever the block is full.
            _execState = ExecState::DONE;
            break;
          } else if (clientCall.getLimit() > 0 && !_lastRange.hasDataRow()) {
            TRI_ASSERT(_upstreamState != ExecutionState::DONE);
            // We need to request more
            _upstreamRequest = call;
            _execState = ExecState::UPSTREAM;
          } else {
            // We are done with producing. Produce is not allowed to request more
            _execState = ExecState::CHECKCALL;
          }
          break;
        }
        case ExecState::FASTFORWARD: {
          LOG_QUERY("96e2c", DEBUG)
              << printTypeInfo() << " all produced, fast forward to end up (sub-)query.";
          auto [state, stats, skippedLocal, call] =
              executeFastForward(_lastRange, clientCall);

          _skipped += skippedLocal;
          _engine->_stats += stats;
          localExecutorState = state;

          if (state == ExecutorState::DONE) {
            if (_outputItemRow && _outputItemRow->isInitialized() &&
                _outputItemRow->allRowsUsed()) {
              // We have a block with data, but no more place for a shadow row.
              _execState = ExecState::DONE;
            } else {
              _execState = ExecState::SHADOWROWS;
            }
          } else {
            // We need to request more
            _upstreamRequest = call;
            _execState = ExecState::UPSTREAM;
          }
          break;
        }
        case ExecState::UPSTREAM: {
          LOG_QUERY("488de", DEBUG)
              << printTypeInfo() << " request dependency " << _upstreamRequest;
          // If this triggers the executors produceRows function has returned
          // HASMORE even if it knew that upstream has no further rows.
          TRI_ASSERT(_upstreamState != ExecutionState::DONE);
          // We need to make sure _lastRange is all used
          TRI_ASSERT(!_lastRange.hasDataRow());
          TRI_ASSERT(!_lastRange.hasShadowRow());
          size_t skippedLocal = 0;
<<<<<<< HEAD

          // If we are SubqueryStart, we remove the top element of the stack
          // which belongs to the subquery enclosed by this
          // SubqueryStart and the partnered SubqueryEnd by *not*
          // pushing the upstream request.
          if constexpr (!std::is_same_v<Executor, SubqueryStartExecutor>) {
            auto callCopy = _upstreamRequest;
            stack.pushCall(std::move(callCopy));
          }

          // Callstack handling for subqueries
          // TODO: If the subquery is modifying we need to do some
          //       special handling here
          if constexpr (std::is_same_v<Executor, SubqueryEndExecutor>) {
            if (_executor.isModificationSubquery()) {
              // In a modification subquery, we have to run the executors
              // but not return results when skipping

            } else {
              // In a non-modification subquery, we can just bypass the lot
              // Offset > 0 means we skip everything in the subquery
              if (clientCall.getOffset() > 0) {
                stack.pushCall(AqlCall{0, 0, 0, false});
              } else {
                stack.pushCall(AqlCall{});
              }
            }
          }

=======
          auto callCopy = _upstreamRequest;
#ifdef ARANGODB_ENABLE_MAINTAINER_MODE
          size_t subqueryLevelBefore = stack.subqueryLevel();
#endif
          stack.pushCall(std::move(callCopy));
>>>>>>> 2e2e2144
          std::tie(_upstreamState, skippedLocal, _lastRange) = _rowFetcher.execute(stack);
          // As the stack is copied into the fetcher, we need to pop off our call again.
          // If we use other datastructures or moving we may hand over ownership of the stack here
          // instead and no popCall is necessary.
          stack.popCall();
#ifdef ARANGODB_ENABLE_MAINTAINER_MODE
          TRI_ASSERT(subqueryLevelBefore == stack.subqueryLevel());
#endif
          if (_upstreamState == ExecutionState::WAITING) {
            // We need to persist the old call before we return.
            // We might have some local accounting to this call.
            _clientRequest = clientCall;
            // We do not return anything in WAITING state, also NOT skipped.
            return {_upstreamState, 0, nullptr};
          }
          if constexpr (Executor::Properties::allowsBlockPassthrough ==
                        BlockPassthrough::Enable) {
            // We have a new range, passthrough can use this range.
            _hasUsedDataRangeBlock = false;
          }
          if constexpr (skipRowsType<Executor>() == SkipRowsRangeVariant::FETCHER) {
            _skipped += skippedLocal;
            // We skipped through passthrough, so count that a skip was solved.
            clientCall.didSkip(skippedLocal);
          }
          _execState = ExecState::CHECKCALL;
          break;
        }
        case ExecState::SHADOWROWS: {
          LOG_QUERY("7c63c", DEBUG)
              << printTypeInfo() << " (sub-)query completed. Move ShadowRows.";

          // TODO: Make sure we have space.
          TRI_ASSERT(!_outputItemRow->allRowsUsed());

          // This may write one or more rows.
          _execState = shadowRowForwarding();
          clientCall = _outputItemRow->getClientCall();

          // TODO: Check if there is a situation where we are at this point, but at the end of a block
          // Or if we would not recognize this beforehand
          // TODO: Check if we can have the situation that we are between two shadow rows here.
          // E.g. LastRow is releveant shadowRow. NextRow is non-relevant shadowRow.
          // NOTE: I do not think this is an issue, as the Executor will always say that it cannot do anything with
          // an empty input. Only exception might be COLLECT COUNT.
#if 0
          if constexpr (std::is_same_v<Executor, SubqueryStartExecutor>) {
            // On the first call the SubqueryStartExecutor needs to
            // produce a new shadowRow, this is indicated by _lastRange
            // pointing on a dataRow
            if (_lastRange.hasDataRow()) {
            ensureOutputBlock(std::move(clientCall));
            _executor.produceShadowRow(*_outputItemRow);
            // If there is now still a data row we need to go back into the


            } else {
                          // Now it needs to check if there are shad
            }


          }
#endif
          if constexpr (std::is_same_v<Executor, SubqueryEndExecutor>) {
          }
          // If we are a SubqueryStartExecutor instance, produceRows and
          // skipRowsRange handle the data rows, but not the shadow rows; We
          // stored whether we produced or skipped a data row in the
          // SubqueryStartExecutor and produce the appropriate shadow row here.
          if constexpr (std::is_same_v<Executor, SubqueryStartExecutor>) {
            ensureOutputBlock(std::move(clientCall));
            _executor.produceShadowRow(*_outputItemRow);
          }

          if (_lastRange.hasShadowRow()) {
            if (outputIsFull()) {
              // We need to be able to write data
              // But maybe the existing block is full here
              // Then we need to wake up again here.
              returnToState = ExecState::SHADOWROWS;
              _execState = ExecState::DONE;
              break;
            }
            auto const& [state, shadowRow] = _lastRange.nextShadowRow();
            TRI_ASSERT(shadowRow.isInitialized());
            ensureOutputBlock(std::move(clientCall));
            TRI_ASSERT(_outputItemRow);
            TRI_ASSERT(_outputItemRow->isInitialized());

            // Subquery start has to increase shadowrow depth for all shadow
            // rows that are passed through
            if constexpr (std::is_same_v<Executor, SubqueryStartExecutor>) {
              _outputItemRow->increaseShadowRowDepth(shadowRow);
            } else if constexpr (std::is_same_v<Executor, SubqueryEndExecutor>) {
              // if SubqueryEnd, then we consume shadow row here
              if (shadowRow.isRelevant()) {
                AqlValue value;
                AqlValueGuard guard = _executor.stealValue(value);
                _outputItemRow->consumeShadowRow(_infos.getOutputRegister(), shadowRow, guard);
              } else {
                _outputItemRow->decreaseShadowRowDepth(shadowRow);
              }
            } else {
              _outputItemRow->copyRow(shadowRow);

              if (shadowRow.isRelevant()) {
                LOG_QUERY("6d337", DEBUG) << printTypeInfo() << " init executor.";
                // We found a relevant shadow Row.
                // We need to reset the Executor
                // cppcheck-suppress unreadVariable
                constexpr bool customInit =
                    hasInitializeCursor<decltype(_executor)>::value;
                InitializeCursor<customInit>::init(_executor, _rowFetcher, _infos);
              }
            }

            TRI_ASSERT(_outputItemRow->produced());
            _outputItemRow->advanceRow();
            clientCall = _outputItemRow->getClientCall();
            if (_outputItemRow->allRowsUsed()) {
              _execState = ExecState::DONE;
            } else if (state == ExecutorState::DONE) {
              _execState = ExecState::DONE;
            }
          } else {
            _execState = ExecState::DONE;
          }
          break;
        }
        default:
          // unreachable
          TRI_ASSERT(false);
          THROW_ARANGO_EXCEPTION(TRI_ERROR_INTERNAL_AQL);
      }
    }
    LOG_QUERY("80c24", DEBUG) << printBlockInfo() << " local statemachine done. Return now.";
    // If we do not have an output, we simply return a nullptr here.
    auto outputBlock = _outputItemRow != nullptr ? _outputItemRow->stealBlock()
                                                 : SharedAqlItemBlockPtr{nullptr};
    // We are locally done with our output.
    // Next time we need to check the client call again
    _execState = returnToState;
    // This is not strictly necessary here, as we shouldn't be called again
    // after DONE.
    _outputItemRow.reset();

    // We return skipped here, reset member
    size_t skipped = _skipped;
    _skipped = 0;
    if (localExecutorState == ExecutorState::HASMORE ||
        _lastRange.hasDataRow() || _lastRange.hasShadowRow()) {
      // We have skipped or/and return data, otherwise we cannot return HASMORE
      TRI_ASSERT(skipped > 0 || (outputBlock != nullptr && outputBlock->numEntries() > 0));
      return {ExecutionState::HASMORE, skipped, std::move(outputBlock)};
    }
    // We must return skipped and/or data when reporting HASMORE
    TRI_ASSERT(_upstreamState != ExecutionState::HASMORE ||
               (skipped > 0 || (outputBlock != nullptr && outputBlock->numEntries() > 0)));
    return {_upstreamState, skipped, std::move(outputBlock)};
  } else {
    // TODO this branch must never be taken with an executor that has not been
    //      converted yet
    TRI_ASSERT(false);
    THROW_ARANGO_EXCEPTION(TRI_ERROR_NOT_IMPLEMENTED);
  }
}

/// @brief reset all internal states after processing a shadow row.
template <class Executor>
void ExecutionBlockImpl<Executor>::resetAfterShadowRow() {
  // cppcheck-suppress unreadVariable
  constexpr bool customInit = hasInitializeCursor<decltype(_executor)>::value;
  InitializeCursor<customInit>::init(_executor, _rowFetcher, _infos);
}

template <class Executor>
ExecutionState ExecutionBlockImpl<Executor>::fetchShadowRowInternal() {
  TRI_ASSERT(_state == InternalState::FETCH_SHADOWROWS);
  TRI_ASSERT(!_outputItemRow->isFull());
  ExecutionState state = ExecutionState::HASMORE;
  ShadowAqlItemRow shadowRow{CreateInvalidShadowRowHint{}};
  // TODO: Add lazy evaluation in case of LIMIT "lying" on done
  std::tie(state, shadowRow) = _rowFetcher.fetchShadowRow();
  if (state == ExecutionState::WAITING) {
    TRI_ASSERT(!shadowRow.isInitialized());
    return state;
  }

  if (state == ExecutionState::DONE) {
    _state = InternalState::DONE;
  }
  if (shadowRow.isInitialized()) {
    _outputItemRow->copyRow(shadowRow);
    TRI_ASSERT(_outputItemRow->produced());
    _outputItemRow->advanceRow();
  } else {
    if (_state != InternalState::DONE) {
      _state = InternalState::FETCH_DATA;
      resetAfterShadowRow();
    }
  }
  return state;
}

template <class Executor>
auto ExecutionBlockImpl<Executor>::outputIsFull() const noexcept -> bool {
  return _outputItemRow != nullptr && _outputItemRow->isInitialized() &&
         _outputItemRow->allRowsUsed();
}

template class ::arangodb::aql::ExecutionBlockImpl<CalculationExecutor<CalculationType::Condition>>;
template class ::arangodb::aql::ExecutionBlockImpl<CalculationExecutor<CalculationType::Reference>>;
template class ::arangodb::aql::ExecutionBlockImpl<CalculationExecutor<CalculationType::V8Condition>>;
template class ::arangodb::aql::ExecutionBlockImpl<ConstrainedSortExecutor>;
template class ::arangodb::aql::ExecutionBlockImpl<CountCollectExecutor>;
template class ::arangodb::aql::ExecutionBlockImpl<DistinctCollectExecutor>;
template class ::arangodb::aql::ExecutionBlockImpl<EnumerateCollectionExecutor>;
template class ::arangodb::aql::ExecutionBlockImpl<EnumerateListExecutor>;
template class ::arangodb::aql::ExecutionBlockImpl<FilterExecutor>;
template class ::arangodb::aql::ExecutionBlockImpl<HashedCollectExecutor>;

template class ::arangodb::aql::ExecutionBlockImpl<IResearchViewExecutor<false, arangodb::iresearch::MaterializeType::NotMaterialize>>;
template class ::arangodb::aql::ExecutionBlockImpl<IResearchViewExecutor<false, arangodb::iresearch::MaterializeType::LateMaterialize>>;
template class ::arangodb::aql::ExecutionBlockImpl<IResearchViewExecutor<false, arangodb::iresearch::MaterializeType::Materialize>>;
template class ::arangodb::aql::ExecutionBlockImpl<
    IResearchViewExecutor<false, arangodb::iresearch::MaterializeType::NotMaterialize | arangodb::iresearch::MaterializeType::UseStoredValues>>;
template class ::arangodb::aql::ExecutionBlockImpl<
    IResearchViewExecutor<false, arangodb::iresearch::MaterializeType::LateMaterialize | arangodb::iresearch::MaterializeType::UseStoredValues>>;
template class ::arangodb::aql::ExecutionBlockImpl<IResearchViewExecutor<true, arangodb::iresearch::MaterializeType::NotMaterialize>>;
template class ::arangodb::aql::ExecutionBlockImpl<IResearchViewExecutor<true, arangodb::iresearch::MaterializeType::LateMaterialize>>;
template class ::arangodb::aql::ExecutionBlockImpl<IResearchViewExecutor<true, arangodb::iresearch::MaterializeType::Materialize>>;
template class ::arangodb::aql::ExecutionBlockImpl<
    IResearchViewExecutor<true, arangodb::iresearch::MaterializeType::NotMaterialize | arangodb::iresearch::MaterializeType::UseStoredValues>>;
template class ::arangodb::aql::ExecutionBlockImpl<
    IResearchViewExecutor<true, arangodb::iresearch::MaterializeType::LateMaterialize | arangodb::iresearch::MaterializeType::UseStoredValues>>;
template class ::arangodb::aql::ExecutionBlockImpl<IResearchViewMergeExecutor<false, arangodb::iresearch::MaterializeType::NotMaterialize>>;
template class ::arangodb::aql::ExecutionBlockImpl<IResearchViewMergeExecutor<false, arangodb::iresearch::MaterializeType::LateMaterialize>>;
template class ::arangodb::aql::ExecutionBlockImpl<IResearchViewMergeExecutor<false, arangodb::iresearch::MaterializeType::Materialize>>;
template class ::arangodb::aql::ExecutionBlockImpl<IResearchViewMergeExecutor<
    false, arangodb::iresearch::MaterializeType::NotMaterialize | arangodb::iresearch::MaterializeType::UseStoredValues>>;
template class ::arangodb::aql::ExecutionBlockImpl<IResearchViewMergeExecutor<
    false, arangodb::iresearch::MaterializeType::LateMaterialize | arangodb::iresearch::MaterializeType::UseStoredValues>>;
template class ::arangodb::aql::ExecutionBlockImpl<IResearchViewMergeExecutor<true, arangodb::iresearch::MaterializeType::NotMaterialize>>;
template class ::arangodb::aql::ExecutionBlockImpl<IResearchViewMergeExecutor<true, arangodb::iresearch::MaterializeType::LateMaterialize>>;
template class ::arangodb::aql::ExecutionBlockImpl<IResearchViewMergeExecutor<true, arangodb::iresearch::MaterializeType::Materialize>>;
template class ::arangodb::aql::ExecutionBlockImpl<IResearchViewMergeExecutor<
    true, arangodb::iresearch::MaterializeType::NotMaterialize | arangodb::iresearch::MaterializeType::UseStoredValues>>;
template class ::arangodb::aql::ExecutionBlockImpl<IResearchViewMergeExecutor<
    true, arangodb::iresearch::MaterializeType::LateMaterialize | arangodb::iresearch::MaterializeType::UseStoredValues>>;

template class ::arangodb::aql::ExecutionBlockImpl<IdExecutor<ConstFetcher>>;
template class ::arangodb::aql::ExecutionBlockImpl<IdExecutor<SingleRowFetcher<BlockPassthrough::Enable>>>;
template class ::arangodb::aql::ExecutionBlockImpl<IndexExecutor>;
template class ::arangodb::aql::ExecutionBlockImpl<LimitExecutor>;

// IndexTag, Insert, Remove, Update,Replace, Upsert are only tags for this one
template class ::arangodb::aql::ExecutionBlockImpl<SingleRemoteModificationExecutor<IndexTag>>;
template class ::arangodb::aql::ExecutionBlockImpl<SingleRemoteModificationExecutor<Insert>>;
template class ::arangodb::aql::ExecutionBlockImpl<SingleRemoteModificationExecutor<Remove>>;
template class ::arangodb::aql::ExecutionBlockImpl<SingleRemoteModificationExecutor<Update>>;
template class ::arangodb::aql::ExecutionBlockImpl<SingleRemoteModificationExecutor<Replace>>;
template class ::arangodb::aql::ExecutionBlockImpl<SingleRemoteModificationExecutor<Upsert>>;

template class ::arangodb::aql::ExecutionBlockImpl<NoResultsExecutor>;
template class ::arangodb::aql::ExecutionBlockImpl<ReturnExecutor>;
template class ::arangodb::aql::ExecutionBlockImpl<ShortestPathExecutor>;
template class ::arangodb::aql::ExecutionBlockImpl<KShortestPathsExecutor>;
template class ::arangodb::aql::ExecutionBlockImpl<SortedCollectExecutor>;
template class ::arangodb::aql::ExecutionBlockImpl<SortExecutor>;
template class ::arangodb::aql::ExecutionBlockImpl<SubqueryEndExecutor>;
template class ::arangodb::aql::ExecutionBlockImpl<SubqueryExecutor<true>>;
template class ::arangodb::aql::ExecutionBlockImpl<SubqueryExecutor<false>>;
template class ::arangodb::aql::ExecutionBlockImpl<SubqueryStartExecutor>;
template class ::arangodb::aql::ExecutionBlockImpl<TraversalExecutor>;
template class ::arangodb::aql::ExecutionBlockImpl<SortingGatherExecutor>;
template class ::arangodb::aql::ExecutionBlockImpl<ParallelUnsortedGatherExecutor>;
template class ::arangodb::aql::ExecutionBlockImpl<UnsortedGatherExecutor>;

template class ::arangodb::aql::ExecutionBlockImpl<MaterializeExecutor<RegisterId>>;
template class ::arangodb::aql::ExecutionBlockImpl<MaterializeExecutor<std::string const&>>;

template class ::arangodb::aql::ExecutionBlockImpl<ModificationExecutor<AllRowsFetcher, InsertModifier>>;
template class ::arangodb::aql::ExecutionBlockImpl<ModificationExecutor<SingleRowFetcher<BlockPassthrough::Disable>, InsertModifier>>;
template class ::arangodb::aql::ExecutionBlockImpl<ModificationExecutor<AllRowsFetcher, RemoveModifier>>;
template class ::arangodb::aql::ExecutionBlockImpl<ModificationExecutor<SingleRowFetcher<BlockPassthrough::Disable>, RemoveModifier>>;
template class ::arangodb::aql::ExecutionBlockImpl<ModificationExecutor<AllRowsFetcher, UpdateReplaceModifier>>;
template class ::arangodb::aql::ExecutionBlockImpl<ModificationExecutor<SingleRowFetcher<BlockPassthrough::Disable>, UpdateReplaceModifier>>;
template class ::arangodb::aql::ExecutionBlockImpl<ModificationExecutor<AllRowsFetcher, UpsertModifier>>;
template class ::arangodb::aql::ExecutionBlockImpl<ModificationExecutor<SingleRowFetcher<BlockPassthrough::Disable>, UpsertModifier>>;<|MERGE_RESOLUTION|>--- conflicted
+++ resolved
@@ -141,11 +141,7 @@
                 TestLambdaExecutor,
                 TestLambdaSkipExecutor,  // we need one after these to avoid compile errors in non-test mode
 #endif
-<<<<<<< HEAD
-                SubqueryStartExecutor, SubqueryEndExecutor, ShortestPathExecutor, EnumerateListExecutor>;
-=======
-                ShortestPathExecutor, EnumerateListExecutor, LimitExecutor>;
->>>>>>> 2e2e2144
+                SubqueryStartExecutor, SubqueryEndExecutor, ShortestPathExecutor, EnumerateListExecutor, LimitExecutor>;
 
 template <class Executor>
 ExecutionBlockImpl<Executor>::ExecutionBlockImpl(ExecutionEngine* engine,
@@ -1054,11 +1050,8 @@
 //           ahead on the input range, fetching new blocks when necessary
 // EXECUTOR: the executor has a specialised skipRowsRange method
 //           that will be called to skip
-<<<<<<< HEAD
 // SUBQUERY_START:
 // SUBQUERY_END:
-=======
->>>>>>> 2e2e2144
 //
 enum class SkipRowsRangeVariant {
   FETCHER,
@@ -1093,11 +1086,8 @@
 #ifdef ARANGODB_USE_GOOGLE_TESTS
                                  TestLambdaSkipExecutor,
 #endif
-<<<<<<< HEAD
-                                 EnumerateListExecutor, SubqueryStartExecutor, SubqueryEndExecutor, SortedCollectExecutor>),
-=======
-                                 EnumerateListExecutor, SortedCollectExecutor, LimitExecutor>),
->>>>>>> 2e2e2144
+                                 EnumerateListExecutor, SubqueryStartExecutor, SubqueryEndExecutor,
+                                 SortedCollectExecutor, LimitExecutor>),
                 "Unexpected executor for SkipVariants::EXECUTOR");
 
   // The LimitExecutor will not work correctly with SkipVariants::FETCHER!
@@ -1157,6 +1147,7 @@
   TRI_ASSERT(_outputItemRow);
   TRI_ASSERT(_outputItemRow->isInitialized());
   TRI_ASSERT(_outputItemRow->allRowsUsed());
+  THROW_ARANGO_EXCEPTION(TRI_ERROR_NOT_IMPLEMENTED);
 }
 
 template <>
@@ -1164,6 +1155,7 @@
   TRI_ASSERT(_outputItemRow);
   TRI_ASSERT(_outputItemRow->isInitialized());
   TRI_ASSERT(_outputItemRow->allRowsUsed());
+  THROW_ARANGO_EXCEPTION(TRI_ERROR_NOT_IMPLEMENTED);
 }
 
 template <class Executor>
@@ -1495,8 +1487,10 @@
           TRI_ASSERT(!_lastRange.hasDataRow());
           TRI_ASSERT(!_lastRange.hasShadowRow());
           size_t skippedLocal = 0;
-<<<<<<< HEAD
-
+
+#ifdef ARANGODB_ENABLE_MAINTAINER_MODE
+          size_t subqueryLevelBefore = stack.subqueryLevel();
+#endif
           // If we are SubqueryStart, we remove the top element of the stack
           // which belongs to the subquery enclosed by this
           // SubqueryStart and the partnered SubqueryEnd by *not*
@@ -1524,14 +1518,6 @@
               }
             }
           }
-
-=======
-          auto callCopy = _upstreamRequest;
-#ifdef ARANGODB_ENABLE_MAINTAINER_MODE
-          size_t subqueryLevelBefore = stack.subqueryLevel();
-#endif
-          stack.pushCall(std::move(callCopy));
->>>>>>> 2e2e2144
           std::tie(_upstreamState, skippedLocal, _lastRange) = _rowFetcher.execute(stack);
           // As the stack is copied into the fetcher, we need to pop off our call again.
           // If we use other datastructures or moving we may hand over ownership of the stack here
