////////////////////////////////////////////////////////////////////////////////
/// DISCLAIMER
///
/// Copyright 2018 ArangoDB GmbH, Cologne, Germany
///
/// Licensed under the Apache License, Version 2.0 (the "License");
/// you may not use this file except in compliance with the License.
/// You may obtain a copy of the License at
///
///     http://www.apache.org/licenses/LICENSE-2.0
///
/// Unless required by applicable law or agreed to in writing, software
/// distributed under the License is distributed on an "AS IS" BASIS,
/// WITHOUT WARRANTIES OR CONDITIONS OF ANY KIND, either express or implied.
/// See the License for the specific language governing permissions and
/// limitations under the License.
///
/// Copyright holder is ArangoDB GmbH, Cologne, Germany
///
/// @author Tobias Goedderz
/// @author Michael Hackstein
/// @author Heiko Kernbach
/// @author Jan Christoph Uhde
////////////////////////////////////////////////////////////////////////////////

#include "ExecutionBlockImpl.h"

#include "Basics/Common.h"

#include "Aql/AqlItemBlock.h"
#include "Aql/ExecutionState.h"
#include "Aql/ExecutorInfos.h"
#include "Aql/InputAqlItemRow.h"

#include "Aql/CalculationExecutor.h"
#include "Aql/ConstrainedSortExecutor.h"
#include "Aql/CountCollectExecutor.h"
#include "Aql/DistinctCollectExecutor.h"
#include "Aql/EnumerateCollectionExecutor.h"
#include "Aql/EnumerateListExecutor.h"
#include "Aql/FilterExecutor.h"
#include "Aql/HashedCollectExecutor.h"
#include "Aql/IResearchViewExecutor.h"
#include "Aql/IdExecutor.h"
#include "Aql/IndexExecutor.h"
#include "Aql/KShortestPathsExecutor.h"
#include "Aql/LimitExecutor.h"
#include "Aql/ModificationExecutor.h"
#include "Aql/ModificationExecutorTraits.h"
#include "Aql/NoResultsExecutor.h"
#include "Aql/ReturnExecutor.h"
#include "Aql/ShortestPathExecutor.h"
#include "Aql/SingleRemoteModificationExecutor.h"
#include "Aql/SortExecutor.h"
#include "Aql/SortRegister.h"
#include "Aql/SortedCollectExecutor.h"
#include "Aql/SortingGatherExecutor.h"
#include "Aql/SubqueryExecutor.h"
#include "Aql/TraversalExecutor.h"

#include <type_traits>

using namespace arangodb;
using namespace arangodb::aql;

template <class Executor>
ExecutionBlockImpl<Executor>::ExecutionBlockImpl(ExecutionEngine* engine,
                                                 ExecutionNode const* node,
                                                 typename Executor::Infos&& infos)
    : ExecutionBlock(engine, node),
      _dependencyProxy(_dependencies, engine->itemBlockManager(),
                       infos.getInputRegisters(), infos.numberOfInputRegisters()),
      _rowFetcher(_dependencyProxy),
      _infos(std::move(infos)),
      _executor(_rowFetcher, _infos),
      _outputItemRow(),
      _query(*engine->getQuery()) {
  // already insert ourselves into the statistics results
  if (_profile >= PROFILE_LEVEL_BLOCKS) {
    _engine->_stats.nodes.emplace(node->id(), ExecutionStats::Node());
  }
}

template <class Executor>
ExecutionBlockImpl<Executor>::~ExecutionBlockImpl() = default;

template <class Executor>
std::pair<ExecutionState, SharedAqlItemBlockPtr> ExecutionBlockImpl<Executor>::getSome(size_t atMost) {
  traceGetSomeBegin(atMost);
  auto result = getSomeWithoutTrace(atMost);
  return traceGetSomeEnd(result.first, std::move(result.second));
}

template <class Executor>
std::pair<ExecutionState, SharedAqlItemBlockPtr> ExecutionBlockImpl<Executor>::getSomeWithoutTrace(size_t atMost) {
  // silence tests -- we need to introduce new failure tests for fetchers
  TRI_IF_FAILURE("ExecutionBlock::getOrSkipSome1") {
    THROW_ARANGO_EXCEPTION(TRI_ERROR_DEBUG);
  }
  TRI_IF_FAILURE("ExecutionBlock::getOrSkipSome2") {
    THROW_ARANGO_EXCEPTION(TRI_ERROR_DEBUG);
  }
  TRI_IF_FAILURE("ExecutionBlock::getOrSkipSome3") {
    THROW_ARANGO_EXCEPTION(TRI_ERROR_DEBUG);
  }

  if (getQuery().killed()) {
    THROW_ARANGO_EXCEPTION(TRI_ERROR_QUERY_KILLED);
  }

  if (!_outputItemRow) {
    ExecutionState state;
    SharedAqlItemBlockPtr newBlock;
    std::tie(state, newBlock) =
        requestWrappedBlock(atMost, _infos.numberOfOutputRegisters());
    if (state == ExecutionState::WAITING) {
      TRI_ASSERT(newBlock == nullptr);
      return {state, nullptr};
    }
    if (newBlock == nullptr) {
      TRI_ASSERT(state == ExecutionState::DONE);
      // _rowFetcher must be DONE now already
      return {state, nullptr};
    }
    TRI_ASSERT(newBlock->size() > 0);
    TRI_ASSERT(newBlock != nullptr);
    _outputItemRow = createOutputRow(newBlock);
  }

  ExecutionState state = ExecutionState::HASMORE;
  ExecutorStats executorStats{};

  TRI_ASSERT(atMost > 0);

  // The loop has to be entered at least once!
  TRI_ASSERT(!_outputItemRow->isFull());
  while (!_outputItemRow->isFull()) {
    std::tie(state, executorStats) = _executor.produceRows(*_outputItemRow);
    // Count global but executor-specific statistics, like number of filtered
    // rows.
    _engine->_stats += executorStats;
    if (_outputItemRow->produced()) {
      _outputItemRow->advanceRow();
    }

    if (state == ExecutionState::WAITING) {
      return {state, nullptr};
    }

    if (state == ExecutionState::DONE) {
      auto outputBlock = _outputItemRow->stealBlock();
      // This is not strictly necessary here, as we shouldn't be called again
      // after DONE.
      _outputItemRow.reset();
      return {state, std::move(outputBlock)};
    }
  }

  TRI_ASSERT(state == ExecutionState::HASMORE);
  // When we're passing blocks through we have no control over the size of the
  // output block.
  if /* constexpr */ (!Executor::Properties::allowsBlockPassthrough) {
    TRI_ASSERT(_outputItemRow->numRowsWritten() == atMost);
  }

  auto outputBlock = _outputItemRow->stealBlock();
  // we guarantee that we do return a valid pointer in the HASMORE case.
  TRI_ASSERT(outputBlock != nullptr);
  _outputItemRow.reset();
  return {state, std::move(outputBlock)};
}

template <class Executor>
std::unique_ptr<OutputAqlItemRow> ExecutionBlockImpl<Executor>::createOutputRow(
    SharedAqlItemBlockPtr& newBlock) const {
  if /* constexpr */ (Executor::Properties::allowsBlockPassthrough) {
    return std::make_unique<OutputAqlItemRow>(newBlock, infos().getOutputRegisters(),
                                              infos().registersToKeep(),
                                              infos().registersToClear(),
                                              OutputAqlItemRow::CopyRowBehaviour::DoNotCopyInputRows);
  } else {
    return std::make_unique<OutputAqlItemRow>(newBlock, infos().getOutputRegisters(),
                                              infos().registersToKeep(),
                                              infos().registersToClear());
  }
}

template <class Executor>
std::pair<ExecutionState, size_t> ExecutionBlockImpl<Executor>::skipSome(size_t atMost) {
  // TODO IMPLEMENT ME, this is a stub!

  traceSkipSomeBegin(atMost);

  auto res = getSomeWithoutTrace(atMost);

  size_t skipped = 0;
  if (res.second != nullptr) {
    skipped = res.second->size();
  }

  return traceSkipSomeEnd(res.first, skipped);
}

template<bool customInit>
struct InitializeCursor {};

template<>
struct InitializeCursor<false> {
  template<class Executor>
  static void init(Executor& executor, typename Executor::Fetcher& rowFetcher, typename Executor::Infos& infos) {
    // destroy and re-create the Executor
    executor.~Executor();
    new (&executor) Executor(rowFetcher, infos);
  }
};

template<>
struct InitializeCursor<true> {
  template<class Executor>
  static void init(Executor& executor, typename Executor::Fetcher&, typename Executor::Infos&) {
    // re-initialize the Executor
    executor.initializeCursor();
  }
};


/*
 * Creates a metafunction `checkName` that tests whether a class has a method
 * named `methodName`, used like this:
 *
 * CREATE_HAS_MEMBER_CHECK(someMethod, hasSomeMethod);
 * ...
 * constexpr bool someClassHasSomeMethod = hasSomeMethod<SomeClass>::value;
 */

#define CREATE_HAS_MEMBER_CHECK(methodName, checkName)  \
  template <typename T>                                 \
  class checkName {                                     \
    typedef char yes[1];                                \
    typedef char no[2];                                 \
                                                        \
    template <typename C>                               \
    static yes& test(decltype(&C::methodName));         \
    template <typename>                                 \
    static no& test(...);                               \
                                                        \
   public:                                              \
    enum { value = sizeof(test<T>(0)) == sizeof(yes) }; \
  }

CREATE_HAS_MEMBER_CHECK(initializeCursor, hasInitializeCursor);

template <class Executor>
std::pair<ExecutionState, Result> ExecutionBlockImpl<Executor>::initializeCursor(InputAqlItemRow const& input) {
<<<<<<< HEAD
  // destroy and re-create the DependencyProxy
  _dependencyProxy.~DependencyProxy();
  new (&_dependencyProxy)
      DependencyProxy(_dependencies, _engine->itemBlockManager(),
                      _infos.getInputRegisters(), _infos.numberOfInputRegisters());
=======
  // reinitialize the BlockFetcher
  _blockFetcher.reset();
>>>>>>> 1bf19cdc

  // destroy and re-create the Fetcher
  _rowFetcher.~Fetcher();
  new (&_rowFetcher) Fetcher(_dependencyProxy);

  constexpr bool customInit = hasInitializeCursor<Executor>::value;
  // IndexExecutor and EnumerateCollectionExecutor have initializeCursor implemented,
  // so assert this implementation is used.
  static_assert(!std::is_same<Executor, EnumerateCollectionExecutor>::value || customInit,
                "EnumerateCollectionExecutor is expected to implement a custom "
                "initializeCursor method!");
  static_assert(!std::is_same<Executor, IndexExecutor>::value || customInit,
                "IndexExecutor is expected to implement a custom "
                "initializeCursor method!");
  InitializeCursor<customInit>::init(_executor, _rowFetcher, _infos);

  // // use this with c++17 instead of specialisation below
  // if constexpr (std::is_same_v<Executor, IdExecutor>) {
  //   if (items != nullptr) {
  //     _executor._inputRegisterValues.reset(
  //         items->slice(pos, *(_executor._infos.registersToKeep())));
  //   }
  // }

  return ExecutionBlock::initializeCursor(input);
}

template <class Executor>
std::pair<ExecutionState, Result> ExecutionBlockImpl<Executor>::shutdown(int errorCode) {
  return ExecutionBlock::shutdown(errorCode);
}

// Work around GCC bug: https://gcc.gnu.org/bugzilla/show_bug.cgi?id=56480
// Without the namespaces it fails with
// error: specialization of 'template<class Executor> std::pair<arangodb::aql::ExecutionState, arangodb::Result> arangodb::aql::ExecutionBlockImpl<Executor>::initializeCursor(arangodb::aql::AqlItemBlock*, size_t)' in different namespace
namespace arangodb {
namespace aql {
// TODO -- remove this specialization when cpp 17 becomes available
template <>
std::pair<ExecutionState, Result> ExecutionBlockImpl<IdExecutor<ConstFetcher>>::initializeCursor(
    InputAqlItemRow const& input) {
<<<<<<< HEAD
  // destroy and re-create the DependencyProxy
  _dependencyProxy.~DependencyProxy();
  new (&_dependencyProxy)
      DependencyProxy(_dependencies, _engine->itemBlockManager(),
                      infos().getInputRegisters(), infos().numberOfInputRegisters());
=======
  // reinitialize the BlockFetcher
  _blockFetcher.reset();
>>>>>>> 1bf19cdc

  // destroy and re-create the Fetcher
  _rowFetcher.~Fetcher();
  new (&_rowFetcher) Fetcher(_dependencyProxy);

  SharedAqlItemBlockPtr block =
      input.cloneToBlock(_engine->itemBlockManager(), *(infos().registersToKeep()),
                         infos().numberOfOutputRegisters());

  _rowFetcher.injectBlock(block);

  constexpr bool customInit = hasInitializeCursor<decltype(_executor)>::value;
  InitializeCursor<customInit>::init(_executor, _rowFetcher, _infos);

  // end of default initializeCursor
  return ExecutionBlock::initializeCursor(input);
}

template <>
std::pair<ExecutionState, Result> ExecutionBlockImpl<TraversalExecutor>::shutdown(int errorCode) {
  ExecutionState state;
  Result result;

  std::tie(state, result) = ExecutionBlock::shutdown(errorCode);

  if (state == ExecutionState::WAITING) {
    return {state, result};
  }
  return this->executor().shutdown(errorCode);
}

template <>
std::pair<ExecutionState, Result> ExecutionBlockImpl<ShortestPathExecutor>::shutdown(int errorCode) {
  ExecutionState state;
  Result result;

  std::tie(state, result) = ExecutionBlock::shutdown(errorCode);
  if (state == ExecutionState::WAITING) {
    return {state, result};
  }
  return this->executor().shutdown(errorCode);
}


template <>
std::pair<ExecutionState, Result> ExecutionBlockImpl<KShortestPathsExecutor>::shutdown(int errorCode) {
  ExecutionState state;
  Result result;

  std::tie(state, result) = ExecutionBlock::shutdown(errorCode);
  if (state == ExecutionState::WAITING) {
    return {state, result};
  }
  return this->executor().shutdown(errorCode);
}

template <>
std::pair<ExecutionState, Result> ExecutionBlockImpl<SubqueryExecutor>::shutdown(int errorCode) {
  ExecutionState state;
  Result subqueryResult;
  // shutdown is repeatable
  std::tie(state, subqueryResult) = this->executor().shutdown(errorCode);
  if (state == ExecutionState::WAITING) {
    return {ExecutionState::WAITING, subqueryResult};
  }
  Result result;

  std::tie(state, result) = ExecutionBlock::shutdown(errorCode);
  if (state == ExecutionState::WAITING) {
    return {state, result};
  }
  if (result.fail()) {
    return {state, result};
  }
  return {state, subqueryResult};
}

}  // namespace aql
}  // namespace arangodb

template <class Executor>
std::pair<ExecutionState, SharedAqlItemBlockPtr> ExecutionBlockImpl<Executor>::requestWrappedBlock(
    size_t nrItems, RegisterId nrRegs) {
  SharedAqlItemBlockPtr block;
  if /* constexpr */ (Executor::Properties::allowsBlockPassthrough) {
    // If blocks can be passed through, we do not create new blocks.
    // Instead, we take the input blocks from the fetcher and reuse them.

    ExecutionState state;
    std::tie(state, block) = _rowFetcher.fetchBlockForPassthrough(nrItems);

    if (state == ExecutionState::WAITING) {
      TRI_ASSERT(block == nullptr);
      return {state, nullptr};
    }
    if (block == nullptr) {
      TRI_ASSERT(state == ExecutionState::DONE);
      return {state, nullptr};
    }

    // Now we must have a block.
    TRI_ASSERT(block != nullptr);
    // Assert that the block has enough registers. This must be guaranteed by
    // the register planning.
    TRI_ASSERT(block->getNrRegs() == nrRegs);
#ifdef ARANGODB_ENABLE_MAINTAINER_MODE
    // Check that all output registers are empty.
    if (!std::is_same<Executor, ReturnExecutor<true>>::value) {
      for (auto const& reg : *infos().getOutputRegisters()) {
        for (size_t row = 0; row < block->size(); row++) {
          AqlValue const& val = block->getValueReference(row, reg);
          TRI_ASSERT(val.isEmpty());
        }
      }
    }
#endif
  } else if /* constexpr */ (Executor::Properties::inputSizeRestrictsOutputSize) {
    // The SortExecutor should refetch a block to save memory in case if only few elements to sort
    ExecutionState state;
    size_t expectedRows = 0;
    // Note: this might trigger a prefetch on the rowFetcher!
    std::tie(state, expectedRows) = _executor.expectedNumberOfRows(nrItems);
    if (state == ExecutionState::WAITING) {
      return {state, 0};
    }
    nrItems = (std::min)(expectedRows, nrItems);
    if (nrItems == 0) {
      TRI_ASSERT(state == ExecutionState::DONE);
      return {state, nullptr};
    }
    block = requestBlock(nrItems, nrRegs);
  } else {
    block = requestBlock(nrItems, nrRegs);
  }

  return {ExecutionState::HASMORE, std::move(block)};
}

/// @brief request an AqlItemBlock from the memory manager
template <class Executor>
SharedAqlItemBlockPtr ExecutionBlockImpl<Executor>::requestBlock(size_t nrItems, RegisterId nrRegs) {
  return _engine->itemBlockManager().requestBlock(nrItems, nrRegs);
}

template class ::arangodb::aql::ExecutionBlockImpl<CalculationExecutor<CalculationType::Condition>>;
template class ::arangodb::aql::ExecutionBlockImpl<CalculationExecutor<CalculationType::Reference>>;
template class ::arangodb::aql::ExecutionBlockImpl<CalculationExecutor<CalculationType::V8Condition>>;
template class ::arangodb::aql::ExecutionBlockImpl<ConstrainedSortExecutor>;
template class ::arangodb::aql::ExecutionBlockImpl<CountCollectExecutor>;
template class ::arangodb::aql::ExecutionBlockImpl<DistinctCollectExecutor>;
template class ::arangodb::aql::ExecutionBlockImpl<EnumerateCollectionExecutor>;
template class ::arangodb::aql::ExecutionBlockImpl<EnumerateListExecutor>;
template class ::arangodb::aql::ExecutionBlockImpl<FilterExecutor>;
template class ::arangodb::aql::ExecutionBlockImpl<HashedCollectExecutor>;
template class ::arangodb::aql::ExecutionBlockImpl<IResearchViewExecutor<false>>;
template class ::arangodb::aql::ExecutionBlockImpl<IResearchViewExecutor<true>>;
template class ::arangodb::aql::ExecutionBlockImpl<IdExecutor<ConstFetcher>>;
template class ::arangodb::aql::ExecutionBlockImpl<IdExecutor<SingleRowFetcher<true>>>;
template class ::arangodb::aql::ExecutionBlockImpl<IndexExecutor>;
template class ::arangodb::aql::ExecutionBlockImpl<LimitExecutor>;
template class ::arangodb::aql::ExecutionBlockImpl<ModificationExecutor<Insert, SingleBlockFetcher<false /*allowsBlockPassthrough */>>>;
template class ::arangodb::aql::ExecutionBlockImpl<ModificationExecutor<Insert, AllRowsFetcher>>;
template class ::arangodb::aql::ExecutionBlockImpl<ModificationExecutor<Remove, SingleBlockFetcher<false /*allowsBlockPassthrough */>>>;
template class ::arangodb::aql::ExecutionBlockImpl<ModificationExecutor<Remove, AllRowsFetcher>>;
template class ::arangodb::aql::ExecutionBlockImpl<ModificationExecutor<Replace, SingleBlockFetcher<false /*allowsBlockPassthrough */>>>;
template class ::arangodb::aql::ExecutionBlockImpl<ModificationExecutor<Replace, AllRowsFetcher>>;
template class ::arangodb::aql::ExecutionBlockImpl<ModificationExecutor<Update, SingleBlockFetcher<false /*allowsBlockPassthrough */>>>;
template class ::arangodb::aql::ExecutionBlockImpl<ModificationExecutor<Update, AllRowsFetcher>>;
template class ::arangodb::aql::ExecutionBlockImpl<ModificationExecutor<Upsert, SingleBlockFetcher<false /*allowsBlockPassthrough */>>>;
template class ::arangodb::aql::ExecutionBlockImpl<ModificationExecutor<Upsert, AllRowsFetcher>>;
template class ::arangodb::aql::ExecutionBlockImpl<SingleRemoteModificationExecutor<IndexTag>>;
template class ::arangodb::aql::ExecutionBlockImpl<SingleRemoteModificationExecutor<Insert>>;
template class ::arangodb::aql::ExecutionBlockImpl<SingleRemoteModificationExecutor<Remove>>;
template class ::arangodb::aql::ExecutionBlockImpl<SingleRemoteModificationExecutor<Update>>;
template class ::arangodb::aql::ExecutionBlockImpl<SingleRemoteModificationExecutor<Replace>>;
template class ::arangodb::aql::ExecutionBlockImpl<SingleRemoteModificationExecutor<Upsert>>;
template class ::arangodb::aql::ExecutionBlockImpl<NoResultsExecutor>;
template class ::arangodb::aql::ExecutionBlockImpl<ReturnExecutor<false>>;
template class ::arangodb::aql::ExecutionBlockImpl<ReturnExecutor<true>>;
template class ::arangodb::aql::ExecutionBlockImpl<ShortestPathExecutor>;
template class ::arangodb::aql::ExecutionBlockImpl<KShortestPathsExecutor>;
template class ::arangodb::aql::ExecutionBlockImpl<SortedCollectExecutor>;
template class ::arangodb::aql::ExecutionBlockImpl<SortExecutor>;
template class ::arangodb::aql::ExecutionBlockImpl<SubqueryExecutor>;
template class ::arangodb::aql::ExecutionBlockImpl<TraversalExecutor>;
template class ::arangodb::aql::ExecutionBlockImpl<SortingGatherExecutor>;<|MERGE_RESOLUTION|>--- conflicted
+++ resolved
@@ -252,16 +252,8 @@
 
 template <class Executor>
 std::pair<ExecutionState, Result> ExecutionBlockImpl<Executor>::initializeCursor(InputAqlItemRow const& input) {
-<<<<<<< HEAD
-  // destroy and re-create the DependencyProxy
-  _dependencyProxy.~DependencyProxy();
-  new (&_dependencyProxy)
-      DependencyProxy(_dependencies, _engine->itemBlockManager(),
-                      _infos.getInputRegisters(), _infos.numberOfInputRegisters());
-=======
-  // reinitialize the BlockFetcher
-  _blockFetcher.reset();
->>>>>>> 1bf19cdc
+  // reinitialize the DependencyProxy
+  _dependencyProxy.reset();
 
   // destroy and re-create the Fetcher
   _rowFetcher.~Fetcher();
@@ -303,16 +295,8 @@
 template <>
 std::pair<ExecutionState, Result> ExecutionBlockImpl<IdExecutor<ConstFetcher>>::initializeCursor(
     InputAqlItemRow const& input) {
-<<<<<<< HEAD
-  // destroy and re-create the DependencyProxy
-  _dependencyProxy.~DependencyProxy();
-  new (&_dependencyProxy)
-      DependencyProxy(_dependencies, _engine->itemBlockManager(),
-                      infos().getInputRegisters(), infos().numberOfInputRegisters());
-=======
-  // reinitialize the BlockFetcher
-  _blockFetcher.reset();
->>>>>>> 1bf19cdc
+  // reinitialize the DependencyProxy
+  _dependencyProxy.reset();
 
   // destroy and re-create the Fetcher
   _rowFetcher.~Fetcher();
