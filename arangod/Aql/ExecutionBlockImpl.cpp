--- conflicted
+++ resolved
@@ -159,14 +159,7 @@
 #ifdef ARANGODB_USE_GOOGLE_TESTS
                 TestLambdaExecutor, TestLambdaSkipExecutor,  // we need one after these to avoid compile errors in non-test mode
 #endif
-<<<<<<< HEAD
-      std::is_same_v<Executor, FilterExecutor> ||
-      std::is_same_v<Executor, EnumerateListExecutor> ||
-      std::is_same_v<Executor, ShortestPathExecutor>;
-}
-=======
-                ShortestPathExecutor>;
->>>>>>> 7222d3eb
+                ShortestPathExecutor, EnumerateListExecutor>;
 
 template <class Executor>
 ExecutionBlockImpl<Executor>::ExecutionBlockImpl(ExecutionEngine* engine,
@@ -1131,13 +1124,7 @@
 #ifdef ARANGODB_USE_GOOGLE_TESTS
                                             TestLambdaSkipExecutor,
 #endif
-<<<<<<< HEAD
-                                   std::is_same_v<Executor, FilterExecutor> ||
-                                   std::is_same_v<Executor, EnumerateListExecutor> ||
-                                   std::is_same_v<Executor, ShortestPathExecutor>),
-=======
-                                            SortedCollectExecutor>),
->>>>>>> 7222d3eb
+                                            EnumerateListExecutor, SortedCollectExecutor>),
                 "Unexpected executor for SkipVariants::EXECUTOR");
 
   // The LimitExecutor will not work correctly with SkipVariants::FETCHER!
