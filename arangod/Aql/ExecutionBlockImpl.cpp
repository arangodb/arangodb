--- conflicted
+++ resolved
@@ -147,13 +147,8 @@
                                                  typename Executor::Infos executorInfos)
     : ExecutionBlock(engine, node),
       _dependencyProxy(_dependencies, engine->itemBlockManager(),
-<<<<<<< HEAD
-                       infos.getInputRegisters(),
-                       infos.numberOfInputRegisters(), &engine->getQuery().vpackOptions()),
-=======
           registerInfos.getInputRegisters(),
-          registerInfos.numberOfInputRegisters(), trxVpackOptions()),
->>>>>>> 3538732d
+          registerInfos.numberOfInputRegisters(), &engine->getQuery().vpackOptions()),
       _rowFetcher(_dependencyProxy),
       _registerInfos(std::move(registerInfos)),
       _executorInfos(std::move(executorInfos)),
