////////////////////////////////////////////////////////////////////////////////
/// DISCLAIMER
///
/// Copyright 2018 ArangoDB GmbH, Cologne, Germany
///
/// Licensed under the Apache License, Version 2.0 (the "License");
/// you may not use this file except in compliance with the License.
/// You may obtain a copy of the License at
///
///     http://www.apache.org/licenses/LICENSE-2.0
///
/// Unless required by applicable law or agreed to in writing, software
/// distributed under the License is distributed on an "AS IS" BASIS,
/// WITHOUT WARRANTIES OR CONDITIONS OF ANY KIND, either express or implied.
/// See the License for the specific language governing permissions and
/// limitations under the License.
///
/// Copyright holder is ArangoDB GmbH, Cologne, Germany
///
/// @author Tobias Goedderz
/// @author Michael Hackstein
/// @author Heiko Kernbach
/// @author Jan Christoph Uhde
////////////////////////////////////////////////////////////////////////////////

#include "ExecutionBlockImpl.h"

#include "Aql/AllRowsFetcher.h"
#include "Aql/AqlCallStack.h"
#include "Aql/AqlItemBlock.h"
#include "Aql/CalculationExecutor.h"
#include "Aql/ConstFetcher.h"
#include "Aql/ConstrainedSortExecutor.h"
#include "Aql/CountCollectExecutor.h"
#include "Aql/DistinctCollectExecutor.h"
#include "Aql/EnumerateCollectionExecutor.h"
#include "Aql/EnumerateListExecutor.h"
#include "Aql/ExecutionEngine.h"
#include "Aql/ExecutionState.h"
#include "Aql/ExecutorInfos.h"
#include "Aql/FilterExecutor.h"
#include "Aql/HashedCollectExecutor.h"
#include "Aql/IResearchViewExecutor.h"
#include "Aql/IdExecutor.h"
#include "Aql/IndexExecutor.h"
#include "Aql/InputAqlItemRow.h"
#include "Aql/KShortestPathsExecutor.h"
#include "Aql/LimitExecutor.h"
#include "Aql/MaterializeExecutor.h"
#include "Aql/ModificationExecutor.h"
#include "Aql/MultiDependencySingleRowFetcher.h"
#include "Aql/NoResultsExecutor.h"
#include "Aql/ParallelUnsortedGatherExecutor.h"
#include "Aql/Query.h"
#include "Aql/QueryOptions.h"
#include "Aql/ReturnExecutor.h"
#include "Aql/ShadowAqlItemRow.h"
#include "Aql/ShortestPathExecutor.h"
#include "Aql/SimpleModifier.h"
#include "Aql/SingleRemoteModificationExecutor.h"
#include "Aql/SortExecutor.h"
#include "Aql/SortRegister.h"
#include "Aql/SortedCollectExecutor.h"
#include "Aql/SortingGatherExecutor.h"
#include "Aql/SubqueryEndExecutor.h"
#include "Aql/SubqueryExecutor.h"
#include "Aql/SubqueryStartExecutor.h"
#include "Aql/TraversalExecutor.h"
#include "Aql/UnsortedGatherExecutor.h"
#include "Aql/UpsertModifier.h"
#include "Basics/system-functions.h"
#include "Transaction/Context.h"

#include <velocypack/Dumper.h>
#include <velocypack/velocypack-aliases.h>

#include <boost/core/demangle.hpp>

#include <type_traits>

using namespace arangodb;
using namespace arangodb::aql;

/*
 * Creates a metafunction `checkName` that tests whether a class has a method
 * named `methodName`, used like this:
 *
 * CREATE_HAS_MEMBER_CHECK(someMethod, hasSomeMethod);
 * ...
 * constexpr bool someClassHasSomeMethod = hasSomeMethod<SomeClass>::value;
 */

#define CREATE_HAS_MEMBER_CHECK(methodName, checkName)               \
  template <typename T>                                              \
  class checkName {                                                  \
    template <typename C>                                            \
    static std::true_type test(decltype(&C::methodName));            \
    template <typename C>                                            \
    static std::true_type test(decltype(&C::template methodName<>)); \
    template <typename>                                              \
    static std::false_type test(...);                                \
                                                                     \
   public:                                                           \
    static constexpr bool value = decltype(test<T>(0))::value;       \
  }

CREATE_HAS_MEMBER_CHECK(initializeCursor, hasInitializeCursor);
CREATE_HAS_MEMBER_CHECK(skipRows, hasSkipRows);
CREATE_HAS_MEMBER_CHECK(fetchBlockForPassthrough, hasFetchBlockForPassthrough);
CREATE_HAS_MEMBER_CHECK(expectedNumberOfRows, hasExpectedNumberOfRows);
CREATE_HAS_MEMBER_CHECK(skipRowsRange, hasSkipRowsRange);

#ifdef ARANGODB_USE_GOOGLE_TESTS
// Forward declaration of Test Executors.
// only used as long as isNewStyleExecutor is required.
namespace arangodb {
namespace aql {
class TestLambdaExecutor;

class TestLambdaSkipExecutor;
}  // namespace aql
}  // namespace arangodb
#endif

template <typename T, typename... Es>
constexpr bool is_one_of_v = (std::is_same_v<T, Es> || ...);

/*
 * Determine whether we execute new style or old style skips, i.e. pre or post shadow row introduction
 * TODO: This should be removed once all executors and fetchers are ported to the new style.
 */
template <typename Executor>
constexpr bool isNewStyleExecutor =
<<<<<<< HEAD
    is_one_of_v<Executor, FilterExecutor, SortedCollectExecutor, ReturnExecutor, IndexExecutor,
=======
    is_one_of_v<Executor, FilterExecutor, SortedCollectExecutor, IdExecutor<ConstFetcher>,
                IdExecutor<SingleRowFetcher<BlockPassthrough::Enable>>, ReturnExecutor,
>>>>>>> 44fdb29f
#ifdef ARANGODB_USE_GOOGLE_TESTS
                TestLambdaExecutor,
                TestLambdaSkipExecutor,  // we need one after these to avoid compile errors in non-test mode
#endif
                ShortestPathExecutor>;

template <class Executor>
ExecutionBlockImpl<Executor>::ExecutionBlockImpl(ExecutionEngine* engine,
                                                 ExecutionNode const* node,
                                                 typename Executor::Infos infos)
    : ExecutionBlock(engine, node),
      _dependencyProxy(_dependencies, engine->itemBlockManager(),
                       infos.getInputRegisters(),
                       infos.numberOfInputRegisters(), trxVpackOptions()),
      _rowFetcher(_dependencyProxy),
      _infos(std::move(infos)),
      _executor(_rowFetcher, _infos),
      _outputItemRow(),
      _query(*engine->getQuery()),
      _state(InternalState::FETCH_DATA),
      _lastRange{ExecutorState::HASMORE},
      _execState{ExecState::CHECKCALL},
      _upstreamRequest{},
      _clientRequest{},
      _hasUsedDataRangeBlock{false} {
  // already insert ourselves into the statistics results
  if (_profile >= PROFILE_LEVEL_BLOCKS) {
    _engine->_stats.nodes.try_emplace(node->id(), ExecutionStats::Node());
  }
}

template <class Executor>
ExecutionBlockImpl<Executor>::~ExecutionBlockImpl() = default;

template <class Executor>
std::pair<ExecutionState, SharedAqlItemBlockPtr> ExecutionBlockImpl<Executor>::getSome(size_t atMost) {
  if constexpr (isNewStyleExecutor<Executor>) {
    AqlCallStack stack{AqlCall::SimulateGetSome(atMost)};
    auto const [state, skipped, block] = execute(stack);
    return {state, block};
  } else {
    traceGetSomeBegin(atMost);
    auto result = getSomeWithoutTrace(atMost);
    return traceGetSomeEnd(result.first, std::move(result.second));
  }
}

template <class Executor>
std::pair<ExecutionState, SharedAqlItemBlockPtr> ExecutionBlockImpl<Executor>::getSomeWithoutTrace(size_t atMost) {
  TRI_ASSERT(atMost <= ExecutionBlock::DefaultBatchSize);
  // silence tests -- we need to introduce new failure tests for fetchers
  TRI_IF_FAILURE("ExecutionBlock::getOrSkipSome1") {
    THROW_ARANGO_EXCEPTION(TRI_ERROR_DEBUG);
  }
  TRI_IF_FAILURE("ExecutionBlock::getOrSkipSome2") {
    THROW_ARANGO_EXCEPTION(TRI_ERROR_DEBUG);
  }
  TRI_IF_FAILURE("ExecutionBlock::getOrSkipSome3") {
    THROW_ARANGO_EXCEPTION(TRI_ERROR_DEBUG);
  }

  if (getQuery().killed()) {
    THROW_ARANGO_EXCEPTION(TRI_ERROR_QUERY_KILLED);
  }

  if (_state == InternalState::DONE) {
    // We are done, so we stay done
    return {ExecutionState::DONE, nullptr};
  }

  if (!_outputItemRow) {
    ExecutionState state;
    SharedAqlItemBlockPtr newBlock;
    std::tie(state, newBlock) =
        requestWrappedBlock(atMost, _infos.numberOfOutputRegisters());
    if (state == ExecutionState::WAITING) {
      TRI_ASSERT(newBlock == nullptr);
      return {state, nullptr};
    }
    if (newBlock == nullptr) {
      TRI_ASSERT(state == ExecutionState::DONE);
      _state = InternalState::DONE;
      // _rowFetcher must be DONE now already
      return {state, nullptr};
    }
    TRI_ASSERT(newBlock != nullptr);
    TRI_ASSERT(newBlock->size() > 0);
    // We cannot hold this assertion, if we are on a pass-through
    // block and the upstream uses execute already.
    // TRI_ASSERT(newBlock->size() <= atMost);
    _outputItemRow = createOutputRow(newBlock, AqlCall{});
  }

  ExecutionState state = ExecutionState::HASMORE;
  ExecutorStats executorStats{};

  TRI_ASSERT(atMost > 0);

  if (isInSplicedSubquery()) {
    // The loop has to be entered at least once!
    TRI_ASSERT(!_outputItemRow->isFull());
    while (!_outputItemRow->isFull() && _state != InternalState::DONE) {
      // Assert that write-head is always pointing to a free row
      TRI_ASSERT(!_outputItemRow->produced());
      switch (_state) {
        case InternalState::FETCH_DATA: {
          std::tie(state, executorStats) = _executor.produceRows(*_outputItemRow);
          // Count global but executor-specific statistics, like number of
          // filtered rows.
          _engine->_stats += executorStats;
          if (_outputItemRow->produced()) {
            _outputItemRow->advanceRow();
          }

          if (state == ExecutionState::WAITING) {
            return {state, nullptr};
          }

          if (state == ExecutionState::DONE) {
            _state = InternalState::FETCH_SHADOWROWS;
          }
          break;
        }
        case InternalState::FETCH_SHADOWROWS: {
          state = fetchShadowRowInternal();
          if (state == ExecutionState::WAITING) {
            return {state, nullptr};
          }
          break;
        }
        case InternalState::DONE: {
          TRI_ASSERT(false);  // Invalid state
        }
      }
    }
    // Modify the return state.
    // As long as we do still have ShadowRows
    // We need to return HASMORE!
    if (_state == InternalState::DONE) {
      state = ExecutionState::DONE;
    } else {
      state = ExecutionState::HASMORE;
    }
  } else {
    // The loop has to be entered at least once!
    TRI_ASSERT(!_outputItemRow->isFull());
    while (!_outputItemRow->isFull()) {
      std::tie(state, executorStats) = _executor.produceRows(*_outputItemRow);
      // Count global but executor-specific statistics, like number of filtered
      // rows.
      _engine->_stats += executorStats;
      if (_outputItemRow->produced()) {
        _outputItemRow->advanceRow();
      }

      if (state == ExecutionState::WAITING) {
        return {state, nullptr};
      }

      if (state == ExecutionState::DONE) {
        auto outputBlock = _outputItemRow->stealBlock();
        // This is not strictly necessary here, as we shouldn't be called again
        // after DONE.
        _outputItemRow.reset();
        return {state, std::move(outputBlock)};
      }
    }

    TRI_ASSERT(state == ExecutionState::HASMORE);
    TRI_ASSERT(_outputItemRow->isFull());
  }

  auto outputBlock = _outputItemRow->stealBlock();
  // we guarantee that we do return a valid pointer in the HASMORE case.
  TRI_ASSERT(outputBlock != nullptr || _state == InternalState::DONE);
  _outputItemRow.reset();
  return {state, std::move(outputBlock)};
}

template <class Executor>
std::unique_ptr<OutputAqlItemRow> ExecutionBlockImpl<Executor>::createOutputRow(
    SharedAqlItemBlockPtr& newBlock, AqlCall&& call) {
#ifdef ARANGODB_ENABLE_MAINTAINER_MODE
  if (newBlock != nullptr) {
    // Assert that the block has enough registers. This must be guaranteed by
    // the register planning.
    TRI_ASSERT(newBlock->getNrRegs() == _infos.numberOfOutputRegisters());
    // Check that all output registers are empty.
    for (auto const& reg : *_infos.getOutputRegisters()) {
      for (size_t row = 0; row < newBlock->size(); row++) {
        AqlValue const& val = newBlock->getValueReference(row, reg);
        TRI_ASSERT(val.isEmpty());
      }
    }
  }
#endif

  if /* constexpr */ (Executor::Properties::allowsBlockPassthrough == BlockPassthrough::Enable) {
    return std::make_unique<OutputAqlItemRow>(newBlock, infos().getOutputRegisters(),
                                              infos().registersToKeep(),
                                              infos().registersToClear(), call,
                                              OutputAqlItemRow::CopyRowBehavior::DoNotCopyInputRows);
  } else {
    return std::make_unique<OutputAqlItemRow>(newBlock, infos().getOutputRegisters(),
                                              infos().registersToKeep(),
                                              infos().registersToClear(), call);
  }
}

template <class Executor>
Executor& ExecutionBlockImpl<Executor>::executor() {
  return _executor;
}

template <class Executor>
Query const& ExecutionBlockImpl<Executor>::getQuery() const {
  return _query;
}

template <class Executor>
typename ExecutionBlockImpl<Executor>::Infos const& ExecutionBlockImpl<Executor>::infos() const {
  return _infos;
}

namespace arangodb::aql {

enum class SkipVariants { FETCHER, EXECUTOR, GET_SOME };

// Specifying the namespace here is important to MSVC.
template <enum arangodb::aql::SkipVariants>
struct ExecuteSkipVariant {};

template <>
struct ExecuteSkipVariant<SkipVariants::FETCHER> {
  template <class Executor>
  static std::tuple<ExecutionState, typename Executor::Stats, size_t> executeSkip(
      Executor& executor, typename Executor::Fetcher& fetcher, size_t toSkip) {
    auto res = fetcher.skipRows(toSkip);
    return std::make_tuple(res.first, typename Executor::Stats{}, res.second);  // tuple, cannot use initializer list due to build failure
  }
};

template <>
struct ExecuteSkipVariant<SkipVariants::EXECUTOR> {
  template <class Executor>
  static std::tuple<ExecutionState, typename Executor::Stats, size_t> executeSkip(
      Executor& executor, typename Executor::Fetcher& fetcher, size_t toSkip) {
    return executor.skipRows(toSkip);
  }
};

template <>
struct ExecuteSkipVariant<SkipVariants::GET_SOME> {
  template <class Executor>
  static std::tuple<ExecutionState, typename Executor::Stats, size_t> executeSkip(
      Executor& executor, typename Executor::Fetcher& fetcher, size_t toSkip) {
    // this function should never be executed
    TRI_ASSERT(false);
    // Make MSVC happy:
    return std::make_tuple(ExecutionState::DONE, typename Executor::Stats{}, 0);  // tuple, cannot use initializer list due to build failure
  }
};

template <class Executor>
static SkipVariants constexpr skipType() {
  bool constexpr useFetcher =
      Executor::Properties::allowsBlockPassthrough == BlockPassthrough::Enable &&
      !std::is_same<Executor, SubqueryExecutor<true>>::value;

  bool constexpr useExecutor = hasSkipRows<Executor>::value;

  // ConstFetcher and SingleRowFetcher<BlockPassthrough::Enable> can skip, but
  // it may not be done for modification subqueries.
  static_assert(useFetcher ==
                    (std::is_same<typename Executor::Fetcher, ConstFetcher>::value ||
                     (std::is_same<typename Executor::Fetcher, SingleRowFetcher<BlockPassthrough::Enable>>::value &&
                      !std::is_same<Executor, SubqueryExecutor<true>>::value)),
                "Unexpected fetcher for SkipVariants::FETCHER");

  static_assert(!useFetcher || hasSkipRows<typename Executor::Fetcher>::value,
                "Fetcher is chosen for skipping, but has not skipRows method!");

  static_assert(
      useExecutor ==
          (std::is_same<Executor, IndexExecutor>::value ||
           std::is_same<Executor, IResearchViewExecutor<false, iresearch::MaterializeType::NotMaterialize>>::value ||
           std::is_same<Executor, IResearchViewExecutor<false, iresearch::MaterializeType::LateMaterialize>>::value ||
           std::is_same<Executor, IResearchViewExecutor<false, iresearch::MaterializeType::Materialize>>::value ||
           std::is_same<Executor, IResearchViewExecutor<false, iresearch::MaterializeType::NotMaterialize | iresearch::MaterializeType::UseStoredValues>>::value ||
           std::is_same<Executor, IResearchViewExecutor<false, iresearch::MaterializeType::LateMaterialize | iresearch::MaterializeType::UseStoredValues>>::value ||
           std::is_same<Executor, IResearchViewExecutor<true, iresearch::MaterializeType::NotMaterialize>>::value ||
           std::is_same<Executor, IResearchViewExecutor<true, iresearch::MaterializeType::LateMaterialize>>::value ||
           std::is_same<Executor, IResearchViewExecutor<true, iresearch::MaterializeType::Materialize>>::value ||
           std::is_same<Executor, IResearchViewExecutor<true, iresearch::MaterializeType::NotMaterialize | iresearch::MaterializeType::UseStoredValues>>::value ||
           std::is_same<Executor, IResearchViewExecutor<true, iresearch::MaterializeType::LateMaterialize | iresearch::MaterializeType::UseStoredValues>>::value ||
           std::is_same<Executor, IResearchViewMergeExecutor<false, iresearch::MaterializeType::NotMaterialize>>::value ||
           std::is_same<Executor, IResearchViewMergeExecutor<false, iresearch::MaterializeType::LateMaterialize>>::value ||
           std::is_same<Executor, IResearchViewMergeExecutor<false, iresearch::MaterializeType::Materialize>>::value ||
           std::is_same<Executor, IResearchViewMergeExecutor<false, iresearch::MaterializeType::NotMaterialize | iresearch::MaterializeType::UseStoredValues>>::value ||
           std::is_same<Executor, IResearchViewMergeExecutor<false, iresearch::MaterializeType::LateMaterialize | iresearch::MaterializeType::UseStoredValues>>::value ||
           std::is_same<Executor, IResearchViewMergeExecutor<true, iresearch::MaterializeType::NotMaterialize>>::value ||
           std::is_same<Executor, IResearchViewMergeExecutor<true, iresearch::MaterializeType::LateMaterialize>>::value ||
           std::is_same<Executor, IResearchViewMergeExecutor<true, iresearch::MaterializeType::Materialize>>::value ||
           std::is_same<Executor, IResearchViewMergeExecutor<true, iresearch::MaterializeType::NotMaterialize | iresearch::MaterializeType::UseStoredValues>>::value ||
           std::is_same<Executor, IResearchViewMergeExecutor<true, iresearch::MaterializeType::LateMaterialize | iresearch::MaterializeType::UseStoredValues>>::value ||
           std::is_same<Executor, EnumerateCollectionExecutor>::value ||
           std::is_same<Executor, LimitExecutor>::value ||
           std::is_same<Executor, ConstrainedSortExecutor>::value ||
           std::is_same<Executor, SortingGatherExecutor>::value ||
           std::is_same<Executor, UnsortedGatherExecutor>::value ||
           std::is_same<Executor, ParallelUnsortedGatherExecutor>::value ||
           std::is_same<Executor, MaterializeExecutor<RegisterId>>::value ||
           std::is_same<Executor, MaterializeExecutor<std::string const&>>::value),
      "Unexpected executor for SkipVariants::EXECUTOR");

  // The LimitExecutor will not work correctly with SkipVariants::FETCHER!
  static_assert(
      !std::is_same<Executor, LimitExecutor>::value || useFetcher,
      "LimitExecutor needs to implement skipRows() to work correctly");

  if (useExecutor) {
    return SkipVariants::EXECUTOR;
  } else if (useFetcher) {
    return SkipVariants::FETCHER;
  } else {
    return SkipVariants::GET_SOME;
  }
}

}  // namespace arangodb::aql

template <class Executor>
std::pair<ExecutionState, size_t> ExecutionBlockImpl<Executor>::skipSome(size_t const atMost) {
  if constexpr (isNewStyleExecutor<Executor>) {
    AqlCallStack stack{AqlCall::SimulateSkipSome(atMost)};
    auto const [state, skipped, block] = execute(stack);

    // execute returns ExecutionState::DONE here, which stops execution after simulating a skip.
    // If we indiscriminately return ExecutionState::HASMORE, then we end up in an infinite loop
    //
    // luckily we can dispose of this kludge once executors have been ported.
    if (skipped < atMost && state == ExecutionState::DONE) {
      return {ExecutionState::DONE, skipped};
    } else {
      return {ExecutionState::HASMORE, skipped};
    }
  } else {
    traceSkipSomeBegin(atMost);
    auto state = ExecutionState::HASMORE;

    while (state == ExecutionState::HASMORE && _skipped < atMost) {
      auto res = skipSomeOnceWithoutTrace(atMost - _skipped);
      TRI_ASSERT(state != ExecutionState::WAITING || res.second == 0);
      state = res.first;
      _skipped += res.second;
      TRI_ASSERT(_skipped <= atMost);
    }

    size_t skipped = 0;
    if (state != ExecutionState::WAITING) {
      std::swap(skipped, _skipped);
    }

    TRI_ASSERT(skipped <= atMost);
    return traceSkipSomeEnd(state, skipped);
  }
}

template <class Executor>
std::pair<ExecutionState, size_t> ExecutionBlockImpl<Executor>::skipSomeOnceWithoutTrace(size_t atMost) {
  constexpr SkipVariants customSkipType = skipType<Executor>();

  if (customSkipType == SkipVariants::GET_SOME) {
    atMost = std::min(atMost, DefaultBatchSize);
    auto res = getSomeWithoutTrace(atMost);

    size_t skipped = 0;
    if (res.second != nullptr) {
      skipped = res.second->size();
    }
    TRI_ASSERT(skipped <= atMost);

    return {res.first, skipped};
  }

  ExecutionState state;
  typename Executor::Stats stats;
  size_t skipped;
  std::tie(state, stats, skipped) =
      ExecuteSkipVariant<customSkipType>::executeSkip(_executor, _rowFetcher, atMost);
  _engine->_stats += stats;
  TRI_ASSERT(skipped <= atMost);

  return {state, skipped};
}

template <bool customInit>
struct InitializeCursor {};

template <>
struct InitializeCursor<false> {
  template <class Executor>
  static void init(Executor& executor, typename Executor::Fetcher& rowFetcher,
                   typename Executor::Infos& infos) {
    // destroy and re-create the Executor
    executor.~Executor();
    new (&executor) Executor(rowFetcher, infos);
  }
};

template <>
struct InitializeCursor<true> {
  template <class Executor>
  static void init(Executor& executor, typename Executor::Fetcher&,
                   typename Executor::Infos&) {
    // re-initialize the Executor
    executor.initializeCursor();
  }
};

template <class Executor>
std::pair<ExecutionState, Result> ExecutionBlockImpl<Executor>::initializeCursor(InputAqlItemRow const& input) {
  // reinitialize the DependencyProxy
  _dependencyProxy.reset();
  _lastRange = DataRange(ExecutorState::HASMORE);
  _hasUsedDataRangeBlock = false;

  // destroy and re-create the Fetcher
  _rowFetcher.~Fetcher();
  new (&_rowFetcher) Fetcher(_dependencyProxy);

  TRI_ASSERT(_skipped == 0);
  _skipped = 0;
  TRI_ASSERT(_state == InternalState::DONE || _state == InternalState::FETCH_DATA);
  _state = InternalState::FETCH_DATA;

  constexpr bool customInit = hasInitializeCursor<Executor>::value;
  // IndexExecutor and EnumerateCollectionExecutor have initializeCursor
  // implemented, so assert this implementation is used.
  static_assert(!std::is_same<Executor, EnumerateCollectionExecutor>::value || customInit,
                "EnumerateCollectionExecutor is expected to implement a custom "
                "initializeCursor method!");
  static_assert(!std::is_same<Executor, IndexExecutor>::value || customInit,
                "IndexExecutor is expected to implement a custom "
                "initializeCursor method!");
  static_assert(!std::is_same<Executor, DistinctCollectExecutor>::value || customInit,
                "DistinctCollectExecutor is expected to implement a custom "
                "initializeCursor method!");
  InitializeCursor<customInit>::init(_executor, _rowFetcher, _infos);

  // // use this with c++17 instead of specialization below
  // if constexpr (std::is_same_v<Executor, IdExecutor>) {
  //   if (items != nullptr) {
  //     _executor._inputRegisterValues.reset(
  //         items->slice(pos, *(_executor._infos.registersToKeep())));
  //   }
  // }

  return ExecutionBlock::initializeCursor(input);
}

template <class Executor>
std::pair<ExecutionState, Result> ExecutionBlockImpl<Executor>::shutdown(int errorCode) {
  return ExecutionBlock::shutdown(errorCode);
}

template <class Executor>
std::tuple<ExecutionState, size_t, SharedAqlItemBlockPtr> ExecutionBlockImpl<Executor>::execute(AqlCallStack stack) {
  // TODO remove this IF
  // These are new style executors
  if constexpr (isNewStyleExecutor<Executor>) {
    // Only this executor is fully implemented
    traceExecuteBegin(stack);
    auto res = executeWithoutTrace(stack);
    traceExecuteEnd(res);
    return res;
  }

  // Fall back to getSome/skipSome
  auto myCall = stack.popCall();
  TRI_ASSERT(AqlCall::IsSkipSomeCall(myCall) || AqlCall::IsGetSomeCall(myCall));
  if (AqlCall::IsSkipSomeCall(myCall)) {
    auto const [state, skipped] = skipSome(myCall.getOffset());
    if (state != ExecutionState::WAITING) {
      myCall.didSkip(skipped);
    }
    return {state, skipped, nullptr};
  } else if (AqlCall::IsGetSomeCall(myCall)) {
    auto const [state, block] = getSome(myCall.getLimit());
    // We do not need to count as softLimit will be overwritten, and hard cannot be set.
    return {state, 0, block};
  }
  // Should never get here!
  THROW_ARANGO_EXCEPTION(TRI_ERROR_NOT_IMPLEMENTED);
}

// Work around GCC bug: https://gcc.gnu.org/bugzilla/show_bug.cgi?id=56480
// Without the namespaces it fails with
// error: specialization of 'template<class Executor> std::pair<arangodb::aql::ExecutionState, arangodb::Result> arangodb::aql::ExecutionBlockImpl<Executor>::initializeCursor(arangodb::aql::AqlItemBlock*, size_t)' in different namespace
namespace arangodb::aql {
// TODO -- remove this specialization when cpp 17 becomes available

template <>
template <>
auto ExecutionBlockImpl<IdExecutor<ConstFetcher>>::injectConstantBlock<IdExecutor<ConstFetcher>>(SharedAqlItemBlockPtr block)
    -> void {
  // reinitialize the DependencyProxy
  _dependencyProxy.reset();

  // destroy and re-create the Fetcher
  _rowFetcher.~Fetcher();
  new (&_rowFetcher) Fetcher(_dependencyProxy);

  TRI_ASSERT(_skipped == 0);
  _skipped = 0;
  TRI_ASSERT(_state == InternalState::DONE || _state == InternalState::FETCH_DATA);
  _state = InternalState::FETCH_DATA;

  // Reset state of execute
  _lastRange = AqlItemBlockInputRange{ExecutorState::HASMORE};
  _hasUsedDataRangeBlock = false;
  _upstreamState = ExecutionState::HASMORE;

  _rowFetcher.injectBlock(block);

  // cppcheck-suppress unreadVariable
  constexpr bool customInit = hasInitializeCursor<decltype(_executor)>::value;
  InitializeCursor<customInit>::init(_executor, _rowFetcher, _infos);
}

// TODO -- remove this specialization when cpp 17 becomes available
template <>
std::pair<ExecutionState, Result> ExecutionBlockImpl<IdExecutor<ConstFetcher>>::initializeCursor(
    InputAqlItemRow const& input) {
  SharedAqlItemBlockPtr block =
      input.cloneToBlock(_engine->itemBlockManager(), *(infos().registersToKeep()),
                         infos().numberOfOutputRegisters());

  injectConstantBlock(block);

  // end of default initializeCursor
  return ExecutionBlock::initializeCursor(input);
}

// TODO the shutdown specializations shall be unified!

template <>
std::pair<ExecutionState, Result> ExecutionBlockImpl<TraversalExecutor>::shutdown(int errorCode) {
  ExecutionState state;
  Result result;

  std::tie(state, result) = ExecutionBlock::shutdown(errorCode);

  if (state == ExecutionState::WAITING) {
    return {state, result};
  }
  return this->executor().shutdown(errorCode);
}

template <>
std::pair<ExecutionState, Result> ExecutionBlockImpl<ShortestPathExecutor>::shutdown(int errorCode) {
  ExecutionState state;
  Result result;

  std::tie(state, result) = ExecutionBlock::shutdown(errorCode);
  if (state == ExecutionState::WAITING) {
    return {state, result};
  }
  return this->executor().shutdown(errorCode);
}

template <>
std::pair<ExecutionState, Result> ExecutionBlockImpl<KShortestPathsExecutor>::shutdown(int errorCode) {
  ExecutionState state;
  Result result;

  std::tie(state, result) = ExecutionBlock::shutdown(errorCode);
  if (state == ExecutionState::WAITING) {
    return {state, result};
  }
  return this->executor().shutdown(errorCode);
}

template <>
std::pair<ExecutionState, Result> ExecutionBlockImpl<SubqueryExecutor<true>>::shutdown(int errorCode) {
  ExecutionState state;
  Result subqueryResult;
  // shutdown is repeatable
  std::tie(state, subqueryResult) = this->executor().shutdown(errorCode);
  if (state == ExecutionState::WAITING) {
    return {ExecutionState::WAITING, subqueryResult};
  }
  Result result;

  std::tie(state, result) = ExecutionBlock::shutdown(errorCode);
  if (state == ExecutionState::WAITING) {
    return {state, result};
  }
  if (result.fail()) {
    return {state, result};
  }
  return {state, subqueryResult};
}

template <>
std::pair<ExecutionState, Result> ExecutionBlockImpl<SubqueryExecutor<false>>::shutdown(int errorCode) {
  ExecutionState state;
  Result subqueryResult;
  // shutdown is repeatable
  std::tie(state, subqueryResult) = this->executor().shutdown(errorCode);
  if (state == ExecutionState::WAITING) {
    return {ExecutionState::WAITING, subqueryResult};
  }
  Result result;

  std::tie(state, result) = ExecutionBlock::shutdown(errorCode);
  if (state == ExecutionState::WAITING) {
    return {state, result};
  }
  if (result.fail()) {
    return {state, result};
  }
  return {state, subqueryResult};
}

template <>
std::pair<ExecutionState, Result>
ExecutionBlockImpl<IdExecutor<SingleRowFetcher<BlockPassthrough::Enable>>>::shutdown(int errorCode) {
  if (this->infos().isResponsibleForInitializeCursor()) {
    return ExecutionBlock::shutdown(errorCode);
  }
  return {ExecutionState::DONE, {errorCode}};
}

}  // namespace arangodb::aql

namespace arangodb::aql {

// The constant "PASSTHROUGH" is somehow reserved with MSVC.
enum class RequestWrappedBlockVariant {
  DEFAULT,
  PASS_THROUGH,
  INPUTRESTRICTED
};

// Specifying the namespace here is important to MSVC.
template <enum arangodb::aql::RequestWrappedBlockVariant>
struct RequestWrappedBlock {};

template <>
struct RequestWrappedBlock<RequestWrappedBlockVariant::DEFAULT> {
  /**
   * @brief Default requestWrappedBlock() implementation. Just get a new block
   *        from the AqlItemBlockManager.
   */
  template <class Executor>
  static std::pair<ExecutionState, SharedAqlItemBlockPtr> run(
#ifdef ARANGODB_ENABLE_MAINTAINER_MODE
      typename Executor::Infos const&,
#endif
      Executor& executor, ExecutionEngine& engine, size_t nrItems, RegisterCount nrRegs) {
    return {ExecutionState::HASMORE,
            engine.itemBlockManager().requestBlock(nrItems, nrRegs)};
  }
};

template <>
struct RequestWrappedBlock<RequestWrappedBlockVariant::PASS_THROUGH> {
  /**
   * @brief If blocks can be passed through, we do not create new blocks.
   *        Instead, we take the input blocks and reuse them.
   */
  template <class Executor>
  static std::pair<ExecutionState, SharedAqlItemBlockPtr> run(
#ifdef ARANGODB_ENABLE_MAINTAINER_MODE
      typename Executor::Infos const& infos,
#endif
      Executor& executor, ExecutionEngine& engine, size_t nrItems, RegisterCount nrRegs) {
    static_assert(Executor::Properties::allowsBlockPassthrough == BlockPassthrough::Enable,
                  "This function can only be used with executors supporting "
                  "`allowsBlockPassthrough`");
    static_assert(hasFetchBlockForPassthrough<Executor>::value,
                  "An Executor with allowsBlockPassthrough must implement "
                  "fetchBlockForPassthrough");

    SharedAqlItemBlockPtr block;

    ExecutionState state;
    typename Executor::Stats executorStats;
    std::tie(state, executorStats, block) = executor.fetchBlockForPassthrough(nrItems);
    engine._stats += executorStats;

    if (state == ExecutionState::WAITING) {
      TRI_ASSERT(block == nullptr);
      return {state, nullptr};
    }
    if (block == nullptr) {
      TRI_ASSERT(state == ExecutionState::DONE);
      return {state, nullptr};
    }

    // Now we must have a block.
    TRI_ASSERT(block != nullptr);
    // Assert that the block has enough registers. This must be guaranteed by
    // the register planning.
    TRI_ASSERT(block->getNrRegs() == nrRegs);
#ifdef ARANGODB_ENABLE_MAINTAINER_MODE
    // Check that all output registers are empty.
    for (auto const& reg : *infos.getOutputRegisters()) {
      for (size_t row = 0; row < block->size(); row++) {
        AqlValue const& val = block->getValueReference(row, reg);
        TRI_ASSERT(val.isEmpty());
      }
    }
#endif

    return {ExecutionState::HASMORE, block};
  }
};

template <>
struct RequestWrappedBlock<RequestWrappedBlockVariant::INPUTRESTRICTED> {
  /**
   * @brief If the executor can set an upper bound on the output size knowing
   *        the input size, usually because size(input) >= size(output), let it
   *        prefetch an input block to give us this upper bound.
   *        Only then we allocate a new block with at most this upper bound.
   */
  template <class Executor>
  static std::pair<ExecutionState, SharedAqlItemBlockPtr> run(
#ifdef ARANGODB_ENABLE_MAINTAINER_MODE
      typename Executor::Infos const&,
#endif
      Executor& executor, ExecutionEngine& engine, size_t nrItems, RegisterCount nrRegs) {
    static_assert(Executor::Properties::inputSizeRestrictsOutputSize,
                  "This function can only be used with executors supporting "
                  "`inputSizeRestrictsOutputSize`");
    static_assert(hasExpectedNumberOfRows<Executor>::value,
                  "An Executor with inputSizeRestrictsOutputSize must "
                  "implement expectedNumberOfRows");

    SharedAqlItemBlockPtr block;

    ExecutionState state;
    size_t expectedRows = 0;
    // Note: this might trigger a prefetch on the rowFetcher!
    std::tie(state, expectedRows) = executor.expectedNumberOfRows(nrItems);
    if (state == ExecutionState::WAITING) {
      return {state, nullptr};
    }
    nrItems = (std::min)(expectedRows, nrItems);
    if (nrItems == 0) {
      TRI_ASSERT(state == ExecutionState::DONE);
      if (state != ExecutionState::DONE) {
        auto const executorName = boost::core::demangle(typeid(Executor).name());
        THROW_ARANGO_EXCEPTION_FORMAT(
            TRI_ERROR_INTERNAL_AQL,
            "Unexpected result of expectedNumberOfRows in %s", executorName.c_str());
      }
      return {state, nullptr};
    }
    block = engine.itemBlockManager().requestBlock(nrItems, nrRegs);

    return {ExecutionState::HASMORE, block};
  }
};

}  // namespace arangodb::aql

template <class Executor>
std::pair<ExecutionState, SharedAqlItemBlockPtr> ExecutionBlockImpl<Executor>::requestWrappedBlock(
    size_t nrItems, RegisterCount nrRegs) {
  if constexpr (!isNewStyleExecutor<Executor>) {
    static_assert(Executor::Properties::allowsBlockPassthrough == BlockPassthrough::Disable ||
                      !Executor::Properties::inputSizeRestrictsOutputSize,
                  "At most one of Properties::allowsBlockPassthrough or "
                  "Properties::inputSizeRestrictsOutputSize should be true for "
                  "each Executor");
    static_assert((Executor::Properties::allowsBlockPassthrough == BlockPassthrough::Enable) ==
                      hasFetchBlockForPassthrough<Executor>::value,
                  "Executors should implement the method "
                  "fetchBlockForPassthrough() iff "
                  "Properties::allowsBlockPassthrough is true");
  }
  static_assert(
      Executor::Properties::inputSizeRestrictsOutputSize ==
          hasExpectedNumberOfRows<Executor>::value,
      "Executors should implement the method expectedNumberOfRows() iff "
      "Properties::inputSizeRestrictsOutputSize is true");

  constexpr RequestWrappedBlockVariant variant =
      Executor::Properties::allowsBlockPassthrough == BlockPassthrough::Enable
          ? RequestWrappedBlockVariant::PASS_THROUGH
          : Executor::Properties::inputSizeRestrictsOutputSize
                ? RequestWrappedBlockVariant::INPUTRESTRICTED
                : RequestWrappedBlockVariant::DEFAULT;

  // Override for spliced subqueries, this optimization does not work there.
  if (isInSplicedSubquery() && variant == RequestWrappedBlockVariant::INPUTRESTRICTED) {
    return RequestWrappedBlock<RequestWrappedBlockVariant::DEFAULT>::run(
#ifdef ARANGODB_ENABLE_MAINTAINER_MODE
        infos(),
#endif
        executor(), *_engine, nrItems, nrRegs);
  }

  return RequestWrappedBlock<variant>::run(
#ifdef ARANGODB_ENABLE_MAINTAINER_MODE
      infos(),
#endif
      executor(), *_engine, nrItems, nrRegs);
}

// TODO: We need to define the size of this block based on Input / Executor / Subquery depth
template <class Executor>
auto ExecutionBlockImpl<Executor>::allocateOutputBlock(AqlCall&& call)
    -> std::unique_ptr<OutputAqlItemRow> {
  if constexpr (Executor::Properties::allowsBlockPassthrough == BlockPassthrough::Enable) {
    SharedAqlItemBlockPtr newBlock{nullptr};
    // Passthrough variant, re-use the block stored in InputRange
    if (!_hasUsedDataRangeBlock) {
      // In the pass through variant we have the contract that we work on a
      // block all or nothing, so if we have used the block once, we cannot use it again
      // however we cannot remove the _lastRange as it may contain additional information.
      newBlock = _lastRange.getBlock();
      _hasUsedDataRangeBlock = true;
    }

    return createOutputRow(newBlock, std::move(call));
  } else {
    // Non-Passthrough variant, we need to allocate the block ourselfs
    size_t blockSize = ExecutionBlock::DefaultBatchSize;
    SharedAqlItemBlockPtr newBlock =
        _engine->itemBlockManager().requestBlock(blockSize, _infos.numberOfOutputRegisters());
    return createOutputRow(newBlock, std::move(call));
  }
}

template <class Executor>
void ExecutionBlockImpl<Executor>::ensureOutputBlock(AqlCall&& call) {
  if (_outputItemRow == nullptr || !_outputItemRow->isInitialized()) {
    _outputItemRow = allocateOutputBlock(std::move(call));
  } else {
    _outputItemRow->setCall(std::move(call));
  }
}

// This cannot return upstream call or shadowrows.
template <class Executor>
auto ExecutionBlockImpl<Executor>::nextState(AqlCall const& call) const -> ExecState {
  if (call.getOffset() > 0) {
    // First skip
    return ExecState::SKIP;
  }
  if (call.getLimit() > 0) {
    // Then produce
    return ExecState::PRODUCE;
  }
  if (call.needsFullCount()) {
    // then fullcount
    return ExecState::FULLCOUNT;
  }
  if (call.hardLimit == 0) {
    // We reached hardLimit, fast forward
    return ExecState::FASTFORWARD;
  }
  // now we are done.
  return ExecState::DONE;
}

/// @brief request an AqlItemBlock from the memory manager
template <class Executor>
SharedAqlItemBlockPtr ExecutionBlockImpl<Executor>::requestBlock(size_t nrItems,
                                                                 RegisterId nrRegs) {
  return _engine->itemBlockManager().requestBlock(nrItems, nrRegs);
}

//
// FETCHER:  if we have one output row per input row, we can skip
//           directly by just calling the fetcher and see whether
//           it produced any output.
//           With the new architecture we should be able to just skip
//           ahead on the input range, fetching new blocks when necessary
// EXECUTOR: the executor has a specialised skipRowsRange method
//           that will be called to skip
// GET_SOME: we just request rows from the executor and then discard
//           them
//
enum class SkipRowsRangeVariant { FETCHER, EXECUTOR };

// This function is just copy&pasted from above to decide which variant of
// skip is used for which executor.
template <class Executor>
static SkipRowsRangeVariant constexpr skipRowsType() {
  bool constexpr useFetcher =
      Executor::Properties::allowsBlockPassthrough == BlockPassthrough::Enable &&
      !std::is_same<Executor, SubqueryExecutor<true>>::value;

  bool constexpr useExecutor = hasSkipRowsRange<Executor>::value;

  // ConstFetcher and SingleRowFetcher<BlockPassthrough::Enable> can skip, but
  // it may not be done for modification subqueries.
  static_assert(useFetcher ==
                    (std::is_same_v<typename Executor::Fetcher, ConstFetcher> ||
                     (std::is_same_v<typename Executor::Fetcher, SingleRowFetcher<BlockPassthrough::Enable>> &&
                      !std::is_same<Executor, SubqueryExecutor<true>>::value)),
                "Unexpected fetcher for SkipVariants::FETCHER");

  static_assert(!useFetcher || hasSkipRows<typename Executor::Fetcher>::value,
                "Fetcher is chosen for skipping, but has not skipRows method!");

  static_assert(useExecutor ==
                    (is_one_of_v<Executor, FilterExecutor, ShortestPathExecutor, ReturnExecutor, IndexExecutor,
#ifdef ARANGODB_USE_GOOGLE_TESTS
                                 TestLambdaSkipExecutor,
#endif
                                 SortedCollectExecutor>),
                "Unexpected executor for SkipVariants::EXECUTOR");

  // The LimitExecutor will not work correctly with SkipVariants::FETCHER!
  static_assert(
      !std::is_same<Executor, LimitExecutor>::value || useFetcher,
      "LimitExecutor needs to implement skipRows() to work correctly");

  if (useExecutor) {
    return SkipRowsRangeVariant::EXECUTOR;
  } else if (useFetcher) {
    return SkipRowsRangeVariant::FETCHER;
  } else {
    TRI_ASSERT(false);
    THROW_ARANGO_EXCEPTION(TRI_ERROR_NOT_IMPLEMENTED);
  }
}

// Let's do it the C++ way.
template <class T>
struct dependent_false : std::false_type {};

template <class Executor>
std::tuple<ExecutorState, typename Executor::Stats, size_t, AqlCall>
ExecutionBlockImpl<Executor>::executeSkipRowsRange(AqlItemBlockInputRange& inputRange,
                                                   AqlCall& call) {
  if constexpr (isNewStyleExecutor<Executor>) {
    call.skippedRows = 0;
    if constexpr (skipRowsType<Executor>() == SkipRowsRangeVariant::EXECUTOR) {
      // If the executor has a method skipRowsRange, to skip outputs.
      // Every non-passthrough executor needs to implement this.
      return _executor.skipRowsRange(inputRange, call);
    } else if constexpr (skipRowsType<Executor>() == SkipRowsRangeVariant::FETCHER) {
      // If we know that every input row produces exactly one output row (this
      // is a property of the executor), then we can just let the fetcher skip
      // the number of rows that we would like to skip.
      // Returning this will trigger to end in upstream state now, with the
      // call that was handed it.
      static_assert(
          std::is_same_v<typename Executor::Stats, NoStats>,
          "Executors with custom statistics must implement skipRowsRange.");
      return {inputRange.upstreamState(), NoStats{}, 0, call};
    } else {
      static_assert(dependent_false<Executor>::value,
                    "This value of SkipRowsRangeVariant is not supported");
      return std::make_tuple(ExecutorState::DONE, typename Executor::Stats{}, 0, call);
    }
  } else {
    TRI_ASSERT(false);
    return std::make_tuple(ExecutorState::DONE, typename Executor::Stats{}, 0, call);
  }
  // Compiler is unhappy without this.
  return std::make_tuple(ExecutorState::DONE, typename Executor::Stats{}, 0, call);
}

/**
 * @brief This is the central function of an executor, and it acts like a
 * coroutine: It can be called multiple times and keeps state across
 * calls.
 *
 * The intended behaviour of this function is best described in terms of
 * a state machine; the possible states are the ExecStates
 * SKIP, PRODUCE, FULLCOUNT, FASTFORWARD, UPSTREAM, SHADOWROWS, DONE
 *
 * SKIP       skipping rows. How rows are skipped is determined by
 *            the Executor that is used. See SkipVariants
 * PRODUCE    calls produceRows of the executor
 * FULLCOUNT  again skipping rows. like skip, but will skip all rows
 * FASTFORWARD like fullcount, but does not count skipped rows.
 * UPSTREAM   fetches rows from the upstream executor(s) to be processed by
 *            our executor.
 * SHADOWROWS process any shadow rows
 * DONE       processing of one output is done. We did handle offset / limit / fullCount without crossing BatchSize limits.
 *            This state does not indicate that we are DONE with all input, we are just done with one walk through this statemachine.
 *
 * We progress within the states in the following way:
 *   There is a nextState method that determines the next state based on the call, it can only lead to:
 *   SKIP, PRODUCE, FULLCOUNT, FASTFORWAD, DONE
 *
 *   On the first call we will use nextState to get to our starting point.
 *   After any of SKIP, PRODUCE, FULLCOUNT, FASTFORWAD, DONE We either go to
 *   1. DONE (if output is full)
 *   2. SHADOWROWS (if executor is done)
 *   3. UPSTREAM if executor has More, (Invariant: input fully consumed)
 *   4. NextState (if none of the above applies)
 *
 *   From SHADOWROWS we can only go to DONE
 *   From UPSTREAM we go to NextState.
 *
 * @tparam Executor The Executor that will implement the logic of what needs to happen to the data
 * @param stack The call stack of lower levels
 * @return std::tuple<ExecutionState, size_t, SharedAqlItemBlockPtr>
 *        ExecutionState: WAITING -> We wait for IO, secure state, return you will be called again
 *        ExecutionState: HASMORE -> We still have data
 *        ExecutionState: DONE -> We do not have any more data, do never call again
 *        size_t -> Amount of documents skipped within this one call. (contains offset and fullCount)
 *        SharedAqlItemBlockPtr -> The resulting data
 */
template <class Executor>
std::tuple<ExecutionState, size_t, SharedAqlItemBlockPtr>
ExecutionBlockImpl<Executor>::executeWithoutTrace(AqlCallStack stack) {
  if constexpr (isNewStyleExecutor<Executor>) {
    if (!stack.isRelevant()) {
      // We are bypassing subqueries.
      // This executor is not allowed to perform actions
      // However we need to maintain the upstream state.
      size_t skippedLocal = 0;
      typename Fetcher::DataRange bypassedRange{ExecutorState::HASMORE};
      std::tie(_upstreamState, skippedLocal, bypassedRange) = _rowFetcher.execute(stack);
      return {_upstreamState, skippedLocal, bypassedRange.getBlock()};
    }
    AqlCall clientCall = stack.popCall();

    // We can only have returned the following internal states
    TRI_ASSERT(_execState == ExecState::CHECKCALL || _execState == ExecState::SHADOWROWS ||
               _execState == ExecState::UPSTREAM);
    // Skip can only be > 0 if we are in upstream cases.
    TRI_ASSERT(_skipped == 0 || _execState == ExecState::UPSTREAM);
    if (_execState == ExecState::UPSTREAM) {
      // We have been in waiting state.
      // We may have local work on the original call.
      // The client does not have the right to change her
      // mind just because we told her to hold the line.

      // The client cannot request less data!
      TRI_ASSERT(_clientRequest.getOffset() <= clientCall.getOffset());
      TRI_ASSERT(_clientRequest.getLimit() <= clientCall.getLimit());
      TRI_ASSERT(_clientRequest.needsFullCount() == clientCall.needsFullCount());
      clientCall = _clientRequest;
    }

    while (_execState != ExecState::DONE) {
      switch (_execState) {
        case ExecState::CHECKCALL: {
          _execState = nextState(clientCall);
          break;
        }
        case ExecState::SKIP: {
#ifdef ARANGODB_ENABLE_MAINTAINER_MODE
          size_t offsetBefore = clientCall.getOffset();
          TRI_ASSERT(offsetBefore > 0);
          size_t canPassFullcount =
              clientCall.getLimit() == 0 && clientCall.needsFullCount();
#endif
          auto [state, stats, skippedLocal, call] =
              executeSkipRowsRange(_lastRange, clientCall);
#ifdef ARANGODB_ENABLE_MAINTAINER_MODE
          // Assertion: We did skip 'skippedLocal' documents here.
          // This means that they have to be removed from clientCall.getOffset()
          // This has to be done by the Executor calling call.didSkip()
          // accordingly.
          if (canPassFullcount) {
            // In htis case we can first skip. But straight after continue with fullCount, so we might skip more
            TRI_ASSERT(clientCall.getOffset() + skippedLocal >= offsetBefore);
            if (clientCall.getOffset() + skippedLocal > offsetBefore) {
              // First need to count down offset.
              TRI_ASSERT(clientCall.getOffset() == 0);
            }
          } else {
            TRI_ASSERT(clientCall.getOffset() + skippedLocal == offsetBefore);
          }
#endif
          _skipped += skippedLocal;
          _engine->_stats += stats;
          // The execute might have modified the client call.
          if (state == ExecutorState::DONE) {
            _execState = ExecState::SHADOWROWS;
          } else if (clientCall.getOffset() > 0) {
            TRI_ASSERT(_upstreamState != ExecutionState::DONE);
            // We need to request more
            _upstreamRequest = call;
            _execState = ExecState::UPSTREAM;
          } else {
            // We are done with skipping. Skip is not allowed to request more
            _execState = ExecState::CHECKCALL;
          }
          break;
        }
        case ExecState::PRODUCE: {
          // Make sure there's a block allocated and set
          // the call
          TRI_ASSERT(clientCall.getLimit() > 0);
          ensureOutputBlock(std::move(clientCall));
          TRI_ASSERT(_outputItemRow);

          // Execute getSome
          auto const [state, stats, call] =
              _executor.produceRows(_lastRange, *_outputItemRow);
          _engine->_stats += stats;

          // Produce might have modified the clientCall
          clientCall = _outputItemRow->getClientCall();

          if (_outputItemRow->isInitialized() && _outputItemRow->allRowsUsed()) {
            _execState = ExecState::DONE;
          } else if (state == ExecutorState::DONE) {
            _execState = ExecState::SHADOWROWS;
          } else if (clientCall.getLimit() > 0 && !_lastRange.hasDataRow()) {
            TRI_ASSERT(_upstreamState != ExecutionState::DONE);
            // We need to request more
            _upstreamRequest = call;
            _execState = ExecState::UPSTREAM;
          } else {
            // We are done with producing. Produce is not allowed to request more
            _execState = ExecState::CHECKCALL;
          }
          break;
        }
        case ExecState::FASTFORWARD: {
          // We can either do FASTFORWARD or FULLCOUNT, difference is that
          // fullcount counts what is produced now, FASTFORWARD simply drops
          TRI_ASSERT(!clientCall.needsFullCount());
          // We can drop all dataRows from upstream

          while (_lastRange.hasDataRow()) {
            auto [state, row] = _lastRange.nextDataRow();
            TRI_ASSERT(row.isInitialized());
          }
          if (_lastRange.upstreamState() == ExecutorState::DONE) {
            _execState = ExecState::SHADOWROWS;
          } else {
            // We need to request more, simply send hardLimit 0 upstream
            _upstreamRequest = AqlCall{};
            _upstreamRequest.hardLimit = 0;
            _execState = ExecState::UPSTREAM;
          }
          break;
        }
        case ExecState::FULLCOUNT: {
          auto [state, stats, skippedLocal, call] =
              executeSkipRowsRange(_lastRange, clientCall);
          _skipped += skippedLocal;
          _engine->_stats += stats;

          if (state == ExecutorState::DONE) {
            _execState = ExecState::SHADOWROWS;
          } else {
            // We need to request more
            _upstreamRequest = call;
            _execState = ExecState::UPSTREAM;
          }
          break;
        }
        case ExecState::UPSTREAM: {
          // If this triggers the executors produceRows function has returned
          // HASMORE even if it knew that upstream has no further rows.
          TRI_ASSERT(_upstreamState != ExecutionState::DONE);
          // We need to make sure _lastRange is all used
          TRI_ASSERT(!_lastRange.hasDataRow());
          TRI_ASSERT(!_lastRange.hasShadowRow());
          size_t skippedLocal = 0;
          auto callCopy = _upstreamRequest;
          stack.pushCall(std::move(callCopy));
          std::tie(_upstreamState, skippedLocal, _lastRange) = _rowFetcher.execute(stack);
          if (_upstreamState == ExecutionState::WAITING) {
            // We need to persist the old call before we return.
            // We might have some local accounting to this call.
            _clientRequest = clientCall;
            // We do not return anything in WAITING state, also NOT skipped.
            return {_upstreamState, 0, nullptr};
          }
          // We have a new range, passthrough can use this range.
          _hasUsedDataRangeBlock = false;
          _skipped += skippedLocal;
          // We skipped through passthroug, so count that a skip was solved.
          clientCall.didSkip(skippedLocal);
          _execState = ExecState::CHECKCALL;
          break;
        }
        case ExecState::SHADOWROWS: {
          // TODO: Check if there is a situation where we are at this point, but at the end of a block
          // Or if we would not recognize this beforehand
          // TODO: Check if we can have the situation that we are between two shadow rows here.
          // E.g. LastRow is releveant shadowRow. NextRow is non-relevant shadowRow.
          // NOTE: I do not think this is an issue, as the Executor will always say that it cannot do anything with
          // an empty input. Only exception might be COLLECT COUNT.
          if (_lastRange.hasShadowRow()) {
            auto const& [state, shadowRow] = _lastRange.nextShadowRow();
            TRI_ASSERT(shadowRow.isInitialized());
            ensureOutputBlock(std::move(clientCall));
            TRI_ASSERT(_outputItemRow);
            TRI_ASSERT(_outputItemRow->isInitialized());

            _outputItemRow->copyRow(shadowRow);

            if (shadowRow.isRelevant()) {
              // We found a relevant shadow Row.
              // We need to reset the Executor
              // cppcheck-suppress unreadVariable
              constexpr bool customInit = hasInitializeCursor<decltype(_executor)>::value;
              InitializeCursor<customInit>::init(_executor, _rowFetcher, _infos);
            }
            TRI_ASSERT(_outputItemRow->produced());
            _outputItemRow->advanceRow();
            clientCall = _outputItemRow->getClientCall();
            if (_outputItemRow->allRowsUsed()) {
              _execState = ExecState::DONE;
            } else if (state == ExecutorState::DONE) {
              if (_lastRange.hasDataRow()) {
                // TODO this state is invalid, and can just show up now if we exclude SKIP
                _execState = ExecState::PRODUCE;
              } else {
                // Right now we cannot support to have more than one set of
                // ShadowRows inside of a Range.
                // We do not know how to continue with the above executor after a shadowrow.
                TRI_ASSERT(!_lastRange.hasDataRow());
                _execState = ExecState::DONE;
              }
            }
          } else {
            _execState = ExecState::DONE;
          }
          break;
        }
        default:
          // unreachable
          TRI_ASSERT(false);
      }
    }
    // If we do not have an output, we simply return a nullptr here.
    auto outputBlock = _outputItemRow != nullptr ? _outputItemRow->stealBlock()
                                                 : SharedAqlItemBlockPtr{nullptr};
    // We are locally done with our output.
    // Next time we need to check the client call again
    _execState = ExecState::CHECKCALL;
    // This is not strictly necessary here, as we shouldn't be called again
    // after DONE.
    _outputItemRow.reset();

    // We return skipped here, reset member
    size_t skipped = _skipped;
    _skipped = 0;
    if (_lastRange.hasDataRow() || _lastRange.hasShadowRow()) {
      // We have skipped or/and return data, otherwise we cannot return HASMORE
      TRI_ASSERT(skipped > 0 || (outputBlock != nullptr && outputBlock->numEntries() > 0));
      return {ExecutionState::HASMORE, skipped, std::move(outputBlock)};
    }
    return {_upstreamState, skipped, std::move(outputBlock)};
  } else {
    // TODO this branch must never be taken with an executor that has not been
    //      converted yet
    TRI_ASSERT(false);
    THROW_ARANGO_EXCEPTION(TRI_ERROR_NOT_IMPLEMENTED);
  }
}

/// @brief reset all internal states after processing a shadow row.
template <class Executor>
void ExecutionBlockImpl<Executor>::resetAfterShadowRow() {
  // cppcheck-suppress unreadVariable
  constexpr bool customInit = hasInitializeCursor<decltype(_executor)>::value;
  InitializeCursor<customInit>::init(_executor, _rowFetcher, _infos);
}

template <class Executor>
ExecutionState ExecutionBlockImpl<Executor>::fetchShadowRowInternal() {
  TRI_ASSERT(_state == InternalState::FETCH_SHADOWROWS);
  TRI_ASSERT(!_outputItemRow->isFull());
  ExecutionState state = ExecutionState::HASMORE;
  ShadowAqlItemRow shadowRow{CreateInvalidShadowRowHint{}};
  // TODO: Add lazy evaluation in case of LIMIT "lying" on done
  std::tie(state, shadowRow) = _rowFetcher.fetchShadowRow();
  if (state == ExecutionState::WAITING) {
    TRI_ASSERT(!shadowRow.isInitialized());
    return state;
  }

  if (state == ExecutionState::DONE) {
    _state = InternalState::DONE;
  }
  if (shadowRow.isInitialized()) {
    _outputItemRow->copyRow(shadowRow);
    TRI_ASSERT(_outputItemRow->produced());
    _outputItemRow->advanceRow();
  } else {
    if (_state != InternalState::DONE) {
      _state = InternalState::FETCH_DATA;
      resetAfterShadowRow();
    }
  }
  return state;
}

template class ::arangodb::aql::ExecutionBlockImpl<CalculationExecutor<CalculationType::Condition>>;
template class ::arangodb::aql::ExecutionBlockImpl<CalculationExecutor<CalculationType::Reference>>;
template class ::arangodb::aql::ExecutionBlockImpl<CalculationExecutor<CalculationType::V8Condition>>;
template class ::arangodb::aql::ExecutionBlockImpl<ConstrainedSortExecutor>;
template class ::arangodb::aql::ExecutionBlockImpl<CountCollectExecutor>;
template class ::arangodb::aql::ExecutionBlockImpl<DistinctCollectExecutor>;
template class ::arangodb::aql::ExecutionBlockImpl<EnumerateCollectionExecutor>;
template class ::arangodb::aql::ExecutionBlockImpl<EnumerateListExecutor>;
template class ::arangodb::aql::ExecutionBlockImpl<FilterExecutor>;
template class ::arangodb::aql::ExecutionBlockImpl<HashedCollectExecutor>;

template class ::arangodb::aql::ExecutionBlockImpl<IResearchViewExecutor<false, arangodb::iresearch::MaterializeType::NotMaterialize>>;
template class ::arangodb::aql::ExecutionBlockImpl<IResearchViewExecutor<false, arangodb::iresearch::MaterializeType::LateMaterialize>>;
template class ::arangodb::aql::ExecutionBlockImpl<IResearchViewExecutor<false, arangodb::iresearch::MaterializeType::Materialize>>;
template class ::arangodb::aql::ExecutionBlockImpl<
    IResearchViewExecutor<false, arangodb::iresearch::MaterializeType::NotMaterialize | arangodb::iresearch::MaterializeType::UseStoredValues>>;
template class ::arangodb::aql::ExecutionBlockImpl<
    IResearchViewExecutor<false, arangodb::iresearch::MaterializeType::LateMaterialize | arangodb::iresearch::MaterializeType::UseStoredValues>>;
template class ::arangodb::aql::ExecutionBlockImpl<IResearchViewExecutor<true, arangodb::iresearch::MaterializeType::NotMaterialize>>;
template class ::arangodb::aql::ExecutionBlockImpl<IResearchViewExecutor<true, arangodb::iresearch::MaterializeType::LateMaterialize>>;
template class ::arangodb::aql::ExecutionBlockImpl<IResearchViewExecutor<true, arangodb::iresearch::MaterializeType::Materialize>>;
template class ::arangodb::aql::ExecutionBlockImpl<
    IResearchViewExecutor<true, arangodb::iresearch::MaterializeType::NotMaterialize | arangodb::iresearch::MaterializeType::UseStoredValues>>;
template class ::arangodb::aql::ExecutionBlockImpl<
    IResearchViewExecutor<true, arangodb::iresearch::MaterializeType::LateMaterialize | arangodb::iresearch::MaterializeType::UseStoredValues>>;
template class ::arangodb::aql::ExecutionBlockImpl<IResearchViewMergeExecutor<false, arangodb::iresearch::MaterializeType::NotMaterialize>>;
template class ::arangodb::aql::ExecutionBlockImpl<IResearchViewMergeExecutor<false, arangodb::iresearch::MaterializeType::LateMaterialize>>;
template class ::arangodb::aql::ExecutionBlockImpl<IResearchViewMergeExecutor<false, arangodb::iresearch::MaterializeType::Materialize>>;
template class ::arangodb::aql::ExecutionBlockImpl<IResearchViewMergeExecutor<
    false, arangodb::iresearch::MaterializeType::NotMaterialize | arangodb::iresearch::MaterializeType::UseStoredValues>>;
template class ::arangodb::aql::ExecutionBlockImpl<IResearchViewMergeExecutor<
    false, arangodb::iresearch::MaterializeType::LateMaterialize | arangodb::iresearch::MaterializeType::UseStoredValues>>;
template class ::arangodb::aql::ExecutionBlockImpl<IResearchViewMergeExecutor<true, arangodb::iresearch::MaterializeType::NotMaterialize>>;
template class ::arangodb::aql::ExecutionBlockImpl<IResearchViewMergeExecutor<true, arangodb::iresearch::MaterializeType::LateMaterialize>>;
template class ::arangodb::aql::ExecutionBlockImpl<IResearchViewMergeExecutor<true, arangodb::iresearch::MaterializeType::Materialize>>;
template class ::arangodb::aql::ExecutionBlockImpl<IResearchViewMergeExecutor<
    true, arangodb::iresearch::MaterializeType::NotMaterialize | arangodb::iresearch::MaterializeType::UseStoredValues>>;
template class ::arangodb::aql::ExecutionBlockImpl<IResearchViewMergeExecutor<
    true, arangodb::iresearch::MaterializeType::LateMaterialize | arangodb::iresearch::MaterializeType::UseStoredValues>>;

template class ::arangodb::aql::ExecutionBlockImpl<IdExecutor<ConstFetcher>>;
template class ::arangodb::aql::ExecutionBlockImpl<IdExecutor<SingleRowFetcher<BlockPassthrough::Enable>>>;
template class ::arangodb::aql::ExecutionBlockImpl<IndexExecutor>;
template class ::arangodb::aql::ExecutionBlockImpl<LimitExecutor>;

// IndexTag, Insert, Remove, Update,Replace, Upsert are only tags for this one
template class ::arangodb::aql::ExecutionBlockImpl<SingleRemoteModificationExecutor<IndexTag>>;
template class ::arangodb::aql::ExecutionBlockImpl<SingleRemoteModificationExecutor<Insert>>;
template class ::arangodb::aql::ExecutionBlockImpl<SingleRemoteModificationExecutor<Remove>>;
template class ::arangodb::aql::ExecutionBlockImpl<SingleRemoteModificationExecutor<Update>>;
template class ::arangodb::aql::ExecutionBlockImpl<SingleRemoteModificationExecutor<Replace>>;
template class ::arangodb::aql::ExecutionBlockImpl<SingleRemoteModificationExecutor<Upsert>>;

template class ::arangodb::aql::ExecutionBlockImpl<NoResultsExecutor>;
template class ::arangodb::aql::ExecutionBlockImpl<ReturnExecutor>;
template class ::arangodb::aql::ExecutionBlockImpl<ShortestPathExecutor>;
template class ::arangodb::aql::ExecutionBlockImpl<KShortestPathsExecutor>;
template class ::arangodb::aql::ExecutionBlockImpl<SortedCollectExecutor>;
template class ::arangodb::aql::ExecutionBlockImpl<SortExecutor>;
template class ::arangodb::aql::ExecutionBlockImpl<SubqueryEndExecutor>;
template class ::arangodb::aql::ExecutionBlockImpl<SubqueryExecutor<true>>;
template class ::arangodb::aql::ExecutionBlockImpl<SubqueryExecutor<false>>;
template class ::arangodb::aql::ExecutionBlockImpl<SubqueryStartExecutor>;
template class ::arangodb::aql::ExecutionBlockImpl<TraversalExecutor>;
template class ::arangodb::aql::ExecutionBlockImpl<SortingGatherExecutor>;
template class ::arangodb::aql::ExecutionBlockImpl<ParallelUnsortedGatherExecutor>;
template class ::arangodb::aql::ExecutionBlockImpl<UnsortedGatherExecutor>;

template class ::arangodb::aql::ExecutionBlockImpl<MaterializeExecutor<RegisterId>>;
template class ::arangodb::aql::ExecutionBlockImpl<MaterializeExecutor<std::string const&>>;

template class ::arangodb::aql::ExecutionBlockImpl<ModificationExecutor<AllRowsFetcher, InsertModifier>>;
template class ::arangodb::aql::ExecutionBlockImpl<ModificationExecutor<SingleRowFetcher<BlockPassthrough::Disable>, InsertModifier>>;
template class ::arangodb::aql::ExecutionBlockImpl<ModificationExecutor<AllRowsFetcher, RemoveModifier>>;
template class ::arangodb::aql::ExecutionBlockImpl<ModificationExecutor<SingleRowFetcher<BlockPassthrough::Disable>, RemoveModifier>>;
template class ::arangodb::aql::ExecutionBlockImpl<ModificationExecutor<AllRowsFetcher, UpdateReplaceModifier>>;
template class ::arangodb::aql::ExecutionBlockImpl<ModificationExecutor<SingleRowFetcher<BlockPassthrough::Disable>, UpdateReplaceModifier>>;
template class ::arangodb::aql::ExecutionBlockImpl<ModificationExecutor<AllRowsFetcher, UpsertModifier>>;
template class ::arangodb::aql::ExecutionBlockImpl<ModificationExecutor<SingleRowFetcher<BlockPassthrough::Disable>, UpsertModifier>>;<|MERGE_RESOLUTION|>--- conflicted
+++ resolved
@@ -131,12 +131,8 @@
  */
 template <typename Executor>
 constexpr bool isNewStyleExecutor =
-<<<<<<< HEAD
-    is_one_of_v<Executor, FilterExecutor, SortedCollectExecutor, ReturnExecutor, IndexExecutor,
-=======
     is_one_of_v<Executor, FilterExecutor, SortedCollectExecutor, IdExecutor<ConstFetcher>,
-                IdExecutor<SingleRowFetcher<BlockPassthrough::Enable>>, ReturnExecutor,
->>>>>>> 44fdb29f
+                IdExecutor<SingleRowFetcher<BlockPassthrough::Enable>>, ReturnExecutor, IndexExecutor,
 #ifdef ARANGODB_USE_GOOGLE_TESTS
                 TestLambdaExecutor,
                 TestLambdaSkipExecutor,  // we need one after these to avoid compile errors in non-test mode
