////////////////////////////////////////////////////////////////////////////////
/// DISCLAIMER
///
/// Copyright 2018 ArangoDB GmbH, Cologne, Germany
///
/// Licensed under the Apache License, Version 2.0 (the "License");
/// you may not use this file except in compliance with the License.
/// You may obtain a copy of the License at
///
///     http://www.apache.org/licenses/LICENSE-2.0
///
/// Unless required by applicable law or agreed to in writing, software
/// distributed under the License is distributed on an "AS IS" BASIS,
/// WITHOUT WARRANTIES OR CONDITIONS OF ANY KIND, either express or implied.
/// See the License for the specific language governing permissions and
/// limitations under the License.
///
/// Copyright holder is ArangoDB GmbH, Cologne, Germany
///
/// @author Tobias Goedderz
/// @author Michael Hackstein
/// @author Heiko Kernbach
/// @author Jan Christoph Uhde
////////////////////////////////////////////////////////////////////////////////

#include "ExecutionBlockImpl.h"

#include "Aql/AllRowsFetcher.h"
#include "Aql/AqlCallStack.h"
#include "Aql/AqlItemBlock.h"
#include "Aql/CalculationExecutor.h"
#include "Aql/ConstFetcher.h"
#include "Aql/ConstrainedSortExecutor.h"
#include "Aql/CountCollectExecutor.h"
#include "Aql/DistinctCollectExecutor.h"
#include "Aql/EnumerateCollectionExecutor.h"
#include "Aql/EnumerateListExecutor.h"
#include "Aql/ExecutionEngine.h"
#include "Aql/ExecutionState.h"
#include "Aql/ExecutorInfos.h"
#include "Aql/FilterExecutor.h"
#include "Aql/HashedCollectExecutor.h"
#include "Aql/IResearchViewExecutor.h"
#include "Aql/IdExecutor.h"
#include "Aql/IndexExecutor.h"
#include "Aql/InputAqlItemRow.h"
#include "Aql/KShortestPathsExecutor.h"
#include "Aql/LimitExecutor.h"
#include "Aql/MaterializeExecutor.h"
#include "Aql/ModificationExecutor.h"
#include "Aql/MultiDependencySingleRowFetcher.h"
#include "Aql/NoResultsExecutor.h"
#include "Aql/ParallelUnsortedGatherExecutor.h"
#include "Aql/Query.h"
#include "Aql/QueryOptions.h"
#include "Aql/ReturnExecutor.h"
#include "Aql/ShadowAqlItemRow.h"
#include "Aql/ShortestPathExecutor.h"
#include "Aql/SimpleModifier.h"
#include "Aql/SingleRemoteModificationExecutor.h"
#include "Aql/SortExecutor.h"
#include "Aql/SortRegister.h"
#include "Aql/SortedCollectExecutor.h"
#include "Aql/SortingGatherExecutor.h"
#include "Aql/SubqueryEndExecutor.h"
#include "Aql/SubqueryExecutor.h"
#include "Aql/SubqueryStartExecutor.h"
#include "Aql/TraversalExecutor.h"
#include "Aql/UnsortedGatherExecutor.h"
#include "Aql/UpsertModifier.h"
#include "Basics/system-functions.h"
#include "Transaction/Context.h"

#include <velocypack/Dumper.h>
#include <velocypack/velocypack-aliases.h>

#include <boost/core/demangle.hpp>

#include <type_traits>

using namespace arangodb;
using namespace arangodb::aql;

#define LOG_QUERY(logId, level)            \
  LOG_TOPIC(logId, level, Logger::QUERIES) \
      << "[query#" << this->_engine->getQuery()->id() << "] "

/*
 * Creates a metafunction `checkName` that tests whether a class has a method
 * named `methodName`, used like this:
 *
 * CREATE_HAS_MEMBER_CHECK(someMethod, hasSomeMethod);
 * ...
 * constexpr bool someClassHasSomeMethod = hasSomeMethod<SomeClass>::value;
 */

#define CREATE_HAS_MEMBER_CHECK(methodName, checkName)               \
  template <typename T>                                              \
  class checkName {                                                  \
    template <typename C>                                            \
    static std::true_type test(decltype(&C::methodName));            \
    template <typename C>                                            \
    static std::true_type test(decltype(&C::template methodName<>)); \
    template <typename>                                              \
    static std::false_type test(...);                                \
                                                                     \
   public:                                                           \
    static constexpr bool value = decltype(test<T>(0))::value;       \
  }

CREATE_HAS_MEMBER_CHECK(initializeCursor, hasInitializeCursor);
CREATE_HAS_MEMBER_CHECK(skipRows, hasSkipRows);
CREATE_HAS_MEMBER_CHECK(fetchBlockForPassthrough, hasFetchBlockForPassthrough);
CREATE_HAS_MEMBER_CHECK(expectedNumberOfRows, hasExpectedNumberOfRows);
CREATE_HAS_MEMBER_CHECK(skipRowsRange, hasSkipRowsRange);

#ifdef ARANGODB_USE_GOOGLE_TESTS
// Forward declaration of Test Executors.
// only used as long as isNewStyleExecutor is required.
namespace arangodb {
namespace aql {
class TestLambdaExecutor;

class TestLambdaSkipExecutor;
}  // namespace aql
}  // namespace arangodb
#endif

template <typename T, typename... Es>
constexpr bool is_one_of_v = (std::is_same_v<T, Es> || ...);

/*
 * Determine whether we execute new style or old style skips, i.e. pre or post shadow row introduction
 * TODO: This should be removed once all executors and fetchers are ported to the new style.
 */
template <typename Executor>
constexpr bool isNewStyleExecutor =
    is_one_of_v<Executor, FilterExecutor, SortedCollectExecutor, IdExecutor<ConstFetcher>,
                IdExecutor<SingleRowFetcher<BlockPassthrough::Enable>>, ReturnExecutor, HashedCollectExecutor, IndexExecutor,
#ifdef ARANGODB_USE_GOOGLE_TESTS
                TestLambdaExecutor,
                TestLambdaSkipExecutor,  // we need one after these to avoid compile errors in non-test mode
#endif
<<<<<<< HEAD
                SubqueryStartExecutor, SubqueryEndExecutor, ShortestPathExecutor>;
=======
                ShortestPathExecutor, EnumerateListExecutor>;
>>>>>>> 1a547620

template <class Executor>
ExecutionBlockImpl<Executor>::ExecutionBlockImpl(ExecutionEngine* engine,
                                                 ExecutionNode const* node,
                                                 typename Executor::Infos infos)
    : ExecutionBlock(engine, node),
      _dependencyProxy(_dependencies, engine->itemBlockManager(),
                       infos.getInputRegisters(),
                       infos.numberOfInputRegisters(), trxVpackOptions()),
      _rowFetcher(_dependencyProxy),
      _infos(std::move(infos)),
      _executor(_rowFetcher, _infos),
      _outputItemRow(),
      _query(*engine->getQuery()),
      _state(InternalState::FETCH_DATA),
      _lastRange{ExecutorState::HASMORE},
      _execState{ExecState::CHECKCALL},
      _upstreamRequest{},
      _clientRequest{},
      _hasUsedDataRangeBlock{false} {
  // already insert ourselves into the statistics results
  if (_profile >= PROFILE_LEVEL_BLOCKS) {
    _engine->_stats.nodes.try_emplace(node->id(), ExecutionStats::Node());
  }
}

template <class Executor>
ExecutionBlockImpl<Executor>::~ExecutionBlockImpl() = default;

template <class Executor>
std::pair<ExecutionState, SharedAqlItemBlockPtr> ExecutionBlockImpl<Executor>::getSome(size_t atMost) {
  if constexpr (isNewStyleExecutor<Executor>) {
    AqlCallStack stack{AqlCall::SimulateGetSome(atMost)};
    auto const [state, skipped, block] = execute(stack);
    return {state, block};
  } else {
    traceGetSomeBegin(atMost);
    auto result = getSomeWithoutTrace(atMost);
    return traceGetSomeEnd(result.first, std::move(result.second));
  }
}

template <class Executor>
std::pair<ExecutionState, SharedAqlItemBlockPtr> ExecutionBlockImpl<Executor>::getSomeWithoutTrace(size_t atMost) {
  TRI_ASSERT(atMost <= ExecutionBlock::DefaultBatchSize);
  // silence tests -- we need to introduce new failure tests for fetchers
  TRI_IF_FAILURE("ExecutionBlock::getOrSkipSome1") {
    THROW_ARANGO_EXCEPTION(TRI_ERROR_DEBUG);
  }
  TRI_IF_FAILURE("ExecutionBlock::getOrSkipSome2") {
    THROW_ARANGO_EXCEPTION(TRI_ERROR_DEBUG);
  }
  TRI_IF_FAILURE("ExecutionBlock::getOrSkipSome3") {
    THROW_ARANGO_EXCEPTION(TRI_ERROR_DEBUG);
  }

  if (getQuery().killed()) {
    THROW_ARANGO_EXCEPTION(TRI_ERROR_QUERY_KILLED);
  }

  if (_state == InternalState::DONE) {
    // We are done, so we stay done
    return {ExecutionState::DONE, nullptr};
  }

  if (!_outputItemRow) {
    ExecutionState state;
    SharedAqlItemBlockPtr newBlock;
    std::tie(state, newBlock) =
        requestWrappedBlock(atMost, _infos.numberOfOutputRegisters());
    if (state == ExecutionState::WAITING) {
      TRI_ASSERT(newBlock == nullptr);
      return {state, nullptr};
    }
    if (newBlock == nullptr) {
      TRI_ASSERT(state == ExecutionState::DONE);
      _state = InternalState::DONE;
      // _rowFetcher must be DONE now already
      return {state, nullptr};
    }
    TRI_ASSERT(newBlock != nullptr);
    TRI_ASSERT(newBlock->size() > 0);
    // We cannot hold this assertion, if we are on a pass-through
    // block and the upstream uses execute already.
    // TRI_ASSERT(newBlock->size() <= atMost);
    _outputItemRow = createOutputRow(newBlock, AqlCall{});
  }

  ExecutionState state = ExecutionState::HASMORE;
  ExecutorStats executorStats{};

  TRI_ASSERT(atMost > 0);

  if (isInSplicedSubquery()) {
    // The loop has to be entered at least once!
    TRI_ASSERT(!_outputItemRow->isFull());
    while (!_outputItemRow->isFull() && _state != InternalState::DONE) {
      // Assert that write-head is always pointing to a free row
      TRI_ASSERT(!_outputItemRow->produced());
      switch (_state) {
        case InternalState::FETCH_DATA: {
          std::tie(state, executorStats) = _executor.produceRows(*_outputItemRow);
          // Count global but executor-specific statistics, like number of
          // filtered rows.
          _engine->_stats += executorStats;
          if (_outputItemRow->produced()) {
            _outputItemRow->advanceRow();
          }

          if (state == ExecutionState::WAITING) {
            return {state, nullptr};
          }

          if (state == ExecutionState::DONE) {
            _state = InternalState::FETCH_SHADOWROWS;
          }
          break;
        }
        case InternalState::FETCH_SHADOWROWS: {
          state = fetchShadowRowInternal();
          if (state == ExecutionState::WAITING) {
            return {state, nullptr};
          }
          break;
        }
        case InternalState::DONE: {
          TRI_ASSERT(false);  // Invalid state
        }
      }
    }
    // Modify the return state.
    // As long as we do still have ShadowRows
    // We need to return HASMORE!
    if (_state == InternalState::DONE) {
      state = ExecutionState::DONE;
    } else {
      state = ExecutionState::HASMORE;
    }
  } else {
    // The loop has to be entered at least once!
    TRI_ASSERT(!_outputItemRow->isFull());
    while (!_outputItemRow->isFull()) {
      std::tie(state, executorStats) = _executor.produceRows(*_outputItemRow);
      // Count global but executor-specific statistics, like number of filtered
      // rows.
      _engine->_stats += executorStats;
      if (_outputItemRow->produced()) {
        _outputItemRow->advanceRow();
      }

      if (state == ExecutionState::WAITING) {
        return {state, nullptr};
      }

      if (state == ExecutionState::DONE) {
        auto outputBlock = _outputItemRow->stealBlock();
        // This is not strictly necessary here, as we shouldn't be called again
        // after DONE.
        _outputItemRow.reset();
        return {state, std::move(outputBlock)};
      }
    }

    TRI_ASSERT(state == ExecutionState::HASMORE);
    TRI_ASSERT(_outputItemRow->isFull());
  }

  auto outputBlock = _outputItemRow->stealBlock();
  // we guarantee that we do return a valid pointer in the HASMORE case.
  TRI_ASSERT(outputBlock != nullptr || _state == InternalState::DONE);
  _outputItemRow.reset();
  return {state, std::move(outputBlock)};
}

template <class Executor>
std::unique_ptr<OutputAqlItemRow> ExecutionBlockImpl<Executor>::createOutputRow(
    SharedAqlItemBlockPtr& newBlock, AqlCall&& call) {
#ifdef ARANGODB_ENABLE_MAINTAINER_MODE
  if (newBlock != nullptr) {
    // Assert that the block has enough registers. This must be guaranteed by
    // the register planning.
    TRI_ASSERT(newBlock->getNrRegs() == _infos.numberOfOutputRegisters());
    // Check that all output registers are empty.
    for (auto const& reg : *_infos.getOutputRegisters()) {
      for (size_t row = 0; row < newBlock->size(); row++) {
        AqlValue const& val = newBlock->getValueReference(row, reg);
        TRI_ASSERT(val.isEmpty());
      }
    }
  }
#endif

  if /* constexpr */ (Executor::Properties::allowsBlockPassthrough == BlockPassthrough::Enable) {
    return std::make_unique<OutputAqlItemRow>(newBlock, infos().getOutputRegisters(),
                                              infos().registersToKeep(),
                                              infos().registersToClear(), call,
                                              OutputAqlItemRow::CopyRowBehavior::DoNotCopyInputRows);
  } else {
    return std::make_unique<OutputAqlItemRow>(newBlock, infos().getOutputRegisters(),
                                              infos().registersToKeep(),
                                              infos().registersToClear(), call);
  }
}

template <class Executor>
Executor& ExecutionBlockImpl<Executor>::executor() {
  return _executor;
}

template <class Executor>
Query const& ExecutionBlockImpl<Executor>::getQuery() const {
  return _query;
}

template <class Executor>
typename ExecutionBlockImpl<Executor>::Infos const& ExecutionBlockImpl<Executor>::infos() const {
  return _infos;
}

namespace arangodb::aql {

enum class SkipVariants { FETCHER, EXECUTOR, GET_SOME };

// Specifying the namespace here is important to MSVC.
template <enum arangodb::aql::SkipVariants>
struct ExecuteSkipVariant {};

template <>
struct ExecuteSkipVariant<SkipVariants::FETCHER> {
  template <class Executor>
  static std::tuple<ExecutionState, typename Executor::Stats, size_t> executeSkip(
      Executor& executor, typename Executor::Fetcher& fetcher, size_t toSkip) {
    auto res = fetcher.skipRows(toSkip);
    return std::make_tuple(res.first, typename Executor::Stats{}, res.second);  // tuple, cannot use initializer list due to build failure
  }
};

template <>
struct ExecuteSkipVariant<SkipVariants::EXECUTOR> {
  template <class Executor>
  static std::tuple<ExecutionState, typename Executor::Stats, size_t> executeSkip(
      Executor& executor, typename Executor::Fetcher& fetcher, size_t toSkip) {
    return executor.skipRows(toSkip);
  }
};

template <>
struct ExecuteSkipVariant<SkipVariants::GET_SOME> {
  template <class Executor>
  static std::tuple<ExecutionState, typename Executor::Stats, size_t> executeSkip(
      Executor& executor, typename Executor::Fetcher& fetcher, size_t toSkip) {
    // this function should never be executed
    TRI_ASSERT(false);
    // Make MSVC happy:
    return std::make_tuple(ExecutionState::DONE, typename Executor::Stats{}, 0);  // tuple, cannot use initializer list due to build failure
  }
};

template <class Executor>
static SkipVariants constexpr skipType() {
  bool constexpr useFetcher =
      Executor::Properties::allowsBlockPassthrough == BlockPassthrough::Enable &&
      !std::is_same<Executor, SubqueryExecutor<true>>::value;

  bool constexpr useExecutor = hasSkipRows<Executor>::value;

  // ConstFetcher and SingleRowFetcher<BlockPassthrough::Enable> can skip, but
  // it may not be done for modification subqueries.
  static_assert(useFetcher ==
                    (std::is_same<typename Executor::Fetcher, ConstFetcher>::value ||
                     (std::is_same<typename Executor::Fetcher, SingleRowFetcher<BlockPassthrough::Enable>>::value &&
                      !std::is_same<Executor, SubqueryExecutor<true>>::value)),
                "Unexpected fetcher for SkipVariants::FETCHER");

  static_assert(!useFetcher || hasSkipRows<typename Executor::Fetcher>::value,
                "Fetcher is chosen for skipping, but has not skipRows method!");

  static_assert(
      useExecutor ==
          (std::is_same<Executor, IndexExecutor>::value ||
           std::is_same<Executor, IResearchViewExecutor<false, iresearch::MaterializeType::NotMaterialize>>::value ||
           std::is_same<Executor, IResearchViewExecutor<false, iresearch::MaterializeType::LateMaterialize>>::value ||
           std::is_same<Executor, IResearchViewExecutor<false, iresearch::MaterializeType::Materialize>>::value ||
           std::is_same<Executor, IResearchViewExecutor<false, iresearch::MaterializeType::NotMaterialize | iresearch::MaterializeType::UseStoredValues>>::value ||
           std::is_same<Executor, IResearchViewExecutor<false, iresearch::MaterializeType::LateMaterialize | iresearch::MaterializeType::UseStoredValues>>::value ||
           std::is_same<Executor, IResearchViewExecutor<true, iresearch::MaterializeType::NotMaterialize>>::value ||
           std::is_same<Executor, IResearchViewExecutor<true, iresearch::MaterializeType::LateMaterialize>>::value ||
           std::is_same<Executor, IResearchViewExecutor<true, iresearch::MaterializeType::Materialize>>::value ||
           std::is_same<Executor, IResearchViewExecutor<true, iresearch::MaterializeType::NotMaterialize | iresearch::MaterializeType::UseStoredValues>>::value ||
           std::is_same<Executor, IResearchViewExecutor<true, iresearch::MaterializeType::LateMaterialize | iresearch::MaterializeType::UseStoredValues>>::value ||
           std::is_same<Executor, IResearchViewMergeExecutor<false, iresearch::MaterializeType::NotMaterialize>>::value ||
           std::is_same<Executor, IResearchViewMergeExecutor<false, iresearch::MaterializeType::LateMaterialize>>::value ||
           std::is_same<Executor, IResearchViewMergeExecutor<false, iresearch::MaterializeType::Materialize>>::value ||
           std::is_same<Executor, IResearchViewMergeExecutor<false, iresearch::MaterializeType::NotMaterialize | iresearch::MaterializeType::UseStoredValues>>::value ||
           std::is_same<Executor, IResearchViewMergeExecutor<false, iresearch::MaterializeType::LateMaterialize | iresearch::MaterializeType::UseStoredValues>>::value ||
           std::is_same<Executor, IResearchViewMergeExecutor<true, iresearch::MaterializeType::NotMaterialize>>::value ||
           std::is_same<Executor, IResearchViewMergeExecutor<true, iresearch::MaterializeType::LateMaterialize>>::value ||
           std::is_same<Executor, IResearchViewMergeExecutor<true, iresearch::MaterializeType::Materialize>>::value ||
           std::is_same<Executor, IResearchViewMergeExecutor<true, iresearch::MaterializeType::NotMaterialize | iresearch::MaterializeType::UseStoredValues>>::value ||
           std::is_same<Executor, IResearchViewMergeExecutor<true, iresearch::MaterializeType::LateMaterialize | iresearch::MaterializeType::UseStoredValues>>::value ||
           std::is_same<Executor, EnumerateCollectionExecutor>::value ||
           std::is_same<Executor, LimitExecutor>::value ||
           std::is_same<Executor, ConstrainedSortExecutor>::value ||
           std::is_same<Executor, SortingGatherExecutor>::value ||
           std::is_same<Executor, UnsortedGatherExecutor>::value ||
           std::is_same<Executor, ParallelUnsortedGatherExecutor>::value ||
           std::is_same<Executor, MaterializeExecutor<RegisterId>>::value ||
           std::is_same<Executor, MaterializeExecutor<std::string const&>>::value),
      "Unexpected executor for SkipVariants::EXECUTOR");

  // The LimitExecutor will not work correctly with SkipVariants::FETCHER!
  static_assert(
      !std::is_same<Executor, LimitExecutor>::value || useFetcher,
      "LimitExecutor needs to implement skipRows() to work correctly");

  if (useExecutor) {
    return SkipVariants::EXECUTOR;
  } else if (useFetcher) {
    return SkipVariants::FETCHER;
  } else {
    return SkipVariants::GET_SOME;
  }
}

}  // namespace arangodb::aql

template <class Executor>
std::pair<ExecutionState, size_t> ExecutionBlockImpl<Executor>::skipSome(size_t const atMost) {
  if constexpr (isNewStyleExecutor<Executor>) {
    AqlCallStack stack{AqlCall::SimulateSkipSome(atMost)};
    auto const [state, skipped, block] = execute(stack);

    // execute returns ExecutionState::DONE here, which stops execution after simulating a skip.
    // If we indiscriminately return ExecutionState::HASMORE, then we end up in an infinite loop
    //
    // luckily we can dispose of this kludge once executors have been ported.
    if (skipped < atMost && state == ExecutionState::DONE) {
      return {ExecutionState::DONE, skipped};
    } else {
      return {ExecutionState::HASMORE, skipped};
    }
  } else {
    traceSkipSomeBegin(atMost);
    auto state = ExecutionState::HASMORE;

    while (state == ExecutionState::HASMORE && _skipped < atMost) {
      auto res = skipSomeOnceWithoutTrace(atMost - _skipped);
      TRI_ASSERT(state != ExecutionState::WAITING || res.second == 0);
      state = res.first;
      _skipped += res.second;
      TRI_ASSERT(_skipped <= atMost);
    }

    size_t skipped = 0;
    if (state != ExecutionState::WAITING) {
      std::swap(skipped, _skipped);
    }

    TRI_ASSERT(skipped <= atMost);
    return traceSkipSomeEnd(state, skipped);
  }
}

template <class Executor>
std::pair<ExecutionState, size_t> ExecutionBlockImpl<Executor>::skipSomeOnceWithoutTrace(size_t atMost) {
  constexpr SkipVariants customSkipType = skipType<Executor>();

  if (customSkipType == SkipVariants::GET_SOME) {
    atMost = std::min(atMost, DefaultBatchSize);
    auto res = getSomeWithoutTrace(atMost);

    size_t skipped = 0;
    if (res.second != nullptr) {
      skipped = res.second->size();
    }
    TRI_ASSERT(skipped <= atMost);

    return {res.first, skipped};
  }

  ExecutionState state;
  typename Executor::Stats stats;
  size_t skipped;
  std::tie(state, stats, skipped) =
      ExecuteSkipVariant<customSkipType>::executeSkip(_executor, _rowFetcher, atMost);
  _engine->_stats += stats;
  TRI_ASSERT(skipped <= atMost);

  return {state, skipped};
}

template <bool customInit>
struct InitializeCursor {};

template <>
struct InitializeCursor<false> {
  template <class Executor>
  static void init(Executor& executor, typename Executor::Fetcher& rowFetcher,
                   typename Executor::Infos& infos) {
    // destroy and re-create the Executor
    executor.~Executor();
    new (&executor) Executor(rowFetcher, infos);
  }
};

template <>
struct InitializeCursor<true> {
  template <class Executor>
  static void init(Executor& executor, typename Executor::Fetcher&,
                   typename Executor::Infos&) {
    // re-initialize the Executor
    executor.initializeCursor();
  }
};

template <class Executor>
std::pair<ExecutionState, Result> ExecutionBlockImpl<Executor>::initializeCursor(InputAqlItemRow const& input) {
  // reinitialize the DependencyProxy
  _dependencyProxy.reset();
  _lastRange = DataRange(ExecutorState::HASMORE);
  _hasUsedDataRangeBlock = false;

  // destroy and re-create the Fetcher
  _rowFetcher.~Fetcher();
  new (&_rowFetcher) Fetcher(_dependencyProxy);

  TRI_ASSERT(_skipped == 0);
  _skipped = 0;
  TRI_ASSERT(_state == InternalState::DONE || _state == InternalState::FETCH_DATA);
  _state = InternalState::FETCH_DATA;

  constexpr bool customInit = hasInitializeCursor<Executor>::value;
  // IndexExecutor and EnumerateCollectionExecutor have initializeCursor
  // implemented, so assert this implementation is used.
  static_assert(!std::is_same<Executor, EnumerateCollectionExecutor>::value || customInit,
                "EnumerateCollectionExecutor is expected to implement a custom "
                "initializeCursor method!");
  static_assert(!std::is_same<Executor, IndexExecutor>::value || customInit,
                "IndexExecutor is expected to implement a custom "
                "initializeCursor method!");
  static_assert(!std::is_same<Executor, DistinctCollectExecutor>::value || customInit,
                "DistinctCollectExecutor is expected to implement a custom "
                "initializeCursor method!");
  InitializeCursor<customInit>::init(_executor, _rowFetcher, _infos);

  // // use this with c++17 instead of specialization below
  // if constexpr (std::is_same_v<Executor, IdExecutor>) {
  //   if (items != nullptr) {
  //     _executor._inputRegisterValues.reset(
  //         items->slice(pos, *(_executor._infos.registersToKeep())));
  //   }
  // }

  return ExecutionBlock::initializeCursor(input);
}

template <class Executor>
std::pair<ExecutionState, Result> ExecutionBlockImpl<Executor>::shutdown(int errorCode) {
  return ExecutionBlock::shutdown(errorCode);
}

template <class Executor>
std::tuple<ExecutionState, size_t, SharedAqlItemBlockPtr> ExecutionBlockImpl<Executor>::execute(AqlCallStack stack) {
  // TODO remove this IF
  // These are new style executors
  if constexpr (isNewStyleExecutor<Executor>) {
    // Only this executor is fully implemented
    traceExecuteBegin(stack);
    auto res = executeWithoutTrace(stack);
    traceExecuteEnd(res);
    return res;
  }

  // Fall back to getSome/skipSome
  auto myCall = stack.popCall();
  TRI_ASSERT(AqlCall::IsSkipSomeCall(myCall) ||
             AqlCall::IsGetSomeCall(myCall) || AqlCall::IsFullCountCall(myCall));
  if (AqlCall::IsSkipSomeCall(myCall)) {
    auto const [state, skipped] = skipSome(myCall.getOffset());
    if (state != ExecutionState::WAITING) {
      myCall.didSkip(skipped);
    }
    return {state, skipped, nullptr};
  } else if (AqlCall::IsGetSomeCall(myCall)) {
    auto const [state, block] = getSome(myCall.getLimit());
    // We do not need to count as softLimit will be overwritten, and hard cannot be set.
    return {state, 0, block};
  } else if (AqlCall::IsFullCountCall(myCall)) {
    auto const [state, skipped] = skipSome(ExecutionBlock::SkipAllSize());
    if (state != ExecutionState::WAITING) {
      myCall.didSkip(skipped);
    }
    return {state, skipped, nullptr};
  }
  // Should never get here!
  THROW_ARANGO_EXCEPTION(TRI_ERROR_NOT_IMPLEMENTED);
}

// Work around GCC bug: https://gcc.gnu.org/bugzilla/show_bug.cgi?id=56480
// Without the namespaces it fails with
// error: specialization of 'template<class Executor> std::pair<arangodb::aql::ExecutionState, arangodb::Result> arangodb::aql::ExecutionBlockImpl<Executor>::initializeCursor(arangodb::aql::AqlItemBlock*, size_t)' in different namespace
namespace arangodb::aql {
// TODO -- remove this specialization when cpp 17 becomes available

template <>
template <>
auto ExecutionBlockImpl<IdExecutor<ConstFetcher>>::injectConstantBlock<IdExecutor<ConstFetcher>>(SharedAqlItemBlockPtr block)
    -> void {
  // reinitialize the DependencyProxy
  _dependencyProxy.reset();

  // destroy and re-create the Fetcher
  _rowFetcher.~Fetcher();
  new (&_rowFetcher) Fetcher(_dependencyProxy);

  TRI_ASSERT(_skipped == 0);
  _skipped = 0;
  TRI_ASSERT(_state == InternalState::DONE || _state == InternalState::FETCH_DATA);
  _state = InternalState::FETCH_DATA;

  // Reset state of execute
  _lastRange = AqlItemBlockInputRange{ExecutorState::HASMORE};
  _hasUsedDataRangeBlock = false;
  _upstreamState = ExecutionState::HASMORE;

  _rowFetcher.injectBlock(block);

  // cppcheck-suppress unreadVariable
  constexpr bool customInit = hasInitializeCursor<decltype(_executor)>::value;
  InitializeCursor<customInit>::init(_executor, _rowFetcher, _infos);
}

// TODO -- remove this specialization when cpp 17 becomes available
template <>
std::pair<ExecutionState, Result> ExecutionBlockImpl<IdExecutor<ConstFetcher>>::initializeCursor(
    InputAqlItemRow const& input) {
  SharedAqlItemBlockPtr block =
      input.cloneToBlock(_engine->itemBlockManager(), *(infos().registersToKeep()),
                         infos().numberOfOutputRegisters());

  injectConstantBlock(block);

  // end of default initializeCursor
  return ExecutionBlock::initializeCursor(input);
}

// TODO the shutdown specializations shall be unified!

template <>
std::pair<ExecutionState, Result> ExecutionBlockImpl<TraversalExecutor>::shutdown(int errorCode) {
  ExecutionState state;
  Result result;

  std::tie(state, result) = ExecutionBlock::shutdown(errorCode);

  if (state == ExecutionState::WAITING) {
    return {state, result};
  }
  return this->executor().shutdown(errorCode);
}

template <>
std::pair<ExecutionState, Result> ExecutionBlockImpl<ShortestPathExecutor>::shutdown(int errorCode) {
  ExecutionState state;
  Result result;

  std::tie(state, result) = ExecutionBlock::shutdown(errorCode);
  if (state == ExecutionState::WAITING) {
    return {state, result};
  }
  return this->executor().shutdown(errorCode);
}

template <>
std::pair<ExecutionState, Result> ExecutionBlockImpl<KShortestPathsExecutor>::shutdown(int errorCode) {
  ExecutionState state;
  Result result;

  std::tie(state, result) = ExecutionBlock::shutdown(errorCode);
  if (state == ExecutionState::WAITING) {
    return {state, result};
  }
  return this->executor().shutdown(errorCode);
}

template <>
std::pair<ExecutionState, Result> ExecutionBlockImpl<SubqueryExecutor<true>>::shutdown(int errorCode) {
  ExecutionState state;
  Result subqueryResult;
  // shutdown is repeatable
  std::tie(state, subqueryResult) = this->executor().shutdown(errorCode);
  if (state == ExecutionState::WAITING) {
    return {ExecutionState::WAITING, subqueryResult};
  }
  Result result;

  std::tie(state, result) = ExecutionBlock::shutdown(errorCode);
  if (state == ExecutionState::WAITING) {
    return {state, result};
  }
  if (result.fail()) {
    return {state, result};
  }
  return {state, subqueryResult};
}

template <>
std::pair<ExecutionState, Result> ExecutionBlockImpl<SubqueryExecutor<false>>::shutdown(int errorCode) {
  ExecutionState state;
  Result subqueryResult;
  // shutdown is repeatable
  std::tie(state, subqueryResult) = this->executor().shutdown(errorCode);
  if (state == ExecutionState::WAITING) {
    return {ExecutionState::WAITING, subqueryResult};
  }
  Result result;

  std::tie(state, result) = ExecutionBlock::shutdown(errorCode);
  if (state == ExecutionState::WAITING) {
    return {state, result};
  }
  if (result.fail()) {
    return {state, result};
  }
  return {state, subqueryResult};
}

template <>
std::pair<ExecutionState, Result>
ExecutionBlockImpl<IdExecutor<SingleRowFetcher<BlockPassthrough::Enable>>>::shutdown(int errorCode) {
  if (this->infos().isResponsibleForInitializeCursor()) {
    return ExecutionBlock::shutdown(errorCode);
  }
  return {ExecutionState::DONE, {errorCode}};
}

}  // namespace arangodb::aql

namespace arangodb::aql {

// The constant "PASSTHROUGH" is somehow reserved with MSVC.
enum class RequestWrappedBlockVariant {
  DEFAULT,
  PASS_THROUGH,
  INPUTRESTRICTED
};

// Specifying the namespace here is important to MSVC.
template <enum arangodb::aql::RequestWrappedBlockVariant>
struct RequestWrappedBlock {};

template <>
struct RequestWrappedBlock<RequestWrappedBlockVariant::DEFAULT> {
  /**
   * @brief Default requestWrappedBlock() implementation. Just get a new block
   *        from the AqlItemBlockManager.
   */
  template <class Executor>
  static std::pair<ExecutionState, SharedAqlItemBlockPtr> run(
#ifdef ARANGODB_ENABLE_MAINTAINER_MODE
      typename Executor::Infos const&,
#endif
      Executor& executor, ExecutionEngine& engine, size_t nrItems, RegisterCount nrRegs) {
    return {ExecutionState::HASMORE,
            engine.itemBlockManager().requestBlock(nrItems, nrRegs)};
  }
};

template <>
struct RequestWrappedBlock<RequestWrappedBlockVariant::PASS_THROUGH> {
  /**
   * @brief If blocks can be passed through, we do not create new blocks.
   *        Instead, we take the input blocks and reuse them.
   */
  template <class Executor>
  static std::pair<ExecutionState, SharedAqlItemBlockPtr> run(
#ifdef ARANGODB_ENABLE_MAINTAINER_MODE
      typename Executor::Infos const& infos,
#endif
      Executor& executor, ExecutionEngine& engine, size_t nrItems, RegisterCount nrRegs) {
    static_assert(Executor::Properties::allowsBlockPassthrough == BlockPassthrough::Enable,
                  "This function can only be used with executors supporting "
                  "`allowsBlockPassthrough`");
    static_assert(hasFetchBlockForPassthrough<Executor>::value,
                  "An Executor with allowsBlockPassthrough must implement "
                  "fetchBlockForPassthrough");

    SharedAqlItemBlockPtr block;

    ExecutionState state;
    typename Executor::Stats executorStats;
    std::tie(state, executorStats, block) = executor.fetchBlockForPassthrough(nrItems);
    engine._stats += executorStats;

    if (state == ExecutionState::WAITING) {
      TRI_ASSERT(block == nullptr);
      return {state, nullptr};
    }
    if (block == nullptr) {
      TRI_ASSERT(state == ExecutionState::DONE);
      return {state, nullptr};
    }

    // Now we must have a block.
    TRI_ASSERT(block != nullptr);
    // Assert that the block has enough registers. This must be guaranteed by
    // the register planning.
    TRI_ASSERT(block->getNrRegs() == nrRegs);
#ifdef ARANGODB_ENABLE_MAINTAINER_MODE
    // Check that all output registers are empty.
    for (auto const& reg : *infos.getOutputRegisters()) {
      for (size_t row = 0; row < block->size(); row++) {
        AqlValue const& val = block->getValueReference(row, reg);
        TRI_ASSERT(val.isEmpty());
      }
    }
#endif

    return {ExecutionState::HASMORE, block};
  }
};

template <>
struct RequestWrappedBlock<RequestWrappedBlockVariant::INPUTRESTRICTED> {
  /**
   * @brief If the executor can set an upper bound on the output size knowing
   *        the input size, usually because size(input) >= size(output), let it
   *        prefetch an input block to give us this upper bound.
   *        Only then we allocate a new block with at most this upper bound.
   */
  template <class Executor>
  static std::pair<ExecutionState, SharedAqlItemBlockPtr> run(
#ifdef ARANGODB_ENABLE_MAINTAINER_MODE
      typename Executor::Infos const&,
#endif
      Executor& executor, ExecutionEngine& engine, size_t nrItems, RegisterCount nrRegs) {
    static_assert(Executor::Properties::inputSizeRestrictsOutputSize,
                  "This function can only be used with executors supporting "
                  "`inputSizeRestrictsOutputSize`");
    static_assert(hasExpectedNumberOfRows<Executor>::value,
                  "An Executor with inputSizeRestrictsOutputSize must "
                  "implement expectedNumberOfRows");

    SharedAqlItemBlockPtr block;

    ExecutionState state;
    size_t expectedRows = 0;
    // Note: this might trigger a prefetch on the rowFetcher!
    std::tie(state, expectedRows) = executor.expectedNumberOfRows(nrItems);
    if (state == ExecutionState::WAITING) {
      return {state, nullptr};
    }
    nrItems = (std::min)(expectedRows, nrItems);
    if (nrItems == 0) {
      TRI_ASSERT(state == ExecutionState::DONE);
      if (state != ExecutionState::DONE) {
        auto const executorName = boost::core::demangle(typeid(Executor).name());
        THROW_ARANGO_EXCEPTION_FORMAT(
            TRI_ERROR_INTERNAL_AQL,
            "Unexpected result of expectedNumberOfRows in %s", executorName.c_str());
      }
      return {state, nullptr};
    }
    block = engine.itemBlockManager().requestBlock(nrItems, nrRegs);

    return {ExecutionState::HASMORE, block};
  }
};

}  // namespace arangodb::aql

template <class Executor>
std::pair<ExecutionState, SharedAqlItemBlockPtr> ExecutionBlockImpl<Executor>::requestWrappedBlock(
    size_t nrItems, RegisterCount nrRegs) {
  if constexpr (!isNewStyleExecutor<Executor>) {
    static_assert(Executor::Properties::allowsBlockPassthrough == BlockPassthrough::Disable ||
                      !Executor::Properties::inputSizeRestrictsOutputSize,
                  "At most one of Properties::allowsBlockPassthrough or "
                  "Properties::inputSizeRestrictsOutputSize should be true for "
                  "each Executor");
    static_assert((Executor::Properties::allowsBlockPassthrough == BlockPassthrough::Enable) ==
                      hasFetchBlockForPassthrough<Executor>::value,
                  "Executors should implement the method "
                  "fetchBlockForPassthrough() iff "
                  "Properties::allowsBlockPassthrough is true");
  }
  static_assert(
      Executor::Properties::inputSizeRestrictsOutputSize ==
          hasExpectedNumberOfRows<Executor>::value,
      "Executors should implement the method expectedNumberOfRows() iff "
      "Properties::inputSizeRestrictsOutputSize is true");

  constexpr RequestWrappedBlockVariant variant =
      Executor::Properties::allowsBlockPassthrough == BlockPassthrough::Enable
          ? RequestWrappedBlockVariant::PASS_THROUGH
          : Executor::Properties::inputSizeRestrictsOutputSize
                ? RequestWrappedBlockVariant::INPUTRESTRICTED
                : RequestWrappedBlockVariant::DEFAULT;

  // Override for spliced subqueries, this optimization does not work there.
  if (isInSplicedSubquery() && variant == RequestWrappedBlockVariant::INPUTRESTRICTED) {
    return RequestWrappedBlock<RequestWrappedBlockVariant::DEFAULT>::run(
#ifdef ARANGODB_ENABLE_MAINTAINER_MODE
        infos(),
#endif
        executor(), *_engine, nrItems, nrRegs);
  }

  return RequestWrappedBlock<variant>::run(
#ifdef ARANGODB_ENABLE_MAINTAINER_MODE
      infos(),
#endif
      executor(), *_engine, nrItems, nrRegs);
}

// TODO: We need to define the size of this block based on Input / Executor / Subquery depth
template <class Executor>
auto ExecutionBlockImpl<Executor>::allocateOutputBlock(AqlCall&& call)
    -> std::unique_ptr<OutputAqlItemRow> {
  if constexpr (Executor::Properties::allowsBlockPassthrough == BlockPassthrough::Enable) {
    SharedAqlItemBlockPtr newBlock{nullptr};
    // Passthrough variant, re-use the block stored in InputRange
    if (!_hasUsedDataRangeBlock) {
      // In the pass through variant we have the contract that we work on a
      // block all or nothing, so if we have used the block once, we cannot use it again
      // however we cannot remove the _lastRange as it may contain additional information.
      newBlock = _lastRange.getBlock();
      _hasUsedDataRangeBlock = true;
    }

    return createOutputRow(newBlock, std::move(call));
  } else {
    // Non-Passthrough variant, we need to allocate the block ourselfs
    size_t blockSize = ExecutionBlock::DefaultBatchSize;
    SharedAqlItemBlockPtr newBlock =
        _engine->itemBlockManager().requestBlock(blockSize, _infos.numberOfOutputRegisters());
    return createOutputRow(newBlock, std::move(call));
  }
}

template <class Executor>
void ExecutionBlockImpl<Executor>::ensureOutputBlock(AqlCall&& call) {
  if (_outputItemRow == nullptr || !_outputItemRow->isInitialized()) {
    _outputItemRow = allocateOutputBlock(std::move(call));
  } else {
    _outputItemRow->setCall(std::move(call));
  }
}

// This cannot return upstream call or shadowrows.
template <class Executor>
auto ExecutionBlockImpl<Executor>::nextState(AqlCall const& call) const -> ExecState {
  if (call.getOffset() > 0) {
    // First skip
    return ExecState::SKIP;
  }
  if (call.getLimit() > 0) {
    // Then produce
    return ExecState::PRODUCE;
  }
  if (call.needsFullCount()) {
    // then fullcount
    return ExecState::FULLCOUNT;
  }
  if (call.hardLimit == 0) {
    // We reached hardLimit, fast forward
    return ExecState::FASTFORWARD;
  }
  // now we are done.
  return ExecState::DONE;
}

/// @brief request an AqlItemBlock from the memory manager
template <class Executor>
SharedAqlItemBlockPtr ExecutionBlockImpl<Executor>::requestBlock(size_t nrItems,
                                                                 RegisterId nrRegs) {
  return _engine->itemBlockManager().requestBlock(nrItems, nrRegs);
}

//
// FETCHER:  if we have one output row per input row, we can skip
//           directly by just calling the fetcher and see whether
//           it produced any output.
//           With the new architecture we should be able to just skip
//           ahead on the input range, fetching new blocks when necessary
// EXECUTOR: the executor has a specialised skipRowsRange method
//           that will be called to skip
// SUBQUERY_START:
// SUBQUERY_END:
//
enum class SkipRowsRangeVariant {
  FETCHER,
  EXECUTOR,
  SUBQUERY_START,
  SUBQUERY_END
};

// This function is just copy&pasted from above to decide which variant of
// skip is used for which executor.
template <class Executor>
static SkipRowsRangeVariant constexpr skipRowsType() {
  bool constexpr useFetcher =
      Executor::Properties::allowsBlockPassthrough == BlockPassthrough::Enable &&
      !std::is_same<Executor, SubqueryExecutor<true>>::value;

  bool constexpr useExecutor = hasSkipRowsRange<Executor>::value;

  // ConstFetcher and SingleRowFetcher<BlockPassthrough::Enable> can skip, but
  // it may not be done for modification subqueries.
  static_assert(useFetcher ==
                    (std::is_same_v<typename Executor::Fetcher, ConstFetcher> ||
                     (std::is_same_v<typename Executor::Fetcher, SingleRowFetcher<BlockPassthrough::Enable>> &&
                      !std::is_same<Executor, SubqueryExecutor<true>>::value)),
                "Unexpected fetcher for SkipVariants::FETCHER");

  static_assert(!useFetcher || hasSkipRows<typename Executor::Fetcher>::value,
                "Fetcher is chosen for skipping, but has not skipRows method!");

  static_assert(useExecutor ==
<<<<<<< HEAD
                    (is_one_of_v<Executor, FilterExecutor, ShortestPathExecutor, ReturnExecutor,
#ifdef ARANGODB_USE_GOOGLE_TESTS
                                 TestLambdaSkipExecutor,
#endif
                                 SubqueryStartExecutor, SubqueryEndExecutor, SortedCollectExecutor>),
=======
                    (is_one_of_v<Executor, FilterExecutor, ShortestPathExecutor, ReturnExecutor, HashedCollectExecutor, IndexExecutor,
#ifdef ARANGODB_USE_GOOGLE_TESTS
                                 TestLambdaSkipExecutor,
#endif
                                 EnumerateListExecutor, SortedCollectExecutor>),

>>>>>>> 1a547620
                "Unexpected executor for SkipVariants::EXECUTOR");

  // The LimitExecutor will not work correctly with SkipVariants::FETCHER!
  static_assert(
      !std::is_same<Executor, LimitExecutor>::value || useFetcher,
      "LimitExecutor needs to implement skipRows() to work correctly");

  if (useExecutor) {
    return SkipRowsRangeVariant::EXECUTOR;
  } else if (useFetcher) {
    return SkipRowsRangeVariant::FETCHER;
  } else {
    TRI_ASSERT(false);
    THROW_ARANGO_EXCEPTION(TRI_ERROR_NOT_IMPLEMENTED);
  }
}

// Let's do it the C++ way.
template <class T>
struct dependent_false : std::false_type {};

template <class Executor>
std::tuple<ExecutorState, typename Executor::Stats, size_t, AqlCall>
ExecutionBlockImpl<Executor>::executeSkipRowsRange(AqlItemBlockInputRange& inputRange,
                                                   AqlCall& call) {
  if constexpr (isNewStyleExecutor<Executor>) {
    call.skippedRows = 0;
    if constexpr (skipRowsType<Executor>() == SkipRowsRangeVariant::EXECUTOR) {
      // If the executor has a method skipRowsRange, to skip outputs.
      // Every non-passthrough executor needs to implement this.
      return _executor.skipRowsRange(inputRange, call);
    } else if constexpr (skipRowsType<Executor>() == SkipRowsRangeVariant::FETCHER) {
      // If we know that every input row produces exactly one output row (this
      // is a property of the executor), then we can just let the fetcher skip
      // the number of rows that we would like to skip.
      // Returning this will trigger to end in upstream state now, with the
      // call that was handed it.
      static_assert(
          std::is_same_v<typename Executor::Stats, NoStats>,
          "Executors with custom statistics must implement skipRowsRange.");
      return {inputRange.upstreamState(), NoStats{}, 0, call};
    } else {
      static_assert(dependent_false<Executor>::value,
                    "This value of SkipRowsRangeVariant is not supported");
      return std::make_tuple(ExecutorState::DONE, typename Executor::Stats{}, 0, call);
    }
  } else {
    TRI_ASSERT(false);
    return std::make_tuple(ExecutorState::DONE, typename Executor::Stats{}, 0, call);
  }
  // Compiler is unhappy without this.
  return std::make_tuple(ExecutorState::DONE, typename Executor::Stats{}, 0, call);
}

/**
 * @brief This is the central function of an executor, and it acts like a
 * coroutine: It can be called multiple times and keeps state across
 * calls.
 *
 * The intended behaviour of this function is best described in terms of
 * a state machine; the possible states are the ExecStates
 * SKIP, PRODUCE, FULLCOUNT, FASTFORWARD, UPSTREAM, SHADOWROWS, DONE
 *
 * SKIP       skipping rows. How rows are skipped is determined by
 *            the Executor that is used. See SkipVariants
 * PRODUCE    calls produceRows of the executor
 * FULLCOUNT  again skipping rows. like skip, but will skip all rows
 * FASTFORWARD like fullcount, but does not count skipped rows.
 * UPSTREAM   fetches rows from the upstream executor(s) to be processed by
 *            our executor.
 * SHADOWROWS process any shadow rows
 * DONE       processing of one output is done. We did handle offset / limit / fullCount without crossing BatchSize limits.
 *            This state does not indicate that we are DONE with all input, we are just done with one walk through this statemachine.
 *
 * We progress within the states in the following way:
 *   There is a nextState method that determines the next state based on the call, it can only lead to:
 *   SKIP, PRODUCE, FULLCOUNT, FASTFORWAD, DONE
 *
 *   On the first call we will use nextState to get to our starting point.
 *   After any of SKIP, PRODUCE, FULLCOUNT, FASTFORWAD, DONE We either go to
 *   1. DONE (if output is full)
 *   2. SHADOWROWS (if executor is done)
 *   3. UPSTREAM if executor has More, (Invariant: input fully consumed)
 *   4. NextState (if none of the above applies)
 *
 *   From SHADOWROWS we can only go to DONE
 *   From UPSTREAM we go to NextState.
 *
 * @tparam Executor The Executor that will implement the logic of what needs to happen to the data
 * @param stack The call stack of lower levels
 * @return std::tuple<ExecutionState, size_t, SharedAqlItemBlockPtr>
 *        ExecutionState: WAITING -> We wait for IO, secure state, return you will be called again
 *        ExecutionState: HASMORE -> We still have data
 *        ExecutionState: DONE -> We do not have any more data, do never call again
 *        size_t -> Amount of documents skipped within this one call. (contains offset and fullCount)
 *        SharedAqlItemBlockPtr -> The resulting data
 */
template <class Executor>
std::tuple<ExecutionState, size_t, SharedAqlItemBlockPtr>
ExecutionBlockImpl<Executor>::executeWithoutTrace(AqlCallStack stack) {
  if constexpr (isNewStyleExecutor<Executor>) {
    if (!stack.isRelevant()) {
      LOG_QUERY("bf029", DEBUG) << "subquery bypassing executor " << printBlockInfo();
      // We are bypassing subqueries.
      // This executor is not allowed to perform actions
      // However we need to maintain the upstream state.
      size_t skippedLocal = 0;
      typename Fetcher::DataRange bypassedRange{ExecutorState::HASMORE};
      std::tie(_upstreamState, skippedLocal, bypassedRange) = _rowFetcher.execute(stack);
      return {_upstreamState, skippedLocal, bypassedRange.getBlock()};
    }

    //    AqlCall subqueryCall{};
    AqlCall clientCall = stack.popCall();
<<<<<<< HEAD
    if constexpr (std::is_same_v<Executor, SubqueryStartExecutor>) {
      // TODO: what happens to the call from the subquery? Currently
      // we're just discarding it
      // subqueryCall = clientCall;
      // (void)subqueryCall;
      clientCall = stack.popCall();
    }
=======
    ExecutorState localExecutorState = ExecutorState::DONE;
>>>>>>> 1a547620

    // We can only have returned the following internal states
    TRI_ASSERT(_execState == ExecState::CHECKCALL || _execState == ExecState::SHADOWROWS ||
               _execState == ExecState::UPSTREAM);
    // Skip can only be > 0 if we are in upstream cases.
    TRI_ASSERT(_skipped == 0 || _execState == ExecState::UPSTREAM);
    if (_execState == ExecState::UPSTREAM) {
      // We have been in waiting state.
      // We may have local work on the original call.
      // The client does not have the right to change her
      // mind just because we told her to hold the line.

      // The client cannot request less data!
      TRI_ASSERT(_clientRequest.getOffset() <= clientCall.getOffset());
      TRI_ASSERT(_clientRequest.getLimit() <= clientCall.getLimit());
      TRI_ASSERT(_clientRequest.needsFullCount() == clientCall.needsFullCount());
      clientCall = _clientRequest;
    }

    LOG_QUERY("007ac", DEBUG) << "starting statemachine of executor " << printBlockInfo();
    while (_execState != ExecState::DONE) {
      switch (_execState) {
        case ExecState::CHECKCALL: {
          LOG_QUERY("cfe46", DEBUG)
              << printTypeInfo() << " determine next action on call " << clientCall;
          _execState = nextState(clientCall);
          break;
        }
        case ExecState::SKIP: {
#ifdef ARANGODB_ENABLE_MAINTAINER_MODE
          size_t offsetBefore = clientCall.getOffset();
          TRI_ASSERT(offsetBefore > 0);
          size_t canPassFullcount =
              clientCall.getLimit() == 0 && clientCall.needsFullCount();
#endif
          LOG_QUERY("1f786", DEBUG) << printTypeInfo() << " call skipRows " << clientCall;
          auto [state, stats, skippedLocal, call] =
              executeSkipRowsRange(_lastRange, clientCall);
#ifdef ARANGODB_ENABLE_MAINTAINER_MODE
          // Assertion: We did skip 'skippedLocal' documents here.
          // This means that they have to be removed from clientCall.getOffset()
          // This has to be done by the Executor calling call.didSkip()
          // accordingly.
          if (canPassFullcount) {
            // In htis case we can first skip. But straight after continue with fullCount, so we might skip more
            TRI_ASSERT(clientCall.getOffset() + skippedLocal >= offsetBefore);
            if (clientCall.getOffset() + skippedLocal > offsetBefore) {
              // First need to count down offset.
              TRI_ASSERT(clientCall.getOffset() == 0);
            }
          } else {
            TRI_ASSERT(clientCall.getOffset() + skippedLocal == offsetBefore);
          }
#endif
          localExecutorState = state;
          _skipped += skippedLocal;
          _engine->_stats += stats;
          // The execute might have modified the client call.
          if (state == ExecutorState::DONE) {
            _execState = ExecState::SHADOWROWS;
          } else if (clientCall.getOffset() > 0) {
            TRI_ASSERT(_upstreamState != ExecutionState::DONE);
            // We need to request more
            _upstreamRequest = call;
            _execState = ExecState::UPSTREAM;
          } else {
            // We are done with skipping. Skip is not allowed to request more
            _execState = ExecState::CHECKCALL;
          }
          break;
        }
        case ExecState::PRODUCE: {
          // Make sure there's a block allocated and set
          // the call
          TRI_ASSERT(clientCall.getLimit() > 0);

          LOG_QUERY("1f786", DEBUG) << printTypeInfo() << " call produceRows " << clientCall;
          ensureOutputBlock(std::move(clientCall));
          TRI_ASSERT(_outputItemRow);

          // Execute getSome
          auto const [state, stats, call] =
              _executor.produceRows(_lastRange, *_outputItemRow);
          _engine->_stats += stats;
          localExecutorState = state;

          // Produce might have modified the clientCall
          clientCall = _outputItemRow->getClientCall();

          if (_outputItemRow->isInitialized() && _outputItemRow->allRowsUsed()) {
            _execState = ExecState::DONE;
          } else if (state == ExecutorState::DONE) {
            _execState = ExecState::SHADOWROWS;
          } else if (clientCall.getLimit() > 0 && !_lastRange.hasDataRow()) {
            TRI_ASSERT(_upstreamState != ExecutionState::DONE);
            // We need to request more
            _upstreamRequest = call;
            _execState = ExecState::UPSTREAM;
          } else {
            // We are done with producing. Produce is not allowed to request more
            _execState = ExecState::CHECKCALL;
          }
          break;
        }
        case ExecState::FASTFORWARD: {
          LOG_QUERY("96e2c", DEBUG)
              << printTypeInfo() << " all produced, fast forward to end up (sub-)query.";
          // We can either do FASTFORWARD or FULLCOUNT, difference is that
          // fullcount counts what is produced now, FASTFORWARD simply drops
          TRI_ASSERT(!clientCall.needsFullCount());
          // We need to claim that the Executor was done
          localExecutorState = ExecutorState::DONE;

          // We can drop all dataRows from upstream
          while (_lastRange.hasDataRow()) {
            auto [state, row] = _lastRange.nextDataRow();
            TRI_ASSERT(row.isInitialized());
          }
          if (_lastRange.upstreamState() == ExecutorState::DONE) {
            _execState = ExecState::SHADOWROWS;
          } else {
            // We need to request more, simply send hardLimit 0 upstream
            _upstreamRequest = AqlCall{};
            _upstreamRequest.hardLimit = 0;
            _execState = ExecState::UPSTREAM;
          }
          break;
        }
        case ExecState::FULLCOUNT: {
          LOG_QUERY("ff258", DEBUG)
              << printTypeInfo()
              << " all produced, skip to end up (sub-)query, for fullCount.";
          auto [state, stats, skippedLocal, call] =
              executeSkipRowsRange(_lastRange, clientCall);
          _skipped += skippedLocal;
          _engine->_stats += stats;
          localExecutorState = state;

          if (state == ExecutorState::DONE) {
            _execState = ExecState::SHADOWROWS;
          } else {
            // We need to request more
            _upstreamRequest = call;
            _execState = ExecState::UPSTREAM;
          }
          break;
        }
        case ExecState::UPSTREAM: {
          LOG_QUERY("488de", DEBUG)
              << printTypeInfo() << " request dependency " << _upstreamRequest;
          // If this triggers the executors produceRows function has returned
          // HASMORE even if it knew that upstream has no further rows.
          TRI_ASSERT(_upstreamState != ExecutionState::DONE);
          // We need to make sure _lastRange is all used
          TRI_ASSERT(!_lastRange.hasDataRow());
          TRI_ASSERT(!_lastRange.hasShadowRow());
          size_t skippedLocal = 0;
          auto callCopy = _upstreamRequest;

          stack.pushCall(std::move(callCopy));

          // Callstack handling for subqueries
          // TODO: If the subquery is modifying we need to do some
          //       special handling here
          if constexpr (std::is_same_v<Executor, SubqueryEndExecutor>) {
            if (_executor.isModificationSubquery()) {
            } else {
              if (_upstreamRequest.getOffset() > 0) {
                stack.pushCall(AqlCall{_upstreamRequest.getOffset(), 0, 0, false});
              } else {
                stack.pushCall(AqlCall{});
              }
            }
          }

          std::tie(_upstreamState, skippedLocal, _lastRange) = _rowFetcher.execute(stack);
          if (_upstreamState == ExecutionState::WAITING) {
            // We need to persist the old call before we return.
            // We might have some local accounting to this call.
            _clientRequest = clientCall;
            // We do not return anything in WAITING state, also NOT skipped.
            return {_upstreamState, 0, nullptr};
          }
          // We have a new range, passthrough can use this range.
          _hasUsedDataRangeBlock = false;
          _skipped += skippedLocal;
          // We skipped through passthroug, so count that a skip was solved.
          clientCall.didSkip(skippedLocal);
          _execState = ExecState::CHECKCALL;
          break;
        }
        case ExecState::SHADOWROWS: {
          LOG_QUERY("7c63c", DEBUG)
              << printTypeInfo() << " (sub-)query completed. Move ShadowRows.";
          // TODO: Check if there is a situation where we are at this point, but at the end of a block
          // Or if we would not recognize this beforehand
          // TODO: Check if we can have the situation that we are between two shadow rows here.
          // E.g. LastRow is releveant shadowRow. NextRow is non-relevant shadowRow.
          // NOTE: I do not think this is an issue, as the Executor will always say that it cannot do anything with
          // an empty input. Only exception might be COLLECT COUNT.

          if constexpr (std::is_same_v<Executor, SubqueryStartExecutor>) {
            // TODO: make sure ensureOutputBlock can be called here
            ensureOutputBlock(std::move(clientCall));
            _executor.produceShadowRow(*_outputItemRow);
            // produceShadowRow modifies output
            clientCall = _outputItemRow->getClientCall();
          }

          if (_lastRange.hasShadowRow()) {
            auto const& [state, shadowRow] = _lastRange.nextShadowRow();
            TRI_ASSERT(shadowRow.isInitialized());
            ensureOutputBlock(std::move(clientCall));
            TRI_ASSERT(_outputItemRow);
            TRI_ASSERT(_outputItemRow->isInitialized());

<<<<<<< HEAD
            // Subquery start has to increase shadowrow depth for all shadow
            // rows that are passed through
            if constexpr (std::is_same_v<Executor, SubqueryStartExecutor>) {
              _outputItemRow->increaseShadowRowDepth(shadowRow);
            } else if constexpr (std::is_same_v<Executor, SubqueryEndExecutor>) {
              // if SubqueryEnd, then we consume shadow row here
              // TODO: can this be done in a less messy way?
              if (shadowRow.isRelevant()) {
                //
                AqlValue value;
                AqlValueGuard guard = _executor.stealValue(value);
                _outputItemRow->consumeShadowRow(_infos.getOutputRegister(), shadowRow, guard);
              } else {
                _outputItemRow->decreaseShadowRowDepth(shadowRow);
              }
            } else {
              _outputItemRow->copyRow(shadowRow);

              if (shadowRow.isRelevant()) {
                // We found a relevant shadow Row.
                // We need to reset the Executor
                // cppcheck-suppress unreadVariable
                constexpr bool customInit =
                    hasInitializeCursor<decltype(_executor)>::value;
                InitializeCursor<customInit>::init(_executor, _rowFetcher, _infos);
              }
=======
            _outputItemRow->copyRow(shadowRow);

            if (shadowRow.isRelevant()) {
              LOG_QUERY("6d337", DEBUG) << printTypeInfo() << " init executor.";
              // We found a relevant shadow Row.
              // We need to reset the Executor
              // cppcheck-suppress unreadVariable
              constexpr bool customInit = hasInitializeCursor<decltype(_executor)>::value;
              InitializeCursor<customInit>::init(_executor, _rowFetcher, _infos);
>>>>>>> 1a547620
            }

            TRI_ASSERT(_outputItemRow->produced());
            _outputItemRow->advanceRow();
            clientCall = _outputItemRow->getClientCall();
            if (_outputItemRow->allRowsUsed()) {
              _execState = ExecState::DONE;
            } else if (state == ExecutorState::DONE) {
              _execState = ExecState::DONE;
            }
          } else {
            _execState = ExecState::DONE;
          }
          break;
        }
        default:
          // unreachable
          TRI_ASSERT(false);
      }
    }
    LOG_QUERY("80c24", DEBUG) << printBlockInfo() << " local statemachine done. Return now.";
    // If we do not have an output, we simply return a nullptr here.
    auto outputBlock = _outputItemRow != nullptr ? _outputItemRow->stealBlock()
                                                 : SharedAqlItemBlockPtr{nullptr};
    // We are locally done with our output.
    // Next time we need to check the client call again
    _execState = ExecState::CHECKCALL;
    // This is not strictly necessary here, as we shouldn't be called again
    // after DONE.
    _outputItemRow.reset();

    // We return skipped here, reset member
    size_t skipped = _skipped;
    _skipped = 0;
    if (localExecutorState == ExecutorState::HASMORE ||
        _lastRange.hasDataRow() || _lastRange.hasShadowRow()) {
      // We have skipped or/and return data, otherwise we cannot return HASMORE
      TRI_ASSERT(skipped > 0 || (outputBlock != nullptr && outputBlock->numEntries() > 0));
      return {ExecutionState::HASMORE, skipped, std::move(outputBlock)};
    }
    return {_upstreamState, skipped, std::move(outputBlock)};
  } else {
    // TODO this branch must never be taken with an executor that has not been
    //      converted yet
    TRI_ASSERT(false);
    THROW_ARANGO_EXCEPTION(TRI_ERROR_NOT_IMPLEMENTED);
  }
}

/// @brief reset all internal states after processing a shadow row.
template <class Executor>
void ExecutionBlockImpl<Executor>::resetAfterShadowRow() {
  // cppcheck-suppress unreadVariable
  constexpr bool customInit = hasInitializeCursor<decltype(_executor)>::value;
  InitializeCursor<customInit>::init(_executor, _rowFetcher, _infos);
}

template <class Executor>
ExecutionState ExecutionBlockImpl<Executor>::fetchShadowRowInternal() {
  TRI_ASSERT(_state == InternalState::FETCH_SHADOWROWS);
  TRI_ASSERT(!_outputItemRow->isFull());
  ExecutionState state = ExecutionState::HASMORE;
  ShadowAqlItemRow shadowRow{CreateInvalidShadowRowHint{}};
  // TODO: Add lazy evaluation in case of LIMIT "lying" on done
  std::tie(state, shadowRow) = _rowFetcher.fetchShadowRow();
  if (state == ExecutionState::WAITING) {
    TRI_ASSERT(!shadowRow.isInitialized());
    return state;
  }

  if (state == ExecutionState::DONE) {
    _state = InternalState::DONE;
  }
  if (shadowRow.isInitialized()) {
    _outputItemRow->copyRow(shadowRow);
    TRI_ASSERT(_outputItemRow->produced());
    _outputItemRow->advanceRow();
  } else {
    if (_state != InternalState::DONE) {
      _state = InternalState::FETCH_DATA;
      resetAfterShadowRow();
    }
  }
  return state;
}

template class ::arangodb::aql::ExecutionBlockImpl<CalculationExecutor<CalculationType::Condition>>;
template class ::arangodb::aql::ExecutionBlockImpl<CalculationExecutor<CalculationType::Reference>>;
template class ::arangodb::aql::ExecutionBlockImpl<CalculationExecutor<CalculationType::V8Condition>>;
template class ::arangodb::aql::ExecutionBlockImpl<ConstrainedSortExecutor>;
template class ::arangodb::aql::ExecutionBlockImpl<CountCollectExecutor>;
template class ::arangodb::aql::ExecutionBlockImpl<DistinctCollectExecutor>;
template class ::arangodb::aql::ExecutionBlockImpl<EnumerateCollectionExecutor>;
template class ::arangodb::aql::ExecutionBlockImpl<EnumerateListExecutor>;
template class ::arangodb::aql::ExecutionBlockImpl<FilterExecutor>;
template class ::arangodb::aql::ExecutionBlockImpl<HashedCollectExecutor>;

template class ::arangodb::aql::ExecutionBlockImpl<IResearchViewExecutor<false, arangodb::iresearch::MaterializeType::NotMaterialize>>;
template class ::arangodb::aql::ExecutionBlockImpl<IResearchViewExecutor<false, arangodb::iresearch::MaterializeType::LateMaterialize>>;
template class ::arangodb::aql::ExecutionBlockImpl<IResearchViewExecutor<false, arangodb::iresearch::MaterializeType::Materialize>>;
template class ::arangodb::aql::ExecutionBlockImpl<
    IResearchViewExecutor<false, arangodb::iresearch::MaterializeType::NotMaterialize | arangodb::iresearch::MaterializeType::UseStoredValues>>;
template class ::arangodb::aql::ExecutionBlockImpl<
    IResearchViewExecutor<false, arangodb::iresearch::MaterializeType::LateMaterialize | arangodb::iresearch::MaterializeType::UseStoredValues>>;
template class ::arangodb::aql::ExecutionBlockImpl<IResearchViewExecutor<true, arangodb::iresearch::MaterializeType::NotMaterialize>>;
template class ::arangodb::aql::ExecutionBlockImpl<IResearchViewExecutor<true, arangodb::iresearch::MaterializeType::LateMaterialize>>;
template class ::arangodb::aql::ExecutionBlockImpl<IResearchViewExecutor<true, arangodb::iresearch::MaterializeType::Materialize>>;
template class ::arangodb::aql::ExecutionBlockImpl<
    IResearchViewExecutor<true, arangodb::iresearch::MaterializeType::NotMaterialize | arangodb::iresearch::MaterializeType::UseStoredValues>>;
template class ::arangodb::aql::ExecutionBlockImpl<
    IResearchViewExecutor<true, arangodb::iresearch::MaterializeType::LateMaterialize | arangodb::iresearch::MaterializeType::UseStoredValues>>;
template class ::arangodb::aql::ExecutionBlockImpl<IResearchViewMergeExecutor<false, arangodb::iresearch::MaterializeType::NotMaterialize>>;
template class ::arangodb::aql::ExecutionBlockImpl<IResearchViewMergeExecutor<false, arangodb::iresearch::MaterializeType::LateMaterialize>>;
template class ::arangodb::aql::ExecutionBlockImpl<IResearchViewMergeExecutor<false, arangodb::iresearch::MaterializeType::Materialize>>;
template class ::arangodb::aql::ExecutionBlockImpl<IResearchViewMergeExecutor<
    false, arangodb::iresearch::MaterializeType::NotMaterialize | arangodb::iresearch::MaterializeType::UseStoredValues>>;
template class ::arangodb::aql::ExecutionBlockImpl<IResearchViewMergeExecutor<
    false, arangodb::iresearch::MaterializeType::LateMaterialize | arangodb::iresearch::MaterializeType::UseStoredValues>>;
template class ::arangodb::aql::ExecutionBlockImpl<IResearchViewMergeExecutor<true, arangodb::iresearch::MaterializeType::NotMaterialize>>;
template class ::arangodb::aql::ExecutionBlockImpl<IResearchViewMergeExecutor<true, arangodb::iresearch::MaterializeType::LateMaterialize>>;
template class ::arangodb::aql::ExecutionBlockImpl<IResearchViewMergeExecutor<true, arangodb::iresearch::MaterializeType::Materialize>>;
template class ::arangodb::aql::ExecutionBlockImpl<IResearchViewMergeExecutor<
    true, arangodb::iresearch::MaterializeType::NotMaterialize | arangodb::iresearch::MaterializeType::UseStoredValues>>;
template class ::arangodb::aql::ExecutionBlockImpl<IResearchViewMergeExecutor<
    true, arangodb::iresearch::MaterializeType::LateMaterialize | arangodb::iresearch::MaterializeType::UseStoredValues>>;

template class ::arangodb::aql::ExecutionBlockImpl<IdExecutor<ConstFetcher>>;
template class ::arangodb::aql::ExecutionBlockImpl<IdExecutor<SingleRowFetcher<BlockPassthrough::Enable>>>;
template class ::arangodb::aql::ExecutionBlockImpl<IndexExecutor>;
template class ::arangodb::aql::ExecutionBlockImpl<LimitExecutor>;

// IndexTag, Insert, Remove, Update,Replace, Upsert are only tags for this one
template class ::arangodb::aql::ExecutionBlockImpl<SingleRemoteModificationExecutor<IndexTag>>;
template class ::arangodb::aql::ExecutionBlockImpl<SingleRemoteModificationExecutor<Insert>>;
template class ::arangodb::aql::ExecutionBlockImpl<SingleRemoteModificationExecutor<Remove>>;
template class ::arangodb::aql::ExecutionBlockImpl<SingleRemoteModificationExecutor<Update>>;
template class ::arangodb::aql::ExecutionBlockImpl<SingleRemoteModificationExecutor<Replace>>;
template class ::arangodb::aql::ExecutionBlockImpl<SingleRemoteModificationExecutor<Upsert>>;

template class ::arangodb::aql::ExecutionBlockImpl<NoResultsExecutor>;
template class ::arangodb::aql::ExecutionBlockImpl<ReturnExecutor>;
template class ::arangodb::aql::ExecutionBlockImpl<ShortestPathExecutor>;
template class ::arangodb::aql::ExecutionBlockImpl<KShortestPathsExecutor>;
template class ::arangodb::aql::ExecutionBlockImpl<SortedCollectExecutor>;
template class ::arangodb::aql::ExecutionBlockImpl<SortExecutor>;
template class ::arangodb::aql::ExecutionBlockImpl<SubqueryEndExecutor>;
template class ::arangodb::aql::ExecutionBlockImpl<SubqueryExecutor<true>>;
template class ::arangodb::aql::ExecutionBlockImpl<SubqueryExecutor<false>>;
template class ::arangodb::aql::ExecutionBlockImpl<SubqueryStartExecutor>;
template class ::arangodb::aql::ExecutionBlockImpl<TraversalExecutor>;
template class ::arangodb::aql::ExecutionBlockImpl<SortingGatherExecutor>;
template class ::arangodb::aql::ExecutionBlockImpl<ParallelUnsortedGatherExecutor>;
template class ::arangodb::aql::ExecutionBlockImpl<UnsortedGatherExecutor>;

template class ::arangodb::aql::ExecutionBlockImpl<MaterializeExecutor<RegisterId>>;
template class ::arangodb::aql::ExecutionBlockImpl<MaterializeExecutor<std::string const&>>;

template class ::arangodb::aql::ExecutionBlockImpl<ModificationExecutor<AllRowsFetcher, InsertModifier>>;
template class ::arangodb::aql::ExecutionBlockImpl<ModificationExecutor<SingleRowFetcher<BlockPassthrough::Disable>, InsertModifier>>;
template class ::arangodb::aql::ExecutionBlockImpl<ModificationExecutor<AllRowsFetcher, RemoveModifier>>;
template class ::arangodb::aql::ExecutionBlockImpl<ModificationExecutor<SingleRowFetcher<BlockPassthrough::Disable>, RemoveModifier>>;
template class ::arangodb::aql::ExecutionBlockImpl<ModificationExecutor<AllRowsFetcher, UpdateReplaceModifier>>;
template class ::arangodb::aql::ExecutionBlockImpl<ModificationExecutor<SingleRowFetcher<BlockPassthrough::Disable>, UpdateReplaceModifier>>;
template class ::arangodb::aql::ExecutionBlockImpl<ModificationExecutor<AllRowsFetcher, UpsertModifier>>;
template class ::arangodb::aql::ExecutionBlockImpl<ModificationExecutor<SingleRowFetcher<BlockPassthrough::Disable>, UpsertModifier>>;<|MERGE_RESOLUTION|>--- conflicted
+++ resolved
@@ -141,11 +141,7 @@
                 TestLambdaExecutor,
                 TestLambdaSkipExecutor,  // we need one after these to avoid compile errors in non-test mode
 #endif
-<<<<<<< HEAD
-                SubqueryStartExecutor, SubqueryEndExecutor, ShortestPathExecutor>;
-=======
-                ShortestPathExecutor, EnumerateListExecutor>;
->>>>>>> 1a547620
+                SubqueryStartExecutor, SubqueryEndExecutor, ShortestPathExecutor, EnumerateListExecutor>;
 
 template <class Executor>
 ExecutionBlockImpl<Executor>::ExecutionBlockImpl(ExecutionEngine* engine,
@@ -1065,20 +1061,11 @@
                 "Fetcher is chosen for skipping, but has not skipRows method!");
 
   static_assert(useExecutor ==
-<<<<<<< HEAD
-                    (is_one_of_v<Executor, FilterExecutor, ShortestPathExecutor, ReturnExecutor,
-#ifdef ARANGODB_USE_GOOGLE_TESTS
-                                 TestLambdaSkipExecutor,
-#endif
-                                 SubqueryStartExecutor, SubqueryEndExecutor, SortedCollectExecutor>),
-=======
                     (is_one_of_v<Executor, FilterExecutor, ShortestPathExecutor, ReturnExecutor, HashedCollectExecutor, IndexExecutor,
 #ifdef ARANGODB_USE_GOOGLE_TESTS
                                  TestLambdaSkipExecutor,
 #endif
-                                 EnumerateListExecutor, SortedCollectExecutor>),
-
->>>>>>> 1a547620
+                                 EnumerateListExecutor, SubqueryStartExecutor, SubqueryEndExecutor, SortedCollectExecutor>),
                 "Unexpected executor for SkipVariants::EXECUTOR");
 
   // The LimitExecutor will not work correctly with SkipVariants::FETCHER!
@@ -1193,7 +1180,6 @@
 
     //    AqlCall subqueryCall{};
     AqlCall clientCall = stack.popCall();
-<<<<<<< HEAD
     if constexpr (std::is_same_v<Executor, SubqueryStartExecutor>) {
       // TODO: what happens to the call from the subquery? Currently
       // we're just discarding it
@@ -1201,9 +1187,7 @@
       // (void)subqueryCall;
       clientCall = stack.popCall();
     }
-=======
     ExecutorState localExecutorState = ExecutorState::DONE;
->>>>>>> 1a547620
 
     // We can only have returned the following internal states
     TRI_ASSERT(_execState == ExecState::CHECKCALL || _execState == ExecState::SHADOWROWS ||
@@ -1420,7 +1404,6 @@
             TRI_ASSERT(_outputItemRow);
             TRI_ASSERT(_outputItemRow->isInitialized());
 
-<<<<<<< HEAD
             // Subquery start has to increase shadowrow depth for all shadow
             // rows that are passed through
             if constexpr (std::is_same_v<Executor, SubqueryStartExecutor>) {
@@ -1440,6 +1423,7 @@
               _outputItemRow->copyRow(shadowRow);
 
               if (shadowRow.isRelevant()) {
+                LOG_QUERY("6d337", DEBUG) << printTypeInfo() << " init executor.";
                 // We found a relevant shadow Row.
                 // We need to reset the Executor
                 // cppcheck-suppress unreadVariable
@@ -1447,17 +1431,6 @@
                     hasInitializeCursor<decltype(_executor)>::value;
                 InitializeCursor<customInit>::init(_executor, _rowFetcher, _infos);
               }
-=======
-            _outputItemRow->copyRow(shadowRow);
-
-            if (shadowRow.isRelevant()) {
-              LOG_QUERY("6d337", DEBUG) << printTypeInfo() << " init executor.";
-              // We found a relevant shadow Row.
-              // We need to reset the Executor
-              // cppcheck-suppress unreadVariable
-              constexpr bool customInit = hasInitializeCursor<decltype(_executor)>::value;
-              InitializeCursor<customInit>::init(_executor, _rowFetcher, _infos);
->>>>>>> 1a547620
             }
 
             TRI_ASSERT(_outputItemRow->produced());
