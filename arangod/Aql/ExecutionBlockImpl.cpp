--- conflicted
+++ resolved
@@ -133,19 +133,6 @@
 CREATE_HAS_MEMBER_CHECK(expectedNumberOfRows, hasExpectedNumberOfRows);
 CREATE_HAS_MEMBER_CHECK(skipRowsRange, hasSkipRowsRange);
 
-<<<<<<< HEAD
-
-template<typename T, typename... Es>
-constexpr bool is_one_of_v = (std::is_same_v<T, Es> || ...);
-
-template<typename Executor>
-constexpr bool isNewStyleExecutor = is_one_of_v<Executor, FilterExecutor, SortedCollectExecutor>;
-=======
-/*
- * Determine whether we execute new style or old style skips, i.e. pre or post shadow row introduction
- * TODO: This should be removed once all executors and fetchers are ported to the new style.
- */
-
 #ifdef ARANGODB_USE_GOOGLE_TESTS
 // Forward declaration of Test Executors.
 // only used as long as isNewStyleExecutor is required.
@@ -158,22 +145,26 @@
 }  // namespace arangodb
 #endif
 
-template <class Executor>
-static bool constexpr isNewStyleExecutor() {
-  return
+template <typename T, typename... Es>
+constexpr bool is_one_of_v = (std::is_same_v<T, Es> || ...);
+
+/*
+ * Determine whether we execute new style or old style skips, i.e. pre or post shadow row introduction
+ * TODO: This should be removed once all executors and fetchers are ported to the new style.
+ */
+
+template <typename Executor>
+constexpr bool isNewStyleExecutor =
+    is_one_of_v<Executor, FilterExecutor, SortedCollectExecutor,
 #ifdef ARANGODB_USE_GOOGLE_TESTS
-      std::is_same_v<Executor, TestLambdaExecutor> ||
-      std::is_same_v<Executor, TestLambdaSkipExecutor> ||
+                TestLambdaExecutor, TestLambdaSkipExecutor,  // we need one after these to avoid compile errors in non-test mode
 #endif
-      std::is_same_v<Executor, FilterExecutor> ||
-      std::is_same_v<Executor, ShortestPathExecutor>;
-}
->>>>>>> 5b3e717e
+                ShortestPathExecutor>;
 
 template <class Executor>
 ExecutionBlockImpl<Executor>::ExecutionBlockImpl(ExecutionEngine* engine,
                                                  ExecutionNode const* node,
-                                                 typename Executor::Infos&& infos)
+                                                 typename Executor::Infos infos)
     : ExecutionBlock(engine, node),
       _dependencyProxy(_dependencies, engine->itemBlockManager(),
                        infos.getInputRegisters(),
@@ -184,12 +175,8 @@
       _outputItemRow(),
       _query(*engine->getQuery()),
       _state(InternalState::FETCH_DATA),
-<<<<<<< HEAD
-      _lastRange{ExecutorState::HASMORE} {
-=======
       _lastRange{ExecutorState::HASMORE},
       _hasUsedDataRangeBlock{false} {
->>>>>>> 5b3e717e
   // already insert ourselves into the statistics results
   if (_profile >= PROFILE_LEVEL_BLOCKS) {
     _engine->_stats.nodes.try_emplace(node->id(), ExecutionStats::Node());
@@ -201,11 +188,7 @@
 
 template <class Executor>
 std::pair<ExecutionState, SharedAqlItemBlockPtr> ExecutionBlockImpl<Executor>::getSome(size_t atMost) {
-<<<<<<< HEAD
   if constexpr (isNewStyleExecutor<Executor>) {
-=======
-  if constexpr (isNewStyleExecutor<Executor>()) {
->>>>>>> 5b3e717e
     AqlCallStack stack{AqlCall::SimulateGetSome(atMost)};
     auto const [state, skipped, block] = execute(stack);
     return {state, block};
@@ -351,12 +334,6 @@
 template <class Executor>
 std::unique_ptr<OutputAqlItemRow> ExecutionBlockImpl<Executor>::createOutputRow(
     SharedAqlItemBlockPtr& newBlock, AqlCall&& call) {
-<<<<<<< HEAD
-  if /* constexpr */ (Executor::Properties::allowsBlockPassthrough == BlockPassthrough::Enable) {
-    return std::make_unique<OutputAqlItemRow>(newBlock, infos().getOutputRegisters(),
-                                              infos().registersToKeep(),
-                                              infos().registersToClear(), call,
-=======
 #ifdef ARANGODB_ENABLE_MAINTAINER_MODE
   if (newBlock != nullptr) {
     // Assert that the block has enough registers. This must be guaranteed by
@@ -375,18 +352,12 @@
   if /* constexpr */ (Executor::Properties::allowsBlockPassthrough == BlockPassthrough::Enable) {
     return std::make_unique<OutputAqlItemRow>(newBlock, infos().getOutputRegisters(),
                                               infos().registersToKeep(),
-                                              infos().registersToClear(), std::move(call),
->>>>>>> 5b3e717e
+                                              infos().registersToClear(), call,
                                               OutputAqlItemRow::CopyRowBehavior::DoNotCopyInputRows);
   } else {
     return std::make_unique<OutputAqlItemRow>(newBlock, infos().getOutputRegisters(),
                                               infos().registersToKeep(),
-                                              infos().registersToClear(),
-<<<<<<< HEAD
-                                              call);
-=======
-                                              std::move(call));
->>>>>>> 5b3e717e
+                                              infos().registersToClear(), call);
   }
 }
 
@@ -514,11 +485,7 @@
 
 template <class Executor>
 std::pair<ExecutionState, size_t> ExecutionBlockImpl<Executor>::skipSome(size_t const atMost) {
-<<<<<<< HEAD
   if constexpr (isNewStyleExecutor<Executor>) {
-=======
-  if constexpr (isNewStyleExecutor<Executor>()) {
->>>>>>> 5b3e717e
     AqlCallStack stack{AqlCall::SimulateSkipSome(atMost)};
     auto const [state, skipped, block] = execute(stack);
 
@@ -654,11 +621,7 @@
 std::tuple<ExecutionState, size_t, SharedAqlItemBlockPtr> ExecutionBlockImpl<Executor>::execute(AqlCallStack stack) {
   // TODO remove this IF
   // These are new style executors
-<<<<<<< HEAD
   if constexpr (isNewStyleExecutor<Executor>) {
-=======
-  if constexpr (isNewStyleExecutor<Executor>()) {
->>>>>>> 5b3e717e
     // Only this executor is fully implemented
     traceExecuteBegin(stack);
     auto res = executeWithoutTrace(stack);
@@ -697,12 +660,7 @@
       auto const& call = stack.peek();
       LOG_TOPIC("1e717", INFO, Logger::QUERIES)
           << "[query#" << queryId << "] "
-<<<<<<< HEAD
-          << "execute type=" << node->getTypeString()
-          << " offset=" << call.getOffset() << " limit= " << call.getLimit()
-=======
           << "execute type=" << node->getTypeString() << " call= " << call
->>>>>>> 5b3e717e
           << " this=" << (uintptr_t)this << " id=" << node->id();
     }
   }
@@ -1020,7 +978,7 @@
 template <class Executor>
 std::pair<ExecutionState, SharedAqlItemBlockPtr> ExecutionBlockImpl<Executor>::requestWrappedBlock(
     size_t nrItems, RegisterCount nrRegs) {
-  if constexpr (!isNewStyleExecutor<Executor>()) {
+  if constexpr (!isNewStyleExecutor<Executor>) {
     static_assert(Executor::Properties::allowsBlockPassthrough == BlockPassthrough::Disable ||
                       !Executor::Properties::inputSizeRestrictsOutputSize,
                   "At most one of Properties::allowsBlockPassthrough or "
@@ -1065,12 +1023,6 @@
 template <class Executor>
 auto ExecutionBlockImpl<Executor>::allocateOutputBlock(AqlCall&& call)
     -> std::unique_ptr<OutputAqlItemRow> {
-<<<<<<< HEAD
-  size_t blockSize = ExecutionBlock::DefaultBatchSize;
-  SharedAqlItemBlockPtr newBlock =
-      _engine->itemBlockManager().requestBlock(blockSize, _infos.numberOfOutputRegisters());
-  return createOutputRow(newBlock, std::move(call));
-=======
   if constexpr (Executor::Properties::allowsBlockPassthrough == BlockPassthrough::Enable) {
     SharedAqlItemBlockPtr newBlock{nullptr};
     // Passthrough variant, re-use the block stored in InputRange
@@ -1090,17 +1042,10 @@
         _engine->itemBlockManager().requestBlock(blockSize, _infos.numberOfOutputRegisters());
     return createOutputRow(newBlock, std::move(call));
   }
->>>>>>> 5b3e717e
 }
 
 template <class Executor>
 void ExecutionBlockImpl<Executor>::ensureOutputBlock(AqlCall&& call) {
-<<<<<<< HEAD
-  if (_outputItemRow == nullptr || _outputItemRow->isFull()) {
-    _outputItemRow = allocateOutputBlock(std::move(call));
-  } else {
-    _outputItemRow->setCall(std::move(call));
-=======
   if (_outputItemRow == nullptr || !_outputItemRow->isInitialized()) {
     _outputItemRow = allocateOutputBlock(std::move(call));
   } else {
@@ -1110,7 +1055,6 @@
 // In the passhrough variant we need to ensure that inputBlock and outputBlock stay identical
 // TODO add an external assertion for this.
 #endif
->>>>>>> 5b3e717e
   }
 }
 
@@ -1122,9 +1066,6 @@
 }
 
 // TODO move me up
-<<<<<<< HEAD
-enum ExecState { SKIP, PRODUCE, FULLCOUNT, UPSTREAM, SHADOWROWS, DONE };
-=======
 enum ExecState {
   SKIP,
   PRODUCE,
@@ -1134,7 +1075,6 @@
   SHADOWROWS,
   DONE
 };
->>>>>>> 5b3e717e
 
 // TODO clean me up
 namespace {
@@ -1152,13 +1092,10 @@
     // then fullcount
     return ExecState::FULLCOUNT;
   }
-<<<<<<< HEAD
-=======
   if (call.hardLimit == 0) {
     // We reached hardLimit, fast forward
     return ExecState::FASTFORWARD;
   }
->>>>>>> 5b3e717e
   // now we are done.
   return ExecState::DONE;
 }
@@ -1176,17 +1113,10 @@
 // GET_SOME: we just request rows from the executor and then discard
 //           them
 //
-<<<<<<< HEAD
-enum class SkipRowsRangeVariant { FETCHER, EXECUTOR, GET_SOME };
-
-// This function is just copy&pasted from above to decide which variant of skip
-// is used for which executor.
-=======
 enum class SkipRowsRangeVariant { FETCHER, EXECUTOR };
 
 // This function is just copy&pasted from above to decide which variant of
 // skip is used for which executor.
->>>>>>> 5b3e717e
 template <class Executor>
 static SkipRowsRangeVariant constexpr skipRowsType() {
   bool constexpr useFetcher =
@@ -1198,29 +1128,19 @@
   // ConstFetcher and SingleRowFetcher<BlockPassthrough::Enable> can skip, but
   // it may not be done for modification subqueries.
   static_assert(useFetcher ==
-<<<<<<< HEAD
                     (std::is_same_v<typename Executor::Fetcher, ConstFetcher> ||
                      (std::is_same_v<typename Executor::Fetcher, SingleRowFetcher<BlockPassthrough::Enable>> &&
-=======
-                    (std::is_same<typename Executor::Fetcher, ConstFetcher>::value ||
-                     (std::is_same<typename Executor::Fetcher, SingleRowFetcher<BlockPassthrough::Enable>>::value &&
->>>>>>> 5b3e717e
                       !std::is_same<Executor, SubqueryExecutor<true>>::value)),
                 "Unexpected fetcher for SkipVariants::FETCHER");
 
   static_assert(!useFetcher || hasSkipRows<typename Executor::Fetcher>::value,
                 "Fetcher is chosen for skipping, but has not skipRows method!");
 
-<<<<<<< HEAD
-  static_assert(useExecutor == (is_one_of_v<Executor, FilterExecutor, SortedCollectExecutor>),
-=======
-  static_assert(useExecutor == (
+  static_assert(useExecutor == (is_one_of_v<Executor, FilterExecutor, ShortestPathExecutor,
 #ifdef ARANGODB_USE_GOOGLE_TESTS
-                                   (std::is_same_v<Executor, TestLambdaSkipExecutor>) ||
+                                            TestLambdaSkipExecutor,
 #endif
-                                   std::is_same_v<Executor, FilterExecutor> ||
-                                   std::is_same_v<Executor, ShortestPathExecutor>),
->>>>>>> 5b3e717e
+                                            SortedCollectExecutor>),
                 "Unexpected executor for SkipVariants::EXECUTOR");
 
   // The LimitExecutor will not work correctly with SkipVariants::FETCHER!
@@ -1233,12 +1153,8 @@
   } else if (useFetcher) {
     return SkipRowsRangeVariant::FETCHER;
   } else {
-<<<<<<< HEAD
-    return SkipRowsRangeVariant::GET_SOME;
-=======
     TRI_ASSERT(false);
     THROW_ARANGO_EXCEPTION(TRI_ERROR_NOT_IMPLEMENTED);
->>>>>>> 5b3e717e
   }
 }
 
@@ -1249,48 +1165,19 @@
 template <class Executor>
 std::tuple<ExecutorState, size_t, AqlCall> ExecutionBlockImpl<Executor>::executeSkipRowsRange(
     AqlItemBlockInputRange& inputRange, AqlCall& call) {
-<<<<<<< HEAD
   if constexpr (isNewStyleExecutor<Executor>) {
     call.skippedRows = 0;
     if constexpr (skipRowsType<Executor>() == SkipRowsRangeVariant::EXECUTOR) {
-      // If the executor has a method skipRowsRange, to skip outputs more
-      // efficiently than just producing them to subsequently discard them, then
-      // we use it
-=======
-  if constexpr (isNewStyleExecutor<Executor>()) {
-    if constexpr (skipRowsType<Executor>() == SkipRowsRangeVariant::EXECUTOR) {
       // If the executor has a method skipRowsRange, to skip outputs.
       // Every non-passthrough executor needs to implement this.
->>>>>>> 5b3e717e
       return _executor.skipRowsRange(inputRange, call);
     } else if constexpr (skipRowsType<Executor>() == SkipRowsRangeVariant::FETCHER) {
       // If we know that every input row produces exactly one output row (this
       // is a property of the executor), then we can just let the fetcher skip
       // the number of rows that we would like to skip.
-<<<<<<< HEAD
-      return _rowFetcher.execute(call);
-    } else if constexpr (skipRowsType<Executor>() == SkipRowsRangeVariant::GET_SOME) {
-      // In all other cases, we skip by letting the executor produce rows, and
-      // then throw them away.
-
-      size_t toSkip = std::min(call.getOffset(), DefaultBatchSize);
-      AqlCall skipCall{};
-      skipCall.softLimit = toSkip;
-      skipCall.hardLimit = toSkip;
-      skipCall.offset = 0;
-
-      // we can't mess with _outputItemRow,
-      auto skipOutput = allocateOutputBlock(std::move(skipCall));
-      auto [state, stats, rescall] = _executor.produceRows(inputRange, *skipOutput);
-      auto skipped = skipOutput->numRowsWritten();
-
-      call.didSkip(skipped);
-      return std::make_tuple(state, skipped, rescall);
-=======
       // Returning this will trigger to end in upstream state now, with the
       // call that was handed it
       return {inputRange.upstreamState(), 0, call};
->>>>>>> 5b3e717e
     } else {
       static_assert(dependent_false<Executor>::value,
                     "This value of SkipRowsRangeVariant is not supported");
@@ -1304,41 +1191,6 @@
   return std::make_tuple(ExecutorState::DONE, 0, call);
 }
 
-<<<<<<< HEAD
-// This is the central function of an executor, and it acts like a
-// coroutine: It can be called multiple times and keeps state across
-// calls.
-//
-// The intended behaviour of this function is best described in terms of
-// a state machine; the possible states are the ExecStates
-// SKIP, PRODUCE, FULLCOUNT, UPSTREAM, SHADOWROWS, DONE
-//
-// SKIP       skipping rows. How rows are skipped is determined by
-//            the Executor that is used. See SkipVariants
-// PRODUCE    calls produceRows of the executor
-// FULLCOUNT
-// UPSTREAM   fetches rows from the upstream executor(s) to be processed by
-//            our executor.
-// SHADOWROWS process any shadow rows
-// DONE       processing is done
-template <class Executor>
-std::tuple<ExecutionState, size_t, SharedAqlItemBlockPtr>
-ExecutionBlockImpl<Executor>::executeWithoutTrace(AqlCallStack stack) {
-  if constexpr (isNewStyleExecutor<Executor>) {
-    // Make sure there's a block allocated and set
-    // the call
-    ensureOutputBlock(stack.popCall());
-
-    auto skipped = size_t{0};
-
-    TRI_ASSERT(_outputItemRow);
-
-    auto execState = ::NextState(_outputItemRow->getClientCall());
-
-    if (_lastRange.hasShadowRow()) {
-      // We have not been able to move all shadowRows into the output last time.
-      // Continue from there.
-=======
 /**
  * @brief This is the central function of an executor, and it acts like a
  * coroutine: It can be called multiple times and keeps state across
@@ -1385,7 +1237,7 @@
 template <class Executor>
 std::tuple<ExecutionState, size_t, SharedAqlItemBlockPtr>
 ExecutionBlockImpl<Executor>::executeWithoutTrace(AqlCallStack stack) {
-  if constexpr (isNewStyleExecutor<Executor>()) {
+  if constexpr (isNewStyleExecutor<Executor>) {
     AqlCall clientCall = stack.popCall();
 
     auto skipped = size_t{0};
@@ -1395,29 +1247,17 @@
     if (_lastRange.hasShadowRow()) {
       // We have not been able to move all shadowRows into the output last
       // time. Continue from there.
->>>>>>> 5b3e717e
       // TODO test if this works with COUNT COLLECT
       execState = ExecState::SHADOWROWS;
     }
 
     AqlCall executorRequest;
-<<<<<<< HEAD
-    while (execState != ExecState::DONE && !_outputItemRow->allRowsUsed()) {
-      switch (execState) {
-        case ExecState::SKIP: {
-          auto const& clientCall = _outputItemRow->getClientCall();
-          auto [state, skippedLocal, call] =
-              executeSkipRowsRange(_lastRange, _outputItemRow->getModifiableClientCall());
-          skipped += skippedLocal;
-
-=======
     while (execState != ExecState::DONE) {
       switch (execState) {
         case ExecState::SKIP: {
           auto [state, skippedLocal, call] = executeSkipRowsRange(_lastRange, clientCall);
           skipped += skippedLocal;
           // The execute might have modified the client call.
->>>>>>> 5b3e717e
           if (state == ExecutorState::DONE) {
             execState = ExecState::SHADOWROWS;
           } else if (clientCall.getOffset() > 0) {
@@ -1432,24 +1272,16 @@
           break;
         }
         case ExecState::PRODUCE: {
-<<<<<<< HEAD
-          auto const& clientCall = _outputItemRow->getClientCall();
-          TRI_ASSERT(clientCall.getLimit() > 0);
-=======
           // Make sure there's a block allocated and set
           // the call
           TRI_ASSERT(clientCall.getLimit() > 0);
           ensureOutputBlock(std::move(clientCall));
           TRI_ASSERT(_outputItemRow);
 
->>>>>>> 5b3e717e
           // Execute getSome
           auto const [state, stats, call] =
               _executor.produceRows(_lastRange, *_outputItemRow);
           _engine->_stats += stats;
-<<<<<<< HEAD
-          if (state == ExecutorState::DONE) {
-=======
 
           // Produce might have modified the clientCall
           clientCall = _outputItemRow->getClientCall();
@@ -1457,7 +1289,6 @@
           if (_outputItemRow->isInitialized() && _outputItemRow->allRowsUsed()) {
             execState = ExecState::DONE;
           } else if (state == ExecutorState::DONE) {
->>>>>>> 5b3e717e
             execState = ExecState::SHADOWROWS;
           } else if (clientCall.getLimit() > 0 && !_lastRange.hasDataRow()) {
             TRI_ASSERT(_upstreamState != ExecutionState::DONE);
@@ -1470,11 +1301,6 @@
           }
           break;
         }
-<<<<<<< HEAD
-        case ExecState::FULLCOUNT: {
-          TRI_ASSERT(false);
-          // TODO: wat.
-=======
         case ExecState::FASTFORWARD: {
           // We can either do FASTFORWARD or FULLCOUNT, difference is that
           // fullcount counts what is produced now, FASTFORWARD simply drops
@@ -1507,7 +1333,6 @@
             execState = ExecState::UPSTREAM;
           }
           break;
->>>>>>> 5b3e717e
         }
         case ExecState::UPSTREAM: {
           // If this triggers the executors produceRows function has returned
@@ -1523,20 +1348,12 @@
             TRI_ASSERT(skipped == 0);
             return {_upstreamState, 0, nullptr};
           }
-<<<<<<< HEAD
-          skipped += skippedLocal;
-          ensureOutputBlock(_outputItemRow->stealClientCall());
-          // Do we need to call it?
-          // clientCall.didSkip(skippedLocal);
-          execState = ::NextState(_outputItemRow->getClientCall());
-=======
           // We have a new range, passthrough can use this range.
           _hasUsedDataRangeBlock = false;
           skipped += skippedLocal;
           // We skipped through passthroug, so count that a skip was solved.
           clientCall.didSkip(skippedLocal);
           execState = ::NextState(clientCall);
->>>>>>> 5b3e717e
           break;
         }
         case ExecState::SHADOWROWS: {
@@ -1549,16 +1366,12 @@
           if (_lastRange.hasShadowRow()) {
             auto const& [state, shadowRow] = _lastRange.nextShadowRow();
             TRI_ASSERT(shadowRow.isInitialized());
-<<<<<<< HEAD
-            _outputItemRow->copyRow(shadowRow);
-=======
             ensureOutputBlock(std::move(clientCall));
             TRI_ASSERT(_outputItemRow);
             TRI_ASSERT(_outputItemRow->isInitialized());
 
             _outputItemRow->copyRow(shadowRow);
 
->>>>>>> 5b3e717e
             if (shadowRow.isRelevant()) {
               // We found a relevant shadow Row.
               // We need to reset the Executor
@@ -1566,14 +1379,10 @@
             }
             TRI_ASSERT(_outputItemRow->produced());
             _outputItemRow->advanceRow();
-<<<<<<< HEAD
-            if (state == ExecutorState::DONE) {
-=======
             clientCall = _outputItemRow->getClientCall();
             if (_outputItemRow->allRowsUsed()) {
               execState = ExecState::DONE;
             } else if (state == ExecutorState::DONE) {
->>>>>>> 5b3e717e
               if (_lastRange.hasDataRow()) {
                 // TODO this state is invalid, and can just show up now if we exclude SKIP
                 execState = ExecState::PRODUCE;
@@ -1595,14 +1404,9 @@
           TRI_ASSERT(false);
       }
     }
-<<<<<<< HEAD
-
-    auto outputBlock = _outputItemRow->stealBlock();
-=======
     // If we do not have an output, we simply return a nullptr here.
     auto outputBlock = _outputItemRow != nullptr ? _outputItemRow->stealBlock()
                                                  : SharedAqlItemBlockPtr{nullptr};
->>>>>>> 5b3e717e
     // This is not strictly necessary here, as we shouldn't be called again
     // after DONE.
     _outputItemRow.reset();
