////////////////////////////////////////////////////////////////////////////////
/// DISCLAIMER
///
/// Copyright 2018 ArangoDB GmbH, Cologne, Germany
///
/// Licensed under the Apache License, Version 2.0 (the "License");
/// you may not use this file except in compliance with the License.
/// You may obtain a copy of the License at
///
///     http://www.apache.org/licenses/LICENSE-2.0
///
/// Unless required by applicable law or agreed to in writing, software
/// distributed under the License is distributed on an "AS IS" BASIS,
/// WITHOUT WARRANTIES OR CONDITIONS OF ANY KIND, either express or implied.
/// See the License for the specific language governing permissions and
/// limitations under the License.
///
/// Copyright holder is ArangoDB GmbH, Cologne, Germany
///
/// @author Tobias Goedderz
/// @author Michael Hackstein
/// @author Heiko Kernbach
/// @author Jan Christoph Uhde
////////////////////////////////////////////////////////////////////////////////

#include "ExecutionBlockImpl.h"

#include "Aql/AllRowsFetcher.h"
#include "Aql/AqlCallStack.h"
#include "Aql/AqlItemBlock.h"
#include "Aql/CalculationExecutor.h"
#include "Aql/ConstFetcher.h"
#include "Aql/ConstrainedSortExecutor.h"
#include "Aql/CountCollectExecutor.h"
#include "Aql/DistinctCollectExecutor.h"
#include "Aql/EnumerateCollectionExecutor.h"
#include "Aql/EnumerateListExecutor.h"
#include "Aql/ExecutionEngine.h"
#include "Aql/ExecutionState.h"
#include "Aql/ExecutorInfos.h"
#include "Aql/FilterExecutor.h"
#include "Aql/HashedCollectExecutor.h"
#include "Aql/IResearchViewExecutor.h"
#include "Aql/IdExecutor.h"
#include "Aql/IndexExecutor.h"
#include "Aql/InputAqlItemRow.h"
#include "Aql/KShortestPathsExecutor.h"
#include "Aql/LimitExecutor.h"
#include "Aql/MaterializeExecutor.h"
#include "Aql/ModificationExecutor.h"
#include "Aql/MultiDependencySingleRowFetcher.h"
#include "Aql/NoResultsExecutor.h"
#include "Aql/ParallelUnsortedGatherExecutor.h"
#include "Aql/Query.h"
#include "Aql/QueryOptions.h"
#include "Aql/ReturnExecutor.h"
#include "Aql/ShadowAqlItemRow.h"
#include "Aql/ShortestPathExecutor.h"
#include "Aql/SimpleModifier.h"
#include "Aql/SingleRemoteModificationExecutor.h"
#include "Aql/SortExecutor.h"
#include "Aql/SortRegister.h"
#include "Aql/SortedCollectExecutor.h"
#include "Aql/SortingGatherExecutor.h"
#include "Aql/SubqueryEndExecutor.h"
#include "Aql/SubqueryExecutor.h"
#include "Aql/SubqueryStartExecutor.h"
#include "Aql/TraversalExecutor.h"
#include "Aql/UnsortedGatherExecutor.h"
#include "Aql/UpsertModifier.h"
#include "Basics/system-functions.h"
#include "Transaction/Context.h"

#include <velocypack/Dumper.h>
#include <velocypack/velocypack-aliases.h>

#include <boost/core/demangle.hpp>

#include <type_traits>

using namespace arangodb;
using namespace arangodb::aql;

#define LOG_QUERY(logId, level)            \
  LOG_TOPIC(logId, level, Logger::QUERIES) \
      << "[query#" << this->_engine->getQuery()->id() << "] "

/*
 * Creates a metafunction `checkName` that tests whether a class has a method
 * named `methodName`, used like this:
 *
 * CREATE_HAS_MEMBER_CHECK(someMethod, hasSomeMethod);
 * ...
 * constexpr bool someClassHasSomeMethod = hasSomeMethod<SomeClass>::value;
 */

#define CREATE_HAS_MEMBER_CHECK(methodName, checkName)               \
  template <typename T>                                              \
  class checkName {                                                  \
    template <typename C>                                            \
    static std::true_type test(decltype(&C::methodName));            \
    template <typename C>                                            \
    static std::true_type test(decltype(&C::template methodName<>)); \
    template <typename>                                              \
    static std::false_type test(...);                                \
                                                                     \
   public:                                                           \
    static constexpr bool value = decltype(test<T>(0))::value;       \
  }

CREATE_HAS_MEMBER_CHECK(initializeCursor, hasInitializeCursor);
CREATE_HAS_MEMBER_CHECK(skipRows, hasSkipRows);
CREATE_HAS_MEMBER_CHECK(fetchBlockForPassthrough, hasFetchBlockForPassthrough);
CREATE_HAS_MEMBER_CHECK(expectedNumberOfRows, hasExpectedNumberOfRows);
CREATE_HAS_MEMBER_CHECK(skipRowsRange, hasSkipRowsRange);

#ifdef ARANGODB_USE_GOOGLE_TESTS
// Forward declaration of Test Executors.
// only used as long as isNewStyleExecutor is required.
namespace arangodb {
namespace aql {
class TestLambdaExecutor;

class TestLambdaSkipExecutor;
}  // namespace aql
}  // namespace arangodb
#endif

template <typename T, typename... Es>
constexpr bool is_one_of_v = (std::is_same_v<T, Es> || ...);

/*
 * Determine whether we execute new style or old style skips, i.e. pre or post shadow row introduction
 * TODO: This should be removed once all executors and fetchers are ported to the new style.
 */
template <typename Executor>
constexpr bool isNewStyleExecutor = is_one_of_v<
    Executor, FilterExecutor, SortedCollectExecutor, IdExecutor<ConstFetcher>,
<<<<<<< HEAD
    IdExecutor<SingleRowFetcher<BlockPassthrough::Enable>>, ReturnExecutor,
    DistinctCollectExecutor, IndexExecutor, EnumerateCollectionExecutor, CountCollectExecutor,
=======
    IdExecutor<SingleRowFetcher<BlockPassthrough::Enable>>, ReturnExecutor, DistinctCollectExecutor, IndexExecutor, EnumerateCollectionExecutor,
    SubqueryExecutor<true>, SubqueryExecutor<false>,
>>>>>>> 609b0ff1
    // TODO: re-enable after new subquery end & start are implemented
    // CalculationExecutor<CalculationType::Condition>, CalculationExecutor<CalculationType::Reference>, CalculationExecutor<CalculationType::V8Condition>,
    HashedCollectExecutor, ConstrainedSortExecutor,
#ifdef ARANGODB_USE_GOOGLE_TESTS
    TestLambdaExecutor,
    TestLambdaSkipExecutor,  // we need one after these to avoid compile errors in non-test mode
#endif
    ModificationExecutor<AllRowsFetcher, InsertModifier>,
    ModificationExecutor<SingleRowFetcher<BlockPassthrough::Disable>, InsertModifier>,
    ModificationExecutor<AllRowsFetcher, RemoveModifier>,
    ModificationExecutor<SingleRowFetcher<BlockPassthrough::Disable>, RemoveModifier>,
    ModificationExecutor<AllRowsFetcher, UpdateReplaceModifier>,
    ModificationExecutor<SingleRowFetcher<BlockPassthrough::Disable>, UpdateReplaceModifier>,
    ModificationExecutor<AllRowsFetcher, UpsertModifier>,
    ModificationExecutor<SingleRowFetcher<BlockPassthrough::Disable>, UpsertModifier>, SubqueryStartExecutor,
    UnsortedGatherExecutor, SubqueryEndExecutor, TraversalExecutor, KShortestPathsExecutor, ShortestPathExecutor, EnumerateListExecutor,
    LimitExecutor, SortExecutor, IResearchViewExecutor<false, arangodb::iresearch::MaterializeType::NotMaterialize>,
    IResearchViewExecutor<false, arangodb::iresearch::MaterializeType::LateMaterialize>,
    IResearchViewExecutor<false, arangodb::iresearch::MaterializeType::Materialize>,
    IResearchViewExecutor<false, arangodb::iresearch::MaterializeType::NotMaterialize | arangodb::iresearch::MaterializeType::UseStoredValues>,
    IResearchViewExecutor<false, arangodb::iresearch::MaterializeType::LateMaterialize | arangodb::iresearch::MaterializeType::UseStoredValues>,
    IResearchViewExecutor<true, arangodb::iresearch::MaterializeType::NotMaterialize>,
    IResearchViewExecutor<true, arangodb::iresearch::MaterializeType::LateMaterialize>,
    IResearchViewExecutor<true, arangodb::iresearch::MaterializeType::Materialize>,
    IResearchViewExecutor<true, arangodb::iresearch::MaterializeType::NotMaterialize | arangodb::iresearch::MaterializeType::UseStoredValues>,
    IResearchViewExecutor<true, arangodb::iresearch::MaterializeType::LateMaterialize | arangodb::iresearch::MaterializeType::UseStoredValues>,
    IResearchViewMergeExecutor<false, arangodb::iresearch::MaterializeType::NotMaterialize>,
    IResearchViewMergeExecutor<false, arangodb::iresearch::MaterializeType::LateMaterialize>,
    IResearchViewMergeExecutor<false, arangodb::iresearch::MaterializeType::Materialize>,
    IResearchViewMergeExecutor<false, arangodb::iresearch::MaterializeType::NotMaterialize | arangodb::iresearch::MaterializeType::UseStoredValues>,
    IResearchViewMergeExecutor<false, arangodb::iresearch::MaterializeType::LateMaterialize | arangodb::iresearch::MaterializeType::UseStoredValues>,
    IResearchViewMergeExecutor<true, arangodb::iresearch::MaterializeType::NotMaterialize>,
    IResearchViewMergeExecutor<true, arangodb::iresearch::MaterializeType::LateMaterialize>,
    IResearchViewMergeExecutor<true, arangodb::iresearch::MaterializeType::Materialize>,
    IResearchViewMergeExecutor<true, arangodb::iresearch::MaterializeType::NotMaterialize | arangodb::iresearch::MaterializeType::UseStoredValues>,
    IResearchViewMergeExecutor<true, arangodb::iresearch::MaterializeType::LateMaterialize | arangodb::iresearch::MaterializeType::UseStoredValues>,
    SubqueryStartExecutor, SubqueryEndExecutor, TraversalExecutor, KShortestPathsExecutor,
    NoResultsExecutor, ShortestPathExecutor, EnumerateListExecutor, LimitExecutor,
    SingleRemoteModificationExecutor<IndexTag>, SingleRemoteModificationExecutor<Insert>,
    SingleRemoteModificationExecutor<Remove>, SingleRemoteModificationExecutor<Update>,
<<<<<<< HEAD
    SingleRemoteModificationExecutor<Replace>, SingleRemoteModificationExecutor<Upsert>>;
=======
    SingleRemoteModificationExecutor<Replace>, SingleRemoteModificationExecutor<Upsert>,
    MaterializeExecutor<RegisterId>, MaterializeExecutor<std::string const&>>;
>>>>>>> 609b0ff1

template <class Executor>
ExecutionBlockImpl<Executor>::ExecutionBlockImpl(ExecutionEngine* engine,
                                                 ExecutionNode const* node,
                                                 typename Executor::Infos infos)
    : ExecutionBlock(engine, node),
      _dependencyProxy(_dependencies, engine->itemBlockManager(),
                       infos.getInputRegisters(),
                       infos.numberOfInputRegisters(), trxVpackOptions()),
      _rowFetcher(_dependencyProxy),
      _infos(std::move(infos)),
      _executor(_rowFetcher, _infos),
      _outputItemRow(),
      _query(*engine->getQuery()),
      _state(InternalState::FETCH_DATA),
      _lastRange{ExecutorState::HASMORE},
      _execState{ExecState::CHECKCALL},
      _upstreamRequest{},
      _clientRequest{},
      _requestedDependency{},
      _hasUsedDataRangeBlock{false} {
  // already insert ourselves into the statistics results
  if (_profile >= PROFILE_LEVEL_BLOCKS) {
    _engine->_stats.nodes.try_emplace(node->id(), ExecutionStats::Node());
  }
}

template <class Executor>
ExecutionBlockImpl<Executor>::~ExecutionBlockImpl() = default;

template <class Executor>
std::pair<ExecutionState, SharedAqlItemBlockPtr> ExecutionBlockImpl<Executor>::getSome(size_t atMost) {
  if constexpr (isNewStyleExecutor<Executor>) {
    AqlCallStack stack{AqlCall::SimulateGetSome(atMost)};
    auto const [state, skipped, block] = execute(stack);
    return {state, block};
  } else {
    traceGetSomeBegin(atMost);
    auto result = getSomeWithoutTrace(atMost);
    return traceGetSomeEnd(result.first, std::move(result.second));
  }
}

template <class Executor>
std::pair<ExecutionState, SharedAqlItemBlockPtr> ExecutionBlockImpl<Executor>::getSomeWithoutTrace(size_t atMost) {
  if constexpr (isNewStyleExecutor<Executor>) {
    TRI_ASSERT(false);
    THROW_ARANGO_EXCEPTION(TRI_ERROR_INTERNAL_AQL);
  } else {
    TRI_ASSERT(atMost <= ExecutionBlock::DefaultBatchSize);
    // silence tests -- we need to introduce new failure tests for fetchers
    TRI_IF_FAILURE("ExecutionBlock::getOrSkipSome1") {
      THROW_ARANGO_EXCEPTION(TRI_ERROR_DEBUG);
    }
    TRI_IF_FAILURE("ExecutionBlock::getOrSkipSome2") {
      THROW_ARANGO_EXCEPTION(TRI_ERROR_DEBUG);
    }
    TRI_IF_FAILURE("ExecutionBlock::getOrSkipSome3") {
      THROW_ARANGO_EXCEPTION(TRI_ERROR_DEBUG);
    }

    if (getQuery().killed()) {
      THROW_ARANGO_EXCEPTION(TRI_ERROR_QUERY_KILLED);
    }

    if (_state == InternalState::DONE) {
      // We are done, so we stay done
      return {ExecutionState::DONE, nullptr};
    }

    if (!_outputItemRow) {
      ExecutionState state;
      SharedAqlItemBlockPtr newBlock;
      std::tie(state, newBlock) =
          requestWrappedBlock(atMost, _infos.numberOfOutputRegisters());
      if (state == ExecutionState::WAITING) {
        TRI_ASSERT(newBlock == nullptr);
        return {state, nullptr};
      }
      if (newBlock == nullptr) {
        TRI_ASSERT(state == ExecutionState::DONE);
        _state = InternalState::DONE;
        // _rowFetcher must be DONE now already
        return {state, nullptr};
      }
      TRI_ASSERT(newBlock != nullptr);
      TRI_ASSERT(newBlock->size() > 0);
      // We cannot hold this assertion, if we are on a pass-through
      // block and the upstream uses execute already.
      // TRI_ASSERT(newBlock->size() <= atMost);
      _outputItemRow = createOutputRow(newBlock, AqlCall{});
    }

    ExecutionState state = ExecutionState::HASMORE;
    ExecutorStats executorStats{};

    TRI_ASSERT(atMost > 0);

    if (isInSplicedSubquery()) {
      // The loop has to be entered at least once!
      TRI_ASSERT(!_outputItemRow->isFull());
      while (!_outputItemRow->isFull() && _state != InternalState::DONE) {
        // Assert that write-head is always pointing to a free row
        TRI_ASSERT(!_outputItemRow->produced());
        switch (_state) {
          case InternalState::FETCH_DATA: {
            std::tie(state, executorStats) = _executor.produceRows(*_outputItemRow);
            // Count global but executor-specific statistics, like number of
            // filtered rows.
            _engine->_stats += executorStats;
            if (_outputItemRow->produced()) {
              _outputItemRow->advanceRow();
            }

            if (state == ExecutionState::WAITING) {
              return {state, nullptr};
            }

            if (state == ExecutionState::DONE) {
              _state = InternalState::FETCH_SHADOWROWS;
            }
            break;
          }
          case InternalState::FETCH_SHADOWROWS: {
            state = fetchShadowRowInternal();
            if (state == ExecutionState::WAITING) {
              return {state, nullptr};
            }
            break;
          }
          case InternalState::DONE: {
            TRI_ASSERT(false);  // Invalid state
          }
        }
      }
      // Modify the return state.
      // As long as we do still have ShadowRows
      // We need to return HASMORE!
      if (_state == InternalState::DONE) {
        state = ExecutionState::DONE;
      } else {
        state = ExecutionState::HASMORE;
      }
    } else {
      // The loop has to be entered at least once!
      TRI_ASSERT(!_outputItemRow->isFull());
      while (!_outputItemRow->isFull()) {
        std::tie(state, executorStats) = _executor.produceRows(*_outputItemRow);
        // Count global but executor-specific statistics, like number of filtered rows.
        _engine->_stats += executorStats;
        if (_outputItemRow->produced()) {
          _outputItemRow->advanceRow();
        }

        if (state == ExecutionState::WAITING) {
          return {state, nullptr};
        }

        if (state == ExecutionState::DONE) {
          auto outputBlock = _outputItemRow->stealBlock();
          // This is not strictly necessary here, as we shouldn't be called again after DONE.
          _outputItemRow.reset();
          return {state, std::move(outputBlock)};
        }
      }

      TRI_ASSERT(state == ExecutionState::HASMORE);
      TRI_ASSERT(_outputItemRow->isFull());
    }

    auto outputBlock = _outputItemRow->stealBlock();
    // we guarantee that we do return a valid pointer in the HASMORE case.
    TRI_ASSERT(outputBlock != nullptr || _state == InternalState::DONE);
    _outputItemRow.reset();
    return {state, std::move(outputBlock)};
  }
}

template <class Executor>
std::unique_ptr<OutputAqlItemRow> ExecutionBlockImpl<Executor>::createOutputRow(
    SharedAqlItemBlockPtr& newBlock, AqlCall&& call) {
#ifdef ARANGODB_ENABLE_MAINTAINER_MODE
  if (newBlock != nullptr) {
    // Assert that the block has enough registers. This must be guaranteed by
    // the register planning.
    TRI_ASSERT(newBlock->getNrRegs() == _infos.numberOfOutputRegisters());
    // Check that all output registers are empty.
    for (auto const& reg : *_infos.getOutputRegisters()) {
      for (size_t row = 0; row < newBlock->size(); row++) {
        AqlValue const& val = newBlock->getValueReference(row, reg);
        TRI_ASSERT(val.isEmpty());
      }
    }
  }
#endif

  if /* constexpr */ (Executor::Properties::allowsBlockPassthrough == BlockPassthrough::Enable) {
    return std::make_unique<OutputAqlItemRow>(newBlock, infos().getOutputRegisters(),
                                              infos().registersToKeep(),
                                              infos().registersToClear(), call,
                                              OutputAqlItemRow::CopyRowBehavior::DoNotCopyInputRows);
  } else {
    return std::make_unique<OutputAqlItemRow>(newBlock, infos().getOutputRegisters(),
                                              infos().registersToKeep(),
                                              infos().registersToClear(), call);
  }
}

template <class Executor>
Executor& ExecutionBlockImpl<Executor>::executor() {
  return _executor;
}

template <class Executor>
Query const& ExecutionBlockImpl<Executor>::getQuery() const {
  return _query;
}

template <class Executor>
typename ExecutionBlockImpl<Executor>::Infos const& ExecutionBlockImpl<Executor>::infos() const {
  return _infos;
}

namespace arangodb::aql {

enum class SkipVariants { FETCHER, EXECUTOR, GET_SOME };

// Specifying the namespace here is important to MSVC.
template <enum arangodb::aql::SkipVariants>
struct ExecuteSkipVariant {};

template <>
struct ExecuteSkipVariant<SkipVariants::FETCHER> {
  template <class Executor>
  static std::tuple<ExecutionState, typename Executor::Stats, size_t> executeSkip(
      Executor& executor, typename Executor::Fetcher& fetcher, size_t toSkip) {
    auto res = fetcher.skipRows(toSkip);
    return std::make_tuple(res.first, typename Executor::Stats{}, res.second);  // tuple, cannot use initializer list due to build failure
  }
};

template <>
struct ExecuteSkipVariant<SkipVariants::EXECUTOR> {
  template <class Executor>
  static std::tuple<ExecutionState, typename Executor::Stats, size_t> executeSkip(
      Executor& executor, typename Executor::Fetcher& fetcher, size_t toSkip) {
    return executor.skipRows(toSkip);
  }
};

template <>
struct ExecuteSkipVariant<SkipVariants::GET_SOME> {
  template <class Executor>
  static std::tuple<ExecutionState, typename Executor::Stats, size_t> executeSkip(
      Executor& executor, typename Executor::Fetcher& fetcher, size_t toSkip) {
    // this function should never be executed
    TRI_ASSERT(false);
    // Make MSVC happy:
    return std::make_tuple(ExecutionState::DONE, typename Executor::Stats{}, 0);  // tuple, cannot use initializer list due to build failure
  }
};

template <class Executor>
static SkipVariants constexpr skipType() {
  static_assert(!isNewStyleExecutor<Executor>);
  bool constexpr useFetcher =
      Executor::Properties::allowsBlockPassthrough == BlockPassthrough::Enable &&
      !std::is_same<Executor, SubqueryExecutor<true>>::value;

  bool constexpr useExecutor = hasSkipRows<Executor>::value;

  // ConstFetcher and SingleRowFetcher<BlockPassthrough::Enable> can skip, but
  // it may not be done for modification subqueries.
  static_assert(useFetcher ==
                    (std::is_same<typename Executor::Fetcher, ConstFetcher>::value ||
                     (std::is_same<typename Executor::Fetcher, SingleRowFetcher<BlockPassthrough::Enable>>::value &&
                      !std::is_same<Executor, SubqueryExecutor<true>>::value)),
                "Unexpected fetcher for SkipVariants::FETCHER");

  static_assert(!useFetcher || hasSkipRows<typename Executor::Fetcher>::value,
                "Fetcher is chosen for skipping, but has not skipRows method!");

  static_assert(
      useExecutor ==
          (std::is_same<Executor, IndexExecutor>::value ||
           std::is_same<Executor, IResearchViewExecutor<false, iresearch::MaterializeType::NotMaterialize>>::value ||
           std::is_same<Executor, IResearchViewExecutor<false, iresearch::MaterializeType::LateMaterialize>>::value ||
           std::is_same<Executor, IResearchViewExecutor<false, iresearch::MaterializeType::Materialize>>::value ||
           std::is_same<Executor, IResearchViewExecutor<false, iresearch::MaterializeType::NotMaterialize | iresearch::MaterializeType::UseStoredValues>>::value ||
           std::is_same<Executor, IResearchViewExecutor<false, iresearch::MaterializeType::LateMaterialize | iresearch::MaterializeType::UseStoredValues>>::value ||
           std::is_same<Executor, IResearchViewExecutor<true, iresearch::MaterializeType::NotMaterialize>>::value ||
           std::is_same<Executor, IResearchViewExecutor<true, iresearch::MaterializeType::LateMaterialize>>::value ||
           std::is_same<Executor, IResearchViewExecutor<true, iresearch::MaterializeType::Materialize>>::value ||
           std::is_same<Executor, IResearchViewExecutor<true, iresearch::MaterializeType::NotMaterialize | iresearch::MaterializeType::UseStoredValues>>::value ||
           std::is_same<Executor, IResearchViewExecutor<true, iresearch::MaterializeType::LateMaterialize | iresearch::MaterializeType::UseStoredValues>>::value ||
           std::is_same<Executor, IResearchViewMergeExecutor<false, iresearch::MaterializeType::NotMaterialize>>::value ||
           std::is_same<Executor, IResearchViewMergeExecutor<false, iresearch::MaterializeType::LateMaterialize>>::value ||
           std::is_same<Executor, IResearchViewMergeExecutor<false, iresearch::MaterializeType::Materialize>>::value ||
           std::is_same<Executor, IResearchViewMergeExecutor<false, iresearch::MaterializeType::NotMaterialize | iresearch::MaterializeType::UseStoredValues>>::value ||
           std::is_same<Executor, IResearchViewMergeExecutor<false, iresearch::MaterializeType::LateMaterialize | iresearch::MaterializeType::UseStoredValues>>::value ||
           std::is_same<Executor, IResearchViewMergeExecutor<true, iresearch::MaterializeType::NotMaterialize>>::value ||
           std::is_same<Executor, IResearchViewMergeExecutor<true, iresearch::MaterializeType::LateMaterialize>>::value ||
           std::is_same<Executor, IResearchViewMergeExecutor<true, iresearch::MaterializeType::Materialize>>::value ||
           std::is_same<Executor, IResearchViewMergeExecutor<true, iresearch::MaterializeType::NotMaterialize | iresearch::MaterializeType::UseStoredValues>>::value ||
           std::is_same<Executor, IResearchViewMergeExecutor<true, iresearch::MaterializeType::LateMaterialize | iresearch::MaterializeType::UseStoredValues>>::value ||
           std::is_same<Executor, EnumerateCollectionExecutor>::value ||
           std::is_same<Executor, LimitExecutor>::value ||
           std::is_same<Executor, ConstrainedSortExecutor>::value ||
           std::is_same<Executor, SortingGatherExecutor>::value ||
           std::is_same<Executor, UnsortedGatherExecutor>::value ||
           std::is_same<Executor, ParallelUnsortedGatherExecutor>::value ||
           std::is_same<Executor, MaterializeExecutor<RegisterId>>::value ||
           std::is_same<Executor, MaterializeExecutor<std::string const&>>::value),
      "Unexpected executor for SkipVariants::EXECUTOR");

  // The LimitExecutor will not work correctly with SkipVariants::FETCHER!
  static_assert(
      !std::is_same<Executor, LimitExecutor>::value || useFetcher,
      "LimitExecutor needs to implement skipRows() to work correctly");

  if (useExecutor) {
    return SkipVariants::EXECUTOR;
  } else if (useFetcher) {
    return SkipVariants::FETCHER;
  } else {
    return SkipVariants::GET_SOME;
  }
}

}  // namespace arangodb::aql

template <class Executor>
std::pair<ExecutionState, size_t> ExecutionBlockImpl<Executor>::skipSome(size_t const atMost) {
  if constexpr (isNewStyleExecutor<Executor>) {
    AqlCallStack stack{AqlCall::SimulateSkipSome(atMost)};
    auto const [state, skipped, block] = execute(stack);

    // execute returns ExecutionState::DONE here, which stops execution after simulating a skip.
    // If we indiscriminately return ExecutionState::HASMORE, then we end up in an infinite loop
    //
    // luckily we can dispose of this kludge once executors have been ported.
    if (skipped < atMost && state == ExecutionState::DONE) {
      return {ExecutionState::DONE, skipped};
    } else {
      return {ExecutionState::HASMORE, skipped};
    }
  } else {
    traceSkipSomeBegin(atMost);
    auto state = ExecutionState::HASMORE;

    while (state == ExecutionState::HASMORE && _skipped < atMost) {
      auto res = skipSomeOnceWithoutTrace(atMost - _skipped);
      TRI_ASSERT(state != ExecutionState::WAITING || res.second == 0);
      state = res.first;
      _skipped += res.second;
      TRI_ASSERT(_skipped <= atMost);
    }

    size_t skipped = 0;
    if (state != ExecutionState::WAITING) {
      std::swap(skipped, _skipped);
    }

    TRI_ASSERT(skipped <= atMost);
    return traceSkipSomeEnd(state, skipped);
  }
}

template <class Executor>
std::pair<ExecutionState, size_t> ExecutionBlockImpl<Executor>::skipSomeOnceWithoutTrace(size_t atMost) {
  if constexpr (isNewStyleExecutor<Executor>) {
    TRI_ASSERT(false);
    THROW_ARANGO_EXCEPTION(TRI_ERROR_INTERNAL_AQL);
  } else {
    constexpr SkipVariants customSkipType = skipType<Executor>();

    if constexpr (customSkipType == SkipVariants::GET_SOME) {
      atMost = std::min(atMost, DefaultBatchSize);
      auto res = getSomeWithoutTrace(atMost);

      size_t skipped = 0;
      if (res.second != nullptr) {
        skipped = res.second->size();
      }
      TRI_ASSERT(skipped <= atMost);

      return {res.first, skipped};
    }

    ExecutionState state;
    typename Executor::Stats stats;
    size_t skipped;
    std::tie(state, stats, skipped) =
        ExecuteSkipVariant<customSkipType>::executeSkip(_executor, _rowFetcher, atMost);
    _engine->_stats += stats;
    TRI_ASSERT(skipped <= atMost);

    return {state, skipped};
  }
}

template <bool customInit>
struct InitializeCursor {};

template <>
struct InitializeCursor<false> {
  template <class Executor>
  static void init(Executor& executor, typename Executor::Fetcher& rowFetcher,
                   typename Executor::Infos& infos) {
    // destroy and re-create the Executor
    executor.~Executor();
    new (&executor) Executor(rowFetcher, infos);
  }
};

template <>
struct InitializeCursor<true> {
  template <class Executor>
  static void init(Executor& executor, typename Executor::Fetcher&,
                   typename Executor::Infos&) {
    // re-initialize the Executor
    executor.initializeCursor();
  }
};

template <class Executor>
std::pair<ExecutionState, Result> ExecutionBlockImpl<Executor>::initializeCursor(InputAqlItemRow const& input) {
  // reinitialize the DependencyProxy
  _dependencyProxy.reset();
  _lastRange = DataRange(ExecutorState::HASMORE);
  _hasUsedDataRangeBlock = false;

  // destroy and re-create the Fetcher
  _rowFetcher.~Fetcher();
  new (&_rowFetcher) Fetcher(_dependencyProxy);

  TRI_ASSERT(_skipped == 0);
  _skipped = 0;
  TRI_ASSERT(_state == InternalState::DONE || _state == InternalState::FETCH_DATA);
  _state = InternalState::FETCH_DATA;

  resetExecutor();

  // // use this with c++17 instead of specialization below
  // if constexpr (std::is_same_v<Executor, IdExecutor>) {
  //   if (items != nullptr) {
  //     _executor._inputRegisterValues.reset(
  //         items->slice(pos, *(_executor._infos.registersToKeep())));
  //   }
  // }

  return ExecutionBlock::initializeCursor(input);
}

template <class Executor>
std::pair<ExecutionState, Result> ExecutionBlockImpl<Executor>::shutdown(int errorCode) {
  return ExecutionBlock::shutdown(errorCode);
}

template <class Executor>
std::tuple<ExecutionState, size_t, SharedAqlItemBlockPtr> ExecutionBlockImpl<Executor>::execute(AqlCallStack stack) {
  // TODO remove this IF
  // These are new style executors
  if constexpr (isNewStyleExecutor<Executor>) {
    // Only this executor is fully implemented
    traceExecuteBegin(stack);
    // silence tests -- we need to introduce new failure tests for fetchers
    TRI_IF_FAILURE("ExecutionBlock::getOrSkipSome1") {
      THROW_ARANGO_EXCEPTION(TRI_ERROR_DEBUG);
    }
    TRI_IF_FAILURE("ExecutionBlock::getOrSkipSome2") {
      THROW_ARANGO_EXCEPTION(TRI_ERROR_DEBUG);
    }
    TRI_IF_FAILURE("ExecutionBlock::getOrSkipSome3") {
      THROW_ARANGO_EXCEPTION(TRI_ERROR_DEBUG);
    }

    auto res = executeWithoutTrace(stack);
    return traceExecuteEnd(res);
  }

  // Fall back to getSome/skipSome
  auto myCall = stack.popCall();

  TRI_ASSERT(AqlCall::IsSkipSomeCall(myCall) || AqlCall::IsGetSomeCall(myCall) ||
             AqlCall::IsFullCountCall(myCall) || AqlCall::IsFastForwardCall(myCall));
  _rowFetcher.useStack(stack);

  if (AqlCall::IsSkipSomeCall(myCall)) {
    auto const [state, skipped] = skipSome(myCall.getOffset());
    if (state != ExecutionState::WAITING) {
      myCall.didSkip(skipped);
    }
    return {state, skipped, nullptr};
  } else if (AqlCall::IsGetSomeCall(myCall)) {
    auto const [state, block] = getSome(myCall.getLimit());
    // We do not need to count as softLimit will be overwritten, and hard cannot be set.
    if (stack.empty() && myCall.hasHardLimit() && !myCall.needsFullCount() && block != nullptr) {
      // However we can do a short-cut here to report DONE on hardLimit if we are on the top-level query.
      myCall.didProduce(block->size());
      if (myCall.getLimit() == 0) {
        return {ExecutionState::DONE, 0, block};
      }
    }

    return {state, 0, block};
  } else if (AqlCall::IsFullCountCall(myCall)) {
    auto const [state, skipped] = skipSome(ExecutionBlock::SkipAllSize());
    if (state != ExecutionState::WAITING) {
      myCall.didSkip(skipped);
    }
    return {state, skipped, nullptr};
  } else if (AqlCall::IsFastForwardCall(myCall)) {
    // No idea if DONE is correct here...
    return {ExecutionState::DONE, 0, nullptr};
  }
  // Should never get here!
  THROW_ARANGO_EXCEPTION(TRI_ERROR_NOT_IMPLEMENTED);
}

// Work around GCC bug: https://gcc.gnu.org/bugzilla/show_bug.cgi?id=56480
// Without the namespaces it fails with
// error: specialization of 'template<class Executor> std::pair<arangodb::aql::ExecutionState, arangodb::Result> arangodb::aql::ExecutionBlockImpl<Executor>::initializeCursor(arangodb::aql::AqlItemBlock*, size_t)' in different namespace
namespace arangodb::aql {
// TODO -- remove this specialization when cpp 17 becomes available

template <>
template <>
auto ExecutionBlockImpl<IdExecutor<ConstFetcher>>::injectConstantBlock<IdExecutor<ConstFetcher>>(SharedAqlItemBlockPtr block)
    -> void {
  // reinitialize the DependencyProxy
  _dependencyProxy.reset();

  // destroy and re-create the Fetcher
  _rowFetcher.~Fetcher();
  new (&_rowFetcher) Fetcher(_dependencyProxy);

  TRI_ASSERT(_skipped == 0);
  _skipped = 0;
  TRI_ASSERT(_state == InternalState::DONE || _state == InternalState::FETCH_DATA);
  _state = InternalState::FETCH_DATA;

  // Reset state of execute
  _lastRange = AqlItemBlockInputRange{ExecutorState::HASMORE};
  _hasUsedDataRangeBlock = false;
  _upstreamState = ExecutionState::HASMORE;

  _rowFetcher.injectBlock(block);

  resetExecutor();
}

// TODO -- remove this specialization when cpp 17 becomes available
template <>
std::pair<ExecutionState, Result> ExecutionBlockImpl<IdExecutor<ConstFetcher>>::initializeCursor(
    InputAqlItemRow const& input) {
  SharedAqlItemBlockPtr block =
      input.cloneToBlock(_engine->itemBlockManager(), *(infos().registersToKeep()),
                         infos().numberOfOutputRegisters());

  injectConstantBlock(block);

  // end of default initializeCursor
  return ExecutionBlock::initializeCursor(input);
}

// TODO the shutdown specializations shall be unified!

template <>
std::pair<ExecutionState, Result> ExecutionBlockImpl<TraversalExecutor>::shutdown(int errorCode) {
  ExecutionState state;
  Result result;

  std::tie(state, result) = ExecutionBlock::shutdown(errorCode);

  if (state == ExecutionState::WAITING) {
    return {state, result};
  }
  return this->executor().shutdown(errorCode);
}

template <>
std::pair<ExecutionState, Result> ExecutionBlockImpl<ShortestPathExecutor>::shutdown(int errorCode) {
  ExecutionState state;
  Result result;

  std::tie(state, result) = ExecutionBlock::shutdown(errorCode);
  if (state == ExecutionState::WAITING) {
    return {state, result};
  }
  return this->executor().shutdown(errorCode);
}

template <>
std::pair<ExecutionState, Result> ExecutionBlockImpl<KShortestPathsExecutor>::shutdown(int errorCode) {
  ExecutionState state;
  Result result;

  std::tie(state, result) = ExecutionBlock::shutdown(errorCode);
  if (state == ExecutionState::WAITING) {
    return {state, result};
  }
  return this->executor().shutdown(errorCode);
}

template <>
std::pair<ExecutionState, Result> ExecutionBlockImpl<SubqueryExecutor<true>>::shutdown(int errorCode) {
  ExecutionState state;
  Result subqueryResult;
  // shutdown is repeatable
  std::tie(state, subqueryResult) = this->executor().shutdown(errorCode);
  if (state == ExecutionState::WAITING) {
    return {ExecutionState::WAITING, subqueryResult};
  }
  Result result;

  std::tie(state, result) = ExecutionBlock::shutdown(errorCode);
  if (state == ExecutionState::WAITING) {
    return {state, result};
  }
  if (result.fail()) {
    return {state, result};
  }
  return {state, subqueryResult};
}

template <>
std::pair<ExecutionState, Result> ExecutionBlockImpl<SubqueryExecutor<false>>::shutdown(int errorCode) {
  ExecutionState state;
  Result subqueryResult;
  // shutdown is repeatable
  std::tie(state, subqueryResult) = this->executor().shutdown(errorCode);
  if (state == ExecutionState::WAITING) {
    return {ExecutionState::WAITING, subqueryResult};
  }
  Result result;

  std::tie(state, result) = ExecutionBlock::shutdown(errorCode);
  if (state == ExecutionState::WAITING) {
    return {state, result};
  }
  if (result.fail()) {
    return {state, result};
  }
  return {state, subqueryResult};
}

template <>
std::pair<ExecutionState, Result>
ExecutionBlockImpl<IdExecutor<SingleRowFetcher<BlockPassthrough::Enable>>>::shutdown(int errorCode) {
  if (this->infos().isResponsibleForInitializeCursor()) {
    return ExecutionBlock::shutdown(errorCode);
  }
  return {ExecutionState::DONE, {errorCode}};
}

}  // namespace arangodb::aql

namespace arangodb::aql {

// The constant "PASSTHROUGH" is somehow reserved with MSVC.
enum class RequestWrappedBlockVariant {
  DEFAULT,
  PASS_THROUGH,
  INPUTRESTRICTED
};

// Specifying the namespace here is important to MSVC.
template <enum arangodb::aql::RequestWrappedBlockVariant>
struct RequestWrappedBlock {};

template <>
struct RequestWrappedBlock<RequestWrappedBlockVariant::DEFAULT> {
  /**
   * @brief Default requestWrappedBlock() implementation. Just get a new block
   *        from the AqlItemBlockManager.
   */
  template <class Executor>
  static std::pair<ExecutionState, SharedAqlItemBlockPtr> run(
#ifdef ARANGODB_ENABLE_MAINTAINER_MODE
      typename Executor::Infos const&,
#endif
      Executor& executor, ExecutionEngine& engine, size_t nrItems, RegisterCount nrRegs) {
    return {ExecutionState::HASMORE,
            engine.itemBlockManager().requestBlock(nrItems, nrRegs)};
  }
};

template <>
struct RequestWrappedBlock<RequestWrappedBlockVariant::PASS_THROUGH> {
  /**
   * @brief If blocks can be passed through, we do not create new blocks.
   *        Instead, we take the input blocks and reuse them.
   */
  template <class Executor>
  static std::pair<ExecutionState, SharedAqlItemBlockPtr> run(
#ifdef ARANGODB_ENABLE_MAINTAINER_MODE
      typename Executor::Infos const& infos,
#endif
      Executor& executor, ExecutionEngine& engine, size_t nrItems, RegisterCount nrRegs) {
    static_assert(Executor::Properties::allowsBlockPassthrough == BlockPassthrough::Enable,
                  "This function can only be used with executors supporting "
                  "`allowsBlockPassthrough`");
    static_assert(hasFetchBlockForPassthrough<Executor>::value,
                  "An Executor with allowsBlockPassthrough must implement "
                  "fetchBlockForPassthrough");

    SharedAqlItemBlockPtr block;

    ExecutionState state;
    typename Executor::Stats executorStats;
    std::tie(state, executorStats, block) = executor.fetchBlockForPassthrough(nrItems);
    engine._stats += executorStats;

    if (state == ExecutionState::WAITING) {
      TRI_ASSERT(block == nullptr);
      return {state, nullptr};
    }
    if (block == nullptr) {
      TRI_ASSERT(state == ExecutionState::DONE);
      return {state, nullptr};
    }

    // Now we must have a block.
    TRI_ASSERT(block != nullptr);
    // Assert that the block has enough registers. This must be guaranteed by
    // the register planning.
    TRI_ASSERT(block->getNrRegs() == nrRegs);
#ifdef ARANGODB_ENABLE_MAINTAINER_MODE
    // Check that all output registers are empty.
    for (auto const& reg : *infos.getOutputRegisters()) {
      for (size_t row = 0; row < block->size(); row++) {
        AqlValue const& val = block->getValueReference(row, reg);
        TRI_ASSERT(val.isEmpty());
      }
    }
#endif

    return {ExecutionState::HASMORE, block};
  }
};

template <>
struct RequestWrappedBlock<RequestWrappedBlockVariant::INPUTRESTRICTED> {
  /**
   * @brief If the executor can set an upper bound on the output size knowing
   *        the input size, usually because size(input) >= size(output), let it
   *        prefetch an input block to give us this upper bound.
   *        Only then we allocate a new block with at most this upper bound.
   */
  template <class Executor>
  static std::pair<ExecutionState, SharedAqlItemBlockPtr> run(
#ifdef ARANGODB_ENABLE_MAINTAINER_MODE
      typename Executor::Infos const&,
#endif
      Executor& executor, ExecutionEngine& engine, size_t nrItems, RegisterCount nrRegs) {
    static_assert(Executor::Properties::inputSizeRestrictsOutputSize,
                  "This function can only be used with executors supporting "
                  "`inputSizeRestrictsOutputSize`");
    static_assert(hasExpectedNumberOfRows<Executor>::value,
                  "An Executor with inputSizeRestrictsOutputSize must "
                  "implement expectedNumberOfRows");

    SharedAqlItemBlockPtr block;

    ExecutionState state;
    size_t expectedRows = 0;
    // Note: this might trigger a prefetch on the rowFetcher!
    std::tie(state, expectedRows) = executor.expectedNumberOfRows(nrItems);
    if (state == ExecutionState::WAITING) {
      return {state, nullptr};
    }
    nrItems = (std::min)(expectedRows, nrItems);
    if (nrItems == 0) {
      TRI_ASSERT(state == ExecutionState::DONE);
      if (state != ExecutionState::DONE) {
        auto const executorName = boost::core::demangle(typeid(Executor).name());
        THROW_ARANGO_EXCEPTION_FORMAT(
            TRI_ERROR_INTERNAL_AQL,
            "Unexpected result of expectedNumberOfRows in %s", executorName.c_str());
      }
      return {state, nullptr};
    }
    block = engine.itemBlockManager().requestBlock(nrItems, nrRegs);

    return {ExecutionState::HASMORE, block};
  }
};

}  // namespace arangodb::aql

template <class Executor>
std::pair<ExecutionState, SharedAqlItemBlockPtr> ExecutionBlockImpl<Executor>::requestWrappedBlock(
    size_t nrItems, RegisterCount nrRegs) {
  if constexpr (!isNewStyleExecutor<Executor>) {
    static_assert(Executor::Properties::allowsBlockPassthrough == BlockPassthrough::Disable ||
                      !Executor::Properties::inputSizeRestrictsOutputSize,
                  "At most one of Properties::allowsBlockPassthrough or "
                  "Properties::inputSizeRestrictsOutputSize should be true for "
                  "each Executor");
    static_assert((Executor::Properties::allowsBlockPassthrough == BlockPassthrough::Enable) ==
                      hasFetchBlockForPassthrough<Executor>::value,
                  "Executors should implement the method "
                  "fetchBlockForPassthrough() iff "
                  "Properties::allowsBlockPassthrough is true");
  }
  static_assert(
      Executor::Properties::inputSizeRestrictsOutputSize ==
          hasExpectedNumberOfRows<Executor>::value,
      "Executors should implement the method expectedNumberOfRows() iff "
      "Properties::inputSizeRestrictsOutputSize is true");

  constexpr RequestWrappedBlockVariant variant =
      isNewStyleExecutor<Executor>
          ? RequestWrappedBlockVariant::DEFAULT
          : Executor::Properties::allowsBlockPassthrough == BlockPassthrough::Enable
                ? RequestWrappedBlockVariant::PASS_THROUGH
                : Executor::Properties::inputSizeRestrictsOutputSize
                      ? RequestWrappedBlockVariant::INPUTRESTRICTED
                      : RequestWrappedBlockVariant::DEFAULT;

  // Override for spliced subqueries, this optimization does not work there.
  if (isInSplicedSubquery() && variant == RequestWrappedBlockVariant::INPUTRESTRICTED) {
    return RequestWrappedBlock<RequestWrappedBlockVariant::DEFAULT>::run(
#ifdef ARANGODB_ENABLE_MAINTAINER_MODE
        infos(),
#endif
        executor(), *_engine, nrItems, nrRegs);
  }

  return RequestWrappedBlock<variant>::run(
#ifdef ARANGODB_ENABLE_MAINTAINER_MODE
      infos(),
#endif
      executor(), *_engine, nrItems, nrRegs);
}

// TODO: We need to define the size of this block based on Input / Executor / Subquery depth
template <class Executor>
auto ExecutionBlockImpl<Executor>::allocateOutputBlock(AqlCall&& call)
    -> std::unique_ptr<OutputAqlItemRow> {
  if constexpr (Executor::Properties::allowsBlockPassthrough == BlockPassthrough::Enable) {
    SharedAqlItemBlockPtr newBlock{nullptr};
    // Passthrough variant, re-use the block stored in InputRange
    if (!_hasUsedDataRangeBlock) {
      // In the pass through variant we have the contract that we work on a
      // block all or nothing, so if we have used the block once, we cannot use it again
      // however we cannot remove the _lastRange as it may contain additional information.
      newBlock = _lastRange.getBlock();
      _hasUsedDataRangeBlock = true;
    }

    return createOutputRow(newBlock, std::move(call));
  } else {
    // Non-Passthrough variant, we need to allocate the block ourselfs
    size_t blockSize = ExecutionBlock::DefaultBatchSize;
    SharedAqlItemBlockPtr newBlock =
        _engine->itemBlockManager().requestBlock(blockSize, _infos.numberOfOutputRegisters());
    return createOutputRow(newBlock, std::move(call));
  }
}

template <class Executor>
void ExecutionBlockImpl<Executor>::ensureOutputBlock(AqlCall&& call) {
  if (_outputItemRow == nullptr || !_outputItemRow->isInitialized()) {
    _outputItemRow = allocateOutputBlock(std::move(call));
  } else {
    _outputItemRow->setCall(std::move(call));
  }
}

// This cannot return upstream call or shadowrows.
template <class Executor>
auto ExecutionBlockImpl<Executor>::nextState(AqlCall const& call) const -> ExecState {
  if (_executorReturnedDone) {
    return ExecState::FASTFORWARD;
  }
  if (call.getOffset() > 0) {
    // First skip
    return ExecState::SKIP;
  }
  if (call.getLimit() > 0) {
    // Then produce
    return ExecState::PRODUCE;
  }
  if (call.hardLimit == 0) {
    // We reached hardLimit, fast forward
    return ExecState::FASTFORWARD;
  }
  // now we are done.
  return ExecState::DONE;
}

/// @brief request an AqlItemBlock from the memory manager
template <class Executor>
SharedAqlItemBlockPtr ExecutionBlockImpl<Executor>::requestBlock(size_t nrItems,
                                                                 RegisterId nrRegs) {
  return _engine->itemBlockManager().requestBlock(nrItems, nrRegs);
}

//
// FETCHER:  if we have one output row per input row, we can skip
//           directly by just calling the fetcher and see whether
//           it produced any output.
//           With the new architecture we should be able to just skip
//           ahead on the input range, fetching new blocks when necessary
// EXECUTOR: the executor has a specialised skipRowsRange method
//           that will be called to skip
// SUBQUERY_START:
// SUBQUERY_END:
//
enum class SkipRowsRangeVariant {
  FETCHER,
  EXECUTOR,
  SUBQUERY_START,
  SUBQUERY_END
};

// This function is just copy&pasted from above to decide which variant of
// skip is used for which executor.
template <class Executor>
static SkipRowsRangeVariant constexpr skipRowsType() {
  bool constexpr useFetcher =
      Executor::Properties::allowsBlockPassthrough == BlockPassthrough::Enable &&
      !std::is_same_v<Executor, SubqueryExecutor<true>>;

  bool constexpr useExecutor = hasSkipRowsRange<Executor>::value;

  static_assert(!std::is_same_v<Executor, SubqueryExecutor<true>> || hasSkipRowsRange<Executor>::value);

  // ConstFetcher and SingleRowFetcher<BlockPassthrough::Enable> can skip, but
  // it may not be done for modification subqueries.
  static_assert(useFetcher ==
                    (std::is_same_v<typename Executor::Fetcher, ConstFetcher> ||
                     (std::is_same_v<typename Executor::Fetcher, SingleRowFetcher<BlockPassthrough::Enable>> &&
                      !std::is_same<Executor, SubqueryExecutor<true>>::value)),
                "Unexpected fetcher for SkipVariants::FETCHER");

  static_assert(!useFetcher || hasSkipRows<typename Executor::Fetcher>::value,
                "Fetcher is chosen for skipping, but has not skipRows method!");

  static_assert(
      useExecutor ==
          (is_one_of_v<
              Executor, FilterExecutor, ShortestPathExecutor, ReturnExecutor, KShortestPathsExecutor,
              IdExecutor<SingleRowFetcher<BlockPassthrough::Enable>>, IdExecutor<ConstFetcher>, HashedCollectExecutor,
<<<<<<< HEAD
              IndexExecutor, EnumerateCollectionExecutor, DistinctCollectExecutor, ConstrainedSortExecutor, CountCollectExecutor,
=======
              IndexExecutor, EnumerateCollectionExecutor, DistinctCollectExecutor, ConstrainedSortExecutor,
              SubqueryExecutor<true>,
>>>>>>> 609b0ff1
#ifdef ARANGODB_USE_GOOGLE_TESTS
              TestLambdaSkipExecutor,
#endif
              ModificationExecutor<AllRowsFetcher, InsertModifier>,
              ModificationExecutor<SingleRowFetcher<BlockPassthrough::Disable>, InsertModifier>,
              ModificationExecutor<AllRowsFetcher, RemoveModifier>,
              ModificationExecutor<SingleRowFetcher<BlockPassthrough::Disable>, RemoveModifier>,
              ModificationExecutor<AllRowsFetcher, UpdateReplaceModifier>,
              ModificationExecutor<SingleRowFetcher<BlockPassthrough::Disable>, UpdateReplaceModifier>,
              ModificationExecutor<AllRowsFetcher, UpsertModifier>,
              ModificationExecutor<SingleRowFetcher<BlockPassthrough::Disable>, UpsertModifier>, TraversalExecutor,
              EnumerateListExecutor, SubqueryStartExecutor, SubqueryEndExecutor, SortedCollectExecutor, LimitExecutor,
              UnsortedGatherExecutor, SortExecutor, IResearchViewExecutor<false, arangodb::iresearch::MaterializeType::NotMaterialize>,
              IResearchViewExecutor<false, arangodb::iresearch::MaterializeType::LateMaterialize>,
              IResearchViewExecutor<false, arangodb::iresearch::MaterializeType::Materialize>,
              IResearchViewExecutor<false, arangodb::iresearch::MaterializeType::NotMaterialize | arangodb::iresearch::MaterializeType::UseStoredValues>,
              IResearchViewExecutor<false, arangodb::iresearch::MaterializeType::LateMaterialize | arangodb::iresearch::MaterializeType::UseStoredValues>,
              IResearchViewExecutor<true, arangodb::iresearch::MaterializeType::NotMaterialize>,
              IResearchViewExecutor<true, arangodb::iresearch::MaterializeType::LateMaterialize>,
              IResearchViewExecutor<true, arangodb::iresearch::MaterializeType::Materialize>,
              IResearchViewExecutor<true, arangodb::iresearch::MaterializeType::NotMaterialize | arangodb::iresearch::MaterializeType::UseStoredValues>,
              IResearchViewExecutor<true, arangodb::iresearch::MaterializeType::LateMaterialize | arangodb::iresearch::MaterializeType::UseStoredValues>,
              IResearchViewMergeExecutor<false, arangodb::iresearch::MaterializeType::NotMaterialize>,
              IResearchViewMergeExecutor<false, arangodb::iresearch::MaterializeType::LateMaterialize>,
              IResearchViewMergeExecutor<false, arangodb::iresearch::MaterializeType::Materialize>,
              IResearchViewMergeExecutor<false, arangodb::iresearch::MaterializeType::NotMaterialize | arangodb::iresearch::MaterializeType::UseStoredValues>,
              IResearchViewMergeExecutor<false, arangodb::iresearch::MaterializeType::LateMaterialize | arangodb::iresearch::MaterializeType::UseStoredValues>,
              IResearchViewMergeExecutor<true, arangodb::iresearch::MaterializeType::NotMaterialize>,
              IResearchViewMergeExecutor<true, arangodb::iresearch::MaterializeType::LateMaterialize>,
              IResearchViewMergeExecutor<true, arangodb::iresearch::MaterializeType::Materialize>,
              IResearchViewMergeExecutor<true, arangodb::iresearch::MaterializeType::NotMaterialize | arangodb::iresearch::MaterializeType::UseStoredValues>,
              IResearchViewMergeExecutor<true, arangodb::iresearch::MaterializeType::LateMaterialize | arangodb::iresearch::MaterializeType::UseStoredValues>,
              TraversalExecutor, EnumerateListExecutor, SubqueryStartExecutor, SubqueryEndExecutor, SortedCollectExecutor,
              LimitExecutor, NoResultsExecutor, SingleRemoteModificationExecutor<IndexTag>, SingleRemoteModificationExecutor<Insert>,
              SingleRemoteModificationExecutor<Remove>, SingleRemoteModificationExecutor<Update>,
              SingleRemoteModificationExecutor<Replace>, SingleRemoteModificationExecutor<Upsert>,
              MaterializeExecutor<RegisterId>, MaterializeExecutor<std::string const&>>),
      "Unexpected executor for SkipVariants::EXECUTOR");

  // The LimitExecutor will not work correctly with SkipVariants::FETCHER!
  static_assert(
      !std::is_same<Executor, LimitExecutor>::value || useFetcher,
      "LimitExecutor needs to implement skipRows() to work correctly");
 
  if constexpr (useExecutor) {
    return SkipRowsRangeVariant::EXECUTOR;
  }
  static_assert(useFetcher);
  return SkipRowsRangeVariant::FETCHER;
}

// Let's do it the C++ way.
template <class T>
struct dependent_false : std::false_type {};

/**
 * @brief Define the variant of FastForward behaviour
 *
 * FULLCOUNT => Call executeSkipRowsRange and report what has been skipped.
 * EXECUTOR => Call executeSkipRowsRange, but do not report what has been skipped.
 *             (This instance is used to make sure Modifications are performed, or stats are correct)
 * FETCHER => Do not bother the Executor, drop all from input, without further reporting
 */
enum class FastForwardVariant { FULLCOUNT, EXECUTOR, FETCHER };

template <class Executor>
static auto fastForwardType(AqlCall const& call, Executor const& e) -> FastForwardVariant {
  if (call.needsFullCount() && call.getOffset() == 0 && call.getLimit() == 0) {
    // Only start fullCount after the original call is fulfilled. Otherwise
    // do fast-forward variant
    TRI_ASSERT(call.hasHardLimit());
    return FastForwardVariant::FULLCOUNT;
  }
  // TODO: We only need to do this is the executor actually require to call.
  // e.g. Modifications will always need to be called. Limit only if it needs to report fullCount
  if constexpr (is_one_of_v<Executor, LimitExecutor,
                            ModificationExecutor<AllRowsFetcher, InsertModifier>,
                            ModificationExecutor<SingleRowFetcher<BlockPassthrough::Disable>, InsertModifier>,
                            ModificationExecutor<AllRowsFetcher, RemoveModifier>,
                            ModificationExecutor<SingleRowFetcher<BlockPassthrough::Disable>, RemoveModifier>,
                            ModificationExecutor<AllRowsFetcher, UpdateReplaceModifier>,
                            ModificationExecutor<SingleRowFetcher<BlockPassthrough::Disable>, UpdateReplaceModifier>,
                            ModificationExecutor<AllRowsFetcher, UpsertModifier>,
                            ModificationExecutor<SingleRowFetcher<BlockPassthrough::Disable>, UpsertModifier>>) {
    return FastForwardVariant::EXECUTOR;
  }
  return FastForwardVariant::FETCHER;
}

template <class Executor>
auto ExecutionBlockImpl<Executor>::executeFetcher(AqlCallStack& stack, size_t const dependency)
    -> std::tuple<ExecutionState, size_t, typename Fetcher::DataRange> {
  // Silence compiler about unused dependency
  (void)dependency;
  if constexpr (isNewStyleExecutor<Executor>) {
    if constexpr (is_one_of_v<Fetcher, MultiDependencySingleRowFetcher>) {
      // TODO: This is a hack to guarantee we have enough space in our range
      //       to fit all inputs, in particular the one executed below
      TRI_ASSERT(dependency < _dependencies.size());
      _lastRange.resizeIfNecessary(ExecutorState::HASMORE, 0, _dependencies.size());

      auto [state, skipped, range] = _rowFetcher.executeForDependency(dependency, stack);

      _lastRange.setDependency(dependency, range);

      return {state, skipped, _lastRange};
    } else {
      return _rowFetcher.execute(stack);
    }
  } else {
    TRI_ASSERT(false);
  }
}

template <class Executor>
auto ExecutionBlockImpl<Executor>::executeProduceRows(typename Fetcher::DataRange& input,
                                                      OutputAqlItemRow& output)
    -> std::tuple<ExecutorState, typename Executor::Stats, AqlCall, size_t> {
  if constexpr (isNewStyleExecutor<Executor>) {
    if constexpr (is_one_of_v<Executor, UnsortedGatherExecutor>) {
      return _executor.produceRows(input, output);
    } else {
      auto [state, stats, call] = _executor.produceRows(input, output);
      return {state, stats, call, 0};
    }
  } else {
    TRI_ASSERT(false);
  }
}

template <class Executor>
auto ExecutionBlockImpl<Executor>::executeSkipRowsRange(typename Fetcher::DataRange& inputRange,
                                                        AqlCall& call)
    -> std::tuple<ExecutorState, typename Executor::Stats, size_t, AqlCall, size_t> {
  if constexpr (isNewStyleExecutor<Executor>) {
    call.skippedRows = 0;
    if constexpr (skipRowsType<Executor>() == SkipRowsRangeVariant::EXECUTOR) {
      if constexpr (is_one_of_v<Executor, UnsortedGatherExecutor>) {
        // If the executor has a method skipRowsRange, to skip outputs.
        // Every non-passthrough executor needs to implement this.
        auto res = _executor.skipRowsRange(inputRange, call);
        _executorReturnedDone = std::get<ExecutorState>(res) == ExecutorState::DONE;
        return res;
      } else {
        auto [state, stats, skipped, localCall] =
            _executor.skipRowsRange(inputRange, call);
        _executorReturnedDone = state == ExecutorState::DONE;
        return {state, stats, skipped, localCall, 0};
      }
    } else if constexpr (skipRowsType<Executor>() == SkipRowsRangeVariant::FETCHER) {
      // If we know that every input row produces exactly one output row (this
      // is a property of the executor), then we can just let the fetcher skip
      // the number of rows that we would like to skip.
      // Returning this will trigger to end in upstream state now, with the
      // call that was handed it.
      static_assert(
          std::is_same_v<typename Executor::Stats, NoStats>,
          "Executors with custom statistics must implement skipRowsRange.");
      return {inputRange.upstreamState(), NoStats{}, 0, call, 0};
    } else {
      static_assert(dependent_false<Executor>::value,
                    "This value of SkipRowsRangeVariant is not supported");
      return std::make_tuple(ExecutorState::DONE, typename Executor::Stats{}, 0, call, 0);
    }
  } else {
    TRI_ASSERT(false);
    return std::make_tuple(ExecutorState::DONE, typename Executor::Stats{}, 0, call, 0);
  }
  // Compiler is unhappy without this.
  return std::make_tuple(ExecutorState::DONE, typename Executor::Stats{}, 0, call, 0);
}

template <>
auto ExecutionBlockImpl<SubqueryStartExecutor>::shadowRowForwarding() -> ExecState {
  TRI_ASSERT(_outputItemRow);
  TRI_ASSERT(_outputItemRow->isInitialized());
  TRI_ASSERT(!_outputItemRow->allRowsUsed());
  if (_lastRange.hasDataRow()) {
    // If we have a dataRow, the executor needs to write it's output.
    // If we get woken up by a dataRow during forwarding of ShadowRows
    // This will return false, and if so we need to call produce instead.
    auto didWrite = _executor.produceShadowRow(_lastRange, *_outputItemRow);
    // The Subquery Start returns DONE after every row.
    // This needs to be resetted as soon as a shadowRow has been produced
    _executorReturnedDone = false;
    if (didWrite) {
      if (_lastRange.hasShadowRow()) {
        // Forward the ShadowRows
        return ExecState::SHADOWROWS;
      }
      // If we have more input,
      // For now we need to return
      // here and cannot start another subquery.
      // We do not know what to do with the next DataRow.
      return ExecState::DONE;
    } else {
      // Woken up after shadowRow forwarding
      // Need to call the Executor
      return ExecState::CHECKCALL;
    }
  } else {
    // Need to forward the ShadowRows
    auto const& [state, shadowRow] = _lastRange.nextShadowRow();
    TRI_ASSERT(shadowRow.isInitialized());
    _outputItemRow->increaseShadowRowDepth(shadowRow);
    TRI_ASSERT(_outputItemRow->produced());
    _outputItemRow->advanceRow();

    if (_lastRange.hasShadowRow()) {
      return ExecState::SHADOWROWS;
    }
    // If we do not have more shadowRows
    // we need to return.
    return ExecState::DONE;
  }
}

template <>
auto ExecutionBlockImpl<SubqueryEndExecutor>::shadowRowForwarding() -> ExecState {
  TRI_ASSERT(_outputItemRow);
  TRI_ASSERT(_outputItemRow->isInitialized());
  TRI_ASSERT(!_outputItemRow->allRowsUsed());
  if (!_lastRange.hasShadowRow()) {
    // We got back without a ShadowRow in the LastRange
    // Let client call again
    return ExecState::DONE;
  }
  auto const& [state, shadowRow] = _lastRange.nextShadowRow();
  TRI_ASSERT(shadowRow.isInitialized());
  bool didConsume = false;
  if (shadowRow.isRelevant()) {
    // We need to consume the row, and write the Aggregate to it.
    _executor.consumeShadowRow(shadowRow, *_outputItemRow);
    didConsume = true;
    // we need to reset the ExecutorHasReturnedDone, it will
    // return done after every subquery is fully collected.
    _executorReturnedDone = false;
  } else {
    _outputItemRow->decreaseShadowRowDepth(shadowRow);
  }

  TRI_ASSERT(_outputItemRow->produced());
  _outputItemRow->advanceRow();

  if (state == ExecutorState::DONE) {
    // We have consumed everything, we are
    // Done with this query
    return ExecState::DONE;
  } else if (_lastRange.hasDataRow()) {
    // Multiple concatenated Subqueries
    // This case is disallowed for now, as we do not know the
    // look-ahead call
    TRI_ASSERT(false);
    // If we would know we could now go into a continue with next subquery
    // state.
    return ExecState::DONE;
  } else if (_lastRange.hasShadowRow()) {
    // We still have shadowRows, we
    // need to forward them
    return ExecState::SHADOWROWS;
  } else {
    if (didConsume) {
      // We did only consume the input
      // ask upstream
      return ExecState::CHECKCALL;
    }
    // End of input, we are done for now
    // Need to call again
    return ExecState::DONE;
  }
}

template <class Executor>
auto ExecutionBlockImpl<Executor>::shadowRowForwarding() -> ExecState {
  TRI_ASSERT(_outputItemRow);
  TRI_ASSERT(_outputItemRow->isInitialized());
  TRI_ASSERT(!_outputItemRow->allRowsUsed());
  if (!_lastRange.hasShadowRow()) {
    // We got back without a ShadowRow in the LastRange
    // Let client call again
    return ExecState::DONE;
  }

  auto const& [state, shadowRow] = _lastRange.nextShadowRow();
  TRI_ASSERT(shadowRow.isInitialized());

  _outputItemRow->copyRow(shadowRow);

  if (shadowRow.isRelevant()) {
    LOG_QUERY("6d337", DEBUG) << printTypeInfo() << " init executor.";
    // We found a relevant shadow Row.
    // We need to reset the Executor
    resetExecutor();
  }

  TRI_ASSERT(_outputItemRow->produced());
  _outputItemRow->advanceRow();

  if (state == ExecutorState::DONE) {
    // We have consumed everything, we are
    // Done with this query
    return ExecState::DONE;
  } else if (_lastRange.hasDataRow()) {
    // Multiple concatenated Subqueries
    // This case is disallowed for now, as we do not know the
    // look-ahead call
    TRI_ASSERT(false);
    // If we would know we could now go into a continue with next subquery
    // state.
    return ExecState::DONE;
  } else if (_lastRange.hasShadowRow()) {
    // We still have shadowRows, we
    // need to forward them
    return ExecState::SHADOWROWS;
  } else {
    // End of input, we are done for now
    // Need to call again
    return ExecState::DONE;
  }
}

template <class Executor>
auto ExecutionBlockImpl<Executor>::executeFastForward(typename Fetcher::DataRange& inputRange,
                                                      AqlCall& clientCall)
    -> std::tuple<ExecutorState, typename Executor::Stats, size_t, AqlCall, size_t> {
  TRI_ASSERT(isNewStyleExecutor<Executor>);
  if constexpr (std::is_same_v<Executor, SubqueryStartExecutor>) {
    if (clientCall.needsFullCount() && clientCall.getOffset() == 0 &&
        clientCall.getLimit() == 0) {
      // We can savely call skipRows.
      // It will not report anything if the row is already consumed
      return executeSkipRowsRange(_lastRange, clientCall);
    }
    // Do not fastForward anything, the Subquery start will handle it by itself
    return {ExecutorState::DONE, NoStats{}, 0, AqlCall{}, 0};
  }
  auto type = fastForwardType(clientCall, _executor);

  switch (type) {
    case FastForwardVariant::FULLCOUNT:
    case FastForwardVariant::EXECUTOR: {
      LOG_QUERY("cb135", DEBUG) << printTypeInfo() << " apply full count.";
      auto [state, stats, skippedLocal, call, dependency] =
          executeSkipRowsRange(_lastRange, clientCall);
      _requestedDependency = dependency;

      if (type == FastForwardVariant::EXECUTOR) {
        // We do not report the skip
        skippedLocal = 0;
      }

      if constexpr (is_one_of_v<DataRange, AqlItemBlockInputMatrix, MultiAqlItemBlockInputRange>) {
        // The executor will have used all Rows.
        // However we need to drop them from the input
        // here.
        inputRange.skipAllRemainingDataRows();
      }

      return {state, stats, skippedLocal, call, dependency};
    }
    case FastForwardVariant::FETCHER: {
      LOG_QUERY("fa327", DEBUG) << printTypeInfo() << " bypass unused rows.";
      _requestedDependency = inputRange.skipAllRemainingDataRows();
      AqlCall call{};
      call.hardLimit = 0;

      // TODO We have to ask all dependencies to go forward to the next shadow row
      if constexpr (std::is_same_v<DataRange, MultiAqlItemBlockInputRange>) {
        return {inputRange.upstreamState(_requestedDependency),
                typename Executor::Stats{}, 0, call, _requestedDependency};
      } else {
        return {inputRange.upstreamState(), typename Executor::Stats{}, 0, call,
                _requestedDependency};
      }
    }
  }
  // Unreachable
  TRI_ASSERT(false);
  THROW_ARANGO_EXCEPTION(TRI_ERROR_INTERNAL_AQL);
}

/**
 * @brief This is the central function of an executor, and it acts like a
 * coroutine: It can be called multiple times and keeps state across
 * calls.
 *
 * The intended behaviour of this function is best described in terms of
 * a state machine; the possible states are the ExecStates
 * SKIP, PRODUCE, FASTFORWARD, UPSTREAM, SHADOWROWS, DONE
 *
 * SKIP       skipping rows. How rows are skipped is determined by
 *            the Executor that is used. See SkipVariants
 * PRODUCE    calls produceRows of the executor
 * FASTFORWARD again skipping rows, will count skipped rows, if fullCount is requested.
 * UPSTREAM   fetches rows from the upstream executor(s) to be processed by
 *            our executor.
 * SHADOWROWS process any shadow rows
 * DONE       processing of one output is done. We did handle offset / limit / fullCount without crossing BatchSize limits.
 *            This state does not indicate that we are DONE with all input, we are just done with one walk through this statemachine.
 *
 * We progress within the states in the following way:
 *   There is a nextState method that determines the next state based on the call, it can only lead to:
 *   SKIP, PRODUCE, FASTFORWAD, DONE
 *
 *   On the first call we will use nextState to get to our starting point.
 *   After any of SKIP, PRODUCE,, FASTFORWAD, DONE We either go to
 *   1. FASTFORWARD (if executor is done)
 *   2. DONE (if output is full)
 *   3. UPSTREAM if executor has More, (Invariant: input fully consumed)
 *   4. NextState (if none of the above applies)
 *
 *   From SHADOWROWS we can only go to DONE
 *   From UPSTREAM we go to NextState.
 *
 * @tparam Executor The Executor that will implement the logic of what needs to happen to the data
 * @param stack The call stack of lower levels
 * @return std::tuple<ExecutionState, size_t, SharedAqlItemBlockPtr>
 *        ExecutionState: WAITING -> We wait for IO, secure state, return you will be called again
 *        ExecutionState: HASMORE -> We still have data
 *        ExecutionState: DONE -> We do not have any more data, do never call again
 *        size_t -> Amount of documents skipped within this one call. (contains offset and fullCount)
 *        SharedAqlItemBlockPtr -> The resulting data
 */
template <class Executor>
std::tuple<ExecutionState, size_t, SharedAqlItemBlockPtr>
ExecutionBlockImpl<Executor>::executeWithoutTrace(AqlCallStack stack) {
  if constexpr (isNewStyleExecutor<Executor>) {
    if (!stack.isRelevant()) {
      LOG_QUERY("bf029", DEBUG) << "subquery bypassing executor " << printBlockInfo();
      // We are bypassing subqueries.
      // This executor is not allowed to perform actions
      // However we need to maintain the upstream state.
      size_t skippedLocal = 0;
      typename Fetcher::DataRange bypassedRange{ExecutorState::HASMORE};
      std::tie(_upstreamState, skippedLocal, bypassedRange) =
          executeFetcher(stack, _requestedDependency);
      return {_upstreamState, skippedLocal, bypassedRange.getBlock()};
    }

    AqlCall clientCall = stack.popCall();
    ExecutorState localExecutorState = ExecutorState::DONE;

    TRI_ASSERT(!(clientCall.getOffset() == 0 && clientCall.softLimit == AqlCall::Limit{0}));
    TRI_ASSERT(!(clientCall.hasSoftLimit() && clientCall.fullCount));
    TRI_ASSERT(!(clientCall.hasSoftLimit() && clientCall.hasHardLimit()));

    // We can only have returned the following internal states
    TRI_ASSERT(_execState == ExecState::CHECKCALL || _execState == ExecState::SHADOWROWS ||
               _execState == ExecState::UPSTREAM);
    // Skip can only be > 0 if we are in upstream cases.
    TRI_ASSERT(_skipped == 0 || _execState == ExecState::UPSTREAM);

    if constexpr (std::is_same_v<Executor, SubqueryEndExecutor>) {
      // TODO: implement forwarding of SKIP properly:
      // We need to modify the execute API to instead return a vector of skipped
      // values.
      // Then we can simply push a skip on the Stack here and let it forward.
      // In case of a modifaction we need to NOT forward a skip, but instead do
      // a limit := limit + offset call and a hardLimit 0 call on top of the stack.
      TRI_ASSERT(!clientCall.needSkipMore());

      // In subqeryEndExecutor we actually manage two calls.
      // The clientClient is defined of what will go into the Executor.
      // on SubqueryEnd this call is generated based on the call from downstream
      stack.pushCall(std::move(clientCall));
      // TODO: Implement different kind of calls we need to inject into Executor
      // based on modification, or on forwarding.
      // FOr now use a fetchUnlimited Call always
      clientCall = AqlCall{};
    }
    if (_execState == ExecState::UPSTREAM) {
      // We have been in waiting state.
      // We may have local work on the original call.
      // The client does not have the right to change her
      // mind just because we told her to hold the line.

      // The client cannot request less data!
      TRI_ASSERT(_clientRequest.getOffset() <= clientCall.getOffset());
      TRI_ASSERT(_clientRequest.getLimit() <= clientCall.getLimit());
      TRI_ASSERT(_clientRequest.needsFullCount() == clientCall.needsFullCount());
      clientCall = _clientRequest;
    }

    auto returnToState = ExecState::CHECKCALL;

    LOG_QUERY("007ac", DEBUG) << "starting statemachine of executor " << printBlockInfo();
    while (_execState != ExecState::DONE) {
      switch (_execState) {
        case ExecState::CHECKCALL: {
          LOG_QUERY("cfe46", DEBUG)
              << printTypeInfo() << " determine next action on call " << clientCall;
          _execState = nextState(clientCall);
          break;
        }
        case ExecState::SKIP: {
#ifdef ARANGODB_ENABLE_MAINTAINER_MODE
          size_t offsetBefore = clientCall.getOffset();
          TRI_ASSERT(offsetBefore > 0);
          size_t canPassFullcount =
              clientCall.getLimit() == 0 && clientCall.needsFullCount();
#endif
          LOG_QUERY("1f786", DEBUG) << printTypeInfo() << " call skipRows " << clientCall;
          auto [state, stats, skippedLocal, call, dependency] =
              executeSkipRowsRange(_lastRange, clientCall);
          _requestedDependency = dependency;
#ifdef ARANGODB_ENABLE_MAINTAINER_MODE
          // Assertion: We did skip 'skippedLocal' documents here.
          // This means that they have to be removed from
          // clientCall.getOffset() This has to be done by the Executor
          // calling call.didSkip() accordingly. The LIMIT executor with a
          // LIMIT of 0 can also bypass fullCount here, even if callLimit > 0
          if (canPassFullcount || std::is_same_v<Executor, LimitExecutor>) {
            // In this case we can first skip. But straight after continue with fullCount, so we might skip more
            TRI_ASSERT(clientCall.getOffset() + skippedLocal >= offsetBefore);
            if (clientCall.getOffset() + skippedLocal > offsetBefore) {
              // First need to count down offset.
              TRI_ASSERT(clientCall.getOffset() == 0);
            }
          } else {
            TRI_ASSERT(clientCall.getOffset() + skippedLocal == offsetBefore);
          }
#endif
          localExecutorState = state;
          _skipped += skippedLocal;
          _engine->_stats += stats;
          // The execute might have modified the client call.
          if (state == ExecutorState::DONE) {
            _execState = ExecState::FASTFORWARD;
          } else if (clientCall.getOffset() > 0) {
            TRI_ASSERT(_upstreamState != ExecutionState::DONE);
            // We need to request more
            _upstreamRequest = call;
            _execState = ExecState::UPSTREAM;
          } else {
            // We are done with skipping. Skip is not allowed to request more
            _execState = ExecState::CHECKCALL;
          }
          break;
        }
        case ExecState::PRODUCE: {
          // Make sure there's a block allocated and set
          // the call
          TRI_ASSERT(clientCall.getLimit() > 0);

          LOG_QUERY("1f786", DEBUG) << printTypeInfo() << " call produceRows " << clientCall;
          if (outputIsFull()) {
            // We need to be able to write data
            // But maybe the existing block is full here
            // Then we need to wake up again.
            // However the client might decide on a different
            // call, so we do not record this position
            _execState = ExecState::DONE;
            break;
          }
          if constexpr (std::is_same_v<Executor, SubqueryEndExecutor>) {
            TRI_ASSERT(!stack.empty());
            AqlCall const& subqueryCall = stack.peek();
            AqlCall copyCall = subqueryCall;
            ensureOutputBlock(std::move(copyCall));
          } else {
            ensureOutputBlock(std::move(clientCall));
          }
          TRI_ASSERT(_outputItemRow);
          TRI_ASSERT(!_executorReturnedDone);

          // Execute getSome
          auto const [state, stats, call, dependency] =
              executeProduceRows(_lastRange, *_outputItemRow);
          // TODO: Check
          _requestedDependency = dependency;
          _executorReturnedDone = state == ExecutorState::DONE;
          _engine->_stats += stats;
          localExecutorState = state;

          if constexpr (!std::is_same_v<Executor, SubqueryEndExecutor>) {
            // But only do this if we are not subquery.
            clientCall = _outputItemRow->getClientCall();
          }

          if (state == ExecutorState::DONE) {
            _execState = ExecState::FASTFORWARD;
          } else if ((Executor::Properties::allowsBlockPassthrough == BlockPassthrough::Enable ||
                      clientCall.getLimit() > 0) &&
                     outputIsFull()) {
            // In pass through variant we need to stop whenever the block is full.
            // In all other branches only if the client Still needs more data.
            _execState = ExecState::DONE;
            break;
          } else if (clientCall.getLimit() > 0 && !lastRangeHasDataRow()) {
            TRI_ASSERT(_upstreamState != ExecutionState::DONE);
            // We need to request more
            _upstreamRequest = call;
            _execState = ExecState::UPSTREAM;
          } else {
            // We are done with producing. Produce is not allowed to request more
            _execState = ExecState::CHECKCALL;
          }
          break;
        }
        case ExecState::FASTFORWARD: {
          LOG_QUERY("96e2c", DEBUG)
              << printTypeInfo() << " all produced, fast forward to end up (sub-)query.";
          auto [state, stats, skippedLocal, call, dependency] =
              executeFastForward(_lastRange, clientCall);

          _requestedDependency = dependency;
          _skipped += skippedLocal;
          _engine->_stats += stats;
          localExecutorState = state;

          if (state == ExecutorState::DONE) {
            if (!_lastRange.hasShadowRow() && !_lastRange.hasDataRow()) {
              _execState = ExecState::DONE;
            } else {
              _execState = ExecState::SHADOWROWS;
            }
          } else {
            // We need to request more
            _upstreamRequest = call;
            _execState = ExecState::UPSTREAM;
          }
          break;
        }
        case ExecState::UPSTREAM: {
          LOG_QUERY("488de", DEBUG)
              << printTypeInfo() << " request dependency " << _upstreamRequest;
          // If this triggers the executors produceRows function has returned
          // HASMORE even if it knew that upstream has no further rows.
          TRI_ASSERT(_upstreamState != ExecutionState::DONE);
          // We need to make sure _lastRange is all used
          TRI_ASSERT(!lastRangeHasDataRow());
          TRI_ASSERT(!_lastRange.hasShadowRow());
          size_t skippedLocal = 0;

#ifdef ARANGODB_ENABLE_MAINTAINER_MODE
          size_t subqueryLevelBefore = stack.subqueryLevel();
#endif
          // If we are SubqueryStart, we remove the top element of the stack
          // which belongs to the subquery enclosed by this
          // SubqueryStart and the partnered SubqueryEnd by *not*
          // pushing the upstream request.
          if constexpr (!std::is_same_v<Executor, SubqueryStartExecutor>) {
            auto callCopy = _upstreamRequest;
            stack.pushCall(std::move(callCopy));
          }

          std::tie(_upstreamState, skippedLocal, _lastRange) =
              executeFetcher(stack, _requestedDependency);

          if constexpr (std::is_same_v<Executor, SubqueryStartExecutor>) {
            // Do not pop the call, we did not put it on.
            // However we need it for accounting later.
          } else {
            // As the stack is copied into the fetcher, we need to pop off our call again.
            // If we use other datastructures or moving we may hand over ownership of the stack here
            // instead and no popCall is necessary.
            stack.popCall();
          }

#ifdef ARANGODB_ENABLE_MAINTAINER_MODE
          TRI_ASSERT(subqueryLevelBefore == stack.subqueryLevel());
#endif
          if (_upstreamState == ExecutionState::WAITING) {
            // We need to persist the old call before we return.
            // We might have some local accounting to this call.
            _clientRequest = clientCall;
            // We do not return anything in WAITING state, also NOT skipped.
            return {_upstreamState, 0, nullptr};
          }
          if constexpr (Executor::Properties::allowsBlockPassthrough ==
                        BlockPassthrough::Enable) {
            // We have a new range, passthrough can use this range.
            _hasUsedDataRangeBlock = false;
          }
          if constexpr (skipRowsType<Executor>() == SkipRowsRangeVariant::FETCHER) {
            _skipped += skippedLocal;
            // We skipped through passthrough, so count that a skip was solved.
            clientCall.didSkip(skippedLocal);
          }
          if (_lastRange.hasShadowRow() && !_lastRange.peekShadowRow().isRelevant()) {
            _execState = ExecState::SHADOWROWS;
          } else {
            _execState = ExecState::CHECKCALL;
          }
          break;
        }
        case ExecState::SHADOWROWS: {
          // We only get Called with something in the input.
          TRI_ASSERT(_lastRange.hasShadowRow() || _lastRange.hasDataRow());
          LOG_QUERY("7c63c", DEBUG)
              << printTypeInfo() << " (sub-)query completed. Move ShadowRows.";

          // TODO: Check if we can have the situation that we are between two shadow rows here.
          // E.g. LastRow is relevant shadowRow. NextRow is non-relevant shadowRow.
          // NOTE: I do not think this is an issue, as the Executor will always say that it cannot do anything with
          // an empty input. Only exception might be COLLECT COUNT.

          if (outputIsFull()) {
            // We need to be able to write data
            // But maybe the existing block is full here
            // Then we need to wake up again here.
            returnToState = ExecState::SHADOWROWS;
            _execState = ExecState::DONE;
            break;
          }
          if constexpr (std::is_same_v<Executor, SubqueryEndExecutor>) {
            TRI_ASSERT(!stack.empty());
            AqlCall const& subqueryCall = stack.peek();
            AqlCall copyCall = subqueryCall;
            ensureOutputBlock(std::move(copyCall));
          } else {
            ensureOutputBlock(std::move(clientCall));
          }

          TRI_ASSERT(!_outputItemRow->allRowsUsed());

          // This may write one or more rows.
          _execState = shadowRowForwarding();
          if constexpr (!std::is_same_v<Executor, SubqueryEndExecutor>) {
            // Produce might have modified the clientCall
            // But only do this if we are not subquery.
            clientCall = _outputItemRow->getClientCall();
          }
          break;
        }
        default:
          // unreachable
          TRI_ASSERT(false);
          THROW_ARANGO_EXCEPTION(TRI_ERROR_INTERNAL_AQL);
      }
    }
    LOG_QUERY("80c24", DEBUG) << printBlockInfo() << " local statemachine done. Return now.";
    // If we do not have an output, we simply return a nullptr here.
    auto outputBlock = _outputItemRow != nullptr ? _outputItemRow->stealBlock()
                                                 : SharedAqlItemBlockPtr{nullptr};
    // We are locally done with our output.
    // Next time we need to check the client call again
    _execState = returnToState;
    // This is not strictly necessary here, as we shouldn't be called again
    // after DONE.
    _outputItemRow.reset();

    // We return skipped here, reset member
    size_t skipped = _skipped;
    _skipped = 0;
    if (localExecutorState == ExecutorState::HASMORE ||
        _lastRange.hasDataRow() || _lastRange.hasShadowRow()) {
      // We have skipped or/and return data, otherwise we cannot return HASMORE
      TRI_ASSERT(skipped > 0 || (outputBlock != nullptr && outputBlock->numEntries() > 0));
      return {ExecutionState::HASMORE, skipped, std::move(outputBlock)};
    }
    // We must return skipped and/or data when reportingHASMORE
    TRI_ASSERT(_upstreamState != ExecutionState::HASMORE ||
               (skipped > 0 || (outputBlock != nullptr && outputBlock->numEntries() > 0)));
    return {_upstreamState, skipped, std::move(outputBlock)};
  } else {
    // TODO this branch must never be taken with an executor that has not been
    //      converted yet
    TRI_ASSERT(false);
    THROW_ARANGO_EXCEPTION(TRI_ERROR_NOT_IMPLEMENTED);
  }
}

template <class Executor>
void ExecutionBlockImpl<Executor>::resetExecutor() {
  // cppcheck-suppress unreadVariable
  constexpr bool customInit = hasInitializeCursor<Executor>::value;
  // IndexExecutor and EnumerateCollectionExecutor have initializeCursor
  // implemented, so assert this implementation is used.
  static_assert(!std::is_same<Executor, EnumerateCollectionExecutor>::value || customInit,
                "EnumerateCollectionExecutor is expected to implement a custom "
                "initializeCursor method!");
  static_assert(!std::is_same<Executor, IndexExecutor>::value || customInit,
                "IndexExecutor is expected to implement a custom "
                "initializeCursor method!");
  static_assert(!std::is_same<Executor, DistinctCollectExecutor>::value || customInit,
                "DistinctCollectExecutor is expected to implement a custom "
                "initializeCursor method!");
  InitializeCursor<customInit>::init(_executor, _rowFetcher, _infos);
  _executorReturnedDone = false;
}

template <class Executor>
ExecutionState ExecutionBlockImpl<Executor>::fetchShadowRowInternal() {
  TRI_ASSERT(_state == InternalState::FETCH_SHADOWROWS);
  TRI_ASSERT(!_outputItemRow->isFull());
  ExecutionState state = ExecutionState::HASMORE;
  ShadowAqlItemRow shadowRow{CreateInvalidShadowRowHint{}};
  // TODO: Add lazy evaluation in case of LIMIT "lying" on done
  std::tie(state, shadowRow) = _rowFetcher.fetchShadowRow();
  if (state == ExecutionState::WAITING) {
    TRI_ASSERT(!shadowRow.isInitialized());
    return state;
  }

  if (state == ExecutionState::DONE) {
    _state = InternalState::DONE;
  }
  if (shadowRow.isInitialized()) {
    _outputItemRow->copyRow(shadowRow);
    TRI_ASSERT(_outputItemRow->produced());
    _outputItemRow->advanceRow();
  } else {
    if (_state != InternalState::DONE) {
      _state = InternalState::FETCH_DATA;
      resetExecutor();
    }
  }
  return state;
}

template <class Executor>
auto ExecutionBlockImpl<Executor>::outputIsFull() const noexcept -> bool {
  return _outputItemRow != nullptr && _outputItemRow->isInitialized() &&
         _outputItemRow->allRowsUsed();
}

// TODO: remove again
template <class Executor>
auto ExecutionBlockImpl<Executor>::lastRangeHasDataRow() const -> bool {
  return _lastRange.hasDataRow();
}

template <>
template <>
RegisterId ExecutionBlockImpl<IdExecutor<SingleRowFetcher<BlockPassthrough::Enable>>>::getOutputRegisterId() const
    noexcept {
  return _infos.getOutputRegister();
}

template class ::arangodb::aql::ExecutionBlockImpl<CalculationExecutor<CalculationType::Condition>>;
template class ::arangodb::aql::ExecutionBlockImpl<CalculationExecutor<CalculationType::Reference>>;
template class ::arangodb::aql::ExecutionBlockImpl<CalculationExecutor<CalculationType::V8Condition>>;
template class ::arangodb::aql::ExecutionBlockImpl<ConstrainedSortExecutor>;
template class ::arangodb::aql::ExecutionBlockImpl<CountCollectExecutor>;
template class ::arangodb::aql::ExecutionBlockImpl<DistinctCollectExecutor>;
template class ::arangodb::aql::ExecutionBlockImpl<EnumerateCollectionExecutor>;
template class ::arangodb::aql::ExecutionBlockImpl<EnumerateListExecutor>;
template class ::arangodb::aql::ExecutionBlockImpl<FilterExecutor>;
template class ::arangodb::aql::ExecutionBlockImpl<HashedCollectExecutor>;

template class ::arangodb::aql::ExecutionBlockImpl<IResearchViewExecutor<false, arangodb::iresearch::MaterializeType::NotMaterialize>>;
template class ::arangodb::aql::ExecutionBlockImpl<IResearchViewExecutor<false, arangodb::iresearch::MaterializeType::LateMaterialize>>;
template class ::arangodb::aql::ExecutionBlockImpl<IResearchViewExecutor<false, arangodb::iresearch::MaterializeType::Materialize>>;
template class ::arangodb::aql::ExecutionBlockImpl<
    IResearchViewExecutor<false, arangodb::iresearch::MaterializeType::NotMaterialize | arangodb::iresearch::MaterializeType::UseStoredValues>>;
template class ::arangodb::aql::ExecutionBlockImpl<
    IResearchViewExecutor<false, arangodb::iresearch::MaterializeType::LateMaterialize | arangodb::iresearch::MaterializeType::UseStoredValues>>;
template class ::arangodb::aql::ExecutionBlockImpl<IResearchViewExecutor<true, arangodb::iresearch::MaterializeType::NotMaterialize>>;
template class ::arangodb::aql::ExecutionBlockImpl<IResearchViewExecutor<true, arangodb::iresearch::MaterializeType::LateMaterialize>>;
template class ::arangodb::aql::ExecutionBlockImpl<IResearchViewExecutor<true, arangodb::iresearch::MaterializeType::Materialize>>;
template class ::arangodb::aql::ExecutionBlockImpl<
    IResearchViewExecutor<true, arangodb::iresearch::MaterializeType::NotMaterialize | arangodb::iresearch::MaterializeType::UseStoredValues>>;
template class ::arangodb::aql::ExecutionBlockImpl<
    IResearchViewExecutor<true, arangodb::iresearch::MaterializeType::LateMaterialize | arangodb::iresearch::MaterializeType::UseStoredValues>>;
template class ::arangodb::aql::ExecutionBlockImpl<IResearchViewMergeExecutor<false, arangodb::iresearch::MaterializeType::NotMaterialize>>;
template class ::arangodb::aql::ExecutionBlockImpl<IResearchViewMergeExecutor<false, arangodb::iresearch::MaterializeType::LateMaterialize>>;
template class ::arangodb::aql::ExecutionBlockImpl<IResearchViewMergeExecutor<false, arangodb::iresearch::MaterializeType::Materialize>>;
template class ::arangodb::aql::ExecutionBlockImpl<IResearchViewMergeExecutor<
    false, arangodb::iresearch::MaterializeType::NotMaterialize | arangodb::iresearch::MaterializeType::UseStoredValues>>;
template class ::arangodb::aql::ExecutionBlockImpl<IResearchViewMergeExecutor<
    false, arangodb::iresearch::MaterializeType::LateMaterialize | arangodb::iresearch::MaterializeType::UseStoredValues>>;
template class ::arangodb::aql::ExecutionBlockImpl<IResearchViewMergeExecutor<true, arangodb::iresearch::MaterializeType::NotMaterialize>>;
template class ::arangodb::aql::ExecutionBlockImpl<IResearchViewMergeExecutor<true, arangodb::iresearch::MaterializeType::LateMaterialize>>;
template class ::arangodb::aql::ExecutionBlockImpl<IResearchViewMergeExecutor<true, arangodb::iresearch::MaterializeType::Materialize>>;
template class ::arangodb::aql::ExecutionBlockImpl<IResearchViewMergeExecutor<
    true, arangodb::iresearch::MaterializeType::NotMaterialize | arangodb::iresearch::MaterializeType::UseStoredValues>>;
template class ::arangodb::aql::ExecutionBlockImpl<IResearchViewMergeExecutor<
    true, arangodb::iresearch::MaterializeType::LateMaterialize | arangodb::iresearch::MaterializeType::UseStoredValues>>;

template class ::arangodb::aql::ExecutionBlockImpl<IdExecutor<ConstFetcher>>;
template class ::arangodb::aql::ExecutionBlockImpl<IdExecutor<SingleRowFetcher<BlockPassthrough::Enable>>>;
template class ::arangodb::aql::ExecutionBlockImpl<IndexExecutor>;
template class ::arangodb::aql::ExecutionBlockImpl<LimitExecutor>;

// IndexTag, Insert, Remove, Update,Replace, Upsert are only tags for this one
template class ::arangodb::aql::ExecutionBlockImpl<SingleRemoteModificationExecutor<IndexTag>>;
template class ::arangodb::aql::ExecutionBlockImpl<SingleRemoteModificationExecutor<Insert>>;
template class ::arangodb::aql::ExecutionBlockImpl<SingleRemoteModificationExecutor<Remove>>;
template class ::arangodb::aql::ExecutionBlockImpl<SingleRemoteModificationExecutor<Update>>;
template class ::arangodb::aql::ExecutionBlockImpl<SingleRemoteModificationExecutor<Replace>>;
template class ::arangodb::aql::ExecutionBlockImpl<SingleRemoteModificationExecutor<Upsert>>;

template class ::arangodb::aql::ExecutionBlockImpl<NoResultsExecutor>;
template class ::arangodb::aql::ExecutionBlockImpl<ReturnExecutor>;
template class ::arangodb::aql::ExecutionBlockImpl<ShortestPathExecutor>;
template class ::arangodb::aql::ExecutionBlockImpl<KShortestPathsExecutor>;
template class ::arangodb::aql::ExecutionBlockImpl<SortedCollectExecutor>;
template class ::arangodb::aql::ExecutionBlockImpl<SortExecutor>;
template class ::arangodb::aql::ExecutionBlockImpl<SubqueryEndExecutor>;
template class ::arangodb::aql::ExecutionBlockImpl<SubqueryExecutor<true>>;
template class ::arangodb::aql::ExecutionBlockImpl<SubqueryExecutor<false>>;
template class ::arangodb::aql::ExecutionBlockImpl<SubqueryStartExecutor>;
template class ::arangodb::aql::ExecutionBlockImpl<TraversalExecutor>;
template class ::arangodb::aql::ExecutionBlockImpl<SortingGatherExecutor>;
template class ::arangodb::aql::ExecutionBlockImpl<ParallelUnsortedGatherExecutor>;
template class ::arangodb::aql::ExecutionBlockImpl<UnsortedGatherExecutor>;

template class ::arangodb::aql::ExecutionBlockImpl<MaterializeExecutor<RegisterId>>;
template class ::arangodb::aql::ExecutionBlockImpl<MaterializeExecutor<std::string const&>>;

template class ::arangodb::aql::ExecutionBlockImpl<ModificationExecutor<AllRowsFetcher, InsertModifier>>;
template class ::arangodb::aql::ExecutionBlockImpl<ModificationExecutor<SingleRowFetcher<BlockPassthrough::Disable>, InsertModifier>>;
template class ::arangodb::aql::ExecutionBlockImpl<ModificationExecutor<AllRowsFetcher, RemoveModifier>>;
template class ::arangodb::aql::ExecutionBlockImpl<ModificationExecutor<SingleRowFetcher<BlockPassthrough::Disable>, RemoveModifier>>;
template class ::arangodb::aql::ExecutionBlockImpl<ModificationExecutor<AllRowsFetcher, UpdateReplaceModifier>>;
template class ::arangodb::aql::ExecutionBlockImpl<ModificationExecutor<SingleRowFetcher<BlockPassthrough::Disable>, UpdateReplaceModifier>>;
template class ::arangodb::aql::ExecutionBlockImpl<ModificationExecutor<AllRowsFetcher, UpsertModifier>>;
template class ::arangodb::aql::ExecutionBlockImpl<ModificationExecutor<SingleRowFetcher<BlockPassthrough::Disable>, UpsertModifier>>;<|MERGE_RESOLUTION|>--- conflicted
+++ resolved
@@ -136,13 +136,8 @@
 template <typename Executor>
 constexpr bool isNewStyleExecutor = is_one_of_v<
     Executor, FilterExecutor, SortedCollectExecutor, IdExecutor<ConstFetcher>,
-<<<<<<< HEAD
-    IdExecutor<SingleRowFetcher<BlockPassthrough::Enable>>, ReturnExecutor,
-    DistinctCollectExecutor, IndexExecutor, EnumerateCollectionExecutor, CountCollectExecutor,
-=======
     IdExecutor<SingleRowFetcher<BlockPassthrough::Enable>>, ReturnExecutor, DistinctCollectExecutor, IndexExecutor, EnumerateCollectionExecutor,
-    SubqueryExecutor<true>, SubqueryExecutor<false>,
->>>>>>> 609b0ff1
+    SubqueryExecutor<true>, SubqueryExecutor<false>,  CountCollectExecutor,
     // TODO: re-enable after new subquery end & start are implemented
     // CalculationExecutor<CalculationType::Condition>, CalculationExecutor<CalculationType::Reference>, CalculationExecutor<CalculationType::V8Condition>,
     HashedCollectExecutor, ConstrainedSortExecutor,
@@ -183,12 +178,8 @@
     NoResultsExecutor, ShortestPathExecutor, EnumerateListExecutor, LimitExecutor,
     SingleRemoteModificationExecutor<IndexTag>, SingleRemoteModificationExecutor<Insert>,
     SingleRemoteModificationExecutor<Remove>, SingleRemoteModificationExecutor<Update>,
-<<<<<<< HEAD
-    SingleRemoteModificationExecutor<Replace>, SingleRemoteModificationExecutor<Upsert>>;
-=======
     SingleRemoteModificationExecutor<Replace>, SingleRemoteModificationExecutor<Upsert>,
     MaterializeExecutor<RegisterId>, MaterializeExecutor<std::string const&>>;
->>>>>>> 609b0ff1
 
 template <class Executor>
 ExecutionBlockImpl<Executor>::ExecutionBlockImpl(ExecutionEngine* engine,
@@ -1135,12 +1126,8 @@
           (is_one_of_v<
               Executor, FilterExecutor, ShortestPathExecutor, ReturnExecutor, KShortestPathsExecutor,
               IdExecutor<SingleRowFetcher<BlockPassthrough::Enable>>, IdExecutor<ConstFetcher>, HashedCollectExecutor,
-<<<<<<< HEAD
-              IndexExecutor, EnumerateCollectionExecutor, DistinctCollectExecutor, ConstrainedSortExecutor, CountCollectExecutor,
-=======
               IndexExecutor, EnumerateCollectionExecutor, DistinctCollectExecutor, ConstrainedSortExecutor,
-              SubqueryExecutor<true>,
->>>>>>> 609b0ff1
+              CountCollectExecutor, SubqueryExecutor<true>,
 #ifdef ARANGODB_USE_GOOGLE_TESTS
               TestLambdaSkipExecutor,
 #endif
