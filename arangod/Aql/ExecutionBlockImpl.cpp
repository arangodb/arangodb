--- conflicted
+++ resolved
@@ -132,11 +132,7 @@
 template <typename Executor>
 constexpr bool isNewStyleExecutor =
     is_one_of_v<Executor, FilterExecutor, SortedCollectExecutor, IdExecutor<ConstFetcher>,
-<<<<<<< HEAD
-                IdExecutor<SingleRowFetcher<BlockPassthrough::Enable>>, ReturnExecutor, HashedCollectExecutor,
-=======
-                IdExecutor<SingleRowFetcher<BlockPassthrough::Enable>>, ReturnExecutor, IndexExecutor,
->>>>>>> 95a73267
+                IdExecutor<SingleRowFetcher<BlockPassthrough::Enable>>, ReturnExecutor, HashedCollectExecutor, IndexExecutor,
 #ifdef ARANGODB_USE_GOOGLE_TESTS
                 TestLambdaExecutor,
                 TestLambdaSkipExecutor,  // we need one after these to avoid compile errors in non-test mode
@@ -1056,11 +1052,7 @@
                 "Fetcher is chosen for skipping, but has not skipRows method!");
 
   static_assert(useExecutor ==
-<<<<<<< HEAD
-                    (is_one_of_v<Executor, FilterExecutor, ShortestPathExecutor, ReturnExecutor, HashedCollectExecutor,
-=======
-                    (is_one_of_v<Executor, FilterExecutor, ShortestPathExecutor, ReturnExecutor, IndexExecutor,
->>>>>>> 95a73267
+                    (is_one_of_v<Executor, FilterExecutor, ShortestPathExecutor, ReturnExecutor, HashedCollectExecutor, IndexExecutor,
 #ifdef ARANGODB_USE_GOOGLE_TESTS
                                  TestLambdaSkipExecutor,
 #endif
