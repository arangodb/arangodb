////////////////////////////////////////////////////////////////////////////////
/// DISCLAIMER
///
/// Copyright 2018 ArangoDB GmbH, Cologne, Germany
///
/// Licensed under the Apache License, Version 2.0 (the "License");
/// you may not use this file except in compliance with the License.
/// You may obtain a copy of the License at
///
///     http://www.apache.org/licenses/LICENSE-2.0
///
/// Unless required by applicable law or agreed to in writing, software
/// distributed under the License is distributed on an "AS IS" BASIS,
/// WITHOUT WARRANTIES OR CONDITIONS OF ANY KIND, either express or implied.
/// See the License for the specific language governing permissions and
/// limitations under the License.
///
/// Copyright holder is ArangoDB GmbH, Cologne, Germany
///
/// @author Tobias Goedderz
/// @author Michael Hackstein
/// @author Heiko Kernbach
/// @author Jan Christoph Uhde
////////////////////////////////////////////////////////////////////////////////

#include "ExecutionBlockImpl.h"

#include "Aql/AllRowsFetcher.h"
#include "Aql/AqlCallStack.h"
#include "Aql/AqlItemBlock.h"
#include "Aql/CalculationExecutor.h"
#include "Aql/ConstFetcher.h"
#include "Aql/ConstrainedSortExecutor.h"
#include "Aql/CountCollectExecutor.h"
#include "Aql/DistinctCollectExecutor.h"
#include "Aql/EnumerateCollectionExecutor.h"
#include "Aql/EnumerateListExecutor.h"
#include "Aql/ExecutionEngine.h"
#include "Aql/ExecutionState.h"
#include "Aql/ExecutorInfos.h"
#include "Aql/FilterExecutor.h"
#include "Aql/HashedCollectExecutor.h"
#include "Aql/IResearchViewExecutor.h"
#include "Aql/IdExecutor.h"
#include "Aql/IndexExecutor.h"
#include "Aql/InputAqlItemRow.h"
#include "Aql/KShortestPathsExecutor.h"
#include "Aql/LimitExecutor.h"
#include "Aql/MaterializeExecutor.h"
#include "Aql/ModificationExecutor.h"
#include "Aql/MultiDependencySingleRowFetcher.h"
#include "Aql/NoResultsExecutor.h"
#include "Aql/ParallelUnsortedGatherExecutor.h"
#include "Aql/Query.h"
#include "Aql/QueryOptions.h"
#include "Aql/ReturnExecutor.h"
#include "Aql/ShadowAqlItemRow.h"
#include "Aql/ShortestPathExecutor.h"
#include "Aql/SimpleModifier.h"
#include "Aql/SingleRemoteModificationExecutor.h"
#include "Aql/SortExecutor.h"
#include "Aql/SortRegister.h"
#include "Aql/SortedCollectExecutor.h"
#include "Aql/SortingGatherExecutor.h"
#include "Aql/SubqueryEndExecutor.h"
#include "Aql/SubqueryExecutor.h"
#include "Aql/SubqueryStartExecutor.h"
#include "Aql/TraversalExecutor.h"
#include "Aql/UnsortedGatherExecutor.h"
#include "Aql/UpsertModifier.h"
#include "Basics/system-functions.h"
#include "Transaction/Context.h"

#include <velocypack/Dumper.h>
#include <velocypack/velocypack-aliases.h>

#include <boost/core/demangle.hpp>

#include <type_traits>

using namespace arangodb;
using namespace arangodb::aql;

/*
 * Creates a metafunction `checkName` that tests whether a class has a method
 * named `methodName`, used like this:
 *
 * CREATE_HAS_MEMBER_CHECK(someMethod, hasSomeMethod);
 * ...
 * constexpr bool someClassHasSomeMethod = hasSomeMethod<SomeClass>::value;
 */

#define CREATE_HAS_MEMBER_CHECK(methodName, checkName)               \
  template <typename T>                                              \
  class checkName {                                                  \
    template <typename C>                                            \
    static std::true_type test(decltype(&C::methodName));            \
    template <typename C>                                            \
    static std::true_type test(decltype(&C::template methodName<>)); \
    template <typename>                                              \
    static std::false_type test(...);                                \
                                                                     \
   public:                                                           \
    static constexpr bool value = decltype(test<T>(0))::value;       \
  }

CREATE_HAS_MEMBER_CHECK(initializeCursor, hasInitializeCursor);
CREATE_HAS_MEMBER_CHECK(skipRows, hasSkipRows);
CREATE_HAS_MEMBER_CHECK(fetchBlockForPassthrough, hasFetchBlockForPassthrough);
CREATE_HAS_MEMBER_CHECK(expectedNumberOfRows, hasExpectedNumberOfRows);
CREATE_HAS_MEMBER_CHECK(skipRowsRange, hasSkipRowsRange);

#ifdef ARANGODB_USE_GOOGLE_TESTS
// Forward declaration of Test Executors.
// only used as long as isNewStyleExecutor is required.
namespace arangodb {
namespace aql {
class TestLambdaExecutor;

class TestLambdaSkipExecutor;
}  // namespace aql
}  // namespace arangodb
#endif

template <typename T, typename... Es>
constexpr bool is_one_of_v = (std::is_same_v<T, Es> || ...);

/*
 * Determine whether we execute new style or old style skips, i.e. pre or post shadow row introduction
 * TODO: This should be removed once all executors and fetchers are ported to the new style.
 */
template <typename Executor>
constexpr bool isNewStyleExecutor =
    is_one_of_v<Executor, FilterExecutor, SortedCollectExecutor, IdExecutor<ConstFetcher>,
                IdExecutor<SingleRowFetcher<BlockPassthrough::Enable>>, ReturnExecutor, IndexExecutor,
#ifdef ARANGODB_USE_GOOGLE_TESTS
                TestLambdaExecutor,
                TestLambdaSkipExecutor,  // we need one after these to avoid compile errors in non-test mode
#endif
                ShortestPathExecutor, EnumerateListExecutor>;

template <class Executor>
ExecutionBlockImpl<Executor>::ExecutionBlockImpl(ExecutionEngine* engine,
                                                 ExecutionNode const* node,
                                                 typename Executor::Infos infos)
    : ExecutionBlock(engine, node),
      _dependencyProxy(_dependencies, engine->itemBlockManager(),
                       infos.getInputRegisters(),
                       infos.numberOfInputRegisters(), trxVpackOptions()),
      _rowFetcher(_dependencyProxy),
      _infos(std::move(infos)),
      _executor(_rowFetcher, _infos),
      _outputItemRow(),
      _query(*engine->getQuery()),
      _state(InternalState::FETCH_DATA),
      _lastRange{ExecutorState::HASMORE},
      _execState{ExecState::CHECKCALL},
      _upstreamRequest{},
      _clientRequest{},
      _hasUsedDataRangeBlock{false} {
  // already insert ourselves into the statistics results
  if (_profile >= PROFILE_LEVEL_BLOCKS) {
    _engine->_stats.nodes.try_emplace(node->id(), ExecutionStats::Node());
  }
}

template <class Executor>
ExecutionBlockImpl<Executor>::~ExecutionBlockImpl() = default;

template <class Executor>
std::pair<ExecutionState, SharedAqlItemBlockPtr> ExecutionBlockImpl<Executor>::getSome(size_t atMost) {
  if constexpr (isNewStyleExecutor<Executor>) {
    AqlCallStack stack{AqlCall::SimulateGetSome(atMost)};
    auto const [state, skipped, block] = execute(stack);
    return {state, block};
  } else {
    traceGetSomeBegin(atMost);
    auto result = getSomeWithoutTrace(atMost);
    return traceGetSomeEnd(result.first, std::move(result.second));
  }
}

template <class Executor>
std::pair<ExecutionState, SharedAqlItemBlockPtr> ExecutionBlockImpl<Executor>::getSomeWithoutTrace(size_t atMost) {
  TRI_ASSERT(atMost <= ExecutionBlock::DefaultBatchSize);
  // silence tests -- we need to introduce new failure tests for fetchers
  TRI_IF_FAILURE("ExecutionBlock::getOrSkipSome1") {
    THROW_ARANGO_EXCEPTION(TRI_ERROR_DEBUG);
  }
  TRI_IF_FAILURE("ExecutionBlock::getOrSkipSome2") {
    THROW_ARANGO_EXCEPTION(TRI_ERROR_DEBUG);
  }
  TRI_IF_FAILURE("ExecutionBlock::getOrSkipSome3") {
    THROW_ARANGO_EXCEPTION(TRI_ERROR_DEBUG);
  }

  if (getQuery().killed()) {
    THROW_ARANGO_EXCEPTION(TRI_ERROR_QUERY_KILLED);
  }

  if (_state == InternalState::DONE) {
    // We are done, so we stay done
    return {ExecutionState::DONE, nullptr};
  }

  if (!_outputItemRow) {
    ExecutionState state;
    SharedAqlItemBlockPtr newBlock;
    std::tie(state, newBlock) =
        requestWrappedBlock(atMost, _infos.numberOfOutputRegisters());
    if (state == ExecutionState::WAITING) {
      TRI_ASSERT(newBlock == nullptr);
      return {state, nullptr};
    }
    if (newBlock == nullptr) {
      TRI_ASSERT(state == ExecutionState::DONE);
      _state = InternalState::DONE;
      // _rowFetcher must be DONE now already
      return {state, nullptr};
    }
    TRI_ASSERT(newBlock != nullptr);
    TRI_ASSERT(newBlock->size() > 0);
    // We cannot hold this assertion, if we are on a pass-through
    // block and the upstream uses execute already.
    // TRI_ASSERT(newBlock->size() <= atMost);
    _outputItemRow = createOutputRow(newBlock, AqlCall{});
  }

  ExecutionState state = ExecutionState::HASMORE;
  ExecutorStats executorStats{};

  TRI_ASSERT(atMost > 0);

  if (isInSplicedSubquery()) {
    // The loop has to be entered at least once!
    TRI_ASSERT(!_outputItemRow->isFull());
    while (!_outputItemRow->isFull() && _state != InternalState::DONE) {
      // Assert that write-head is always pointing to a free row
      TRI_ASSERT(!_outputItemRow->produced());
      switch (_state) {
        case InternalState::FETCH_DATA: {
          std::tie(state, executorStats) = _executor.produceRows(*_outputItemRow);
          // Count global but executor-specific statistics, like number of
          // filtered rows.
          _engine->_stats += executorStats;
          if (_outputItemRow->produced()) {
            _outputItemRow->advanceRow();
          }

          if (state == ExecutionState::WAITING) {
            return {state, nullptr};
          }

          if (state == ExecutionState::DONE) {
            _state = InternalState::FETCH_SHADOWROWS;
          }
          break;
        }
        case InternalState::FETCH_SHADOWROWS: {
          state = fetchShadowRowInternal();
          if (state == ExecutionState::WAITING) {
            return {state, nullptr};
          }
          break;
        }
        case InternalState::DONE: {
          TRI_ASSERT(false);  // Invalid state
        }
      }
    }
    // Modify the return state.
    // As long as we do still have ShadowRows
    // We need to return HASMORE!
    if (_state == InternalState::DONE) {
      state = ExecutionState::DONE;
    } else {
      state = ExecutionState::HASMORE;
    }
  } else {
    // The loop has to be entered at least once!
    TRI_ASSERT(!_outputItemRow->isFull());
    while (!_outputItemRow->isFull()) {
      std::tie(state, executorStats) = _executor.produceRows(*_outputItemRow);
      // Count global but executor-specific statistics, like number of filtered
      // rows.
      _engine->_stats += executorStats;
      if (_outputItemRow->produced()) {
        _outputItemRow->advanceRow();
      }

      if (state == ExecutionState::WAITING) {
        return {state, nullptr};
      }

      if (state == ExecutionState::DONE) {
        auto outputBlock = _outputItemRow->stealBlock();
        // This is not strictly necessary here, as we shouldn't be called again
        // after DONE.
        _outputItemRow.reset();
        return {state, std::move(outputBlock)};
      }
    }

    TRI_ASSERT(state == ExecutionState::HASMORE);
    TRI_ASSERT(_outputItemRow->isFull());
  }

  auto outputBlock = _outputItemRow->stealBlock();
  // we guarantee that we do return a valid pointer in the HASMORE case.
  TRI_ASSERT(outputBlock != nullptr || _state == InternalState::DONE);
  _outputItemRow.reset();
  return {state, std::move(outputBlock)};
}

template <class Executor>
std::unique_ptr<OutputAqlItemRow> ExecutionBlockImpl<Executor>::createOutputRow(
    SharedAqlItemBlockPtr& newBlock, AqlCall&& call) {
#ifdef ARANGODB_ENABLE_MAINTAINER_MODE
  if (newBlock != nullptr) {
    // Assert that the block has enough registers. This must be guaranteed by
    // the register planning.
    TRI_ASSERT(newBlock->getNrRegs() == _infos.numberOfOutputRegisters());
    // Check that all output registers are empty.
    for (auto const& reg : *_infos.getOutputRegisters()) {
      for (size_t row = 0; row < newBlock->size(); row++) {
        AqlValue const& val = newBlock->getValueReference(row, reg);
        TRI_ASSERT(val.isEmpty());
      }
    }
  }
#endif

  if /* constexpr */ (Executor::Properties::allowsBlockPassthrough == BlockPassthrough::Enable) {
    return std::make_unique<OutputAqlItemRow>(newBlock, infos().getOutputRegisters(),
                                              infos().registersToKeep(),
                                              infos().registersToClear(), call,
                                              OutputAqlItemRow::CopyRowBehavior::DoNotCopyInputRows);
  } else {
    return std::make_unique<OutputAqlItemRow>(newBlock, infos().getOutputRegisters(),
                                              infos().registersToKeep(),
                                              infos().registersToClear(), call);
  }
}

template <class Executor>
Executor& ExecutionBlockImpl<Executor>::executor() {
  return _executor;
}

template <class Executor>
Query const& ExecutionBlockImpl<Executor>::getQuery() const {
  return _query;
}

template <class Executor>
typename ExecutionBlockImpl<Executor>::Infos const& ExecutionBlockImpl<Executor>::infos() const {
  return _infos;
}

namespace arangodb::aql {

enum class SkipVariants { FETCHER, EXECUTOR, GET_SOME };

// Specifying the namespace here is important to MSVC.
template <enum arangodb::aql::SkipVariants>
struct ExecuteSkipVariant {};

template <>
struct ExecuteSkipVariant<SkipVariants::FETCHER> {
  template <class Executor>
  static std::tuple<ExecutionState, typename Executor::Stats, size_t> executeSkip(
      Executor& executor, typename Executor::Fetcher& fetcher, size_t toSkip) {
    auto res = fetcher.skipRows(toSkip);
    return std::make_tuple(res.first, typename Executor::Stats{}, res.second);  // tuple, cannot use initializer list due to build failure
  }
};

template <>
struct ExecuteSkipVariant<SkipVariants::EXECUTOR> {
  template <class Executor>
  static std::tuple<ExecutionState, typename Executor::Stats, size_t> executeSkip(
      Executor& executor, typename Executor::Fetcher& fetcher, size_t toSkip) {
    return executor.skipRows(toSkip);
  }
};

template <>
struct ExecuteSkipVariant<SkipVariants::GET_SOME> {
  template <class Executor>
  static std::tuple<ExecutionState, typename Executor::Stats, size_t> executeSkip(
      Executor& executor, typename Executor::Fetcher& fetcher, size_t toSkip) {
    // this function should never be executed
    TRI_ASSERT(false);
    // Make MSVC happy:
    return std::make_tuple(ExecutionState::DONE, typename Executor::Stats{}, 0);  // tuple, cannot use initializer list due to build failure
  }
};

template <class Executor>
static SkipVariants constexpr skipType() {
  bool constexpr useFetcher =
      Executor::Properties::allowsBlockPassthrough == BlockPassthrough::Enable &&
      !std::is_same<Executor, SubqueryExecutor<true>>::value;

  bool constexpr useExecutor = hasSkipRows<Executor>::value;

  // ConstFetcher and SingleRowFetcher<BlockPassthrough::Enable> can skip, but
  // it may not be done for modification subqueries.
  static_assert(useFetcher ==
                    (std::is_same<typename Executor::Fetcher, ConstFetcher>::value ||
                     (std::is_same<typename Executor::Fetcher, SingleRowFetcher<BlockPassthrough::Enable>>::value &&
                      !std::is_same<Executor, SubqueryExecutor<true>>::value)),
                "Unexpected fetcher for SkipVariants::FETCHER");

  static_assert(!useFetcher || hasSkipRows<typename Executor::Fetcher>::value,
                "Fetcher is chosen for skipping, but has not skipRows method!");

  static_assert(
      useExecutor ==
          (std::is_same<Executor, IndexExecutor>::value ||
           std::is_same<Executor, IResearchViewExecutor<false, iresearch::MaterializeType::NotMaterialize>>::value ||
           std::is_same<Executor, IResearchViewExecutor<false, iresearch::MaterializeType::LateMaterialize>>::value ||
           std::is_same<Executor, IResearchViewExecutor<false, iresearch::MaterializeType::Materialize>>::value ||
           std::is_same<Executor, IResearchViewExecutor<false, iresearch::MaterializeType::NotMaterialize | iresearch::MaterializeType::UseStoredValues>>::value ||
           std::is_same<Executor, IResearchViewExecutor<false, iresearch::MaterializeType::LateMaterialize | iresearch::MaterializeType::UseStoredValues>>::value ||
           std::is_same<Executor, IResearchViewExecutor<true, iresearch::MaterializeType::NotMaterialize>>::value ||
           std::is_same<Executor, IResearchViewExecutor<true, iresearch::MaterializeType::LateMaterialize>>::value ||
           std::is_same<Executor, IResearchViewExecutor<true, iresearch::MaterializeType::Materialize>>::value ||
           std::is_same<Executor, IResearchViewExecutor<true, iresearch::MaterializeType::NotMaterialize | iresearch::MaterializeType::UseStoredValues>>::value ||
           std::is_same<Executor, IResearchViewExecutor<true, iresearch::MaterializeType::LateMaterialize | iresearch::MaterializeType::UseStoredValues>>::value ||
           std::is_same<Executor, IResearchViewMergeExecutor<false, iresearch::MaterializeType::NotMaterialize>>::value ||
           std::is_same<Executor, IResearchViewMergeExecutor<false, iresearch::MaterializeType::LateMaterialize>>::value ||
           std::is_same<Executor, IResearchViewMergeExecutor<false, iresearch::MaterializeType::Materialize>>::value ||
           std::is_same<Executor, IResearchViewMergeExecutor<false, iresearch::MaterializeType::NotMaterialize | iresearch::MaterializeType::UseStoredValues>>::value ||
           std::is_same<Executor, IResearchViewMergeExecutor<false, iresearch::MaterializeType::LateMaterialize | iresearch::MaterializeType::UseStoredValues>>::value ||
           std::is_same<Executor, IResearchViewMergeExecutor<true, iresearch::MaterializeType::NotMaterialize>>::value ||
           std::is_same<Executor, IResearchViewMergeExecutor<true, iresearch::MaterializeType::LateMaterialize>>::value ||
           std::is_same<Executor, IResearchViewMergeExecutor<true, iresearch::MaterializeType::Materialize>>::value ||
           std::is_same<Executor, IResearchViewMergeExecutor<true, iresearch::MaterializeType::NotMaterialize | iresearch::MaterializeType::UseStoredValues>>::value ||
           std::is_same<Executor, IResearchViewMergeExecutor<true, iresearch::MaterializeType::LateMaterialize | iresearch::MaterializeType::UseStoredValues>>::value ||
           std::is_same<Executor, EnumerateCollectionExecutor>::value ||
           std::is_same<Executor, LimitExecutor>::value ||
           std::is_same<Executor, ConstrainedSortExecutor>::value ||
           std::is_same<Executor, SortingGatherExecutor>::value ||
           std::is_same<Executor, UnsortedGatherExecutor>::value ||
           std::is_same<Executor, ParallelUnsortedGatherExecutor>::value ||
           std::is_same<Executor, MaterializeExecutor<RegisterId>>::value ||
           std::is_same<Executor, MaterializeExecutor<std::string const&>>::value),
      "Unexpected executor for SkipVariants::EXECUTOR");

  // The LimitExecutor will not work correctly with SkipVariants::FETCHER!
  static_assert(
      !std::is_same<Executor, LimitExecutor>::value || useFetcher,
      "LimitExecutor needs to implement skipRows() to work correctly");

  if (useExecutor) {
    return SkipVariants::EXECUTOR;
  } else if (useFetcher) {
    return SkipVariants::FETCHER;
  } else {
    return SkipVariants::GET_SOME;
  }
}

}  // namespace arangodb::aql

template <class Executor>
std::pair<ExecutionState, size_t> ExecutionBlockImpl<Executor>::skipSome(size_t const atMost) {
  if constexpr (isNewStyleExecutor<Executor>) {
    AqlCallStack stack{AqlCall::SimulateSkipSome(atMost)};
    auto const [state, skipped, block] = execute(stack);

    // execute returns ExecutionState::DONE here, which stops execution after simulating a skip.
    // If we indiscriminately return ExecutionState::HASMORE, then we end up in an infinite loop
    //
    // luckily we can dispose of this kludge once executors have been ported.
    if (skipped < atMost && state == ExecutionState::DONE) {
      return {ExecutionState::DONE, skipped};
    } else {
      return {ExecutionState::HASMORE, skipped};
    }
  } else {
    traceSkipSomeBegin(atMost);
    auto state = ExecutionState::HASMORE;

    while (state == ExecutionState::HASMORE && _skipped < atMost) {
      auto res = skipSomeOnceWithoutTrace(atMost - _skipped);
      TRI_ASSERT(state != ExecutionState::WAITING || res.second == 0);
      state = res.first;
      _skipped += res.second;
      TRI_ASSERT(_skipped <= atMost);
    }

    size_t skipped = 0;
    if (state != ExecutionState::WAITING) {
      std::swap(skipped, _skipped);
    }

    TRI_ASSERT(skipped <= atMost);
    return traceSkipSomeEnd(state, skipped);
  }
}

template <class Executor>
std::pair<ExecutionState, size_t> ExecutionBlockImpl<Executor>::skipSomeOnceWithoutTrace(size_t atMost) {
  constexpr SkipVariants customSkipType = skipType<Executor>();

  if (customSkipType == SkipVariants::GET_SOME) {
    atMost = std::min(atMost, DefaultBatchSize);
    auto res = getSomeWithoutTrace(atMost);

    size_t skipped = 0;
    if (res.second != nullptr) {
      skipped = res.second->size();
    }
    TRI_ASSERT(skipped <= atMost);

    return {res.first, skipped};
  }

  ExecutionState state;
  typename Executor::Stats stats;
  size_t skipped;
  std::tie(state, stats, skipped) =
      ExecuteSkipVariant<customSkipType>::executeSkip(_executor, _rowFetcher, atMost);
  _engine->_stats += stats;
  TRI_ASSERT(skipped <= atMost);

  return {state, skipped};
}

template <bool customInit>
struct InitializeCursor {};

template <>
struct InitializeCursor<false> {
  template <class Executor>
  static void init(Executor& executor, typename Executor::Fetcher& rowFetcher,
                   typename Executor::Infos& infos) {
    // destroy and re-create the Executor
    executor.~Executor();
    new (&executor) Executor(rowFetcher, infos);
  }
};

template <>
struct InitializeCursor<true> {
  template <class Executor>
  static void init(Executor& executor, typename Executor::Fetcher&,
                   typename Executor::Infos&) {
    // re-initialize the Executor
    executor.initializeCursor();
  }
};

template <class Executor>
std::pair<ExecutionState, Result> ExecutionBlockImpl<Executor>::initializeCursor(InputAqlItemRow const& input) {
  // reinitialize the DependencyProxy
  _dependencyProxy.reset();
  _lastRange = DataRange(ExecutorState::HASMORE);
  _hasUsedDataRangeBlock = false;

  // destroy and re-create the Fetcher
  _rowFetcher.~Fetcher();
  new (&_rowFetcher) Fetcher(_dependencyProxy);

  TRI_ASSERT(_skipped == 0);
  _skipped = 0;
  TRI_ASSERT(_state == InternalState::DONE || _state == InternalState::FETCH_DATA);
  _state = InternalState::FETCH_DATA;

  constexpr bool customInit = hasInitializeCursor<Executor>::value;
  // IndexExecutor and EnumerateCollectionExecutor have initializeCursor
  // implemented, so assert this implementation is used.
  static_assert(!std::is_same<Executor, EnumerateCollectionExecutor>::value || customInit,
                "EnumerateCollectionExecutor is expected to implement a custom "
                "initializeCursor method!");
  static_assert(!std::is_same<Executor, IndexExecutor>::value || customInit,
                "IndexExecutor is expected to implement a custom "
                "initializeCursor method!");
  static_assert(!std::is_same<Executor, DistinctCollectExecutor>::value || customInit,
                "DistinctCollectExecutor is expected to implement a custom "
                "initializeCursor method!");
  InitializeCursor<customInit>::init(_executor, _rowFetcher, _infos);

  // // use this with c++17 instead of specialization below
  // if constexpr (std::is_same_v<Executor, IdExecutor>) {
  //   if (items != nullptr) {
  //     _executor._inputRegisterValues.reset(
  //         items->slice(pos, *(_executor._infos.registersToKeep())));
  //   }
  // }

  return ExecutionBlock::initializeCursor(input);
}

template <class Executor>
std::pair<ExecutionState, Result> ExecutionBlockImpl<Executor>::shutdown(int errorCode) {
  return ExecutionBlock::shutdown(errorCode);
}

template <class Executor>
std::tuple<ExecutionState, size_t, SharedAqlItemBlockPtr> ExecutionBlockImpl<Executor>::execute(AqlCallStack stack) {
  // TODO remove this IF
  // These are new style executors
  if constexpr (isNewStyleExecutor<Executor>) {
    // Only this executor is fully implemented
    traceExecuteBegin(stack);
    auto res = executeWithoutTrace(stack);
    traceExecuteEnd(res);
    return res;
  }

  // Fall back to getSome/skipSome
  auto myCall = stack.popCall();
  TRI_ASSERT(AqlCall::IsSkipSomeCall(myCall) || AqlCall::IsGetSomeCall(myCall));
  if (AqlCall::IsSkipSomeCall(myCall)) {
    auto const [state, skipped] = skipSome(myCall.getOffset());
    if (state != ExecutionState::WAITING) {
      myCall.didSkip(skipped);
    }
    return {state, skipped, nullptr};
  } else if (AqlCall::IsGetSomeCall(myCall)) {
    auto const [state, block] = getSome(myCall.getLimit());
    // We do not need to count as softLimit will be overwritten, and hard cannot be set.
    return {state, 0, block};
  }
  // Should never get here!
  THROW_ARANGO_EXCEPTION(TRI_ERROR_NOT_IMPLEMENTED);
}

// Work around GCC bug: https://gcc.gnu.org/bugzilla/show_bug.cgi?id=56480
// Without the namespaces it fails with
// error: specialization of 'template<class Executor> std::pair<arangodb::aql::ExecutionState, arangodb::Result> arangodb::aql::ExecutionBlockImpl<Executor>::initializeCursor(arangodb::aql::AqlItemBlock*, size_t)' in different namespace
namespace arangodb::aql {
// TODO -- remove this specialization when cpp 17 becomes available

template <>
template <>
auto ExecutionBlockImpl<IdExecutor<ConstFetcher>>::injectConstantBlock<IdExecutor<ConstFetcher>>(SharedAqlItemBlockPtr block)
    -> void {
  // reinitialize the DependencyProxy
  _dependencyProxy.reset();

  // destroy and re-create the Fetcher
  _rowFetcher.~Fetcher();
  new (&_rowFetcher) Fetcher(_dependencyProxy);

  TRI_ASSERT(_skipped == 0);
  _skipped = 0;
  TRI_ASSERT(_state == InternalState::DONE || _state == InternalState::FETCH_DATA);
  _state = InternalState::FETCH_DATA;

  // Reset state of execute
  _lastRange = AqlItemBlockInputRange{ExecutorState::HASMORE};
  _hasUsedDataRangeBlock = false;
  _upstreamState = ExecutionState::HASMORE;

  _rowFetcher.injectBlock(block);

  // cppcheck-suppress unreadVariable
  constexpr bool customInit = hasInitializeCursor<decltype(_executor)>::value;
  InitializeCursor<customInit>::init(_executor, _rowFetcher, _infos);
}

// TODO -- remove this specialization when cpp 17 becomes available
template <>
std::pair<ExecutionState, Result> ExecutionBlockImpl<IdExecutor<ConstFetcher>>::initializeCursor(
    InputAqlItemRow const& input) {
  SharedAqlItemBlockPtr block =
      input.cloneToBlock(_engine->itemBlockManager(), *(infos().registersToKeep()),
                         infos().numberOfOutputRegisters());

  injectConstantBlock(block);

  // end of default initializeCursor
  return ExecutionBlock::initializeCursor(input);
}

// TODO the shutdown specializations shall be unified!

template <>
std::pair<ExecutionState, Result> ExecutionBlockImpl<TraversalExecutor>::shutdown(int errorCode) {
  ExecutionState state;
  Result result;

  std::tie(state, result) = ExecutionBlock::shutdown(errorCode);

  if (state == ExecutionState::WAITING) {
    return {state, result};
  }
  return this->executor().shutdown(errorCode);
}

template <>
std::pair<ExecutionState, Result> ExecutionBlockImpl<ShortestPathExecutor>::shutdown(int errorCode) {
  ExecutionState state;
  Result result;

  std::tie(state, result) = ExecutionBlock::shutdown(errorCode);
  if (state == ExecutionState::WAITING) {
    return {state, result};
  }
  return this->executor().shutdown(errorCode);
}

template <>
std::pair<ExecutionState, Result> ExecutionBlockImpl<KShortestPathsExecutor>::shutdown(int errorCode) {
  ExecutionState state;
  Result result;

  std::tie(state, result) = ExecutionBlock::shutdown(errorCode);
  if (state == ExecutionState::WAITING) {
    return {state, result};
  }
  return this->executor().shutdown(errorCode);
}

template <>
std::pair<ExecutionState, Result> ExecutionBlockImpl<SubqueryExecutor<true>>::shutdown(int errorCode) {
  ExecutionState state;
  Result subqueryResult;
  // shutdown is repeatable
  std::tie(state, subqueryResult) = this->executor().shutdown(errorCode);
  if (state == ExecutionState::WAITING) {
    return {ExecutionState::WAITING, subqueryResult};
  }
  Result result;

  std::tie(state, result) = ExecutionBlock::shutdown(errorCode);
  if (state == ExecutionState::WAITING) {
    return {state, result};
  }
  if (result.fail()) {
    return {state, result};
  }
  return {state, subqueryResult};
}

template <>
std::pair<ExecutionState, Result> ExecutionBlockImpl<SubqueryExecutor<false>>::shutdown(int errorCode) {
  ExecutionState state;
  Result subqueryResult;
  // shutdown is repeatable
  std::tie(state, subqueryResult) = this->executor().shutdown(errorCode);
  if (state == ExecutionState::WAITING) {
    return {ExecutionState::WAITING, subqueryResult};
  }
  Result result;

  std::tie(state, result) = ExecutionBlock::shutdown(errorCode);
  if (state == ExecutionState::WAITING) {
    return {state, result};
  }
  if (result.fail()) {
    return {state, result};
  }
  return {state, subqueryResult};
}

template <>
std::pair<ExecutionState, Result>
ExecutionBlockImpl<IdExecutor<SingleRowFetcher<BlockPassthrough::Enable>>>::shutdown(int errorCode) {
  if (this->infos().isResponsibleForInitializeCursor()) {
    return ExecutionBlock::shutdown(errorCode);
  }
  return {ExecutionState::DONE, {errorCode}};
}

}  // namespace arangodb::aql

namespace arangodb::aql {

// The constant "PASSTHROUGH" is somehow reserved with MSVC.
enum class RequestWrappedBlockVariant {
  DEFAULT,
  PASS_THROUGH,
  INPUTRESTRICTED
};

// Specifying the namespace here is important to MSVC.
template <enum arangodb::aql::RequestWrappedBlockVariant>
struct RequestWrappedBlock {};

template <>
struct RequestWrappedBlock<RequestWrappedBlockVariant::DEFAULT> {
  /**
   * @brief Default requestWrappedBlock() implementation. Just get a new block
   *        from the AqlItemBlockManager.
   */
  template <class Executor>
  static std::pair<ExecutionState, SharedAqlItemBlockPtr> run(
#ifdef ARANGODB_ENABLE_MAINTAINER_MODE
      typename Executor::Infos const&,
#endif
      Executor& executor, ExecutionEngine& engine, size_t nrItems, RegisterCount nrRegs) {
    return {ExecutionState::HASMORE,
            engine.itemBlockManager().requestBlock(nrItems, nrRegs)};
  }
};

template <>
struct RequestWrappedBlock<RequestWrappedBlockVariant::PASS_THROUGH> {
  /**
   * @brief If blocks can be passed through, we do not create new blocks.
   *        Instead, we take the input blocks and reuse them.
   */
  template <class Executor>
  static std::pair<ExecutionState, SharedAqlItemBlockPtr> run(
#ifdef ARANGODB_ENABLE_MAINTAINER_MODE
      typename Executor::Infos const& infos,
#endif
      Executor& executor, ExecutionEngine& engine, size_t nrItems, RegisterCount nrRegs) {
    static_assert(Executor::Properties::allowsBlockPassthrough == BlockPassthrough::Enable,
                  "This function can only be used with executors supporting "
                  "`allowsBlockPassthrough`");
    static_assert(hasFetchBlockForPassthrough<Executor>::value,
                  "An Executor with allowsBlockPassthrough must implement "
                  "fetchBlockForPassthrough");

    SharedAqlItemBlockPtr block;

    ExecutionState state;
    typename Executor::Stats executorStats;
    std::tie(state, executorStats, block) = executor.fetchBlockForPassthrough(nrItems);
    engine._stats += executorStats;

    if (state == ExecutionState::WAITING) {
      TRI_ASSERT(block == nullptr);
      return {state, nullptr};
    }
    if (block == nullptr) {
      TRI_ASSERT(state == ExecutionState::DONE);
      return {state, nullptr};
    }

    // Now we must have a block.
    TRI_ASSERT(block != nullptr);
    // Assert that the block has enough registers. This must be guaranteed by
    // the register planning.
    TRI_ASSERT(block->getNrRegs() == nrRegs);
#ifdef ARANGODB_ENABLE_MAINTAINER_MODE
    // Check that all output registers are empty.
    for (auto const& reg : *infos.getOutputRegisters()) {
      for (size_t row = 0; row < block->size(); row++) {
        AqlValue const& val = block->getValueReference(row, reg);
        TRI_ASSERT(val.isEmpty());
      }
    }
#endif

    return {ExecutionState::HASMORE, block};
  }
};

template <>
struct RequestWrappedBlock<RequestWrappedBlockVariant::INPUTRESTRICTED> {
  /**
   * @brief If the executor can set an upper bound on the output size knowing
   *        the input size, usually because size(input) >= size(output), let it
   *        prefetch an input block to give us this upper bound.
   *        Only then we allocate a new block with at most this upper bound.
   */
  template <class Executor>
  static std::pair<ExecutionState, SharedAqlItemBlockPtr> run(
#ifdef ARANGODB_ENABLE_MAINTAINER_MODE
      typename Executor::Infos const&,
#endif
      Executor& executor, ExecutionEngine& engine, size_t nrItems, RegisterCount nrRegs) {
    static_assert(Executor::Properties::inputSizeRestrictsOutputSize,
                  "This function can only be used with executors supporting "
                  "`inputSizeRestrictsOutputSize`");
    static_assert(hasExpectedNumberOfRows<Executor>::value,
                  "An Executor with inputSizeRestrictsOutputSize must "
                  "implement expectedNumberOfRows");

    SharedAqlItemBlockPtr block;

    ExecutionState state;
    size_t expectedRows = 0;
    // Note: this might trigger a prefetch on the rowFetcher!
    std::tie(state, expectedRows) = executor.expectedNumberOfRows(nrItems);
    if (state == ExecutionState::WAITING) {
      return {state, nullptr};
    }
    nrItems = (std::min)(expectedRows, nrItems);
    if (nrItems == 0) {
      TRI_ASSERT(state == ExecutionState::DONE);
      if (state != ExecutionState::DONE) {
        auto const executorName = boost::core::demangle(typeid(Executor).name());
        THROW_ARANGO_EXCEPTION_FORMAT(
            TRI_ERROR_INTERNAL_AQL,
            "Unexpected result of expectedNumberOfRows in %s", executorName.c_str());
      }
      return {state, nullptr};
    }
    block = engine.itemBlockManager().requestBlock(nrItems, nrRegs);

    return {ExecutionState::HASMORE, block};
  }
};

}  // namespace arangodb::aql

template <class Executor>
std::pair<ExecutionState, SharedAqlItemBlockPtr> ExecutionBlockImpl<Executor>::requestWrappedBlock(
    size_t nrItems, RegisterCount nrRegs) {
  if constexpr (!isNewStyleExecutor<Executor>) {
    static_assert(Executor::Properties::allowsBlockPassthrough == BlockPassthrough::Disable ||
                      !Executor::Properties::inputSizeRestrictsOutputSize,
                  "At most one of Properties::allowsBlockPassthrough or "
                  "Properties::inputSizeRestrictsOutputSize should be true for "
                  "each Executor");
    static_assert((Executor::Properties::allowsBlockPassthrough == BlockPassthrough::Enable) ==
                      hasFetchBlockForPassthrough<Executor>::value,
                  "Executors should implement the method "
                  "fetchBlockForPassthrough() iff "
                  "Properties::allowsBlockPassthrough is true");
  }
  static_assert(
      Executor::Properties::inputSizeRestrictsOutputSize ==
          hasExpectedNumberOfRows<Executor>::value,
      "Executors should implement the method expectedNumberOfRows() iff "
      "Properties::inputSizeRestrictsOutputSize is true");

  constexpr RequestWrappedBlockVariant variant =
      Executor::Properties::allowsBlockPassthrough == BlockPassthrough::Enable
          ? RequestWrappedBlockVariant::PASS_THROUGH
          : Executor::Properties::inputSizeRestrictsOutputSize
                ? RequestWrappedBlockVariant::INPUTRESTRICTED
                : RequestWrappedBlockVariant::DEFAULT;

  // Override for spliced subqueries, this optimization does not work there.
  if (isInSplicedSubquery() && variant == RequestWrappedBlockVariant::INPUTRESTRICTED) {
    return RequestWrappedBlock<RequestWrappedBlockVariant::DEFAULT>::run(
#ifdef ARANGODB_ENABLE_MAINTAINER_MODE
        infos(),
#endif
        executor(), *_engine, nrItems, nrRegs);
  }

  return RequestWrappedBlock<variant>::run(
#ifdef ARANGODB_ENABLE_MAINTAINER_MODE
      infos(),
#endif
      executor(), *_engine, nrItems, nrRegs);
}

// TODO: We need to define the size of this block based on Input / Executor / Subquery depth
template <class Executor>
auto ExecutionBlockImpl<Executor>::allocateOutputBlock(AqlCall&& call)
    -> std::unique_ptr<OutputAqlItemRow> {
  if constexpr (Executor::Properties::allowsBlockPassthrough == BlockPassthrough::Enable) {
    SharedAqlItemBlockPtr newBlock{nullptr};
    // Passthrough variant, re-use the block stored in InputRange
    if (!_hasUsedDataRangeBlock) {
      // In the pass through variant we have the contract that we work on a
      // block all or nothing, so if we have used the block once, we cannot use it again
      // however we cannot remove the _lastRange as it may contain additional information.
      newBlock = _lastRange.getBlock();
      _hasUsedDataRangeBlock = true;
    }

    return createOutputRow(newBlock, std::move(call));
  } else {
    // Non-Passthrough variant, we need to allocate the block ourselfs
    size_t blockSize = ExecutionBlock::DefaultBatchSize;
    SharedAqlItemBlockPtr newBlock =
        _engine->itemBlockManager().requestBlock(blockSize, _infos.numberOfOutputRegisters());
    return createOutputRow(newBlock, std::move(call));
  }
}

template <class Executor>
void ExecutionBlockImpl<Executor>::ensureOutputBlock(AqlCall&& call) {
  if (_outputItemRow == nullptr || !_outputItemRow->isInitialized()) {
    _outputItemRow = allocateOutputBlock(std::move(call));
  } else {
    _outputItemRow->setCall(std::move(call));
  }
}

// This cannot return upstream call or shadowrows.
template <class Executor>
auto ExecutionBlockImpl<Executor>::nextState(AqlCall const& call) const -> ExecState {
  if (call.getOffset() > 0) {
    // First skip
    return ExecState::SKIP;
  }
  if (call.getLimit() > 0) {
    // Then produce
    return ExecState::PRODUCE;
  }
  if (call.needsFullCount()) {
    // then fullcount
    return ExecState::FULLCOUNT;
  }
  if (call.hardLimit == 0) {
    // We reached hardLimit, fast forward
    return ExecState::FASTFORWARD;
  }
  // now we are done.
  return ExecState::DONE;
}

/// @brief request an AqlItemBlock from the memory manager
template <class Executor>
SharedAqlItemBlockPtr ExecutionBlockImpl<Executor>::requestBlock(size_t nrItems,
                                                                 RegisterId nrRegs) {
  return _engine->itemBlockManager().requestBlock(nrItems, nrRegs);
}

//
// FETCHER:  if we have one output row per input row, we can skip
//           directly by just calling the fetcher and see whether
//           it produced any output.
//           With the new architecture we should be able to just skip
//           ahead on the input range, fetching new blocks when necessary
// EXECUTOR: the executor has a specialised skipRowsRange method
//           that will be called to skip
// GET_SOME: we just request rows from the executor and then discard
//           them
//
enum class SkipRowsRangeVariant { FETCHER, EXECUTOR };

// This function is just copy&pasted from above to decide which variant of
// skip is used for which executor.
template <class Executor>
static SkipRowsRangeVariant constexpr skipRowsType() {
  bool constexpr useFetcher =
      Executor::Properties::allowsBlockPassthrough == BlockPassthrough::Enable &&
      !std::is_same<Executor, SubqueryExecutor<true>>::value;

  bool constexpr useExecutor = hasSkipRowsRange<Executor>::value;

  // ConstFetcher and SingleRowFetcher<BlockPassthrough::Enable> can skip, but
  // it may not be done for modification subqueries.
  static_assert(useFetcher ==
                    (std::is_same_v<typename Executor::Fetcher, ConstFetcher> ||
                     (std::is_same_v<typename Executor::Fetcher, SingleRowFetcher<BlockPassthrough::Enable>> &&
                      !std::is_same<Executor, SubqueryExecutor<true>>::value)),
                "Unexpected fetcher for SkipVariants::FETCHER");

  static_assert(!useFetcher || hasSkipRows<typename Executor::Fetcher>::value,
                "Fetcher is chosen for skipping, but has not skipRows method!");

  static_assert(useExecutor ==
                    (is_one_of_v<Executor, FilterExecutor, ShortestPathExecutor, ReturnExecutor, IndexExecutor,
#ifdef ARANGODB_USE_GOOGLE_TESTS
                                 TestLambdaSkipExecutor,
#endif
<<<<<<< HEAD
                                            EnumerateListExecutor, SortedCollectExecutor>),
=======
                                 SortedCollectExecutor>),
>>>>>>> 95a73267
                "Unexpected executor for SkipVariants::EXECUTOR");

  // The LimitExecutor will not work correctly with SkipVariants::FETCHER!
  static_assert(
      !std::is_same<Executor, LimitExecutor>::value || useFetcher,
      "LimitExecutor needs to implement skipRows() to work correctly");

  if (useExecutor) {
    return SkipRowsRangeVariant::EXECUTOR;
  } else if (useFetcher) {
    return SkipRowsRangeVariant::FETCHER;
  } else {
    TRI_ASSERT(false);
    THROW_ARANGO_EXCEPTION(TRI_ERROR_NOT_IMPLEMENTED);
  }
}

// Let's do it the C++ way.
template <class T>
struct dependent_false : std::false_type {};

template <class Executor>
std::tuple<ExecutorState, typename Executor::Stats, size_t, AqlCall>
ExecutionBlockImpl<Executor>::executeSkipRowsRange(AqlItemBlockInputRange& inputRange,
                                                   AqlCall& call) {
  if constexpr (isNewStyleExecutor<Executor>) {
    call.skippedRows = 0;
    if constexpr (skipRowsType<Executor>() == SkipRowsRangeVariant::EXECUTOR) {
      // If the executor has a method skipRowsRange, to skip outputs.
      // Every non-passthrough executor needs to implement this.
      return _executor.skipRowsRange(inputRange, call);
    } else if constexpr (skipRowsType<Executor>() == SkipRowsRangeVariant::FETCHER) {
      // If we know that every input row produces exactly one output row (this
      // is a property of the executor), then we can just let the fetcher skip
      // the number of rows that we would like to skip.
      // Returning this will trigger to end in upstream state now, with the
      // call that was handed it.
      static_assert(
          std::is_same_v<typename Executor::Stats, NoStats>,
          "Executors with custom statistics must implement skipRowsRange.");
      return {inputRange.upstreamState(), NoStats{}, 0, call};
    } else {
      static_assert(dependent_false<Executor>::value,
                    "This value of SkipRowsRangeVariant is not supported");
      return std::make_tuple(ExecutorState::DONE, typename Executor::Stats{}, 0, call);
    }
  } else {
    TRI_ASSERT(false);
    return std::make_tuple(ExecutorState::DONE, typename Executor::Stats{}, 0, call);
  }
  // Compiler is unhappy without this.
  return std::make_tuple(ExecutorState::DONE, typename Executor::Stats{}, 0, call);
}

/**
 * @brief This is the central function of an executor, and it acts like a
 * coroutine: It can be called multiple times and keeps state across
 * calls.
 *
 * The intended behaviour of this function is best described in terms of
 * a state machine; the possible states are the ExecStates
 * SKIP, PRODUCE, FULLCOUNT, FASTFORWARD, UPSTREAM, SHADOWROWS, DONE
 *
 * SKIP       skipping rows. How rows are skipped is determined by
 *            the Executor that is used. See SkipVariants
 * PRODUCE    calls produceRows of the executor
 * FULLCOUNT  again skipping rows. like skip, but will skip all rows
 * FASTFORWARD like fullcount, but does not count skipped rows.
 * UPSTREAM   fetches rows from the upstream executor(s) to be processed by
 *            our executor.
 * SHADOWROWS process any shadow rows
 * DONE       processing of one output is done. We did handle offset / limit / fullCount without crossing BatchSize limits.
 *            This state does not indicate that we are DONE with all input, we are just done with one walk through this statemachine.
 *
 * We progress within the states in the following way:
 *   There is a nextState method that determines the next state based on the call, it can only lead to:
 *   SKIP, PRODUCE, FULLCOUNT, FASTFORWAD, DONE
 *
 *   On the first call we will use nextState to get to our starting point.
 *   After any of SKIP, PRODUCE, FULLCOUNT, FASTFORWAD, DONE We either go to
 *   1. DONE (if output is full)
 *   2. SHADOWROWS (if executor is done)
 *   3. UPSTREAM if executor has More, (Invariant: input fully consumed)
 *   4. NextState (if none of the above applies)
 *
 *   From SHADOWROWS we can only go to DONE
 *   From UPSTREAM we go to NextState.
 *
 * @tparam Executor The Executor that will implement the logic of what needs to happen to the data
 * @param stack The call stack of lower levels
 * @return std::tuple<ExecutionState, size_t, SharedAqlItemBlockPtr>
 *        ExecutionState: WAITING -> We wait for IO, secure state, return you will be called again
 *        ExecutionState: HASMORE -> We still have data
 *        ExecutionState: DONE -> We do not have any more data, do never call again
 *        size_t -> Amount of documents skipped within this one call. (contains offset and fullCount)
 *        SharedAqlItemBlockPtr -> The resulting data
 */
template <class Executor>
std::tuple<ExecutionState, size_t, SharedAqlItemBlockPtr>
ExecutionBlockImpl<Executor>::executeWithoutTrace(AqlCallStack stack) {
  if constexpr (isNewStyleExecutor<Executor>) {
    if (!stack.isRelevant()) {
      // We are bypassing subqueries.
      // This executor is not allowed to perform actions
      // However we need to maintain the upstream state.
      size_t skippedLocal = 0;
      typename Fetcher::DataRange bypassedRange{ExecutorState::HASMORE};
      std::tie(_upstreamState, skippedLocal, bypassedRange) = _rowFetcher.execute(stack);
      return {_upstreamState, skippedLocal, bypassedRange.getBlock()};
    }
    AqlCall clientCall = stack.popCall();

    // We can only have returned the following internal states
    TRI_ASSERT(_execState == ExecState::CHECKCALL || _execState == ExecState::SHADOWROWS ||
               _execState == ExecState::UPSTREAM);
    // Skip can only be > 0 if we are in upstream cases.
    TRI_ASSERT(_skipped == 0 || _execState == ExecState::UPSTREAM);
    if (_execState == ExecState::UPSTREAM) {
      // We have been in waiting state.
      // We may have local work on the original call.
      // The client does not have the right to change her
      // mind just because we told her to hold the line.

      // The client cannot request less data!
      TRI_ASSERT(_clientRequest.getOffset() <= clientCall.getOffset());
      TRI_ASSERT(_clientRequest.getLimit() <= clientCall.getLimit());
      TRI_ASSERT(_clientRequest.needsFullCount() == clientCall.needsFullCount());
      clientCall = _clientRequest;
    }

    while (_execState != ExecState::DONE) {
      switch (_execState) {
        case ExecState::CHECKCALL: {
          _execState = nextState(clientCall);
          break;
        }
        case ExecState::SKIP: {
#ifdef ARANGODB_ENABLE_MAINTAINER_MODE
          size_t offsetBefore = clientCall.getOffset();
          TRI_ASSERT(offsetBefore > 0);
          size_t canPassFullcount =
              clientCall.getLimit() == 0 && clientCall.needsFullCount();
#endif
          auto [state, stats, skippedLocal, call] =
              executeSkipRowsRange(_lastRange, clientCall);
#ifdef ARANGODB_ENABLE_MAINTAINER_MODE
          // Assertion: We did skip 'skippedLocal' documents here.
          // This means that they have to be removed from clientCall.getOffset()
          // This has to be done by the Executor calling call.didSkip()
          // accordingly.
          if (canPassFullcount) {
            // In htis case we can first skip. But straight after continue with fullCount, so we might skip more
            TRI_ASSERT(clientCall.getOffset() + skippedLocal >= offsetBefore);
            if (clientCall.getOffset() + skippedLocal > offsetBefore) {
              // First need to count down offset.
              TRI_ASSERT(clientCall.getOffset() == 0);
            }
          } else {
            TRI_ASSERT(clientCall.getOffset() + skippedLocal == offsetBefore);
          }
#endif
          _skipped += skippedLocal;
          _engine->_stats += stats;
          // The execute might have modified the client call.
          if (state == ExecutorState::DONE) {
            _execState = ExecState::SHADOWROWS;
          } else if (clientCall.getOffset() > 0) {
            TRI_ASSERT(_upstreamState != ExecutionState::DONE);
            // We need to request more
            _upstreamRequest = call;
            _execState = ExecState::UPSTREAM;
          } else {
            // We are done with skipping. Skip is not allowed to request more
            _execState = ExecState::CHECKCALL;
          }
          break;
        }
        case ExecState::PRODUCE: {
          // Make sure there's a block allocated and set
          // the call
          TRI_ASSERT(clientCall.getLimit() > 0);
          ensureOutputBlock(std::move(clientCall));
          TRI_ASSERT(_outputItemRow);

          // Execute getSome
          auto const [state, stats, call] =
              _executor.produceRows(_lastRange, *_outputItemRow);
          _engine->_stats += stats;

          // Produce might have modified the clientCall
          clientCall = _outputItemRow->getClientCall();

          if (_outputItemRow->isInitialized() && _outputItemRow->allRowsUsed()) {
            _execState = ExecState::DONE;
          } else if (state == ExecutorState::DONE) {
            _execState = ExecState::SHADOWROWS;
          } else if (clientCall.getLimit() > 0 && !_lastRange.hasDataRow()) {
            TRI_ASSERT(_upstreamState != ExecutionState::DONE);
            // We need to request more
            _upstreamRequest = call;
            _execState = ExecState::UPSTREAM;
          } else {
            // We are done with producing. Produce is not allowed to request more
            _execState = ExecState::CHECKCALL;
          }
          break;
        }
        case ExecState::FASTFORWARD: {
          // We can either do FASTFORWARD or FULLCOUNT, difference is that
          // fullcount counts what is produced now, FASTFORWARD simply drops
          TRI_ASSERT(!clientCall.needsFullCount());
          // We can drop all dataRows from upstream

          while (_lastRange.hasDataRow()) {
            auto [state, row] = _lastRange.nextDataRow();
            TRI_ASSERT(row.isInitialized());
          }
          if (_lastRange.upstreamState() == ExecutorState::DONE) {
            _execState = ExecState::SHADOWROWS;
          } else {
            // We need to request more, simply send hardLimit 0 upstream
            _upstreamRequest = AqlCall{};
            _upstreamRequest.hardLimit = 0;
            _execState = ExecState::UPSTREAM;
          }
          break;
        }
        case ExecState::FULLCOUNT: {
          auto [state, stats, skippedLocal, call] =
              executeSkipRowsRange(_lastRange, clientCall);
          _skipped += skippedLocal;
          _engine->_stats += stats;

          if (state == ExecutorState::DONE) {
            _execState = ExecState::SHADOWROWS;
          } else {
            // We need to request more
            _upstreamRequest = call;
            _execState = ExecState::UPSTREAM;
          }
          break;
        }
        case ExecState::UPSTREAM: {
          // If this triggers the executors produceRows function has returned
          // HASMORE even if it knew that upstream has no further rows.
          TRI_ASSERT(_upstreamState != ExecutionState::DONE);
          // We need to make sure _lastRange is all used
          TRI_ASSERT(!_lastRange.hasDataRow());
          TRI_ASSERT(!_lastRange.hasShadowRow());
          size_t skippedLocal = 0;
          auto callCopy = _upstreamRequest;
          stack.pushCall(std::move(callCopy));
          std::tie(_upstreamState, skippedLocal, _lastRange) = _rowFetcher.execute(stack);
          if (_upstreamState == ExecutionState::WAITING) {
            // We need to persist the old call before we return.
            // We might have some local accounting to this call.
            _clientRequest = clientCall;
            // We do not return anything in WAITING state, also NOT skipped.
            return {_upstreamState, 0, nullptr};
          }
          // We have a new range, passthrough can use this range.
          _hasUsedDataRangeBlock = false;
          _skipped += skippedLocal;
          // We skipped through passthroug, so count that a skip was solved.
          clientCall.didSkip(skippedLocal);
          _execState = ExecState::CHECKCALL;
          break;
        }
        case ExecState::SHADOWROWS: {
          // TODO: Check if there is a situation where we are at this point, but at the end of a block
          // Or if we would not recognize this beforehand
          // TODO: Check if we can have the situation that we are between two shadow rows here.
          // E.g. LastRow is releveant shadowRow. NextRow is non-relevant shadowRow.
          // NOTE: I do not think this is an issue, as the Executor will always say that it cannot do anything with
          // an empty input. Only exception might be COLLECT COUNT.
          if (_lastRange.hasShadowRow()) {
            auto const& [state, shadowRow] = _lastRange.nextShadowRow();
            TRI_ASSERT(shadowRow.isInitialized());
            ensureOutputBlock(std::move(clientCall));
            TRI_ASSERT(_outputItemRow);
            TRI_ASSERT(_outputItemRow->isInitialized());

            _outputItemRow->copyRow(shadowRow);

            if (shadowRow.isRelevant()) {
              // We found a relevant shadow Row.
              // We need to reset the Executor
              // cppcheck-suppress unreadVariable
              constexpr bool customInit = hasInitializeCursor<decltype(_executor)>::value;
              InitializeCursor<customInit>::init(_executor, _rowFetcher, _infos);
            }
            TRI_ASSERT(_outputItemRow->produced());
            _outputItemRow->advanceRow();
            clientCall = _outputItemRow->getClientCall();
            if (_outputItemRow->allRowsUsed()) {
              _execState = ExecState::DONE;
            } else if (state == ExecutorState::DONE) {
              if (_lastRange.hasDataRow()) {
                // TODO this state is invalid, and can just show up now if we exclude SKIP
                _execState = ExecState::PRODUCE;
              } else {
                // Right now we cannot support to have more than one set of
                // ShadowRows inside of a Range.
                // We do not know how to continue with the above executor after a shadowrow.
                TRI_ASSERT(!_lastRange.hasDataRow());
                _execState = ExecState::DONE;
              }
            }
          } else {
            _execState = ExecState::DONE;
          }
          break;
        }
        default:
          // unreachable
          TRI_ASSERT(false);
      }
    }
    // If we do not have an output, we simply return a nullptr here.
    auto outputBlock = _outputItemRow != nullptr ? _outputItemRow->stealBlock()
                                                 : SharedAqlItemBlockPtr{nullptr};
    // We are locally done with our output.
    // Next time we need to check the client call again
    _execState = ExecState::CHECKCALL;
    // This is not strictly necessary here, as we shouldn't be called again
    // after DONE.
    _outputItemRow.reset();

    // We return skipped here, reset member
    size_t skipped = _skipped;
    _skipped = 0;
    if (_lastRange.hasDataRow() || _lastRange.hasShadowRow()) {
      // We have skipped or/and return data, otherwise we cannot return HASMORE
      TRI_ASSERT(skipped > 0 || (outputBlock != nullptr && outputBlock->numEntries() > 0));
      return {ExecutionState::HASMORE, skipped, std::move(outputBlock)};
    }
    return {_upstreamState, skipped, std::move(outputBlock)};
  } else {
    // TODO this branch must never be taken with an executor that has not been
    //      converted yet
    TRI_ASSERT(false);
    THROW_ARANGO_EXCEPTION(TRI_ERROR_NOT_IMPLEMENTED);
  }
}

/// @brief reset all internal states after processing a shadow row.
template <class Executor>
void ExecutionBlockImpl<Executor>::resetAfterShadowRow() {
  // cppcheck-suppress unreadVariable
  constexpr bool customInit = hasInitializeCursor<decltype(_executor)>::value;
  InitializeCursor<customInit>::init(_executor, _rowFetcher, _infos);
}

template <class Executor>
ExecutionState ExecutionBlockImpl<Executor>::fetchShadowRowInternal() {
  TRI_ASSERT(_state == InternalState::FETCH_SHADOWROWS);
  TRI_ASSERT(!_outputItemRow->isFull());
  ExecutionState state = ExecutionState::HASMORE;
  ShadowAqlItemRow shadowRow{CreateInvalidShadowRowHint{}};
  // TODO: Add lazy evaluation in case of LIMIT "lying" on done
  std::tie(state, shadowRow) = _rowFetcher.fetchShadowRow();
  if (state == ExecutionState::WAITING) {
    TRI_ASSERT(!shadowRow.isInitialized());
    return state;
  }

  if (state == ExecutionState::DONE) {
    _state = InternalState::DONE;
  }
  if (shadowRow.isInitialized()) {
    _outputItemRow->copyRow(shadowRow);
    TRI_ASSERT(_outputItemRow->produced());
    _outputItemRow->advanceRow();
  } else {
    if (_state != InternalState::DONE) {
      _state = InternalState::FETCH_DATA;
      resetAfterShadowRow();
    }
  }
  return state;
}

template class ::arangodb::aql::ExecutionBlockImpl<CalculationExecutor<CalculationType::Condition>>;
template class ::arangodb::aql::ExecutionBlockImpl<CalculationExecutor<CalculationType::Reference>>;
template class ::arangodb::aql::ExecutionBlockImpl<CalculationExecutor<CalculationType::V8Condition>>;
template class ::arangodb::aql::ExecutionBlockImpl<ConstrainedSortExecutor>;
template class ::arangodb::aql::ExecutionBlockImpl<CountCollectExecutor>;
template class ::arangodb::aql::ExecutionBlockImpl<DistinctCollectExecutor>;
template class ::arangodb::aql::ExecutionBlockImpl<EnumerateCollectionExecutor>;
template class ::arangodb::aql::ExecutionBlockImpl<EnumerateListExecutor>;
template class ::arangodb::aql::ExecutionBlockImpl<FilterExecutor>;
template class ::arangodb::aql::ExecutionBlockImpl<HashedCollectExecutor>;

template class ::arangodb::aql::ExecutionBlockImpl<IResearchViewExecutor<false, arangodb::iresearch::MaterializeType::NotMaterialize>>;
template class ::arangodb::aql::ExecutionBlockImpl<IResearchViewExecutor<false, arangodb::iresearch::MaterializeType::LateMaterialize>>;
template class ::arangodb::aql::ExecutionBlockImpl<IResearchViewExecutor<false, arangodb::iresearch::MaterializeType::Materialize>>;
template class ::arangodb::aql::ExecutionBlockImpl<
    IResearchViewExecutor<false, arangodb::iresearch::MaterializeType::NotMaterialize | arangodb::iresearch::MaterializeType::UseStoredValues>>;
template class ::arangodb::aql::ExecutionBlockImpl<
    IResearchViewExecutor<false, arangodb::iresearch::MaterializeType::LateMaterialize | arangodb::iresearch::MaterializeType::UseStoredValues>>;
template class ::arangodb::aql::ExecutionBlockImpl<IResearchViewExecutor<true, arangodb::iresearch::MaterializeType::NotMaterialize>>;
template class ::arangodb::aql::ExecutionBlockImpl<IResearchViewExecutor<true, arangodb::iresearch::MaterializeType::LateMaterialize>>;
template class ::arangodb::aql::ExecutionBlockImpl<IResearchViewExecutor<true, arangodb::iresearch::MaterializeType::Materialize>>;
template class ::arangodb::aql::ExecutionBlockImpl<
    IResearchViewExecutor<true, arangodb::iresearch::MaterializeType::NotMaterialize | arangodb::iresearch::MaterializeType::UseStoredValues>>;
template class ::arangodb::aql::ExecutionBlockImpl<
    IResearchViewExecutor<true, arangodb::iresearch::MaterializeType::LateMaterialize | arangodb::iresearch::MaterializeType::UseStoredValues>>;
template class ::arangodb::aql::ExecutionBlockImpl<IResearchViewMergeExecutor<false, arangodb::iresearch::MaterializeType::NotMaterialize>>;
template class ::arangodb::aql::ExecutionBlockImpl<IResearchViewMergeExecutor<false, arangodb::iresearch::MaterializeType::LateMaterialize>>;
template class ::arangodb::aql::ExecutionBlockImpl<IResearchViewMergeExecutor<false, arangodb::iresearch::MaterializeType::Materialize>>;
template class ::arangodb::aql::ExecutionBlockImpl<IResearchViewMergeExecutor<
    false, arangodb::iresearch::MaterializeType::NotMaterialize | arangodb::iresearch::MaterializeType::UseStoredValues>>;
template class ::arangodb::aql::ExecutionBlockImpl<IResearchViewMergeExecutor<
    false, arangodb::iresearch::MaterializeType::LateMaterialize | arangodb::iresearch::MaterializeType::UseStoredValues>>;
template class ::arangodb::aql::ExecutionBlockImpl<IResearchViewMergeExecutor<true, arangodb::iresearch::MaterializeType::NotMaterialize>>;
template class ::arangodb::aql::ExecutionBlockImpl<IResearchViewMergeExecutor<true, arangodb::iresearch::MaterializeType::LateMaterialize>>;
template class ::arangodb::aql::ExecutionBlockImpl<IResearchViewMergeExecutor<true, arangodb::iresearch::MaterializeType::Materialize>>;
template class ::arangodb::aql::ExecutionBlockImpl<IResearchViewMergeExecutor<
    true, arangodb::iresearch::MaterializeType::NotMaterialize | arangodb::iresearch::MaterializeType::UseStoredValues>>;
template class ::arangodb::aql::ExecutionBlockImpl<IResearchViewMergeExecutor<
    true, arangodb::iresearch::MaterializeType::LateMaterialize | arangodb::iresearch::MaterializeType::UseStoredValues>>;

template class ::arangodb::aql::ExecutionBlockImpl<IdExecutor<ConstFetcher>>;
template class ::arangodb::aql::ExecutionBlockImpl<IdExecutor<SingleRowFetcher<BlockPassthrough::Enable>>>;
template class ::arangodb::aql::ExecutionBlockImpl<IndexExecutor>;
template class ::arangodb::aql::ExecutionBlockImpl<LimitExecutor>;

// IndexTag, Insert, Remove, Update,Replace, Upsert are only tags for this one
template class ::arangodb::aql::ExecutionBlockImpl<SingleRemoteModificationExecutor<IndexTag>>;
template class ::arangodb::aql::ExecutionBlockImpl<SingleRemoteModificationExecutor<Insert>>;
template class ::arangodb::aql::ExecutionBlockImpl<SingleRemoteModificationExecutor<Remove>>;
template class ::arangodb::aql::ExecutionBlockImpl<SingleRemoteModificationExecutor<Update>>;
template class ::arangodb::aql::ExecutionBlockImpl<SingleRemoteModificationExecutor<Replace>>;
template class ::arangodb::aql::ExecutionBlockImpl<SingleRemoteModificationExecutor<Upsert>>;

template class ::arangodb::aql::ExecutionBlockImpl<NoResultsExecutor>;
template class ::arangodb::aql::ExecutionBlockImpl<ReturnExecutor>;
template class ::arangodb::aql::ExecutionBlockImpl<ShortestPathExecutor>;
template class ::arangodb::aql::ExecutionBlockImpl<KShortestPathsExecutor>;
template class ::arangodb::aql::ExecutionBlockImpl<SortedCollectExecutor>;
template class ::arangodb::aql::ExecutionBlockImpl<SortExecutor>;
template class ::arangodb::aql::ExecutionBlockImpl<SubqueryEndExecutor>;
template class ::arangodb::aql::ExecutionBlockImpl<SubqueryExecutor<true>>;
template class ::arangodb::aql::ExecutionBlockImpl<SubqueryExecutor<false>>;
template class ::arangodb::aql::ExecutionBlockImpl<SubqueryStartExecutor>;
template class ::arangodb::aql::ExecutionBlockImpl<TraversalExecutor>;
template class ::arangodb::aql::ExecutionBlockImpl<SortingGatherExecutor>;
template class ::arangodb::aql::ExecutionBlockImpl<ParallelUnsortedGatherExecutor>;
template class ::arangodb::aql::ExecutionBlockImpl<UnsortedGatherExecutor>;

template class ::arangodb::aql::ExecutionBlockImpl<MaterializeExecutor<RegisterId>>;
template class ::arangodb::aql::ExecutionBlockImpl<MaterializeExecutor<std::string const&>>;

template class ::arangodb::aql::ExecutionBlockImpl<ModificationExecutor<AllRowsFetcher, InsertModifier>>;
template class ::arangodb::aql::ExecutionBlockImpl<ModificationExecutor<SingleRowFetcher<BlockPassthrough::Disable>, InsertModifier>>;
template class ::arangodb::aql::ExecutionBlockImpl<ModificationExecutor<AllRowsFetcher, RemoveModifier>>;
template class ::arangodb::aql::ExecutionBlockImpl<ModificationExecutor<SingleRowFetcher<BlockPassthrough::Disable>, RemoveModifier>>;
template class ::arangodb::aql::ExecutionBlockImpl<ModificationExecutor<AllRowsFetcher, UpdateReplaceModifier>>;
template class ::arangodb::aql::ExecutionBlockImpl<ModificationExecutor<SingleRowFetcher<BlockPassthrough::Disable>, UpdateReplaceModifier>>;
template class ::arangodb::aql::ExecutionBlockImpl<ModificationExecutor<AllRowsFetcher, UpsertModifier>>;
template class ::arangodb::aql::ExecutionBlockImpl<ModificationExecutor<SingleRowFetcher<BlockPassthrough::Disable>, UpsertModifier>>;<|MERGE_RESOLUTION|>--- conflicted
+++ resolved
@@ -1049,11 +1049,8 @@
 #ifdef ARANGODB_USE_GOOGLE_TESTS
                                  TestLambdaSkipExecutor,
 #endif
-<<<<<<< HEAD
-                                            EnumerateListExecutor, SortedCollectExecutor>),
-=======
-                                 SortedCollectExecutor>),
->>>>>>> 95a73267
+                                 EnumerateListExecutor, SortedCollectExecutor>),
+
                 "Unexpected executor for SkipVariants::EXECUTOR");
 
   // The LimitExecutor will not work correctly with SkipVariants::FETCHER!
