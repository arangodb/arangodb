--- conflicted
+++ resolved
@@ -158,11 +158,8 @@
       std::is_same_v<Executor, TestLambdaSkipExecutor> ||
 #endif
       std::is_same_v<Executor, FilterExecutor> ||
-<<<<<<< HEAD
-      std::is_same_v<Executor, KShortestPathsExecutor>;
-=======
+      std::is_same_v<Executor, KShortestPathsExecutor> ||
       std::is_same_v<Executor, ShortestPathExecutor>;
->>>>>>> 5b3e717e
 }
 
 template <class Executor>
@@ -1146,11 +1143,8 @@
                                    (std::is_same_v<Executor, TestLambdaSkipExecutor>) ||
 #endif
                                    std::is_same_v<Executor, FilterExecutor> ||
-<<<<<<< HEAD
-                                   std::is_same_v<Executor, KShortestPathsExecutor>),
-=======
+                                   std::is_same_v<Executor, KShortestPathsExecutor> ||
                                    std::is_same_v<Executor, ShortestPathExecutor>),
->>>>>>> 5b3e717e
                 "Unexpected executor for SkipVariants::EXECUTOR");
 
   // The LimitExecutor will not work correctly with SkipVariants::FETCHER!
