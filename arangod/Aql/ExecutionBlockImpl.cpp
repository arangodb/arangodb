--- conflicted
+++ resolved
@@ -136,18 +136,11 @@
 template <typename Executor>
 constexpr bool isNewStyleExecutor =
     is_one_of_v<Executor, FilterExecutor, SortedCollectExecutor, IdExecutor<ConstFetcher>,
-<<<<<<< HEAD
-                IdExecutor<SingleRowFetcher<BlockPassthrough::Enable>>, ReturnExecutor, IndexExecutor, EnumerateCollectionExecutor,
-                // TODO: re-enable after new subquery end & start are implemented
-                // CalculationExecutor<CalculationType::Condition>, CalculationExecutor<CalculationType::Reference>, CalculationExecutor<CalculationType::V8Condition>,
-                HashedCollectExecutor, ConstrainedSortExecutor,
-=======
                 IdExecutor<SingleRowFetcher<BlockPassthrough::Enable>>, ReturnExecutor,
                 DistinctCollectExecutor, IndexExecutor, EnumerateCollectionExecutor,
                 // TODO: re-enable after new subquery end & start are implemented
                 // CalculationExecutor<CalculationType::Condition>, CalculationExecutor<CalculationType::Reference>, CalculationExecutor<CalculationType::V8Condition>,
-                HashedCollectExecutor,
->>>>>>> c2ae6214
+                HashedCollectExecutor, ConstrainedSortExecutor,
 #ifdef ARANGODB_USE_GOOGLE_TESTS
     TestLambdaExecutor,
     TestLambdaSkipExecutor,  // we need one after these to avoid compile errors in non-test mode
@@ -1129,16 +1122,11 @@
 
   static_assert(
       useExecutor ==
-<<<<<<< HEAD
-          (is_one_of_v<Executor, FilterExecutor, ShortestPathExecutor, ReturnExecutor, KShortestPathsExecutor,
-                       IdExecutor<SingleRowFetcher<BlockPassthrough::Enable>>, IdExecutor<ConstFetcher>,
-                       HashedCollectExecutor, IndexExecutor, EnumerateCollectionExecutor, ConstrainedSortExecutor,
-=======
           (is_one_of_v<
               Executor, FilterExecutor, ShortestPathExecutor, ReturnExecutor, KShortestPathsExecutor,
               IdExecutor<SingleRowFetcher<BlockPassthrough::Enable>>, IdExecutor<ConstFetcher>,
               HashedCollectExecutor, IndexExecutor, EnumerateCollectionExecutor, DistinctCollectExecutor,
->>>>>>> c2ae6214
+              ConstrainedSortExecutor,
 #ifdef ARANGODB_USE_GOOGLE_TESTS
               TestLambdaSkipExecutor,
 #endif
