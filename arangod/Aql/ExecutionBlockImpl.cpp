--- conflicted
+++ resolved
@@ -144,11 +144,7 @@
                 TestLambdaExecutor,
                 TestLambdaSkipExecutor,  // we need one after these to avoid compile errors in non-test mode
 #endif
-<<<<<<< HEAD
-                TraversalExecutor, ShortestPathExecutor, EnumerateListExecutor, LimitExecutor>;
-=======
-                KShortestPathsExecutor, ShortestPathExecutor, EnumerateListExecutor, LimitExecutor>;
->>>>>>> e6a31b75
+                TraversalExecutor, KShortestPathsExecutor, ShortestPathExecutor, EnumerateListExecutor, LimitExecutor>;
 
 template <class Executor>
 ExecutionBlockImpl<Executor>::ExecutionBlockImpl(ExecutionEngine* engine,
