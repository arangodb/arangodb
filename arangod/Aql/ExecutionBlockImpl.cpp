////////////////////////////////////////////////////////////////////////////////
/// DISCLAIMER
///
/// Copyright 2018 ArangoDB GmbH, Cologne, Germany
///
/// Licensed under the Apache License, Version 2.0 (the "License");
/// you may not use this file except in compliance with the License.
/// You may obtain a copy of the License at
///
///     http://www.apache.org/licenses/LICENSE-2.0
///
/// Unless required by applicable law or agreed to in writing, software
/// distributed under the License is distributed on an "AS IS" BASIS,
/// WITHOUT WARRANTIES OR CONDITIONS OF ANY KIND, either express or implied.
/// See the License for the specific language governing permissions and
/// limitations under the License.
///
/// Copyright holder is ArangoDB GmbH, Cologne, Germany
///
/// @author Tobias Goedderz
/// @author Michael Hackstein
/// @author Heiko Kernbach
/// @author Jan Christoph Uhde
////////////////////////////////////////////////////////////////////////////////

#include "ExecutionBlockImpl.h"

#include "Aql/AllRowsFetcher.h"
#include "Aql/AqlCallStack.h"
#include "Aql/AqlItemBlock.h"
#include "Aql/CalculationExecutor.h"
#include "Aql/ConstFetcher.h"
#include "Aql/ConstrainedSortExecutor.h"
#include "Aql/CountCollectExecutor.h"
#include "Aql/DistinctCollectExecutor.h"
#include "Aql/EnumerateCollectionExecutor.h"
#include "Aql/EnumerateListExecutor.h"
#include "Aql/ExecutionEngine.h"
#include "Aql/ExecutionState.h"
#include "Aql/ExecutorInfos.h"
#include "Aql/FilterExecutor.h"
#include "Aql/HashedCollectExecutor.h"
#include "Aql/IResearchViewExecutor.h"
#include "Aql/IdExecutor.h"
#include "Aql/IndexExecutor.h"
#include "Aql/InputAqlItemRow.h"
#include "Aql/KShortestPathsExecutor.h"
#include "Aql/LimitExecutor.h"
#include "Aql/MaterializeExecutor.h"
#include "Aql/ModificationExecutor.h"
#include "Aql/MultiDependencySingleRowFetcher.h"
#include "Aql/NoResultsExecutor.h"
#include "Aql/ParallelUnsortedGatherExecutor.h"
#include "Aql/Query.h"
#include "Aql/QueryOptions.h"
#include "Aql/ReturnExecutor.h"
#include "Aql/ShadowAqlItemRow.h"
#include "Aql/ShortestPathExecutor.h"
#include "Aql/SimpleModifier.h"
#include "Aql/SingleRemoteModificationExecutor.h"
#include "Aql/SortExecutor.h"
#include "Aql/SortRegister.h"
#include "Aql/SortedCollectExecutor.h"
#include "Aql/SortingGatherExecutor.h"
#include "Aql/SubqueryEndExecutor.h"
#include "Aql/SubqueryExecutor.h"
#include "Aql/SubqueryStartExecutor.h"
#include "Aql/TraversalExecutor.h"
#include "Aql/UnsortedGatherExecutor.h"
#include "Aql/UpsertModifier.h"
#include "Basics/system-functions.h"
#include "Transaction/Context.h"

#include <velocypack/Dumper.h>
#include <velocypack/velocypack-aliases.h>

#include <boost/core/demangle.hpp>

#include <type_traits>

using namespace arangodb;
using namespace arangodb::aql;

#define LOG_QUERY(logId, level)            \
  LOG_TOPIC(logId, level, Logger::QUERIES) \
      << "[query#" << this->_engine->getQuery()->id() << "] "

/*
 * Creates a metafunction `checkName` that tests whether a class has a method
 * named `methodName`, used like this:
 *
 * CREATE_HAS_MEMBER_CHECK(someMethod, hasSomeMethod);
 * ...
 * constexpr bool someClassHasSomeMethod = hasSomeMethod<SomeClass>::value;
 */

#define CREATE_HAS_MEMBER_CHECK(methodName, checkName)               \
  template <typename T>                                              \
  class checkName {                                                  \
    template <typename C>                                            \
    static std::true_type test(decltype(&C::methodName));            \
    template <typename C>                                            \
    static std::true_type test(decltype(&C::template methodName<>)); \
    template <typename>                                              \
    static std::false_type test(...);                                \
                                                                     \
   public:                                                           \
    static constexpr bool value = decltype(test<T>(0))::value;       \
  }

CREATE_HAS_MEMBER_CHECK(initializeCursor, hasInitializeCursor);
CREATE_HAS_MEMBER_CHECK(skipRows, hasSkipRows);
CREATE_HAS_MEMBER_CHECK(fetchBlockForPassthrough, hasFetchBlockForPassthrough);
CREATE_HAS_MEMBER_CHECK(expectedNumberOfRows, hasExpectedNumberOfRows);
CREATE_HAS_MEMBER_CHECK(skipRowsRange, hasSkipRowsRange);

#ifdef ARANGODB_USE_GOOGLE_TESTS
// Forward declaration of Test Executors.
// only used as long as isNewStyleExecutor is required.
namespace arangodb {
namespace aql {
class TestLambdaExecutor;

class TestLambdaSkipExecutor;
}  // namespace aql
}  // namespace arangodb
#endif

template <typename T, typename... Es>
constexpr bool is_one_of_v = (std::is_same_v<T, Es> || ...);

/*
 * Determine whether we execute new style or old style skips, i.e. pre or post shadow row introduction
 * TODO: This should be removed once all executors and fetchers are ported to the new style.
 */
template <typename Executor>
constexpr bool isNewStyleExecutor = is_one_of_v<
    Executor, FilterExecutor, SortedCollectExecutor, IdExecutor<ConstFetcher>,
<<<<<<< HEAD
    IdExecutor<SingleRowFetcher<BlockPassthrough::Enable>>, ReturnExecutor, IndexExecutor, EnumerateCollectionExecutor,
    SubqueryExecutor<true>, SubqueryExecutor<false>,
    /*
                    CalculationExecutor<CalculationType::Condition>, CalculationExecutor<CalculationType::Reference>,
                    CalculationExecutor<CalculationType::V8Condition>,*/
    HashedCollectExecutor,
=======
    IdExecutor<SingleRowFetcher<BlockPassthrough::Enable>>, ReturnExecutor, DistinctCollectExecutor, IndexExecutor, EnumerateCollectionExecutor,
    // TODO: re-enable after new subquery end & start are implemented
    // CalculationExecutor<CalculationType::Condition>, CalculationExecutor<CalculationType::Reference>, CalculationExecutor<CalculationType::V8Condition>,
    HashedCollectExecutor, ConstrainedSortExecutor,
>>>>>>> 98c7eb62
#ifdef ARANGODB_USE_GOOGLE_TESTS
    TestLambdaExecutor,
    TestLambdaSkipExecutor,  // we need one after these to avoid compile errors in non-test mode
#endif
    ModificationExecutor<AllRowsFetcher, InsertModifier>,
    ModificationExecutor<SingleRowFetcher<BlockPassthrough::Disable>, InsertModifier>,
    ModificationExecutor<AllRowsFetcher, RemoveModifier>,
    ModificationExecutor<SingleRowFetcher<BlockPassthrough::Disable>, RemoveModifier>,
    ModificationExecutor<AllRowsFetcher, UpdateReplaceModifier>,
    ModificationExecutor<SingleRowFetcher<BlockPassthrough::Disable>, UpdateReplaceModifier>,
    ModificationExecutor<AllRowsFetcher, UpsertModifier>,
    ModificationExecutor<SingleRowFetcher<BlockPassthrough::Disable>, UpsertModifier>, SubqueryStartExecutor,
    UnsortedGatherExecutor, SubqueryEndExecutor, TraversalExecutor, KShortestPathsExecutor, ShortestPathExecutor, EnumerateListExecutor,
    LimitExecutor, SortExecutor, IResearchViewExecutor<false, arangodb::iresearch::MaterializeType::NotMaterialize>,
    IResearchViewExecutor<false, arangodb::iresearch::MaterializeType::LateMaterialize>,
    IResearchViewExecutor<false, arangodb::iresearch::MaterializeType::Materialize>,
    IResearchViewExecutor<false, arangodb::iresearch::MaterializeType::NotMaterialize | arangodb::iresearch::MaterializeType::UseStoredValues>,
    IResearchViewExecutor<false, arangodb::iresearch::MaterializeType::LateMaterialize | arangodb::iresearch::MaterializeType::UseStoredValues>,
    IResearchViewExecutor<true, arangodb::iresearch::MaterializeType::NotMaterialize>,
    IResearchViewExecutor<true, arangodb::iresearch::MaterializeType::LateMaterialize>,
    IResearchViewExecutor<true, arangodb::iresearch::MaterializeType::Materialize>,
    IResearchViewExecutor<true, arangodb::iresearch::MaterializeType::NotMaterialize | arangodb::iresearch::MaterializeType::UseStoredValues>,
    IResearchViewExecutor<true, arangodb::iresearch::MaterializeType::LateMaterialize | arangodb::iresearch::MaterializeType::UseStoredValues>,
    IResearchViewMergeExecutor<false, arangodb::iresearch::MaterializeType::NotMaterialize>,
    IResearchViewMergeExecutor<false, arangodb::iresearch::MaterializeType::LateMaterialize>,
    IResearchViewMergeExecutor<false, arangodb::iresearch::MaterializeType::Materialize>,
    IResearchViewMergeExecutor<false, arangodb::iresearch::MaterializeType::NotMaterialize | arangodb::iresearch::MaterializeType::UseStoredValues>,
    IResearchViewMergeExecutor<false, arangodb::iresearch::MaterializeType::LateMaterialize | arangodb::iresearch::MaterializeType::UseStoredValues>,
    IResearchViewMergeExecutor<true, arangodb::iresearch::MaterializeType::NotMaterialize>,
    IResearchViewMergeExecutor<true, arangodb::iresearch::MaterializeType::LateMaterialize>,
    IResearchViewMergeExecutor<true, arangodb::iresearch::MaterializeType::Materialize>,
    IResearchViewMergeExecutor<true, arangodb::iresearch::MaterializeType::NotMaterialize | arangodb::iresearch::MaterializeType::UseStoredValues>,
    IResearchViewMergeExecutor<true, arangodb::iresearch::MaterializeType::LateMaterialize | arangodb::iresearch::MaterializeType::UseStoredValues>,
    SubqueryStartExecutor, SubqueryEndExecutor, TraversalExecutor, KShortestPathsExecutor,
    NoResultsExecutor, ShortestPathExecutor, EnumerateListExecutor, LimitExecutor,
    SingleRemoteModificationExecutor<IndexTag>, SingleRemoteModificationExecutor<Insert>,
    SingleRemoteModificationExecutor<Remove>, SingleRemoteModificationExecutor<Update>,
    SingleRemoteModificationExecutor<Replace>, SingleRemoteModificationExecutor<Upsert>,
    MaterializeExecutor<RegisterId>, MaterializeExecutor<std::string const&>>;

template <class Executor>
ExecutionBlockImpl<Executor>::ExecutionBlockImpl(ExecutionEngine* engine,
                                                 ExecutionNode const* node,
                                                 typename Executor::Infos infos)
    : ExecutionBlock(engine, node),
      _dependencyProxy(_dependencies, engine->itemBlockManager(),
                       infos.getInputRegisters(),
                       infos.numberOfInputRegisters(), trxVpackOptions()),
      _rowFetcher(_dependencyProxy),
      _infos(std::move(infos)),
      _executor(_rowFetcher, _infos),
      _outputItemRow(),
      _query(*engine->getQuery()),
      _state(InternalState::FETCH_DATA),
      _lastRange{ExecutorState::HASMORE},
      _execState{ExecState::CHECKCALL},
      _upstreamRequest{},
      _clientRequest{},
      _requestedDependency{},
      _hasUsedDataRangeBlock{false} {
  // already insert ourselves into the statistics results
  if (_profile >= PROFILE_LEVEL_BLOCKS) {
    _engine->_stats.nodes.try_emplace(node->id(), ExecutionStats::Node());
  }
}

template <class Executor>
ExecutionBlockImpl<Executor>::~ExecutionBlockImpl() = default;

template <class Executor>
std::pair<ExecutionState, SharedAqlItemBlockPtr> ExecutionBlockImpl<Executor>::getSome(size_t atMost) {
  if constexpr (isNewStyleExecutor<Executor>) {
    AqlCallStack stack{AqlCall::SimulateGetSome(atMost)};
    auto const [state, skipped, block] = execute(stack);
    return {state, block};
  } else {
    traceGetSomeBegin(atMost);
    auto result = getSomeWithoutTrace(atMost);
    return traceGetSomeEnd(result.first, std::move(result.second));
  }
}

template <class Executor>
std::pair<ExecutionState, SharedAqlItemBlockPtr> ExecutionBlockImpl<Executor>::getSomeWithoutTrace(size_t atMost) {
  if constexpr (isNewStyleExecutor<Executor>) {
    TRI_ASSERT(false);
    THROW_ARANGO_EXCEPTION(TRI_ERROR_INTERNAL_AQL);
  } else {
    TRI_ASSERT(atMost <= ExecutionBlock::DefaultBatchSize);
    // silence tests -- we need to introduce new failure tests for fetchers
    TRI_IF_FAILURE("ExecutionBlock::getOrSkipSome1") {
      THROW_ARANGO_EXCEPTION(TRI_ERROR_DEBUG);
    }
    TRI_IF_FAILURE("ExecutionBlock::getOrSkipSome2") {
      THROW_ARANGO_EXCEPTION(TRI_ERROR_DEBUG);
    }
    TRI_IF_FAILURE("ExecutionBlock::getOrSkipSome3") {
      THROW_ARANGO_EXCEPTION(TRI_ERROR_DEBUG);
    }

    if (getQuery().killed()) {
      THROW_ARANGO_EXCEPTION(TRI_ERROR_QUERY_KILLED);
    }

    if (_state == InternalState::DONE) {
      // We are done, so we stay done
      return {ExecutionState::DONE, nullptr};
    }

    if (!_outputItemRow) {
      ExecutionState state;
      SharedAqlItemBlockPtr newBlock;
      std::tie(state, newBlock) =
          requestWrappedBlock(atMost, _infos.numberOfOutputRegisters());
      if (state == ExecutionState::WAITING) {
        TRI_ASSERT(newBlock == nullptr);
        return {state, nullptr};
      }
      if (newBlock == nullptr) {
        TRI_ASSERT(state == ExecutionState::DONE);
        _state = InternalState::DONE;
        // _rowFetcher must be DONE now already
        return {state, nullptr};
      }
      TRI_ASSERT(newBlock != nullptr);
      TRI_ASSERT(newBlock->size() > 0);
      // We cannot hold this assertion, if we are on a pass-through
      // block and the upstream uses execute already.
      // TRI_ASSERT(newBlock->size() <= atMost);
      _outputItemRow = createOutputRow(newBlock, AqlCall{});
    }

    ExecutionState state = ExecutionState::HASMORE;
    ExecutorStats executorStats{};

    TRI_ASSERT(atMost > 0);

    if (isInSplicedSubquery()) {
      // The loop has to be entered at least once!
      TRI_ASSERT(!_outputItemRow->isFull());
      while (!_outputItemRow->isFull() && _state != InternalState::DONE) {
        // Assert that write-head is always pointing to a free row
        TRI_ASSERT(!_outputItemRow->produced());
        switch (_state) {
          case InternalState::FETCH_DATA: {
            std::tie(state, executorStats) = _executor.produceRows(*_outputItemRow);
            // Count global but executor-specific statistics, like number of
            // filtered rows.
            _engine->_stats += executorStats;
            if (_outputItemRow->produced()) {
              _outputItemRow->advanceRow();
            }

            if (state == ExecutionState::WAITING) {
              return {state, nullptr};
            }

            if (state == ExecutionState::DONE) {
              _state = InternalState::FETCH_SHADOWROWS;
            }
            break;
          }
          case InternalState::FETCH_SHADOWROWS: {
            state = fetchShadowRowInternal();
            if (state == ExecutionState::WAITING) {
              return {state, nullptr};
            }
            break;
          }
          case InternalState::DONE: {
            TRI_ASSERT(false);  // Invalid state
          }
        }
      }
      // Modify the return state.
      // As long as we do still have ShadowRows
      // We need to return HASMORE!
      if (_state == InternalState::DONE) {
        state = ExecutionState::DONE;
      } else {
        state = ExecutionState::HASMORE;
      }
    } else {
      // The loop has to be entered at least once!
      TRI_ASSERT(!_outputItemRow->isFull());
      while (!_outputItemRow->isFull()) {
        std::tie(state, executorStats) = _executor.produceRows(*_outputItemRow);
        // Count global but executor-specific statistics, like number of filtered rows.
        _engine->_stats += executorStats;
        if (_outputItemRow->produced()) {
          _outputItemRow->advanceRow();
        }

        if (state == ExecutionState::WAITING) {
          return {state, nullptr};
        }

        if (state == ExecutionState::DONE) {
          auto outputBlock = _outputItemRow->stealBlock();
          // This is not strictly necessary here, as we shouldn't be called again after DONE.
          _outputItemRow.reset();
          return {state, std::move(outputBlock)};
        }
      }

      TRI_ASSERT(state == ExecutionState::HASMORE);
      TRI_ASSERT(_outputItemRow->isFull());
    }

    auto outputBlock = _outputItemRow->stealBlock();
    // we guarantee that we do return a valid pointer in the HASMORE case.
    TRI_ASSERT(outputBlock != nullptr || _state == InternalState::DONE);
    _outputItemRow.reset();
    return {state, std::move(outputBlock)};
  }
}

template <class Executor>
std::unique_ptr<OutputAqlItemRow> ExecutionBlockImpl<Executor>::createOutputRow(
    SharedAqlItemBlockPtr& newBlock, AqlCall&& call) {
#ifdef ARANGODB_ENABLE_MAINTAINER_MODE
  if (newBlock != nullptr) {
    // Assert that the block has enough registers. This must be guaranteed by
    // the register planning.
    TRI_ASSERT(newBlock->getNrRegs() == _infos.numberOfOutputRegisters());
    // Check that all output registers are empty.
    for (auto const& reg : *_infos.getOutputRegisters()) {
      for (size_t row = 0; row < newBlock->size(); row++) {
        AqlValue const& val = newBlock->getValueReference(row, reg);
        TRI_ASSERT(val.isEmpty());
      }
    }
  }
#endif

  if /* constexpr */ (Executor::Properties::allowsBlockPassthrough == BlockPassthrough::Enable) {
    return std::make_unique<OutputAqlItemRow>(newBlock, infos().getOutputRegisters(),
                                              infos().registersToKeep(),
                                              infos().registersToClear(), call,
                                              OutputAqlItemRow::CopyRowBehavior::DoNotCopyInputRows);
  } else {
    return std::make_unique<OutputAqlItemRow>(newBlock, infos().getOutputRegisters(),
                                              infos().registersToKeep(),
                                              infos().registersToClear(), call);
  }
}

template <class Executor>
Executor& ExecutionBlockImpl<Executor>::executor() {
  return _executor;
}

template <class Executor>
Query const& ExecutionBlockImpl<Executor>::getQuery() const {
  return _query;
}

template <class Executor>
typename ExecutionBlockImpl<Executor>::Infos const& ExecutionBlockImpl<Executor>::infos() const {
  return _infos;
}

namespace arangodb::aql {

enum class SkipVariants { FETCHER, EXECUTOR, GET_SOME };

// Specifying the namespace here is important to MSVC.
template <enum arangodb::aql::SkipVariants>
struct ExecuteSkipVariant {};

template <>
struct ExecuteSkipVariant<SkipVariants::FETCHER> {
  template <class Executor>
  static std::tuple<ExecutionState, typename Executor::Stats, size_t> executeSkip(
      Executor& executor, typename Executor::Fetcher& fetcher, size_t toSkip) {
    auto res = fetcher.skipRows(toSkip);
    return std::make_tuple(res.first, typename Executor::Stats{}, res.second);  // tuple, cannot use initializer list due to build failure
  }
};

template <>
struct ExecuteSkipVariant<SkipVariants::EXECUTOR> {
  template <class Executor>
  static std::tuple<ExecutionState, typename Executor::Stats, size_t> executeSkip(
      Executor& executor, typename Executor::Fetcher& fetcher, size_t toSkip) {
    return executor.skipRows(toSkip);
  }
};

template <>
struct ExecuteSkipVariant<SkipVariants::GET_SOME> {
  template <class Executor>
  static std::tuple<ExecutionState, typename Executor::Stats, size_t> executeSkip(
      Executor& executor, typename Executor::Fetcher& fetcher, size_t toSkip) {
    // this function should never be executed
    TRI_ASSERT(false);
    // Make MSVC happy:
    return std::make_tuple(ExecutionState::DONE, typename Executor::Stats{}, 0);  // tuple, cannot use initializer list due to build failure
  }
};

template <class Executor>
static SkipVariants constexpr skipType() {
  static_assert(!isNewStyleExecutor<Executor>);
  bool constexpr useFetcher =
      Executor::Properties::allowsBlockPassthrough == BlockPassthrough::Enable &&
      !std::is_same<Executor, SubqueryExecutor<true>>::value;

  bool constexpr useExecutor = hasSkipRows<Executor>::value;

  // ConstFetcher and SingleRowFetcher<BlockPassthrough::Enable> can skip, but
  // it may not be done for modification subqueries.
  static_assert(useFetcher ==
                    (std::is_same<typename Executor::Fetcher, ConstFetcher>::value ||
                     (std::is_same<typename Executor::Fetcher, SingleRowFetcher<BlockPassthrough::Enable>>::value &&
                      !std::is_same<Executor, SubqueryExecutor<true>>::value)),
                "Unexpected fetcher for SkipVariants::FETCHER");

  static_assert(!useFetcher || hasSkipRows<typename Executor::Fetcher>::value,
                "Fetcher is chosen for skipping, but has not skipRows method!");

  static_assert(
      useExecutor ==
          (std::is_same<Executor, IndexExecutor>::value ||
           std::is_same<Executor, IResearchViewExecutor<false, iresearch::MaterializeType::NotMaterialize>>::value ||
           std::is_same<Executor, IResearchViewExecutor<false, iresearch::MaterializeType::LateMaterialize>>::value ||
           std::is_same<Executor, IResearchViewExecutor<false, iresearch::MaterializeType::Materialize>>::value ||
           std::is_same<Executor, IResearchViewExecutor<false, iresearch::MaterializeType::NotMaterialize | iresearch::MaterializeType::UseStoredValues>>::value ||
           std::is_same<Executor, IResearchViewExecutor<false, iresearch::MaterializeType::LateMaterialize | iresearch::MaterializeType::UseStoredValues>>::value ||
           std::is_same<Executor, IResearchViewExecutor<true, iresearch::MaterializeType::NotMaterialize>>::value ||
           std::is_same<Executor, IResearchViewExecutor<true, iresearch::MaterializeType::LateMaterialize>>::value ||
           std::is_same<Executor, IResearchViewExecutor<true, iresearch::MaterializeType::Materialize>>::value ||
           std::is_same<Executor, IResearchViewExecutor<true, iresearch::MaterializeType::NotMaterialize | iresearch::MaterializeType::UseStoredValues>>::value ||
           std::is_same<Executor, IResearchViewExecutor<true, iresearch::MaterializeType::LateMaterialize | iresearch::MaterializeType::UseStoredValues>>::value ||
           std::is_same<Executor, IResearchViewMergeExecutor<false, iresearch::MaterializeType::NotMaterialize>>::value ||
           std::is_same<Executor, IResearchViewMergeExecutor<false, iresearch::MaterializeType::LateMaterialize>>::value ||
           std::is_same<Executor, IResearchViewMergeExecutor<false, iresearch::MaterializeType::Materialize>>::value ||
           std::is_same<Executor, IResearchViewMergeExecutor<false, iresearch::MaterializeType::NotMaterialize | iresearch::MaterializeType::UseStoredValues>>::value ||
           std::is_same<Executor, IResearchViewMergeExecutor<false, iresearch::MaterializeType::LateMaterialize | iresearch::MaterializeType::UseStoredValues>>::value ||
           std::is_same<Executor, IResearchViewMergeExecutor<true, iresearch::MaterializeType::NotMaterialize>>::value ||
           std::is_same<Executor, IResearchViewMergeExecutor<true, iresearch::MaterializeType::LateMaterialize>>::value ||
           std::is_same<Executor, IResearchViewMergeExecutor<true, iresearch::MaterializeType::Materialize>>::value ||
           std::is_same<Executor, IResearchViewMergeExecutor<true, iresearch::MaterializeType::NotMaterialize | iresearch::MaterializeType::UseStoredValues>>::value ||
           std::is_same<Executor, IResearchViewMergeExecutor<true, iresearch::MaterializeType::LateMaterialize | iresearch::MaterializeType::UseStoredValues>>::value ||
           std::is_same<Executor, EnumerateCollectionExecutor>::value ||
           std::is_same<Executor, LimitExecutor>::value ||
           std::is_same<Executor, ConstrainedSortExecutor>::value ||
           std::is_same<Executor, SortingGatherExecutor>::value ||
           std::is_same<Executor, UnsortedGatherExecutor>::value ||
           std::is_same<Executor, ParallelUnsortedGatherExecutor>::value ||
           std::is_same<Executor, MaterializeExecutor<RegisterId>>::value ||
           std::is_same<Executor, MaterializeExecutor<std::string const&>>::value),
      "Unexpected executor for SkipVariants::EXECUTOR");

  // The LimitExecutor will not work correctly with SkipVariants::FETCHER!
  static_assert(
      !std::is_same<Executor, LimitExecutor>::value || useFetcher,
      "LimitExecutor needs to implement skipRows() to work correctly");

  if (useExecutor) {
    return SkipVariants::EXECUTOR;
  } else if (useFetcher) {
    return SkipVariants::FETCHER;
  } else {
    return SkipVariants::GET_SOME;
  }
}

}  // namespace arangodb::aql

template <class Executor>
std::pair<ExecutionState, size_t> ExecutionBlockImpl<Executor>::skipSome(size_t const atMost) {
  if constexpr (isNewStyleExecutor<Executor>) {
    AqlCallStack stack{AqlCall::SimulateSkipSome(atMost)};
    auto const [state, skipped, block] = execute(stack);

    // execute returns ExecutionState::DONE here, which stops execution after simulating a skip.
    // If we indiscriminately return ExecutionState::HASMORE, then we end up in an infinite loop
    //
    // luckily we can dispose of this kludge once executors have been ported.
    if (skipped < atMost && state == ExecutionState::DONE) {
      return {ExecutionState::DONE, skipped};
    } else {
      return {ExecutionState::HASMORE, skipped};
    }
  } else {
    traceSkipSomeBegin(atMost);
    auto state = ExecutionState::HASMORE;

    while (state == ExecutionState::HASMORE && _skipped < atMost) {
      auto res = skipSomeOnceWithoutTrace(atMost - _skipped);
      TRI_ASSERT(state != ExecutionState::WAITING || res.second == 0);
      state = res.first;
      _skipped += res.second;
      TRI_ASSERT(_skipped <= atMost);
    }

    size_t skipped = 0;
    if (state != ExecutionState::WAITING) {
      std::swap(skipped, _skipped);
    }

    TRI_ASSERT(skipped <= atMost);
    return traceSkipSomeEnd(state, skipped);
  }
}

template <class Executor>
std::pair<ExecutionState, size_t> ExecutionBlockImpl<Executor>::skipSomeOnceWithoutTrace(size_t atMost) {
  if constexpr (isNewStyleExecutor<Executor>) {
    TRI_ASSERT(false);
    THROW_ARANGO_EXCEPTION(TRI_ERROR_INTERNAL_AQL);
  } else {
    constexpr SkipVariants customSkipType = skipType<Executor>();

    if constexpr (customSkipType == SkipVariants::GET_SOME) {
      atMost = std::min(atMost, DefaultBatchSize);
      auto res = getSomeWithoutTrace(atMost);

      size_t skipped = 0;
      if (res.second != nullptr) {
        skipped = res.second->size();
      }
      TRI_ASSERT(skipped <= atMost);

      return {res.first, skipped};
    }

    ExecutionState state;
    typename Executor::Stats stats;
    size_t skipped;
    std::tie(state, stats, skipped) =
        ExecuteSkipVariant<customSkipType>::executeSkip(_executor, _rowFetcher, atMost);
    _engine->_stats += stats;
    TRI_ASSERT(skipped <= atMost);

    return {state, skipped};
  }
}

template <bool customInit>
struct InitializeCursor {};

template <>
struct InitializeCursor<false> {
  template <class Executor>
  static void init(Executor& executor, typename Executor::Fetcher& rowFetcher,
                   typename Executor::Infos& infos) {
    // destroy and re-create the Executor
    executor.~Executor();
    new (&executor) Executor(rowFetcher, infos);
  }
};

template <>
struct InitializeCursor<true> {
  template <class Executor>
  static void init(Executor& executor, typename Executor::Fetcher&,
                   typename Executor::Infos&) {
    // re-initialize the Executor
    executor.initializeCursor();
  }
};

template <class Executor>
std::pair<ExecutionState, Result> ExecutionBlockImpl<Executor>::initializeCursor(InputAqlItemRow const& input) {
  // reinitialize the DependencyProxy
  _dependencyProxy.reset();
  _lastRange = DataRange(ExecutorState::HASMORE);
  _hasUsedDataRangeBlock = false;

  // destroy and re-create the Fetcher
  _rowFetcher.~Fetcher();
  new (&_rowFetcher) Fetcher(_dependencyProxy);

  TRI_ASSERT(_skipped == 0);
  _skipped = 0;
  TRI_ASSERT(_state == InternalState::DONE || _state == InternalState::FETCH_DATA);
  _state = InternalState::FETCH_DATA;

  resetExecutor();

  // // use this with c++17 instead of specialization below
  // if constexpr (std::is_same_v<Executor, IdExecutor>) {
  //   if (items != nullptr) {
  //     _executor._inputRegisterValues.reset(
  //         items->slice(pos, *(_executor._infos.registersToKeep())));
  //   }
  // }

  return ExecutionBlock::initializeCursor(input);
}

template <class Executor>
std::pair<ExecutionState, Result> ExecutionBlockImpl<Executor>::shutdown(int errorCode) {
  return ExecutionBlock::shutdown(errorCode);
}

template <class Executor>
std::tuple<ExecutionState, size_t, SharedAqlItemBlockPtr> ExecutionBlockImpl<Executor>::execute(AqlCallStack stack) {
  // TODO remove this IF
  // These are new style executors
  if constexpr (isNewStyleExecutor<Executor>) {
    // Only this executor is fully implemented
    traceExecuteBegin(stack);
    // silence tests -- we need to introduce new failure tests for fetchers
    TRI_IF_FAILURE("ExecutionBlock::getOrSkipSome1") {
      THROW_ARANGO_EXCEPTION(TRI_ERROR_DEBUG);
    }
    TRI_IF_FAILURE("ExecutionBlock::getOrSkipSome2") {
      THROW_ARANGO_EXCEPTION(TRI_ERROR_DEBUG);
    }
    TRI_IF_FAILURE("ExecutionBlock::getOrSkipSome3") {
      THROW_ARANGO_EXCEPTION(TRI_ERROR_DEBUG);
    }

    auto res = executeWithoutTrace(stack);
    return traceExecuteEnd(res);
  }

  // Fall back to getSome/skipSome
  auto myCall = stack.popCall();

  TRI_ASSERT(AqlCall::IsSkipSomeCall(myCall) || AqlCall::IsGetSomeCall(myCall) ||
             AqlCall::IsFullCountCall(myCall) || AqlCall::IsFastForwardCall(myCall));
  _rowFetcher.useStack(stack);

  if (AqlCall::IsSkipSomeCall(myCall)) {
    auto const [state, skipped] = skipSome(myCall.getOffset());
    if (state != ExecutionState::WAITING) {
      myCall.didSkip(skipped);
    }
    return {state, skipped, nullptr};
  } else if (AqlCall::IsGetSomeCall(myCall)) {
    auto const [state, block] = getSome(myCall.getLimit());
    // We do not need to count as softLimit will be overwritten, and hard cannot be set.
    if (stack.empty() && myCall.hasHardLimit() && !myCall.needsFullCount() && block != nullptr) {
      // However we can do a short-cut here to report DONE on hardLimit if we are on the top-level query.
      myCall.didProduce(block->size());
      if (myCall.getLimit() == 0) {
        return {ExecutionState::DONE, 0, block};
      }
    }

    return {state, 0, block};
  } else if (AqlCall::IsFullCountCall(myCall)) {
    auto const [state, skipped] = skipSome(ExecutionBlock::SkipAllSize());
    if (state != ExecutionState::WAITING) {
      myCall.didSkip(skipped);
    }
    return {state, skipped, nullptr};
  } else if (AqlCall::IsFastForwardCall(myCall)) {
    // No idea if DONE is correct here...
    return {ExecutionState::DONE, 0, nullptr};
  }
  // Should never get here!
  THROW_ARANGO_EXCEPTION(TRI_ERROR_NOT_IMPLEMENTED);
}

// Work around GCC bug: https://gcc.gnu.org/bugzilla/show_bug.cgi?id=56480
// Without the namespaces it fails with
// error: specialization of 'template<class Executor> std::pair<arangodb::aql::ExecutionState, arangodb::Result> arangodb::aql::ExecutionBlockImpl<Executor>::initializeCursor(arangodb::aql::AqlItemBlock*, size_t)' in different namespace
namespace arangodb::aql {
// TODO -- remove this specialization when cpp 17 becomes available

template <>
template <>
auto ExecutionBlockImpl<IdExecutor<ConstFetcher>>::injectConstantBlock<IdExecutor<ConstFetcher>>(SharedAqlItemBlockPtr block)
    -> void {
  // reinitialize the DependencyProxy
  _dependencyProxy.reset();

  // destroy and re-create the Fetcher
  _rowFetcher.~Fetcher();
  new (&_rowFetcher) Fetcher(_dependencyProxy);

  TRI_ASSERT(_skipped == 0);
  _skipped = 0;
  TRI_ASSERT(_state == InternalState::DONE || _state == InternalState::FETCH_DATA);
  _state = InternalState::FETCH_DATA;

  // Reset state of execute
  _lastRange = AqlItemBlockInputRange{ExecutorState::HASMORE};
  _hasUsedDataRangeBlock = false;
  _upstreamState = ExecutionState::HASMORE;

  _rowFetcher.injectBlock(block);

  resetExecutor();
}

// TODO -- remove this specialization when cpp 17 becomes available
template <>
std::pair<ExecutionState, Result> ExecutionBlockImpl<IdExecutor<ConstFetcher>>::initializeCursor(
    InputAqlItemRow const& input) {
  SharedAqlItemBlockPtr block =
      input.cloneToBlock(_engine->itemBlockManager(), *(infos().registersToKeep()),
                         infos().numberOfOutputRegisters());

  injectConstantBlock(block);

  // end of default initializeCursor
  return ExecutionBlock::initializeCursor(input);
}

// TODO the shutdown specializations shall be unified!

template <>
std::pair<ExecutionState, Result> ExecutionBlockImpl<TraversalExecutor>::shutdown(int errorCode) {
  ExecutionState state;
  Result result;

  std::tie(state, result) = ExecutionBlock::shutdown(errorCode);

  if (state == ExecutionState::WAITING) {
    return {state, result};
  }
  return this->executor().shutdown(errorCode);
}

template <>
std::pair<ExecutionState, Result> ExecutionBlockImpl<ShortestPathExecutor>::shutdown(int errorCode) {
  ExecutionState state;
  Result result;

  std::tie(state, result) = ExecutionBlock::shutdown(errorCode);
  if (state == ExecutionState::WAITING) {
    return {state, result};
  }
  return this->executor().shutdown(errorCode);
}

template <>
std::pair<ExecutionState, Result> ExecutionBlockImpl<KShortestPathsExecutor>::shutdown(int errorCode) {
  ExecutionState state;
  Result result;

  std::tie(state, result) = ExecutionBlock::shutdown(errorCode);
  if (state == ExecutionState::WAITING) {
    return {state, result};
  }
  return this->executor().shutdown(errorCode);
}

template <>
std::pair<ExecutionState, Result> ExecutionBlockImpl<SubqueryExecutor<true>>::shutdown(int errorCode) {
  ExecutionState state;
  Result subqueryResult;
  // shutdown is repeatable
  std::tie(state, subqueryResult) = this->executor().shutdown(errorCode);
  if (state == ExecutionState::WAITING) {
    return {ExecutionState::WAITING, subqueryResult};
  }
  Result result;

  std::tie(state, result) = ExecutionBlock::shutdown(errorCode);
  if (state == ExecutionState::WAITING) {
    return {state, result};
  }
  if (result.fail()) {
    return {state, result};
  }
  return {state, subqueryResult};
}

template <>
std::pair<ExecutionState, Result> ExecutionBlockImpl<SubqueryExecutor<false>>::shutdown(int errorCode) {
  ExecutionState state;
  Result subqueryResult;
  // shutdown is repeatable
  std::tie(state, subqueryResult) = this->executor().shutdown(errorCode);
  if (state == ExecutionState::WAITING) {
    return {ExecutionState::WAITING, subqueryResult};
  }
  Result result;

  std::tie(state, result) = ExecutionBlock::shutdown(errorCode);
  if (state == ExecutionState::WAITING) {
    return {state, result};
  }
  if (result.fail()) {
    return {state, result};
  }
  return {state, subqueryResult};
}

template <>
std::pair<ExecutionState, Result>
ExecutionBlockImpl<IdExecutor<SingleRowFetcher<BlockPassthrough::Enable>>>::shutdown(int errorCode) {
  if (this->infos().isResponsibleForInitializeCursor()) {
    return ExecutionBlock::shutdown(errorCode);
  }
  return {ExecutionState::DONE, {errorCode}};
}

}  // namespace arangodb::aql

namespace arangodb::aql {

// The constant "PASSTHROUGH" is somehow reserved with MSVC.
enum class RequestWrappedBlockVariant {
  DEFAULT,
  PASS_THROUGH,
  INPUTRESTRICTED
};

// Specifying the namespace here is important to MSVC.
template <enum arangodb::aql::RequestWrappedBlockVariant>
struct RequestWrappedBlock {};

template <>
struct RequestWrappedBlock<RequestWrappedBlockVariant::DEFAULT> {
  /**
   * @brief Default requestWrappedBlock() implementation. Just get a new block
   *        from the AqlItemBlockManager.
   */
  template <class Executor>
  static std::pair<ExecutionState, SharedAqlItemBlockPtr> run(
#ifdef ARANGODB_ENABLE_MAINTAINER_MODE
      typename Executor::Infos const&,
#endif
      Executor& executor, ExecutionEngine& engine, size_t nrItems, RegisterCount nrRegs) {
    return {ExecutionState::HASMORE,
            engine.itemBlockManager().requestBlock(nrItems, nrRegs)};
  }
};

template <>
struct RequestWrappedBlock<RequestWrappedBlockVariant::PASS_THROUGH> {
  /**
   * @brief If blocks can be passed through, we do not create new blocks.
   *        Instead, we take the input blocks and reuse them.
   */
  template <class Executor>
  static std::pair<ExecutionState, SharedAqlItemBlockPtr> run(
#ifdef ARANGODB_ENABLE_MAINTAINER_MODE
      typename Executor::Infos const& infos,
#endif
      Executor& executor, ExecutionEngine& engine, size_t nrItems, RegisterCount nrRegs) {
    static_assert(Executor::Properties::allowsBlockPassthrough == BlockPassthrough::Enable,
                  "This function can only be used with executors supporting "
                  "`allowsBlockPassthrough`");
    static_assert(hasFetchBlockForPassthrough<Executor>::value,
                  "An Executor with allowsBlockPassthrough must implement "
                  "fetchBlockForPassthrough");

    SharedAqlItemBlockPtr block;

    ExecutionState state;
    typename Executor::Stats executorStats;
    std::tie(state, executorStats, block) = executor.fetchBlockForPassthrough(nrItems);
    engine._stats += executorStats;

    if (state == ExecutionState::WAITING) {
      TRI_ASSERT(block == nullptr);
      return {state, nullptr};
    }
    if (block == nullptr) {
      TRI_ASSERT(state == ExecutionState::DONE);
      return {state, nullptr};
    }

    // Now we must have a block.
    TRI_ASSERT(block != nullptr);
    // Assert that the block has enough registers. This must be guaranteed by
    // the register planning.
    TRI_ASSERT(block->getNrRegs() == nrRegs);
#ifdef ARANGODB_ENABLE_MAINTAINER_MODE
    // Check that all output registers are empty.
    for (auto const& reg : *infos.getOutputRegisters()) {
      for (size_t row = 0; row < block->size(); row++) {
        AqlValue const& val = block->getValueReference(row, reg);
        TRI_ASSERT(val.isEmpty());
      }
    }
#endif

    return {ExecutionState::HASMORE, block};
  }
};

template <>
struct RequestWrappedBlock<RequestWrappedBlockVariant::INPUTRESTRICTED> {
  /**
   * @brief If the executor can set an upper bound on the output size knowing
   *        the input size, usually because size(input) >= size(output), let it
   *        prefetch an input block to give us this upper bound.
   *        Only then we allocate a new block with at most this upper bound.
   */
  template <class Executor>
  static std::pair<ExecutionState, SharedAqlItemBlockPtr> run(
#ifdef ARANGODB_ENABLE_MAINTAINER_MODE
      typename Executor::Infos const&,
#endif
      Executor& executor, ExecutionEngine& engine, size_t nrItems, RegisterCount nrRegs) {
    static_assert(Executor::Properties::inputSizeRestrictsOutputSize,
                  "This function can only be used with executors supporting "
                  "`inputSizeRestrictsOutputSize`");
    static_assert(hasExpectedNumberOfRows<Executor>::value,
                  "An Executor with inputSizeRestrictsOutputSize must "
                  "implement expectedNumberOfRows");

    SharedAqlItemBlockPtr block;

    ExecutionState state;
    size_t expectedRows = 0;
    // Note: this might trigger a prefetch on the rowFetcher!
    std::tie(state, expectedRows) = executor.expectedNumberOfRows(nrItems);
    if (state == ExecutionState::WAITING) {
      return {state, nullptr};
    }
    nrItems = (std::min)(expectedRows, nrItems);
    if (nrItems == 0) {
      TRI_ASSERT(state == ExecutionState::DONE);
      if (state != ExecutionState::DONE) {
        auto const executorName = boost::core::demangle(typeid(Executor).name());
        THROW_ARANGO_EXCEPTION_FORMAT(
            TRI_ERROR_INTERNAL_AQL,
            "Unexpected result of expectedNumberOfRows in %s", executorName.c_str());
      }
      return {state, nullptr};
    }
    block = engine.itemBlockManager().requestBlock(nrItems, nrRegs);

    return {ExecutionState::HASMORE, block};
  }
};

}  // namespace arangodb::aql

template <class Executor>
std::pair<ExecutionState, SharedAqlItemBlockPtr> ExecutionBlockImpl<Executor>::requestWrappedBlock(
    size_t nrItems, RegisterCount nrRegs) {
  if constexpr (!isNewStyleExecutor<Executor>) {
    static_assert(Executor::Properties::allowsBlockPassthrough == BlockPassthrough::Disable ||
                      !Executor::Properties::inputSizeRestrictsOutputSize,
                  "At most one of Properties::allowsBlockPassthrough or "
                  "Properties::inputSizeRestrictsOutputSize should be true for "
                  "each Executor");
    static_assert((Executor::Properties::allowsBlockPassthrough == BlockPassthrough::Enable) ==
                      hasFetchBlockForPassthrough<Executor>::value,
                  "Executors should implement the method "
                  "fetchBlockForPassthrough() iff "
                  "Properties::allowsBlockPassthrough is true");
  }
  static_assert(
      Executor::Properties::inputSizeRestrictsOutputSize ==
          hasExpectedNumberOfRows<Executor>::value,
      "Executors should implement the method expectedNumberOfRows() iff "
      "Properties::inputSizeRestrictsOutputSize is true");

  constexpr RequestWrappedBlockVariant variant =
      isNewStyleExecutor<Executor>
          ? RequestWrappedBlockVariant::DEFAULT
          : Executor::Properties::allowsBlockPassthrough == BlockPassthrough::Enable
                ? RequestWrappedBlockVariant::PASS_THROUGH
                : Executor::Properties::inputSizeRestrictsOutputSize
                      ? RequestWrappedBlockVariant::INPUTRESTRICTED
                      : RequestWrappedBlockVariant::DEFAULT;

  // Override for spliced subqueries, this optimization does not work there.
  if (isInSplicedSubquery() && variant == RequestWrappedBlockVariant::INPUTRESTRICTED) {
    return RequestWrappedBlock<RequestWrappedBlockVariant::DEFAULT>::run(
#ifdef ARANGODB_ENABLE_MAINTAINER_MODE
        infos(),
#endif
        executor(), *_engine, nrItems, nrRegs);
  }

  return RequestWrappedBlock<variant>::run(
#ifdef ARANGODB_ENABLE_MAINTAINER_MODE
      infos(),
#endif
      executor(), *_engine, nrItems, nrRegs);
}

// TODO: We need to define the size of this block based on Input / Executor / Subquery depth
template <class Executor>
auto ExecutionBlockImpl<Executor>::allocateOutputBlock(AqlCall&& call)
    -> std::unique_ptr<OutputAqlItemRow> {
  if constexpr (Executor::Properties::allowsBlockPassthrough == BlockPassthrough::Enable) {
    SharedAqlItemBlockPtr newBlock{nullptr};
    // Passthrough variant, re-use the block stored in InputRange
    if (!_hasUsedDataRangeBlock) {
      // In the pass through variant we have the contract that we work on a
      // block all or nothing, so if we have used the block once, we cannot use it again
      // however we cannot remove the _lastRange as it may contain additional information.
      newBlock = _lastRange.getBlock();
      _hasUsedDataRangeBlock = true;
    }

    return createOutputRow(newBlock, std::move(call));
  } else {
    // Non-Passthrough variant, we need to allocate the block ourselfs
    size_t blockSize = ExecutionBlock::DefaultBatchSize;
    SharedAqlItemBlockPtr newBlock =
        _engine->itemBlockManager().requestBlock(blockSize, _infos.numberOfOutputRegisters());
    return createOutputRow(newBlock, std::move(call));
  }
}

template <class Executor>
void ExecutionBlockImpl<Executor>::ensureOutputBlock(AqlCall&& call) {
  if (_outputItemRow == nullptr || !_outputItemRow->isInitialized()) {
    _outputItemRow = allocateOutputBlock(std::move(call));
  } else {
    _outputItemRow->setCall(std::move(call));
  }
}

// This cannot return upstream call or shadowrows.
template <class Executor>
auto ExecutionBlockImpl<Executor>::nextState(AqlCall const& call) const -> ExecState {
  if (_executorReturnedDone) {
    return ExecState::FASTFORWARD;
  }
  if (call.getOffset() > 0) {
    // First skip
    return ExecState::SKIP;
  }
  if (call.getLimit() > 0) {
    // Then produce
    return ExecState::PRODUCE;
  }
  if (call.hardLimit == 0) {
    // We reached hardLimit, fast forward
    return ExecState::FASTFORWARD;
  }
  // now we are done.
  return ExecState::DONE;
}

/// @brief request an AqlItemBlock from the memory manager
template <class Executor>
SharedAqlItemBlockPtr ExecutionBlockImpl<Executor>::requestBlock(size_t nrItems,
                                                                 RegisterId nrRegs) {
  return _engine->itemBlockManager().requestBlock(nrItems, nrRegs);
}

//
// FETCHER:  if we have one output row per input row, we can skip
//           directly by just calling the fetcher and see whether
//           it produced any output.
//           With the new architecture we should be able to just skip
//           ahead on the input range, fetching new blocks when necessary
// EXECUTOR: the executor has a specialised skipRowsRange method
//           that will be called to skip
// SUBQUERY_START:
// SUBQUERY_END:
//
enum class SkipRowsRangeVariant {
  FETCHER,
  EXECUTOR,
  SUBQUERY_START,
  SUBQUERY_END
};

// This function is just copy&pasted from above to decide which variant of
// skip is used for which executor.
template <class Executor>
static SkipRowsRangeVariant constexpr skipRowsType() {
  bool constexpr useFetcher =
      Executor::Properties::allowsBlockPassthrough == BlockPassthrough::Enable &&
      !std::is_same_v<Executor, SubqueryExecutor<true>>;

  bool constexpr useExecutor = hasSkipRowsRange<Executor>::value;

  static_assert(!std::is_same_v<Executor, SubqueryExecutor<true>> || hasSkipRowsRange<Executor>::value);

  // ConstFetcher and SingleRowFetcher<BlockPassthrough::Enable> can skip, but
  // it may not be done for modification subqueries.
  static_assert(useFetcher ==
                    (std::is_same_v<typename Executor::Fetcher, ConstFetcher> ||
                     (std::is_same_v<typename Executor::Fetcher, SingleRowFetcher<BlockPassthrough::Enable>> &&
                      !std::is_same<Executor, SubqueryExecutor<true>>::value)),
                "Unexpected fetcher for SkipVariants::FETCHER");

  static_assert(!useFetcher || hasSkipRows<typename Executor::Fetcher>::value,
                "Fetcher is chosen for skipping, but has not skipRows method!");

  static_assert(
      useExecutor ==
          (is_one_of_v<
              Executor, FilterExecutor, ShortestPathExecutor, ReturnExecutor, KShortestPathsExecutor,
<<<<<<< HEAD
              IdExecutor<SingleRowFetcher<BlockPassthrough::Enable>>, IdExecutor<ConstFetcher>,
              HashedCollectExecutor, IndexExecutor, EnumerateCollectionExecutor,
              SubqueryExecutor<true>,
=======
              IdExecutor<SingleRowFetcher<BlockPassthrough::Enable>>, IdExecutor<ConstFetcher>, HashedCollectExecutor,
              IndexExecutor, EnumerateCollectionExecutor, DistinctCollectExecutor, ConstrainedSortExecutor,
>>>>>>> 98c7eb62
#ifdef ARANGODB_USE_GOOGLE_TESTS
              TestLambdaSkipExecutor,
#endif
              ModificationExecutor<AllRowsFetcher, InsertModifier>,
              ModificationExecutor<SingleRowFetcher<BlockPassthrough::Disable>, InsertModifier>,
              ModificationExecutor<AllRowsFetcher, RemoveModifier>,
              ModificationExecutor<SingleRowFetcher<BlockPassthrough::Disable>, RemoveModifier>,
              ModificationExecutor<AllRowsFetcher, UpdateReplaceModifier>,
              ModificationExecutor<SingleRowFetcher<BlockPassthrough::Disable>, UpdateReplaceModifier>,
              ModificationExecutor<AllRowsFetcher, UpsertModifier>,
              ModificationExecutor<SingleRowFetcher<BlockPassthrough::Disable>, UpsertModifier>, TraversalExecutor,
              EnumerateListExecutor, SubqueryStartExecutor, SubqueryEndExecutor, SortedCollectExecutor, LimitExecutor,
              UnsortedGatherExecutor, SortExecutor, IResearchViewExecutor<false, arangodb::iresearch::MaterializeType::NotMaterialize>,
              IResearchViewExecutor<false, arangodb::iresearch::MaterializeType::LateMaterialize>,
              IResearchViewExecutor<false, arangodb::iresearch::MaterializeType::Materialize>,
              IResearchViewExecutor<false, arangodb::iresearch::MaterializeType::NotMaterialize | arangodb::iresearch::MaterializeType::UseStoredValues>,
              IResearchViewExecutor<false, arangodb::iresearch::MaterializeType::LateMaterialize | arangodb::iresearch::MaterializeType::UseStoredValues>,
              IResearchViewExecutor<true, arangodb::iresearch::MaterializeType::NotMaterialize>,
              IResearchViewExecutor<true, arangodb::iresearch::MaterializeType::LateMaterialize>,
              IResearchViewExecutor<true, arangodb::iresearch::MaterializeType::Materialize>,
              IResearchViewExecutor<true, arangodb::iresearch::MaterializeType::NotMaterialize | arangodb::iresearch::MaterializeType::UseStoredValues>,
              IResearchViewExecutor<true, arangodb::iresearch::MaterializeType::LateMaterialize | arangodb::iresearch::MaterializeType::UseStoredValues>,
              IResearchViewMergeExecutor<false, arangodb::iresearch::MaterializeType::NotMaterialize>,
              IResearchViewMergeExecutor<false, arangodb::iresearch::MaterializeType::LateMaterialize>,
              IResearchViewMergeExecutor<false, arangodb::iresearch::MaterializeType::Materialize>,
              IResearchViewMergeExecutor<false, arangodb::iresearch::MaterializeType::NotMaterialize | arangodb::iresearch::MaterializeType::UseStoredValues>,
              IResearchViewMergeExecutor<false, arangodb::iresearch::MaterializeType::LateMaterialize | arangodb::iresearch::MaterializeType::UseStoredValues>,
              IResearchViewMergeExecutor<true, arangodb::iresearch::MaterializeType::NotMaterialize>,
              IResearchViewMergeExecutor<true, arangodb::iresearch::MaterializeType::LateMaterialize>,
              IResearchViewMergeExecutor<true, arangodb::iresearch::MaterializeType::Materialize>,
              IResearchViewMergeExecutor<true, arangodb::iresearch::MaterializeType::NotMaterialize | arangodb::iresearch::MaterializeType::UseStoredValues>,
              IResearchViewMergeExecutor<true, arangodb::iresearch::MaterializeType::LateMaterialize | arangodb::iresearch::MaterializeType::UseStoredValues>,
              TraversalExecutor, EnumerateListExecutor, SubqueryStartExecutor, SubqueryEndExecutor, SortedCollectExecutor,
              LimitExecutor, NoResultsExecutor, SingleRemoteModificationExecutor<IndexTag>, SingleRemoteModificationExecutor<Insert>,
              SingleRemoteModificationExecutor<Remove>, SingleRemoteModificationExecutor<Update>,
              SingleRemoteModificationExecutor<Replace>, SingleRemoteModificationExecutor<Upsert>,
              MaterializeExecutor<RegisterId>, MaterializeExecutor<std::string const&>>),
      "Unexpected executor for SkipVariants::EXECUTOR");

  // The LimitExecutor will not work correctly with SkipVariants::FETCHER!
  static_assert(
      !std::is_same<Executor, LimitExecutor>::value || useFetcher,
      "LimitExecutor needs to implement skipRows() to work correctly");

<<<<<<< HEAD
  static_assert(useExecutor || useFetcher);

  if (useExecutor) {
=======
  static_assert(useExecutor || useFetcher, "no skipping variant available");

  if constexpr (useExecutor) {
>>>>>>> 98c7eb62
    return SkipRowsRangeVariant::EXECUTOR;
  } else {
<<<<<<< HEAD
    //TRI_ASSERT(false);
    //THROW_ARANGO_EXCEPTION(TRI_ERROR_NOT_IMPLEMENTED);
=======
    static_assert(useFetcher);
    return SkipRowsRangeVariant::FETCHER;
>>>>>>> 98c7eb62
  }
}

// Let's do it the C++ way.
template <class T>
struct dependent_false : std::false_type {};

/**
 * @brief Define the variant of FastForward behaviour
 *
 * FULLCOUNT => Call executeSkipRowsRange and report what has been skipped.
 * EXECUTOR => Call executeSkipRowsRange, but do not report what has been skipped.
 *             (This instance is used to make sure Modifications are performed, or stats are correct)
 * FETCHER => Do not bother the Executor, drop all from input, without further reporting
 */
enum class FastForwardVariant { FULLCOUNT, EXECUTOR, FETCHER };

template <class Executor>
static auto fastForwardType(AqlCall const& call, Executor const& e) -> FastForwardVariant {
  if (call.needsFullCount() && call.getOffset() == 0 && call.getLimit() == 0) {
    // Only start fullCount after the original call is fulfilled. Otherwise
    // do fast-forward variant
    TRI_ASSERT(call.hasHardLimit());
    return FastForwardVariant::FULLCOUNT;
  }
  // TODO: We only need to do this is the executor actually require to call.
  // e.g. Modifications will always need to be called. Limit only if it needs to report fullCount
  if constexpr (is_one_of_v<Executor, LimitExecutor,
                            ModificationExecutor<AllRowsFetcher, InsertModifier>,
                            ModificationExecutor<SingleRowFetcher<BlockPassthrough::Disable>, InsertModifier>,
                            ModificationExecutor<AllRowsFetcher, RemoveModifier>,
                            ModificationExecutor<SingleRowFetcher<BlockPassthrough::Disable>, RemoveModifier>,
                            ModificationExecutor<AllRowsFetcher, UpdateReplaceModifier>,
                            ModificationExecutor<SingleRowFetcher<BlockPassthrough::Disable>, UpdateReplaceModifier>,
                            ModificationExecutor<AllRowsFetcher, UpsertModifier>,
                            ModificationExecutor<SingleRowFetcher<BlockPassthrough::Disable>, UpsertModifier>>) {
    return FastForwardVariant::EXECUTOR;
  }
  return FastForwardVariant::FETCHER;
}

template <class Executor>
auto ExecutionBlockImpl<Executor>::executeFetcher(AqlCallStack& stack, size_t const dependency)
    -> std::tuple<ExecutionState, size_t, typename Fetcher::DataRange> {
  // Silence compiler about unused dependency
  (void)dependency;
  if constexpr (isNewStyleExecutor<Executor>) {
    if constexpr (is_one_of_v<Fetcher, MultiDependencySingleRowFetcher>) {
      // TODO: This is a hack to guarantee we have enough space in our range
      //       to fit all inputs, in particular the one executed below
      TRI_ASSERT(dependency < _dependencies.size());
      _lastRange.resizeIfNecessary(ExecutorState::HASMORE, 0, _dependencies.size());

      auto [state, skipped, range] = _rowFetcher.executeForDependency(dependency, stack);

      _lastRange.setDependency(dependency, range);

      return {state, skipped, _lastRange};
    } else {
      return _rowFetcher.execute(stack);
    }
  } else {
    TRI_ASSERT(false);
  }
}

template <class Executor>
auto ExecutionBlockImpl<Executor>::executeProduceRows(typename Fetcher::DataRange& input,
                                                      OutputAqlItemRow& output)
    -> std::tuple<ExecutorState, typename Executor::Stats, AqlCall, size_t> {
  if constexpr (isNewStyleExecutor<Executor>) {
    if constexpr (is_one_of_v<Executor, UnsortedGatherExecutor>) {
      return _executor.produceRows(input, output);
    } else {
      auto [state, stats, call] = _executor.produceRows(input, output);
      return {state, stats, call, 0};
    }
  } else {
    TRI_ASSERT(false);
  }
}

template <class Executor>
auto ExecutionBlockImpl<Executor>::executeSkipRowsRange(typename Fetcher::DataRange& inputRange,
                                                        AqlCall& call)
    -> std::tuple<ExecutorState, typename Executor::Stats, size_t, AqlCall, size_t> {
  if constexpr (isNewStyleExecutor<Executor>) {
    call.skippedRows = 0;
    if constexpr (skipRowsType<Executor>() == SkipRowsRangeVariant::EXECUTOR) {
      if constexpr (is_one_of_v<Executor, UnsortedGatherExecutor>) {
        // If the executor has a method skipRowsRange, to skip outputs.
        // Every non-passthrough executor needs to implement this.
        auto res = _executor.skipRowsRange(inputRange, call);
        _executorReturnedDone = std::get<ExecutorState>(res) == ExecutorState::DONE;
        return res;
      } else {
        auto [state, stats, skipped, localCall] =
            _executor.skipRowsRange(inputRange, call);
        _executorReturnedDone = state == ExecutorState::DONE;
        return {state, stats, skipped, localCall, 0};
      }
    } else if constexpr (skipRowsType<Executor>() == SkipRowsRangeVariant::FETCHER) {
      // If we know that every input row produces exactly one output row (this
      // is a property of the executor), then we can just let the fetcher skip
      // the number of rows that we would like to skip.
      // Returning this will trigger to end in upstream state now, with the
      // call that was handed it.
      static_assert(
          std::is_same_v<typename Executor::Stats, NoStats>,
          "Executors with custom statistics must implement skipRowsRange.");
      return {inputRange.upstreamState(), NoStats{}, 0, call, 0};
    } else {
      static_assert(dependent_false<Executor>::value,
                    "This value of SkipRowsRangeVariant is not supported");
      return std::make_tuple(ExecutorState::DONE, typename Executor::Stats{}, 0, call, 0);
    }
  } else {
    TRI_ASSERT(false);
    return std::make_tuple(ExecutorState::DONE, typename Executor::Stats{}, 0, call, 0);
  }
  // Compiler is unhappy without this.
  return std::make_tuple(ExecutorState::DONE, typename Executor::Stats{}, 0, call, 0);
}

template <>
auto ExecutionBlockImpl<SubqueryStartExecutor>::shadowRowForwarding() -> ExecState {
  TRI_ASSERT(_outputItemRow);
  TRI_ASSERT(_outputItemRow->isInitialized());
  TRI_ASSERT(!_outputItemRow->allRowsUsed());
  if (_lastRange.hasDataRow()) {
    // If we have a dataRow, the executor needs to write it's output.
    // If we get woken up by a dataRow during forwarding of ShadowRows
    // This will return false, and if so we need to call produce instead.
    auto didWrite = _executor.produceShadowRow(_lastRange, *_outputItemRow);
    // The Subquery Start returns DONE after every row.
    // This needs to be resetted as soon as a shadowRow has been produced
    _executorReturnedDone = false;
    if (didWrite) {
      if (_lastRange.hasShadowRow()) {
        // Forward the ShadowRows
        return ExecState::SHADOWROWS;
      }
      // If we have more input,
      // For now we need to return
      // here and cannot start another subquery.
      // We do not know what to do with the next DataRow.
      return ExecState::DONE;
    } else {
      // Woken up after shadowRow forwarding
      // Need to call the Executor
      return ExecState::CHECKCALL;
    }
  } else {
    // Need to forward the ShadowRows
    auto const& [state, shadowRow] = _lastRange.nextShadowRow();
    TRI_ASSERT(shadowRow.isInitialized());
    _outputItemRow->increaseShadowRowDepth(shadowRow);
    TRI_ASSERT(_outputItemRow->produced());
    _outputItemRow->advanceRow();

    if (_lastRange.hasShadowRow()) {
      return ExecState::SHADOWROWS;
    }
    // If we do not have more shadowRows
    // we need to return.
    return ExecState::DONE;
  }
}

template <>
auto ExecutionBlockImpl<SubqueryEndExecutor>::shadowRowForwarding() -> ExecState {
  TRI_ASSERT(_outputItemRow);
  TRI_ASSERT(_outputItemRow->isInitialized());
  TRI_ASSERT(!_outputItemRow->allRowsUsed());
  if (!_lastRange.hasShadowRow()) {
    // We got back without a ShadowRow in the LastRange
    // Let client call again
    return ExecState::DONE;
  }
  auto const& [state, shadowRow] = _lastRange.nextShadowRow();
  TRI_ASSERT(shadowRow.isInitialized());
  bool didConsume = false;
  if (shadowRow.isRelevant()) {
    // We need to consume the row, and write the Aggregate to it.
    _executor.consumeShadowRow(shadowRow, *_outputItemRow);
    didConsume = true;
    // we need to reset the ExecutorHasReturnedDone, it will
    // return done after every subquery is fully collected.
    _executorReturnedDone = false;
  } else {
    _outputItemRow->decreaseShadowRowDepth(shadowRow);
  }

  TRI_ASSERT(_outputItemRow->produced());
  _outputItemRow->advanceRow();

  if (state == ExecutorState::DONE) {
    // We have consumed everything, we are
    // Done with this query
    return ExecState::DONE;
  } else if (_lastRange.hasDataRow()) {
    // Multiple concatenated Subqueries
    // This case is disallowed for now, as we do not know the
    // look-ahead call
    TRI_ASSERT(false);
    // If we would know we could now go into a continue with next subquery
    // state.
    return ExecState::DONE;
  } else if (_lastRange.hasShadowRow()) {
    // We still have shadowRows, we
    // need to forward them
    return ExecState::SHADOWROWS;
  } else {
    if (didConsume) {
      // We did only consume the input
      // ask upstream
      return ExecState::CHECKCALL;
    }
    // End of input, we are done for now
    // Need to call again
    return ExecState::DONE;
  }
}

template <class Executor>
auto ExecutionBlockImpl<Executor>::shadowRowForwarding() -> ExecState {
  TRI_ASSERT(_outputItemRow);
  TRI_ASSERT(_outputItemRow->isInitialized());
  TRI_ASSERT(!_outputItemRow->allRowsUsed());
  if (!_lastRange.hasShadowRow()) {
    // We got back without a ShadowRow in the LastRange
    // Let client call again
    return ExecState::DONE;
  }

  auto const& [state, shadowRow] = _lastRange.nextShadowRow();
  TRI_ASSERT(shadowRow.isInitialized());

  _outputItemRow->copyRow(shadowRow);

  if (shadowRow.isRelevant()) {
    LOG_QUERY("6d337", DEBUG) << printTypeInfo() << " init executor.";
    // We found a relevant shadow Row.
    // We need to reset the Executor
    resetExecutor();
  }

  TRI_ASSERT(_outputItemRow->produced());
  _outputItemRow->advanceRow();

  if (state == ExecutorState::DONE) {
    // We have consumed everything, we are
    // Done with this query
    return ExecState::DONE;
  } else if (_lastRange.hasDataRow()) {
    // Multiple concatenated Subqueries
    // This case is disallowed for now, as we do not know the
    // look-ahead call
    TRI_ASSERT(false);
    // If we would know we could now go into a continue with next subquery
    // state.
    return ExecState::DONE;
  } else if (_lastRange.hasShadowRow()) {
    // We still have shadowRows, we
    // need to forward them
    return ExecState::SHADOWROWS;
  } else {
    // End of input, we are done for now
    // Need to call again
    return ExecState::DONE;
  }
}

template <class Executor>
auto ExecutionBlockImpl<Executor>::executeFastForward(typename Fetcher::DataRange& inputRange,
                                                      AqlCall& clientCall)
    -> std::tuple<ExecutorState, typename Executor::Stats, size_t, AqlCall, size_t> {
  TRI_ASSERT(isNewStyleExecutor<Executor>);
  if constexpr (std::is_same_v<Executor, SubqueryStartExecutor>) {
    if (clientCall.needsFullCount() && clientCall.getOffset() == 0 &&
        clientCall.getLimit() == 0) {
      // We can savely call skipRows.
      // It will not report anything if the row is already consumed
      return executeSkipRowsRange(_lastRange, clientCall);
    }
    // Do not fastForward anything, the Subquery start will handle it by itself
    return {ExecutorState::DONE, NoStats{}, 0, AqlCall{}, 0};
  }
  auto type = fastForwardType(clientCall, _executor);

  switch (type) {
    case FastForwardVariant::FULLCOUNT:
    case FastForwardVariant::EXECUTOR: {
      LOG_QUERY("cb135", DEBUG) << printTypeInfo() << " apply full count.";
      auto [state, stats, skippedLocal, call, dependency] =
          executeSkipRowsRange(_lastRange, clientCall);
      _requestedDependency = dependency;

      if (type == FastForwardVariant::EXECUTOR) {
        // We do not report the skip
        skippedLocal = 0;
      }

      if constexpr (is_one_of_v<DataRange, AqlItemBlockInputMatrix, MultiAqlItemBlockInputRange>) {
        // The executor will have used all Rows.
        // However we need to drop them from the input
        // here.
        inputRange.skipAllRemainingDataRows();
      }

      return {state, stats, skippedLocal, call, dependency};
    }
    case FastForwardVariant::FETCHER: {
      LOG_QUERY("fa327", DEBUG) << printTypeInfo() << " bypass unused rows.";
      _requestedDependency = inputRange.skipAllRemainingDataRows();
      AqlCall call{};
      call.hardLimit = 0;

      // TODO We have to ask all dependencies to go forward to the next shadow row
      if constexpr (std::is_same_v<DataRange, MultiAqlItemBlockInputRange>) {
        return {inputRange.upstreamState(_requestedDependency),
                typename Executor::Stats{}, 0, call, _requestedDependency};
      } else {
        return {inputRange.upstreamState(), typename Executor::Stats{}, 0, call,
                _requestedDependency};
      }
    }
  }
  // Unreachable
  TRI_ASSERT(false);
  THROW_ARANGO_EXCEPTION(TRI_ERROR_INTERNAL_AQL);
}

/**
 * @brief This is the central function of an executor, and it acts like a
 * coroutine: It can be called multiple times and keeps state across
 * calls.
 *
 * The intended behaviour of this function is best described in terms of
 * a state machine; the possible states are the ExecStates
 * SKIP, PRODUCE, FASTFORWARD, UPSTREAM, SHADOWROWS, DONE
 *
 * SKIP       skipping rows. How rows are skipped is determined by
 *            the Executor that is used. See SkipVariants
 * PRODUCE    calls produceRows of the executor
 * FASTFORWARD again skipping rows, will count skipped rows, if fullCount is requested.
 * UPSTREAM   fetches rows from the upstream executor(s) to be processed by
 *            our executor.
 * SHADOWROWS process any shadow rows
 * DONE       processing of one output is done. We did handle offset / limit / fullCount without crossing BatchSize limits.
 *            This state does not indicate that we are DONE with all input, we are just done with one walk through this statemachine.
 *
 * We progress within the states in the following way:
 *   There is a nextState method that determines the next state based on the call, it can only lead to:
 *   SKIP, PRODUCE, FASTFORWAD, DONE
 *
 *   On the first call we will use nextState to get to our starting point.
 *   After any of SKIP, PRODUCE,, FASTFORWAD, DONE We either go to
 *   1. FASTFORWARD (if executor is done)
 *   2. DONE (if output is full)
 *   3. UPSTREAM if executor has More, (Invariant: input fully consumed)
 *   4. NextState (if none of the above applies)
 *
 *   From SHADOWROWS we can only go to DONE
 *   From UPSTREAM we go to NextState.
 *
 * @tparam Executor The Executor that will implement the logic of what needs to happen to the data
 * @param stack The call stack of lower levels
 * @return std::tuple<ExecutionState, size_t, SharedAqlItemBlockPtr>
 *        ExecutionState: WAITING -> We wait for IO, secure state, return you will be called again
 *        ExecutionState: HASMORE -> We still have data
 *        ExecutionState: DONE -> We do not have any more data, do never call again
 *        size_t -> Amount of documents skipped within this one call. (contains offset and fullCount)
 *        SharedAqlItemBlockPtr -> The resulting data
 */
template <class Executor>
std::tuple<ExecutionState, size_t, SharedAqlItemBlockPtr>
ExecutionBlockImpl<Executor>::executeWithoutTrace(AqlCallStack stack) {
  if constexpr (isNewStyleExecutor<Executor>) {
    if (!stack.isRelevant()) {
      LOG_QUERY("bf029", DEBUG) << "subquery bypassing executor " << printBlockInfo();
      // We are bypassing subqueries.
      // This executor is not allowed to perform actions
      // However we need to maintain the upstream state.
      size_t skippedLocal = 0;
      typename Fetcher::DataRange bypassedRange{ExecutorState::HASMORE};
      std::tie(_upstreamState, skippedLocal, bypassedRange) =
          executeFetcher(stack, _requestedDependency);
      return {_upstreamState, skippedLocal, bypassedRange.getBlock()};
    }

    AqlCall clientCall = stack.popCall();
    ExecutorState localExecutorState = ExecutorState::DONE;

    TRI_ASSERT(!(clientCall.getOffset() == 0 && clientCall.softLimit == AqlCall::Limit{0}));
    TRI_ASSERT(!(clientCall.hasSoftLimit() && clientCall.fullCount));
    TRI_ASSERT(!(clientCall.hasSoftLimit() && clientCall.hasHardLimit()));

    // We can only have returned the following internal states
    TRI_ASSERT(_execState == ExecState::CHECKCALL || _execState == ExecState::SHADOWROWS ||
               _execState == ExecState::UPSTREAM);
    // Skip can only be > 0 if we are in upstream cases.
    TRI_ASSERT(_skipped == 0 || _execState == ExecState::UPSTREAM);

    if constexpr (std::is_same_v<Executor, SubqueryEndExecutor>) {
      // TODO: implement forwarding of SKIP properly:
      // We need to modify the execute API to instead return a vector of skipped
      // values.
      // Then we can simply push a skip on the Stack here and let it forward.
      // In case of a modifaction we need to NOT forward a skip, but instead do
      // a limit := limit + offset call and a hardLimit 0 call on top of the stack.
      TRI_ASSERT(!clientCall.needSkipMore());

      // In subqeryEndExecutor we actually manage two calls.
      // The clientClient is defined of what will go into the Executor.
      // on SubqueryEnd this call is generated based on the call from downstream
      stack.pushCall(std::move(clientCall));
      // TODO: Implement different kind of calls we need to inject into Executor
      // based on modification, or on forwarding.
      // FOr now use a fetchUnlimited Call always
      clientCall = AqlCall{};
    }
    if (_execState == ExecState::UPSTREAM) {
      // We have been in waiting state.
      // We may have local work on the original call.
      // The client does not have the right to change her
      // mind just because we told her to hold the line.

      // The client cannot request less data!
      TRI_ASSERT(_clientRequest.getOffset() <= clientCall.getOffset());
      TRI_ASSERT(_clientRequest.getLimit() <= clientCall.getLimit());
      TRI_ASSERT(_clientRequest.needsFullCount() == clientCall.needsFullCount());
      clientCall = _clientRequest;
    }

    auto returnToState = ExecState::CHECKCALL;

    LOG_QUERY("007ac", DEBUG) << "starting statemachine of executor " << printBlockInfo();
    while (_execState != ExecState::DONE) {
      switch (_execState) {
        case ExecState::CHECKCALL: {
          LOG_QUERY("cfe46", DEBUG)
              << printTypeInfo() << " determine next action on call " << clientCall;
          _execState = nextState(clientCall);
          break;
        }
        case ExecState::SKIP: {
#ifdef ARANGODB_ENABLE_MAINTAINER_MODE
          size_t offsetBefore = clientCall.getOffset();
          TRI_ASSERT(offsetBefore > 0);
          size_t canPassFullcount =
              clientCall.getLimit() == 0 && clientCall.needsFullCount();
#endif
          LOG_QUERY("1f786", DEBUG) << printTypeInfo() << " call skipRows " << clientCall;
          auto [state, stats, skippedLocal, call, dependency] =
              executeSkipRowsRange(_lastRange, clientCall);
          _requestedDependency = dependency;
#ifdef ARANGODB_ENABLE_MAINTAINER_MODE
          // Assertion: We did skip 'skippedLocal' documents here.
          // This means that they have to be removed from
          // clientCall.getOffset() This has to be done by the Executor
          // calling call.didSkip() accordingly. The LIMIT executor with a
          // LIMIT of 0 can also bypass fullCount here, even if callLimit > 0
          if (canPassFullcount || std::is_same_v<Executor, LimitExecutor>) {
            // In this case we can first skip. But straight after continue with fullCount, so we might skip more
            TRI_ASSERT(clientCall.getOffset() + skippedLocal >= offsetBefore);
            if (clientCall.getOffset() + skippedLocal > offsetBefore) {
              // First need to count down offset.
              TRI_ASSERT(clientCall.getOffset() == 0);
            }
          } else {
            TRI_ASSERT(clientCall.getOffset() + skippedLocal == offsetBefore);
          }
#endif
          localExecutorState = state;
          _skipped += skippedLocal;
          _engine->_stats += stats;
          // The execute might have modified the client call.
          if (state == ExecutorState::DONE) {
            _execState = ExecState::FASTFORWARD;
          } else if (clientCall.getOffset() > 0) {
            TRI_ASSERT(_upstreamState != ExecutionState::DONE);
            // We need to request more
            _upstreamRequest = call;
            _execState = ExecState::UPSTREAM;
          } else {
            // We are done with skipping. Skip is not allowed to request more
            _execState = ExecState::CHECKCALL;
          }
          break;
        }
        case ExecState::PRODUCE: {
          // Make sure there's a block allocated and set
          // the call
          TRI_ASSERT(clientCall.getLimit() > 0);

          LOG_QUERY("1f786", DEBUG) << printTypeInfo() << " call produceRows " << clientCall;
          if (outputIsFull()) {
            // We need to be able to write data
            // But maybe the existing block is full here
            // Then we need to wake up again.
            // However the client might decide on a different
            // call, so we do not record this position
            _execState = ExecState::DONE;
            break;
          }
          if constexpr (std::is_same_v<Executor, SubqueryEndExecutor>) {
            TRI_ASSERT(!stack.empty());
            AqlCall const& subqueryCall = stack.peek();
            AqlCall copyCall = subqueryCall;
            ensureOutputBlock(std::move(copyCall));
          } else {
            ensureOutputBlock(std::move(clientCall));
          }
          TRI_ASSERT(_outputItemRow);
          TRI_ASSERT(!_executorReturnedDone);

          // Execute getSome
          auto const [state, stats, call, dependency] =
              executeProduceRows(_lastRange, *_outputItemRow);
          // TODO: Check
          _requestedDependency = dependency;
          _executorReturnedDone = state == ExecutorState::DONE;
          _engine->_stats += stats;
          localExecutorState = state;

          if constexpr (!std::is_same_v<Executor, SubqueryEndExecutor>) {
            // But only do this if we are not subquery.
            clientCall = _outputItemRow->getClientCall();
          }

          if (state == ExecutorState::DONE) {
            _execState = ExecState::FASTFORWARD;
          } else if ((Executor::Properties::allowsBlockPassthrough == BlockPassthrough::Enable ||
                      clientCall.getLimit() > 0) &&
                     outputIsFull()) {
            // In pass through variant we need to stop whenever the block is full.
            // In all other branches only if the client Still needs more data.
            _execState = ExecState::DONE;
            break;
          } else if (clientCall.getLimit() > 0 && !lastRangeHasDataRow()) {
            TRI_ASSERT(_upstreamState != ExecutionState::DONE);
            // We need to request more
            _upstreamRequest = call;
            _execState = ExecState::UPSTREAM;
          } else {
            // We are done with producing. Produce is not allowed to request more
            _execState = ExecState::CHECKCALL;
          }
          break;
        }
        case ExecState::FASTFORWARD: {
          LOG_QUERY("96e2c", DEBUG)
              << printTypeInfo() << " all produced, fast forward to end up (sub-)query.";
          auto [state, stats, skippedLocal, call, dependency] =
              executeFastForward(_lastRange, clientCall);

          _requestedDependency = dependency;
          _skipped += skippedLocal;
          _engine->_stats += stats;
          localExecutorState = state;

          if (state == ExecutorState::DONE) {
            if (!_lastRange.hasShadowRow() && !_lastRange.hasDataRow()) {
              _execState = ExecState::DONE;
            } else {
              _execState = ExecState::SHADOWROWS;
            }
          } else {
            // We need to request more
            _upstreamRequest = call;
            _execState = ExecState::UPSTREAM;
          }
          break;
        }
        case ExecState::UPSTREAM: {
          LOG_QUERY("488de", DEBUG)
              << printTypeInfo() << " request dependency " << _upstreamRequest;
          // If this triggers the executors produceRows function has returned
          // HASMORE even if it knew that upstream has no further rows.
          TRI_ASSERT(_upstreamState != ExecutionState::DONE);
          // We need to make sure _lastRange is all used
          TRI_ASSERT(!lastRangeHasDataRow());
          TRI_ASSERT(!_lastRange.hasShadowRow());
          size_t skippedLocal = 0;

#ifdef ARANGODB_ENABLE_MAINTAINER_MODE
          size_t subqueryLevelBefore = stack.subqueryLevel();
#endif
          // If we are SubqueryStart, we remove the top element of the stack
          // which belongs to the subquery enclosed by this
          // SubqueryStart and the partnered SubqueryEnd by *not*
          // pushing the upstream request.
          if constexpr (!std::is_same_v<Executor, SubqueryStartExecutor>) {
            auto callCopy = _upstreamRequest;
            stack.pushCall(std::move(callCopy));
          }

          std::tie(_upstreamState, skippedLocal, _lastRange) =
              executeFetcher(stack, _requestedDependency);

          if constexpr (std::is_same_v<Executor, SubqueryStartExecutor>) {
            // Do not pop the call, we did not put it on.
            // However we need it for accounting later.
          } else {
            // As the stack is copied into the fetcher, we need to pop off our call again.
            // If we use other datastructures or moving we may hand over ownership of the stack here
            // instead and no popCall is necessary.
            stack.popCall();
          }

#ifdef ARANGODB_ENABLE_MAINTAINER_MODE
          TRI_ASSERT(subqueryLevelBefore == stack.subqueryLevel());
#endif
          if (_upstreamState == ExecutionState::WAITING) {
            // We need to persist the old call before we return.
            // We might have some local accounting to this call.
            _clientRequest = clientCall;
            // We do not return anything in WAITING state, also NOT skipped.
            return {_upstreamState, 0, nullptr};
          }
          if constexpr (Executor::Properties::allowsBlockPassthrough ==
                        BlockPassthrough::Enable) {
            // We have a new range, passthrough can use this range.
            _hasUsedDataRangeBlock = false;
          }
          if constexpr (skipRowsType<Executor>() == SkipRowsRangeVariant::FETCHER) {
            _skipped += skippedLocal;
            // We skipped through passthrough, so count that a skip was solved.
            clientCall.didSkip(skippedLocal);
          }
          if (_lastRange.hasShadowRow() && !_lastRange.peekShadowRow().isRelevant()) {
            _execState = ExecState::SHADOWROWS;
          } else {
            _execState = ExecState::CHECKCALL;
          }
          break;
        }
        case ExecState::SHADOWROWS: {
          // We only get Called with something in the input.
          TRI_ASSERT(_lastRange.hasShadowRow() || _lastRange.hasDataRow());
          LOG_QUERY("7c63c", DEBUG)
              << printTypeInfo() << " (sub-)query completed. Move ShadowRows.";

          // TODO: Check if we can have the situation that we are between two shadow rows here.
          // E.g. LastRow is relevant shadowRow. NextRow is non-relevant shadowRow.
          // NOTE: I do not think this is an issue, as the Executor will always say that it cannot do anything with
          // an empty input. Only exception might be COLLECT COUNT.

          if (outputIsFull()) {
            // We need to be able to write data
            // But maybe the existing block is full here
            // Then we need to wake up again here.
            returnToState = ExecState::SHADOWROWS;
            _execState = ExecState::DONE;
            break;
          }
          if constexpr (std::is_same_v<Executor, SubqueryEndExecutor>) {
            TRI_ASSERT(!stack.empty());
            AqlCall const& subqueryCall = stack.peek();
            AqlCall copyCall = subqueryCall;
            ensureOutputBlock(std::move(copyCall));
          } else {
            ensureOutputBlock(std::move(clientCall));
          }

          TRI_ASSERT(!_outputItemRow->allRowsUsed());

          // This may write one or more rows.
          _execState = shadowRowForwarding();
          if constexpr (!std::is_same_v<Executor, SubqueryEndExecutor>) {
            // Produce might have modified the clientCall
            // But only do this if we are not subquery.
            clientCall = _outputItemRow->getClientCall();
          }
          break;
        }
        default:
          // unreachable
          TRI_ASSERT(false);
          THROW_ARANGO_EXCEPTION(TRI_ERROR_INTERNAL_AQL);
      }
    }
    LOG_QUERY("80c24", DEBUG) << printBlockInfo() << " local statemachine done. Return now.";
    // If we do not have an output, we simply return a nullptr here.
    auto outputBlock = _outputItemRow != nullptr ? _outputItemRow->stealBlock()
                                                 : SharedAqlItemBlockPtr{nullptr};
    // We are locally done with our output.
    // Next time we need to check the client call again
    _execState = returnToState;
    // This is not strictly necessary here, as we shouldn't be called again
    // after DONE.
    _outputItemRow.reset();

    // We return skipped here, reset member
    size_t skipped = _skipped;
    _skipped = 0;
    if (localExecutorState == ExecutorState::HASMORE ||
        _lastRange.hasDataRow() || _lastRange.hasShadowRow()) {
      // We have skipped or/and return data, otherwise we cannot return HASMORE
      TRI_ASSERT(skipped > 0 || (outputBlock != nullptr && outputBlock->numEntries() > 0));
      return {ExecutionState::HASMORE, skipped, std::move(outputBlock)};
    }
    // We must return skipped and/or data when reportingHASMORE
    TRI_ASSERT(_upstreamState != ExecutionState::HASMORE ||
               (skipped > 0 || (outputBlock != nullptr && outputBlock->numEntries() > 0)));
    return {_upstreamState, skipped, std::move(outputBlock)};
  } else {
    // TODO this branch must never be taken with an executor that has not been
    //      converted yet
    TRI_ASSERT(false);
    THROW_ARANGO_EXCEPTION(TRI_ERROR_NOT_IMPLEMENTED);
  }
}

template <class Executor>
void ExecutionBlockImpl<Executor>::resetExecutor() {
  // cppcheck-suppress unreadVariable
  constexpr bool customInit = hasInitializeCursor<Executor>::value;
  // IndexExecutor and EnumerateCollectionExecutor have initializeCursor
  // implemented, so assert this implementation is used.
  static_assert(!std::is_same<Executor, EnumerateCollectionExecutor>::value || customInit,
                "EnumerateCollectionExecutor is expected to implement a custom "
                "initializeCursor method!");
  static_assert(!std::is_same<Executor, IndexExecutor>::value || customInit,
                "IndexExecutor is expected to implement a custom "
                "initializeCursor method!");
  static_assert(!std::is_same<Executor, DistinctCollectExecutor>::value || customInit,
                "DistinctCollectExecutor is expected to implement a custom "
                "initializeCursor method!");
  InitializeCursor<customInit>::init(_executor, _rowFetcher, _infos);
  _executorReturnedDone = false;
}

template <class Executor>
ExecutionState ExecutionBlockImpl<Executor>::fetchShadowRowInternal() {
  TRI_ASSERT(_state == InternalState::FETCH_SHADOWROWS);
  TRI_ASSERT(!_outputItemRow->isFull());
  ExecutionState state = ExecutionState::HASMORE;
  ShadowAqlItemRow shadowRow{CreateInvalidShadowRowHint{}};
  // TODO: Add lazy evaluation in case of LIMIT "lying" on done
  std::tie(state, shadowRow) = _rowFetcher.fetchShadowRow();
  if (state == ExecutionState::WAITING) {
    TRI_ASSERT(!shadowRow.isInitialized());
    return state;
  }

  if (state == ExecutionState::DONE) {
    _state = InternalState::DONE;
  }
  if (shadowRow.isInitialized()) {
    _outputItemRow->copyRow(shadowRow);
    TRI_ASSERT(_outputItemRow->produced());
    _outputItemRow->advanceRow();
  } else {
    if (_state != InternalState::DONE) {
      _state = InternalState::FETCH_DATA;
      resetExecutor();
    }
  }
  return state;
}

template <class Executor>
auto ExecutionBlockImpl<Executor>::outputIsFull() const noexcept -> bool {
  return _outputItemRow != nullptr && _outputItemRow->isInitialized() &&
         _outputItemRow->allRowsUsed();
}

// TODO: remove again
template <class Executor>
auto ExecutionBlockImpl<Executor>::lastRangeHasDataRow() const -> bool {
  return _lastRange.hasDataRow();
}

template <>
template <>
RegisterId ExecutionBlockImpl<IdExecutor<SingleRowFetcher<BlockPassthrough::Enable>>>::getOutputRegisterId() const
    noexcept {
  return _infos.getOutputRegister();
}

template class ::arangodb::aql::ExecutionBlockImpl<CalculationExecutor<CalculationType::Condition>>;
template class ::arangodb::aql::ExecutionBlockImpl<CalculationExecutor<CalculationType::Reference>>;
template class ::arangodb::aql::ExecutionBlockImpl<CalculationExecutor<CalculationType::V8Condition>>;
template class ::arangodb::aql::ExecutionBlockImpl<ConstrainedSortExecutor>;
template class ::arangodb::aql::ExecutionBlockImpl<CountCollectExecutor>;
template class ::arangodb::aql::ExecutionBlockImpl<DistinctCollectExecutor>;
template class ::arangodb::aql::ExecutionBlockImpl<EnumerateCollectionExecutor>;
template class ::arangodb::aql::ExecutionBlockImpl<EnumerateListExecutor>;
template class ::arangodb::aql::ExecutionBlockImpl<FilterExecutor>;
template class ::arangodb::aql::ExecutionBlockImpl<HashedCollectExecutor>;

template class ::arangodb::aql::ExecutionBlockImpl<IResearchViewExecutor<false, arangodb::iresearch::MaterializeType::NotMaterialize>>;
template class ::arangodb::aql::ExecutionBlockImpl<IResearchViewExecutor<false, arangodb::iresearch::MaterializeType::LateMaterialize>>;
template class ::arangodb::aql::ExecutionBlockImpl<IResearchViewExecutor<false, arangodb::iresearch::MaterializeType::Materialize>>;
template class ::arangodb::aql::ExecutionBlockImpl<
    IResearchViewExecutor<false, arangodb::iresearch::MaterializeType::NotMaterialize | arangodb::iresearch::MaterializeType::UseStoredValues>>;
template class ::arangodb::aql::ExecutionBlockImpl<
    IResearchViewExecutor<false, arangodb::iresearch::MaterializeType::LateMaterialize | arangodb::iresearch::MaterializeType::UseStoredValues>>;
template class ::arangodb::aql::ExecutionBlockImpl<IResearchViewExecutor<true, arangodb::iresearch::MaterializeType::NotMaterialize>>;
template class ::arangodb::aql::ExecutionBlockImpl<IResearchViewExecutor<true, arangodb::iresearch::MaterializeType::LateMaterialize>>;
template class ::arangodb::aql::ExecutionBlockImpl<IResearchViewExecutor<true, arangodb::iresearch::MaterializeType::Materialize>>;
template class ::arangodb::aql::ExecutionBlockImpl<
    IResearchViewExecutor<true, arangodb::iresearch::MaterializeType::NotMaterialize | arangodb::iresearch::MaterializeType::UseStoredValues>>;
template class ::arangodb::aql::ExecutionBlockImpl<
    IResearchViewExecutor<true, arangodb::iresearch::MaterializeType::LateMaterialize | arangodb::iresearch::MaterializeType::UseStoredValues>>;
template class ::arangodb::aql::ExecutionBlockImpl<IResearchViewMergeExecutor<false, arangodb::iresearch::MaterializeType::NotMaterialize>>;
template class ::arangodb::aql::ExecutionBlockImpl<IResearchViewMergeExecutor<false, arangodb::iresearch::MaterializeType::LateMaterialize>>;
template class ::arangodb::aql::ExecutionBlockImpl<IResearchViewMergeExecutor<false, arangodb::iresearch::MaterializeType::Materialize>>;
template class ::arangodb::aql::ExecutionBlockImpl<IResearchViewMergeExecutor<
    false, arangodb::iresearch::MaterializeType::NotMaterialize | arangodb::iresearch::MaterializeType::UseStoredValues>>;
template class ::arangodb::aql::ExecutionBlockImpl<IResearchViewMergeExecutor<
    false, arangodb::iresearch::MaterializeType::LateMaterialize | arangodb::iresearch::MaterializeType::UseStoredValues>>;
template class ::arangodb::aql::ExecutionBlockImpl<IResearchViewMergeExecutor<true, arangodb::iresearch::MaterializeType::NotMaterialize>>;
template class ::arangodb::aql::ExecutionBlockImpl<IResearchViewMergeExecutor<true, arangodb::iresearch::MaterializeType::LateMaterialize>>;
template class ::arangodb::aql::ExecutionBlockImpl<IResearchViewMergeExecutor<true, arangodb::iresearch::MaterializeType::Materialize>>;
template class ::arangodb::aql::ExecutionBlockImpl<IResearchViewMergeExecutor<
    true, arangodb::iresearch::MaterializeType::NotMaterialize | arangodb::iresearch::MaterializeType::UseStoredValues>>;
template class ::arangodb::aql::ExecutionBlockImpl<IResearchViewMergeExecutor<
    true, arangodb::iresearch::MaterializeType::LateMaterialize | arangodb::iresearch::MaterializeType::UseStoredValues>>;

template class ::arangodb::aql::ExecutionBlockImpl<IdExecutor<ConstFetcher>>;
template class ::arangodb::aql::ExecutionBlockImpl<IdExecutor<SingleRowFetcher<BlockPassthrough::Enable>>>;
template class ::arangodb::aql::ExecutionBlockImpl<IndexExecutor>;
template class ::arangodb::aql::ExecutionBlockImpl<LimitExecutor>;

// IndexTag, Insert, Remove, Update,Replace, Upsert are only tags for this one
template class ::arangodb::aql::ExecutionBlockImpl<SingleRemoteModificationExecutor<IndexTag>>;
template class ::arangodb::aql::ExecutionBlockImpl<SingleRemoteModificationExecutor<Insert>>;
template class ::arangodb::aql::ExecutionBlockImpl<SingleRemoteModificationExecutor<Remove>>;
template class ::arangodb::aql::ExecutionBlockImpl<SingleRemoteModificationExecutor<Update>>;
template class ::arangodb::aql::ExecutionBlockImpl<SingleRemoteModificationExecutor<Replace>>;
template class ::arangodb::aql::ExecutionBlockImpl<SingleRemoteModificationExecutor<Upsert>>;

template class ::arangodb::aql::ExecutionBlockImpl<NoResultsExecutor>;
template class ::arangodb::aql::ExecutionBlockImpl<ReturnExecutor>;
template class ::arangodb::aql::ExecutionBlockImpl<ShortestPathExecutor>;
template class ::arangodb::aql::ExecutionBlockImpl<KShortestPathsExecutor>;
template class ::arangodb::aql::ExecutionBlockImpl<SortedCollectExecutor>;
template class ::arangodb::aql::ExecutionBlockImpl<SortExecutor>;
template class ::arangodb::aql::ExecutionBlockImpl<SubqueryEndExecutor>;
template class ::arangodb::aql::ExecutionBlockImpl<SubqueryExecutor<true>>;
template class ::arangodb::aql::ExecutionBlockImpl<SubqueryExecutor<false>>;
template class ::arangodb::aql::ExecutionBlockImpl<SubqueryStartExecutor>;
template class ::arangodb::aql::ExecutionBlockImpl<TraversalExecutor>;
template class ::arangodb::aql::ExecutionBlockImpl<SortingGatherExecutor>;
template class ::arangodb::aql::ExecutionBlockImpl<ParallelUnsortedGatherExecutor>;
template class ::arangodb::aql::ExecutionBlockImpl<UnsortedGatherExecutor>;

template class ::arangodb::aql::ExecutionBlockImpl<MaterializeExecutor<RegisterId>>;
template class ::arangodb::aql::ExecutionBlockImpl<MaterializeExecutor<std::string const&>>;

template class ::arangodb::aql::ExecutionBlockImpl<ModificationExecutor<AllRowsFetcher, InsertModifier>>;
template class ::arangodb::aql::ExecutionBlockImpl<ModificationExecutor<SingleRowFetcher<BlockPassthrough::Disable>, InsertModifier>>;
template class ::arangodb::aql::ExecutionBlockImpl<ModificationExecutor<AllRowsFetcher, RemoveModifier>>;
template class ::arangodb::aql::ExecutionBlockImpl<ModificationExecutor<SingleRowFetcher<BlockPassthrough::Disable>, RemoveModifier>>;
template class ::arangodb::aql::ExecutionBlockImpl<ModificationExecutor<AllRowsFetcher, UpdateReplaceModifier>>;
template class ::arangodb::aql::ExecutionBlockImpl<ModificationExecutor<SingleRowFetcher<BlockPassthrough::Disable>, UpdateReplaceModifier>>;
template class ::arangodb::aql::ExecutionBlockImpl<ModificationExecutor<AllRowsFetcher, UpsertModifier>>;
template class ::arangodb::aql::ExecutionBlockImpl<ModificationExecutor<SingleRowFetcher<BlockPassthrough::Disable>, UpsertModifier>>;<|MERGE_RESOLUTION|>--- conflicted
+++ resolved
@@ -136,19 +136,11 @@
 template <typename Executor>
 constexpr bool isNewStyleExecutor = is_one_of_v<
     Executor, FilterExecutor, SortedCollectExecutor, IdExecutor<ConstFetcher>,
-<<<<<<< HEAD
-    IdExecutor<SingleRowFetcher<BlockPassthrough::Enable>>, ReturnExecutor, IndexExecutor, EnumerateCollectionExecutor,
+    IdExecutor<SingleRowFetcher<BlockPassthrough::Enable>>, ReturnExecutor, DistinctCollectExecutor, IndexExecutor, EnumerateCollectionExecutor,
     SubqueryExecutor<true>, SubqueryExecutor<false>,
-    /*
-                    CalculationExecutor<CalculationType::Condition>, CalculationExecutor<CalculationType::Reference>,
-                    CalculationExecutor<CalculationType::V8Condition>,*/
-    HashedCollectExecutor,
-=======
-    IdExecutor<SingleRowFetcher<BlockPassthrough::Enable>>, ReturnExecutor, DistinctCollectExecutor, IndexExecutor, EnumerateCollectionExecutor,
     // TODO: re-enable after new subquery end & start are implemented
     // CalculationExecutor<CalculationType::Condition>, CalculationExecutor<CalculationType::Reference>, CalculationExecutor<CalculationType::V8Condition>,
     HashedCollectExecutor, ConstrainedSortExecutor,
->>>>>>> 98c7eb62
 #ifdef ARANGODB_USE_GOOGLE_TESTS
     TestLambdaExecutor,
     TestLambdaSkipExecutor,  // we need one after these to avoid compile errors in non-test mode
@@ -1133,14 +1125,9 @@
       useExecutor ==
           (is_one_of_v<
               Executor, FilterExecutor, ShortestPathExecutor, ReturnExecutor, KShortestPathsExecutor,
-<<<<<<< HEAD
-              IdExecutor<SingleRowFetcher<BlockPassthrough::Enable>>, IdExecutor<ConstFetcher>,
-              HashedCollectExecutor, IndexExecutor, EnumerateCollectionExecutor,
-              SubqueryExecutor<true>,
-=======
               IdExecutor<SingleRowFetcher<BlockPassthrough::Enable>>, IdExecutor<ConstFetcher>, HashedCollectExecutor,
               IndexExecutor, EnumerateCollectionExecutor, DistinctCollectExecutor, ConstrainedSortExecutor,
->>>>>>> 98c7eb62
+              SubqueryExecutor<true>,
 #ifdef ARANGODB_USE_GOOGLE_TESTS
               TestLambdaSkipExecutor,
 #endif
@@ -1184,26 +1171,12 @@
   static_assert(
       !std::is_same<Executor, LimitExecutor>::value || useFetcher,
       "LimitExecutor needs to implement skipRows() to work correctly");
-
-<<<<<<< HEAD
-  static_assert(useExecutor || useFetcher);
-
-  if (useExecutor) {
-=======
-  static_assert(useExecutor || useFetcher, "no skipping variant available");
-
+ 
   if constexpr (useExecutor) {
->>>>>>> 98c7eb62
     return SkipRowsRangeVariant::EXECUTOR;
-  } else {
-<<<<<<< HEAD
-    //TRI_ASSERT(false);
-    //THROW_ARANGO_EXCEPTION(TRI_ERROR_NOT_IMPLEMENTED);
-=======
-    static_assert(useFetcher);
-    return SkipRowsRangeVariant::FETCHER;
->>>>>>> 98c7eb62
-  }
+  }
+  static_assert(useFetcher);
+  return SkipRowsRangeVariant::FETCHER;
 }
 
 // Let's do it the C++ way.
