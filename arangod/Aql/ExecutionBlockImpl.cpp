--- conflicted
+++ resolved
@@ -136,12 +136,8 @@
 template <typename Executor>
 constexpr bool isNewStyleExecutor =
     is_one_of_v<Executor, FilterExecutor, SortedCollectExecutor, IdExecutor<ConstFetcher>,
-<<<<<<< HEAD
                 IdExecutor<SingleRowFetcher<BlockPassthrough::Enable>>, ReturnExecutor,
                 IndexExecutor, EnumerateCollectionExecutor, CountCollectExecutor,
-=======
-                IdExecutor<SingleRowFetcher<BlockPassthrough::Enable>>, ReturnExecutor, IndexExecutor, EnumerateCollectionExecutor,
->>>>>>> 4dadc223
                 /*
                                 CalculationExecutor<CalculationType::Condition>, CalculationExecutor<CalculationType::Reference>,
                                 CalculationExecutor<CalculationType::V8Condition>,*/
@@ -1105,13 +1101,8 @@
   static_assert(
       useExecutor ==
           (is_one_of_v<Executor, FilterExecutor, ShortestPathExecutor, ReturnExecutor, KShortestPathsExecutor,
-<<<<<<< HEAD
                        IdExecutor<SingleRowFetcher<BlockPassthrough::Enable>>, IdExecutor<ConstFetcher>,
                        HashedCollectExecutor, IndexExecutor, EnumerateCollectionExecutor, CountCollectExecutor,
-=======
-                       IdExecutor<SingleRowFetcher<BlockPassthrough::Enable>>,
-                       IdExecutor<ConstFetcher>, HashedCollectExecutor, IndexExecutor, EnumerateCollectionExecutor,
->>>>>>> 4dadc223
 #ifdef ARANGODB_USE_GOOGLE_TESTS
                        TestLambdaSkipExecutor,
 #endif
