////////////////////////////////////////////////////////////////////////////////
/// DISCLAIMER
///
/// Copyright 2018 ArangoDB GmbH, Cologne, Germany
///
/// Licensed under the Apache License, Version 2.0 (the "License");
/// you may not use this file except in compliance with the License.
/// You may obtain a copy of the License at
///
///     http://www.apache.org/licenses/LICENSE-2.0
///
/// Unless required by applicable law or agreed to in writing, software
/// distributed under the License is distributed on an "AS IS" BASIS,
/// WITHOUT WARRANTIES OR CONDITIONS OF ANY KIND, either express or implied.
/// See the License for the specific language governing permissions and
/// limitations under the License.
///
/// Copyright holder is ArangoDB GmbH, Cologne, Germany
///
/// @author Tobias Goedderz
/// @author Michael Hackstein
/// @author Heiko Kernbach
/// @author Jan Christoph Uhde
////////////////////////////////////////////////////////////////////////////////

#include "ExecutionBlockImpl.h"

#include "Basics/Common.h"

#include "Aql/AqlItemBlock.h"
#include "Aql/ExecutionEngine.h"
#include "Aql/ExecutionState.h"
#include "Aql/ExecutorInfos.h"
#include "Aql/InputAqlItemRow.h"

#include "Aql/CalculationExecutor.h"
#include "Aql/EnumerateCollectionExecutor.h"
#include "Aql/EnumerateListExecutor.h"
#include "Aql/FilterExecutor.h"
#include "Aql/IdExecutor.h"
#include "Aql/LimitExecutor.h"
#include "Aql/NoResultsExecutor.h"
#include "Aql/ReturnExecutor.h"
#include "Aql/SortExecutor.h"
#include "Aql/SortRegister.h"
#include "Aql/TraversalExecutor.h"

#include <type_traits>

using namespace arangodb;
using namespace arangodb::aql;

template <class Executor>
ExecutionBlockImpl<Executor>::ExecutionBlockImpl(ExecutionEngine* engine,
                                                 ExecutionNode const* node,
                                                 typename Executor::Infos&& infos)
    : ExecutionBlock(engine, node),
      _blockFetcher(_dependencies, _engine->itemBlockManager(),
                    infos.getInputRegisters(), infos.numberOfInputRegisters()),
      _rowFetcher(_blockFetcher),
      _infos(std::move(infos)),
      _executor(_rowFetcher, _infos),
      _outputItemRow(nullptr),
      _query(*engine->getQuery()){}

template <class Executor>
ExecutionBlockImpl<Executor>::~ExecutionBlockImpl() {
  if (_outputItemRow) {
    std::unique_ptr<AqlItemBlock> block = _outputItemRow->stealBlock();
    if (block != nullptr) {
      _engine->itemBlockManager().returnBlock(std::move(block));
    }
  }
}

template <class Executor>
std::pair<ExecutionState, std::unique_ptr<AqlItemBlock>> ExecutionBlockImpl<Executor>::getSome(size_t atMost) {
  traceGetSomeBegin(atMost);
  auto result = getSomeWithoutTrace(atMost);
  return traceGetSomeEnd(result.first, std::move(result.second));
}

template <class Executor>
std::pair<ExecutionState, std::unique_ptr<AqlItemBlock>>
ExecutionBlockImpl<Executor>::getSomeWithoutTrace(size_t atMost) {
  // silence tests -- we need to introduce new failure tests for fetchers
  TRI_IF_FAILURE("ExecutionBlock::getOrSkipSome1") {
    THROW_ARANGO_EXCEPTION(TRI_ERROR_DEBUG);
  }
  TRI_IF_FAILURE("ExecutionBlock::getOrSkipSome2") {
    THROW_ARANGO_EXCEPTION(TRI_ERROR_DEBUG);
  }
  TRI_IF_FAILURE("ExecutionBlock::getOrSkipSome3") {
    THROW_ARANGO_EXCEPTION(TRI_ERROR_DEBUG);
  }

  if (getQuery().killed()) {
    THROW_ARANGO_EXCEPTION(TRI_ERROR_QUERY_KILLED);
  }

  if (!_outputItemRow) {
    ExecutionState state;
    std::shared_ptr<AqlItemBlockShell> newBlock;
    std::tie(state, newBlock) =
        requestWrappedBlock(atMost, _infos.numberOfOutputRegisters());
    if (state == ExecutionState::WAITING) {
      TRI_ASSERT(newBlock == nullptr);
      return {state, nullptr};
    }
    if (newBlock == nullptr) {
      TRI_ASSERT(state == ExecutionState::DONE);
      // _rowFetcher must be DONE now already
      return {state, nullptr};
    }
    TRI_ASSERT(newBlock != nullptr);
    _outputItemRow = createOutputRow(newBlock);
  }

  // TODO It's not very obvious that `state` will be initialized, because
  // it's not obvious that the loop will run at least once (e.g. after a
  // WAITING). It should, but I'd like that to be clearer. Initializing here
  // won't help much because it's unclear whether the value will be correct.
  ExecutionState state = ExecutionState::HASMORE;
  ExecutorStats executorStats{};

  TRI_ASSERT(atMost > 0);

  TRI_ASSERT(!_outputItemRow->isFull());
  while (!_outputItemRow->isFull()) {
    std::tie(state, executorStats) = _executor.produceRow(*_outputItemRow);
    // Count global but executor-specific statistics, like number of filtered
    // rows.
    _engine->_stats += executorStats;
    if (_outputItemRow && _outputItemRow->produced()) {
      _outputItemRow->advanceRow();
    }

    if (state == ExecutionState::WAITING) {
      return {state, nullptr};
    }

    if (state == ExecutionState::DONE) {
      // TODO Does this work as expected when there was no row produced, or
      // we were DONE already, so we didn't build a single row?
      // We must return nullptr then, because empty AqlItemBlocks are not
      // allowed!
      auto outputBlock = _outputItemRow->stealBlock();
      // This is not strictly necessary here, as we shouldn't be called again
      // after DONE.
      _outputItemRow.reset(nullptr);

      return {state, std::move(outputBlock)};
    }
  }

  TRI_ASSERT(state == ExecutionState::HASMORE);
  // When we're passing blocks through we have no control over the size of the
  // output block.
  if /* constexpr */ (!Executor::Properties::allowsBlockPassthrough) {
    TRI_ASSERT(_outputItemRow->numRowsWritten() == atMost);
  }

  auto outputBlock = _outputItemRow->stealBlock();
  // TODO OutputAqlItemRow could get "reset" and "isValid" methods and be reused
  _outputItemRow.reset(nullptr);

  return {state, std::move(outputBlock)};
}

template <class Executor>
std::unique_ptr<OutputAqlItemRow> ExecutionBlockImpl<Executor>::createOutputRow(
    std::shared_ptr<AqlItemBlockShell>& newBlock) const {
  if /* constexpr */ (Executor::Properties::allowsBlockPassthrough) {
    return std::make_unique<OutputAqlItemRow>(newBlock, infos().getOutputRegisters(),
                                              infos().registersToKeep(),
                                              OutputAqlItemRow::CopyRowBehaviour::DoNotCopyInputRows);
  } else {
    return std::make_unique<OutputAqlItemRow>(newBlock, infos().getOutputRegisters(),
                                              infos().registersToKeep());
  }
}

template <class Executor>
std::pair<ExecutionState, size_t> ExecutionBlockImpl<Executor>::skipSome(size_t atMost) {
  // TODO IMPLEMENT ME, this is a stub!

  traceSkipSomeBegin(atMost);

  auto res = getSomeWithoutTrace(atMost);

  size_t skipped = 0;
  if (res.second != nullptr) {
    skipped = res.second->size();
    AqlItemBlock* resultPtr = res.second.get();
    returnBlock(resultPtr);
    res.second.release();
  }

  return traceSkipSomeEnd(res.first, skipped);
}

template <class Executor>
std::pair<ExecutionState, std::unique_ptr<AqlItemBlock>> ExecutionBlockImpl<Executor>::traceGetSomeEnd(
    ExecutionState state, std::unique_ptr<AqlItemBlock> result) {
  ExecutionBlock::traceGetSomeEnd(result.get(), state);
  return {state, std::move(result)};
}

template <class Executor>
std::pair<ExecutionState, size_t> ExecutionBlockImpl<Executor>::traceSkipSomeEnd(
    ExecutionState state, size_t skipped) {
  ExecutionBlock::traceSkipSomeEnd(skipped, state);
  return {state, skipped};
}

template <class Executor>
std::pair<ExecutionState, Result> ExecutionBlockImpl<Executor>::initializeCursor(
    AqlItemBlock* items, size_t pos) {
  // destroy and re-create the BlockFetcher
  _blockFetcher.~BlockFetcher();
  new (&_blockFetcher)
      BlockFetcher(_dependencies, _engine->itemBlockManager(),
                   _infos.getInputRegisters(), _infos.numberOfInputRegisters());

  // destroy and re-create the Fetcher
  _rowFetcher.~Fetcher();
  new (&_rowFetcher) Fetcher(_blockFetcher);

  // destroy and re-create the Executor
  _executor.~Executor();
  new (&_executor) Executor(_rowFetcher, _infos);
  // // use this with c++17 instead of specialisation below
  // if constexpr (std::is_same_v<Executor, IdExecutor>) {
  //   if (items != nullptr) {
  //     _executor._inputRegisterValues.reset(
  //         items->slice(pos, *(_executor._infos.registersToKeep())));
  //   }
  // }

  return ExecutionBlock::initializeCursor(items, pos);
}

// Work around GCC bug: https://gcc.gnu.org/bugzilla/show_bug.cgi?id=56480
// Without the namespaces it fails with
// error: specialization of 'template<class Executor> std::pair<arangodb::aql::ExecutionState, arangodb::Result> arangodb::aql::ExecutionBlockImpl<Executor>::initializeCursor(arangodb::aql::AqlItemBlock*, size_t)' in different namespace
namespace arangodb {
namespace aql {
// TODO -- remove this specialization when cpp 17 becomes available
template <>
std::pair<ExecutionState, Result> ExecutionBlockImpl<IdExecutor>::initializeCursor(
    AqlItemBlock* items, size_t pos) {
  // destroy and re-create the BlockFetcher
  _blockFetcher.~BlockFetcher();
  new (&_blockFetcher)
      BlockFetcher(_dependencies, _engine->itemBlockManager(),
                   infos().getInputRegisters(), infos().numberOfInputRegisters());

  // destroy and re-create the Fetcher
  _rowFetcher.~Fetcher();
  new (&_rowFetcher) Fetcher(_blockFetcher);

  std::unique_ptr<AqlItemBlock> block;
  if (items != nullptr) {
    block = std::unique_ptr<AqlItemBlock>(
        items->slice(pos, *(infos().registersToKeep()), infos().numberOfOutputRegisters()));
  } else {
    block = std::unique_ptr<AqlItemBlock>(
        _engine->itemBlockManager().requestBlock(1, infos().numberOfOutputRegisters()));
  }
  auto shell = std::make_shared<AqlItemBlockShell>(_engine->itemBlockManager(),
                                                   std::move(block));
  _rowFetcher.injectBlock(shell);

  // destroy and re-create the Executor
  _executor.~IdExecutor();
  new (&_executor) IdExecutor(_rowFetcher, _infos);

  return ExecutionBlock::initializeCursor(items, pos);
}
}  // namespace aql
}  // namespace arangodb

template <class Executor>
std::pair<ExecutionState, std::shared_ptr<AqlItemBlockShell>>
ExecutionBlockImpl<Executor>::requestWrappedBlock(size_t nrItems, RegisterId nrRegs) {
  std::shared_ptr<AqlItemBlockShell> blockShell;
  if /* constexpr */ (Executor::Properties::allowsBlockPassthrough) {
    // If blocks can be passed through, we do not create new blocks.
    // Instead, we take the input blocks from the fetcher and reuse them.

    ExecutionState state;
    std::tie(state, blockShell) = _rowFetcher.fetchBlockForPassthrough(nrItems);

    if (state == ExecutionState::WAITING) {
      TRI_ASSERT(blockShell == nullptr);
      return {state, nullptr};
    }
    if (blockShell == nullptr) {
      TRI_ASSERT(state == ExecutionState::DONE);
      return {state, nullptr};
    }

    // Now we must have a block.
    TRI_ASSERT(blockShell != nullptr);
    // Assert that the block has enough registers. This must be guaranteed by
    // the register planning.
    TRI_ASSERT(blockShell->block().getNrRegs() == nrRegs);
#ifdef ARANGODB_ENABLE_MAINTAINER_MODE
    // Check that all output registers are empty.
    if (!std::is_same<Executor, ReturnExecutor<true>>::value) {
      for (auto const &reg : *infos().getOutputRegisters()) {
        for (size_t row = 0; row < blockShell->block().size(); row++) {
          AqlValue const &val = blockShell->block().getValueReference(row, reg);
          TRI_ASSERT(val.isEmpty());
        }
      }
    }
#endif
  } else {
    AqlItemBlock* block = requestBlock(nrItems, nrRegs);

    blockShell =
        std::make_unique<AqlItemBlockShell>(_engine->itemBlockManager(),
                                            std::unique_ptr<AqlItemBlock>{block});
  }

  // std::unique_ptr<OutputAqlItemBlockShell> outputBlockShell =
  //     std::make_unique<OutputAqlItemBlockShell>(blockShell, _infos.getOutputRegisters(),
  //                                               _infos.registersToKeep());

  return {ExecutionState::HASMORE, std::move(blockShell)};
}

template class ::arangodb::aql::ExecutionBlockImpl<CalculationExecutor<CalculationType::Condition>>;
template class ::arangodb::aql::ExecutionBlockImpl<CalculationExecutor<CalculationType::V8Condition>>;
template class ::arangodb::aql::ExecutionBlockImpl<CalculationExecutor<CalculationType::Reference>>;
template class ::arangodb::aql::ExecutionBlockImpl<EnumerateCollectionExecutor>;
template class ::arangodb::aql::ExecutionBlockImpl<EnumerateListExecutor>;
template class ::arangodb::aql::ExecutionBlockImpl<FilterExecutor>;
template class ::arangodb::aql::ExecutionBlockImpl<NoResultsExecutor>;
<<<<<<< HEAD
template class ::arangodb::aql::ExecutionBlockImpl<ReturnExecutor>;
template class ::arangodb::aql::ExecutionBlockImpl<SortExecutor>;
template class ::arangodb::aql::ExecutionBlockImpl<TraversalExecutor>;
=======
template class ::arangodb::aql::ExecutionBlockImpl<ReturnExecutor<true>>;
template class ::arangodb::aql::ExecutionBlockImpl<ReturnExecutor<false>>;
template class ::arangodb::aql::ExecutionBlockImpl<IdExecutor>;
template class ::arangodb::aql::ExecutionBlockImpl<SortExecutor>;
template class ::arangodb::aql::ExecutionBlockImpl<LimitExecutor>;
>>>>>>> 161f9947
<|MERGE_RESOLUTION|>--- conflicted
+++ resolved
@@ -61,7 +61,7 @@
       _infos(std::move(infos)),
       _executor(_rowFetcher, _infos),
       _outputItemRow(nullptr),
-      _query(*engine->getQuery()){}
+      _query(*engine->getQuery()) {}
 
 template <class Executor>
 ExecutionBlockImpl<Executor>::~ExecutionBlockImpl() {
@@ -308,9 +308,9 @@
 #ifdef ARANGODB_ENABLE_MAINTAINER_MODE
     // Check that all output registers are empty.
     if (!std::is_same<Executor, ReturnExecutor<true>>::value) {
-      for (auto const &reg : *infos().getOutputRegisters()) {
+      for (auto const& reg : *infos().getOutputRegisters()) {
         for (size_t row = 0; row < blockShell->block().size(); row++) {
-          AqlValue const &val = blockShell->block().getValueReference(row, reg);
+          AqlValue const& val = blockShell->block().getValueReference(row, reg);
           TRI_ASSERT(val.isEmpty());
         }
       }
@@ -338,14 +338,9 @@
 template class ::arangodb::aql::ExecutionBlockImpl<EnumerateListExecutor>;
 template class ::arangodb::aql::ExecutionBlockImpl<FilterExecutor>;
 template class ::arangodb::aql::ExecutionBlockImpl<NoResultsExecutor>;
-<<<<<<< HEAD
-template class ::arangodb::aql::ExecutionBlockImpl<ReturnExecutor>;
-template class ::arangodb::aql::ExecutionBlockImpl<SortExecutor>;
-template class ::arangodb::aql::ExecutionBlockImpl<TraversalExecutor>;
-=======
 template class ::arangodb::aql::ExecutionBlockImpl<ReturnExecutor<true>>;
 template class ::arangodb::aql::ExecutionBlockImpl<ReturnExecutor<false>>;
 template class ::arangodb::aql::ExecutionBlockImpl<IdExecutor>;
 template class ::arangodb::aql::ExecutionBlockImpl<SortExecutor>;
-template class ::arangodb::aql::ExecutionBlockImpl<LimitExecutor>;
->>>>>>> 161f9947
+template class ::arangodb::aql::ExecutionBlockImpl<TraversalExecutor>;
+template class ::arangodb::aql::ExecutionBlockImpl<LimitExecutor>;