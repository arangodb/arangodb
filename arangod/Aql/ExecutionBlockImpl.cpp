////////////////////////////////////////////////////////////////////////////////
/// DISCLAIMER
///
/// Copyright 2018 ArangoDB GmbH, Cologne, Germany
///
/// Licensed under the Apache License, Version 2.0 (the "License");
/// you may not use this file except in compliance with the License.
/// You may obtain a copy of the License at
///
///     http://www.apache.org/licenses/LICENSE-2.0
///
/// Unless required by applicable law or agreed to in writing, software
/// distributed under the License is distributed on an "AS IS" BASIS,
/// WITHOUT WARRANTIES OR CONDITIONS OF ANY KIND, either express or implied.
/// See the License for the specific language governing permissions and
/// limitations under the License.
///
/// Copyright holder is ArangoDB GmbH, Cologne, Germany
///
/// @author Tobias Goedderz
/// @author Michael Hackstein
/// @author Heiko Kernbach
/// @author Jan Christoph Uhde
////////////////////////////////////////////////////////////////////////////////

#include "ExecutionBlockImpl.h"

#include "Aql/AllRowsFetcher.h"
#include "Aql/AqlCallStack.h"
#include "Aql/AqlItemBlock.h"
#include "Aql/AsyncExecutor.h"
#include "Aql/CalculationExecutor.h"
#include "Aql/ConstFetcher.h"
#include "Aql/ConstrainedSortExecutor.h"
#include "Aql/CountCollectExecutor.h"
#include "Aql/DistinctCollectExecutor.h"
#include "Aql/EnumerateCollectionExecutor.h"
#include "Aql/EnumerateListExecutor.h"
#include "Aql/ExecutionEngine.h"
#include "Aql/ExecutionState.h"
#include "Aql/ExecutorInfos.h"
#include "Aql/FilterExecutor.h"
#include "Aql/HashedCollectExecutor.h"
#include "Aql/IResearchViewExecutor.h"
#include "Aql/IdExecutor.h"
#include "Aql/IndexExecutor.h"
#include "Aql/InputAqlItemRow.h"
#include "Aql/KShortestPathsExecutor.h"
#include "Aql/LimitExecutor.h"
#include "Aql/MaterializeExecutor.h"
#include "Aql/ModificationExecutor.h"
#include "Aql/MultiDependencySingleRowFetcher.h"
#include "Aql/NoResultsExecutor.h"
#include "Aql/ParallelUnsortedGatherExecutor.h"
#include "Aql/Query.h"
#include "Aql/QueryOptions.h"
#include "Aql/ReturnExecutor.h"
#include "Aql/ShadowAqlItemRow.h"
#include "Aql/ShortestPathExecutor.h"
#include "Aql/SimpleModifier.h"
#include "Aql/SingleRemoteModificationExecutor.h"
#include "Aql/SkipResult.h"
#include "Aql/SortExecutor.h"
#include "Aql/SortRegister.h"
#include "Aql/SortedCollectExecutor.h"
#include "Aql/SortingGatherExecutor.h"
#include "Aql/SubqueryEndExecutor.h"
#include "Aql/SubqueryExecutor.h"
#include "Aql/SubqueryStartExecutor.h"
#include "Aql/TraversalExecutor.h"
#include "Aql/UnsortedGatherExecutor.h"
#include "Aql/UpsertModifier.h"
#include "Basics/system-functions.h"
#include "Transaction/Context.h"

#include <velocypack/Dumper.h>
#include <velocypack/velocypack-aliases.h>

#include <boost/core/demangle.hpp>

#include <type_traits>

using namespace arangodb;
using namespace arangodb::aql;

#define LOG_QUERY(logId, level)            \
  LOG_TOPIC(logId, level, Logger::QUERIES) \
    << "[query#" << this->_engine->getQuery().id() << "] "

/*
 * Creates a metafunction `checkName` that tests whether a class has a method
 * named `methodName`, used like this:
 *
 * CREATE_HAS_MEMBER_CHECK(someMethod, hasSomeMethod);
 * ...
 * constexpr bool someClassHasSomeMethod = hasSomeMethod<SomeClass>::value;
 */

#define CREATE_HAS_MEMBER_CHECK(methodName, checkName)               \
  template <typename T>                                              \
  class checkName {                                                  \
    template <typename C>                                            \
    static std::true_type test(decltype(&C::methodName));            \
    template <typename C>                                            \
    static std::true_type test(decltype(&C::template methodName<>)); \
    template <typename>                                              \
    static std::false_type test(...);                                \
                                                                     \
   public:                                                           \
    static constexpr bool value = decltype(test<T>(0))::value;       \
  }

CREATE_HAS_MEMBER_CHECK(initializeCursor, hasInitializeCursor);
CREATE_HAS_MEMBER_CHECK(expectedNumberOfRows, hasExpectedNumberOfRows);
CREATE_HAS_MEMBER_CHECK(skipRowsRange, hasSkipRowsRange);
CREATE_HAS_MEMBER_CHECK(expectedNumberOfRowsNew, hasExpectedNumberOfRowsNew);

#ifdef ARANGODB_USE_GOOGLE_TESTS
// Forward declaration of Test Executors.
// only used as long as isNewStyleExecutor is required.
namespace arangodb::aql {
class TestLambdaExecutor;

class TestLambdaSkipExecutor;
}  // namespace arangodb::aql
#endif

/*
 *  Determine whether an executor cannot bypass subquery skips.
 *  This is if exection of this Executor does have side-effects
 *  other then it's own result.
 */

template <typename Executor>
constexpr bool executorHasSideEffects =
    is_one_of_v<Executor, ModificationExecutor<AllRowsFetcher, InsertModifier>,
                ModificationExecutor<SingleRowFetcher<BlockPassthrough::Disable>, InsertModifier>,
                ModificationExecutor<AllRowsFetcher, RemoveModifier>,
                ModificationExecutor<SingleRowFetcher<BlockPassthrough::Disable>, RemoveModifier>,
                ModificationExecutor<AllRowsFetcher, UpdateReplaceModifier>,
                ModificationExecutor<SingleRowFetcher<BlockPassthrough::Disable>, UpdateReplaceModifier>,
                ModificationExecutor<AllRowsFetcher, UpsertModifier>,
                ModificationExecutor<SingleRowFetcher<BlockPassthrough::Disable>, UpsertModifier>>;

/*
 * Determine whether we execute new style or old style skips, i.e. pre or post shadow row introduction
 * TODO: This should be removed once all executors and fetchers are ported to the new style.
 */
template <typename Executor>
constexpr bool isNewStyleExecutor = is_one_of_v<
    Executor, FilterExecutor, SortedCollectExecutor, IdExecutor<ConstFetcher>, ParallelUnsortedGatherExecutor,
    IdExecutor<SingleRowFetcher<BlockPassthrough::Enable>>, ReturnExecutor, DistinctCollectExecutor, IndexExecutor,
    EnumerateCollectionExecutor, SubqueryExecutor<true>, SubqueryExecutor<false>, CountCollectExecutor,
    CalculationExecutor<CalculationType::Condition>, CalculationExecutor<CalculationType::Reference>,
    CalculationExecutor<CalculationType::V8Condition>, HashedCollectExecutor, ConstrainedSortExecutor,
#ifdef ARANGODB_USE_GOOGLE_TESTS
    TestLambdaExecutor,
    TestLambdaSkipExecutor,  // we need one after these to avoid compile errors in non-test mode
#endif
    ModificationExecutor<AllRowsFetcher, InsertModifier>,
    ModificationExecutor<SingleRowFetcher<BlockPassthrough::Disable>, InsertModifier>,
    ModificationExecutor<AllRowsFetcher, RemoveModifier>,
    ModificationExecutor<SingleRowFetcher<BlockPassthrough::Disable>, RemoveModifier>,
    ModificationExecutor<AllRowsFetcher, UpdateReplaceModifier>,
    ModificationExecutor<SingleRowFetcher<BlockPassthrough::Disable>, UpdateReplaceModifier>,
    ModificationExecutor<AllRowsFetcher, UpsertModifier>,
    ModificationExecutor<SingleRowFetcher<BlockPassthrough::Disable>, UpsertModifier>, SubqueryStartExecutor,
    UnsortedGatherExecutor, SortingGatherExecutor, SubqueryEndExecutor, TraversalExecutor,
    KShortestPathsExecutor, ShortestPathExecutor, EnumerateListExecutor, LimitExecutor, SortExecutor,
    IResearchViewExecutor<false, arangodb::iresearch::MaterializeType::NotMaterialize>,
    IResearchViewExecutor<false, arangodb::iresearch::MaterializeType::LateMaterialize>,
    IResearchViewExecutor<false, arangodb::iresearch::MaterializeType::Materialize>,
    IResearchViewExecutor<false, arangodb::iresearch::MaterializeType::NotMaterialize | arangodb::iresearch::MaterializeType::UseStoredValues>,
    IResearchViewExecutor<false, arangodb::iresearch::MaterializeType::LateMaterialize | arangodb::iresearch::MaterializeType::UseStoredValues>,
    IResearchViewExecutor<true, arangodb::iresearch::MaterializeType::NotMaterialize>,
    IResearchViewExecutor<true, arangodb::iresearch::MaterializeType::LateMaterialize>,
    IResearchViewExecutor<true, arangodb::iresearch::MaterializeType::Materialize>,
    IResearchViewExecutor<true, arangodb::iresearch::MaterializeType::NotMaterialize | arangodb::iresearch::MaterializeType::UseStoredValues>,
    IResearchViewExecutor<true, arangodb::iresearch::MaterializeType::LateMaterialize | arangodb::iresearch::MaterializeType::UseStoredValues>,
    IResearchViewMergeExecutor<false, arangodb::iresearch::MaterializeType::NotMaterialize>,
    IResearchViewMergeExecutor<false, arangodb::iresearch::MaterializeType::LateMaterialize>,
    IResearchViewMergeExecutor<false, arangodb::iresearch::MaterializeType::Materialize>,
    IResearchViewMergeExecutor<false, arangodb::iresearch::MaterializeType::NotMaterialize | arangodb::iresearch::MaterializeType::UseStoredValues>,
    IResearchViewMergeExecutor<false, arangodb::iresearch::MaterializeType::LateMaterialize | arangodb::iresearch::MaterializeType::UseStoredValues>,
    IResearchViewMergeExecutor<true, arangodb::iresearch::MaterializeType::NotMaterialize>,
    IResearchViewMergeExecutor<true, arangodb::iresearch::MaterializeType::LateMaterialize>,
    IResearchViewMergeExecutor<true, arangodb::iresearch::MaterializeType::Materialize>,
    IResearchViewMergeExecutor<true, arangodb::iresearch::MaterializeType::NotMaterialize | arangodb::iresearch::MaterializeType::UseStoredValues>,
    IResearchViewMergeExecutor<true, arangodb::iresearch::MaterializeType::LateMaterialize | arangodb::iresearch::MaterializeType::UseStoredValues>,
    SubqueryStartExecutor, SubqueryEndExecutor, TraversalExecutor, KShortestPathsExecutor,
    NoResultsExecutor, ShortestPathExecutor, EnumerateListExecutor, LimitExecutor,
    SingleRemoteModificationExecutor<IndexTag>, SingleRemoteModificationExecutor<Insert>,
    SingleRemoteModificationExecutor<Remove>, SingleRemoteModificationExecutor<Update>,
    SingleRemoteModificationExecutor<Replace>, SingleRemoteModificationExecutor<Upsert>,
    MaterializeExecutor<RegisterId>, MaterializeExecutor<std::string const&>>;

template <class Executor>
ExecutionBlockImpl<Executor>::ExecutionBlockImpl(ExecutionEngine* engine,
                                                 ExecutionNode const* node,
                                                 typename Executor::Infos infos)
    : ExecutionBlock(engine, node),
      _dependencyProxy(_dependencies, engine->itemBlockManager(),
                       infos.getInputRegisters(),
                       infos.numberOfInputRegisters(), &engine->getQuery().vpackOptions()),
      _rowFetcher(_dependencyProxy),
      _infos(std::move(infos)),
      _executor(_rowFetcher, _infos),
      _outputItemRow(),
      _query(engine->getQuery()),
      _state(InternalState::FETCH_DATA),
      _lastRange{ExecutorState::HASMORE},
      _execState{ExecState::CHECKCALL},
      _upstreamRequest{},
      _clientRequest{},
<<<<<<< HEAD
      _hasUsedDataRangeBlock{false} {}
=======
      _stackBeforeWaiting{AqlCallList{AqlCall{}}},
      _hasUsedDataRangeBlock{false} {
  // already insert ourselves into the statistics results
  if (_profile >= PROFILE_LEVEL_BLOCKS) {
    _engine->_stats.nodes.try_emplace(node->id(), ExecutionStats::Node());
  }
  // Break the stack before waiting.
  // We should not use this here.
  _stackBeforeWaiting.popCall();
}
>>>>>>> 983ec825

template <class Executor>
ExecutionBlockImpl<Executor>::~ExecutionBlockImpl() = default;

template <class Executor>
std::unique_ptr<OutputAqlItemRow> ExecutionBlockImpl<Executor>::createOutputRow(
    SharedAqlItemBlockPtr& newBlock, AqlCall&& call) {
#ifdef ARANGODB_ENABLE_MAINTAINER_MODE
  if (newBlock != nullptr) {
    // Assert that the block has enough registers. This must be guaranteed by
    // the register planning.
    TRI_ASSERT(newBlock->getNrRegs() == _infos.numberOfOutputRegisters());
    // Check that all output registers are empty.
    for (auto const& reg : *_infos.getOutputRegisters()) {
      for (size_t row = 0; row < newBlock->size(); row++) {
        AqlValue const& val = newBlock->getValueReference(row, reg);
        TRI_ASSERT(val.isEmpty());
      }
    }
  }
#endif

  if constexpr (Executor::Properties::allowsBlockPassthrough == BlockPassthrough::Enable) {
    return std::make_unique<OutputAqlItemRow>(newBlock, infos().getOutputRegisters(),
                                              infos().registersToKeep(),
                                              infos().registersToClear(), call,
                                              OutputAqlItemRow::CopyRowBehavior::DoNotCopyInputRows);
  } else {
    return std::make_unique<OutputAqlItemRow>(newBlock, infos().getOutputRegisters(),
                                              infos().registersToKeep(),
                                              infos().registersToClear(), call);
  }
}

template <class Executor>
Executor& ExecutionBlockImpl<Executor>::executor() {
  return _executor;
}

template <class Executor>
QueryContext const& ExecutionBlockImpl<Executor>::getQuery() const {
  return _query;
}

template <class Executor>
typename ExecutionBlockImpl<Executor>::Infos const& ExecutionBlockImpl<Executor>::infos() const {
  return _infos;
}

namespace arangodb::aql {

template <bool customInit>
struct InitializeCursor {};

template <>
struct InitializeCursor<false> {
  template <class Executor>
  static void init(Executor& executor, typename Executor::Fetcher& rowFetcher,
                   typename Executor::Infos& infos) {
    // destroy and re-create the Executor
    executor.~Executor();
    new (&executor) Executor(rowFetcher, infos);
  }
};

template <>
struct InitializeCursor<true> {
  template <class Executor>
  static void init(Executor& executor, typename Executor::Fetcher&,
                   typename Executor::Infos&) {
    // re-initialize the Executor
    executor.initializeCursor();
  }
};
}  // namespace arangodb::aql

template <class Executor>
std::pair<ExecutionState, Result> ExecutionBlockImpl<Executor>::initializeCursor(InputAqlItemRow const& input) {
  // reinitialize the DependencyProxy
  _dependencyProxy.reset();
  _hasUsedDataRangeBlock = false;
  initOnce();
  // destroy and re-create the Fetcher
  _rowFetcher.~Fetcher();
  new (&_rowFetcher) Fetcher(_dependencyProxy);

  if constexpr (isMultiDepExecutor<Executor>) {
    _lastRange.reset();
    _rowFetcher.init();
  } else {
    _lastRange = DataRange(ExecutorState::HASMORE);
  }

  TRI_ASSERT(_skipped.nothingSkipped());
  _skipped.reset();
  TRI_ASSERT(_state == InternalState::DONE || _state == InternalState::FETCH_DATA);
  _state = InternalState::FETCH_DATA;

  resetExecutor();

  // // use this with c++17 instead of specialization below
  // if constexpr (std::is_same_v<Executor, IdExecutor>) {
  //   if (items != nullptr) {
  //     _executor._inputRegisterValues.reset(
  //         items->slice(pos, *(_executor._infos.registersToKeep())));
  //   }
  // }

  return ExecutionBlock::initializeCursor(input);
}

template <class Executor>
std::pair<ExecutionState, Result> ExecutionBlockImpl<Executor>::shutdown(int errorCode) {
  return ExecutionBlock::shutdown(errorCode);
}

template <class Executor>
std::tuple<ExecutionState, SkipResult, SharedAqlItemBlockPtr>
ExecutionBlockImpl<Executor>::execute(AqlCallStack stack) {
  traceExecuteBegin(stack);
  // silence tests -- we need to introduce new failure tests for fetchers
  TRI_IF_FAILURE("ExecutionBlock::getOrSkipSome1") {
    THROW_ARANGO_EXCEPTION(TRI_ERROR_DEBUG);
  }
  TRI_IF_FAILURE("ExecutionBlock::getOrSkipSome2") {
    THROW_ARANGO_EXCEPTION(TRI_ERROR_DEBUG);
  }
  TRI_IF_FAILURE("ExecutionBlock::getOrSkipSome3") {
    THROW_ARANGO_EXCEPTION(TRI_ERROR_DEBUG);
  }
  initOnce();
  auto res = executeWithoutTrace(stack);
  traceExecuteEnd(res);
  return res;
}

// Work around GCC bug: https://gcc.gnu.org/bugzilla/show_bug.cgi?id=56480
// Without the namespaces it fails with
// error: specialization of 'template<class Executor> std::pair<arangodb::aql::ExecutionState, arangodb::Result> arangodb::aql::ExecutionBlockImpl<Executor>::initializeCursor(arangodb::aql::AqlItemBlock*, size_t)' in different namespace
namespace arangodb::aql {
// TODO -- remove this specialization when cpp 17 becomes available

template <>
template <>
auto ExecutionBlockImpl<IdExecutor<ConstFetcher>>::injectConstantBlock<IdExecutor<ConstFetcher>>(
    SharedAqlItemBlockPtr block, SkipResult skipped) -> void {
  // reinitialize the DependencyProxy
  _dependencyProxy.reset();

  // destroy and re-create the Fetcher
  _rowFetcher.~Fetcher();
  new (&_rowFetcher) Fetcher(_dependencyProxy);

  TRI_ASSERT(_skipped.nothingSkipped());

  // Local skipped is either fresh (depth == 1)
  // Or exactly of the size handed in
  TRI_ASSERT(_skipped.subqueryDepth() == 1 ||
             _skipped.subqueryDepth() == skipped.subqueryDepth());
  _skipped = skipped;

  TRI_ASSERT(_state == InternalState::DONE || _state == InternalState::FETCH_DATA);

  _state = InternalState::FETCH_DATA;

  // Reset state of execute
  _lastRange = AqlItemBlockInputRange{ExecutorState::HASMORE};
  _hasUsedDataRangeBlock = false;
  _upstreamState = ExecutionState::HASMORE;

  _rowFetcher.injectBlock(block);

  resetExecutor();
}

// TODO -- remove this specialization when cpp 17 becomes available
template <>
std::pair<ExecutionState, Result> ExecutionBlockImpl<IdExecutor<ConstFetcher>>::initializeCursor(
    InputAqlItemRow const& input) {
  SharedAqlItemBlockPtr block =
      input.cloneToBlock(_engine->itemBlockManager(), *(infos().registersToKeep()),
                         infos().numberOfOutputRegisters());
  TRI_ASSERT(_skipped.nothingSkipped());
  _skipped.reset();
  // We inject an empty copy of our skipped here,
  // This is resettet, but will maintain the size
  injectConstantBlock(block, _skipped);

  // end of default initializeCursor
  return ExecutionBlock::initializeCursor(input);
}

// TODO the shutdown specializations shall be unified!

template <>
std::pair<ExecutionState, Result> ExecutionBlockImpl<TraversalExecutor>::shutdown(int errorCode) {
  ExecutionState state;
  Result result;

  std::tie(state, result) = ExecutionBlock::shutdown(errorCode);

  if (state == ExecutionState::WAITING) {
    return {state, result};
  }
  return this->executor().shutdown(errorCode);
}

template <>
std::pair<ExecutionState, Result> ExecutionBlockImpl<ShortestPathExecutor>::shutdown(int errorCode) {
  ExecutionState state;
  Result result;

  std::tie(state, result) = ExecutionBlock::shutdown(errorCode);
  if (state == ExecutionState::WAITING) {
    return {state, result};
  }
  return this->executor().shutdown(errorCode);
}

template <>
std::pair<ExecutionState, Result> ExecutionBlockImpl<KShortestPathsExecutor>::shutdown(int errorCode) {
  ExecutionState state;
  Result result;

  std::tie(state, result) = ExecutionBlock::shutdown(errorCode);
  if (state == ExecutionState::WAITING) {
    return {state, result};
  }
  return this->executor().shutdown(errorCode);
}

template <>
std::pair<ExecutionState, Result> ExecutionBlockImpl<SubqueryExecutor<true>>::shutdown(int errorCode) {
  ExecutionState state;
  Result subqueryResult;
  // shutdown is repeatable
  std::tie(state, subqueryResult) = this->executor().shutdown(errorCode);
  if (state == ExecutionState::WAITING) {
    return {ExecutionState::WAITING, subqueryResult};
  }
  Result result;

  std::tie(state, result) = ExecutionBlock::shutdown(errorCode);
  if (state == ExecutionState::WAITING) {
    return {state, result};
  }
  if (result.fail()) {
    return {state, result};
  }
  return {state, subqueryResult};
}

template <>
std::pair<ExecutionState, Result> ExecutionBlockImpl<SubqueryExecutor<false>>::shutdown(int errorCode) {
  ExecutionState state;
  Result subqueryResult;
  // shutdown is repeatable
  std::tie(state, subqueryResult) = this->executor().shutdown(errorCode);
  if (state == ExecutionState::WAITING) {
    return {ExecutionState::WAITING, subqueryResult};
  }
  Result result;

  std::tie(state, result) = ExecutionBlock::shutdown(errorCode);
  if (state == ExecutionState::WAITING) {
    return {state, result};
  }
  if (result.fail()) {
    return {state, result};
  }
  return {state, subqueryResult};
}

template <>
std::pair<ExecutionState, Result>
ExecutionBlockImpl<IdExecutor<SingleRowFetcher<BlockPassthrough::Enable>>>::shutdown(int errorCode) {
  if (this->infos().isResponsibleForInitializeCursor()) {
    return ExecutionBlock::shutdown(errorCode);
  }
  return {ExecutionState::DONE, {errorCode}};
}

}  // namespace arangodb::aql

// TODO: We need to define the size of this block based on Input / Executor / Subquery depth
template <class Executor>
auto ExecutionBlockImpl<Executor>::allocateOutputBlock(AqlCall&& call, DataRange const& inputRange)
    -> std::unique_ptr<OutputAqlItemRow> {
  if constexpr (Executor::Properties::allowsBlockPassthrough == BlockPassthrough::Enable) {
    SharedAqlItemBlockPtr newBlock{nullptr};
    // Passthrough variant, re-use the block stored in InputRange
    if (!_hasUsedDataRangeBlock) {
      // In the pass through variant we have the contract that we work on a
      // block all or nothing, so if we have used the block once, we cannot use it again
      // however we cannot remove the _lastRange as it may contain additional information.
      newBlock = _lastRange.getBlock();
      _hasUsedDataRangeBlock = true;
    }

    return createOutputRow(newBlock, std::move(call));
  } else {
    if constexpr (isMultiDepExecutor<Executor>) {
      // MultiDepExecutor would require dependency handling.
      // We do not have it here.
      if (!inputRange.hasShadowRow() && !inputRange.hasDataRow()) {
        // On empty input do not yet create output.
        // We are going to ask again later
        SharedAqlItemBlockPtr newBlock{nullptr};
        return createOutputRow(newBlock, std::move(call));
      }
    } else {
      if (!inputRange.hasShadowRow() && !inputRange.hasDataRow() &&
          inputRange.upstreamState() == ExecutorState::HASMORE) {
        // On empty input do not yet create output.
        // We are going to ask again later
        SharedAqlItemBlockPtr newBlock{nullptr};
        return createOutputRow(newBlock, std::move(call));
      }
    }

    // Non-Passthrough variant, we need to allocate the block ourselfs
    size_t blockSize = ExecutionBlock::DefaultBatchSize;
    if constexpr (hasExpectedNumberOfRowsNew<Executor>::value) {
      // Only limit the output size if there will be no more
      // data from upstream. Or if we have ordered a SOFT LIMIT.
      // Otherwise we will overallocate here.
      // In production it is now very unlikely in the non-softlimit case
      // that the upstream is no block using less than batchSize many rows, but returns HASMORE.
      if (inputRange.upstreamState() == ExecutorState::DONE || call.hasSoftLimit()) {
        blockSize = _executor.expectedNumberOfRowsNew(inputRange, call);
        if (inputRange.upstreamState() == ExecutorState::HASMORE) {
          // There might be more from above!
          blockSize = std::max(call.getLimit(), blockSize);
        }

#ifdef ARANGODB_ENABLE_MAINTAINER_MODE
        // The executor cannot expect to produce more then the limit!
        if constexpr (!std::is_same_v<Executor, SubqueryStartExecutor>) {
          // Except the subqueryStartExecutor, it's limit differs
          // from it's output (it needs to count the new ShadowRows in addition)
          // This however is only correct, as long as we are in no subquery context
          if (inputRange.countShadowRows() == 0) {
            TRI_ASSERT(blockSize <= call.getLimit());
          }
        }
#endif

        blockSize += inputRange.countShadowRows();
        // We have an upper bound by DefaultBatchSize;
        blockSize = std::min(ExecutionBlock::DefaultBatchSize, blockSize);
      }
    }

    if (blockSize == 0) {
      // There is no data to be produced
      SharedAqlItemBlockPtr newBlock{nullptr};
      return createOutputRow(newBlock, std::move(call));
    }
    SharedAqlItemBlockPtr newBlock =
        _engine->itemBlockManager().requestBlock(blockSize, _infos.numberOfOutputRegisters());
    return createOutputRow(newBlock, std::move(call));
  }
}

template <class Executor>
void ExecutionBlockImpl<Executor>::ensureOutputBlock(AqlCall&& call,
                                                     DataRange const& inputRange) {
  if (_outputItemRow == nullptr || !_outputItemRow->isInitialized()) {
    _outputItemRow = allocateOutputBlock(std::move(call), inputRange);
  } else {
    _outputItemRow->setCall(std::move(call));
  }
}

// This cannot return upstream call or shadowrows.
template <class Executor>
auto ExecutionBlockImpl<Executor>::nextState(AqlCall const& call) const -> ExecState {
  if (_executorReturnedDone) {
    return ExecState::FASTFORWARD;
  }
  if (call.getOffset() > 0) {
    // First skip
    return ExecState::SKIP;
  }
  if (call.getLimit() > 0) {
    // Then produce
    return ExecState::PRODUCE;
  }
  if (call.hardLimit == 0) {
    // We reached hardLimit, fast forward
    return ExecState::FASTFORWARD;
  }
  // now we are done.
  return ExecState::DONE;
}

/// @brief request an AqlItemBlock from the memory manager
template <class Executor>
SharedAqlItemBlockPtr ExecutionBlockImpl<Executor>::requestBlock(size_t nrItems,
                                                                 RegisterId nrRegs) {
  return _engine->itemBlockManager().requestBlock(nrItems, nrRegs);
}

//
// FETCHER:  if we have one output row per input row, we can skip
//           directly by just calling the fetcher and see whether
//           it produced any output.
//           With the new architecture we should be able to just skip
//           ahead on the input range, fetching new blocks when necessary
// EXECUTOR: the executor has a specialised skipRowsRange method
//           that will be called to skip
// SUBQUERY_START:
// SUBQUERY_END:
//
enum class SkipRowsRangeVariant {
  FETCHER,
  EXECUTOR,
  SUBQUERY_START,
  SUBQUERY_END
};

// This function is just copy&pasted from above to decide which variant of
// skip is used for which executor.
template <class Executor>
static SkipRowsRangeVariant constexpr skipRowsType() {
  bool constexpr useFetcher =
      Executor::Properties::allowsBlockPassthrough == BlockPassthrough::Enable &&
      !std::is_same_v<Executor, SubqueryExecutor<true>>;

  bool constexpr useExecutor = hasSkipRowsRange<Executor>::value;

  static_assert(!std::is_same_v<Executor, SubqueryExecutor<true>> ||
                hasSkipRowsRange<Executor>::value);

  // ConstFetcher and SingleRowFetcher<BlockPassthrough::Enable> can skip, but
  // it may not be done for modification subqueries.
  static_assert(useFetcher ==
                    (std::is_same_v<typename Executor::Fetcher, ConstFetcher> ||
                     (std::is_same_v<typename Executor::Fetcher, SingleRowFetcher<BlockPassthrough::Enable>> &&
                      !std::is_same<Executor, SubqueryExecutor<true>>::value)),
                "Unexpected fetcher for SkipVariants::FETCHER");

  static_assert(
      useExecutor ==
          (is_one_of_v<
              Executor, FilterExecutor, ShortestPathExecutor, ReturnExecutor, KShortestPathsExecutor, ParallelUnsortedGatherExecutor,
              IdExecutor<SingleRowFetcher<BlockPassthrough::Enable>>, IdExecutor<ConstFetcher>,
              HashedCollectExecutor, IndexExecutor, EnumerateCollectionExecutor, DistinctCollectExecutor,
              ConstrainedSortExecutor, CountCollectExecutor, SubqueryExecutor<true>,
#ifdef ARANGODB_USE_GOOGLE_TESTS
              TestLambdaSkipExecutor,
#endif
              ModificationExecutor<AllRowsFetcher, InsertModifier>,
              ModificationExecutor<SingleRowFetcher<BlockPassthrough::Disable>, InsertModifier>,
              ModificationExecutor<AllRowsFetcher, RemoveModifier>,
              ModificationExecutor<SingleRowFetcher<BlockPassthrough::Disable>, RemoveModifier>,
              ModificationExecutor<AllRowsFetcher, UpdateReplaceModifier>,
              ModificationExecutor<SingleRowFetcher<BlockPassthrough::Disable>, UpdateReplaceModifier>,
              ModificationExecutor<AllRowsFetcher, UpsertModifier>,
              ModificationExecutor<SingleRowFetcher<BlockPassthrough::Disable>, UpsertModifier>, TraversalExecutor,
              EnumerateListExecutor, SubqueryStartExecutor, SubqueryEndExecutor, SortedCollectExecutor,
              LimitExecutor, UnsortedGatherExecutor, SortingGatherExecutor, SortExecutor,
              IResearchViewExecutor<false, arangodb::iresearch::MaterializeType::NotMaterialize>,
              IResearchViewExecutor<false, arangodb::iresearch::MaterializeType::LateMaterialize>,
              IResearchViewExecutor<false, arangodb::iresearch::MaterializeType::Materialize>,
              IResearchViewExecutor<false, arangodb::iresearch::MaterializeType::NotMaterialize | arangodb::iresearch::MaterializeType::UseStoredValues>,
              IResearchViewExecutor<false, arangodb::iresearch::MaterializeType::LateMaterialize | arangodb::iresearch::MaterializeType::UseStoredValues>,
              IResearchViewExecutor<true, arangodb::iresearch::MaterializeType::NotMaterialize>,
              IResearchViewExecutor<true, arangodb::iresearch::MaterializeType::LateMaterialize>,
              IResearchViewExecutor<true, arangodb::iresearch::MaterializeType::Materialize>,
              IResearchViewExecutor<true, arangodb::iresearch::MaterializeType::NotMaterialize | arangodb::iresearch::MaterializeType::UseStoredValues>,
              IResearchViewExecutor<true, arangodb::iresearch::MaterializeType::LateMaterialize | arangodb::iresearch::MaterializeType::UseStoredValues>,
              IResearchViewMergeExecutor<false, arangodb::iresearch::MaterializeType::NotMaterialize>,
              IResearchViewMergeExecutor<false, arangodb::iresearch::MaterializeType::LateMaterialize>,
              IResearchViewMergeExecutor<false, arangodb::iresearch::MaterializeType::Materialize>,
              IResearchViewMergeExecutor<false, arangodb::iresearch::MaterializeType::NotMaterialize | arangodb::iresearch::MaterializeType::UseStoredValues>,
              IResearchViewMergeExecutor<false, arangodb::iresearch::MaterializeType::LateMaterialize | arangodb::iresearch::MaterializeType::UseStoredValues>,
              IResearchViewMergeExecutor<true, arangodb::iresearch::MaterializeType::NotMaterialize>,
              IResearchViewMergeExecutor<true, arangodb::iresearch::MaterializeType::LateMaterialize>,
              IResearchViewMergeExecutor<true, arangodb::iresearch::MaterializeType::Materialize>,
              IResearchViewMergeExecutor<true, arangodb::iresearch::MaterializeType::NotMaterialize | arangodb::iresearch::MaterializeType::UseStoredValues>,
              IResearchViewMergeExecutor<true, arangodb::iresearch::MaterializeType::LateMaterialize | arangodb::iresearch::MaterializeType::UseStoredValues>,
              TraversalExecutor, EnumerateListExecutor, SubqueryStartExecutor, SubqueryEndExecutor, SortedCollectExecutor,
              LimitExecutor, NoResultsExecutor, SingleRemoteModificationExecutor<IndexTag>, SingleRemoteModificationExecutor<Insert>,
              SingleRemoteModificationExecutor<Remove>, SingleRemoteModificationExecutor<Update>,
              SingleRemoteModificationExecutor<Replace>, SingleRemoteModificationExecutor<Upsert>,
              MaterializeExecutor<RegisterId>, MaterializeExecutor<std::string const&>>),
      "Unexpected executor for SkipVariants::EXECUTOR");

  // The LimitExecutor will not work correctly with SkipVariants::FETCHER!
  static_assert(
      !std::is_same<Executor, LimitExecutor>::value || useFetcher,
      "LimitExecutor needs to implement skipRows() to work correctly");

  if constexpr (useExecutor) {
    return SkipRowsRangeVariant::EXECUTOR;
  } else {
    static_assert(useFetcher);
    return SkipRowsRangeVariant::FETCHER;
  }
}

// Let's do it the C++ way.
template <class T>
struct dependent_false : std::false_type {};

/**
 * @brief Define the variant of FastForward behaviour
 *
 * FULLCOUNT => Call executeSkipRowsRange and report what has been skipped.
 * EXECUTOR => Call executeSkipRowsRange, but do not report what has been skipped.
 *             (This instance is used to make sure Modifications are performed, or stats are correct)
 * FETCHER => Do not bother the Executor, drop all from input, without further reporting
 */
enum class FastForwardVariant { FULLCOUNT, EXECUTOR, FETCHER };

template <class Executor>
static auto fastForwardType(AqlCall const& call, Executor const& e) -> FastForwardVariant {
  if (call.needsFullCount() && call.getOffset() == 0 && call.getLimit() == 0) {
    // Only start fullCount after the original call is fulfilled. Otherwise
    // do fast-forward variant
    TRI_ASSERT(call.hasHardLimit());
    return FastForwardVariant::FULLCOUNT;
  }
  // TODO: We only need to do this if the executor is required to call.
  // e.g. Modifications and SubqueryStart will always need to be called. Limit only if it needs to report fullCount
  if constexpr (is_one_of_v<Executor, LimitExecutor, SubqueryStartExecutor> ||
                executorHasSideEffects<Executor>) {
    return FastForwardVariant::EXECUTOR;
  }
  return FastForwardVariant::FETCHER;
}

template <class Executor>
auto ExecutionBlockImpl<Executor>::executeFetcher(AqlCallStack& stack,
                                                  AqlCallType const& aqlCall,
                                                  ADB_IGNORE_UNUSED bool wasCalledWithContinueCall)
    -> std::tuple<ExecutionState, SkipResult, typename Fetcher::DataRange> {
  if constexpr (isNewStyleExecutor<Executor>) {
    // TODO The logic in the MultiDependencySingleRowFetcher branch should be
    //      moved into the MultiDependencySingleRowFetcher.
    static_assert(isMultiDepExecutor<Executor> ==
                  std::is_same_v<Fetcher, MultiDependencySingleRowFetcher>);
    if constexpr (std::is_same_v<Fetcher, MultiDependencySingleRowFetcher>) {
      static_assert(
          !executorHasSideEffects<Executor>,
          "there is a special implementation for side-effect executors to "
          "exchange the stack. For the MultiDependencyFetcher this special "
          "case is not implemented. There is no reason to disallow this "
          "case here however, it is just not needed thus far.");
      // Note the aqlCall is an AqlCallSet in this case:
      static_assert(std::is_same_v<AqlCallSet, std::decay_t<decltype(aqlCall)>>);
      TRI_ASSERT(_lastRange.numberDependencies() == _dependencies.size());
      auto const& [state, skipped, ranges] = _rowFetcher.execute(stack, aqlCall);
      for (auto const& [dependency, range] : ranges) {
        _lastRange.setDependency(dependency, range);
      }
      return {state, skipped, _lastRange};

    } else if constexpr (executorHasSideEffects<Executor>) {
      // If the executor has side effects, we cannot bypass any subqueries
      // by skipping them. So we need to fetch all shadow rows in order to
      // trigger this Executor with everthing from above.
      // NOTE: The Executor needs to discard shadowRows, and do the accouting.
      static_assert(std::is_same_v<AqlCall, std::decay_t<decltype(aqlCall)>>);
      auto fetchAllStack = stack.createEquivalentFetchAllShadowRowsStack();
      fetchAllStack.pushCall(createUpstreamCall(aqlCall, wasCalledWithContinueCall));
      auto res = _rowFetcher.execute(fetchAllStack);
      // Just make sure we did not Skip anything
      TRI_ASSERT(std::get<SkipResult>(res).nothingSkipped());
      return res;
    } else {
      // If we are SubqueryStart, we remove the top element of the stack
      // which belongs to the subquery enclosed by this
      // SubqueryStart and the partnered SubqueryEnd by *not*
      // pushing the upstream request.
      if constexpr (!std::is_same_v<Executor, SubqueryStartExecutor>) {
        stack.pushCall(createUpstreamCall(std::move(aqlCall), wasCalledWithContinueCall));
      }

      auto const result = _rowFetcher.execute(stack);

      if constexpr (!std::is_same_v<Executor, SubqueryStartExecutor>) {
        // As the stack is copied into the fetcher, we need to pop off our call
        // again. If we use other datastructures or moving we may hand over
        // ownership of the stack here instead and no popCall is necessary.
        std::ignore = stack.popCall();
      } else {
        // Do not pop the call, we did not put it on.
        // However we need it for accounting later.
      }

      return result;
    }
  } else {
    TRI_ASSERT(false);
    THROW_ARANGO_EXCEPTION(TRI_ERROR_NOT_IMPLEMENTED);
  }
}

template <class Executor>
auto ExecutionBlockImpl<Executor>::executeProduceRows(typename Fetcher::DataRange& input,
                                                      OutputAqlItemRow& output)
    -> std::tuple<ExecutorState, typename Executor::Stats, AqlCallType> {
  if constexpr (isNewStyleExecutor<Executor>) {
    if constexpr (isMultiDepExecutor<Executor>) {
      TRI_ASSERT(input.numberDependencies() == _dependencies.size());
      return _executor.produceRows(input, output);
    } else if constexpr (is_one_of_v<Executor, SubqueryExecutor<true>, SubqueryExecutor<false>>) {
      // The SubqueryExecutor has it's own special handling outside.
      // SO this code is in fact not reachable
      TRI_ASSERT(false);
      THROW_ARANGO_EXCEPTION(TRI_ERROR_INTERNAL_AQL);
    } else {
      auto [state, stats, call] = _executor.produceRows(input, output);
      return {state, stats, call};
    }
  } else {
    return {ExecutorState::DONE, typename Executor::Stats{}, AqlCall{}};
  }
}

template <class Executor>
auto ExecutionBlockImpl<Executor>::executeSkipRowsRange(typename Fetcher::DataRange& inputRange,
                                                        AqlCall& call)
    -> std::tuple<ExecutorState, typename Executor::Stats, size_t, AqlCallType> {
  if constexpr (isNewStyleExecutor<Executor>) {
    call.skippedRows = 0;
    if constexpr (skipRowsType<Executor>() == SkipRowsRangeVariant::EXECUTOR) {
      if constexpr (isMultiDepExecutor<Executor>) {
        TRI_ASSERT(inputRange.numberDependencies() == _dependencies.size());
        // If the executor has a method skipRowsRange, to skip outputs.
        // Every non-passthrough executor needs to implement this.
        auto res = _executor.skipRowsRange(inputRange, call);
        _executorReturnedDone = std::get<ExecutorState>(res) == ExecutorState::DONE;
        return res;
      } else if constexpr (is_one_of_v<Executor, SubqueryExecutor<true>, SubqueryExecutor<false>>) {
        // The SubqueryExecutor has it's own special handling outside.
        // SO this code is in fact not reachable
        TRI_ASSERT(false);
        THROW_ARANGO_EXCEPTION(TRI_ERROR_INTERNAL_AQL);
      } else {
        auto [state, stats, skipped, localCall] =
            _executor.skipRowsRange(inputRange, call);
        _executorReturnedDone = state == ExecutorState::DONE;
        return {state, stats, skipped, localCall};
      }
    } else if constexpr (skipRowsType<Executor>() == SkipRowsRangeVariant::FETCHER) {
      // If we know that every input row produces exactly one output row (this
      // is a property of the executor), then we can just let the fetcher skip
      // the number of rows that we would like to skip.
      // Returning this will trigger to end in upstream state now, with the
      // call that was handed it.
      static_assert(
          std::is_same_v<typename Executor::Stats, NoStats>,
          "Executors with custom statistics must implement skipRowsRange.");
      return {inputRange.upstreamState(), NoStats{}, 0, call};
    } else {
      static_assert(dependent_false<Executor>::value,
                    "This value of SkipRowsRangeVariant is not supported");
      TRI_ASSERT(false);
    }
  } else {
    TRI_ASSERT(false);
  }
  TRI_ASSERT(false);
  THROW_ARANGO_EXCEPTION(TRI_ERROR_INTERNAL);
}

template <>
auto ExecutionBlockImpl<SubqueryStartExecutor>::shadowRowForwarding(AqlCallStack& stack)
    -> ExecState {
  TRI_ASSERT(_outputItemRow);
  TRI_ASSERT(_outputItemRow->isInitialized());
  TRI_ASSERT(!_outputItemRow->allRowsUsed());
  if (_lastRange.hasDataRow()) {
    // If we have a dataRow, the executor needs to write it's output.
    // If we get woken up by a dataRow during forwarding of ShadowRows
    // This will return false, and if so we need to call produce instead.
    auto didWrite = _executor.produceShadowRow(_lastRange, *_outputItemRow);
    // The Subquery Start returns DONE after every row.
    // This needs to be resetted as soon as a shadowRow has been produced
    _executorReturnedDone = false;
    // Need to report that we have written a row in the call

    if (didWrite) {
      auto& subqueryCall = stack.modifyTopCall();
      subqueryCall.didProduce(1);
      if (_lastRange.hasShadowRow()) {
        // Forward the ShadowRows
        return ExecState::SHADOWROWS;
      }
      return ExecState::NEXTSUBQUERY;
    } else {
      // Woken up after shadowRow forwarding
      // Need to call the Executor
      return ExecState::CHECKCALL;
    }
  } else {
    // Need to forward the ShadowRows
    auto const& [state, shadowRow] = _lastRange.nextShadowRow();
    TRI_ASSERT(shadowRow.isInitialized());
    _outputItemRow->increaseShadowRowDepth(shadowRow);
    TRI_ASSERT(_outputItemRow->produced());
    _outputItemRow->advanceRow();

    if (_lastRange.hasShadowRow()) {
      return ExecState::SHADOWROWS;
    }
    // If we do not have more shadowRows
    // we need to return.

    auto& subqueryCallList = stack.modifyCallListAtDepth(shadowRow.getDepth());

    if (!subqueryCallList.hasDefaultCalls()) {
      return ExecState::DONE;
    }

    auto& subqueryCall = subqueryCallList.modifyNextCall();
    if (subqueryCall.getLimit() == 0 && !subqueryCall.needSkipMore()) {
      return ExecState::DONE;
    }

    _executorReturnedDone = false;

    return ExecState::NEXTSUBQUERY;
  }
}

template <>
auto ExecutionBlockImpl<SubqueryEndExecutor>::shadowRowForwarding(AqlCallStack& stack)
    -> ExecState {
  TRI_ASSERT(_outputItemRow);
  TRI_ASSERT(_outputItemRow->isInitialized());
  TRI_ASSERT(!_outputItemRow->allRowsUsed());
  if (!_lastRange.hasShadowRow()) {
    // We got back without a ShadowRow in the LastRange
    // Let client call again
    return ExecState::NEXTSUBQUERY;
  }
  auto const& [state, shadowRow] = _lastRange.nextShadowRow();
  TRI_ASSERT(shadowRow.isInitialized());
  bool didConsume = false;
  if (shadowRow.isRelevant()) {
    // We need to consume the row, and write the Aggregate to it.
    _executor.consumeShadowRow(shadowRow, *_outputItemRow);
    didConsume = true;
    // we need to reset the ExecutorHasReturnedDone, it will
    // return done after every subquery is fully collected.
    _executorReturnedDone = false;
  } else {
    _outputItemRow->decreaseShadowRowDepth(shadowRow);
  }

  TRI_ASSERT(_outputItemRow->produced());
  _outputItemRow->advanceRow();
  // we need to update the Top of the stack now
  auto& topCall = stack.modifyTopCall();
  topCall = _outputItemRow->getClientCall();

  if (state == ExecutorState::DONE) {
    // We have consumed everything, we are
    // Done with this query
    return ExecState::DONE;
  } else if (_lastRange.hasDataRow()) {
    // Multiple concatenated Subqueries
    return ExecState::NEXTSUBQUERY;
  } else if (_lastRange.hasShadowRow()) {
    // We still have shadowRows, we
    // need to forward them
    return ExecState::SHADOWROWS;
  } else if (_outputItemRow->isFull()) {
    // Fullfilled the call
    // Need to return!
    return ExecState::DONE;
  } else {
    if (didConsume) {
      // We did only consume the input
      // ask upstream
      return ExecState::CHECKCALL;
    }
    // End of input, we are done for now
    // Need to call again
    return ExecState::NEXTSUBQUERY;
  }
}

template <class Executor>
auto ExecutionBlockImpl<Executor>::sideEffectShadowRowForwarding(AqlCallStack& stack,
                                                                 SkipResult& skipResult)
    -> ExecState {
  TRI_ASSERT(executorHasSideEffects<Executor>);
  if (!stack.needToCountSubquery()) {
    // We need to really produce things here
    // fall back to original version as any other executor.
    auto res = shadowRowForwarding(stack);
    return res;
  }
  TRI_ASSERT(_outputItemRow);
  TRI_ASSERT(_outputItemRow->isInitialized());
  TRI_ASSERT(!_outputItemRow->allRowsUsed());
  if (!_lastRange.hasShadowRow()) {
    // We got back without a ShadowRow in the LastRange
    // Let client call again
    return ExecState::DONE;
  }

  auto const& [state, shadowRow] = _lastRange.nextShadowRow();
  TRI_ASSERT(shadowRow.isInitialized());
  uint64_t depthSkippingNow = static_cast<uint64_t>(stack.shadowRowDepthToSkip());
  uint64_t shadowDepth = shadowRow.getDepth();

  bool didWriteRow = false;
  if (shadowRow.isRelevant()) {
    LOG_QUERY("1b257", DEBUG) << printTypeInfo() << " init executor.";
    // We found a relevant shadow Row.
    // We need to reset the Executor
    resetExecutor();
  }

  if (depthSkippingNow > shadowDepth) {
    // We are skipping the outermost Subquery.
    // Simply drop this ShadowRow
  } else if (depthSkippingNow == shadowDepth) {
    // We are skipping on this subquery level.
    // Skip the row, but report skipped 1.
    AqlCall& shadowCall = stack.modifyCallAtDepth(shadowDepth);
    if (shadowCall.needSkipMore()) {
      shadowCall.didSkip(1);
      skipResult.didSkipSubquery(1, shadowDepth);
    } else if (shadowCall.getLimit() > 0) {
      TRI_ASSERT(!shadowCall.needSkipMore() && shadowCall.getLimit() > 0);
      _outputItemRow->copyRow(shadowRow);
      shadowCall.didProduce(1);
      TRI_ASSERT(_outputItemRow->produced());
      _outputItemRow->advanceRow();
      didWriteRow = true;
    } else {
      TRI_ASSERT(shadowCall.hardLimit == 0);
      // Simply drop this shadowRow!
    }
  } else {
    // We got a shadowRow of a subquery we are not skipping here.
    // Do proper reporting on it's call.
    AqlCall& shadowCall = stack.modifyCallAtDepth(shadowDepth);
    TRI_ASSERT(!shadowCall.needSkipMore() && shadowCall.getLimit() > 0);
    _outputItemRow->copyRow(shadowRow);
    shadowCall.didProduce(1);

    TRI_ASSERT(_outputItemRow->produced());
    _outputItemRow->advanceRow();
    didWriteRow = true;
  }
  if (state == ExecutorState::DONE) {
    // We have consumed everything, we are
    // Done with this query
    return ExecState::DONE;
  } else if (_lastRange.hasDataRow()) {
    // Multiple concatenated Subqueries
    return ExecState::NEXTSUBQUERY;
  } else if (_lastRange.hasShadowRow()) {
    // We still have shadowRows, we
    // need to forward them
    return ExecState::SHADOWROWS;
  } else if (didWriteRow) {
    // End of input, we are done for now
    // Need to call again
    return ExecState::DONE;
  } else {
    // Done with this subquery.
    // We did not write any output yet.
    // So we can continue with upstream.
    return ExecState::UPSTREAM;
  }
}

template <class Executor>
auto ExecutionBlockImpl<Executor>::shadowRowForwarding(AqlCallStack& stack) -> ExecState {
  TRI_ASSERT(_outputItemRow);
  TRI_ASSERT(_outputItemRow->isInitialized());
  TRI_ASSERT(!_outputItemRow->allRowsUsed());
  if (!_lastRange.hasShadowRow()) {
    // We got back without a ShadowRow in the LastRange
    // Let us continue with the next Subquery
    return ExecState::NEXTSUBQUERY;
  }

  auto const& [state, shadowRow] = _lastRange.nextShadowRow();
  TRI_ASSERT(shadowRow.isInitialized());

  _outputItemRow->copyRow(shadowRow);
  countShadowRowProduced(stack, shadowRow.getDepth());

  if (shadowRow.isRelevant()) {
    LOG_QUERY("6d337", DEBUG) << printTypeInfo() << " init executor.";
    // We found a relevant shadow Row.
    // We need to reset the Executor
    resetExecutor();
  }

  TRI_ASSERT(_outputItemRow->produced());
  _outputItemRow->advanceRow();
  if (state == ExecutorState::DONE) {
    // We have consumed everything, we are
    // Done with this query
    return ExecState::DONE;
  } else if (_lastRange.hasDataRow()) {
    // Multiple concatenated Subqueries
    return ExecState::NEXTSUBQUERY;
  } else if (_lastRange.hasShadowRow()) {
    // We still have shadowRows.
    auto const& lookAheadRow = _lastRange.peekShadowRow();
    if (lookAheadRow.isRelevant()) {
      // We are starting the NextSubquery here.
      if constexpr (Executor::Properties::allowsBlockPassthrough == BlockPassthrough::Enable) {
        // TODO: Check if this works with skip forwarding
        return ExecState::SHADOWROWS;
      }
      return ExecState::NEXTSUBQUERY;
    }
    // we need to forward them
    return ExecState::SHADOWROWS;
  } else {
    // End of input, need to fetch new!
    // Just start with the next subquery.
    // If in doubt the next row will be a shadowRow again,
    // this will be forwarded than.
    return ExecState::NEXTSUBQUERY;
  }
}

template <class Executor>
auto ExecutionBlockImpl<Executor>::executeFastForward(typename Fetcher::DataRange& inputRange,
                                                      AqlCall& clientCall)
    -> std::tuple<ExecutorState, typename Executor::Stats, size_t, AqlCallType> {
  TRI_ASSERT(isNewStyleExecutor<Executor>);
  auto type = fastForwardType(clientCall, _executor);

  switch (type) {
    case FastForwardVariant::FULLCOUNT: {
      LOG_QUERY("cb135", DEBUG) << printTypeInfo() << " apply full count.";
      auto [state, stats, skippedLocal, call] = executeSkipRowsRange(_lastRange, clientCall);

      if constexpr (is_one_of_v<DataRange, AqlItemBlockInputMatrix, MultiAqlItemBlockInputRange>) {
        // The executor will have used all Rows.
        // However we need to drop them from the input
        // here.
        inputRange.skipAllRemainingDataRows();
      }

      return {state, stats, skippedLocal, call};
    }
    case FastForwardVariant::EXECUTOR: {
      LOG_QUERY("2890e", DEBUG) << printTypeInfo() << " fast forward.";
      // We use a DUMMY Call to simulate fullCount.
      AqlCall dummy;
      dummy.hardLimit = 0;
      dummy.fullCount = true;
      auto [state, stats, skippedLocal, call] = executeSkipRowsRange(_lastRange, dummy);

      if constexpr (is_one_of_v<DataRange, AqlItemBlockInputMatrix, MultiAqlItemBlockInputRange>) {
        // The executor will have used all Rows.
        // However we need to drop them from the input
        // here.
        inputRange.skipAllRemainingDataRows();
      }

      return {state, stats, 0, call};
    }
    case FastForwardVariant::FETCHER: {
      LOG_QUERY("fa327", DEBUG) << printTypeInfo() << " bypass unused rows.";
      ADB_IGNORE_UNUSED auto const dependency = inputRange.skipAllRemainingDataRows();
      auto constexpr fastForwardCall = AqlCall{0, false, 0, AqlCall::LimitType::HARD};
      auto const call = std::invoke([&]() -> AqlCallType {
        if constexpr (std::is_same_v<AqlCallType, AqlCall>) {
          return fastForwardCall;
        } else {
#ifndef _WIN32
          // For some reason our Windows compiler complains about this static
          // assert in the cases that should be in the above constexpr path.
          // So simply not compile it in.
          static_assert(std::is_same_v<AqlCallType, AqlCallSet>);
#endif
          auto call = AqlCallSet{};
          call.calls.emplace_back(
              typename AqlCallSet::DepCallPair{dependency, AqlCallList{fastForwardCall}});
          return call;
        }
      });

      // TODO We have to ask all dependencies to go forward to the next shadow row
      auto const state = std::invoke(
          [&](auto) {
            if constexpr (std::is_same_v<DataRange, MultiAqlItemBlockInputRange>) {
              return inputRange.upstreamState(dependency);
            } else {
              return inputRange.upstreamState();
            }
          },
          0);

      return {state, typename Executor::Stats{}, 0, call};
    }
  }
  // Unreachable
  TRI_ASSERT(false);
  THROW_ARANGO_EXCEPTION(TRI_ERROR_INTERNAL_AQL);
}

/**
 * @brief This is the central function of an executor, and it acts like a
 * coroutine: It can be called multiple times and keeps state across
 * calls.
 *
 * The intended behaviour of this function is best described in terms of
 * a state machine; the possible states are the ExecStates
 * SKIP, PRODUCE, FASTFORWARD, UPSTREAM, SHADOWROWS, DONE
 *
 * SKIP       skipping rows. How rows are skipped is determined by
 *            the Executor that is used. See SkipVariants
 * PRODUCE    calls produceRows of the executor
 * FASTFORWARD again skipping rows, will count skipped rows, if fullCount is requested.
 * UPSTREAM   fetches rows from the upstream executor(s) to be processed by
 *            our executor.
 * SHADOWROWS process any shadow rows
 * DONE       processing of one output is done. We did handle offset / limit / fullCount without crossing BatchSize limits.
 *            This state does not indicate that we are DONE with all input, we are just done with one walk through this statemachine.
 *
 * We progress within the states in the following way:
 *   There is a nextState method that determines the next state based on the call, it can only lead to:
 *   SKIP, PRODUCE, FASTFORWAD, DONE
 *
 *   On the first call we will use nextState to get to our starting point.
 *   After any of SKIP, PRODUCE,, FASTFORWAD, DONE We either go to
 *   1. FASTFORWARD (if executor is done)
 *   2. DONE (if output is full)
 *   3. UPSTREAM if executor has More, (Invariant: input fully consumed)
 *   4. NextState (if none of the above applies)
 *
 *   From SHADOWROWS we can only go to DONE
 *   From UPSTREAM we go to NextState.
 *
 * @tparam Executor The Executor that will implement the logic of what needs to happen to the data
 * @param stack The call stack of lower levels
 * @return std::tuple<ExecutionState, size_t, SharedAqlItemBlockPtr>
 *        ExecutionState: WAITING -> We wait for IO, secure state, return you will be called again
 *        ExecutionState: HASMORE -> We still have data
 *        ExecutionState: DONE -> We do not have any more data, do never call again
 *        size_t -> Amount of documents skipped within this one call. (contains offset and fullCount)
 *        SharedAqlItemBlockPtr -> The resulting data
 */
template <class Executor>
std::tuple<ExecutionState, SkipResult, SharedAqlItemBlockPtr>
ExecutionBlockImpl<Executor>::executeWithoutTrace(AqlCallStack stack) {
  if constexpr (isNewStyleExecutor<Executor>) {
    // We can only work on a Stack that has valid calls for all levels.
    TRI_ASSERT(stack.hasAllValidCalls());
    AqlCallList clientCallList = stack.popCall();
    AqlCall clientCall;
    if constexpr (std::is_same_v<Executor, SubqueryEndExecutor>) {
      // In subqeryEndExecutor we actually manage two calls.
      // The clientCall defines what will go into the Executor.
      // on SubqueryEnd this call is generated based on the call from downstream

      if (_outputItemRow != nullptr && _outputItemRow->isInitialized()) {
        // If we return with a waiting state, we need to report it to the
        // subquery callList, but not pull it of.
        auto& subQueryCall = clientCallList.modifyNextCall();
        // Overwrite with old state.
        subQueryCall = _outputItemRow->getClientCall();
      }
      stack.pushCall(std::move(clientCallList));
      clientCallList = AqlCallList{AqlCall{}, AqlCall{}};
      clientCall = clientCallList.popNextCall();
    } else {
      clientCall = clientCallList.popNextCall();
    }

    ExecutorState localExecutorState = ExecutorState::DONE;

    TRI_ASSERT(!(clientCall.getOffset() == 0 && clientCall.softLimit == AqlCall::Limit{0}));
    TRI_ASSERT(!(clientCall.hasSoftLimit() && clientCall.fullCount));
    TRI_ASSERT(!(clientCall.hasSoftLimit() && clientCall.hasHardLimit()));
    if constexpr (is_one_of_v<Executor, SubqueryExecutor<true>, SubqueryExecutor<false>>) {
      // The old subquery executor can in-fact return waiting on produce call.
      // if it needs to wait for the subquery.
      // So we need to allow the return state here as well.
      TRI_ASSERT(_execState == ExecState::CHECKCALL ||
                 _execState == ExecState::SHADOWROWS || _execState == ExecState::UPSTREAM ||
                 _execState == ExecState::PRODUCE || _execState == ExecState::SKIP);
    } else {
      // We can only have returned the following internal states
      TRI_ASSERT(_execState == ExecState::CHECKCALL || _execState == ExecState::SHADOWROWS ||
                 _execState == ExecState::UPSTREAM);
    }

    // In some executors we may write something into the output, but then return waiting.
    // In this case we are not allowed to lose the call we have been working on, we have
    // noted down created or skipped rows in there.
    // The client is disallowed to change her mind anyways
    // so we simply continue to work on the call we already have
    // The guarantee is, if we have returned the block, and modified
    // our local call, then the outputItemRow is not initialized
    if constexpr (!std::is_same_v<Executor, SubqueryEndExecutor>) {
      // The subqueryEndeExecutor has handled it above
      if (_outputItemRow != nullptr && _outputItemRow->isInitialized()) {
        clientCall = _outputItemRow->getClientCall();
      }
    }

    // Skip can only be > 0 if we are in upstream cases, or if we got injected a block
    TRI_ASSERT(_skipped.nothingSkipped() || _execState == ExecState::UPSTREAM ||
               (std::is_same_v<Executor, IdExecutor<ConstFetcher>>));

    if constexpr (executorHasSideEffects<Executor>) {
      if (!_skipped.nothingSkipped()) {
        // We get woken up on upstream, but we have not reported our
        // local skip value to downstream
        // In the sideEffect executor we need to apply the skip values on the
        // incomming stack, which has not been modified yet.
        // NOTE: We only apply the skipping on subquery level.
        TRI_ASSERT(_skipped.subqueryDepth() == stack.subqueryLevel() + 1);
        for (size_t i = 0; i < stack.subqueryLevel(); ++i) {
          auto skippedSub = _skipped.getSkipOnSubqueryLevel(i);
          if (skippedSub > 0) {
            auto& call = stack.modifyCallAtDepth(i);
            call.didSkip(skippedSub);
          }
        }
      }
    }

    if (_execState == ExecState::UPSTREAM) {
      // We have been in waiting state.
      // We may have local work on the original call.
      // The client does not have the right to change her
      // mind just because we told her to hold the line.

      // The client cannot request less data!
      TRI_ASSERT(_clientRequest.requestLessDataThan(clientCall));
      clientCall = _clientRequest;

      TRI_ASSERT(_stackBeforeWaiting.requestLessDataThan(stack));
      stack = _stackBeforeWaiting;
    }

    auto returnToState = ExecState::CHECKCALL;

    LOG_QUERY("007ac", DEBUG) << "starting statemachine of executor " << printBlockInfo();
    while (_execState != ExecState::DONE) {
      switch (_execState) {
        case ExecState::CHECKCALL: {
          LOG_QUERY("cfe46", DEBUG)
              << printTypeInfo() << " determine next action on call " << clientCall;

          if constexpr (executorHasSideEffects<Executor>) {
            // If the executor has sideEffects, and we need to skip the results we would
            // produce here because we actually skip the subquery, we instead do a
            // hardLimit 0 (aka FastForward) call instead to the local Executor
            if (stack.needToSkipSubquery()) {
              _execState = ExecState::FASTFORWARD;
              break;
            }
          }
          _execState = nextState(clientCall);
          break;
        }
        case ExecState::SKIP: {
#ifdef ARANGODB_ENABLE_MAINTAINER_MODE
          auto const offsetBefore = clientCall.getOffset();
          TRI_ASSERT(offsetBefore > 0);
          bool const canPassFullcount =
              clientCall.getLimit() == 0 && clientCall.needsFullCount();
#endif
          LOG_QUERY("1f786", DEBUG) << printTypeInfo() << " call skipRows " << clientCall;

          ExecutorState state = ExecutorState::HASMORE;
          typename Executor::Stats stats;
          size_t skippedLocal = 0;
          AqlCallType call{};
          if constexpr (is_one_of_v<Executor, SubqueryExecutor<true>>) {
            // NOTE: The subquery Executor will by itself call EXECUTE on it's
            // subquery. This can return waiting => we can get a WAITING state
            // here. We can only get the waiting state for Subquery executors.
            ExecutionState subqueryState = ExecutionState::HASMORE;
            std::tie(subqueryState, stats, skippedLocal, call) =
                _executor.skipRowsRange(_lastRange, clientCall);
            if (subqueryState == ExecutionState::WAITING) {
              TRI_ASSERT(skippedLocal == 0);
              return {subqueryState, SkipResult{}, nullptr};
            } else if (subqueryState == ExecutionState::DONE) {
              state = ExecutorState::DONE;
            } else {
              state = ExecutorState::HASMORE;
            }
          } else {
            // Execute skipSome
            std::tie(state, stats, skippedLocal, call) =
                executeSkipRowsRange(_lastRange, clientCall);
          }

#ifdef ARANGODB_ENABLE_MAINTAINER_MODE
          // Assertion: We did skip 'skippedLocal' documents here.
          // This means that they have to be removed from
          // clientCall.getOffset() This has to be done by the Executor
          // calling call.didSkip() accordingly. The LIMIT executor with a
          // LIMIT of 0 can also bypass fullCount here, even if callLimit > 0
          if (canPassFullcount || std::is_same_v<Executor, LimitExecutor>) {
            // In this case we can first skip. But straight after continue with fullCount, so we might skip more
            TRI_ASSERT(clientCall.getOffset() + skippedLocal >= offsetBefore);
            if (clientCall.getOffset() + skippedLocal > offsetBefore) {
              // First need to count down offset.
              TRI_ASSERT(clientCall.getOffset() == 0);
            }
          } else {
            TRI_ASSERT(clientCall.getOffset() + skippedLocal == offsetBefore);
          }
#endif
          localExecutorState = state;
          _skipped.didSkip(skippedLocal);
          _blockStats += stats;
          // The execute might have modified the client call.
          if (state == ExecutorState::DONE) {
            _execState = ExecState::FASTFORWARD;
          } else if (clientCall.getOffset() > 0) {
            TRI_ASSERT(_upstreamState != ExecutionState::DONE);
            // We need to request more
            _upstreamRequest = call;
            _execState = ExecState::UPSTREAM;
          } else {
            // We are done with skipping. Skip is not allowed to request more
            _execState = ExecState::CHECKCALL;
          }
          break;
        }
        case ExecState::PRODUCE: {
          // Make sure there's a block allocated and set
          // the call
          TRI_ASSERT(clientCall.getLimit() > 0);

          LOG_QUERY("1f786", DEBUG) << printTypeInfo() << " call produceRows " << clientCall;
          if (outputIsFull()) {
            // We need to be able to write data
            // But maybe the existing block is full here
            // Then we need to wake up again.
            // However the client might decide on a different
            // call, so we do not record this position
            _execState = ExecState::DONE;
            break;
          }
          if constexpr (std::is_same_v<Executor, SubqueryEndExecutor>) {
            TRI_ASSERT(!stack.empty());
            AqlCall const& subqueryCall = stack.peek();
            AqlCall copyCall = subqueryCall;
            ensureOutputBlock(std::move(copyCall), _lastRange);
          } else {
            ensureOutputBlock(std::move(clientCall), _lastRange);
          }
          TRI_ASSERT(_outputItemRow);
          TRI_ASSERT(!_executorReturnedDone);
          ExecutorState state = ExecutorState::HASMORE;
          typename Executor::Stats stats;
          auto call = AqlCallType{};
          if constexpr (is_one_of_v<Executor, SubqueryExecutor<true>, SubqueryExecutor<false>>) {
            // NOTE: The subquery Executor will by itself call EXECUTE on it's
            // subquery. This can return waiting => we can get a WAITING state
            // here. We can only get the waiting state for SUbquery executors.
            ExecutionState subqueryState = ExecutionState::HASMORE;
            std::tie(subqueryState, stats, call) =
                _executor.produceRows(_lastRange, *_outputItemRow);
            if (subqueryState == ExecutionState::WAITING) {
              return {subqueryState, SkipResult{}, nullptr};
            } else if (subqueryState == ExecutionState::DONE) {
              state = ExecutorState::DONE;
            } else {
              state = ExecutorState::HASMORE;
            }
          } else {
            // Execute getSome
            std::tie(state, stats, call) = executeProduceRows(_lastRange, *_outputItemRow);
          }
          _executorReturnedDone = state == ExecutorState::DONE;
          _blockStats += stats;
          localExecutorState = state;

          if constexpr (!std::is_same_v<Executor, SubqueryEndExecutor>) {
            // But only do this if we are not subquery.
            clientCall = _outputItemRow->getClientCall();
          }

          if (state == ExecutorState::DONE) {
            _execState = ExecState::FASTFORWARD;
          } else if ((Executor::Properties::allowsBlockPassthrough == BlockPassthrough::Enable ||
                      clientCall.getLimit() > 0) &&
                     outputIsFull()) {
            // In pass through variant we need to stop whenever the block is full.
            // In all other branches only if the client Still needs more data.
            _execState = ExecState::DONE;
            break;
          } else if (clientCall.getLimit() > 0 && executorNeedsCall(call)) {
            TRI_ASSERT(_upstreamState != ExecutionState::DONE);
            // We need to request more
            _upstreamRequest = call;
            _execState = ExecState::UPSTREAM;
          } else {
            // We are done with producing. Produce is not allowed to request more
            _execState = ExecState::CHECKCALL;
          }
          break;
        }
        case ExecState::FASTFORWARD: {
          LOG_QUERY("96e2c", DEBUG)
              << printTypeInfo() << " all produced, fast forward to end up (sub-)query.";

          AqlCall callCopy = clientCall;
          if constexpr (executorHasSideEffects<Executor>) {
            if (stack.needToSkipSubquery()) {
              // Fast Forward call.
              callCopy = AqlCall{0, false, 0, AqlCall::LimitType::HARD};
            }
          }

          auto [state, stats, skippedLocal, call] =
              executeFastForward(_lastRange, callCopy);

          if constexpr (executorHasSideEffects<Executor>) {
            if (!stack.needToSkipSubquery()) {
              // We need to modify the original call.
              clientCall = callCopy;
            }
            // else: We are bypassing the results.
            // Do not count them here.
          } else {
            clientCall = callCopy;
          }

          _skipped.didSkip(skippedLocal);
          _blockStats += stats;
          localExecutorState = state;

          if (state == ExecutorState::DONE) {
            if (!_lastRange.hasShadowRow() && !_lastRange.hasDataRow()) {
              _execState = ExecState::DONE;
            } else {
              _execState = ExecState::SHADOWROWS;
            }
          } else {
            // We need to request more
            _upstreamRequest = call;
            _execState = ExecState::UPSTREAM;
          }
          break;
        }
        case ExecState::UPSTREAM: {
          LOG_QUERY("488de", DEBUG)
              << printTypeInfo() << " request dependency " << _upstreamRequest;
          // If this triggers the executors produceRows function has returned
          // HASMORE even if it knew that upstream has no further rows.
          TRI_ASSERT(_upstreamState != ExecutionState::DONE);
          // We need to make sure _lastRange is all used for single-dependency
          // executors.
          TRI_ASSERT(isMultiDepExecutor<Executor> || !lastRangeHasDataRow());
          TRI_ASSERT(!_lastRange.hasShadowRow());
          SkipResult skippedLocal;

#ifdef ARANGODB_ENABLE_MAINTAINER_MODE
          auto subqueryLevelBefore = stack.subqueryLevel();
#endif
          std::tie(_upstreamState, skippedLocal, _lastRange) =
              executeFetcher(stack, _upstreamRequest, clientCallList.hasMoreCalls());
#ifdef ARANGODB_ENABLE_MAINTAINER_MODE
          TRI_ASSERT(subqueryLevelBefore == stack.subqueryLevel());
#endif

          if (_upstreamState == ExecutionState::WAITING) {
            // We need to persist the old call before we return.
            // We might have some local accounting to this call.
            _clientRequest = clientCall;
            // We might also have some local accounting in this stack.
            _stackBeforeWaiting = stack;
            // We do not return anything in WAITING state, also NOT skipped.
            return {_upstreamState, SkipResult{}, nullptr};
          }
          if constexpr (Executor::Properties::allowsBlockPassthrough ==
                        BlockPassthrough::Enable) {
            // We have a new range, passthrough can use this range.
            _hasUsedDataRangeBlock = false;
          }

          if constexpr (std::is_same_v<Executor, SubqueryEndExecutor>) {
            // We need to pop the last subquery from the returned skip
            // We have not asked for a subquery skip.
            TRI_ASSERT(skippedLocal.getSkipCount() == 0);
            skippedLocal.decrementSubquery();
          }
          if constexpr (skipRowsType<Executor>() == SkipRowsRangeVariant::FETCHER) {
            // We skipped through passthrough, so count that a skip was solved.
            _skipped.merge(skippedLocal, false);
            clientCall.didSkip(skippedLocal.getSkipCount());
          } else if constexpr (is_one_of_v<Executor, SubqueryStartExecutor, SubqueryEndExecutor>) {
            // Subquery needs to include the topLevel Skip.
            // But does not need to apply the count to clientCall.
            _skipped.merge(skippedLocal, false);
            // This is what has been asked for by the SubqueryEnd

            auto& subqueryCall = stack.modifyTopCall();
            subqueryCall.didSkip(skippedLocal.getSkipCount());
          } else {
            _skipped.merge(skippedLocal, true);
          }
          if constexpr (std::is_same_v<Executor, SubqueryStartExecutor>) {
            // For the subqueryStart, we need to increment the SkipLevel by one
            // as we may trigger this multiple times, check if we need to do it.
            while (_skipped.subqueryDepth() < stack.subqueryLevel() + 1) {
              // In fact, we only need to increase by 1
              TRI_ASSERT(_skipped.subqueryDepth() == stack.subqueryLevel());
              _skipped.incrementSubquery();
            }
          }

          if (_lastRange.hasShadowRow() && !_lastRange.peekShadowRow().isRelevant()) {
            _execState = ExecState::SHADOWROWS;
          } else {
            _execState = ExecState::CHECKCALL;
          }
          break;
        }
        case ExecState::SHADOWROWS: {
          // We only get Called with something in the input.
          TRI_ASSERT(_lastRange.hasShadowRow() || _lastRange.hasDataRow());
          LOG_QUERY("7c63c", DEBUG)
              << printTypeInfo() << " (sub-)query completed. Move ShadowRows.";

          // TODO: Check if we can have the situation that we are between two shadow rows here.
          // E.g. LastRow is relevant shadowRow. NextRow is non-relevant shadowRow.
          // NOTE: I do not think this is an issue, as the Executor will always say that it cannot do anything with
          // an empty input. Only exception might be COLLECT COUNT.

          if (outputIsFull()) {
            // We need to be able to write data
            // But maybe the existing block is full here
            // Then we need to wake up again here.
            returnToState = ExecState::SHADOWROWS;
            _execState = ExecState::DONE;
            break;
          }
          if constexpr (std::is_same_v<Executor, SubqueryEndExecutor>) {
            TRI_ASSERT(!stack.empty());
            AqlCall const& subqueryCall = stack.peek();
            AqlCall copyCall = subqueryCall;
            ensureOutputBlock(std::move(copyCall), _lastRange);
          } else {
            ensureOutputBlock(std::move(clientCall), _lastRange);
          }

          TRI_ASSERT(!_outputItemRow->allRowsUsed());
          if constexpr (executorHasSideEffects<Executor>) {
            _execState = sideEffectShadowRowForwarding(stack, _skipped);
          } else {
            // This may write one or more rows.
            _execState = shadowRowForwarding(stack);
          }
          if constexpr (!std::is_same_v<Executor, SubqueryEndExecutor>) {
            // Produce might have modified the clientCall
            // But only do this if we are not subquery.
            clientCall = _outputItemRow->getClientCall();
          }
          break;
        }
        case ExecState::NEXTSUBQUERY: {
          // This state will continue with the next run in the current subquery.
          // For this executor the input of the next run will be injected and it can continue to work.
          LOG_QUERY("0ca35", DEBUG)
              << printTypeInfo() << " ShadowRows moved, continue with next subquery.";
          if constexpr (std::is_same_v<Executor, SubqueryStartExecutor>) {
            auto currentSubqueryCall = stack.peek();
            if (currentSubqueryCall.getLimit() == 0 && currentSubqueryCall.hasSoftLimit()) {
              // SoftLimitReached.
              // We cannot continue.
              _execState = ExecState::DONE;
              break;
            }
            // Otherwise just check like the other blocks
          }
          if (!stack.hasAllValidCalls()) {
            // We can only continue if we still have a valid call
            // on all levels
            _execState = ExecState::DONE;
            break;
          }

          if (clientCallList.hasMoreCalls()) {
            // Update to next call and start all over.
            clientCall = clientCallList.popNextCall();
            _execState = ExecState::CHECKCALL;
          } else {
            // We cannot continue, so we are done
            _execState = ExecState::DONE;
          }

          break;
        }
        default:
          // unreachable
          TRI_ASSERT(false);
          THROW_ARANGO_EXCEPTION(TRI_ERROR_INTERNAL_AQL);
      }
    }
    LOG_QUERY("80c24", DEBUG) << printBlockInfo() << " local statemachine done. Return now.";
    // If we do not have an output, we simply return a nullptr here.
    auto outputBlock = _outputItemRow != nullptr ? _outputItemRow->stealBlock()
                                                 : SharedAqlItemBlockPtr{nullptr};
    // We are locally done with our output.
    // Next time we need to check the client call again
    _execState = returnToState;
    // This is not strictly necessary here, as we shouldn't be called again
    // after DONE.
    _outputItemRow.reset();

    // We return skipped here, reset member
    SkipResult skipped = _skipped;
#ifdef ARANGODB_ENABLE_MAINTAINER_MODE
    if (!stack.is36Compatible()) {
      if constexpr (std::is_same_v<Executor, SubqueryEndExecutor>) {
        TRI_ASSERT(skipped.subqueryDepth() == stack.subqueryLevel() /*we inected a call*/);
      } else {
        TRI_ASSERT(skipped.subqueryDepth() == stack.subqueryLevel() + 1 /*we took our call*/);
      }
    }
#endif
    _skipped.reset();
    if (localExecutorState == ExecutorState::HASMORE ||
        _lastRange.hasDataRow() || _lastRange.hasShadowRow()) {
      // We have skipped or/and return data, otherwise we cannot return HASMORE
      TRI_ASSERT(!skipped.nothingSkipped() ||
                 (outputBlock != nullptr && outputBlock->numEntries() > 0));
      return {ExecutionState::HASMORE, skipped, std::move(outputBlock)};
    }
    // We must return skipped and/or data when reporting HASMORE
    TRI_ASSERT(_upstreamState != ExecutionState::HASMORE ||
               (!skipped.nothingSkipped() ||
                (outputBlock != nullptr && outputBlock->numEntries() > 0)));
    return {_upstreamState, skipped, std::move(outputBlock)};
  } else {
    // TODO this branch must never be taken with an executor that has not been
    //      converted yet
    TRI_ASSERT(false);
    THROW_ARANGO_EXCEPTION(TRI_ERROR_NOT_IMPLEMENTED);
  }
}

template <class Executor>
void ExecutionBlockImpl<Executor>::resetExecutor() {
  // cppcheck-suppress unreadVariable
  constexpr bool customInit = hasInitializeCursor<Executor>::value;
  // IndexExecutor and EnumerateCollectionExecutor have initializeCursor
  // implemented, so assert this implementation is used.
  static_assert(!std::is_same<Executor, EnumerateCollectionExecutor>::value || customInit,
                "EnumerateCollectionExecutor is expected to implement a custom "
                "initializeCursor method!");
  static_assert(!std::is_same<Executor, IndexExecutor>::value || customInit,
                "IndexExecutor is expected to implement a custom "
                "initializeCursor method!");
  static_assert(!std::is_same<Executor, DistinctCollectExecutor>::value || customInit,
                "DistinctCollectExecutor is expected to implement a custom "
                "initializeCursor method!");
  InitializeCursor<customInit>::init(_executor, _rowFetcher, _infos);
  _executorReturnedDone = false;
}

template <class Executor>
ExecutionState ExecutionBlockImpl<Executor>::fetchShadowRowInternal() {
  TRI_ASSERT(_state == InternalState::FETCH_SHADOWROWS);
  TRI_ASSERT(!_outputItemRow->isFull());
  ExecutionState state = ExecutionState::HASMORE;
  ShadowAqlItemRow shadowRow{CreateInvalidShadowRowHint{}};
  // TODO: Add lazy evaluation in case of LIMIT "lying" on done
  std::tie(state, shadowRow) = _rowFetcher.fetchShadowRow();
  if (state == ExecutionState::WAITING) {
    TRI_ASSERT(!shadowRow.isInitialized());
    return state;
  }

  if (state == ExecutionState::DONE) {
    _state = InternalState::DONE;
  }
  if (shadowRow.isInitialized()) {
    _outputItemRow->copyRow(shadowRow);
    TRI_ASSERT(_outputItemRow->produced());
    _outputItemRow->advanceRow();
  } else {
    if (_state != InternalState::DONE) {
      _state = InternalState::FETCH_DATA;
      resetExecutor();
    }
  }
  return state;
}

template <class Executor>
auto ExecutionBlockImpl<Executor>::outputIsFull() const noexcept -> bool {
  return _outputItemRow != nullptr && _outputItemRow->isInitialized() &&
         _outputItemRow->allRowsUsed();
}

template <class Executor>
auto ExecutionBlockImpl<Executor>::lastRangeHasDataRow() const noexcept -> bool {
  return _lastRange.hasDataRow();
}

template <>
template <>
RegisterId ExecutionBlockImpl<IdExecutor<SingleRowFetcher<BlockPassthrough::Enable>>>::getOutputRegisterId() const
    noexcept {
  return _infos.getOutputRegister();
}

template <class Executor>
void ExecutionBlockImpl<Executor>::init() {
  TRI_ASSERT(!_initialized);
  if constexpr (isMultiDepExecutor<Executor>) {
    _lastRange.resizeOnce(ExecutorState::HASMORE, 0, _dependencies.size());
    _rowFetcher.init();
  }
}

template <class Executor>
void ExecutionBlockImpl<Executor>::initOnce() {
  if (!_initialized) {
    init();
    _initialized = true;
  }
}

template <class Executor>
auto ExecutionBlockImpl<Executor>::executorNeedsCall(AqlCallType& call) const
    noexcept -> bool {
  if constexpr (isMultiDepExecutor<Executor>) {
    // call is an AqlCallSet. We need to call upstream if it's not empty.
    return !call.empty();
  } else {
    // call is an AqlCall, unconditionally. The current convention is
    // to call upstream when there is no input left.
    // This could be made unnecessary by returning an optional AqlCall
    // for single-dependency executors.
    return !lastRangeHasDataRow();
  }
};

template <class Executor>
auto ExecutionBlockImpl<Executor>::memoizeCall(AqlCall const& call,
                                               bool wasCalledWithContinueCall) noexcept
    -> void {
  if (!_hasMemoizedCall) {
    if constexpr (!isMultiDepExecutor<Executor>) {
      // We can only try to memoize the first call ever send.
      // Otherwise the call might be influenced by state
      // inside the Executor
      if (wasCalledWithContinueCall && call.getOffset() == 0 &&
          !call.needsFullCount() && !call.hasSoftLimit()) {
        // First draft, we only memoize non-skipping calls
        _defaultUpstreamRequest = call;
      }
    }
    _hasMemoizedCall = true;
  }
}

template <class Executor>
auto ExecutionBlockImpl<Executor>::createUpstreamCall(AqlCall const& call, bool wasCalledWithContinueCall)
    -> AqlCallList {
  // We can only memoize the first call
  memoizeCall(call, wasCalledWithContinueCall);
  TRI_ASSERT(_hasMemoizedCall);
  if constexpr (!isMultiDepExecutor<Executor>) {
    if (_defaultUpstreamRequest.has_value()) {
      // We have memoized a default call.
      // So we can use it.
      return AqlCallList{call, _defaultUpstreamRequest.value()};
    }
  }
  return AqlCallList{call};
}

template <class Executor>
auto ExecutionBlockImpl<Executor>::countShadowRowProduced(AqlCallStack& stack, size_t depth)
    -> void {
  auto& subList = stack.modifyCallListAtDepth(depth);
  auto& subCall = subList.modifyNextCall();
  subCall.didProduce(1);
  if (depth > 0) {
    // We have written a ShadowRow.
    // Pop the corresponding production call.
    std::ignore = stack.modifyCallListAtDepth(depth - 1).popNextCall();
  }
}

template class ::arangodb::aql::ExecutionBlockImpl<CalculationExecutor<CalculationType::Condition>>;
template class ::arangodb::aql::ExecutionBlockImpl<CalculationExecutor<CalculationType::Reference>>;
template class ::arangodb::aql::ExecutionBlockImpl<CalculationExecutor<CalculationType::V8Condition>>;
template class ::arangodb::aql::ExecutionBlockImpl<ConstrainedSortExecutor>;
template class ::arangodb::aql::ExecutionBlockImpl<CountCollectExecutor>;
template class ::arangodb::aql::ExecutionBlockImpl<DistinctCollectExecutor>;
template class ::arangodb::aql::ExecutionBlockImpl<EnumerateCollectionExecutor>;
template class ::arangodb::aql::ExecutionBlockImpl<EnumerateListExecutor>;
template class ::arangodb::aql::ExecutionBlockImpl<FilterExecutor>;
template class ::arangodb::aql::ExecutionBlockImpl<HashedCollectExecutor>;

template class ::arangodb::aql::ExecutionBlockImpl<IResearchViewExecutor<false, arangodb::iresearch::MaterializeType::NotMaterialize>>;
template class ::arangodb::aql::ExecutionBlockImpl<IResearchViewExecutor<false, arangodb::iresearch::MaterializeType::LateMaterialize>>;
template class ::arangodb::aql::ExecutionBlockImpl<IResearchViewExecutor<false, arangodb::iresearch::MaterializeType::Materialize>>;
template class ::arangodb::aql::ExecutionBlockImpl<
    IResearchViewExecutor<false, arangodb::iresearch::MaterializeType::NotMaterialize | arangodb::iresearch::MaterializeType::UseStoredValues>>;
template class ::arangodb::aql::ExecutionBlockImpl<
    IResearchViewExecutor<false, arangodb::iresearch::MaterializeType::LateMaterialize | arangodb::iresearch::MaterializeType::UseStoredValues>>;
template class ::arangodb::aql::ExecutionBlockImpl<IResearchViewExecutor<true, arangodb::iresearch::MaterializeType::NotMaterialize>>;
template class ::arangodb::aql::ExecutionBlockImpl<IResearchViewExecutor<true, arangodb::iresearch::MaterializeType::LateMaterialize>>;
template class ::arangodb::aql::ExecutionBlockImpl<IResearchViewExecutor<true, arangodb::iresearch::MaterializeType::Materialize>>;
template class ::arangodb::aql::ExecutionBlockImpl<
    IResearchViewExecutor<true, arangodb::iresearch::MaterializeType::NotMaterialize | arangodb::iresearch::MaterializeType::UseStoredValues>>;
template class ::arangodb::aql::ExecutionBlockImpl<
    IResearchViewExecutor<true, arangodb::iresearch::MaterializeType::LateMaterialize | arangodb::iresearch::MaterializeType::UseStoredValues>>;
template class ::arangodb::aql::ExecutionBlockImpl<IResearchViewMergeExecutor<false, arangodb::iresearch::MaterializeType::NotMaterialize>>;
template class ::arangodb::aql::ExecutionBlockImpl<IResearchViewMergeExecutor<false, arangodb::iresearch::MaterializeType::LateMaterialize>>;
template class ::arangodb::aql::ExecutionBlockImpl<IResearchViewMergeExecutor<false, arangodb::iresearch::MaterializeType::Materialize>>;
template class ::arangodb::aql::ExecutionBlockImpl<IResearchViewMergeExecutor<
    false, arangodb::iresearch::MaterializeType::NotMaterialize | arangodb::iresearch::MaterializeType::UseStoredValues>>;
template class ::arangodb::aql::ExecutionBlockImpl<IResearchViewMergeExecutor<
    false, arangodb::iresearch::MaterializeType::LateMaterialize | arangodb::iresearch::MaterializeType::UseStoredValues>>;
template class ::arangodb::aql::ExecutionBlockImpl<IResearchViewMergeExecutor<true, arangodb::iresearch::MaterializeType::NotMaterialize>>;
template class ::arangodb::aql::ExecutionBlockImpl<IResearchViewMergeExecutor<true, arangodb::iresearch::MaterializeType::LateMaterialize>>;
template class ::arangodb::aql::ExecutionBlockImpl<IResearchViewMergeExecutor<true, arangodb::iresearch::MaterializeType::Materialize>>;
template class ::arangodb::aql::ExecutionBlockImpl<IResearchViewMergeExecutor<
    true, arangodb::iresearch::MaterializeType::NotMaterialize | arangodb::iresearch::MaterializeType::UseStoredValues>>;
template class ::arangodb::aql::ExecutionBlockImpl<IResearchViewMergeExecutor<
    true, arangodb::iresearch::MaterializeType::LateMaterialize | arangodb::iresearch::MaterializeType::UseStoredValues>>;

template class ::arangodb::aql::ExecutionBlockImpl<IdExecutor<ConstFetcher>>;
template class ::arangodb::aql::ExecutionBlockImpl<IdExecutor<SingleRowFetcher<BlockPassthrough::Enable>>>;
template class ::arangodb::aql::ExecutionBlockImpl<IndexExecutor>;
template class ::arangodb::aql::ExecutionBlockImpl<LimitExecutor>;
template class ::arangodb::aql::ExecutionBlockImpl<AsyncExecutor>;

// IndexTag, Insert, Remove, Update,Replace, Upsert are only tags for this one
template class ::arangodb::aql::ExecutionBlockImpl<SingleRemoteModificationExecutor<IndexTag>>;
template class ::arangodb::aql::ExecutionBlockImpl<SingleRemoteModificationExecutor<Insert>>;
template class ::arangodb::aql::ExecutionBlockImpl<SingleRemoteModificationExecutor<Remove>>;
template class ::arangodb::aql::ExecutionBlockImpl<SingleRemoteModificationExecutor<Update>>;
template class ::arangodb::aql::ExecutionBlockImpl<SingleRemoteModificationExecutor<Replace>>;
template class ::arangodb::aql::ExecutionBlockImpl<SingleRemoteModificationExecutor<Upsert>>;

template class ::arangodb::aql::ExecutionBlockImpl<NoResultsExecutor>;
template class ::arangodb::aql::ExecutionBlockImpl<ReturnExecutor>;
template class ::arangodb::aql::ExecutionBlockImpl<ShortestPathExecutor>;
template class ::arangodb::aql::ExecutionBlockImpl<KShortestPathsExecutor>;
template class ::arangodb::aql::ExecutionBlockImpl<SortedCollectExecutor>;
template class ::arangodb::aql::ExecutionBlockImpl<SortExecutor>;
template class ::arangodb::aql::ExecutionBlockImpl<SubqueryEndExecutor>;
template class ::arangodb::aql::ExecutionBlockImpl<SubqueryExecutor<true>>;
template class ::arangodb::aql::ExecutionBlockImpl<SubqueryExecutor<false>>;
template class ::arangodb::aql::ExecutionBlockImpl<SubqueryStartExecutor>;
template class ::arangodb::aql::ExecutionBlockImpl<TraversalExecutor>;
template class ::arangodb::aql::ExecutionBlockImpl<SortingGatherExecutor>;
template class ::arangodb::aql::ExecutionBlockImpl<ParallelUnsortedGatherExecutor>;
template class ::arangodb::aql::ExecutionBlockImpl<UnsortedGatherExecutor>;

template class ::arangodb::aql::ExecutionBlockImpl<MaterializeExecutor<RegisterId>>;
template class ::arangodb::aql::ExecutionBlockImpl<MaterializeExecutor<std::string const&>>;

template class ::arangodb::aql::ExecutionBlockImpl<ModificationExecutor<AllRowsFetcher, InsertModifier>>;
template class ::arangodb::aql::ExecutionBlockImpl<ModificationExecutor<SingleRowFetcher<BlockPassthrough::Disable>, InsertModifier>>;
template class ::arangodb::aql::ExecutionBlockImpl<ModificationExecutor<AllRowsFetcher, RemoveModifier>>;
template class ::arangodb::aql::ExecutionBlockImpl<ModificationExecutor<SingleRowFetcher<BlockPassthrough::Disable>, RemoveModifier>>;
template class ::arangodb::aql::ExecutionBlockImpl<ModificationExecutor<AllRowsFetcher, UpdateReplaceModifier>>;
template class ::arangodb::aql::ExecutionBlockImpl<ModificationExecutor<SingleRowFetcher<BlockPassthrough::Disable>, UpdateReplaceModifier>>;
template class ::arangodb::aql::ExecutionBlockImpl<ModificationExecutor<AllRowsFetcher, UpsertModifier>>;
template class ::arangodb::aql::ExecutionBlockImpl<ModificationExecutor<SingleRowFetcher<BlockPassthrough::Disable>, UpsertModifier>>;<|MERGE_RESOLUTION|>--- conflicted
+++ resolved
@@ -212,20 +212,12 @@
       _execState{ExecState::CHECKCALL},
       _upstreamRequest{},
       _clientRequest{},
-<<<<<<< HEAD
-      _hasUsedDataRangeBlock{false} {}
-=======
       _stackBeforeWaiting{AqlCallList{AqlCall{}}},
       _hasUsedDataRangeBlock{false} {
-  // already insert ourselves into the statistics results
-  if (_profile >= PROFILE_LEVEL_BLOCKS) {
-    _engine->_stats.nodes.try_emplace(node->id(), ExecutionStats::Node());
-  }
   // Break the stack before waiting.
   // We should not use this here.
   _stackBeforeWaiting.popCall();
 }
->>>>>>> 983ec825
 
 template <class Executor>
 ExecutionBlockImpl<Executor>::~ExecutionBlockImpl() = default;
