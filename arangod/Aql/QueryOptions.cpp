--- conflicted
+++ resolved
@@ -272,14 +272,11 @@
   builder.add("fullCount", VPackValue(fullCount));
   builder.add("count", VPackValue(count));
   builder.add("verboseErrors", VPackValue(verboseErrors));
-<<<<<<< HEAD
-
-=======
+
   if (!forceOneShardAttributeValue.empty()) {
     builder.add("forceOneShardAttributeValue", VPackValue(forceOneShardAttributeValue));
   }
   
->>>>>>> a2eba029
   // note: skipAudit is intentionally not serialized here.
   // the end user cannot override this setting anyway.
 
