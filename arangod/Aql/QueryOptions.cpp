--- conflicted
+++ resolved
@@ -87,11 +87,7 @@
   TRI_ASSERT(maxNumberOfPlans > 0);
 }
 
-<<<<<<< HEAD
 QueryOptions::QueryOptions(arangodb::velocypack::Slice const slice)
-=======
-QueryOptions::QueryOptions(arangodb::velocypack::Slice slice) 
->>>>>>> 86d1d7a4
     : QueryOptions() {
   this->fromVelocyPack(slice);
 }
