--- conflicted
+++ resolved
@@ -201,10 +201,10 @@
   if (value = slice.get("explainRegisters"); value.isBool()) {
     explainRegisters = value.getBool() ? ExplainRegisterPlan::Yes : ExplainRegisterPlan::No;
   }
-  
+
   // note: skipAudit is intentionally not read here.
   // the end user cannot override this setting
-  
+
   if (value = slice.get("forceOneShardAttributeValue"); value.isString()) {
     forceOneShardAttributeValue = value.copyString();
   }
@@ -272,14 +272,10 @@
   builder.add("fullCount", VPackValue(fullCount));
   builder.add("count", VPackValue(count));
   builder.add("verboseErrors", VPackValue(verboseErrors));
-
-<<<<<<< HEAD
-=======
-  if (!forceOneShardAttributeValue.empty()) {
+if (!forceOneShardAttributeValue.empty()) {
     builder.add("forceOneShardAttributeValue", VPackValue(forceOneShardAttributeValue));
   }
-  
->>>>>>> 8ad644bb
+
   // note: skipAudit is intentionally not serialized here.
   // the end user cannot override this setting anyway.
 
