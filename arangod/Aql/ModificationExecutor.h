////////////////////////////////////////////////////////////////////////////////
/// DISCLAIMER
///
/// Copyright 2018 ArangoDB GmbH, Cologne, Germany
///
/// Licensed under the Apache License, Version 2.0 (the "License");
/// you may not use this file except in compliance with the License.
/// You may obtain a copy of the License at
///
///     http://www.apache.org/licenses/LICENSE-2.0
///
/// Unless required by applicable law or agreed to in writing, software
/// distributed under the License is distributed on an "AS IS" BASIS,
/// WITHOUT WARRANTIES OR CONDITIONS OF ANY KIND, either express or implied.
/// See the License for the specific language governing permissions and
/// limitations under the License.
///
/// Copyright holder is ArangoDB GmbH, Cologne, Germany
///
/// @author Jan Christoph Uhde
////////////////////////////////////////////////////////////////////////////////

#ifndef ARANGOD_AQL_MODIFICATION_EXECUTOR_H
#define ARANGOD_AQL_MODIFICATION_EXECUTOR_H

#include "Aql/AllRowsFetcher.h"
#include "Aql/ExecutionState.h"
#include "Aql/ExecutorInfos.h"
#include "Aql/ModificationNodes.h"
#include "Aql/ModificationOptions.h"
#include "Aql/SingleBlockFetcher.h"
#include "Aql/SingleRowFetcher.h"
#include "Aql/Stats.h"
#include "Utils/OperationOptions.h"
#include "velocypack/Slice.h"
#include "velocypack/velocypack-aliases.h"

#include <boost/optional.hpp>

namespace arangodb {
namespace transaction {
class Methods;
}

namespace aql {

class AqlItemMatrix;
class ExecutorInfos;
class NoStats;
class OutputAqlItemRow;
struct SortRegister;

struct Insert;
struct Remove;
struct Upsert;
struct Update;
struct Replace;

template <typename>
struct UpdateReplace;

inline OperationOptions convertOptions(ModificationOptions const& in,
                                       Variable const* outVariableNew,
                                       Variable const* outVariableOld) {
  OperationOptions out;

  // commented out OperationOptions attributesare not provided
  // by the ModificationOptions or the information given by the
  // Variable pointer.

  // in.ignoreErrors;
  out.waitForSync = in.waitForSync;
  out.keepNull = !in.nullMeansRemove;
  out.mergeObjects = in.mergeObjects;
  // in.ignoreDocumentNotFound;
  // in.readCompleteInput;
  out.isRestore = in.useIsRestore;
  // in.consultAqlWriteFilter;
  // in.exclusive;
  out.overwrite = in.overwrite;
  out.ignoreRevs = in.ignoreRevs;

  out.returnNew = (outVariableNew != nullptr);
  out.returnOld = (outVariableOld != nullptr);
  out.silent = !(out.returnNew || out.returnOld);

  return out;
}

using wrap = std::reference_wrapper<boost::optional<RegisterId>>;
inline std::shared_ptr<std::unordered_set<RegisterId>> makeSet(std::initializer_list<wrap> reg_wrap) {
  auto rv = make_shared_unordered_set();
  for (auto wrap : reg_wrap) {
    auto const& opt = wrap.get();
    if (opt.has_value()) {
      rv->insert(opt.get());
    }
  }
  return rv;
}

struct BoolWrapper {
  explicit BoolWrapper(bool b) { _value = b; }
  operator bool() { return _value; }
  bool _value;
};

struct ProducesResults : BoolWrapper {
  explicit ProducesResults(bool b) : BoolWrapper(b){};
};
struct ConsultAqlWriteFilter : BoolWrapper {
  explicit ConsultAqlWriteFilter(bool b) : BoolWrapper(b){};
};
struct IgnoreErrors : BoolWrapper {
  explicit IgnoreErrors(bool b) : BoolWrapper(b){};
};
struct DoCount : BoolWrapper {
  explicit DoCount(bool b) : BoolWrapper(b){};
};
struct IsReplace : BoolWrapper {
  explicit IsReplace(bool b) : BoolWrapper(b){};
};

struct IgnoreDocumentNotFound : BoolWrapper {
  explicit IgnoreDocumentNotFound(bool b) : BoolWrapper(b){};
};

<<<<<<< HEAD
struct ModificationExecutorInfos : public ExecutorInfos {
  ModificationExecutorInfos(
      boost::optional<RegisterId> input1RegisterId, boost::optional<RegisterId> input2RegisterId,
      boost::optional<RegisterId> input3RegisterId, boost::optional<RegisterId> outputNewRegisterId,
      boost::optional<RegisterId> outputOldRegisterId,
      boost::optional<RegisterId> outputRegisterId, RegisterId nrInputRegisters,
=======
class ModificationExecutorInfos : public ExecutorInfos {
 public:
  ModificationExecutorInfos(
      boost::optional<RegisterId> input1RegisterId, boost::optional<RegisterId> input2RegisterId,
      boost::optional<RegisterId> input3RegisterId, boost::optional<RegisterId> outputNewRegisterId,
      boost::optional<RegisterId> outputOldRegisterId, RegisterId nrInputRegisters,
>>>>>>> 94afdd43
      RegisterId nrOutputRegisters, std::unordered_set<RegisterId> registersToClear,
      std::unordered_set<RegisterId> registersToKeep, transaction::Methods* trx,
      OperationOptions options, aql::Collection const* aqlCollection,
      ProducesResults producesResults, ConsultAqlWriteFilter consultAqlWriteFilter,
      IgnoreErrors ignoreErrors, DoCount doCount, /*bool returnInheritedResults,*/
      IsReplace isReplace, IgnoreDocumentNotFound ignoreDocumentNotFound)
      : ExecutorInfos(makeSet({wrap(input1RegisterId), wrap(input2RegisterId),
                               wrap(input3RegisterId)}) /*input registers*/,
                      makeSet({wrap(outputOldRegisterId), wrap(outputNewRegisterId),
                               wrap(outputRegisterId)}) /*output registers*/,
                      nrInputRegisters, nrOutputRegisters,
                      std::move(registersToClear), std::move(registersToKeep)),
        _trx(trx),
        _options(options),
        _aqlCollection(aqlCollection),
        _producesResults(ProducesResults(producesResults._value || !_options.silent)),
        _consultAqlWriteFilter(consultAqlWriteFilter),
        _ignoreErrors(ignoreErrors),
        _doCount(doCount),
        _isReplace(isReplace),
        _ignoreDocumentNotFound(ignoreDocumentNotFound),
        _input1RegisterId(input1RegisterId),
        _input2RegisterId(input2RegisterId),
        _input3RegisterId(input3RegisterId),
        _outputNewRegisterId(outputNewRegisterId),
        _outputOldRegisterId(outputOldRegisterId),
        _outputRegisterId(outputRegisterId) {}

  ModificationExecutorInfos() = delete;
  ModificationExecutorInfos(ModificationExecutorInfos&&) = default;
  ModificationExecutorInfos(ModificationExecutorInfos const&) = delete;
  ~ModificationExecutorInfos() = default;

  /// @brief the variable produced by Return
  transaction::Methods* _trx;
  OperationOptions _options;
  aql::Collection const* _aqlCollection;
  ProducesResults _producesResults;
  ConsultAqlWriteFilter _consultAqlWriteFilter;
  IgnoreErrors _ignoreErrors;
  DoCount _doCount;  // count statisitics
  // bool _returnInheritedResults;
  IsReplace _isReplace;                            // needed for upsert
  IgnoreDocumentNotFound _ignoreDocumentNotFound;  // needed for update replace

  // insert (singleinput) - upsert (inDoc) - update replace (inDoc)
  boost::optional<RegisterId> _input1RegisterId;
  // upsert (insertVar) -- update replace (keyVar)
  boost::optional<RegisterId> _input2RegisterId;
  // upsert (updateVar)
  boost::optional<RegisterId> _input3RegisterId;

  boost::optional<RegisterId> _outputNewRegisterId;
  boost::optional<RegisterId> _outputOldRegisterId;
  boost::optional<RegisterId> _outputRegisterId;  // single remote
};                                                // namespace aql

template <typename FetcherType>
struct ModificationExecutorBase {
  struct Properties {
    static const bool preservesOrder = true;
    static const bool allowsBlockPassthrough = false;
    static const bool inputSizeRestrictsOutputSize =
        false;  // Disabled because prefetch does not work in the Cluster
                // Maybe This should ask for a 1:1 relation.
  };
  using Infos = ModificationExecutorInfos;
  using Fetcher = FetcherType;  // SingleBlockFetcher<Properties::allowsBlockPassthrough>;
  using Stats = ModificationStats;

  ModificationExecutorBase(Fetcher&, Infos&);

 protected:
  ModificationExecutorInfos& _infos;
  Fetcher& _fetcher;
  bool _prepared = false;
};

template <typename Modifier, typename FetcherType>
class ModificationExecutor : public ModificationExecutorBase<FetcherType> {
  friend struct Insert;
  friend struct Remove;
  friend struct Upsert;
  friend struct UpdateReplace<Update>;
  friend struct UpdateReplace<Replace>;

 public:
  using Modification = Modifier;

  // pull in types from template base
  using Fetcher = typename ModificationExecutorBase<FetcherType>::Fetcher;
  using Infos = typename ModificationExecutorBase<FetcherType>::Infos;
  using Stats = typename ModificationExecutorBase<FetcherType>::Stats;

  ModificationExecutor(Fetcher&, Infos&);
  ~ModificationExecutor();

  /**
   * @brief produce the next Row of Aql Values.
   *
   * @return ExecutionState,
   *         if something was written output.hasValue() == true
   */
  std::pair<ExecutionState, Stats> produceRow(OutputAqlItemRow& output);

 private:
  Modifier _modifier;
};

}  // namespace aql
}  // namespace arangodb

#endif<|MERGE_RESOLUTION|>--- conflicted
+++ resolved
@@ -125,21 +125,12 @@
   explicit IgnoreDocumentNotFound(bool b) : BoolWrapper(b){};
 };
 
-<<<<<<< HEAD
 struct ModificationExecutorInfos : public ExecutorInfos {
   ModificationExecutorInfos(
       boost::optional<RegisterId> input1RegisterId, boost::optional<RegisterId> input2RegisterId,
       boost::optional<RegisterId> input3RegisterId, boost::optional<RegisterId> outputNewRegisterId,
       boost::optional<RegisterId> outputOldRegisterId,
       boost::optional<RegisterId> outputRegisterId, RegisterId nrInputRegisters,
-=======
-class ModificationExecutorInfos : public ExecutorInfos {
- public:
-  ModificationExecutorInfos(
-      boost::optional<RegisterId> input1RegisterId, boost::optional<RegisterId> input2RegisterId,
-      boost::optional<RegisterId> input3RegisterId, boost::optional<RegisterId> outputNewRegisterId,
-      boost::optional<RegisterId> outputOldRegisterId, RegisterId nrInputRegisters,
->>>>>>> 94afdd43
       RegisterId nrOutputRegisters, std::unordered_set<RegisterId> registersToClear,
       std::unordered_set<RegisterId> registersToKeep, transaction::Methods* trx,
       OperationOptions options, aql::Collection const* aqlCollection,
