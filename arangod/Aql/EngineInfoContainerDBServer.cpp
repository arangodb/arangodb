--- conflicted
+++ resolved
@@ -1048,11 +1048,7 @@
 
   // Build Lookup Infos
   VPackBuilder infoBuilder;
-<<<<<<< HEAD
   transaction::Methods* trx = _query.trx();
-=======
-  transaction::Methods* trx = _query->trx();
->>>>>>> 1b9cc85c
 
   // we need to lock per server in a deterministic order to avoid deadlocks
   for (auto& it : dbServerMapping) {
