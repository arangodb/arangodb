////////////////////////////////////////////////////////////////////////////////
/// DISCLAIMER
///
/// Copyright 2014-2020 ArangoDB GmbH, Cologne, Germany
/// Copyright 2004-2014 triAGENS GmbH, Cologne, Germany
///
/// Licensed under the Apache License, Version 2.0 (the "License");
/// you may not use this file except in compliance with the License.
/// You may obtain a copy of the License at
///
///     http://www.apache.org/licenses/LICENSE-2.0
///
/// Unless required by applicable law or agreed to in writing, software
/// distributed under the License is distributed on an "AS IS" BASIS,
/// WITHOUT WARRANTIES OR CONDITIONS OF ANY KIND, either express or implied.
/// See the License for the specific language governing permissions and
/// limitations under the License.
///
/// Copyright holder is ArangoDB GmbH, Cologne, Germany
///
/// @author Jan Steemann
////////////////////////////////////////////////////////////////////////////////

#include "Functions.h"

#include "ApplicationFeatures/ApplicationServer.h"
#include "ApplicationFeatures/LanguageFeature.h"
#include "Aql/AqlFunctionFeature.h"
#include "Aql/AqlValueMaterializer.h"
#include "Aql/Expression.h"
#include "Aql/ExpressionContext.h"
#include "Aql/Function.h"
#include "Aql/Query.h"
#include "Aql/Range.h"
#include "Aql/V8Executor.h"
#include "Basics/Endian.h"
#include "Basics/Exceptions.h"
#include "Basics/HybridLogicalClock.h"
#include "Basics/Mutex.h"
#include "Basics/MutexLocker.h"
#include "Basics/NumberUtils.h"
#include "Basics/StringBuffer.h"
#include "Basics/StringUtils.h"
#include "Basics/Utf8Helper.h"
#include "Basics/VPackStringBufferAdapter.h"
#include "Basics/VelocyPackHelper.h"
#include "Basics/conversions.h"
#include "Basics/datetime.h"
#include "Basics/fpconv.h"
#include "Basics/hashes.h"
#include "Basics/system-functions.h"
#include "Basics/tri-strings.h"
#include "Geo/Ellipsoid.h"
#include "Geo/GeoJson.h"
#include "Geo/ShapeContainer.h"
#include "Geo/Utils.h"
#include "IResearch/IResearchAnalyzerFeature.h"
#include "IResearch/IResearchFilterFactory.h"
#include "IResearch/IResearchPDP.h"
#include "IResearch/VelocyPackHelper.h"
#include "Indexes/Index.h"
#include "Logger/Logger.h"
#include "Pregel/Conductor.h"
#include "Pregel/PregelFeature.h"
#include "Pregel/Worker.h"
#include "Random/UniformCharacter.h"
#include "Rest/Version.h"
#include "RestServer/SystemDatabaseFeature.h"
#include "Ssl/SslInterface.h"
#include "StorageEngine/TransactionState.h"
#include "Transaction/Context.h"
#include "Transaction/Helpers.h"
#include "Transaction/Methods.h"
#include "Utils/CollectionNameResolver.h"
#include "Utils/ExecContext.h"
#include "V8/v8-vpack.h"
#include "V8Server/v8-collection.h"
#include "VocBase/KeyGenerator.h"
#include "VocBase/LogicalCollection.h"
#include "VocBase/Validators.h"
#include "VocBase/Methods/Collections.h"

#include "analysis/token_attributes.hpp"
#include "utils/levenshtein_utils.hpp"
#include "utils/ngram_match_utils.hpp"

#include <boost/uuid/uuid.hpp>
#include <boost/uuid/uuid_generators.hpp>
#include <boost/uuid/uuid_io.hpp>

#include <date/date.h>
#include <date/iso_week.h>
#include <date/tz.h>
#include <s2/s2loop.h>

#include <unicode/schriter.h>
#include <unicode/stsearch.h>
#include <unicode/uchar.h>
#include <unicode/unistr.h>

#include <velocypack/Collection.h>
#include <velocypack/Dumper.h>
#include <velocypack/Iterator.h>
#include <velocypack/StringRef.h>
#include <velocypack/velocypack-aliases.h>
#include <algorithm>

#ifdef __APPLE__
#include <regex>
#endif

#ifdef _WIN32
#include "Basics/win-utils.h"
#else
#include <arpa/inet.h>
#endif

using namespace arangodb;
using namespace arangodb::aql;
using namespace std::chrono;
using namespace date;

/*
- always specify your user facing function name MYFUNC in error generators
- errors are broadcasted like this:
    - Wrong parameter types: registerInvalidArgumentWarning(expressionContext,
"MYFUNC")
    - Generic errors: registerWarning(expressionContext, "MYFUNC",
TRI_ERROR_QUERY_INVALID_REGEX);
    - ICU related errors: if (U_FAILURE(status)) {
::registerICUWarning(expressionContext, "MYFUNC", status); }
    - close with: return AqlValue(AqlValueHintNull());
- specify the number of parameters you expect at least and at max using:
- if you support optional parameters, first check whether the count is
sufficient using parameters.size()
- fetch the values using:
  AqlValue value
  - Anonymous  = extractFunctionParameterValue(parameters, 0);
  - ::getBooleanParameter() if you expect a bool
  - Stringify() if you need a string.
  - ::extractKeys() if its an object and you need the keys
  - ::extractCollectionName() if you expect a collection
  - ::listContainsElement() search for a member
  - ::parameterToTimePoint / ::dateFromParameters get a time string as date.
- check the values whether they match your expectations i.e. using:
  - param.isNumber() then extract it using: param.toInt64()
- Available helper functions for working with parameters:
  - ::variance()
  - ::sortNumberList()
  - ::unsetOrKeep ()
  - ::getDocumentByIdentifier ()
  - ::mergeParameters()
  - ::flattenList()

- now do your work with the parameters
- build up a result using a VPackbuilder like you would with regular velocpyack.
- return it wrapping it into an AqlValue

 */

namespace {

/// @brief an empty AQL value
static AqlValue const emptyAqlValue;

#ifdef __APPLE__
std::regex const ipV4LeadingZerosRegex("^(.*?\\.)?0[0-9]+.*$", std::regex::optimize);
#endif

/// @brief mutex used to protect UUID generation
static Mutex uuidMutex;

enum DateSelectionModifier {
  INVALID = 0,
  MILLI,
  SECOND,
  MINUTE,
  HOUR,
  DAY,
  WEEK,
  MONTH,
  YEAR
};

static_assert(DateSelectionModifier::INVALID < DateSelectionModifier::MILLI,
              "incorrect date selection order");
static_assert(DateSelectionModifier::MILLI < DateSelectionModifier::SECOND,
              "incorrect date selection order");
static_assert(DateSelectionModifier::SECOND < DateSelectionModifier::MINUTE,
              "incorrect date selection order");
static_assert(DateSelectionModifier::MINUTE < DateSelectionModifier::HOUR,
              "incorrect date selection order");
static_assert(DateSelectionModifier::HOUR < DateSelectionModifier::DAY,
              "incorrect date selection order");
static_assert(DateSelectionModifier::DAY < DateSelectionModifier::WEEK,
              "incorrect date selection order");
static_assert(DateSelectionModifier::WEEK < DateSelectionModifier::MONTH,
              "incorrect date selection order");
static_assert(DateSelectionModifier::MONTH < DateSelectionModifier::YEAR,
              "incorrect date selection order");

/// @brief validates documents for duplicate attribute names
bool isValidDocument(VPackSlice slice) {
  slice = slice.resolveExternals();

  if (slice.isObject()) {
    std::unordered_set<VPackStringRef> keys;

    auto it = VPackObjectIterator(slice, true);

    while (it.valid()) {
      if (!keys.emplace(it.key().stringRef()).second) {
        // duplicate key
        return false;
      }

      // recurse into object values
      if (!isValidDocument(it.value())) {
        return false;
      }
      it.next();
    }
  } else if (slice.isArray()) {
    auto it = VPackArrayIterator(slice);

    while (it.valid()) {
      // recursively validate array values
      if (!isValidDocument(it.value())) {
        return false;
      }
      it.next();
    }
  }

  // all other types are considered valid
  return true;
}

void registerICUWarning(ExpressionContext* expressionContext,
                        char const* functionName, UErrorCode status) {
  std::string msg;
  msg.append("in function '");
  msg.append(functionName);
  msg.append("()': ");
  msg.append(arangodb::basics::Exception::FillExceptionString(TRI_ERROR_ARANGO_ICU_ERROR,
                                                              u_errorName(status)));
  expressionContext->registerWarning(TRI_ERROR_ARANGO_ICU_ERROR, msg.c_str());
}

/// @brief extract a function parameter from the arguments
inline AqlValue const& extractFunctionParameterValue(VPackFunctionParameters const& parameters,
                                                     size_t position) {
  if (position >= parameters.size()) {
    // parameter out of range
    return ::emptyAqlValue;
  }
  return parameters[position];
}

/// @brief convert a number value into an AqlValue
AqlValue numberValue(double value, bool nullify) {
  if (std::isnan(value) || !std::isfinite(value) || value == HUGE_VAL || value == -HUGE_VAL) {
    if (nullify) {
      // convert to null
      return AqlValue(AqlValueHintNull());
    }
    // convert to 0
    return AqlValue(AqlValueHintZero());
  }

  return AqlValue(AqlValueHintDouble(value));
}

/// @brief optimized version of datetime stringification
/// string format is hard-coded to YYYY-MM-DDTHH:MM:SS.XXXZ
AqlValue timeAqlValue(ExpressionContext* expressionContext, char const* AFN,
                      tp_sys_clock_ms const& tp, bool utc = true) {
  char formatted[24];

  year_month_day ymd{floor<days>(tp)};
  auto day_time = make_time(tp - sys_days(ymd));

  auto y = static_cast<int>(ymd.year());
  // quick basic check here for dates outside the allowed range
  if (y < 0 || y > 9999) {
    arangodb::aql::registerWarning(expressionContext, AFN, TRI_ERROR_QUERY_INVALID_DATE_VALUE);
    return AqlValue(AqlValueHintNull());
  }

  formatted[0] = '0' + (y / 1000);
  formatted[1] = '0' + ((y % 1000) / 100);
  formatted[2] = '0' + ((y % 100) / 10);
  formatted[3] = '0' + (y % 10);
  formatted[4] = '-';
  auto m = static_cast<unsigned>(ymd.month());
  formatted[5] = '0' + (m / 10);
  formatted[6] = '0' + (m % 10);
  formatted[7] = '-';
  auto d = static_cast<unsigned>(ymd.day());
  formatted[8] = '0' + (d / 10);
  formatted[9] = '0' + (d % 10);
  formatted[10] = 'T';
  auto h = day_time.hours().count();
  formatted[11] = '0' + (h / 10);
  formatted[12] = '0' + (h % 10);
  formatted[13] = ':';
  auto i = day_time.minutes().count();
  formatted[14] = '0' + (i / 10);
  formatted[15] = '0' + (i % 10);
  formatted[16] = ':';
  auto s = day_time.seconds().count();
  formatted[17] = '0' + (s / 10);
  formatted[18] = '0' + (s % 10);
  formatted[19] = '.';
  uint64_t millis = day_time.subseconds().count();
  if (millis > 999) {
    millis = 999;
  }
  formatted[20] = '0' + (millis / 100);
  formatted[21] = '0' + ((millis % 100) / 10);
  formatted[22] = '0' + (millis % 10);
  formatted[23] = 'Z';

  return AqlValue(&formatted[0], utc ? sizeof(formatted) : sizeof(formatted) - 1);
}

DateSelectionModifier parseDateModifierFlag(VPackSlice flag) {
  if (!flag.isString()) {
    return INVALID;
  }

  std::string flagStr = flag.copyString();
  if (flagStr.empty()) {
    return INVALID;
  }
  TRI_ASSERT(flagStr.size() >= 1);

  basics::StringUtils::tolowerInPlace(flagStr);
  switch (flagStr.front()) {
    case 'y':
      if (flagStr == "years" || flagStr == "year" || flagStr == "y") {
        return YEAR;
      }
      break;
    case 'w':
      if (flagStr == "weeks" || flagStr == "week" || flagStr == "w") {
        return WEEK;
      }
      break;
    case 'm':
      if (flagStr == "months" || flagStr == "month" || flagStr == "m") {
        return MONTH;
      }
      // Can be minute as well
      if (flagStr == "minutes" || flagStr == "minute") {
        return MINUTE;
      }
      // Can be millisecond as well
      if (flagStr == "milliseconds" || flagStr == "millisecond") {
        return MILLI;
      }
      break;
    case 'd':
      if (flagStr == "days" || flagStr == "day" || flagStr == "d") {
        return DAY;
      }
      break;
    case 'h':
      if (flagStr == "hours" || flagStr == "hour" || flagStr == "h") {
        return HOUR;
      }
      break;
    case 's':
      if (flagStr == "seconds" || flagStr == "second" || flagStr == "s") {
        return SECOND;
      }
      break;
    case 'i':
      if (flagStr == "i") {
        return MINUTE;
      }
      break;
    case 'f':
      if (flagStr == "f") {
        return MILLI;
      }
      break;
  }
  // If we get here the flag is invalid
  return INVALID;
}

AqlValue addOrSubtractUnitFromTimestamp(ExpressionContext* expressionContext,
                                        tp_sys_clock_ms const& tp,
                                        VPackSlice durationUnitsSlice, VPackSlice durationType,
                                        char const* AFN, bool isSubtract) {
  bool isInteger = durationUnitsSlice.isInteger();
  double durationUnits = durationUnitsSlice.getNumber<double>();
  std::chrono::duration<double, std::ratio<1l, 1000l>> ms{};
  year_month_day ymd{floor<days>(tp)};
  auto day_time = make_time(tp - sys_days(ymd));

  DateSelectionModifier flag = ::parseDateModifierFlag(durationType);
  double intPart = 0.0;
  if (durationUnits < 0.0) {
    // Make sure duration is always positive. So we flip isSubtract in this
    // case.
    isSubtract = !isSubtract;
    durationUnits *= -1.0;
  }
  TRI_ASSERT(durationUnits >= 0.0);

  // All Fallthroughs intentional. We still have some remainder
  switch (flag) {
    case YEAR:
      durationUnits = std::modf(durationUnits, &intPart);
      if (isSubtract) {
        ymd -= years{static_cast<int64_t>(intPart)};
      } else {
        ymd += years{static_cast<int64_t>(intPart)};
      }
      if (isInteger || durationUnits == 0.0) {
        break;  // We are done
      }
      durationUnits *= 12;
      [[fallthrough]];
    case MONTH:
      durationUnits = std::modf(durationUnits, &intPart);
      if (isSubtract) {
        ymd -= months{static_cast<int64_t>(intPart)};
      } else {
        ymd += months{static_cast<int64_t>(intPart)};
      }
      if (isInteger || durationUnits == 0.0) {
        break;  // We are done
      }
      durationUnits *= 30;  // 1 Month ~= 30 Days
      [[fallthrough]];
    // After this fall through the date may actually a bit off
    case DAY:
      // From here on we do not need leap-day handling
      ms = days{1};
      ms *= durationUnits;
      break;
    case WEEK:
      ms = weeks{1};
      ms *= durationUnits;
      break;
    case HOUR:
      ms = hours{1};
      ms *= durationUnits;
      break;
    case MINUTE:
      ms = minutes{1};
      ms *= durationUnits;
      break;
    case SECOND:
      ms = seconds{1};
      ms *= durationUnits;
      break;
    case MILLI:
      ms = milliseconds{1};
      ms *= durationUnits;
      break;
    default:
      aql::registerWarning(expressionContext, AFN, TRI_ERROR_QUERY_INVALID_DATE_VALUE);
      return AqlValue(AqlValueHintNull());
  }
  // Here we reconstruct the timepoint again

  tp_sys_clock_ms resTime;
  if (isSubtract) {
    resTime =
        tp_sys_clock_ms{sys_days(ymd) + day_time.to_duration() -
                        std::chrono::duration_cast<duration<int64_t, std::milli>>(ms)};
  } else {
    resTime =
        tp_sys_clock_ms{sys_days(ymd) + day_time.to_duration() +
                        std::chrono::duration_cast<duration<int64_t, std::milli>>(ms)};
  }
  return ::timeAqlValue(expressionContext, AFN, resTime);
}

AqlValue addOrSubtractIsoDurationFromTimestamp(ExpressionContext* expressionContext,
                                               tp_sys_clock_ms const& tp,
                                               arangodb::velocypack::StringRef duration,
                                               char const* AFN, bool isSubtract) {
  year_month_day ymd{floor<days>(tp)};
  auto day_time = make_time(tp - sys_days(ymd));

  std::match_results<char const*> durationParts;
  if (!basics::regexIsoDuration(duration, durationParts)) {
    aql::registerWarning(expressionContext, AFN, TRI_ERROR_QUERY_INVALID_DATE_VALUE);
    return AqlValue(AqlValueHintNull());
  }

  char const* begin;

  begin = duration.data() + durationParts.position(2);
  int number = NumberUtils::atoi_unchecked<int>(begin, begin + durationParts.length(2));
  if (isSubtract) {
    ymd -= years{number};
  } else {
    ymd += years{number};
  }

  begin = duration.data() + durationParts.position(4);
  number = NumberUtils::atoi_unchecked<int>(begin, begin + durationParts.length(4));
  if (isSubtract) {
    ymd -= months{number};
  } else {
    ymd += months{number};
  }

  milliseconds ms{0};
  begin = duration.data() + durationParts.position(6);
  number = NumberUtils::atoi_unchecked<int>(begin, begin + durationParts.length(6));
  ms += weeks{number};

  begin = duration.data() + durationParts.position(8);
  number = NumberUtils::atoi_unchecked<int>(begin, begin + durationParts.length(8));
  ms += days{number};

  begin = duration.data() + durationParts.position(11);
  number = NumberUtils::atoi_unchecked<int>(begin, begin + durationParts.length(11));
  ms += hours{number};

  begin = duration.data() + durationParts.position(13);
  number = NumberUtils::atoi_unchecked<int>(begin, begin + durationParts.length(13));
  ms += minutes{number};

  begin = duration.data() + durationParts.position(15);
  number = NumberUtils::atoi_unchecked<int>(begin, begin + durationParts.length(15));
  ms += seconds{number};

  // The Milli seconds can be shortened:
  // .1 => 100ms
  // so we append 00 but only take the first 3 digits
  std::size_t matchLength = durationParts.length(17);
  number = 0;
  if (matchLength > 0) {
    if (matchLength > 3) {
      matchLength = 3;
    }
    begin = duration.data() + durationParts.position(17);
    number = NumberUtils::atoi_unchecked<int>(begin, begin + matchLength);
    if (matchLength == 2) {
      number *= 10;
    } else if (matchLength == 1) {
      number *= 100;
    }
  }
  ms += milliseconds{number};

  tp_sys_clock_ms resTime;
  if (isSubtract) {
    resTime = tp_sys_clock_ms{sys_days(ymd) + day_time.to_duration() - ms};
  } else {
    resTime = tp_sys_clock_ms{sys_days(ymd) + day_time.to_duration() + ms};
  }
  return ::timeAqlValue(expressionContext, AFN, resTime);
}

bool parameterToTimePoint(ExpressionContext* expressionContext,
                          VPackFunctionParameters const& parameters,
                          tp_sys_clock_ms& tp, char const* AFN, size_t parameterIndex) {
  AqlValue const& value = extractFunctionParameterValue(parameters, parameterIndex);

  if (value.isNumber()) {
    int64_t v = value.toInt64();
    if (ADB_UNLIKELY(v < -62167219200000 || v > 253402300799999)) {
      // check if value is between "0000-01-01T00:00:00.000Z" and
      // "9999-12-31T23:59:59.999Z" -62167219200000: "0000-01-01T00:00:00.000Z"
      // 253402300799999: "9999-12-31T23:59:59.999Z"
      aql::registerWarning(expressionContext, AFN, TRI_ERROR_QUERY_INVALID_DATE_VALUE);
      return false;
    }
    tp = tp_sys_clock_ms(milliseconds(v));
    return true;
  }

  if (value.isString()) {
    if (!basics::parseDateTime(value.slice().stringRef(), tp)) {
      aql::registerWarning(expressionContext, AFN, TRI_ERROR_QUERY_INVALID_DATE_VALUE);
      return false;
    }
    return true;
  }

  registerInvalidArgumentWarning(expressionContext, AFN);
  return false;
}

/// @brief converts a value into a number value
double valueToNumber(VPackSlice const& slice, bool& isValid) {
  if (slice.isNull()) {
    isValid = true;
    return 0.0;
  }
  if (slice.isBoolean()) {
    isValid = true;
    return (slice.getBoolean() ? 1.0 : 0.0);
  }
  if (slice.isNumber()) {
    isValid = true;
    return slice.getNumericValue<double>();
  }
  if (slice.isString()) {
    std::string const str = slice.copyString();
    try {
      if (str.empty()) {
        isValid = true;
        return 0.0;
      }
      size_t behind = 0;
      double value = std::stod(str, &behind);
      while (behind < str.size()) {
        char c = str[behind];
        if (c != ' ' && c != '\t' && c != '\r' && c != '\n' && c != '\f') {
          isValid = false;
          return 0.0;
        }
        ++behind;
      }
      isValid = true;
      return value;
    } catch (...) {
      size_t behind = 0;
      while (behind < str.size()) {
        char c = str[behind];
        if (c != ' ' && c != '\t' && c != '\r' && c != '\n' && c != '\f') {
          isValid = false;
          return 0.0;
        }
        ++behind;
      }
      // A string only containing whitespae-characters is valid and should
      // return 0.0
      // It throws in std::stod
      isValid = true;
      return 0.0;
    }
  }
  if (slice.isArray()) {
    VPackValueLength const n = slice.length();
    if (n == 0) {
      isValid = true;
      return 0.0;
    }
    if (n == 1) {
      return ::valueToNumber(slice.at(0), isValid);
    }
  }

  // All other values are invalid
  isValid = false;
  return 0.0;
}

/// @brief extract a boolean parameter from an array
bool getBooleanParameter(VPackFunctionParameters const& parameters,
                         size_t startParameter, bool defaultValue) {
  size_t const n = parameters.size();

  if (startParameter >= n) {
    return defaultValue;
  }

  return parameters[startParameter].toBoolean();
}

/// @brief extra a collection name from an AqlValue
std::string extractCollectionName(transaction::Methods* trx,
                                  VPackFunctionParameters const& parameters,
                                  size_t position) {
  AqlValue const& value = extractFunctionParameterValue(parameters, position);

  std::string identifier;

  if (value.isString()) {
    // already a string
    identifier = value.slice().copyString();
  } else {
    AqlValueMaterializer materializer(&trx->vpackOptions());
    VPackSlice slice = materializer.slice(value, true);
    VPackSlice id = slice;

    if (slice.isObject()) {
      id = slice.get(StaticStrings::IdString);
    }
    if (id.isString()) {
      identifier = id.copyString();
    } else if (id.isCustom()) {
      identifier = trx->extractIdString(slice);
    }
  }

  if (!identifier.empty()) {
    size_t pos = identifier.find('/');

    if (pos != std::string::npos) {
      // this is superior to  identifier.substr(0, pos)
      identifier.resize(pos);
    }

    return identifier;
  }

  return StaticStrings::Empty;
}

/// @brief extract attribute names from the arguments
void extractKeys(std::unordered_set<std::string>& names, ExpressionContext* expressionContext,
                 VPackOptions const* vopts, VPackFunctionParameters const& parameters,
                 size_t startParameter, char const* functionName) {
  size_t const n = parameters.size();

  for (size_t i = startParameter; i < n; ++i) {
    AqlValue const& param = extractFunctionParameterValue(parameters, i);

    if (param.isString()) {
      names.emplace(param.slice().copyString());
    } else if (param.isNumber()) {
      double number = param.toDouble();

      if (std::isnan(number) || number == HUGE_VAL || number == -HUGE_VAL) {
        names.emplace("null");
      } else {
        char buffer[24];
        int length = fpconv_dtoa(number, &buffer[0]);
        names.emplace(&buffer[0], static_cast<size_t>(length));
      }
    } else if (param.isArray()) {
      AqlValueMaterializer materializer(vopts);
      VPackSlice s = materializer.slice(param, false);

      for (VPackSlice v : VPackArrayIterator(s)) {
        if (v.isString()) {
          names.emplace(v.copyString());
        } else {
          registerInvalidArgumentWarning(expressionContext, functionName);
        }
      }
    }
  }
}

/// @brief append the VelocyPack value to a string buffer
///        Note: Backwards compatibility. Is different than Slice.toJson()
void appendAsString(VPackOptions const* vopts,
                    arangodb::basics::VPackStringBufferAdapter& buffer,
                    AqlValue const& value) {
  AqlValueMaterializer materializer(vopts);
  VPackSlice slice = materializer.slice(value, false);

  Functions::Stringify(vopts, buffer, slice);
}

/// @brief Checks if the given list contains the element
bool listContainsElement(VPackOptions const* vopts,
                         AqlValue const& list, AqlValue const& testee, size_t& index) {
  TRI_ASSERT(list.isArray());
  AqlValueMaterializer materializer(vopts);
  VPackSlice slice = materializer.slice(list, false);

  AqlValueMaterializer testeeMaterializer(vopts);
  VPackSlice testeeSlice = testeeMaterializer.slice(testee, false);

  VPackArrayIterator it(slice);
  while (it.valid()) {
    if (arangodb::basics::VelocyPackHelper::equal(testeeSlice, it.value(), false, vopts)) {
      index = static_cast<size_t>(it.index());
      return true;
    }
    it.next();
  }
  return false;
}

/// @brief Checks if the given list contains the element
/// DEPRECATED
bool listContainsElement(VPackOptions const* options, VPackSlice const& list,
                         VPackSlice const& testee, size_t& index) {
  TRI_ASSERT(list.isArray());
  for (size_t i = 0; i < static_cast<size_t>(list.length()); ++i) {
    if (arangodb::basics::VelocyPackHelper::equal(testee, list.at(i), false, options)) {
      index = i;
      return true;
    }
  }
  return false;
}

bool listContainsElement(VPackOptions const* options, VPackSlice const& list,
                         VPackSlice const& testee) {
  size_t unused;
  return ::listContainsElement(options, list, testee, unused);
}

/// @brief Computes the Variance of the given list.
///        If successful value will contain the variance and count
///        will contain the number of elements.
///        If not successful value and count contain garbage.
bool variance(VPackOptions const* vopts, AqlValue const& values, double& value, size_t& count) {
  TRI_ASSERT(values.isArray());
  value = 0.0;
  count = 0;
  bool unused = false;
  double mean = 0.0;

  AqlValueMaterializer materializer(vopts);
  VPackSlice slice = materializer.slice(values, false);

  for (VPackSlice element : VPackArrayIterator(slice)) {
    if (!element.isNull()) {
      if (!element.isNumber()) {
        return false;
      }
      double current = ::valueToNumber(element, unused);
      count++;
      double delta = current - mean;
      mean += delta / count;
      value += delta * (current - mean);
    }
  }
  return true;
}

/// @brief Sorts the given list of Numbers in ASC order.
///        Removes all null entries.
///        Returns false if the list contains non-number values.
bool sortNumberList(VPackOptions const* vopts, AqlValue const& values,
                    std::vector<double>& result) {
  TRI_ASSERT(values.isArray());
  TRI_ASSERT(result.empty());
  bool unused;
  AqlValueMaterializer materializer(vopts);
  VPackSlice slice = materializer.slice(values, false);

  VPackArrayIterator it(slice);
  result.reserve(it.size());
  for (auto const& element : it) {
    if (!element.isNull()) {
      if (!element.isNumber()) {
        return false;
      }
      result.emplace_back(::valueToNumber(element, unused));
    }
  }
  std::sort(result.begin(), result.end());
  return true;
}

/// @brief Helper function to unset or keep all given names in the value.
///        Recursively iterates over sub-object and unsets or keeps their values
///        as well
void unsetOrKeep(transaction::Methods* trx, VPackSlice const& value,
                 std::unordered_set<std::string> const& names,
                 bool unset,  // true means unset, false means keep
                 bool recursive, VPackBuilder& result) {
  TRI_ASSERT(value.isObject());
  VPackObjectBuilder b(&result);  // Close the object after this function
  for (auto const& entry : VPackObjectIterator(value, false)) {
    TRI_ASSERT(entry.key.isString());
    std::string key = entry.key.copyString();
    if ((names.find(key) == names.end()) == unset) {
      // not found and unset or found and keep
      if (recursive && entry.value.isObject()) {
        result.add(entry.key);  // Add the key
        ::unsetOrKeep(trx, entry.value, names, unset, recursive,
                      result);  // Adds the object
      } else {
        if (entry.value.isCustom()) {
          result.add(key, VPackValue(trx->extractIdString(value)));
        } else {
          result.add(key, entry.value);
        }
      }
    }
  }
}

/// @brief Helper function to get a document by it's identifier
///        Lazy Locks the collection if necessary.
void getDocumentByIdentifier(transaction::Methods* trx, std::string& collectionName,
                             std::string const& identifier, bool ignoreError,
                             VPackBuilder& result) {
  transaction::BuilderLeaser searchBuilder(trx);

  size_t pos = identifier.find('/');
  if (pos == std::string::npos) {
    searchBuilder->add(VPackValue(identifier));
  } else {
    if (collectionName.empty()) {
      char const* p = identifier.data() + pos + 1;
      size_t l = identifier.size() - pos - 1;
      searchBuilder->add(VPackValuePair(p, l, VPackValueType::String));
      collectionName = identifier.substr(0, pos);
    } else if (identifier.compare(0, pos, collectionName) != 0) {
      // Requesting an _id that cannot be stored in this collection
      if (ignoreError) {
        return;
      }
      THROW_ARANGO_EXCEPTION(TRI_ERROR_ARANGO_CROSS_COLLECTION_REQUEST);
    } else {
      char const* p = identifier.data() + pos + 1;
      size_t l = identifier.size() - pos - 1;
      searchBuilder->add(VPackValuePair(p, l, VPackValueType::String));
    }
  }

  Result res;
  try {
    res = trx->documentFastPath(collectionName, nullptr, searchBuilder->slice(), result);
  } catch (arangodb::basics::Exception const& ex) {
    res.reset(ex.code());
  }

  if (!res.ok()) {
    if (ignoreError) {
      if (res.errorNumber() == TRI_ERROR_ARANGO_DOCUMENT_NOT_FOUND ||
          res.errorNumber() == TRI_ERROR_ARANGO_DATA_SOURCE_NOT_FOUND ||
          res.errorNumber() == TRI_ERROR_ARANGO_CROSS_COLLECTION_REQUEST) {
        return;
      }
    }
    if (res.is(TRI_ERROR_TRANSACTION_UNREGISTERED_COLLECTION)) {
      // special error message to indicate which collection was undeclared
      THROW_ARANGO_EXCEPTION_MESSAGE(res.errorNumber(),
                                     res.errorMessage() + ": " + collectionName +
                                         " [" + AccessMode::typeString(AccessMode::Type::READ) +
                                         "]");
    }
    THROW_ARANGO_EXCEPTION(res);
  }
}

/// @brief Helper function to merge given parameters
///        Works for an array of objects as first parameter or arbitrary many
///        object parameters
AqlValue mergeParameters(ExpressionContext* expressionContext,
                         VPackFunctionParameters const& parameters,
                         char const* funcName, bool recursive) {
  size_t const n = parameters.size();

  if (n == 0) {
    return AqlValue(AqlValueHintEmptyObject());
  }
  
  auto& vopts = expressionContext->trx().vpackOptions();

  // use the first argument as the preliminary result
  AqlValue const& initial = extractFunctionParameterValue(parameters, 0);
  AqlValueMaterializer materializer(&vopts);
  VPackSlice initialSlice = materializer.slice(initial, true);

  VPackBuilder builder;

  if (initial.isArray() && n == 1) {
    // special case: a single array parameter
    // Create an empty document as start point
    builder.openObject();
    builder.close();
    // merge in all other arguments
    for (VPackSlice it : VPackArrayIterator(initialSlice)) {
      if (!it.isObject()) {
        registerInvalidArgumentWarning(expressionContext, funcName);
        return AqlValue(AqlValueHintNull());
      }
      builder = arangodb::velocypack::Collection::merge(builder.slice(), it, /*mergeObjects*/ recursive, /*nullMeansRemove*/ false);
    }
    return AqlValue(builder.slice(), builder.size());
  }

  if (!initial.isObject()) {
    registerInvalidArgumentWarning(expressionContext, funcName);
    return AqlValue(AqlValueHintNull());
  }

  // merge in all other arguments
  for (size_t i = 1; i < n; ++i) {
    AqlValue const& param = extractFunctionParameterValue(parameters, i);

    if (!param.isObject()) {
      registerInvalidArgumentWarning(expressionContext, funcName);
      return AqlValue(AqlValueHintNull());
    }

    AqlValueMaterializer materializer(&vopts);
    VPackSlice slice = materializer.slice(param, false);

    builder = arangodb::velocypack::Collection::merge(initialSlice, slice, /*mergeObjects*/ recursive, /*nullMeansRemove*/ false);
    initialSlice = builder.slice();
  }
  if (n == 1) {
    // only one parameter. now add original document
    builder.add(initialSlice);
  }
  return AqlValue(builder.slice(), builder.size());
}

/// @brief internal recursive flatten helper
void flattenList(VPackSlice const& array, size_t maxDepth, size_t curDepth,
                 VPackBuilder& result) {
  TRI_ASSERT(result.isOpenArray());
  for (auto const& tmp : VPackArrayIterator(array)) {
    if (tmp.isArray() && curDepth < maxDepth) {
      ::flattenList(tmp, maxDepth, curDepth + 1, result);
    } else {
      // Copy the content of tmp into the result
      result.add(tmp);
    }
  }
}

/**
 * @brief Parses 1 or 3-7 input parameters and creates a Date object out of it.
 *        This object can either be a timestamp in milliseconds or an ISO_8601
 * DATE
 *
 * @param expressionContext The AQL expression context
 * @param trx The used transaction
 * @param parameters list of parameters, only 1 or 3-7 are allowed
 * @param asTimestamp If it should return a timestamp (true) or ISO_DATE (false)
 *
 * @return Returns a timestamp if asTimestamp is true, an ISO_DATE otherwise
 */
AqlValue dateFromParameters(ExpressionContext* expressionContext,
                            VPackFunctionParameters const& parameters,
                            char const* AFN, bool asTimestamp) {
  tp_sys_clock_ms tp;
  duration<int64_t, std::milli> time;

  if (parameters.size() == 1) {
    if (!::parameterToTimePoint(expressionContext, parameters, tp, AFN, 0)) {
      return AqlValue(AqlValueHintNull());
    }
    time = tp.time_since_epoch();
  } else {
    if (parameters.size() < 3 || parameters.size() > 7) {
      // YMD is a must
      registerInvalidArgumentWarning(expressionContext, AFN);
      return AqlValue(AqlValueHintNull());
    }

    for (uint8_t i = 0; i < parameters.size(); i++) {
      AqlValue const& value = extractFunctionParameterValue(parameters, i);

      // All Parameters have to be a number or a string
      if (!value.isNumber() && !value.isString()) {
        registerInvalidArgumentWarning(expressionContext, AFN);
        return AqlValue(AqlValueHintNull());
      }
    }

    years y{extractFunctionParameterValue(parameters, 0).toInt64()};
    months m{extractFunctionParameterValue(parameters, 1).toInt64()};
    days d{extractFunctionParameterValue(parameters, 2).toInt64()};

    if ((y < years{0} || y > years{9999}) || (m < months{0}) || (d < days{0})) {
      registerWarning(expressionContext, AFN, TRI_ERROR_QUERY_INVALID_DATE_VALUE);
      return AqlValue(AqlValueHintNull());
    }
    year_month_day ymd = year{y.count()} / m.count() / d.count();

    // Parse the time
    hours h(0);
    minutes min(0);
    seconds s(0);
    milliseconds ms(0);

    if (parameters.size() >= 4) {
      h = hours((extractFunctionParameterValue(parameters, 3).toInt64()));
    }
    if (parameters.size() >= 5) {
      min = minutes((extractFunctionParameterValue(parameters, 4).toInt64()));
    }
    if (parameters.size() >= 6) {
      s = seconds((extractFunctionParameterValue(parameters, 5).toInt64()));
    }
    if (parameters.size() == 7) {
      int64_t v = extractFunctionParameterValue(parameters, 6).toInt64();
      if (v > 999) {
        v = 999;
      }
      ms = milliseconds(v);
    }

    if ((h < hours{0}) || (min < minutes{0}) || (s < seconds{0}) ||
        (ms < milliseconds{0})) {
      registerWarning(expressionContext, AFN, TRI_ERROR_QUERY_INVALID_DATE_VALUE);
      return AqlValue(AqlValueHintNull());
    }

    time = sys_days(ymd).time_since_epoch();
    time += h;
    time += min;
    time += s;
    time += ms;
    tp = tp_sys_clock_ms(time);
  }

  if (asTimestamp) {
    return AqlValue(AqlValueHintInt(time.count()));
  }
  return ::timeAqlValue(expressionContext, AFN, tp);
}

AqlValue callApplyBackend(ExpressionContext* expressionContext, AstNode const& node,
                          char const* AFN, AqlValue const& invokeFN,
                          VPackFunctionParameters const& invokeParams) {
  auto& trx = expressionContext->trx();
  
  std::string ucInvokeFN;
  transaction::StringBufferLeaser buffer(&trx);
  arangodb::basics::VPackStringBufferAdapter adapter(buffer->stringBuffer());

  ::appendAsString(&trx.vpackOptions(), adapter, invokeFN);

  icu::UnicodeString unicodeStr(buffer->c_str(), static_cast<int32_t>(buffer->length()));
  unicodeStr.toUpper(nullptr);
  unicodeStr.toUTF8String(ucInvokeFN);

  arangodb::aql::Function const* func = nullptr;
  if (ucInvokeFN.find("::") == std::string::npos) {
    // built-in C++ function
    func = AqlFunctionFeature::getFunctionByName(ucInvokeFN);
    if (func->implementation != nullptr) {
      std::pair<size_t, size_t> numExpectedArguments = func->numArguments();

      if (invokeParams.size() < numExpectedArguments.first ||
          invokeParams.size() > numExpectedArguments.second) {
        THROW_ARANGO_EXCEPTION_PARAMS(TRI_ERROR_QUERY_FUNCTION_ARGUMENT_NUMBER_MISMATCH,
                                      ucInvokeFN.c_str(),
                                      static_cast<int>(numExpectedArguments.first),
                                      static_cast<int>(numExpectedArguments.second));
      }

      return func->implementation(expressionContext, node, invokeParams);
    }
  }

  // JavaScript function (this includes user-defined functions)
  {
    ISOLATE;
    TRI_V8_CURRENT_GLOBALS_AND_SCOPE;
    auto context = TRI_IGETC;


    auto old = v8g->_expressionContext;
    v8g->_expressionContext = expressionContext;
    TRI_DEFER(v8g->_expressionContext = old);

    VPackOptions const& options = trx.vpackOptions();
    std::string jsName;
    int const n = static_cast<int>(invokeParams.size());
    int const callArgs = (func == nullptr ? 3 : n);
    auto args = std::make_unique<v8::Handle<v8::Value>[]>(callArgs);

    if (func == nullptr) {
      // a call to a user-defined function
      jsName = "FCALL_USER";

      // function name
      args[0] = TRI_V8_STD_STRING(isolate, ucInvokeFN);
      // call parameters
      v8::Handle<v8::Array> params = v8::Array::New(isolate, static_cast<int>(n));

      for (int i = 0; i < n; ++i) {
        params
            ->Set(context, static_cast<uint32_t>(i), invokeParams[i].toV8(isolate, &options))
            .FromMaybe(true);
      }
      args[1] = params;
      args[2] = TRI_V8_ASCII_STRING(isolate, AFN);
    } else {
      // a call to a built-in V8 function
      jsName = "AQL_" + func->name;
      for (int i = 0; i < n; ++i) {
        args[i] = invokeParams[i].toV8(isolate, &options);
      }
    }

    bool dummy;
    return Expression::invokeV8Function(expressionContext, jsName, ucInvokeFN,
                                        AFN, false, callArgs, args.get(), dummy);
  }
}

AqlValue geoContainsIntersect(ExpressionContext* expressionContext,
                              AstNode const&,
                              VPackFunctionParameters const& parameters,
                              char const* func, bool contains) {
  auto* vopts = &expressionContext->trx().vpackOptions();
  AqlValue const& p1 = extractFunctionParameterValue(parameters, 0);
  AqlValue const& p2 = extractFunctionParameterValue(parameters, 1);

  if (!p1.isObject()) {
    registerWarning(expressionContext, func,
                    Result(TRI_ERROR_QUERY_FUNCTION_ARGUMENT_TYPE_MISMATCH,
                           "Expecting GeoJSON object"));
    return AqlValue(AqlValueHintNull());
  }

  AqlValueMaterializer mat1(vopts);
  geo::ShapeContainer outer, inner;
  Result res = geo::geojson::parseRegion(mat1.slice(p1, true), outer);
  if (res.fail()) {
    registerWarning(expressionContext, func, res);
    return AqlValue(AqlValueHintNull());
  }
  if (contains && !outer.isAreaType()) {
    registerWarning(
        expressionContext, func,
        Result(
            TRI_ERROR_QUERY_FUNCTION_ARGUMENT_TYPE_MISMATCH,
            "Only Polygon and MultiPolygon types are valid as first argument"));
    return AqlValue(AqlValueHintNull());
  }

  AqlValueMaterializer mat2(vopts);
  if (p2.isArray() && p2.length() >= 2) {
    res = inner.parseCoordinates(mat2.slice(p2, true), /*geoJson*/ true);
  } else if (p2.isObject()) {
    res = geo::geojson::parseRegion(mat2.slice(p2, true), inner);
  } else {
    res.reset(TRI_ERROR_BAD_PARAMETER,
              "Second arg requires coordinate pair or GeoJSON");
  }
  if (res.fail()) {
    registerWarning(expressionContext, func, res);
    return AqlValue(AqlValueHintNull());
  }

  bool result = contains ? outer.contains(&inner) : outer.intersects(&inner);
  return AqlValue(AqlValueHintBool(result));
}

static Result parseGeoPolygon(VPackSlice polygon, VPackBuilder& b) {
  // check if nested or not
  bool unnested = false;
  for (VPackSlice v : VPackArrayIterator(polygon)) {
    if (v.isArray() && v.length() == 2) {
      unnested = true;
    }
  }

  if (unnested) {
    b.openArray();
  }

  if (!polygon.isArray()) {
    return Result(TRI_ERROR_QUERY_FUNCTION_ARGUMENT_TYPE_MISMATCH,
                  "Polygon needs to be an array of positions.");
  }

  for (VPackSlice v : VPackArrayIterator(polygon)) {
    if (v.isArray() && v.length() > 2) {
      b.openArray();
      for (VPackSlice const coord : VPackArrayIterator(v)) {
        if (coord.isNumber()) {
          b.add(VPackValue(coord.getNumber<double>()));
        } else if (coord.isArray()) {
          if (coord.length() < 2) {
            return Result(TRI_ERROR_QUERY_FUNCTION_ARGUMENT_TYPE_MISMATCH,
                          "a Position needs at least two numeric values");
          } else {
            b.openArray();
            for (VPackSlice const innercord : VPackArrayIterator(coord)) {
              if (innercord.isNumber()) {
                b.add(VPackValue(innercord.getNumber<double>()));  // TODO
              } else if (innercord.isArray() && innercord.length() == 2) {
                if (innercord.at(0).isNumber() && innercord.at(1).isNumber()) {
                  b.openArray();
                  b.add(VPackValue(innercord.at(0).getNumber<double>()));
                  b.add(VPackValue(innercord.at(1).getNumber<double>()));
                  b.close();
                } else {
                  return Result(TRI_ERROR_QUERY_FUNCTION_ARGUMENT_TYPE_MISMATCH,
                                "coordinate is not a number");
                }
              } else {
                return Result(TRI_ERROR_QUERY_FUNCTION_ARGUMENT_TYPE_MISMATCH,
                              "not an array describing a position");
              }
            }
            b.close();
          }
        } else {
          return Result(TRI_ERROR_QUERY_FUNCTION_ARGUMENT_TYPE_MISMATCH,
                        "not an array containing positions");
        }
      }
      b.close();
    } else if (v.isArray() && v.length() == 2) {
      if (polygon.length() > 2) {
        b.openArray();
        for (VPackSlice const innercord : VPackArrayIterator(v)) {
          if (innercord.isNumber()) {
            b.add(VPackValue(innercord.getNumber<double>()));
          } else if (innercord.isArray() && innercord.length() == 2) {
            if (innercord.at(0).isNumber() && innercord.at(1).isNumber()) {
              b.openArray();
              b.add(VPackValue(innercord.at(0).getNumber<double>()));
              b.add(VPackValue(innercord.at(1).getNumber<double>()));
              b.close();
            } else {
              return Result(TRI_ERROR_QUERY_FUNCTION_ARGUMENT_TYPE_MISMATCH,
                            "coordinate is not a number");
            }
          } else {
            return Result(TRI_ERROR_QUERY_FUNCTION_ARGUMENT_TYPE_MISMATCH,
                          "not a numeric value");
          }
        }
        b.close();
      } else {
        return Result(TRI_ERROR_QUERY_FUNCTION_ARGUMENT_TYPE_MISMATCH,
                      "a Polygon needs at least three positions");
      }
    } else {
      return Result(TRI_ERROR_QUERY_FUNCTION_ARGUMENT_TYPE_MISMATCH,
                    "not an array containing positions");
    }
  }

  if (unnested) {
    b.close();
  }

  return {TRI_ERROR_NO_ERROR};
}

Result parseShape(ExpressionContext* exprCtx,
                  AqlValue const& value,
                  geo::ShapeContainer& shape) {
  auto* vopts = &exprCtx->trx().vpackOptions();
  AqlValueMaterializer mat(vopts);

  if (value.isArray() && value.length() >= 2) {
    return shape.parseCoordinates(mat.slice(value, true), /*geoJson*/ true);
  } else if (value.isObject()) {
    return geo::geojson::parseRegion(mat.slice(value, true), shape);
  } else {
    return {TRI_ERROR_BAD_PARAMETER, "Requires coordinate pair or GeoJSON"};
  }
}

}  // namespace

namespace arangodb {
namespace aql {

/// @brief register warning
void registerWarning(ExpressionContext* expressionContext,
                     char const* functionName, Result const& rr) {
  std::string msg = "in function '";
  msg.append(functionName);
  msg.append("()': ");
  msg.append(rr.errorMessage());
  expressionContext->registerWarning(rr.errorNumber(), msg.c_str());
}

/// @brief register warning
void registerWarning(ExpressionContext* expressionContext,
                     char const* functionName, int code) {
  if (code != TRI_ERROR_QUERY_FUNCTION_ARGUMENT_TYPE_MISMATCH &&
      code != TRI_ERROR_QUERY_FUNCTION_ARGUMENT_NUMBER_MISMATCH) {
    registerWarning(expressionContext, functionName, Result(code));
    return;
  }

  std::string msg = arangodb::basics::Exception::FillExceptionString(code, functionName);
  expressionContext->registerWarning(code, msg.c_str());
}

void registerError(ExpressionContext* expressionContext, char const* functionName, int code) {
  std::string msg;

  if (code == TRI_ERROR_QUERY_FUNCTION_ARGUMENT_TYPE_MISMATCH) {
    msg = arangodb::aql::QueryWarnings::buildFormattedString(code, functionName);
  } else {
    msg.append("in function '");
    msg.append(functionName);
    msg.append("()': ");
    msg.append(TRI_errno_string(code));
  }

  expressionContext->registerError(code, msg.c_str());
}

/// @brief register usage of an invalid function argument
void registerInvalidArgumentWarning(ExpressionContext* expressionContext,
                                    char const* functionName) {
  registerWarning(expressionContext, functionName,
                  TRI_ERROR_QUERY_FUNCTION_ARGUMENT_TYPE_MISMATCH);
}

}  // namespace aql
}  // namespace arangodb

/// @brief append the VelocyPack value to a string buffer
///        Note: Backwards compatibility. Is different than Slice.toJson()
void Functions::Stringify(VPackOptions const* vopts,
                          arangodb::basics::VPackStringBufferAdapter& buffer,
                          VPackSlice const& slice) {
  if (slice.isNull()) {
    // null is the empty string
    return;
  }

  if (slice.isString()) {
    // dumping adds additional ''
    VPackValueLength length;
    char const* p = slice.getStringUnchecked(length);
    buffer.append(p, length);
    return;
  }

  VPackOptions adjustedOptions = *vopts;
  adjustedOptions.escapeUnicode = false;
  adjustedOptions.escapeForwardSlashes = false;
  VPackDumper dumper(&buffer, &adjustedOptions);
  dumper.dump(slice);
}

/// @brief function IS_NULL
AqlValue Functions::IsNull(ExpressionContext*, AstNode const&,
                           VPackFunctionParameters const& parameters) {
  AqlValue const& a = extractFunctionParameterValue(parameters, 0);
  return AqlValue(AqlValueHintBool(a.isNull(true)));
}

/// @brief function IS_BOOL
AqlValue Functions::IsBool(ExpressionContext*, AstNode const&,
                           VPackFunctionParameters const& parameters) {
  AqlValue const& a = extractFunctionParameterValue(parameters, 0);
  return AqlValue(AqlValueHintBool(a.isBoolean()));
}

/// @brief function IS_NUMBER
AqlValue Functions::IsNumber(ExpressionContext*, AstNode const&,
                             VPackFunctionParameters const& parameters) {
  AqlValue const& a = extractFunctionParameterValue(parameters, 0);
  return AqlValue(AqlValueHintBool(a.isNumber()));
}

/// @brief function IS_STRING
AqlValue Functions::IsString(ExpressionContext*, AstNode const&,
                             VPackFunctionParameters const& parameters) {
  AqlValue const& a = extractFunctionParameterValue(parameters, 0);
  return AqlValue(AqlValueHintBool(a.isString()));
}

/// @brief function IS_ARRAY
AqlValue Functions::IsArray(ExpressionContext*, AstNode const&,
                            VPackFunctionParameters const& parameters) {
  AqlValue const& a = extractFunctionParameterValue(parameters, 0);
  return AqlValue(AqlValueHintBool(a.isArray()));
}

/// @brief function IS_OBJECT
AqlValue Functions::IsObject(ExpressionContext*, AstNode const&,
                             VPackFunctionParameters const& parameters) {
  AqlValue const& a = extractFunctionParameterValue(parameters, 0);
  return AqlValue(AqlValueHintBool(a.isObject()));
}

/// @brief function TYPENAME
AqlValue Functions::Typename(ExpressionContext*, AstNode const&,
                             VPackFunctionParameters const& parameters) {
  AqlValue const& value = extractFunctionParameterValue(parameters, 0);
  char const* type = value.getTypeString();

  return AqlValue(TRI_CHAR_LENGTH_PAIR(type));
}

/// @brief function TO_NUMBER
AqlValue Functions::ToNumber(ExpressionContext*, AstNode const&,
                             VPackFunctionParameters const& parameters) {
  AqlValue const& a = extractFunctionParameterValue(parameters, 0);
  bool failed;
  double value = a.toDouble(failed);

  if (failed) {
    return AqlValue(AqlValueHintZero());
  }

  return AqlValue(AqlValueHintDouble(value));
}

/// @brief function TO_STRING
AqlValue Functions::ToString(ExpressionContext* expr, AstNode const&,
                             VPackFunctionParameters const& parameters) {
  auto& trx = expr->trx();
  AqlValue const& value = extractFunctionParameterValue(parameters, 0);

  transaction::StringBufferLeaser buffer(&trx);
  arangodb::basics::VPackStringBufferAdapter adapter(buffer->stringBuffer());

  ::appendAsString(&trx.vpackOptions(), adapter, value);
  return AqlValue(buffer->begin(), buffer->length());
}

/// @brief function TO_BASE64
AqlValue Functions::ToBase64(ExpressionContext* expr, AstNode const&,
                             VPackFunctionParameters const& parameters) {
  auto& trx = expr->trx();
  AqlValue const& value = extractFunctionParameterValue(parameters, 0);

  transaction::StringBufferLeaser buffer(&trx);
  arangodb::basics::VPackStringBufferAdapter adapter(buffer->stringBuffer());

  ::appendAsString(&trx.vpackOptions(), adapter, value);

  std::string encoded =
      basics::StringUtils::encodeBase64(buffer->begin(), buffer->length());

  return AqlValue(encoded);
}

/// @brief function TO_HEX
AqlValue Functions::ToHex(ExpressionContext* expr, AstNode const&,
                          VPackFunctionParameters const& parameters) {
  auto& trx = expr->trx();
  AqlValue const& value = extractFunctionParameterValue(parameters, 0);

  transaction::StringBufferLeaser buffer(&trx);
  arangodb::basics::VPackStringBufferAdapter adapter(buffer->stringBuffer());

  ::appendAsString(&trx.vpackOptions(), adapter, value);

  std::string encoded =
      basics::StringUtils::encodeHex(buffer->begin(), buffer->length());

  return AqlValue(encoded);
}

/// @brief function ENCODE_URI_COMPONENT
AqlValue Functions::EncodeURIComponent(ExpressionContext* expr, AstNode const&,
                                       VPackFunctionParameters const& parameters) {
  auto& trx = expr->trx();
  AqlValue const& value = extractFunctionParameterValue(parameters, 0);

  transaction::StringBufferLeaser buffer(&trx);
  arangodb::basics::VPackStringBufferAdapter adapter(buffer->stringBuffer());

  ::appendAsString(&trx.vpackOptions(), adapter, value);

  std::string encoded =
      basics::StringUtils::encodeURIComponent(buffer->begin(), buffer->length());

  return AqlValue(encoded);
}

/// @brief function UUID
AqlValue Functions::Uuid(ExpressionContext*, AstNode const&,
                         VPackFunctionParameters const& parameters) {
  boost::uuids::uuid uuid;
  {
    // must protect mutex generation from races
    MUTEX_LOCKER(mutexLocker, ::uuidMutex);
    uuid = boost::uuids::random_generator()();
  }

  return AqlValue(boost::uuids::to_string(uuid));
}

/// @brief function SOUNDEX
AqlValue Functions::Soundex(ExpressionContext* expr, AstNode const&,
                            VPackFunctionParameters const& parameters) {
  auto& trx = expr->trx();
  AqlValue const& value = extractFunctionParameterValue(parameters, 0);

  transaction::StringBufferLeaser buffer(&trx);
  arangodb::basics::VPackStringBufferAdapter adapter(buffer->stringBuffer());

  ::appendAsString(&trx.vpackOptions(), adapter, value);

  std::string encoded = basics::StringUtils::soundex(basics::StringUtils::trim(
      basics::StringUtils::tolower(std::string(buffer->begin(), buffer->length()))));

  return AqlValue(encoded);
}

/// @brief function LEVENSHTEIN_DISTANCE
AqlValue Functions::LevenshteinDistance(ExpressionContext* expr, AstNode const&,
                                        VPackFunctionParameters const& parameters) {
  auto& trx = expr->trx();
  AqlValue const& value1 = extractFunctionParameterValue(parameters, 0);
  AqlValue const& value2 = extractFunctionParameterValue(parameters, 1);

  // we use one buffer to stringify both arguments
  transaction::StringBufferLeaser buffer(&trx);
  arangodb::basics::VPackStringBufferAdapter adapter(buffer->stringBuffer());

  // stringify argument 1
  ::appendAsString(&trx.vpackOptions(), adapter, value1);

  // note split position
  size_t const split = buffer->length();

  // stringify argument 2
  ::appendAsString(&trx.vpackOptions(), adapter, value2);

  int encoded = basics::StringUtils::levenshteinDistance(buffer->begin(), split,
                                                         buffer->begin() + split,
                                                         buffer->length() - split);

  return AqlValue(AqlValueHintInt(encoded));
}

namespace {
template <bool search_semantics>
AqlValue NgramSimilarityHelper(char const* AFN, ExpressionContext* ctx,
                               VPackFunctionParameters const& args) {
  TRI_ASSERT(ctx);
  if (args.size() < 3) {
    registerWarning(ctx, AFN,
                    arangodb::Result{TRI_ERROR_QUERY_FUNCTION_ARGUMENT_NUMBER_MISMATCH,
                                     "Minimum 3 arguments are expected."});
    return AqlValue(AqlValueHintNull());
  }

  auto const& attribute = extractFunctionParameterValue(args, 0);
  if (ADB_UNLIKELY(!attribute.isString())) {
    arangodb::aql::registerInvalidArgumentWarning(ctx, AFN);
    return arangodb::aql::AqlValue{arangodb::aql::AqlValueHintNull{}};
  }
  auto const attributeValue = arangodb::iresearch::getStringRef(attribute.slice());

  auto const& target = extractFunctionParameterValue(args, 1);
  if (ADB_UNLIKELY(!target.isString())) {
    arangodb::aql::registerInvalidArgumentWarning(ctx, AFN);
    return arangodb::aql::AqlValue{arangodb::aql::AqlValueHintNull{}};
  }
  auto const targetValue = arangodb::iresearch::getStringRef(target.slice());

  auto const& ngramSize = extractFunctionParameterValue(args, 2);
  if (ADB_UNLIKELY(!ngramSize.isNumber())) {
    arangodb::aql::registerInvalidArgumentWarning(ctx, AFN);
    return arangodb::aql::AqlValue{arangodb::aql::AqlValueHintNull{}};
  }
  auto const ngramSizeValue = ngramSize.toInt64();

  if (ADB_UNLIKELY(ngramSizeValue < 1)) {
    arangodb::aql::registerWarning(
        ctx, AFN,
        arangodb::Result{TRI_ERROR_BAD_PARAMETER,
                         "Invalid ngram size. Should be 1 or greater"});
    return arangodb::aql::AqlValue{arangodb::aql::AqlValueHintNull{}};
  }

  auto utf32Attribute = basics::StringUtils::characterCodes(attributeValue.c_str(),
                                                            attributeValue.size());
  auto utf32Target =
      basics::StringUtils::characterCodes(targetValue.c_str(), targetValue.size());

  auto const similarity = irs::ngram_similarity<uint32_t, search_semantics>(
      utf32Target.data(), utf32Target.size(), utf32Attribute.data(),
      utf32Attribute.size(), ngramSizeValue);
  return AqlValue(AqlValueHintDouble(similarity));
}
}  // namespace

/// Executes NGRAM_SIMILARITY based on binary ngram similarity
AqlValue Functions::NgramSimilarity(ExpressionContext* ctx, AstNode const&,
                                    VPackFunctionParameters const& args) {
  static char const* AFN = "NGRAM_SIMILARITY";
  return NgramSimilarityHelper<true>(AFN, ctx, args);
}

/// Executes NGRAM_POSITIONAL_SIMILARITY based on positional ngram similarity
AqlValue Functions::NgramPositionalSimilarity(ExpressionContext* ctx,
                                              AstNode const&,
                                              VPackFunctionParameters const& args) {
  static char const* AFN = "NGRAM_POSITIONAL_SIMILARITY";
  return NgramSimilarityHelper<false>(AFN, ctx, args);
}

/// Executes NGRAM_MATCH based on binary ngram similarity
AqlValue Functions::NgramMatch(ExpressionContext* ctx, AstNode const&,
                               VPackFunctionParameters const& args) {
  TRI_ASSERT(ctx);
  static char const* AFN = "NGRAM_MATCH";

  auto const argc = args.size();

  if (argc < 3) {  // for const evaluation we need analyzer to be set explicitly (we can`t access filter context)
                   // but we can`t set analyzer as mandatory in function AQL signature - this will break SEARCH
    registerWarning(ctx, AFN,
                    arangodb::Result{TRI_ERROR_QUERY_FUNCTION_ARGUMENT_NUMBER_MISMATCH,
                                     "Minimum 3 arguments are expected."});
    return AqlValue(AqlValueHintNull());
  }

  auto const& attribute = extractFunctionParameterValue(args, 0);
  if (ADB_UNLIKELY(!attribute.isString())) {
    arangodb::aql::registerInvalidArgumentWarning(ctx, AFN);
    return arangodb::aql::AqlValue{arangodb::aql::AqlValueHintNull{}};
  }
  auto const attributeValue = iresearch::getStringRef(attribute.slice());

  auto const& target = extractFunctionParameterValue(args, 1);
  if (ADB_UNLIKELY(!target.isString())) {
    arangodb::aql::registerInvalidArgumentWarning(ctx, AFN);
    return arangodb::aql::AqlValue{arangodb::aql::AqlValueHintNull{}};
  }
  auto const targetValue = iresearch::getStringRef(target.slice());

  auto threshold = arangodb::iresearch::FilterConstants::DefaultNgramMatchThreshold;
  size_t analyzerPosition = 2;
  if (argc > 3) {  // 4 args given. 3rd is threshold
    auto const& thresholdArg = extractFunctionParameterValue(args, 2);
    analyzerPosition = 3;
    if (ADB_UNLIKELY(!thresholdArg.isNumber())) {
      arangodb::aql::registerInvalidArgumentWarning(ctx, AFN);
      return arangodb::aql::AqlValue{arangodb::aql::AqlValueHintNull{}};
    }
    threshold = thresholdArg.toDouble();
    if (threshold <= 0 || threshold > 1) {
      arangodb::aql::registerWarning(
          ctx, AFN,
          arangodb::Result{TRI_ERROR_BAD_PARAMETER,
                           "Threshold must be between 0 and 1"});
    }
  }

  auto const& analyzerArg = extractFunctionParameterValue(args, analyzerPosition);
  if (ADB_UNLIKELY(!analyzerArg.isString())) {
    arangodb::aql::registerInvalidArgumentWarning(ctx, AFN);
    return arangodb::aql::AqlValue{arangodb::aql::AqlValueHintNull{}};
  }
  TRI_ASSERT(ctx != nullptr);
  auto const analyzerId = arangodb::iresearch::getStringRef(analyzerArg.slice());
  auto& server = ctx->vocbase().server();
  if (!server.hasFeature<iresearch::IResearchAnalyzerFeature>()) {
    arangodb::aql::registerWarning(ctx, AFN, TRI_ERROR_INTERNAL);
    return arangodb::aql::AqlValue{arangodb::aql::AqlValueHintNull{}};
  }
  auto& analyzerFeature = server.getFeature<iresearch::IResearchAnalyzerFeature>();
  auto& trx = ctx->trx();
  auto analyzer = analyzerFeature.get(analyzerId, ctx->vocbase(), 
                                      trx.state()->analyzersRevision());
  if (!analyzer) {
    arangodb::aql::registerWarning(
        ctx, AFN,
        arangodb::Result{TRI_ERROR_BAD_PARAMETER,
                         "Unable to load requested analyzer"});
    return arangodb::aql::AqlValue{arangodb::aql::AqlValueHintNull{}};
  }

  auto analyzerImpl = analyzer->get();
  TRI_ASSERT(analyzerImpl);
  irs::term_attribute const* token = irs::get<irs::term_attribute>(*analyzerImpl);
  TRI_ASSERT(token);

  std::vector<irs::bstring> attrNgrams;
  analyzerImpl->reset(attributeValue);
  while (analyzerImpl->next()) {
    attrNgrams.push_back(token->value);
  }

  std::vector<irs::bstring> targetNgrams;
  analyzerImpl->reset(targetValue);
  while (analyzerImpl->next()) {
    targetNgrams.push_back(token->value);
  }

  // consider only non empty ngrams sets. As no ngrams emitted - means no data in index = no match
  if (!targetNgrams.empty() && !attrNgrams.empty()) {
    size_t thresholdMatches = (size_t)std::ceil((float_t)targetNgrams.size() * threshold);
    size_t d = 0;  // will store upper-left cell value for current cache row
    std::vector<size_t> cache(attrNgrams.size() + 1, 0);
    for (auto const& targetNgram : targetNgrams) {
      size_t s_ngram_idx = 1;
      for (; s_ngram_idx <= attrNgrams.size(); ++s_ngram_idx) {
        size_t curMatches = d + (size_t)(attrNgrams[s_ngram_idx - 1] == targetNgram);
        if (curMatches >= thresholdMatches) {
          return arangodb::aql::AqlValue{arangodb::aql::AqlValueHintBool{true}};
        }
        auto tmp = cache[s_ngram_idx];
        cache[s_ngram_idx] =
            std::max(std::max(cache[s_ngram_idx - 1], cache[s_ngram_idx]), curMatches);
        d = tmp;
      }
    }
  }
  return arangodb::aql::AqlValue{arangodb::aql::AqlValueHintBool{false}};
}

/// Executes LEVENSHTEIN_MATCH
AqlValue Functions::LevenshteinMatch(ExpressionContext* ctx, AstNode const& node,
                                     VPackFunctionParameters const& args) {
  static char const* AFN = "LEVENSHTEIN_MATCH";

  auto const& maxDistance = extractFunctionParameterValue(args, 2);

  if (ADB_UNLIKELY(!maxDistance.isNumber())) {
    arangodb::aql::registerInvalidArgumentWarning(ctx, AFN);
    return arangodb::aql::AqlValue{arangodb::aql::AqlValueHintNull{}};
  }

  bool withTranspositionsValue = true;
  int64_t maxDistanceValue = maxDistance.toInt64();

  if (args.size() > 3) {
    auto const& withTranspositions = extractFunctionParameterValue(args, 3);

    if (ADB_UNLIKELY(!withTranspositions.isBoolean())) {
      registerInvalidArgumentWarning(ctx, AFN);
      return AqlValue{AqlValueHintNull{}};
    }

    withTranspositionsValue = withTranspositions.toBoolean();
  }

  if (maxDistanceValue < 0 ||
      (!withTranspositionsValue &&
       maxDistanceValue > arangodb::iresearch::MAX_LEVENSHTEIN_DISTANCE)) {
    registerInvalidArgumentWarning(ctx, AFN);
    return AqlValue{AqlValueHintNull{}};
  }

  if (withTranspositionsValue && maxDistanceValue > arangodb::iresearch::MAX_DAMERAU_LEVENSHTEIN_DISTANCE) {
    // fallback to LEVENSHTEIN_DISTANCE
    auto const dist = Functions::LevenshteinDistance(ctx, node, args);
    TRI_ASSERT(dist.isNumber());

    return AqlValue{AqlValueHintBool{dist.toInt64() <= maxDistanceValue}};
  }

  size_t const unsignedMaxDistanceValue = static_cast<size_t>(maxDistanceValue);

  auto& description =
      arangodb::iresearch::getParametricDescription(static_cast<irs::byte_type>(unsignedMaxDistanceValue),
                                                    withTranspositionsValue);

  if (ADB_UNLIKELY(!description)) {
    registerInvalidArgumentWarning(ctx, AFN);
    return AqlValue{AqlValueHintNull{}};
  }

  auto const& lhs = extractFunctionParameterValue(args, 0);
  auto const lhsValue = lhs.isString() ? iresearch::getBytesRef(lhs.slice())
                                       : irs::bytes_ref::EMPTY;
  auto const& rhs = extractFunctionParameterValue(args, 1);
  auto const rhsValue = rhs.isString() ? iresearch::getBytesRef(rhs.slice())
                                       : irs::bytes_ref::EMPTY;

  size_t const dist = irs::edit_distance(description, lhsValue, rhsValue);

  return AqlValue(AqlValueHintBool(dist <= unsignedMaxDistanceValue));
}

/// @brief function IN_RANGE
AqlValue Functions::InRange(ExpressionContext* ctx, AstNode const&,
                            VPackFunctionParameters const& args) {
  static char const* AFN = "IN_RANGE";

  auto const argc = args.size();

  if (argc != 5) {
    registerWarning(ctx, AFN,
                    arangodb::Result{TRI_ERROR_QUERY_FUNCTION_ARGUMENT_NUMBER_MISMATCH,
                                     "5 arguments are expected."});
    return AqlValue(AqlValueHintNull());
  }

  auto* vopts = &ctx->trx().vpackOptions();
  auto const& attributeVal = extractFunctionParameterValue(args, 0);
  auto const& lowerVal = extractFunctionParameterValue(args, 1);
  auto const& upperVal = extractFunctionParameterValue(args, 2);
  auto const& includeLowerVal = extractFunctionParameterValue(args, 3);
  auto const& includeUpperVal = extractFunctionParameterValue(args, 4);

  if (ADB_UNLIKELY(!includeLowerVal.isBoolean())) {
    arangodb::aql::registerInvalidArgumentWarning(ctx, AFN);
    return arangodb::aql::AqlValue{arangodb::aql::AqlValueHintNull{}};
  }

  if (ADB_UNLIKELY(!includeUpperVal.isBoolean())) {
    arangodb::aql::registerInvalidArgumentWarning(ctx, AFN);
    return arangodb::aql::AqlValue{arangodb::aql::AqlValueHintNull{}};
  }

  auto const includeLower = includeLowerVal.toBoolean();
  auto const includeUpper = includeUpperVal.toBoolean();

  // first check lower bound
  {
    auto const compareLowerResult = AqlValue::Compare(vopts, lowerVal, attributeVal, true);
    if ((!includeLower && compareLowerResult >= 0) ||
        (includeLower && compareLowerResult > 0)) {
      return AqlValue(AqlValueHintBool(false));
    }
  }

  // lower bound is fine, check upper
  auto const compareUpperResult = AqlValue::Compare(vopts, attributeVal, upperVal, true);
  return AqlValue(AqlValueHintBool((includeUpper && compareUpperResult <= 0) ||
                                   (!includeUpper && compareUpperResult < 0)));
}

/// @brief function TO_BOOL
AqlValue Functions::ToBool(ExpressionContext*, AstNode const&,
                           VPackFunctionParameters const& parameters) {
  AqlValue const& a = extractFunctionParameterValue(parameters, 0);
  return AqlValue(AqlValueHintBool(a.toBoolean()));
}

/// @brief function TO_ARRAY
AqlValue Functions::ToArray(ExpressionContext* ctx, AstNode const&,
                            VPackFunctionParameters const& parameters) {
  AqlValue const& value = extractFunctionParameterValue(parameters, 0);

  if (value.isArray()) {
    // return copy of the original array
    return value.clone();
  }

  if (value.isNull(true)) {
    return AqlValue(AqlValueHintEmptyArray());
  }

  auto* trx = &ctx->trx();
  transaction::BuilderLeaser builder(trx);
  builder->openArray();
  if (value.isBoolean() || value.isNumber() || value.isString()) {
    // return array with single member
    builder->add(value.slice());
  } else if (value.isObject()) {
    AqlValueMaterializer materializer(&trx->vpackOptions());
    VPackSlice slice = materializer.slice(value, false);
    // return an array with the attribute values
    for (auto it : VPackObjectIterator(slice, true)) {
      if (it.value.isCustom()) {
        builder->add(VPackValue(trx->extractIdString(slice)));
      } else {
        builder->add(it.value);
      }
    }
  }
  builder->close();
  return AqlValue(builder->slice(), builder->size());
}

/// @brief function LENGTH
AqlValue Functions::Length(ExpressionContext*, AstNode const&,
                           VPackFunctionParameters const& parameters) {
  AqlValue const& value = extractFunctionParameterValue(parameters, 0);
  if (value.isArray()) {
    // shortcut!
    return AqlValue(AqlValueHintUInt(value.length()));
  }

  size_t length = 0;
  if (value.isNull(true)) {
    length = 0;
  } else if (value.isBoolean()) {
    if (value.toBoolean()) {
      length = 1;
    } else {
      length = 0;
    }
  } else if (value.isNumber()) {
    double tmp = value.toDouble();
    if (std::isnan(tmp) || !std::isfinite(tmp)) {
      length = 0;
    } else {
      char buffer[24];
      length = static_cast<size_t>(fpconv_dtoa(tmp, buffer));
    }
  } else if (value.isString()) {
    VPackValueLength l;
    char const* p = value.slice().getStringUnchecked(l);
    length = TRI_CharLengthUtf8String(p, l);
  } else if (value.isObject()) {
    length = static_cast<size_t>(value.length());
  }

  return AqlValue(AqlValueHintUInt(length));
}

/// @brief function FIND_FIRST
/// FIND_FIRST(text, search, start, end) → position
AqlValue Functions::FindFirst(ExpressionContext* expressionContext,
                              AstNode const&,
                              VPackFunctionParameters const& parameters) {
  static char const* AFN = "FIND_FIRST";

  auto* trx = &expressionContext->trx();
  auto* vopts = &trx->vpackOptions();
  AqlValue const& value = extractFunctionParameterValue(parameters, 0);
  AqlValue const& searchValue = extractFunctionParameterValue(parameters, 1);

  transaction::StringBufferLeaser buf1(trx);
  arangodb::basics::VPackStringBufferAdapter adapter(buf1->stringBuffer());
  ::appendAsString(vopts, adapter, value);
  icu::UnicodeString uBuf(buf1->c_str(), static_cast<int32_t>(buf1->length()));

  transaction::StringBufferLeaser buf2(trx);
  arangodb::basics::VPackStringBufferAdapter adapter2(buf2->stringBuffer());
  ::appendAsString(vopts, adapter2, searchValue);
  icu::UnicodeString uSearchBuf(buf2->c_str(), static_cast<int32_t>(buf2->length()));
  auto searchLen = uSearchBuf.length();

  int64_t startOffset = 0;
  int64_t maxEnd = -1;

  if (parameters.size() >= 3) {
    AqlValue const& optionalStartOffset = extractFunctionParameterValue(parameters, 2);
    startOffset = optionalStartOffset.toInt64();
    if (startOffset < 0) {
      return AqlValue(AqlValueHintInt(-1));
    }
  }

  maxEnd = uBuf.length();
  if (parameters.size() == 4) {
    AqlValue const& optionalEndMax = extractFunctionParameterValue(parameters, 3);
    if (!optionalEndMax.isNull(true)) {
      maxEnd = optionalEndMax.toInt64();
      if ((maxEnd < startOffset) || (maxEnd < 0)) {
        return AqlValue(AqlValueHintInt(-1));
      }
    }
  }

  if (searchLen == 0) {
    return AqlValue(AqlValueHintInt(startOffset));
  }
  if (uBuf.length() == 0) {
    return AqlValue(AqlValueHintInt(-1));
  }

  auto locale = LanguageFeature::instance()->getLocale();
  UErrorCode status = U_ZERO_ERROR;
  icu::StringSearch search(uSearchBuf, uBuf, locale, nullptr, status);

  for (int pos = search.first(status); U_SUCCESS(status) && pos != USEARCH_DONE;
       pos = search.next(status)) {
    if (U_FAILURE(status)) {
      ::registerICUWarning(expressionContext, AFN, status);
      return AqlValue(AqlValueHintNull());
    }
    if ((pos >= startOffset) && ((pos + searchLen - 1) <= maxEnd)) {
      return AqlValue(AqlValueHintInt(pos));
    }
  }
  return AqlValue(AqlValueHintInt(-1));
}

/// @brief function FIND_LAST
/// FIND_FIRST(text, search, start, end) → position
AqlValue Functions::FindLast(ExpressionContext* expressionContext, AstNode const&,
                             VPackFunctionParameters const& parameters) {
  static char const* AFN = "FIND_LAST";

  auto* trx = &expressionContext->trx();
  auto* vopts = &trx->vpackOptions();
  AqlValue const& value = extractFunctionParameterValue(parameters, 0);
  AqlValue const& searchValue = extractFunctionParameterValue(parameters, 1);

  transaction::StringBufferLeaser buf1(trx);
  arangodb::basics::VPackStringBufferAdapter adapter(buf1->stringBuffer());
  ::appendAsString(vopts, adapter, value);
  icu::UnicodeString uBuf(buf1->c_str(), static_cast<int32_t>(buf1->length()));

  transaction::StringBufferLeaser buf2(trx);
  arangodb::basics::VPackStringBufferAdapter adapter2(buf2->stringBuffer());
  ::appendAsString(vopts, adapter2, searchValue);
  icu::UnicodeString uSearchBuf(buf2->c_str(), static_cast<int32_t>(buf2->length()));
  auto searchLen = uSearchBuf.length();

  int64_t startOffset = 0;
  int64_t maxEnd = -1;

  if (parameters.size() >= 3) {
    AqlValue const& optionalStartOffset = extractFunctionParameterValue(parameters, 2);
    startOffset = optionalStartOffset.toInt64();
    if (startOffset < 0) {
      return AqlValue(AqlValueHintInt(-1));
    }
  }

  maxEnd = uBuf.length();
  int emptySearchCludge = 0;
  if (parameters.size() == 4) {
    AqlValue const& optionalEndMax = extractFunctionParameterValue(parameters, 3);
    if (!optionalEndMax.isNull(true)) {
      maxEnd = optionalEndMax.toInt64();
      if ((maxEnd < startOffset) || (maxEnd < 0)) {
        return AqlValue(AqlValueHintInt(-1));
      }
      emptySearchCludge = 1;
    }
  }

  if (searchLen == 0) {
    return AqlValue(AqlValueHintInt(maxEnd + emptySearchCludge));
  }
  if (uBuf.length() == 0) {
    return AqlValue(AqlValueHintInt(-1));
  }

  auto locale = LanguageFeature::instance()->getLocale();
  UErrorCode status = U_ZERO_ERROR;
  icu::StringSearch search(uSearchBuf, uBuf, locale, nullptr, status);

  int foundPos = -1;
  for (int pos = search.first(status); U_SUCCESS(status) && pos != USEARCH_DONE;
       pos = search.next(status)) {
    if (U_FAILURE(status)) {
      ::registerICUWarning(expressionContext, AFN, status);
      return AqlValue(AqlValueHintNull());
    }
    if ((pos >= startOffset) && ((pos + searchLen - 1) <= maxEnd)) {
      foundPos = pos;
    }
  }
  return AqlValue(AqlValueHintInt(foundPos));
}

/// @brief function REVERSE
AqlValue Functions::Reverse(ExpressionContext* expressionContext, AstNode const&,
                            VPackFunctionParameters const& parameters) {
  static char const* AFN = "REVERSE";

  transaction::Methods* trx = &expressionContext->trx();
  auto* vopts = &trx->vpackOptions();
  AqlValue const& value = extractFunctionParameterValue(parameters, 0);

  if (value.isArray()) {
    transaction::BuilderLeaser builder(trx);
    AqlValueMaterializer materializer(vopts);
    VPackSlice slice = materializer.slice(value, false);
    std::vector<VPackSlice> array;
    array.reserve(slice.length());
    for (VPackSlice it : VPackArrayIterator(slice)) {
      array.push_back(it);
    }
    std::reverse(std::begin(array), std::end(array));

    builder->openArray();
    for (auto const& it : array) {
      builder->add(it);
    }
    builder->close();
    return AqlValue(builder->slice(), builder->size());
  } else if (value.isString()) {
    std::string utf8;
    transaction::StringBufferLeaser buf1(trx);
    arangodb::basics::VPackStringBufferAdapter adapter(buf1->stringBuffer());
    ::appendAsString(vopts, adapter, value);
    icu::UnicodeString uBuf(buf1->c_str(), static_cast<int32_t>(buf1->length()));
    // reserve the result buffer, but need to set empty afterwards:
    icu::UnicodeString result;
    result.getBuffer(uBuf.length());
    result = "";
    icu::StringCharacterIterator iter(uBuf, uBuf.length());
    UChar c = iter.previous();
    while (c != icu::CharacterIterator::DONE) {
      result.append(c);
      c = iter.previous();
    }
    result.toUTF8String(utf8);

    return AqlValue(utf8);
  } else {
    // neither array nor string...
    registerWarning(expressionContext, AFN, TRI_ERROR_QUERY_ARRAY_EXPECTED);
    return AqlValue(AqlValueHintNull());
  }
}

/// @brief function FIRST
AqlValue Functions::First(ExpressionContext* expressionContext, AstNode const&,
                          VPackFunctionParameters const& parameters) {
  // cppcheck-suppress variableScope
  static char const* AFN = "FIRST";

  AqlValue const& value = extractFunctionParameterValue(parameters, 0);

  if (!value.isArray()) {
    // not an array
    registerWarning(expressionContext, AFN, TRI_ERROR_QUERY_ARRAY_EXPECTED);
    return AqlValue(AqlValueHintNull());
  }

  if (value.length() == 0) {
    return AqlValue(AqlValueHintNull());
  }

  bool mustDestroy;
  return value.at(0, mustDestroy, true);
}

/// @brief function LAST
AqlValue Functions::Last(ExpressionContext* expressionContext, AstNode const&,
                         VPackFunctionParameters const& parameters) {
  // cppcheck-suppress variableScope
  static char const* AFN = "LAST";

  AqlValue const& value = extractFunctionParameterValue(parameters, 0);

  if (!value.isArray()) {
    // not an array
    registerWarning(expressionContext, AFN, TRI_ERROR_QUERY_ARRAY_EXPECTED);
    return AqlValue(AqlValueHintNull());
  }

  VPackValueLength const n = value.length();

  if (n == 0) {
    return AqlValue(AqlValueHintNull());
  }

  bool mustDestroy;
  return value.at(n - 1, mustDestroy, true);
}

/// @brief function NTH
AqlValue Functions::Nth(ExpressionContext* expressionContext, AstNode const&,
                        VPackFunctionParameters const& parameters) {
  // cppcheck-suppress variableScope
  static char const* AFN = "NTH";

  AqlValue const& value = extractFunctionParameterValue(parameters, 0);

  if (!value.isArray()) {
    // not an array
    registerWarning(expressionContext, AFN, TRI_ERROR_QUERY_ARRAY_EXPECTED);
    return AqlValue(AqlValueHintNull());
  }

  VPackValueLength const n = value.length();

  if (n == 0) {
    return AqlValue(AqlValueHintNull());
  }

  AqlValue const& position = extractFunctionParameterValue(parameters, 1);
  int64_t index = position.toInt64();

  if (index < 0 || index >= static_cast<int64_t>(n)) {
    return AqlValue(AqlValueHintNull());
  }

  bool mustDestroy;
  return value.at(index, mustDestroy, true);
}

/// @brief function CONTAINS
AqlValue Functions::Contains(ExpressionContext* ctx, AstNode const&,
                             VPackFunctionParameters const& parameters) {
  auto* trx = &ctx->trx();
  auto* vopts = &trx->vpackOptions();
  AqlValue const& value = extractFunctionParameterValue(parameters, 0);
  AqlValue const& search = extractFunctionParameterValue(parameters, 1);
  AqlValue const& returnIndex = extractFunctionParameterValue(parameters, 2);

  bool const willReturnIndex = returnIndex.toBoolean();

  int result = -1;  // default is "not found"
  {
    transaction::StringBufferLeaser buffer(trx);
    arangodb::basics::VPackStringBufferAdapter adapter(buffer->stringBuffer());

    ::appendAsString(vopts, adapter, value);
    size_t const valueLength = buffer->length();

    size_t const searchOffset = buffer->length();
    ::appendAsString(vopts, adapter, search);
    size_t const searchLength = buffer->length() - valueLength;

    if (searchLength > 0) {
      char const* found = static_cast<char const*>(
          memmem(buffer->c_str(), valueLength, buffer->c_str() + searchOffset, searchLength));

      if (found != nullptr) {
        if (willReturnIndex) {
          // find offset into string
          int bytePosition = static_cast<int>(found - buffer->c_str());
          char const* p = buffer->c_str();
          int pos = 0;
          while (pos < bytePosition) {
            unsigned char c = static_cast<unsigned char>(*p);
            if (c < 128) {
              ++pos;
            } else if (c < 224) {
              pos += 2;
            } else if (c < 240) {
              pos += 3;
            } else if (c < 248) {
              pos += 4;
            }
          }
          result = pos;
        } else {
          // fake result position, but it does not matter as it will
          // only be compared to -1 later
          result = 0;
        }
      }
    }
  }

  if (willReturnIndex) {
    // return numeric value
    return AqlValue(AqlValueHintInt(result));
  }

  // return boolean
  return AqlValue(AqlValueHintBool(result != -1));
}

/// @brief function CONCAT
AqlValue Functions::Concat(ExpressionContext* ctx, AstNode const&,
                           VPackFunctionParameters const& parameters) {
  transaction::Methods* trx = &ctx->trx();
  auto* vopts = &trx->vpackOptions();
  transaction::StringBufferLeaser buffer(trx);
  arangodb::basics::VPackStringBufferAdapter adapter(buffer->stringBuffer());

  size_t const n = parameters.size();

  if (n == 1) {
    AqlValue const& member = extractFunctionParameterValue(parameters, 0);
    if (member.isArray()) {
      AqlValueMaterializer materializer(vopts);
      VPackSlice slice = materializer.slice(member, false);

      for (VPackSlice it : VPackArrayIterator(slice)) {
        if (it.isNull()) {
          continue;
        }
        // convert member to a string and append
        ::appendAsString(vopts, adapter, AqlValue(it.begin()));
      }
      return AqlValue(buffer->c_str(), buffer->length());
    }
  }

  for (size_t i = 0; i < n; ++i) {
    AqlValue const& member = extractFunctionParameterValue(parameters, i);

    if (member.isNull(true)) {
      continue;
    }

    // convert member to a string and append
    ::appendAsString(vopts, adapter, member);
  }

  return AqlValue(buffer->c_str(), buffer->length());
}

/// @brief function CONCAT_SEPARATOR
AqlValue Functions::ConcatSeparator(ExpressionContext* ctx, AstNode const&,
                                    VPackFunctionParameters const& parameters) {
  transaction::Methods* trx = &ctx->trx();
  auto* vopts = &trx->vpackOptions();
  transaction::StringBufferLeaser buffer(trx);
  arangodb::basics::VPackStringBufferAdapter adapter(buffer->stringBuffer());

  bool found = false;
  size_t const n = parameters.size();

  AqlValue const& separator = extractFunctionParameterValue(parameters, 0);
  ::appendAsString(vopts, adapter, separator);
  std::string const plainStr(buffer->c_str(), buffer->length());

  buffer->clear();

  if (n == 2) {
    AqlValue const& member = extractFunctionParameterValue(parameters, 1);

    if (member.isArray()) {
      // reserve *some* space
      buffer->reserve((plainStr.size() + 10) * member.length());

      AqlValueMaterializer materializer(vopts);
      VPackSlice slice = materializer.slice(member, false);

      for (VPackSlice it : VPackArrayIterator(slice)) {
        if (it.isNull()) {
          continue;
        }
        if (found) {
          buffer->appendText(plainStr);
        }
        // convert member to a string and append
        ::appendAsString(vopts, adapter, AqlValue(it.begin()));
        found = true;
      }
      return AqlValue(buffer->c_str(), buffer->length());
    }
  }

  // reserve *some* space
  buffer->reserve((plainStr.size() + 10) * n);
  for (size_t i = 1; i < n; ++i) {
    AqlValue const& member = extractFunctionParameterValue(parameters, i);

    if (member.isNull(true)) {
      continue;
    }
    if (found) {
      buffer->appendText(plainStr);
    }

    // convert member to a string and append
    ::appendAsString(vopts, adapter, member);
    found = true;
  }

  return AqlValue(buffer->c_str(), buffer->length());
}

/// @brief function CHAR_LENGTH
AqlValue Functions::CharLength(ExpressionContext* ctx, AstNode const&,
                               VPackFunctionParameters const& parameters) {
  transaction::Methods* trx = &ctx->trx();
  auto* vopts = &trx->vpackOptions();
  AqlValue const& value = extractFunctionParameterValue(parameters, 0);
  size_t length = 0;

  if (value.isArray() || value.isObject()) {
    AqlValueMaterializer materializer(vopts);
    VPackSlice slice = materializer.slice(value, false);

    transaction::StringBufferLeaser buffer(trx);
    arangodb::basics::VPackStringBufferAdapter adapter(buffer->stringBuffer());

    VPackDumper dumper(&adapter, vopts);
    dumper.dump(slice);

    length = buffer->length();

  } else if (value.isNull(true)) {
    length = 0;

  } else if (value.isBoolean()) {
    if (value.toBoolean()) {
      length = 4;
    } else {
      length = 5;
    }

  } else if (value.isNumber()) {
    double tmp = value.toDouble();
    if (std::isnan(tmp) || !std::isfinite(tmp)) {
      length = 0;
    } else {
      char buffer[24];
      length = static_cast<size_t>(fpconv_dtoa(tmp, buffer));
    }

  } else if (value.isString()) {
    VPackValueLength l;
    char const* p = value.slice().getStringUnchecked(l);
    length = TRI_CharLengthUtf8String(p, l);
  }

  return AqlValue(AqlValueHintUInt(length));
}

<<<<<<< HEAD
/// @brief function NORMALIZE_UTF8
AqlValue Functions::NormalizeUtf8(ExpressionContext* ctx, AstNode const&,
                                  VPackFunctionParameters const& parameters) {
  static char const* AFN = "NORMALIZE_UTF8";
  std::string utf8;
=======
/// @brief function NORMALIZE
AqlValue Functions::Normalize(ExpressionContext* ctx, AstNode const&,
                              VPackFunctionParameters const& parameters) {
>>>>>>> 0a751029
  transaction::Methods* trx = &ctx->trx();
  auto* vopts = &trx->vpackOptions();
  AqlValue const& value = extractFunctionParameterValue(parameters, 0);

  transaction::StringBufferLeaser buffer(trx);
  arangodb::basics::VPackStringBufferAdapter adapter(buffer->stringBuffer());
  size_t outlength;
  char *dest;
  
  ::appendAsString(vopts, adapter, value);
  
  dest = TRI_normalize_utf8_to_NFC(buffer->c_str(), buffer->length(), &outlength);
  if (dest == nullptr) {
    return AqlValue(AqlValueHintNull());
  }
  try {
    auto ret = AqlValue(dest, outlength);
    TRI_Free(dest);
    return ret;
  } catch (...) {
    registerWarning(ctx, AFN, TRI_ERROR_OUT_OF_MEMORY);
    TRI_Free(dest);
    return AqlValue(AqlValueHintNull());
  }  
}

/// @brief function LOWER
AqlValue Functions::Lower(ExpressionContext* ctx, AstNode const&,
                          VPackFunctionParameters const& parameters) {
  std::string utf8;
  transaction::Methods* trx = &ctx->trx();
  auto* vopts = &trx->vpackOptions();
  AqlValue const& value = extractFunctionParameterValue(parameters, 0);

  transaction::StringBufferLeaser buffer(trx);
  arangodb::basics::VPackStringBufferAdapter adapter(buffer->stringBuffer());

  ::appendAsString(vopts, adapter, value);

  icu::UnicodeString unicodeStr(buffer->c_str(), static_cast<int32_t>(buffer->length()));
  unicodeStr.toLower(nullptr);
  unicodeStr.toUTF8String(utf8);

  return AqlValue(utf8);
}

/// @brief function UPPER
AqlValue Functions::Upper(ExpressionContext* ctx, AstNode const&,
                          VPackFunctionParameters const& parameters) {
  std::string utf8;
  transaction::Methods* trx = &ctx->trx();
  auto* vopts = &trx->vpackOptions();
  AqlValue const& value = extractFunctionParameterValue(parameters, 0);

  transaction::StringBufferLeaser buffer(trx);
  arangodb::basics::VPackStringBufferAdapter adapter(buffer->stringBuffer());

  ::appendAsString(vopts, adapter, value);

  icu::UnicodeString unicodeStr(buffer->c_str(), static_cast<int32_t>(buffer->length()));
  unicodeStr.toUpper(nullptr);
  unicodeStr.toUTF8String(utf8);

  return AqlValue(utf8);
}

/// @brief function SUBSTRING
AqlValue Functions::Substring(ExpressionContext* ctx, AstNode const&,
                              VPackFunctionParameters const& parameters) {
  transaction::Methods* trx = &ctx->trx();
  auto* vopts = &trx->vpackOptions();
  AqlValue const& value = extractFunctionParameterValue(parameters, 0);

  int32_t length = INT32_MAX;

  transaction::StringBufferLeaser buffer(trx);
  arangodb::basics::VPackStringBufferAdapter adapter(buffer->stringBuffer());

  ::appendAsString(vopts, adapter, value);
  icu::UnicodeString unicodeStr(buffer->c_str(), static_cast<int32_t>(buffer->length()));

  int32_t offset =
      static_cast<int32_t>(extractFunctionParameterValue(parameters, 1).toInt64());

  if (parameters.size() == 3) {
    length = static_cast<int32_t>(extractFunctionParameterValue(parameters, 2).toInt64());
  }

  if (offset < 0) {
    offset = unicodeStr.moveIndex32(unicodeStr.moveIndex32(unicodeStr.length(), 0), offset);
  } else {
    offset = unicodeStr.moveIndex32(0, offset);
  }

  std::string utf8;
  unicodeStr
      .tempSubString(offset, unicodeStr.moveIndex32(offset, length) - offset)
      .toUTF8String(utf8);

  return AqlValue(utf8);
}
////////////////////////////////////////////////////////////////////////////////
////////////////////////////////////////////////////////////////////////////////

AqlValue Functions::Substitute(ExpressionContext* expressionContext,
                               AstNode const&,
                               VPackFunctionParameters const& parameters) {
  static char const* AFN = "SUBSTITUTE";

  transaction::Methods* trx = &expressionContext->trx();
  auto* vopts = &trx->vpackOptions();
  AqlValue const& search = extractFunctionParameterValue(parameters, 1);
  int64_t limit = -1;
  AqlValueMaterializer materializer(vopts);
  std::vector<icu::UnicodeString> matchPatterns;
  std::vector<icu::UnicodeString> replacePatterns;
  bool replaceWasPlainString = false;

  if (search.isObject()) {
    if (parameters.size() > 3) {
      registerWarning(expressionContext, AFN, TRI_ERROR_QUERY_FUNCTION_ARGUMENT_NUMBER_MISMATCH);
      return AqlValue(AqlValueHintNull());
    }
    if (parameters.size() == 3) {
      limit = extractFunctionParameterValue(parameters, 2).toInt64();
    }
    VPackSlice slice = materializer.slice(search, false);
    matchPatterns.reserve(slice.length());
    replacePatterns.reserve(slice.length());
    for (auto it : VPackObjectIterator(slice)) {
      arangodb::velocypack::ValueLength length;
      char const* str = it.key.getString(length);
      matchPatterns.push_back(icu::UnicodeString(str, static_cast<int32_t>(length)));
      if (it.value.isNull()) {
        // null replacement value => replace with an empty string
        replacePatterns.push_back(icu::UnicodeString("", int32_t(0)));
      } else if (it.value.isString()) {
        // string case
        str = it.value.getStringUnchecked(length);
        replacePatterns.push_back(icu::UnicodeString(str, static_cast<int32_t>(length)));
      } else {
        // non strings
        registerInvalidArgumentWarning(expressionContext, AFN);
        return AqlValue(AqlValueHintNull());
      }
    }
  } else {
    if (parameters.size() < 2) {
      registerWarning(expressionContext, AFN, TRI_ERROR_QUERY_FUNCTION_ARGUMENT_NUMBER_MISMATCH);
      return AqlValue(AqlValueHintNull());
    }
    if (parameters.size() == 4) {
      limit = extractFunctionParameterValue(parameters, 3).toInt64();
    }

    VPackSlice slice = materializer.slice(search, false);
    if (search.isArray()) {
      for (VPackSlice it : VPackArrayIterator(slice)) {
        if (it.isString()) {
          arangodb::velocypack::ValueLength length;
          char const* str = it.getStringUnchecked(length);
          matchPatterns.push_back(icu::UnicodeString(str, static_cast<int32_t>(length)));
        } else {
          registerInvalidArgumentWarning(expressionContext, AFN);
          return AqlValue(AqlValueHintNull());
        }
      }
    } else {
      if (!search.isString()) {
        registerInvalidArgumentWarning(expressionContext, AFN);
        return AqlValue(AqlValueHintNull());
      }
      arangodb::velocypack::ValueLength length;

      char const* str = slice.getStringUnchecked(length);
      matchPatterns.push_back(icu::UnicodeString(str, static_cast<int32_t>(length)));
    }
    if (parameters.size() > 2) {
      AqlValue const& replace = extractFunctionParameterValue(parameters, 2);
      AqlValueMaterializer materializer2(vopts);
      VPackSlice rslice = materializer2.slice(replace, false);
      if (replace.isArray()) {
        for (VPackSlice it : VPackArrayIterator(rslice)) {
          if (it.isNull()) {
            // null replacement value => replace with an empty string
            replacePatterns.push_back(icu::UnicodeString("", int32_t(0)));
          } else if (it.isString()) {
            arangodb::velocypack::ValueLength length;
            char const* str = it.getStringUnchecked(length);
            replacePatterns.push_back(icu::UnicodeString(str, static_cast<int32_t>(length)));
          } else {
            registerInvalidArgumentWarning(expressionContext, AFN);
            return AqlValue(AqlValueHintNull());
          }
        }
      } else if (replace.isString()) {
        // If we have a string as replacement,
        // it counts in for all found values.
        replaceWasPlainString = true;
        arangodb::velocypack::ValueLength length;
        char const* str = rslice.getString(length);
        replacePatterns.push_back(icu::UnicodeString(str, static_cast<int32_t>(length)));
      } else {
        registerInvalidArgumentWarning(expressionContext, AFN);
        return AqlValue(AqlValueHintNull());
      }
    }
  }

  AqlValue const& value = extractFunctionParameterValue(parameters, 0);
  if ((limit == 0) || (matchPatterns.size() == 0)) {
    // if the limit is 0, or we don't have any match pattern, return the source
    // string.
    return AqlValue(value);
  }

  transaction::StringBufferLeaser buffer(trx);
  arangodb::basics::VPackStringBufferAdapter adapter(buffer->stringBuffer());

  ::appendAsString(vopts, adapter, value);
  icu::UnicodeString unicodeStr(buffer->c_str(), static_cast<int32_t>(buffer->length()));

  auto locale = LanguageFeature::instance()->getLocale();
  // we can't copy the search instances, thus use pointers:
  std::vector<std::unique_ptr<icu::StringSearch>> searchVec;
  searchVec.reserve(matchPatterns.size());
  UErrorCode status = U_ZERO_ERROR;
  for (auto const& searchStr : matchPatterns) {
    // create a vector of string searches
    searchVec.push_back(std::make_unique<icu::StringSearch>(searchStr, unicodeStr,
                                                            locale, nullptr, status));
    if (U_FAILURE(status)) {
      ::registerICUWarning(expressionContext, AFN, status);
      return AqlValue(AqlValueHintNull());
    }
  }

  std::vector<std::pair<int32_t, int32_t>> srchResultPtrs;
  std::string utf8;
  srchResultPtrs.reserve(matchPatterns.size());
  for (auto& search : searchVec) {
    // We now find the first hit for each search string.
    auto pos = search->first(status);
    if (U_FAILURE(status)) {
      ::registerICUWarning(expressionContext, AFN, status);
      return AqlValue(AqlValueHintNull());
    }

    int32_t len = 0;
    if (pos != USEARCH_DONE) {
      len = search->getMatchedLength();
    }
    srchResultPtrs.push_back(std::make_pair(pos, len));
  }

  icu::UnicodeString result;
  int32_t lastStart = 0;
  int64_t count = 0;
  while (true) {
    int which = -1;
    int32_t pos = USEARCH_DONE;
    int32_t mLen = 0;
    int i = 0;
    for (auto resultPair : srchResultPtrs) {
      // We locate the nearest matching search result.
      int32_t thisPos;
      thisPos = resultPair.first;
      if ((pos == USEARCH_DONE) || (pos > thisPos)) {
        if (thisPos != USEARCH_DONE) {
          pos = thisPos;
          which = i;
          mLen = resultPair.second;
        }
      }
      i++;
    }
    if (which == -1) {
      break;
    }
    // from last match to this match, copy the original string.
    result.append(unicodeStr, lastStart, pos - lastStart);
    if (replacePatterns.size() != 0) {
      if (replacePatterns.size() > (size_t)which) {
        result.append(replacePatterns[which]);
      } else if (replaceWasPlainString) {
        result.append(replacePatterns[0]);
      }
    }

    // lastStart is the place up to we searched the source string
    lastStart = pos + mLen;

    // we try to search the next occurance of this string
    auto& search = searchVec[which];
    pos = search->next(status);
    if (U_FAILURE(status)) {
      ::registerICUWarning(expressionContext, AFN, status);
      return AqlValue(AqlValueHintNull());
    }
    if (pos != USEARCH_DONE) {
      mLen = search->getMatchedLength();
    } else {
      mLen = -1;
    }
    srchResultPtrs[which] = std::make_pair(pos, mLen);

    which = 0;
    for (auto searchPair : srchResultPtrs) {
      // now we invalidate all search results that overlap with
      // our last search result and see whether we can find the
      // overlapped pattern again.
      // However, that mustn't overlap with the current lastStart
      // position either.
      int32_t thisPos;
      thisPos = searchPair.first;
      if ((thisPos != USEARCH_DONE) && (thisPos < lastStart)) {
        auto& search = searchVec[which];
        pos = thisPos;
        while ((pos < lastStart) && (pos != USEARCH_DONE)) {
          pos = search->next(status);
          if (U_FAILURE(status)) {
            ::registerICUWarning(expressionContext, AFN, status);
            return AqlValue(AqlValueHintNull());
          }
          if (pos != USEARCH_DONE) {
            mLen = search->getMatchedLength();
          }
          srchResultPtrs[which] = std::make_pair(pos, mLen);
        }
      }
      which++;
    }

    count++;
    if ((limit != -1) && (count >= limit)) {
      // Do we have a limit count?
      break;
    }
    // check whether none of our search objects has any more results
    bool allFound = true;
    for (auto resultPair : srchResultPtrs) {
      if (resultPair.first != USEARCH_DONE) {
        allFound = false;
        break;
      }
    }
    if (allFound) {
      break;
    }
  }
  // Append from the last found:
  result.append(unicodeStr, lastStart, unicodeStr.length() - lastStart);

  result.toUTF8String(utf8);
  return AqlValue(utf8);
}

/// @brief function LEFT str, length
AqlValue Functions::Left(ExpressionContext* ctx, AstNode const&,
                         VPackFunctionParameters const& parameters) {
  transaction::Methods* trx = &ctx->trx();
  auto* vopts = &trx->vpackOptions();
  AqlValue value = extractFunctionParameterValue(parameters, 0);
  uint32_t length =
      static_cast<int32_t>(extractFunctionParameterValue(parameters, 1).toInt64());

  std::string utf8;
  transaction::StringBufferLeaser buffer(trx);
  arangodb::basics::VPackStringBufferAdapter adapter(buffer->stringBuffer());

  ::appendAsString(vopts, adapter, value);

  icu::UnicodeString unicodeStr(buffer->c_str(), static_cast<int32_t>(buffer->length()));
  icu::UnicodeString left =
      unicodeStr.tempSubString(0, unicodeStr.moveIndex32(0, length));

  left.toUTF8String(utf8);
  return AqlValue(utf8);
}

/// @brief function RIGHT
AqlValue Functions::Right(ExpressionContext* ctx, AstNode const&,
                          VPackFunctionParameters const& parameters) {
  transaction::Methods* trx = &ctx->trx();
  auto* vopts = &trx->vpackOptions();
  AqlValue value = extractFunctionParameterValue(parameters, 0);
  uint32_t length =
      static_cast<int32_t>(extractFunctionParameterValue(parameters, 1).toInt64());

  std::string utf8;
  transaction::StringBufferLeaser buffer(trx);
  arangodb::basics::VPackStringBufferAdapter adapter(buffer->stringBuffer());

  ::appendAsString(vopts, adapter, value);

  icu::UnicodeString unicodeStr(buffer->c_str(), static_cast<int32_t>(buffer->length()));
  icu::UnicodeString right = unicodeStr.tempSubString(
      unicodeStr.moveIndex32(unicodeStr.length(), -static_cast<int32_t>(length)));

  right.toUTF8String(utf8);
  return AqlValue(utf8);
}

namespace {
void ltrimInternal(int32_t& startOffset, int32_t& endOffset, icu::UnicodeString& unicodeStr,
                   uint32_t numWhitespaces, UChar32* spaceChars) {
  for (; startOffset < endOffset; startOffset = unicodeStr.moveIndex32(startOffset, 1)) {
    bool found = false;

    for (uint32_t pos = 0; pos < numWhitespaces; pos++) {
      if (unicodeStr.char32At(startOffset) == spaceChars[pos]) {
        found = true;
        break;
      }
    }

    if (!found) {
      break;
    }
  }  // for
}

void rtrimInternal(int32_t& startOffset, int32_t& endOffset, icu::UnicodeString& unicodeStr,
                   uint32_t numWhitespaces, UChar32* spaceChars) {
  if (unicodeStr.length() == 0) {
    return;
  }
  for (int32_t codePos = unicodeStr.moveIndex32(endOffset, -1);
       startOffset <= codePos; codePos = unicodeStr.moveIndex32(codePos, -1)) {
    bool found = false;

    for (uint32_t pos = 0; pos < numWhitespaces; pos++) {
      if (unicodeStr.char32At(codePos) == spaceChars[pos]) {
        found = true;
        --endOffset;
        break;
      }
    }

    if (!found || codePos == 0) {
      break;
    }
  }  // for
}
}  // namespace

/// @brief function TRIM
AqlValue Functions::Trim(ExpressionContext* expressionContext, AstNode const&,
                         VPackFunctionParameters const& parameters) {
  // cppcheck-suppress variableScope
  static char const* AFN = "TRIM";

  transaction::Methods* trx = &expressionContext->trx();
  auto* vopts = &trx->vpackOptions();
  AqlValue const& value = extractFunctionParameterValue(parameters, 0);
  transaction::StringBufferLeaser buffer(trx);
  arangodb::basics::VPackStringBufferAdapter adapter(buffer->stringBuffer());
  ::appendAsString(vopts, adapter, value);
  icu::UnicodeString unicodeStr(buffer->c_str(), static_cast<int32_t>(buffer->length()));

  int64_t howToTrim = 0;
  icu::UnicodeString whitespace("\r\n\t ");

  if (parameters.size() == 2) {
    AqlValue const& optional = extractFunctionParameterValue(parameters, 1);

    if (optional.isNumber()) {
      howToTrim = optional.toInt64();

      if (howToTrim < 0 || 2 < howToTrim) {
        howToTrim = 0;
      }
    } else if (optional.isString()) {
      buffer->clear();
      ::appendAsString(vopts, adapter, optional);
      whitespace = icu::UnicodeString(buffer->c_str(),
                                      static_cast<int32_t>(buffer->length()));
    }
  }

  uint32_t numWhitespaces = whitespace.countChar32();
  UErrorCode errorCode = U_ZERO_ERROR;
  auto spaceChars = std::make_unique<UChar32[]>(numWhitespaces);

  whitespace.toUTF32(spaceChars.get(), numWhitespaces, errorCode);
  if (U_FAILURE(errorCode)) {
    ::registerICUWarning(expressionContext, AFN, errorCode);
    return AqlValue(AqlValueHintNull());
  }

  int32_t startOffset = 0, endOffset = unicodeStr.length();

  if (howToTrim <= 1) {
    ltrimInternal(startOffset, endOffset, unicodeStr, numWhitespaces, spaceChars.get());
  }

  if (howToTrim == 2 || howToTrim == 0) {
    rtrimInternal(startOffset, endOffset, unicodeStr, numWhitespaces, spaceChars.get());
  }

  icu::UnicodeString result = unicodeStr.tempSubString(startOffset, endOffset - startOffset);
  std::string utf8;
  result.toUTF8String(utf8);
  return AqlValue(utf8);
}

/// @brief function LTRIM
AqlValue Functions::LTrim(ExpressionContext* expressionContext, AstNode const&,
                          VPackFunctionParameters const& parameters) {
  // cppcheck-suppress variableScope
  static char const* AFN = "LTRIM";

  transaction::Methods* trx = &expressionContext->trx();
  auto* vopts = &trx->vpackOptions();
  AqlValue const& value = extractFunctionParameterValue(parameters, 0);
  transaction::StringBufferLeaser buffer(trx);
  arangodb::basics::VPackStringBufferAdapter adapter(buffer->stringBuffer());
  ::appendAsString(vopts, adapter, value);
  icu::UnicodeString unicodeStr(buffer->c_str(), static_cast<int32_t>(buffer->length()));
  icu::UnicodeString whitespace("\r\n\t ");

  if (parameters.size() == 2) {
    AqlValue const& pWhitespace = extractFunctionParameterValue(parameters, 1);
    buffer->clear();
    ::appendAsString(vopts, adapter, pWhitespace);
    whitespace =
        icu::UnicodeString(buffer->c_str(), static_cast<int32_t>(buffer->length()));
  }

  uint32_t numWhitespaces = whitespace.countChar32();
  UErrorCode errorCode = U_ZERO_ERROR;
  auto spaceChars = std::make_unique<UChar32[]>(numWhitespaces);

  whitespace.toUTF32(spaceChars.get(), numWhitespaces, errorCode);
  if (U_FAILURE(errorCode)) {
    ::registerICUWarning(expressionContext, AFN, errorCode);
    return AqlValue(AqlValueHintNull());
  }

  int32_t startOffset = 0, endOffset = unicodeStr.length();

  ltrimInternal(startOffset, endOffset, unicodeStr, numWhitespaces, spaceChars.get());

  icu::UnicodeString result = unicodeStr.tempSubString(startOffset, endOffset - startOffset);
  std::string utf8;
  result.toUTF8String(utf8);
  return AqlValue(utf8);
}

/// @brief function RTRIM
AqlValue Functions::RTrim(ExpressionContext* expressionContext, AstNode const&,
                          VPackFunctionParameters const& parameters) {
  // cppcheck-suppress variableScope
  static char const* AFN = "RTRIM";

  transaction::Methods* trx = &expressionContext->trx();
  auto* vopts = &trx->vpackOptions();
  AqlValue const& value = extractFunctionParameterValue(parameters, 0);
  transaction::StringBufferLeaser buffer(trx);
  arangodb::basics::VPackStringBufferAdapter adapter(buffer->stringBuffer());
  ::appendAsString(vopts, adapter, value);
  icu::UnicodeString unicodeStr(buffer->c_str(), static_cast<int32_t>(buffer->length()));
  icu::UnicodeString whitespace("\r\n\t ");

  if (parameters.size() == 2) {
    AqlValue const& pWhitespace = extractFunctionParameterValue(parameters, 1);
    buffer->clear();
    ::appendAsString(vopts, adapter, pWhitespace);
    whitespace =
        icu::UnicodeString(buffer->c_str(), static_cast<int32_t>(buffer->length()));
  }

  uint32_t numWhitespaces = whitespace.countChar32();
  UErrorCode errorCode = U_ZERO_ERROR;
  auto spaceChars = std::make_unique<UChar32[]>(numWhitespaces);

  whitespace.toUTF32(spaceChars.get(), numWhitespaces, errorCode);
  if (U_FAILURE(errorCode)) {
    ::registerICUWarning(expressionContext, AFN, errorCode);
    return AqlValue(AqlValueHintNull());
  }

  int32_t startOffset = 0, endOffset = unicodeStr.length();

  rtrimInternal(startOffset, endOffset, unicodeStr, numWhitespaces, spaceChars.get());

  icu::UnicodeString result = unicodeStr.tempSubString(startOffset, endOffset - startOffset);
  std::string utf8;
  result.toUTF8String(utf8);
  return AqlValue(utf8);
}

/// @brief function LIKE
AqlValue Functions::Like(ExpressionContext* expressionContext, AstNode const&,
                         VPackFunctionParameters const& parameters) {
  static char const* AFN = "LIKE";

  transaction::Methods* trx = &expressionContext->trx();
  auto* vopts = &trx->vpackOptions();
  bool const caseInsensitive = ::getBooleanParameter(parameters, 2, false);
  transaction::StringBufferLeaser buffer(trx);
  arangodb::basics::VPackStringBufferAdapter adapter(buffer->stringBuffer());

  // build pattern from parameter #1
  AqlValue const& regex = extractFunctionParameterValue(parameters, 1);
  ::appendAsString(vopts, adapter, regex);

  // the matcher is owned by the context!
  icu::RegexMatcher* matcher =
      expressionContext->buildLikeMatcher(buffer->c_str(), buffer->length(), caseInsensitive);

  if (matcher == nullptr) {
    // compiling regular expression failed
    registerWarning(expressionContext, AFN, TRI_ERROR_QUERY_INVALID_REGEX);
    return AqlValue(AqlValueHintNull());
  }

  // extract value
  buffer->clear();
  AqlValue const& value = extractFunctionParameterValue(parameters, 0);
  ::appendAsString(vopts, adapter, value);

  bool error = false;
  bool const result = arangodb::basics::Utf8Helper::DefaultUtf8Helper.matches(
      matcher, buffer->c_str(), buffer->length(), false, error);

  if (error) {
    // compiling regular expression failed
    registerWarning(expressionContext, AFN, TRI_ERROR_QUERY_INVALID_REGEX);
    return AqlValue(AqlValueHintNull());
  }

  return AqlValue(AqlValueHintBool(result));
}

/// @brief function SPLIT
AqlValue Functions::Split(ExpressionContext* expressionContext, AstNode const&,
                          VPackFunctionParameters const& parameters) {
  static char const* AFN = "SPLIT";

  transaction::Methods* trx = &expressionContext->trx();
  auto* vopts = &trx->vpackOptions();
  // cheapest parameter checks first:
  int64_t limitNumber = -1;
  if (parameters.size() == 3) {
    AqlValue const& aqlLimit = extractFunctionParameterValue(parameters, 2);
    if (aqlLimit.isNumber()) {
      limitNumber = aqlLimit.toInt64();
    } else {
      registerInvalidArgumentWarning(expressionContext, AFN);
      return AqlValue(AqlValueHintNull());
    }

    // these are edge cases which are documented to have these return values:
    if (limitNumber < 0) {
      return AqlValue(AqlValueHintNull());
    }
    if (limitNumber == 0) {
      return AqlValue(AqlValueHintEmptyArray());
    }
  }

  transaction::StringBufferLeaser regexBuffer(trx);
  AqlValue aqlSeparatorExpression;
  if (parameters.size() >= 2) {
    aqlSeparatorExpression = extractFunctionParameterValue(parameters, 1);
    if (aqlSeparatorExpression.isObject()) {
      registerInvalidArgumentWarning(expressionContext, AFN);
      return AqlValue(AqlValueHintNull());
    }
  }

  AqlValue const& aqlValueToSplit = extractFunctionParameterValue(parameters, 0);

  if (parameters.size() == 1) {
    // pre-documented edge-case: if we only have the first parameter, return it.
    transaction::BuilderLeaser builder(trx);
    builder->openArray();
    builder->add(aqlValueToSplit.slice());
    builder->close();
    return AqlValue(builder->slice(), builder->size());
  }

  // Get ready for ICU
  transaction::StringBufferLeaser buffer(trx);
  arangodb::basics::VPackStringBufferAdapter adapter(buffer->stringBuffer());
  Stringify(vopts, adapter, aqlValueToSplit.slice());
  icu::UnicodeString valueToSplit(buffer->c_str(), static_cast<int32_t>(buffer->length()));
  bool isEmptyExpression = false;

  // the matcher is owned by the context!
  icu::RegexMatcher* matcher =
      expressionContext->buildSplitMatcher(aqlSeparatorExpression,
                                           &trx->vpackOptions(), isEmptyExpression);

  if (matcher == nullptr) {
    // compiling regular expression failed
    registerWarning(expressionContext, AFN, TRI_ERROR_QUERY_INVALID_REGEX);
    return AqlValue(AqlValueHintNull());
  }

  transaction::BuilderLeaser result(trx);
  result->openArray();
  if (!isEmptyExpression && (buffer->length() == 0)) {
    // Edge case: splitting an empty string by non-empty expression produces an
    // empty string again.
    result->add(VPackValue(""));
    result->close();
    return AqlValue(result->slice(), result->size());
  }

  std::string utf8;
  static const uint16_t nrResults = 16;
  icu::UnicodeString uResults[nrResults];
  int64_t totalCount = 0;
  while (true) {
    UErrorCode errorCode = U_ZERO_ERROR;
    auto uCount = matcher->split(valueToSplit, uResults, nrResults, errorCode);
    uint16_t copyThisTime = uCount;

    if (U_FAILURE(errorCode)) {
      registerWarning(expressionContext, AFN, TRI_ERROR_QUERY_INVALID_REGEX);
      return AqlValue(AqlValueHintNull());
    }

    if ((copyThisTime > 0) && (copyThisTime > nrResults)) {
      // last hit is the remaining string to be fed into split in a subsequent
      // invocation
      copyThisTime--;
    }

    if ((copyThisTime > 0) && ((copyThisTime == nrResults) || isEmptyExpression)) {
      // ICU will give us a traling empty string we don't care for if we split
      // with empty strings.
      copyThisTime--;
    }

    int64_t i = 0;
    while ((i < copyThisTime) && ((limitNumber < 0) || (totalCount < limitNumber))) {
      if ((i == 0) && isEmptyExpression) {
        // ICU will give us an empty string that we don't care for
        // as first value of one match-chunk
        i++;
        continue;
      }
      uResults[i].toUTF8String(utf8);
      result->add(VPackValue(utf8));
      utf8.clear();
      i++;
      totalCount++;
    }

    if (((uCount != nrResults)) ||  // fetch any / found less then N
        ((limitNumber >= 0) && (totalCount >= limitNumber))) {  // fetch N
      break;
    }
    // ok, we have more to parse in the last result slot, reiterate with it:
    if (uCount == nrResults) {
      valueToSplit = uResults[nrResults - 1];
    } else {
      // should not go beyound the last match!
      TRI_ASSERT(false);
      break;
    }
  }

  result->close();
  return AqlValue(result->slice(), result->size());
}

/// @brief function REGEX_MATCHES
AqlValue Functions::RegexMatches(ExpressionContext* expressionContext,
                                 AstNode const&,
                                 VPackFunctionParameters const& parameters) {
  static char const* AFN = "REGEX_MATCHES";

  transaction::Methods* trx = &expressionContext->trx();
  auto* vopts = &trx->vpackOptions();
  AqlValue const& aqlValueToMatch = extractFunctionParameterValue(parameters, 0);

  if (parameters.size() == 1) {
    transaction::BuilderLeaser builder(trx);
    builder->openArray();
    builder->add(aqlValueToMatch.slice());
    builder->close();
    return AqlValue(builder->slice(), builder->size());
  }

  bool const caseInsensitive = ::getBooleanParameter(parameters, 2, false);

  // build pattern from parameter #1
  transaction::StringBufferLeaser buffer(trx);
  arangodb::basics::VPackStringBufferAdapter adapter(buffer->stringBuffer());

  AqlValue const& regex = extractFunctionParameterValue(parameters, 1);
  ::appendAsString(vopts, adapter, regex);
  bool isEmptyExpression = (buffer->length() == 0);

  // the matcher is owned by the context!
  icu::RegexMatcher* matcher =
      expressionContext->buildRegexMatcher(buffer->c_str(), buffer->length(), caseInsensitive);

  if (matcher == nullptr) {
    registerWarning(expressionContext, AFN, TRI_ERROR_QUERY_INVALID_REGEX);
    return AqlValue(AqlValueHintNull());
  }

  buffer->clear();
  AqlValue const& value = extractFunctionParameterValue(parameters, 0);
  ::appendAsString(vopts, adapter, value);
  icu::UnicodeString valueToMatch(buffer->c_str(),
                                  static_cast<uint32_t>(buffer->length()));

  transaction::BuilderLeaser result(trx);
  result->openArray();

  if (!isEmptyExpression && (buffer->length() == 0)) {
    // Edge case: splitting an empty string by non-empty expression produces an
    // empty string again.
    result->add(VPackValue(""));
    result->close();
    return AqlValue(result->slice(), result->size());
  }

  UErrorCode status = U_ZERO_ERROR;

  matcher->reset(valueToMatch);
  bool find = matcher->find();
  if (!find) {
    return AqlValue(AqlValueHintNull());
  }

  for (int i = 0; i <= matcher->groupCount(); i++) {
    icu::UnicodeString match = matcher->group(i, status);
    if (U_FAILURE(status)) {
      ::registerICUWarning(expressionContext, AFN, status);
      return AqlValue(AqlValueHintNull());
    } else {
      std::string s;
      match.toUTF8String(s);
      result->add(VPackValue(s));
    }
  }

  result->close();
  return AqlValue(result->slice(), result->size());
}

/// @brief function REGEX_SPLIT
AqlValue Functions::RegexSplit(ExpressionContext* expressionContext,
                               AstNode const&,
                               VPackFunctionParameters const& parameters) {
  static char const* AFN = "REGEX_SPLIT";

  transaction::Methods* trx = &expressionContext->trx();
  auto* vopts = &trx->vpackOptions();
  int64_t limitNumber = -1;
  if (parameters.size() == 4) {
    AqlValue const& aqlLimit = extractFunctionParameterValue(parameters, 3);
    if (aqlLimit.isNumber()) {
      limitNumber = aqlLimit.toInt64();
    } else {
      registerInvalidArgumentWarning(expressionContext, AFN);
      return AqlValue(AqlValueHintNull());
    }

    if (limitNumber < 0) {
      return AqlValue(AqlValueHintNull());
    }
    if (limitNumber == 0) {
      return AqlValue(AqlValueHintEmptyArray());
    }
  }

  AqlValue const& aqlValueToSplit = extractFunctionParameterValue(parameters, 0);

  if (parameters.size() == 1) {
    // pre-documented edge-case: if we only have the first parameter, return it.
    transaction::BuilderLeaser builder(trx);
    builder->openArray();
    builder->add(aqlValueToSplit.slice());
    builder->close();
    return AqlValue(builder->slice(), builder->size());
  }

  bool const caseInsensitive = ::getBooleanParameter(parameters, 2, false);

  // build pattern from parameter #1
  transaction::StringBufferLeaser buffer(trx);
  arangodb::basics::VPackStringBufferAdapter adapter(buffer->stringBuffer());

  AqlValue const& regex = extractFunctionParameterValue(parameters, 1);
  ::appendAsString(vopts, adapter, regex);
  bool isEmptyExpression = (buffer->length() == 0);

  // the matcher is owned by the context!
  icu::RegexMatcher* matcher =
      expressionContext->buildRegexMatcher(buffer->c_str(), buffer->length(), caseInsensitive);

  if (matcher == nullptr) {
    registerWarning(expressionContext, AFN, TRI_ERROR_QUERY_INVALID_REGEX);
    return AqlValue(AqlValueHintNull());
  }

  buffer->clear();
  AqlValue const& value = extractFunctionParameterValue(parameters, 0);
  ::appendAsString(vopts, adapter, value);
  icu::UnicodeString valueToSplit(buffer->c_str(), static_cast<int32_t>(buffer->length()));

  transaction::BuilderLeaser result(trx);
  result->openArray();
  if (!isEmptyExpression && (buffer->length() == 0)) {
    // Edge case: splitting an empty string by non-empty expression produces an
    // empty string again.
    result->add(VPackValue(""));
    result->close();
    return AqlValue(result->slice(), result->size());
  }

  std::string utf8;
  static const uint16_t nrResults = 16;
  icu::UnicodeString uResults[nrResults];
  int64_t totalCount = 0;
  while (true) {
    UErrorCode errorCode = U_ZERO_ERROR;
    auto uCount = matcher->split(valueToSplit, uResults, nrResults, errorCode);
    uint16_t copyThisTime = uCount;

    if (U_FAILURE(errorCode)) {
      registerWarning(expressionContext, AFN, TRI_ERROR_QUERY_INVALID_REGEX);
      return AqlValue(AqlValueHintNull());
    }

    if ((copyThisTime > 0) && (copyThisTime > nrResults)) {
      // last hit is the remaining string to be fed into split in a subsequent
      // invocation
      copyThisTime--;
    }

    if ((copyThisTime > 0) && ((copyThisTime == nrResults) || isEmptyExpression)) {
      // ICU will give us a traling empty string we don't care for if we split
      // with empty strings.
      copyThisTime--;
    }

    int64_t i = 0;
    while (i < copyThisTime && (limitNumber < 0 || totalCount < limitNumber)) {
      if ((i == 0) && isEmptyExpression) {
        // ICU will give us an empty string that we don't care for
        // as first value of one match-chunk
        i++;
        continue;
      }
      uResults[i].toUTF8String(utf8);
      result->add(VPackValue(utf8));
      utf8.clear();
      i++;
      totalCount++;
    }

    if (uCount != nrResults ||  // fetch any / found less then N
        (limitNumber >= 0 && totalCount >= limitNumber)) {  // fetch N
      break;
    }
    // ok, we have more to parse in the last result slot, reiterate with it:
    if (uCount == nrResults) {
      valueToSplit = uResults[nrResults - 1];
    } else {
      // should not go beyound the last match!
      TRI_ASSERT(false);
      break;
    }
  }

  result->close();
  return AqlValue(result->slice(), result->size());
}

/// @brief function REGEX_TEST
AqlValue Functions::RegexTest(ExpressionContext* expressionContext,
                              AstNode const&,
                              VPackFunctionParameters const& parameters) {
  static char const* AFN = "REGEX_TEST";

  transaction::Methods* trx = &expressionContext->trx();
  auto* vopts = &trx->vpackOptions();
  bool const caseInsensitive = ::getBooleanParameter(parameters, 2, false);
  transaction::StringBufferLeaser buffer(trx);
  arangodb::basics::VPackStringBufferAdapter adapter(buffer->stringBuffer());

  // build pattern from parameter #1
  AqlValue const& regex = extractFunctionParameterValue(parameters, 1);
  ::appendAsString(vopts, adapter, regex);

  // the matcher is owned by the context!
  icu::RegexMatcher* matcher =
      expressionContext->buildRegexMatcher(buffer->c_str(), buffer->length(), caseInsensitive);

  if (matcher == nullptr) {
    // compiling regular expression failed
    registerWarning(expressionContext, AFN, TRI_ERROR_QUERY_INVALID_REGEX);
    return AqlValue(AqlValueHintNull());
  }

  // extract value
  buffer->clear();
  AqlValue const& value = extractFunctionParameterValue(parameters, 0);
  ::appendAsString(vopts, adapter, value);

  bool error = false;
  bool const result = arangodb::basics::Utf8Helper::DefaultUtf8Helper.matches(
      matcher, buffer->c_str(), buffer->length(), true, error);

  if (error) {
    // compiling regular expression failed
    registerWarning(expressionContext, AFN, TRI_ERROR_QUERY_INVALID_REGEX);
    return AqlValue(AqlValueHintNull());
  }

  return AqlValue(AqlValueHintBool(result));
}

/// @brief function REGEX_REPLACE
AqlValue Functions::RegexReplace(ExpressionContext* expressionContext,
                                 AstNode const&,
                                 VPackFunctionParameters const& parameters) {
  static char const* AFN = "REGEX_REPLACE";

  transaction::Methods* trx = &expressionContext->trx();
  auto* vopts = &trx->vpackOptions();
  bool const caseInsensitive = ::getBooleanParameter(parameters, 3, false);
  transaction::StringBufferLeaser buffer(trx);
  arangodb::basics::VPackStringBufferAdapter adapter(buffer->stringBuffer());

  // build pattern from parameter #1
  AqlValue const& regex = extractFunctionParameterValue(parameters, 1);
  ::appendAsString(vopts, adapter, regex);

  // the matcher is owned by the context!
  icu::RegexMatcher* matcher =
      expressionContext->buildRegexMatcher(buffer->c_str(), buffer->length(), caseInsensitive);

  if (matcher == nullptr) {
    // compiling regular expression failed
    registerWarning(expressionContext, AFN, TRI_ERROR_QUERY_INVALID_REGEX);
    return AqlValue(AqlValueHintNull());
  }

  // extract value
  buffer->clear();
  AqlValue const& value = extractFunctionParameterValue(parameters, 0);
  ::appendAsString(vopts, adapter, value);

  size_t const split = buffer->length();
  AqlValue const& replace = extractFunctionParameterValue(parameters, 2);
  ::appendAsString(vopts, adapter, replace);

  bool error = false;
  std::string result = arangodb::basics::Utf8Helper::DefaultUtf8Helper.replace(
      matcher, buffer->c_str(), split, buffer->c_str() + split,
      buffer->length() - split, false, error);

  if (error) {
    // compiling regular expression failed
    registerWarning(expressionContext, AFN, TRI_ERROR_QUERY_INVALID_REGEX);
    return AqlValue(AqlValueHintNull());
  }

  return AqlValue(result);
}

/// @brief function DATE_NOW
AqlValue Functions::DateNow(ExpressionContext*, AstNode const&,
                            VPackFunctionParameters const&) {
  auto millis = std::chrono::duration_cast<duration<int64_t, std::milli>>(
      system_clock::now().time_since_epoch());
  uint64_t dur = millis.count();
  return AqlValue(AqlValueHintUInt(dur));
}

/// @brief function DATE_ISO8601
AqlValue Functions::DateIso8601(ExpressionContext* expressionContext, AstNode const&,
                                VPackFunctionParameters const& parameters) {
  static char const* AFN = "DATE_ISO8601";
  return ::dateFromParameters(expressionContext, parameters, AFN, false);
}

/// @brief function DATE_TIMESTAMP
AqlValue Functions::DateTimestamp(ExpressionContext* expressionContext,
                                  AstNode const&,
                                  VPackFunctionParameters const& parameters) {
  static char const* AFN = "DATE_TIMESTAMP";
  return ::dateFromParameters(expressionContext, parameters, AFN, true);
}

/// @brief function IS_DATESTRING
AqlValue Functions::IsDatestring(ExpressionContext*, AstNode const&,
                                 VPackFunctionParameters const& parameters) {
  AqlValue const& value = extractFunctionParameterValue(parameters, 0);

  bool isValid = false;

  if (value.isString()) {
    tp_sys_clock_ms tp;  // unused
    isValid = basics::parseDateTime(value.slice().stringRef(), tp);
  }

  return AqlValue(AqlValueHintBool(isValid));
}

/// @brief function DATE_DAYOFWEEK
AqlValue Functions::DateDayOfWeek(ExpressionContext* expressionContext,
                                  AstNode const&,
                                  VPackFunctionParameters const& parameters) {
  static char const* AFN = "DATE_DAYOFWEEK";
  tp_sys_clock_ms tp;
  if (!::parameterToTimePoint(expressionContext, parameters, tp, AFN, 0)) {
    return AqlValue(AqlValueHintNull());
  }
  weekday wd{floor<days>(tp)};

  return AqlValue(AqlValueHintUInt(wd.c_encoding()));
}

/// @brief function DATE_YEAR
AqlValue Functions::DateYear(ExpressionContext* expressionContext, AstNode const&,
                             VPackFunctionParameters const& parameters) {
  static char const* AFN = "DATE_YEAR";
  tp_sys_clock_ms tp;

  if (!::parameterToTimePoint(expressionContext, parameters, tp, AFN, 0)) {
    return AqlValue(AqlValueHintNull());
  }
  auto ymd = year_month_day(floor<days>(tp));
  // Not the library has operator (int) implemented...
  int64_t year = static_cast<int64_t>((int)ymd.year());
  return AqlValue(AqlValueHintInt(year));
}

/// @brief function DATE_MONTH
AqlValue Functions::DateMonth(ExpressionContext* expressionContext,
                              AstNode const&,
                              VPackFunctionParameters const& parameters) {
  static char const* AFN = "DATE_MONTH";
  tp_sys_clock_ms tp;

  if (!::parameterToTimePoint(expressionContext, parameters, tp, AFN, 0)) {
    return AqlValue(AqlValueHintNull());
  }
  auto ymd = year_month_day(floor<days>(tp));
  // The library has operator (unsigned) implemented
  uint64_t month = static_cast<uint64_t>((unsigned)ymd.month());
  return AqlValue(AqlValueHintUInt(month));
}

/// @brief function DATE_DAY
AqlValue Functions::DateDay(ExpressionContext* expressionContext, AstNode const&,
                            VPackFunctionParameters const& parameters) {
  static char const* AFN = "DATE_DAY";
  tp_sys_clock_ms tp;

  if (!::parameterToTimePoint(expressionContext, parameters, tp, AFN, 0)) {
    return AqlValue(AqlValueHintNull());
  }

  auto ymd = year_month_day(floor<days>(tp));
  // The library has operator (unsigned) implemented
  uint64_t day = static_cast<uint64_t>((unsigned)ymd.day());
  return AqlValue(AqlValueHintUInt(day));
}

/// @brief function DATE_HOUR
AqlValue Functions::DateHour(ExpressionContext* expressionContext, AstNode const&,
                             VPackFunctionParameters const& parameters) {
  static char const* AFN = "DATE_HOUR";
  tp_sys_clock_ms tp;

  if (!::parameterToTimePoint(expressionContext, parameters, tp, AFN, 0)) {
    return AqlValue(AqlValueHintNull());
  }

  auto day_time = make_time(tp - floor<days>(tp));
  uint64_t hours = day_time.hours().count();
  return AqlValue(AqlValueHintUInt(hours));
}

/// @brief function DATE_MINUTE
AqlValue Functions::DateMinute(ExpressionContext* expressionContext,
                               AstNode const&,
                               VPackFunctionParameters const& parameters) {
  static char const* AFN = "DATE_MINUTE";
  tp_sys_clock_ms tp;

  if (!::parameterToTimePoint(expressionContext, parameters, tp, AFN, 0)) {
    return AqlValue(AqlValueHintNull());
  }

  auto day_time = make_time(tp - floor<days>(tp));
  uint64_t minutes = day_time.minutes().count();
  return AqlValue(AqlValueHintUInt(minutes));
}

/// @brief function DATE_SECOND
AqlValue Functions::DateSecond(ExpressionContext* expressionContext,
                               AstNode const&,
                               VPackFunctionParameters const& parameters) {
  static char const* AFN = "DATE_SECOND";
  tp_sys_clock_ms tp;

  if (!::parameterToTimePoint(expressionContext, parameters, tp, AFN, 0)) {
    return AqlValue(AqlValueHintNull());
  }

  auto day_time = make_time(tp - floor<days>(tp));
  uint64_t seconds = day_time.seconds().count();
  return AqlValue(AqlValueHintUInt(seconds));
}

/// @brief function DATE_MILLISECOND
AqlValue Functions::DateMillisecond(ExpressionContext* expressionContext,
                                    AstNode const&,
                                    VPackFunctionParameters const& parameters) {
  static char const* AFN = "DATE_MILLISECOND";
  tp_sys_clock_ms tp;

  if (!::parameterToTimePoint(expressionContext, parameters, tp, AFN, 0)) {
    return AqlValue(AqlValueHintNull());
  }
  auto day_time = make_time(tp - floor<days>(tp));
  uint64_t millis = day_time.subseconds().count();
  return AqlValue(AqlValueHintUInt(millis));
}

/// @brief function DATE_DAYOFYEAR
AqlValue Functions::DateDayOfYear(ExpressionContext* expressionContext,
                                  AstNode const&,
                                  VPackFunctionParameters const& parameters) {
  static char const* AFN = "DATE_DAYOFYEAR";
  tp_sys_clock_ms tp;

  if (!::parameterToTimePoint(expressionContext, parameters, tp, AFN, 0)) {
    return AqlValue(AqlValueHintNull());
  }

  auto ymd = year_month_day(floor<days>(tp));
  auto yyyy = year{ymd.year()};
  // we construct the date with the first day in the year:
  auto firstDayInYear = yyyy / jan / day{0};
  uint64_t daysSinceFirst = duration_cast<days>(tp - sys_days(firstDayInYear)).count();

  return AqlValue(AqlValueHintUInt(daysSinceFirst));
}

/// @brief function DATE_ISOWEEK
AqlValue Functions::DateIsoWeek(ExpressionContext* expressionContext,
                                AstNode const&,
                                VPackFunctionParameters const& parameters) {
  static char const* AFN = "DATE_ISOWEEK";
  tp_sys_clock_ms tp;

  if (!::parameterToTimePoint(expressionContext, parameters, tp, AFN, 0)) {
    return AqlValue(AqlValueHintNull());
  }

  iso_week::year_weeknum_weekday yww{floor<days>(tp)};
  // The (unsigned) operator is overloaded...
  uint64_t isoWeek = static_cast<uint64_t>((unsigned)(yww.weeknum()));
  return AqlValue(AqlValueHintUInt(isoWeek));
}

/// @brief function DATE_LEAPYEAR
AqlValue Functions::DateLeapYear(ExpressionContext* expressionContext,
                                 AstNode const&,
                                 VPackFunctionParameters const& parameters) {
  static char const* AFN = "DATE_LEAPYEAR";
  tp_sys_clock_ms tp;

  if (!::parameterToTimePoint(expressionContext, parameters, tp, AFN, 0)) {
    return AqlValue(AqlValueHintNull());
  }

  year_month_day ymd{floor<days>(tp)};

  return AqlValue(AqlValueHintBool(ymd.year().is_leap()));
}

/// @brief function DATE_QUARTER
AqlValue Functions::DateQuarter(ExpressionContext* expressionContext,
                                AstNode const&,
                                VPackFunctionParameters const& parameters) {
  static char const* AFN = "DATE_QUARTER";
  tp_sys_clock_ms tp;

  if (!::parameterToTimePoint(expressionContext, parameters, tp, AFN, 0)) {
    return AqlValue(AqlValueHintNull());
  }

  year_month_day ymd{floor<days>(tp)};
  month m = ymd.month();

  // Library has unsigned operator implemented.
  uint64_t part = static_cast<uint64_t>(ceil(unsigned(m) / 3.0f));
  // We only have 4 quarters ;)
  TRI_ASSERT(part <= 4);
  return AqlValue(AqlValueHintUInt(part));
}

/// @brief function DATE_DAYS_IN_MONTH
AqlValue Functions::DateDaysInMonth(ExpressionContext* expressionContext,
                                    AstNode const&,
                                    VPackFunctionParameters const& parameters) {
  static char const* AFN = "DATE_DAYS_IN_MONTH";
  tp_sys_clock_ms tp;

  if (!::parameterToTimePoint(expressionContext, parameters, tp, AFN, 0)) {
    return AqlValue(AqlValueHintNull());
  }

  auto ymd = year_month_day{floor<days>(tp)};
  auto lastMonthDay = ymd.year() / ymd.month() / last;

  // The Library has operator unsigned implemented
  return AqlValue(AqlValueHintUInt(static_cast<uint64_t>(unsigned(lastMonthDay.day()))));
}

/// @brief function DATE_TRUNC
AqlValue Functions::DateTrunc(ExpressionContext* expressionContext,
                              AstNode const&,
                              VPackFunctionParameters const& parameters) {
  static char const* AFN = "DATE_TRUNC";
  using namespace std::chrono;
  using namespace date;

  tp_sys_clock_ms tp;

  if (!::parameterToTimePoint(expressionContext, parameters, tp, AFN, 0)) {
    return AqlValue(AqlValueHintNull());
  }

  AqlValue const& durationType = extractFunctionParameterValue(parameters, 1);

  if (!durationType.isString()) {  // unit type must be string
    registerInvalidArgumentWarning(expressionContext, AFN);
    return AqlValue(AqlValueHintNull());
  }

  std::string duration = durationType.slice().copyString();
  basics::StringUtils::tolowerInPlace(duration);

  year_month_day ymd{floor<days>(tp)};
  auto day_time = make_time(tp - sys_days(ymd));
  milliseconds ms{0};
  if (duration == "y" || duration == "year" || duration == "years") {
    ymd = year{ymd.year()} / jan / day{1};
  } else if (duration == "m" || duration == "month" || duration == "months") {
    ymd = year{ymd.year()} / ymd.month() / day{1};
  } else if (duration == "d" || duration == "day" || duration == "days") {
    // this would be: ymd = year{ymd.year()}/ymd.month()/ymd.day();
    // However, we already split ymd to the precision of days,
    // and ms to cary the timestamp part, so nothing needs to be done here.
  } else if (duration == "h" || duration == "hour" || duration == "hours") {
    ms = day_time.hours();
  } else if (duration == "i" || duration == "minute" || duration == "minutes") {
    ms = day_time.hours() + day_time.minutes();
  } else if (duration == "s" || duration == "second" || duration == "seconds") {
    ms = day_time.to_duration() - day_time.subseconds();
  } else if (duration == "f" || duration == "millisecond" ||
             duration == "milliseconds") {
    ms = day_time.to_duration();
  } else {
    registerWarning(expressionContext, AFN, TRI_ERROR_QUERY_INVALID_DATE_VALUE);
    return AqlValue(AqlValueHintNull());
  }
  tp = tp_sys_clock_ms{sys_days(ymd) + ms};

  return ::timeAqlValue(expressionContext, AFN, tp);
}

/// @brief function DATE_UTCTOLOCAL
AqlValue Functions::DateUtcToLocal(ExpressionContext* expressionContext,
                                   AstNode const&,
                                   VPackFunctionParameters const& parameters) {
  static char const* AFN = "DATE_UTCTOLOCAL";
  using namespace std::chrono;
  using namespace date;

  tp_sys_clock_ms tp_utc;

  if (!::parameterToTimePoint(expressionContext, parameters, tp_utc, AFN, 0)) {
    return AqlValue(AqlValueHintNull());
  }

  AqlValue const& timeZoneParam = extractFunctionParameterValue(parameters, 1);

  if (!timeZoneParam.isString()) {  // timezone type must be string
    registerInvalidArgumentWarning(expressionContext, AFN);
    return AqlValue(AqlValueHintNull());
  }

  const std::string tz = timeZoneParam.slice().copyString();
  const auto utc = floor<milliseconds>(tp_utc);
  const auto zoned = make_zoned(tz, utc);
  const auto tp_local = tp_sys_clock_ms{zoned.get_local_time().time_since_epoch()};

  auto info = zoned.get_info();

  return ::timeAqlValue(expressionContext, AFN, tp_local,info.offset.count() == 0 && info.save.count() == 0);
}


/// @brief function DATE_LOCALTOUTC
AqlValue Functions::DateLocalToUtc(ExpressionContext* expressionContext,
                                   AstNode const&,
                                   VPackFunctionParameters const& parameters) {
  static char const* AFN = "DATE_LOCALTOUTC";
  using namespace std::chrono;
  using namespace date;

  tp_sys_clock_ms tp_local;

  if (!::parameterToTimePoint(expressionContext, parameters, tp_local, AFN, 0)) {
    return AqlValue(AqlValueHintNull());
  }

  AqlValue const& timeZoneParam = extractFunctionParameterValue(parameters, 1);

  if (!timeZoneParam.isString()) {  // timezone type must be string
    registerInvalidArgumentWarning(expressionContext, AFN);
    return AqlValue(AqlValueHintNull());
  }

  const std::string tz = timeZoneParam.slice().copyString();

  const auto local = local_time<milliseconds>{floor<milliseconds>(tp_local).time_since_epoch()};
  const auto zoned = make_zoned(tz, local);
  const auto tp_utc = tp_sys_clock_ms{zoned.get_sys_time().time_since_epoch()};

  return ::timeAqlValue(expressionContext, AFN, tp_utc);
}

/// @brief function DATE_ADD
AqlValue Functions::DateAdd(ExpressionContext* expressionContext, AstNode const&,
                            VPackFunctionParameters const& parameters) {
  static char const* AFN = "DATE_ADD";
  tp_sys_clock_ms tp;

  if (!::parameterToTimePoint(expressionContext, parameters, tp, AFN, 0)) {
    return AqlValue(AqlValueHintNull());
  }

  // size == 3 unit / unit type
  // size == 2 iso duration

  if (parameters.size() == 3) {
    AqlValue const& durationUnit = extractFunctionParameterValue(parameters, 1);
    if (!durationUnit.isNumber()) {  // unit must be number
      registerInvalidArgumentWarning(expressionContext, AFN);
      return AqlValue(AqlValueHintNull());
    }

    AqlValue const& durationType = extractFunctionParameterValue(parameters, 2);
    if (!durationType.isString()) {  // unit type must be string
      registerInvalidArgumentWarning(expressionContext, AFN);
      return AqlValue(AqlValueHintNull());
    }

    // Numbers and Strings can both be sliced
    return ::addOrSubtractUnitFromTimestamp(expressionContext, tp, durationUnit.slice(),
                                            durationType.slice(), AFN, false);
  } else {  // iso duration
    AqlValue const& isoDuration = extractFunctionParameterValue(parameters, 1);
    if (!isoDuration.isString()) {
      registerInvalidArgumentWarning(expressionContext, AFN);
      return AqlValue(AqlValueHintNull());
    }

    return ::addOrSubtractIsoDurationFromTimestamp(expressionContext, tp,
                                                   isoDuration.slice().stringRef(),
                                                   AFN, false);
  }
}

/// @brief function DATE_SUBTRACT
AqlValue Functions::DateSubtract(ExpressionContext* expressionContext,
                                 AstNode const&,
                                 VPackFunctionParameters const& parameters) {
  static char const* AFN = "DATE_SUBTRACT";
  tp_sys_clock_ms tp;

  if (!::parameterToTimePoint(expressionContext, parameters, tp, AFN, 0)) {
    return AqlValue(AqlValueHintNull());
  }

  // size == 3 unit / unit type
  // size == 2 iso duration

  if (parameters.size() == 3) {
    AqlValue const& durationUnit = extractFunctionParameterValue(parameters, 1);
    if (!durationUnit.isNumber()) {  // unit must be number
      registerInvalidArgumentWarning(expressionContext, AFN);
      return AqlValue(AqlValueHintNull());
    }

    AqlValue const& durationType = extractFunctionParameterValue(parameters, 2);
    if (!durationType.isString()) {  // unit type must be string
      registerInvalidArgumentWarning(expressionContext, AFN);
      return AqlValue(AqlValueHintNull());
    }

    // Numbers and Strings can both be sliced
    return ::addOrSubtractUnitFromTimestamp(expressionContext, tp, durationUnit.slice(),
                                            durationType.slice(), AFN, true);
  } else {  // iso duration
    AqlValue const& isoDuration = extractFunctionParameterValue(parameters, 1);
    if (!isoDuration.isString()) {
      registerInvalidArgumentWarning(expressionContext, AFN);
      return AqlValue(AqlValueHintNull());
    }

    return ::addOrSubtractIsoDurationFromTimestamp(expressionContext, tp,
                                                   isoDuration.slice().stringRef(),
                                                   AFN, true);
  }
}

/// @brief function DATE_DIFF
AqlValue Functions::DateDiff(ExpressionContext* expressionContext, AstNode const&,
                             VPackFunctionParameters const& parameters) {
  static char const* AFN = "DATE_DIFF";
  // Extract first date
  tp_sys_clock_ms tp1;
  if (!::parameterToTimePoint(expressionContext, parameters, tp1, AFN, 0)) {
    return AqlValue(AqlValueHintNull());
  }

  // Extract second date
  tp_sys_clock_ms tp2;
  if (!::parameterToTimePoint(expressionContext, parameters, tp2, AFN, 1)) {
    return AqlValue(AqlValueHintNull());
  }

  double diff = 0.0;
  bool asFloat = false;
  auto diffDuration = tp2 - tp1;

  AqlValue const& unitValue = extractFunctionParameterValue(parameters, 2);
  if (!unitValue.isString()) {
    registerInvalidArgumentWarning(expressionContext, AFN);
    return AqlValue(AqlValueHintNull());
  }

  DateSelectionModifier flag = ::parseDateModifierFlag(unitValue.slice());

  if (parameters.size() == 4) {
    AqlValue const& asFloatValue = extractFunctionParameterValue(parameters, 3);
    if (!asFloatValue.isBoolean()) {
      registerInvalidArgumentWarning(expressionContext, AFN);
      return AqlValue(AqlValueHintNull());
    }
    asFloat = asFloatValue.toBoolean();
  }

  switch (flag) {
    case YEAR:
      diff =
          duration_cast<duration<double, std::ratio_multiply<std::ratio<146097, 400>, days::period>>>(diffDuration)
              .count();
      break;
    case MONTH:
      diff = duration_cast<duration<double, std::ratio_divide<years::period, std::ratio<12>>>>(diffDuration)
                 .count();
      break;
    case WEEK:
      diff = duration_cast<duration<double, std::ratio_multiply<std::ratio<7>, days::period>>>(diffDuration)
                 .count();
      break;
    case DAY:
      diff = duration_cast<duration<double, std::ratio_multiply<std::ratio<24>, std::chrono::hours::period>>>(
                 diffDuration)
                 .count();
      break;
    case HOUR:
      diff = duration_cast<duration<double, std::ratio<3600>>>(diffDuration).count();
      break;
    case MINUTE:
      diff = duration_cast<duration<double, std::ratio<60>>>(diffDuration).count();
      break;
    case SECOND:
      diff = duration_cast<duration<double>>(diffDuration).count();
      break;
    case MILLI:
      diff = duration_cast<duration<double, std::milli>>(diffDuration).count();
      break;
    case INVALID:
      registerWarning(expressionContext, AFN, TRI_ERROR_QUERY_INVALID_DATE_VALUE);
      return AqlValue(AqlValueHintNull());
  }

  if (asFloat) {
    return AqlValue(AqlValueHintDouble(diff));
  }
  return AqlValue(AqlValueHintInt(static_cast<int64_t>(std::round(diff))));
}

/// @brief function DATE_COMPARE
AqlValue Functions::DateCompare(ExpressionContext* expressionContext,
                                AstNode const&,
                                VPackFunctionParameters const& parameters) {
  static char const* AFN = "DATE_COMPARE";
  tp_sys_clock_ms tp1;
  if (!::parameterToTimePoint(expressionContext, parameters, tp1, AFN, 0)) {
    return AqlValue(AqlValueHintNull());
  }

  tp_sys_clock_ms tp2;
  if (!::parameterToTimePoint(expressionContext, parameters, tp2, AFN, 1)) {
    return AqlValue(AqlValueHintNull());
  }

  AqlValue const& rangeStartValue = extractFunctionParameterValue(parameters, 2);

  DateSelectionModifier rangeStart = ::parseDateModifierFlag(rangeStartValue.slice());

  if (rangeStart == INVALID) {
    registerWarning(expressionContext, AFN, TRI_ERROR_QUERY_FUNCTION_ARGUMENT_TYPE_MISMATCH);
    return AqlValue(AqlValueHintNull());
  }

  DateSelectionModifier rangeEnd = rangeStart;
  if (parameters.size() == 4) {
    AqlValue const& rangeEndValue = extractFunctionParameterValue(parameters, 3);
    rangeEnd = ::parseDateModifierFlag(rangeEndValue.slice());

    if (rangeEnd == INVALID) {
      registerWarning(expressionContext, AFN, TRI_ERROR_QUERY_FUNCTION_ARGUMENT_TYPE_MISMATCH);
      return AqlValue(AqlValueHintNull());
    }
  }
  auto ymd1 = year_month_day{floor<days>(tp1)};
  auto ymd2 = year_month_day{floor<days>(tp2)};
  auto time1 = make_time(tp1 - floor<days>(tp1));
  auto time2 = make_time(tp2 - floor<days>(tp2));

  // This switch has the following feature:
  // It is ordered by the Highest value of
  // the Modifier (YEAR) and flows down to
  // lower values.
  // In each case if the value is significant
  // (above or equal the endRange) we compare it.
  // If this part is not equal we return false.
  // Otherwise we fall down to the next part.
  // As soon as we are below the endRange
  // we bail out.
  // So all Fall throughs here are intentional
  switch (rangeStart) {
    case YEAR:
      // Always check for the year
      if (ymd1.year() != ymd2.year()) {
        return AqlValue(AqlValueHintBool(false));
      }
      [[fallthrough]];
    case MONTH:
      if (rangeEnd > MONTH) {
        break;
      }
      if (ymd1.month() != ymd2.month()) {
        return AqlValue(AqlValueHintBool(false));
      }
      [[fallthrough]];
    case DAY:
      if (rangeEnd > DAY) {
        break;
      }
      if (ymd1.day() != ymd2.day()) {
        return AqlValue(AqlValueHintBool(false));
      }
      [[fallthrough]];
    case HOUR:
      if (rangeEnd > HOUR) {
        break;
      }
      if (time1.hours() != time2.hours()) {
        return AqlValue(AqlValueHintBool(false));
      }
      [[fallthrough]];
    case MINUTE:
      if (rangeEnd > MINUTE) {
        break;
      }
      if (time1.minutes() != time2.minutes()) {
        return AqlValue(AqlValueHintBool(false));
      }
      [[fallthrough]];
    case SECOND:
      if (rangeEnd > SECOND) {
        break;
      }
      if (time1.seconds() != time2.seconds()) {
        return AqlValue(AqlValueHintBool(false));
      }
      [[fallthrough]];
    case MILLI:
      if (rangeEnd > MILLI) {
        break;
      }
      if (time1.subseconds() != time2.subseconds()) {
        return AqlValue(AqlValueHintBool(false));
      }
      break;
    case INVALID:
    case WEEK:
      // Was handled before
      TRI_ASSERT(false);
  }

  // If we get here all significant places are equal
  // Name these two dates as equal
  return AqlValue(AqlValueHintBool(true));
}

/// @brief function DATE_ROUND
AqlValue Functions::DateRound(ExpressionContext* expressionContext,
                              AstNode const&,
                              VPackFunctionParameters const& parameters) {
  static char const* AFN = "DATE_ROUND";
  tp_sys_clock_ms tp;

  if (!::parameterToTimePoint(expressionContext, parameters, tp, AFN, 0)) {
    return AqlValue(AqlValueHintNull());
  }

  AqlValue const& durationUnit = extractFunctionParameterValue(parameters, 1);
  if (!durationUnit.isNumber()) {  // unit must be number
    registerInvalidArgumentWarning(expressionContext, AFN);
    return AqlValue(AqlValueHintNull());
  }

  AqlValue const& durationType = extractFunctionParameterValue(parameters, 2);
  if (!durationType.isString()) {  // unit type must be string
    registerInvalidArgumentWarning(expressionContext, AFN);
    return AqlValue(AqlValueHintNull());
  }

  int64_t const m = durationUnit.toInt64();
  if (m <= 0) {
    registerInvalidArgumentWarning(expressionContext, AFN);
    return AqlValue(AqlValueHintNull());
  }

  velocypack::StringRef s = durationType.slice().stringRef();

  int64_t factor = 1;
  if (s == "milliseconds" || s == "millisecond" || s == "f") {
    factor = 1;
  } else if (s == "seconds" || s == "second" || s == "s") {
    factor = 1000;
  } else if (s == "minutes" || s == "minute" || s == "i") {
    factor = 60 * 1000;
  } else if (s == "hours" || s == "hour" || s == "h") {
    factor = 60 * 60 * 1000;
  } else if (s == "days" || s == "day" || s == "d") {
    factor = 24 * 60 * 60 * 1000;
  } else {
    registerInvalidArgumentWarning(expressionContext, AFN);
    return AqlValue(AqlValueHintNull());
  }

  int64_t const multiplier = factor * m;

  duration<int64_t, std::milli> time = tp.time_since_epoch();
  int64_t t = time.count();
  // integer division!
  t /= multiplier;
  tp = tp_sys_clock_ms(milliseconds(t * multiplier));
  return ::timeAqlValue(expressionContext, AFN, tp);
}

/// @brief function PASSTHRU
AqlValue Functions::Passthru(ExpressionContext*, AstNode const&,
                             VPackFunctionParameters const& parameters) {
  if (parameters.empty()) {
    return AqlValue(AqlValueHintNull());
  }

  return extractFunctionParameterValue(parameters, 0).clone();
}

/// @brief function UNSET
AqlValue Functions::Unset(ExpressionContext* expressionContext, AstNode const&,
                          VPackFunctionParameters const& parameters) {
  static char const* AFN = "UNSET";

  AqlValue const& value = extractFunctionParameterValue(parameters, 0);
  transaction::Methods* trx = &expressionContext->trx();
  auto* vopts = &trx->vpackOptions();

  if (!value.isObject()) {
    registerInvalidArgumentWarning(expressionContext, AFN);
    return AqlValue(AqlValueHintNull());
  }

  std::unordered_set<std::string> names;
  ::extractKeys(names, expressionContext, vopts, parameters, 1, AFN);

  AqlValueMaterializer materializer(vopts);
  VPackSlice slice = materializer.slice(value, false);
  transaction::BuilderLeaser builder(trx);
  ::unsetOrKeep(trx, slice, names, true, false, *builder.get());
  return AqlValue(builder->slice(), builder->size());
}

/// @brief function UNSET_RECURSIVE
AqlValue Functions::UnsetRecursive(ExpressionContext* expressionContext,
                                   AstNode const&,
                                   VPackFunctionParameters const& parameters) {
  static char const* AFN = "UNSET_RECURSIVE";

  AqlValue const& value = extractFunctionParameterValue(parameters, 0);

  if (!value.isObject()) {
    registerInvalidArgumentWarning(expressionContext, AFN);
    return AqlValue(AqlValueHintNull());
  }
  
  transaction::Methods* trx = &expressionContext->trx();
  auto* vopts = &trx->vpackOptions();

  std::unordered_set<std::string> names;
  ::extractKeys(names, expressionContext, vopts, parameters, 1, AFN);

  AqlValueMaterializer materializer(vopts);
  VPackSlice slice = materializer.slice(value, false);
  transaction::BuilderLeaser builder(trx);
  ::unsetOrKeep(trx, slice, names, true, true, *builder.get());
  return AqlValue(builder->slice(), builder->size());
}

/// @brief function KEEP
AqlValue Functions::Keep(ExpressionContext* expressionContext, AstNode const&,
                         VPackFunctionParameters const& parameters) {
  static char const* AFN = "KEEP";

  AqlValue const& value = extractFunctionParameterValue(parameters, 0);

  if (!value.isObject()) {
    registerInvalidArgumentWarning(expressionContext, AFN);
    return AqlValue(AqlValueHintNull());
  }
  
  transaction::Methods* trx = &expressionContext->trx();
  auto* vopts = &trx->vpackOptions();

  std::unordered_set<std::string> names;
  ::extractKeys(names, expressionContext, vopts, parameters, 1, AFN);

  AqlValueMaterializer materializer(vopts);
  VPackSlice slice = materializer.slice(value, false);
  transaction::BuilderLeaser builder(trx);
  ::unsetOrKeep(trx, slice, names, false, false, *builder.get());
  return AqlValue(builder->slice(), builder->size());
}

/// @brief function TRANSLATE
AqlValue Functions::Translate(ExpressionContext* expressionContext,
                              AstNode const&,
                              VPackFunctionParameters const& parameters) {
  // cppcheck-suppress variableScope
  static char const* AFN = "TRANSLATE";

  transaction::Methods* trx = &expressionContext->trx();
  auto* vopts = &trx->vpackOptions();
  AqlValue const& key = extractFunctionParameterValue(parameters, 0);
  AqlValue const& lookupDocument = extractFunctionParameterValue(parameters, 1);

  if (!lookupDocument.isObject()) {
    registerInvalidArgumentWarning(expressionContext, AFN);
    return AqlValue(AqlValueHintNull());
  }
  
  AqlValueMaterializer materializer(vopts);
  VPackSlice slice = materializer.slice(lookupDocument, true);
  TRI_ASSERT(slice.isObject());

  VPackSlice result;
  if (key.isString()) {
    result = slice.get(key.slice().copyString());
  } else {
    transaction::StringBufferLeaser buffer(trx);
    arangodb::basics::VPackStringBufferAdapter adapter(buffer->stringBuffer());
    Functions::Stringify(vopts, adapter, key.slice());
    result = slice.get(buffer->toString());
  }

  if (!result.isNone()) {
    return AqlValue(result);
  }

  // attribute not found, now return the default value
  // we must create copy of it however
  AqlValue const& defaultValue = extractFunctionParameterValue(parameters, 2);
  if (defaultValue.isNone()) {
    return key.clone();
  }
  return defaultValue.clone();
}

/// @brief function MERGE
AqlValue Functions::Merge(ExpressionContext* expressionContext, AstNode const&,
                          VPackFunctionParameters const& parameters) {
  return ::mergeParameters(expressionContext, parameters, "MERGE", false);
}

/// @brief function MERGE_RECURSIVE
AqlValue Functions::MergeRecursive(ExpressionContext* expressionContext,
                                   AstNode const&,
                                   VPackFunctionParameters const& parameters) {
  return ::mergeParameters(expressionContext, parameters, "MERGE_RECURSIVE", true);
}

/// @brief function HAS
AqlValue Functions::Has(ExpressionContext* expressionContext, AstNode const&,
                        VPackFunctionParameters const& parameters) {
  size_t const n = parameters.size();
  if (n < 2) {
    // no parameters
    return AqlValue(AqlValueHintBool(false));
  }

  AqlValue const& value = extractFunctionParameterValue(parameters, 0);

  if (!value.isObject()) {
    // not an object
    return AqlValue(AqlValueHintBool(false));
  }

  transaction::Methods* trx = &expressionContext->trx();
  auto* vopts = &trx->vpackOptions();
  AqlValue const& name = extractFunctionParameterValue(parameters, 1);
  std::string p;
  if (!name.isString()) {
    transaction::StringBufferLeaser buffer(trx);
    arangodb::basics::VPackStringBufferAdapter adapter(buffer->stringBuffer());
    ::appendAsString(vopts, adapter, name);
    p = std::string(buffer->c_str(), buffer->length());
  } else {
    p = name.slice().copyString();
  }

  return AqlValue(AqlValueHintBool(value.hasKey(p)));
}

/// @brief function ATTRIBUTES
AqlValue Functions::Attributes(ExpressionContext* expressionContext,
                               AstNode const&,
                               VPackFunctionParameters const& parameters) {
  size_t const n = parameters.size();

  if (n < 1) {
    // no parameters
    return AqlValue(AqlValueHintNull());
  }

  AqlValue const& value = extractFunctionParameterValue(parameters, 0);
  if (!value.isObject()) {
    // not an object
    registerWarning(expressionContext, "ATTRIBUTES",
                    TRI_ERROR_QUERY_FUNCTION_ARGUMENT_TYPE_MISMATCH);
    return AqlValue(AqlValueHintNull());
  }

  bool const removeInternal = ::getBooleanParameter(parameters, 1, false);
  bool const doSort = ::getBooleanParameter(parameters, 2, false);

  TRI_ASSERT(value.isObject());
  if (value.length() == 0) {
    return AqlValue(AqlValueHintEmptyArray());
  }
  
  transaction::Methods* trx = &expressionContext->trx();
  auto* vopts = &trx->vpackOptions();

  AqlValueMaterializer materializer(vopts);
  VPackSlice slice = materializer.slice(value, false);

  if (doSort) {
    std::set<std::string, arangodb::basics::VelocyPackHelper::AttributeSorterUTF8> keys;

    VPackCollection::keys(slice, keys);
    transaction::BuilderLeaser builder(trx);
    builder->openArray();
    for (auto const& it : keys) {
      TRI_ASSERT(!it.empty());
      if (removeInternal && !it.empty() && it.at(0) == '_') {
        continue;
      }
      builder->add(VPackValue(it));
    }
    builder->close();

    return AqlValue(builder->slice(), builder->size());
  }

  std::unordered_set<std::string> keys;
  VPackCollection::keys(slice, keys);

  transaction::BuilderLeaser builder(trx);
  builder->openArray();
  for (auto const& it : keys) {
    if (removeInternal && !it.empty() && it.at(0) == '_') {
      continue;
    }
    builder->add(VPackValue(it));
  }
  builder->close();
  return AqlValue(builder->slice(), builder->size());
}

/// @brief function VALUES
AqlValue Functions::Values(ExpressionContext* expressionContext, AstNode const&,
                           VPackFunctionParameters const& parameters) {
  size_t const n = parameters.size();

  if (n < 1) {
    // no parameters
    return AqlValue(AqlValueHintNull());
  }

  AqlValue const& value = extractFunctionParameterValue(parameters, 0);
  if (!value.isObject()) {
    // not an object
    registerWarning(expressionContext, "VALUES", TRI_ERROR_QUERY_FUNCTION_ARGUMENT_TYPE_MISMATCH);
    return AqlValue(AqlValueHintNull());
  }

  bool const removeInternal = ::getBooleanParameter(parameters, 1, false);

  TRI_ASSERT(value.isObject());
  if (value.length() == 0) {
    return AqlValue(AqlValueHintEmptyArray());
  }

  transaction::Methods* trx = &expressionContext->trx();
  auto* vopts = &trx->vpackOptions();
  
  AqlValueMaterializer materializer(vopts);
  VPackSlice slice = materializer.slice(value, false);
  transaction::BuilderLeaser builder(trx);
  builder->openArray();
  for (auto const& entry : VPackObjectIterator(slice, true)) {
    if (!entry.key.isString()) {
      // somehow invalid
      continue;
    }
    if (removeInternal) {
      VPackValueLength l;
      char const* p = entry.key.getStringUnchecked(l);
      if (l > 0 && *p == '_') {
        // skip attribute
        continue;
      }
    }
    if (entry.value.isCustom()) {
      builder->add(VPackValue(trx->extractIdString(slice)));
    } else {
      builder->add(entry.value);
    }
  }
  builder->close();

  return AqlValue(builder->slice(), builder->size());
}

/// @brief function MIN
AqlValue Functions::Min(ExpressionContext* expressionContext, AstNode const&,
                        VPackFunctionParameters const& parameters) {
  AqlValue const& value = extractFunctionParameterValue(parameters, 0);

  if (!value.isArray()) {
    // not an array
    registerWarning(expressionContext, "MIN", TRI_ERROR_QUERY_ARRAY_EXPECTED);
    return AqlValue(AqlValueHintNull());
  }
  
  transaction::Methods* trx = &expressionContext->trx();
  auto* vopts = &trx->vpackOptions();

  AqlValueMaterializer materializer(vopts);
  VPackSlice slice = materializer.slice(value, false);

  VPackSlice minValue;
  auto options = trx->transactionContextPtr()->getVPackOptions();
  for (VPackSlice it : VPackArrayIterator(slice)) {
    if (it.isNull()) {
      continue;
    }
    if (minValue.isNone() ||
        arangodb::basics::VelocyPackHelper::compare(it, minValue, true, options) < 0) {
      minValue = it;
    }
  }
  if (minValue.isNone()) {
    return AqlValue(AqlValueHintNull());
  }
  return AqlValue(minValue);
}

/// @brief function MAX
AqlValue Functions::Max(ExpressionContext* expressionContext, AstNode const&,
                        VPackFunctionParameters const& parameters) {
  AqlValue const& value = extractFunctionParameterValue(parameters, 0);

  if (!value.isArray()) {
    // not an array
    registerWarning(expressionContext, "MAX", TRI_ERROR_QUERY_ARRAY_EXPECTED);
    return AqlValue(AqlValueHintNull());
  }
  
  transaction::Methods* trx = &expressionContext->trx();
  auto* vopts = &trx->vpackOptions();

  AqlValueMaterializer materializer(vopts);
  VPackSlice slice = materializer.slice(value, false);
  VPackSlice maxValue;
  auto options = trx->transactionContextPtr()->getVPackOptions();
  for (VPackSlice it : VPackArrayIterator(slice)) {
    if (maxValue.isNone() ||
        arangodb::basics::VelocyPackHelper::compare(it, maxValue, true, options) > 0) {
      maxValue = it;
    }
  }
  if (maxValue.isNone()) {
    return AqlValue(AqlValueHintNull());
  }
  return AqlValue(maxValue);
}

/// @brief function SUM
AqlValue Functions::Sum(ExpressionContext* expressionContext, AstNode const&,
                        VPackFunctionParameters const& parameters) {
  AqlValue const& value = extractFunctionParameterValue(parameters, 0);

  if (!value.isArray()) {
    // not an array
    registerWarning(expressionContext, "SUM", TRI_ERROR_QUERY_ARRAY_EXPECTED);
    return AqlValue(AqlValueHintNull());
  }
  
  transaction::Methods* trx = &expressionContext->trx();
  auto* vopts = &trx->vpackOptions();

  AqlValueMaterializer materializer(vopts);
  VPackSlice slice = materializer.slice(value, false);
  double sum = 0.0;
  for (VPackSlice it : VPackArrayIterator(slice)) {
    if (it.isNull()) {
      continue;
    }
    if (!it.isNumber()) {
      return AqlValue(AqlValueHintNull());
    }
    double const number = it.getNumericValue<double>();

    if (!std::isnan(number) && number != HUGE_VAL && number != -HUGE_VAL) {
      sum += number;
    }
  }

  return ::numberValue(sum, false);
}

/// @brief function AVERAGE
AqlValue Functions::Average(ExpressionContext* expressionContext, AstNode const&,
                            VPackFunctionParameters const& parameters) {
  static char const* AFN = "AVERAGE";
  AqlValue const& value = extractFunctionParameterValue(parameters, 0);

  if (!value.isArray()) {
    // not an array
    registerWarning(expressionContext, AFN, TRI_ERROR_QUERY_ARRAY_EXPECTED);
    return AqlValue(AqlValueHintNull());
  }
  
  transaction::Methods* trx = &expressionContext->trx();
  auto* vopts = &trx->vpackOptions();

  AqlValueMaterializer materializer(vopts);
  VPackSlice slice = materializer.slice(value, false);

  double sum = 0.0;
  size_t count = 0;
  for (VPackSlice v : VPackArrayIterator(slice)) {
    if (v.isNull()) {
      continue;
    }
    if (!v.isNumber()) {
      registerWarning(expressionContext, AFN, TRI_ERROR_QUERY_ARRAY_EXPECTED);
      return AqlValue(AqlValueHintNull());
    }

    // got a numeric value
    double const number = v.getNumericValue<double>();

    if (!std::isnan(number) && number != HUGE_VAL && number != -HUGE_VAL) {
      sum += number;
      ++count;
    }
  }

  if (count > 0 && !std::isnan(sum) && sum != HUGE_VAL && sum != -HUGE_VAL) {
    return ::numberValue(sum / static_cast<size_t>(count), false);
  }

  return AqlValue(AqlValueHintNull());
}

/// @brief function PRODUCT
AqlValue Functions::Product(ExpressionContext* expressionContext, AstNode const&,
                            VPackFunctionParameters const& parameters) {
  AqlValue const& value = extractFunctionParameterValue(parameters, 0);

  if (!value.isArray()) {
    // not an array
    registerWarning(expressionContext, "PRODUCT", TRI_ERROR_QUERY_ARRAY_EXPECTED);
    return AqlValue(AqlValueHintNull());
  }
  
  transaction::Methods* trx = &expressionContext->trx();
  auto* vopts = &trx->vpackOptions();

  AqlValueMaterializer materializer(vopts);
  VPackSlice slice = materializer.slice(value, false);
  double product = 1.0;
  for (VPackSlice it : VPackArrayIterator(slice)) {
    if (it.isNull()) {
      continue;
    }
    if (!it.isNumber()) {
      return AqlValue(AqlValueHintNull());
    }
    double const number = it.getNumericValue<double>();

    if (!std::isnan(number) && number != HUGE_VAL && number != -HUGE_VAL) {
      product *= number;
    }
  }

  return ::numberValue(product, false);
}

/// @brief function SLEEP
AqlValue Functions::Sleep(ExpressionContext* expressionContext, AstNode const&,
                          VPackFunctionParameters const& parameters) {
  AqlValue const& value = extractFunctionParameterValue(parameters, 0);

  if (!value.isNumber() || value.toDouble() < 0) {
    registerWarning(expressionContext, "SLEEP", TRI_ERROR_QUERY_FUNCTION_ARGUMENT_TYPE_MISMATCH);
    return AqlValue(AqlValueHintNull());
  }

  auto& server = expressionContext->vocbase().server();

  double const sleepValue = value.toDouble();
  auto now = std::chrono::steady_clock::now();
  auto const endTime =
      now + std::chrono::milliseconds(static_cast<int64_t>(sleepValue * 1000.0));

  while (now < endTime) {
    std::this_thread::sleep_for(std::chrono::milliseconds(10));

    if (expressionContext->killed()) {
      THROW_ARANGO_EXCEPTION(TRI_ERROR_QUERY_KILLED);
    } else if (server.isStopping()) {
      THROW_ARANGO_EXCEPTION(TRI_ERROR_SHUTTING_DOWN);
    }
    now = std::chrono::steady_clock::now();
  }
  return AqlValue(AqlValueHintNull());
}

/// @brief function COLLECTIONS
AqlValue Functions::Collections(ExpressionContext* exprCtx,
                                AstNode const&,
                                VPackFunctionParameters const& parameters) {
  transaction::BuilderLeaser builder(&exprCtx->trx());
  builder->openArray();

  auto& vocbase = exprCtx->vocbase();
  auto colls = GetCollections(vocbase);

  std::sort(colls.begin(), colls.end(),
            [](std::shared_ptr<LogicalCollection> const& lhs,
               std::shared_ptr<LogicalCollection> const& rhs) -> bool {
              return arangodb::basics::StringUtils::tolower(lhs->name()) <
                     arangodb::basics::StringUtils::tolower(rhs->name());
            });

  size_t const n = colls.size();

  auto const& exec = ExecContext::current();
  for (size_t i = 0; i < n; ++i) {
    auto& coll = colls[i];

    if (!exec.canUseCollection(vocbase.name(), coll->name(), auth::Level::RO)) {
      continue;
    }

    builder->openObject();
    builder->add("_id", VPackValue(std::to_string(coll->id().id())));
    builder->add("name", VPackValue(coll->name()));
    builder->close();
  }

  builder->close();

  return AqlValue(builder->slice(), builder->size());
}

/// @brief function RANDOM_TOKEN
AqlValue Functions::RandomToken(ExpressionContext*, AstNode const&,
                                VPackFunctionParameters const& parameters) {
  AqlValue const& value = extractFunctionParameterValue(parameters, 0);

  int64_t const length = value.toInt64();
  if (length < 0 || length > 65536) {
    THROW_ARANGO_EXCEPTION_PARAMS(TRI_ERROR_QUERY_FUNCTION_ARGUMENT_TYPE_MISMATCH,
                                  "RANDOM_TOKEN");
  }

  UniformCharacter generator(
      "abcdefghijklmnopqrstuvwxyzABCDEFGHIJKLMNOPQRSTUVWXYZ0123456789");
  return AqlValue(generator.random(static_cast<size_t>(length)));
}

/// @brief function IPV4_FROM_NUMBER
AqlValue Functions::IpV4FromNumber(ExpressionContext* expressionContext, AstNode const&,
                                   VPackFunctionParameters const& parameters) {
  static char const* AFN = "IPV4_FROM_NUMBER";

  AqlValue const& value = extractFunctionParameterValue(parameters, 0);

  if (!value.isNumber()) {
    registerWarning(expressionContext, AFN, TRI_ERROR_QUERY_FUNCTION_ARGUMENT_TYPE_MISMATCH);
    return AqlValue(AqlValueHintNull());
  }
  
  int64_t input = value.toInt64();
  if (input < 0 || static_cast<uint64_t>(input) > UINT32_MAX) {
    registerInvalidArgumentWarning(expressionContext, AFN);
    return AqlValue(AqlValueHintNull());
  }

  uint64_t number = static_cast<uint64_t>(input);

  // in theory, we only need a 15 bytes buffer here, as the maximum result
  // string is "255.255.255.255"
  char result[32]; 

  char* p = &result[0];
  // first part
  uint64_t digit = (number & 0xff000000ULL) >> 24ULL; 
  p += basics::StringUtils::itoa(digit, p);
  *p++ = '.';
  // second part
  digit = (number & 0x00ff0000ULL) >> 16ULL; 
  p += basics::StringUtils::itoa(digit, p);
  *p++ = '.';
  // third part
  digit = (number & 0x0000ff00ULL) >> 8ULL; 
  p += basics::StringUtils::itoa(digit, p);
  *p++ = '.';
  // fourth part
  digit = (number & 0x0000ffULL); 
  p += basics::StringUtils::itoa(digit, p);

  return AqlValue(&result[0], p - &result[0]);
}

/// @brief function IPV4_TO_NUMBER
AqlValue Functions::IpV4ToNumber(ExpressionContext* expressionContext, AstNode const&,
                                 VPackFunctionParameters const& parameters) {
  static char const* AFN = "IPV4_TO_NUMBER";

  transaction::Methods* trx = &expressionContext->trx();
  auto* vopts = &trx->vpackOptions();
  AqlValue const& value = extractFunctionParameterValue(parameters, 0);

  if (!value.isString()) {
    registerWarning(expressionContext, AFN, TRI_ERROR_QUERY_FUNCTION_ARGUMENT_TYPE_MISMATCH);
    return AqlValue(AqlValueHintNull());
  }

  AqlValueMaterializer materializer(vopts);
  VPackSlice slice = materializer.slice(value, false);

  // parse the input string
  TRI_ASSERT(slice.isString());
  VPackValueLength l;
  char const* p = slice.getString(l);

  if (l >= 7 && l <= 15) {
    // min value is 0.0.0.0 (length = 7)
    // max value is 255.255.255.255 (length = 15)
    char buffer[16];
    memcpy(&buffer[0], p, l);
    // null-terminate the buffer
    buffer[l] = '\0';

    struct in_addr addr;
    memset(&addr, 0, sizeof(struct in_addr));
#if _WIN32
    int result = InetPton(AF_INET, &buffer[0], &addr);
#else
    int result = inet_pton(AF_INET, &buffer[0], &addr);
#endif

#ifdef __APPLE__
    // inet_pton on MacOS accepts leading zeros...
    // inet_pton on Linux and Windows doesn't
    // this is the least intrusive solution, but it is not efficient.
    if (result == 1 && 
        std::regex_match(&buffer[0], buffer + l, ::ipV4LeadingZerosRegex, std::regex_constants::match_any)) {
      result = 0;
    }
#endif
    
    if (result == 1) {
      return AqlValue(AqlValueHintUInt(basics::hostToBig(*reinterpret_cast<uint32_t*>(&addr))));
    }
  }

  registerInvalidArgumentWarning(expressionContext, AFN);
  return AqlValue(AqlValueHintNull());
}

/// @brief function IS_IPV4
AqlValue Functions::IsIpV4(ExpressionContext* expressionContext, AstNode const&,
                           VPackFunctionParameters const& parameters) {
  transaction::Methods* trx = &expressionContext->trx();
  auto* vopts = &trx->vpackOptions();
  AqlValue const& value = extractFunctionParameterValue(parameters, 0);

  if (!value.isString()) {
    return AqlValue(AqlValueHintBool(false));
  }

  AqlValueMaterializer materializer(vopts);
  VPackSlice slice = materializer.slice(value, false);
  
  // parse the input string
  TRI_ASSERT(slice.isString());
  VPackValueLength l;
  char const* p = slice.getString(l);

  if (l >= 7 && l <= 15) {
    // min value is 0.0.0.0 (length = 7)
    // max value is 255.255.255.255 (length = 15)
    char buffer[16];
    memcpy(&buffer[0], p, l);
    // null-terminate the buffer
    buffer[l] = '\0';

    struct in_addr addr;
    memset(&addr, 0, sizeof(struct in_addr));
#if _WIN32
    int result = InetPton(AF_INET, &buffer[0], &addr);
#else
    int result = inet_pton(AF_INET, &buffer[0], &addr);
#endif
   
    if (result == 1) {
#ifdef __APPLE__
      // inet_pton on MacOS accepts leading zeros...
      // inet_pton on Linux and Windows doesn't
      // this is the least intrusive solution, but it is not efficient.
      if (std::regex_match(&buffer[0], buffer + l, ::ipV4LeadingZerosRegex, std::regex_constants::match_any)) {
        return AqlValue(AqlValueHintBool(false));
      }
#endif
      return AqlValue(AqlValueHintBool(true));
    }
  }
      
  return AqlValue(AqlValueHintBool(false));
}

/// @brief function MD5
AqlValue Functions::Md5(ExpressionContext* exprCtx, AstNode const&,
                        VPackFunctionParameters const& parameters) {
  transaction::Methods* trx = &exprCtx->trx();
  auto* vopts = &trx->vpackOptions();
  AqlValue const& value = extractFunctionParameterValue(parameters, 0);
  transaction::StringBufferLeaser buffer(trx);
  arangodb::basics::VPackStringBufferAdapter adapter(buffer->stringBuffer());

  ::appendAsString(vopts, adapter, value);

  // create md5
  char hash[17];
  char* p = &hash[0];
  size_t length;

  arangodb::rest::SslInterface::sslMD5(buffer->c_str(), buffer->length(), p, length);

  // as hex
  char hex[33];
  p = &hex[0];

  arangodb::rest::SslInterface::sslHEX(hash, 16, p, length);

  return AqlValue(&hex[0], 32);
}

/// @brief function SHA1
AqlValue Functions::Sha1(ExpressionContext* exprCtx, AstNode const&,
                         VPackFunctionParameters const& parameters) {
  
  transaction::Methods* trx = &exprCtx->trx();
  auto* vopts = &trx->vpackOptions();
  AqlValue const& value = extractFunctionParameterValue(parameters, 0);
  transaction::StringBufferLeaser buffer(trx);
  arangodb::basics::VPackStringBufferAdapter adapter(buffer->stringBuffer());

  ::appendAsString(vopts, adapter, value);

  // create sha1
  char hash[21];
  char* p = &hash[0];
  size_t length;

  arangodb::rest::SslInterface::sslSHA1(buffer->c_str(), buffer->length(), p, length);

  // as hex
  char hex[41];
  p = &hex[0];

  arangodb::rest::SslInterface::sslHEX(hash, 20, p, length);

  return AqlValue(&hex[0], 40);
}

/// @brief function SHA512
AqlValue Functions::Sha512(ExpressionContext* exprCtx, AstNode const&,
                           VPackFunctionParameters const& parameters) {
  transaction::Methods* trx = &exprCtx->trx();
  auto* vopts = &trx->vpackOptions();
  AqlValue const& value = extractFunctionParameterValue(parameters, 0);
  transaction::StringBufferLeaser buffer(trx);
  arangodb::basics::VPackStringBufferAdapter adapter(buffer->stringBuffer());

  ::appendAsString(vopts, adapter, value);

  // create sha512
  char hash[65];
  char* p = &hash[0];
  size_t length;

  arangodb::rest::SslInterface::sslSHA512(buffer->c_str(), buffer->length(), p, length);

  // as hex
  char hex[129];
  p = &hex[0];

  arangodb::rest::SslInterface::sslHEX(hash, 64, p, length);

  return AqlValue(&hex[0], 128);
}

/// @brief function Crc32
AqlValue Functions::Crc32(ExpressionContext* exprCtx, AstNode const&,
                          VPackFunctionParameters const& parameters) {
  transaction::Methods* trx = &exprCtx->trx();
  auto* vopts = &trx->vpackOptions();
  AqlValue const& value = extractFunctionParameterValue(parameters, 0);
  transaction::StringBufferLeaser buffer(trx);
  arangodb::basics::VPackStringBufferAdapter adapter(buffer->stringBuffer());

  ::appendAsString(vopts, adapter, value);

  uint32_t crc = TRI_Crc32HashPointer(buffer->c_str(), buffer->length());
  char out[9];
  size_t length = TRI_StringUInt32HexInPlace(crc, &out[0]);
  return AqlValue(&out[0], length);
}

/// @brief function Fnv64
AqlValue Functions::Fnv64(ExpressionContext* exprCtx, AstNode const&,
                          VPackFunctionParameters const& parameters) {
  transaction::Methods* trx = &exprCtx->trx();
  auto* vopts = &trx->vpackOptions();
  AqlValue const& value = extractFunctionParameterValue(parameters, 0);
  transaction::StringBufferLeaser buffer(trx);
  arangodb::basics::VPackStringBufferAdapter adapter(buffer->stringBuffer());

  ::appendAsString(vopts, adapter, value);

  uint64_t hashval = TRI_FnvHashPointer(buffer->c_str(), buffer->length());
  char out[17];
  size_t length = TRI_StringUInt64HexInPlace(hashval, &out[0]);
  return AqlValue(&out[0], length);
}

/// @brief function HASH
AqlValue Functions::Hash(ExpressionContext*, AstNode const&,
                         VPackFunctionParameters const& parameters) {
  AqlValue const& value = extractFunctionParameterValue(parameters, 0);

  // throw away the top bytes so the hash value can safely be used
  // without precision loss when storing in JavaScript etc.
  uint64_t hash = value.hash() & 0x0007ffffffffffffULL;

  return AqlValue(AqlValueHintUInt(hash));
}

/// @brief function IS_KEY
AqlValue Functions::IsKey(ExpressionContext*, AstNode const&,
                          VPackFunctionParameters const& parameters) {
  AqlValue const& value = extractFunctionParameterValue(parameters, 0);
  if (!value.isString()) {
    // not a string, so no valid key
    return AqlValue(AqlValueHintBool(false));
  }

  VPackValueLength l;
  char const* p = value.slice().getStringUnchecked(l);
  return AqlValue(AqlValueHintBool(KeyGenerator::validateKey(p, l)));
}

/// @brief function COUNT_DISTINCT
AqlValue Functions::CountDistinct(ExpressionContext* expressionContext,
                                  AstNode const&,
                                  VPackFunctionParameters const& parameters) {
  // cppcheck-suppress variableScope
  static char const* AFN = "COUNT_DISTINCT";

  transaction::Methods* trx = &expressionContext->trx();
  auto* vopts = &trx->vpackOptions();
  AqlValue const& value = extractFunctionParameterValue(parameters, 0);

  if (!value.isArray()) {
    // not an array
    registerWarning(expressionContext, AFN, TRI_ERROR_QUERY_ARRAY_EXPECTED);
    return AqlValue(AqlValueHintNull());
  }

  AqlValueMaterializer materializer(vopts);
  VPackSlice slice = materializer.slice(value, false);

  auto options = trx->transactionContextPtr()->getVPackOptions();
  std::unordered_set<VPackSlice, arangodb::basics::VelocyPackHelper::VPackHash, arangodb::basics::VelocyPackHelper::VPackEqual>
      values(512, arangodb::basics::VelocyPackHelper::VPackHash(),
             arangodb::basics::VelocyPackHelper::VPackEqual(options));

  for (VPackSlice s : VPackArrayIterator(slice)) {
    if (!s.isNone()) {
      values.emplace(s.resolveExternal());
    }
  }

  return AqlValue(AqlValueHintUInt(values.size()));
}

/// @brief function UNIQUE
AqlValue Functions::Unique(ExpressionContext* expressionContext, AstNode const&,
                           VPackFunctionParameters const& parameters) {
  // cppcheck-suppress variableScope
  static char const* AFN = "UNIQUE";

  transaction::Methods* trx = &expressionContext->trx();
  auto* vopts = &trx->vpackOptions();
  AqlValue const& value = extractFunctionParameterValue(parameters, 0);

  if (!value.isArray()) {
    // not an array
    registerWarning(expressionContext, AFN, TRI_ERROR_QUERY_ARRAY_EXPECTED);
    return AqlValue(AqlValueHintNull());
  }

  AqlValueMaterializer materializer(vopts);
  VPackSlice slice = materializer.slice(value, false);

  auto options = trx->transactionContextPtr()->getVPackOptions();
  std::unordered_set<VPackSlice, arangodb::basics::VelocyPackHelper::VPackHash, arangodb::basics::VelocyPackHelper::VPackEqual>
      values(512, arangodb::basics::VelocyPackHelper::VPackHash(),
             arangodb::basics::VelocyPackHelper::VPackEqual(options));

  transaction::BuilderLeaser builder(trx);
  builder->openArray();

  for (VPackSlice s : VPackArrayIterator(slice)) {
    if (s.isNone()) {
      continue;
    }

    s = s.resolveExternal();

    if (values.emplace(s).second) {
      builder->add(s);
    }
  }

  builder->close();
  return AqlValue(builder->slice(), builder->size());
}

/// @brief function SORTED_UNIQUE
AqlValue Functions::SortedUnique(ExpressionContext* expressionContext,
                                 AstNode const&,
                                 VPackFunctionParameters const& parameters) {
  // cppcheck-suppress variableScope
  static char const* AFN = "SORTED_UNIQUE";

  transaction::Methods* trx = &expressionContext->trx();
  auto* vopts = &trx->vpackOptions();
  AqlValue const& value = extractFunctionParameterValue(parameters, 0);

  if (!value.isArray()) {
    // not an array
    registerWarning(expressionContext, AFN, TRI_ERROR_QUERY_ARRAY_EXPECTED);
    return AqlValue(AqlValueHintNull());
  }

  AqlValueMaterializer materializer(vopts);
  VPackSlice slice = materializer.slice(value, false);

  arangodb::basics::VelocyPackHelper::VPackLess<true> less(
      trx->transactionContext()->getVPackOptions(), &slice, &slice);
  std::set<VPackSlice, arangodb::basics::VelocyPackHelper::VPackLess<true>> values(less);
  for (VPackSlice it : VPackArrayIterator(slice)) {
    if (!it.isNone()) {
      values.insert(it);
    }
  }

  transaction::BuilderLeaser builder(trx);
  builder->openArray();
  for (auto const& it : values) {
    builder->add(it);
  }
  builder->close();
  return AqlValue(builder->slice(), builder->size());
}

/// @brief function SORTED
AqlValue Functions::Sorted(ExpressionContext* expressionContext, AstNode const&,
                           VPackFunctionParameters const& parameters) {
  // cppcheck-suppress variableScope
  static char const* AFN = "SORTED";

  transaction::Methods* trx = &expressionContext->trx();
  auto* vopts = &trx->vpackOptions();
  AqlValue const& value = extractFunctionParameterValue(parameters, 0);

  if (!value.isArray()) {
    // not an array
    registerWarning(expressionContext, AFN, TRI_ERROR_QUERY_ARRAY_EXPECTED);
    return AqlValue(AqlValueHintNull());
  }

  AqlValueMaterializer materializer(vopts);
  VPackSlice slice = materializer.slice(value, false);

  arangodb::basics::VelocyPackHelper::VPackLess<true> less(
      trx->transactionContext()->getVPackOptions(), &slice, &slice);
  std::map<VPackSlice, size_t, arangodb::basics::VelocyPackHelper::VPackLess<true>> values(less);
  for (VPackSlice it : VPackArrayIterator(slice)) {
    if (!it.isNone()) {
      auto [itr, emplaced] = values.try_emplace(it, 1);
      if (!emplaced) {
        ++itr->second;
      }
    }
  }

  transaction::BuilderLeaser builder(trx);
  builder->openArray();
  for (auto const& it : values) {
    for (size_t i = 0; i < it.second; ++i) {
      builder->add(it.first);
    }
  }
  builder->close();
  return AqlValue(builder->slice(), builder->size());
}

/// @brief function UNION
AqlValue Functions::Union(ExpressionContext* expressionContext, AstNode const&,
                          VPackFunctionParameters const& parameters) {
  static char const* AFN = "UNION";

  transaction::Methods* trx = &expressionContext->trx();
  auto* vopts = &trx->vpackOptions();
  transaction::BuilderLeaser builder(trx);
  builder->openArray();
  size_t const n = parameters.size();
  for (size_t i = 0; i < n; ++i) {
    AqlValue const& value = extractFunctionParameterValue(parameters, i);

    if (!value.isArray()) {
      // not an array
      registerInvalidArgumentWarning(expressionContext, AFN);
      return AqlValue(AqlValueHintNull());
    }

    TRI_IF_FAILURE("AqlFunctions::OutOfMemory1") {
      THROW_ARANGO_EXCEPTION(TRI_ERROR_DEBUG);
    }

    AqlValueMaterializer materializer(vopts);
    VPackSlice slice = materializer.slice(value, false);

    // this passes ownership for the JSON contents into result
    for (VPackSlice it : VPackArrayIterator(slice)) {
      builder->add(it);
      TRI_IF_FAILURE("AqlFunctions::OutOfMemory2") {
        THROW_ARANGO_EXCEPTION(TRI_ERROR_DEBUG);
      }
    }
  }
  builder->close();
  TRI_IF_FAILURE("AqlFunctions::OutOfMemory3") {
    THROW_ARANGO_EXCEPTION(TRI_ERROR_DEBUG);
  }

  return AqlValue(builder->slice(), builder->size());
}

/// @brief function UNION_DISTINCT
AqlValue Functions::UnionDistinct(ExpressionContext* expressionContext,
                                  AstNode const&,
                                  VPackFunctionParameters const& parameters) {
  static char const* AFN = "UNION_DISTINCT";

  transaction::Methods* trx = &expressionContext->trx();
  auto* vopts = &trx->vpackOptions();
  
  size_t const n = parameters.size();
  std::unordered_set<VPackSlice, arangodb::basics::VelocyPackHelper::VPackHash, arangodb::basics::VelocyPackHelper::VPackEqual>
      values(512, arangodb::basics::VelocyPackHelper::VPackHash(),
             arangodb::basics::VelocyPackHelper::VPackEqual(vopts));

  std::vector<AqlValueMaterializer> materializers;
  materializers.reserve(n);
  for (size_t i = 0; i < n; ++i) {
    AqlValue const& value = extractFunctionParameterValue(parameters, i);

    if (!value.isArray()) {
      // not an array
      registerInvalidArgumentWarning(expressionContext, AFN);
      return AqlValue(AqlValueHintNull());
    }

    materializers.emplace_back(vopts);
    VPackSlice slice = materializers.back().slice(value, false);

    for (VPackSlice v : VPackArrayIterator(slice)) {
      v = v.resolveExternal();
      if (values.find(v) == values.end()) {
        TRI_IF_FAILURE("AqlFunctions::OutOfMemory1") {
          THROW_ARANGO_EXCEPTION(TRI_ERROR_DEBUG);
        }

        values.emplace(v);
      }
    }
  }

  TRI_IF_FAILURE("AqlFunctions::OutOfMemory2") {
    THROW_ARANGO_EXCEPTION(TRI_ERROR_DEBUG);
  }

  transaction::BuilderLeaser builder(trx);
  builder->openArray();
  for (auto const& it : values) {
    builder->add(it);
  }
  builder->close();

  TRI_IF_FAILURE("AqlFunctions::OutOfMemory3") {
    THROW_ARANGO_EXCEPTION(TRI_ERROR_DEBUG);
  }

  return AqlValue(builder->slice(), builder->size());
}

/// @brief function INTERSECTION
AqlValue Functions::Intersection(ExpressionContext* expressionContext,
                                 AstNode const&,
                                 VPackFunctionParameters const& parameters) {
  static char const* AFN = "INTERSECTION";

  transaction::Methods* trx = &expressionContext->trx();
  auto* vopts = &trx->vpackOptions();
  std::unordered_map<VPackSlice, size_t, arangodb::basics::VelocyPackHelper::VPackHash,
                     arangodb::basics::VelocyPackHelper::VPackEqual>
      values(512, arangodb::basics::VelocyPackHelper::VPackHash(),
             arangodb::basics::VelocyPackHelper::VPackEqual(vopts));

  size_t const n = parameters.size();
  std::vector<AqlValueMaterializer> materializers;
  materializers.reserve(n);
  for (size_t i = 0; i < n; ++i) {
    AqlValue const& value = extractFunctionParameterValue(parameters, i);

    if (!value.isArray()) {
      // not an array
      registerWarning(expressionContext, AFN, TRI_ERROR_QUERY_ARRAY_EXPECTED);
      return AqlValue(AqlValueHintNull());
    }

    materializers.emplace_back(vopts);
    VPackSlice slice = materializers.back().slice(value, false);

    for (VPackSlice it : VPackArrayIterator(slice)) {
      if (i == 0) {
        // round one

        TRI_IF_FAILURE("AqlFunctions::OutOfMemory1") {
          THROW_ARANGO_EXCEPTION(TRI_ERROR_DEBUG);
        }

        values.try_emplace(it, 1);
      } else {
        // check if we have seen the same element before
        auto found = values.find(it);
        if (found != values.end()) {
          // already seen
          if ((*found).second < i) {
            (*found).second = 0;
          } else {
            (*found).second = i + 1;
          }
        }
      }
    }
  }

  TRI_IF_FAILURE("AqlFunctions::OutOfMemory2") {
    THROW_ARANGO_EXCEPTION(TRI_ERROR_DEBUG);
  }

  transaction::BuilderLeaser builder(trx);
  builder->openArray();
  for (auto const& it : values) {
    if (it.second == n) {
      builder->add(it.first);
    }
  }
  builder->close();

  TRI_IF_FAILURE("AqlFunctions::OutOfMemory3") {
    THROW_ARANGO_EXCEPTION(TRI_ERROR_DEBUG);
  }
  return AqlValue(builder->slice(), builder->size());
}

/// @brief function JACCARD
AqlValue Functions::Jaccard(ExpressionContext* ctx, AstNode const&,
                            VPackFunctionParameters const& args) {
  static char const* AFN = "JACCARD";

  typedef std::unordered_map<VPackSlice, size_t, basics::VelocyPackHelper::VPackHash, basics::VelocyPackHelper::VPackEqual> ValuesMap;

  transaction::Methods* trx = &ctx->trx();
  auto* vopts = &trx->vpackOptions();
  ValuesMap values(512, basics::VelocyPackHelper::VPackHash(),
                   basics::VelocyPackHelper::VPackEqual(vopts));

  AqlValue const& lhs = extractFunctionParameterValue(args, 0);

  if (ADB_UNLIKELY(!lhs.isArray())) {
    // not an array
    registerWarning(ctx, AFN, TRI_ERROR_QUERY_ARRAY_EXPECTED);
    return AqlValue(AqlValueHintNull());
  }

  AqlValue const& rhs = extractFunctionParameterValue(args, 1);

  if (ADB_UNLIKELY(!rhs.isArray())) {
    // not an array
    registerWarning(ctx, AFN, TRI_ERROR_QUERY_ARRAY_EXPECTED);
    return AqlValue(AqlValueHintNull());
  }

  AqlValueMaterializer lhsMaterializer(vopts);
  AqlValueMaterializer rhsMaterializer(vopts);

  VPackSlice lhsSlice = lhsMaterializer.slice(lhs, false);
  VPackSlice rhsSlice = rhsMaterializer.slice(rhs, false);

  size_t cardinality = 0;  // cardinality of intersection

  for (VPackSlice slice : VPackArrayIterator(lhsSlice)) {
    values.try_emplace(slice, 1);
  }

  for (VPackSlice slice : VPackArrayIterator(rhsSlice)) {
    auto& count = values.try_emplace(slice, 0).first->second;
    cardinality += count;
    count = 0;
  }

  auto const jaccard = values.empty() ? 1.0 : double_t(cardinality) / values.size();

  return AqlValue{AqlValueHintDouble{jaccard}};
}

/// @brief function OUTERSECTION
AqlValue Functions::Outersection(ExpressionContext* expressionContext,
                                 AstNode const&,
                                 VPackFunctionParameters const& parameters) {
  static char const* AFN = "OUTERSECTION";

  transaction::Methods* trx = &expressionContext->trx();
  auto* vopts = &trx->vpackOptions();
  std::unordered_map<VPackSlice, size_t, arangodb::basics::VelocyPackHelper::VPackHash,
                     arangodb::basics::VelocyPackHelper::VPackEqual>
      values(512, arangodb::basics::VelocyPackHelper::VPackHash(),
             arangodb::basics::VelocyPackHelper::VPackEqual(vopts));

  size_t const n = parameters.size();
  std::vector<AqlValueMaterializer> materializers;
  materializers.reserve(n);
  for (size_t i = 0; i < n; ++i) {
    AqlValue const& value = extractFunctionParameterValue(parameters, i);

    if (!value.isArray()) {
      // not an array
      registerWarning(expressionContext, AFN, TRI_ERROR_QUERY_ARRAY_EXPECTED);
      return AqlValue(AqlValueHintNull());
    }

    materializers.emplace_back(vopts);
    VPackSlice slice = materializers.back().slice(value, false);

    for (VPackSlice it : VPackArrayIterator(slice)) {
      // check if we have seen the same element before
      auto result = values.insert({it, 1});
      if (!result.second) {
        // already seen
        TRI_ASSERT(result.first->second > 0);
        ++(result.first->second);
      }
    }
  }

  TRI_IF_FAILURE("AqlFunctions::OutOfMemory2") {
    THROW_ARANGO_EXCEPTION(TRI_ERROR_DEBUG);
  }

  transaction::BuilderLeaser builder(trx);
  builder->openArray();
  for (auto const& it : values) {
    if (it.second == 1) {
      builder->add(it.first);
    }
  }
  builder->close();

  TRI_IF_FAILURE("AqlFunctions::OutOfMemory3") {
    THROW_ARANGO_EXCEPTION(TRI_ERROR_DEBUG);
  }
  return AqlValue(builder->slice(), builder->size());
}

/// @brief function DISTANCE
AqlValue Functions::Distance(ExpressionContext* expressionContext, AstNode const&,
                             VPackFunctionParameters const& parameters) {
  static char const* AFN = "DISTANCE";

  AqlValue const& lat1 = extractFunctionParameterValue(parameters, 0);
  AqlValue const& lon1 = extractFunctionParameterValue(parameters, 1);
  AqlValue const& lat2 = extractFunctionParameterValue(parameters, 2);
  AqlValue const& lon2 = extractFunctionParameterValue(parameters, 3);

  // non-numeric input...
  if (!lat1.isNumber() || !lon1.isNumber() || !lat2.isNumber() || !lon2.isNumber()) {
    registerWarning(expressionContext, AFN, TRI_ERROR_QUERY_FUNCTION_ARGUMENT_TYPE_MISMATCH);
    return AqlValue(AqlValueHintNull());
  }

  bool failed;
  bool error = false;
  double lat1Value = lat1.toDouble(failed);
  error |= failed;
  double lon1Value = lon1.toDouble(failed);
  error |= failed;
  double lat2Value = lat2.toDouble(failed);
  error |= failed;
  double lon2Value = lon2.toDouble(failed);
  error |= failed;

  if (error) {
    registerWarning(expressionContext, AFN, TRI_ERROR_QUERY_FUNCTION_ARGUMENT_TYPE_MISMATCH);
    return AqlValue(AqlValueHintNull());
  }

  auto toRadians = [](double degrees) -> double {
    return degrees * (std::acos(-1.0) / 180.0);
  };

  double p1 = toRadians(lat1Value);
  double p2 = toRadians(lat2Value);
  double d1 = toRadians(lat2Value - lat1Value);
  double d2 = toRadians(lon2Value - lon1Value);

  double a = std::sin(d1 / 2.0) * std::sin(d1 / 2.0) +
             std::cos(p1) * std::cos(p2) * std::sin(d2 / 2.0) * std::sin(d2 / 2.0);

  double c = 2.0 * std::atan2(std::sqrt(a), std::sqrt(1.0 - a));
  double const EARTHRADIAN = 6371000.0;  // metres

  return ::numberValue(EARTHRADIAN * c, true);
}

/// @brief function GEO_DISTANCE
AqlValue Functions::GeoDistance(ExpressionContext* exprCtx,
                                AstNode const&,
                                VPackFunctionParameters const& parameters) {
  constexpr char const AFN[] = "GEO_DISTANCE";
  geo::ShapeContainer shape1, shape2;

  auto res = ::parseShape(exprCtx, extractFunctionParameterValue(parameters, 0), shape1);

  if (res.fail()) {
    registerWarning(exprCtx, AFN, res);
    return AqlValue(AqlValueHintNull());
  }

  res = ::parseShape(exprCtx, extractFunctionParameterValue(parameters, 1), shape2);

  if (res.fail()) {
    registerWarning(exprCtx, AFN, res);
    return AqlValue(AqlValueHintNull());
  }

  if (parameters.size() > 2 && parameters[2].isString()) {
    VPackValueLength len;
    const char* ptr = parameters[2].slice().getStringUnchecked(len);
    geo::Ellipsoid const& e = geo::utils::ellipsoidFromString(ptr, len);
    return ::numberValue(shape1.distanceFromCentroid(shape2.centroid(), e), true);
  }
  return ::numberValue(shape1.distanceFromCentroid(shape2.centroid()), true);
}

/// @brief function GEO_IN_RANGE
AqlValue Functions::GeoInRange(ExpressionContext* ctx,
                               AstNode const&,
                               VPackFunctionParameters const& args) {
  TRI_ASSERT(ctx);
  constexpr char const AFN[] = "GEO_IN_RANGE";

  auto const argc = args.size();

  if (argc < 4 || argc > 7) {
    registerWarning(ctx, AFN, TRI_ERROR_QUERY_FUNCTION_ARGUMENT_NUMBER_MISMATCH);
    return AqlValue(AqlValueHintNull());
  }

  geo::ShapeContainer shape1, shape2;
  auto res = parseShape(ctx, extractFunctionParameterValue(args, 0), shape1);

  if (res.fail()) {
    registerWarning(ctx, AFN, res);
    return AqlValue(AqlValueHintNull());
  }

  res = parseShape(ctx, extractFunctionParameterValue(args, 1), shape2);

  if (res.fail()) {
    registerWarning(ctx, AFN, res);
    return AqlValue(AqlValueHintNull());
  }

  auto const& lowerBound = extractFunctionParameterValue(args, 2);

  if (!lowerBound.isNumber()) {
    registerWarning(ctx, AFN, {TRI_ERROR_BAD_PARAMETER, "3rd argument requires a number"});
    return AqlValue(AqlValueHintNull());
  }

  auto const& upperBound = extractFunctionParameterValue(args, 3);

  if (!upperBound.isNumber()) {
    registerWarning(ctx, AFN, {TRI_ERROR_BAD_PARAMETER, "4th argument requires a number"});
    return AqlValue(AqlValueHintNull());
  }

  bool includeLower = true;
  bool includeUpper = true;
  geo::Ellipsoid const* ellipsoid = &geo::SPHERE;

  if (argc > 4) {
    auto const& includeLowerValue = extractFunctionParameterValue(args, 4);

    if (!includeLowerValue.isBoolean()) {
      registerWarning(ctx, AFN, {TRI_ERROR_BAD_PARAMETER, "5th argument requires a bool"});
      return AqlValue(AqlValueHintNull());
    }

    includeLower = includeLowerValue.toBoolean();

    if (argc > 5) {
      auto const& includeUpperValue = extractFunctionParameterValue(args, 4);

      if (!includeUpperValue.isBoolean()) {
        registerWarning(ctx, AFN, {TRI_ERROR_BAD_PARAMETER, "6th argument requires a bool"});
        return AqlValue(AqlValueHintNull());
      }

      includeUpper = includeUpperValue.toBoolean();
    }

    if (argc > 6) {
      auto const& value = extractFunctionParameterValue(args, 6);
      if (value.isString()) {
        VPackValueLength len;
        char const* ptr = value.slice().getStringUnchecked(len);
        ellipsoid = &geo::utils::ellipsoidFromString(ptr, len);
      }
    }
  }

  auto const minDistance = lowerBound.toDouble();
  auto const maxDistance = upperBound.toDouble();
  auto const distance = (ellipsoid == &geo::SPHERE
    ? shape1.distanceFromCentroid(shape2.centroid())
    : shape1.distanceFromCentroid(shape2.centroid(), *ellipsoid));

  return AqlValue{AqlValueHintBool{
    (includeLower ? distance >= minDistance
                  : distance > minDistance) &&
    (includeUpper ? distance <= maxDistance
                  : distance < maxDistance) }};
}

/// @brief function GEO_CONTAINS
AqlValue Functions::GeoContains(ExpressionContext* expressionContext,
                                AstNode const& node,
                                VPackFunctionParameters const& parameters) {
  return ::geoContainsIntersect(expressionContext, node, parameters,
                                "GEO_CONTAINS", true);
}

/// @brief function GEO_INTERSECTS
AqlValue Functions::GeoIntersects(ExpressionContext* expressionContext,
                                  AstNode const& node,
                                  VPackFunctionParameters const& parameters) {
  return ::geoContainsIntersect(expressionContext, node, parameters,
                                "GEO_INTERSECTS", false);
}

/// @brief function GEO_EQUALS
AqlValue Functions::GeoEquals(ExpressionContext* expressionContext,
                              AstNode const&,
                              VPackFunctionParameters const& parameters) {
  transaction::Methods* trx = &expressionContext->trx();
  auto* vopts = &trx->vpackOptions();
  AqlValue p1 = extractFunctionParameterValue(parameters, 0);
  AqlValue p2 = extractFunctionParameterValue(parameters, 1);

  if (!p1.isObject() || !p2.isObject()) {
    registerWarning(expressionContext, "GEO_EQUALS",
                    Result(TRI_ERROR_QUERY_FUNCTION_ARGUMENT_TYPE_MISMATCH,
                           "Expecting GeoJSON object"));
    return AqlValue(AqlValueHintNull());
  }

  AqlValueMaterializer mat1(vopts);
  AqlValueMaterializer mat2(vopts);

  geo::ShapeContainer first, second;
  Result res1 = geo::geojson::parseRegion(mat1.slice(p1, true), first);
  Result res2 = geo::geojson::parseRegion(mat2.slice(p2, true), second);

  if (res1.fail()) {
    registerWarning(expressionContext, "GEO_EQUALS", res1);
    return AqlValue(AqlValueHintNull());
  }
  if (res2.fail()) {
    registerWarning(expressionContext, "GEO_EQUALS", res2);
    return AqlValue(AqlValueHintNull());
  }

  bool result = first.equals(&second);
  return AqlValue(AqlValueHintBool(result));
}

/// @brief function GEO_AREA
AqlValue Functions::GeoArea(ExpressionContext* expressionContext, AstNode const&,
                            VPackFunctionParameters const& parameters) {
  transaction::Methods* trx = &expressionContext->trx();
  auto* vopts = &trx->vpackOptions();
  AqlValue p1 = extractFunctionParameterValue(parameters, 0);
  AqlValue p2 = extractFunctionParameterValue(parameters, 1);

  AqlValueMaterializer mat(vopts);

  geo::ShapeContainer shape;
  Result res = geo::geojson::parseRegion(mat.slice(p1, true), shape);

  if (res.fail()) {
    registerWarning(expressionContext, "GEO_AREA", res);
    return AqlValue(AqlValueHintNull());
  }

  auto detEllipsoid = [](AqlValue const& p) {
    if (p.isString()) {
      VPackValueLength len;
      const char* ptr = p.slice().getStringUnchecked(len);
      return geo::utils::ellipsoidFromString(ptr, len);
    }
    return geo::SPHERE;
  };
  return AqlValue(AqlValueHintDouble(shape.area(detEllipsoid(p2))));
}

/// @brief function IS_IN_POLYGON
AqlValue Functions::IsInPolygon(ExpressionContext* expressionContext,
                                AstNode const&,
                                VPackFunctionParameters const& parameters) {
  transaction::Methods* trx = &expressionContext->trx();
  auto* vopts = &trx->vpackOptions();
  AqlValue const& coords = extractFunctionParameterValue(parameters, 0);
  AqlValue p2 = extractFunctionParameterValue(parameters, 1);
  AqlValue p3 = extractFunctionParameterValue(parameters, 2);

  if (!coords.isArray()) {
    registerWarning(expressionContext, "IS_IN_POLYGON", TRI_ERROR_QUERY_ARRAY_EXPECTED);
    return AqlValue(AqlValueHintNull());
  }

  double latitude, longitude;
  bool geoJson = false;
  if (p2.isArray()) {
    if (p2.length() < 2) {
      registerInvalidArgumentWarning(expressionContext, "IS_IN_POLYGON");
      return AqlValue(AqlValueHintNull());
    }
    AqlValueMaterializer materializer(vopts);
    VPackSlice arr = materializer.slice(p2, false);
    geoJson = p3.isBoolean() && p3.toBoolean();
    // if geoJson, map [lon, lat] -> lat, lon
    VPackSlice lat = geoJson ? arr[1] : arr[0];
    VPackSlice lon = geoJson ? arr[0] : arr[1];
    if (!lat.isNumber() || !lon.isNumber()) {
      registerInvalidArgumentWarning(expressionContext, "IS_IN_POLYGON");
      return AqlValue(AqlValueHintNull());
    }
    latitude = lat.getNumber<double>();
    longitude = lon.getNumber<double>();
  } else if (p2.isNumber() && p3.isNumber()) {
    bool failed1 = false, failed2 = false;
    latitude = p2.toDouble(failed1);
    longitude = p3.toDouble(failed2);
    if (failed1 || failed2) {
      registerInvalidArgumentWarning(expressionContext, "IS_IN_POLYGON");
      return AqlValue(AqlValueHintNull());
    }
  } else {
    registerInvalidArgumentWarning(expressionContext, "IS_IN_POLYGON");
    return AqlValue(AqlValueHintNull());
  }

  S2Loop loop;
  loop.set_s2debug_override(S2Debug::DISABLE);
  Result res = geo::geojson::parseLoop(coords.slice(), geoJson, loop);
  if (res.fail() || !loop.IsValid()) {
    registerWarning(expressionContext, "IS_IN_POLYGON", res);
    return AqlValue(AqlValueHintNull());
  }

  S2LatLng latLng = S2LatLng::FromDegrees(latitude, longitude);
  return AqlValue(AqlValueHintBool(loop.Contains(latLng.ToPoint())));
}

/// @brief geo constructors

/// @brief function GEO_POINT
AqlValue Functions::GeoPoint(ExpressionContext* expressionContext, AstNode const&,
                             VPackFunctionParameters const& parameters) {
  transaction::Methods* trx = &expressionContext->trx();
  size_t const n = parameters.size();

  if (n < 2) {
    // no parameters
    return AqlValue(AqlValueHintNull());
  }

  AqlValue lon1 = extractFunctionParameterValue(parameters, 0);
  AqlValue lat1 = extractFunctionParameterValue(parameters, 1);

  // non-numeric input
  if (!lat1.isNumber() || !lon1.isNumber()) {
    registerWarning(expressionContext, "GEO_POINT",
                    TRI_ERROR_QUERY_FUNCTION_ARGUMENT_TYPE_MISMATCH);
    return AqlValue(AqlValueHintNull());
  }

  bool failed;
  bool error = false;
  double lon1Value = lon1.toDouble(failed);
  error |= failed;
  double lat1Value = lat1.toDouble(failed);
  error |= failed;

  if (error) {
    registerWarning(expressionContext, "GEO_POINT",
                    TRI_ERROR_QUERY_FUNCTION_ARGUMENT_TYPE_MISMATCH);
    return AqlValue(AqlValueHintNull());
  }

  transaction::BuilderLeaser builder(trx);
  builder->openObject();
  builder->add("type", VPackValue("Point"));
  builder->add("coordinates", VPackValue(VPackValueType::Array));
  builder->add(VPackValue(lon1Value));
  builder->add(VPackValue(lat1Value));
  builder->close();
  builder->close();

  return AqlValue(builder->slice(), builder->size());
}

/// @brief function GEO_MULTIPOINT
AqlValue Functions::GeoMultiPoint(ExpressionContext* expressionContext,
                                  AstNode const&,
                                  VPackFunctionParameters const& parameters) {
  transaction::Methods* trx = &expressionContext->trx();
  auto* vopts = &trx->vpackOptions();
  size_t const n = parameters.size();

  if (n < 1) {
    // no parameters
    return AqlValue(AqlValueHintNull());
  }

  AqlValue const& geoArray = extractFunctionParameterValue(parameters, 0);

  if (!geoArray.isArray()) {
    registerWarning(expressionContext, "GEO_MULTIPOINT", TRI_ERROR_QUERY_ARRAY_EXPECTED);
    return AqlValue(AqlValueHintNull());
  }
  if (geoArray.length() < 2) {
    registerWarning(expressionContext, "GEO_MULTIPOINT",
                    Result(TRI_ERROR_QUERY_FUNCTION_ARGUMENT_TYPE_MISMATCH,
                           "a MultiPoint needs at least two positions"));
    return AqlValue(AqlValueHintNull());
  }

  transaction::BuilderLeaser builder(trx);

  builder->openObject();
  builder->add("type", VPackValue("MultiPoint"));
  builder->add("coordinates", VPackValue(VPackValueType::Array));

  AqlValueMaterializer materializer(vopts);
  VPackSlice s = materializer.slice(geoArray, false);
  for (VPackSlice v : VPackArrayIterator(s)) {
    if (v.isArray()) {
      builder->openArray();
      for (auto const& coord : VPackArrayIterator(v)) {
        if (coord.isNumber()) {
          builder->add(VPackValue(coord.getNumber<double>()));
        } else {
          registerWarning(expressionContext, "GEO_MULTIPOINT",
                          Result(TRI_ERROR_QUERY_FUNCTION_ARGUMENT_TYPE_MISMATCH,
                                 "not a numeric value"));
          return AqlValue(AqlValueHintNull());
        }
      }
      builder->close();
    } else {
      registerWarning(expressionContext, "GEO_MULTIPOINT",
                      Result(TRI_ERROR_QUERY_FUNCTION_ARGUMENT_TYPE_MISMATCH,
                             "not an array containing positions"));
      return AqlValue(AqlValueHintNull());
    }
  }

  builder->close();
  builder->close();

  return AqlValue(builder->slice(), builder->size());
}

/// @brief function GEO_POLYGON
AqlValue Functions::GeoPolygon(ExpressionContext* expressionContext,
                               AstNode const&,
                               VPackFunctionParameters const& parameters) {
  transaction::Methods* trx = &expressionContext->trx();
  auto* vopts = &trx->vpackOptions();
  size_t const n = parameters.size();

  if (n < 1) {
    // no parameters
    return AqlValue(AqlValueHintNull());
  }

  AqlValue const& geoArray = extractFunctionParameterValue(parameters, 0);

  if (!geoArray.isArray()) {
    registerWarning(expressionContext, "GEO_POLYGON", TRI_ERROR_QUERY_ARRAY_EXPECTED);
    return AqlValue(AqlValueHintNull());
  }

  transaction::BuilderLeaser builder(trx);
  builder->openObject();
  builder->add("type", VPackValue("Polygon"));
  builder->add("coordinates", VPackValue(VPackValueType::Array));

  AqlValueMaterializer materializer(vopts);
  VPackSlice s = materializer.slice(geoArray, false);

  Result res = ::parseGeoPolygon(s, *builder.get());
  if (res.fail()) {
    registerWarning(expressionContext, "GEO_POLYGON", res);
    return AqlValue(AqlValueHintNull());
  }

  builder->close();  // coordinates
  builder->close();  // object

  return AqlValue(builder->slice(), builder->size());
}

/// @brief function GEO_MULTIPOLYGON
AqlValue Functions::GeoMultiPolygon(ExpressionContext* expressionContext,
                                    AstNode const&,
                                    VPackFunctionParameters const& parameters) {
  transaction::Methods* trx = &expressionContext->trx();
  auto* vopts = &trx->vpackOptions();
  size_t const n = parameters.size();

  if (n < 1) {
    // no parameters
    return AqlValue(AqlValueHintNull());
  }

  AqlValue const& geoArray = extractFunctionParameterValue(parameters, 0);

  if (!geoArray.isArray()) {
    registerWarning(expressionContext, "GEO_MULTIPOLYGON", TRI_ERROR_QUERY_ARRAY_EXPECTED);
    return AqlValue(AqlValueHintNull());
  }

  AqlValueMaterializer materializer(vopts);
  VPackSlice s = materializer.slice(geoArray, false);

  /*
  return GEO_MULTIPOLYGON([
    [
      [[40, 40], [20, 45], [45, 30], [40, 40]]
    ],
    [
      [[20, 35], [10, 30], [10, 10], [30, 5], [45, 20], [20, 35]],
      [[30, 20], [20, 15], [20, 25], [30, 20]]
    ]
  ])
  */

  TRI_ASSERT(s.isArray());
  if (s.length() < 2) {
    registerWarning(
        expressionContext, "GEO_MULTIPOLYGON",
        Result(TRI_ERROR_QUERY_FUNCTION_ARGUMENT_TYPE_MISMATCH,
               "a MultiPolygon needs at least two Polygons inside."));
    return AqlValue(AqlValueHintNull());
  }

  transaction::BuilderLeaser builder(trx);
  builder->openObject();
  builder->add("type", VPackValue("MultiPolygon"));
  builder->add("coordinates", VPackValue(VPackValueType::Array));

  for (auto const& arrayOfPolygons : VPackArrayIterator(s)) {
    if (!arrayOfPolygons.isArray()) {
      registerWarning(
          expressionContext, "GEO_MULTIPOLYGON",
          Result(TRI_ERROR_QUERY_FUNCTION_ARGUMENT_TYPE_MISMATCH,
                 "a MultiPolygon needs at least two Polygons inside."));
      return AqlValue(AqlValueHintNull());
    }
    builder->openArray();  // arrayOfPolygons
    for (VPackSlice v : VPackArrayIterator(arrayOfPolygons)) {
      Result res = ::parseGeoPolygon(v, *builder.get());
      if (res.fail()) {
        registerWarning(expressionContext, "GEO_MULTIPOLYGON", res);
        return AqlValue(AqlValueHintNull());
      }
    }
    builder->close();  // arrayOfPolygons close
  }

  builder->close();
  builder->close();

  return AqlValue(builder->slice(), builder->size());
}

/// @brief function GEO_LINESTRING
AqlValue Functions::GeoLinestring(ExpressionContext* expressionContext,
                                  AstNode const&,
                                  VPackFunctionParameters const& parameters) {
  transaction::Methods* trx = &expressionContext->trx();
  auto* vopts = &trx->vpackOptions();
  size_t const n = parameters.size();

  if (n < 1) {
    // no parameters
    return AqlValue(AqlValueHintNull());
  }

  AqlValue const& geoArray = extractFunctionParameterValue(parameters, 0);

  if (!geoArray.isArray()) {
    registerWarning(expressionContext, "GEO_LINESTRING", TRI_ERROR_QUERY_ARRAY_EXPECTED);
    return AqlValue(AqlValueHintNull());
  }
  if (geoArray.length() < 2) {
    registerWarning(expressionContext, "GEO_LINESTRING",
                    Result(TRI_ERROR_QUERY_FUNCTION_ARGUMENT_TYPE_MISMATCH,
                           "a LineString needs at least two positions"));
    return AqlValue(AqlValueHintNull());
  }

  transaction::BuilderLeaser builder(trx);

  builder->add(VPackValue(VPackValueType::Object));
  builder->add("type", VPackValue("LineString"));
  builder->add("coordinates", VPackValue(VPackValueType::Array));

  AqlValueMaterializer materializer(vopts);
  VPackSlice s = materializer.slice(geoArray, false);
  for (VPackSlice v : VPackArrayIterator(s)) {
    if (v.isArray()) {
      builder->openArray();
      for (auto const& coord : VPackArrayIterator(v)) {
        if (coord.isNumber()) {
          builder->add(VPackValue(coord.getNumber<double>()));
        } else {
          registerWarning(expressionContext, "GEO_LINESTRING",
                          Result(TRI_ERROR_QUERY_FUNCTION_ARGUMENT_TYPE_MISMATCH,
                                 "not a numeric value"));
          return AqlValue(AqlValueHintNull());
        }
      }
      builder->close();
    } else {
      registerWarning(expressionContext, "GEO_LINESTRING",
                      Result(TRI_ERROR_QUERY_FUNCTION_ARGUMENT_TYPE_MISMATCH,
                             "not an array containing positions"));
      return AqlValue(AqlValueHintNull());
    }
  }

  builder->close();
  builder->close();

  return AqlValue(builder->slice(), builder->size());
}

/// @brief function GEO_MULTILINESTRING
AqlValue Functions::GeoMultiLinestring(ExpressionContext* expressionContext,
                                       AstNode const&,
                                       VPackFunctionParameters const& parameters) {
  transaction::Methods* trx = &expressionContext->trx();
  auto* vopts = &trx->vpackOptions();
  size_t const n = parameters.size();

  if (n < 1) {
    // no parameters
    return AqlValue(AqlValueHintNull());
  }

  AqlValue const& geoArray = extractFunctionParameterValue(parameters, 0);

  if (!geoArray.isArray()) {
    registerWarning(expressionContext, "GEO_MULTILINESTRING", TRI_ERROR_QUERY_ARRAY_EXPECTED);
    return AqlValue(AqlValueHintNull());
  }
  if (geoArray.length() < 1) {
    registerWarning(
        expressionContext, "GEO_MULTILINESTRING",
        Result(TRI_ERROR_QUERY_FUNCTION_ARGUMENT_TYPE_MISMATCH,
               "a MultiLineString needs at least one array of linestrings"));
    return AqlValue(AqlValueHintNull());
  }

  transaction::BuilderLeaser builder(trx);

  builder->add(VPackValue(VPackValueType::Object));
  builder->add("type", VPackValue("MultiLineString"));
  builder->add("coordinates", VPackValue(VPackValueType::Array));

  AqlValueMaterializer materializer(vopts);
  VPackSlice s = materializer.slice(geoArray, false);
  for (VPackSlice v : VPackArrayIterator(s)) {
    if (v.isArray()) {
      if (v.length() > 1) {
        builder->openArray();
        for (VPackSlice const inner : VPackArrayIterator(v)) {
          if (inner.isArray()) {
            builder->openArray();
            for (VPackSlice const coord : VPackArrayIterator(inner)) {
              if (coord.isNumber()) {
                builder->add(VPackValue(coord.getNumber<double>()));
              } else {
                registerWarning(expressionContext, "GEO_MULTILINESTRING",
                                Result(TRI_ERROR_QUERY_FUNCTION_ARGUMENT_TYPE_MISMATCH,
                                       "not a numeric value"));
                return AqlValue(AqlValueHintNull());
              }
            }
            builder->close();
          } else {
            registerWarning(expressionContext, "GEO_MULTILINESTRING",
                            Result(TRI_ERROR_QUERY_FUNCTION_ARGUMENT_TYPE_MISMATCH,
                                   "not an array containing positions"));
            return AqlValue(AqlValueHintNull());
          }
        }
        builder->close();
      } else {
        registerWarning(expressionContext, "GEO_MULTILINESTRING",
                        Result(TRI_ERROR_QUERY_FUNCTION_ARGUMENT_TYPE_MISMATCH,
                               "not an array containing linestrings"));
        return AqlValue(AqlValueHintNull());
      }
    } else {
      registerWarning(expressionContext, "GEO_MULTILINESTRING",
                      Result(TRI_ERROR_QUERY_FUNCTION_ARGUMENT_TYPE_MISMATCH,
                             "not an array containing positions"));
      return AqlValue(AqlValueHintNull());
    }
  }

  builder->close();
  builder->close();

  return AqlValue(builder->slice(), builder->size());
}

/// @brief function FLATTEN
AqlValue Functions::Flatten(ExpressionContext* expressionContext, AstNode const&,
                            VPackFunctionParameters const& parameters) {
  transaction::Methods* trx = &expressionContext->trx();
  auto* vopts = &trx->vpackOptions();
  // cppcheck-suppress variableScope
  static char const* AFN = "FLATTEN";

  AqlValue const& list = extractFunctionParameterValue(parameters, 0);
  if (!list.isArray()) {
    registerWarning(expressionContext, AFN, TRI_ERROR_QUERY_ARRAY_EXPECTED);
    return AqlValue(AqlValueHintNull());
  }

  size_t maxDepth = 1;
  if (parameters.size() == 2) {
    AqlValue const& maxDepthValue = extractFunctionParameterValue(parameters, 1);
    bool failed;
    double tmpMaxDepth = maxDepthValue.toDouble(failed);
    if (failed || tmpMaxDepth < 1) {
      maxDepth = 1;
    } else {
      maxDepth = static_cast<size_t>(tmpMaxDepth);
    }
  }

  AqlValueMaterializer materializer(vopts);
  VPackSlice listSlice = materializer.slice(list, false);

  transaction::BuilderLeaser builder(trx);
  builder->openArray();
  ::flattenList(listSlice, maxDepth, 0, *builder.get());
  builder->close();
  return AqlValue(builder->slice(), builder->size());
}

/// @brief function ZIP
AqlValue Functions::Zip(ExpressionContext* expressionContext, AstNode const&,
                        VPackFunctionParameters const& parameters) {
  // cppcheck-suppress variableScope
  static char const* AFN = "ZIP";

  AqlValue const& keys = extractFunctionParameterValue(parameters, 0);
  AqlValue const& values = extractFunctionParameterValue(parameters, 1);

  if (!keys.isArray() || !values.isArray() || keys.length() != values.length()) {
    registerWarning(expressionContext, AFN, TRI_ERROR_QUERY_FUNCTION_ARGUMENT_TYPE_MISMATCH);
    return AqlValue(AqlValueHintNull());
  }
  
  transaction::Methods* trx = &expressionContext->trx();
  auto* vopts = &trx->vpackOptions();

  AqlValueMaterializer keyMaterializer(vopts);
  VPackSlice keysSlice = keyMaterializer.slice(keys, false);

  AqlValueMaterializer valueMaterializer(vopts);
  VPackSlice valuesSlice = valueMaterializer.slice(values, false);

  transaction::BuilderLeaser builder(trx);
  builder->openObject();

  // Buffer will temporarily hold the keys
  std::unordered_set<std::string> keysSeen;
  transaction::StringBufferLeaser buffer(trx);
  arangodb::basics::VPackStringBufferAdapter adapter(buffer->stringBuffer());

  VPackArrayIterator keysIt(keysSlice);
  VPackArrayIterator valuesIt(valuesSlice);

  TRI_ASSERT(keysIt.size() == valuesIt.size());

  while (keysIt.valid()) {
    TRI_ASSERT(valuesIt.valid());

    // stringify key
    buffer->reset();
    Stringify(vopts, adapter, keysIt.value());

    if (keysSeen.emplace(buffer->c_str(), buffer->length()).second) {
      // non-duplicate key
      builder->add(buffer->c_str(), buffer->length(), valuesIt.value());
    }

    keysIt.next();
    valuesIt.next();
  }

  builder->close();

  return AqlValue(builder->slice(), builder->size());
}

/// @brief function JSON_STRINGIFY
AqlValue Functions::JsonStringify(ExpressionContext* exprCtx, AstNode const&,
                                  VPackFunctionParameters const& parameters) {
  transaction::Methods* trx = &exprCtx->trx();
  auto* vopts = &trx->vpackOptions();
  AqlValue const& value = extractFunctionParameterValue(parameters, 0);
  AqlValueMaterializer materializer(vopts);
  VPackSlice slice = materializer.slice(value, false);

  transaction::StringBufferLeaser buffer(trx);
  arangodb::basics::VPackStringBufferAdapter adapter(buffer->stringBuffer());

  VPackDumper dumper(&adapter, trx->transactionContextPtr()->getVPackOptions());
  dumper.dump(slice);

  return AqlValue(buffer->begin(), buffer->length());
}

/// @brief function JSON_PARSE
AqlValue Functions::JsonParse(ExpressionContext* expressionContext,
                              AstNode const&,
                              VPackFunctionParameters const& parameters) {
  static char const* AFN = "JSON_PARSE";

  transaction::Methods* trx = &expressionContext->trx();
  auto* vopts = &trx->vpackOptions();
  AqlValue const& value = extractFunctionParameterValue(parameters, 0);
  AqlValueMaterializer materializer(vopts);
  VPackSlice slice = materializer.slice(value, false);

  if (!slice.isString()) {
    registerWarning(expressionContext, AFN, TRI_ERROR_QUERY_FUNCTION_ARGUMENT_TYPE_MISMATCH);
    return AqlValue(AqlValueHintNull());
  }

  VPackValueLength l;
  char const* p = slice.getStringUnchecked(l);

  try {
    std::shared_ptr<VPackBuilder> builder = VPackParser::fromJson(p, l);
    return AqlValue(builder->slice(), builder->size());
  } catch (...) {
    registerWarning(expressionContext, AFN, TRI_ERROR_QUERY_FUNCTION_ARGUMENT_TYPE_MISMATCH);
    return AqlValue(AqlValueHintNull());
  }
}

/// @brief function PARSE_IDENTIFIER
AqlValue Functions::ParseIdentifier(ExpressionContext* expressionContext,
                                    AstNode const&,
                                    VPackFunctionParameters const& parameters) {
  static char const* AFN = "PARSE_IDENTIFIER";

  transaction::Methods* trx = &expressionContext->trx();
  AqlValue const& value = extractFunctionParameterValue(parameters, 0);
  std::string identifier;
  if (value.isObject() && value.hasKey(StaticStrings::IdString)) {
    auto resolver = trx->resolver();
    TRI_ASSERT(resolver != nullptr);
    bool localMustDestroy;
    AqlValue valueStr =
        value.get(*resolver, StaticStrings::IdString, localMustDestroy, false);
    AqlValueGuard guard(valueStr, localMustDestroy);

    if (valueStr.isString()) {
      identifier = valueStr.slice().copyString();
    }
  } else if (value.isString()) {
    identifier = value.slice().copyString();
  }

  if (identifier.empty()) {
    registerWarning(expressionContext, AFN, TRI_ERROR_QUERY_FUNCTION_ARGUMENT_TYPE_MISMATCH);
    return AqlValue(AqlValueHintNull());
  }

  size_t pos = identifier.find('/');
  if (pos == std::string::npos || identifier.find('/', pos + 1) != std::string::npos) {
    registerWarning(expressionContext, AFN, TRI_ERROR_QUERY_FUNCTION_ARGUMENT_TYPE_MISMATCH);
    return AqlValue(AqlValueHintNull());
  }

  transaction::BuilderLeaser builder(trx);
  builder->openObject();
  builder->add("collection", VPackValuePair(identifier.data(), pos, VPackValueType::String));
  builder->add("key", VPackValuePair(identifier.data() + pos + 1,
                                     identifier.size() - pos - 1, VPackValueType::String));
  builder->close();
  return AqlValue(builder->slice(), builder->size());
}

/// @brief function Slice
AqlValue Functions::Slice(ExpressionContext* expressionContext, AstNode const&,
                          VPackFunctionParameters const& parameters) {
  // cppcheck-suppress variableScope
  static char const* AFN = "SLICE";

  transaction::Methods* trx = &expressionContext->trx();
  auto* vopts = &trx->vpackOptions();
  AqlValue const& baseArray = extractFunctionParameterValue(parameters, 0);

  if (!baseArray.isArray()) {
    registerWarning(expressionContext, AFN, TRI_ERROR_QUERY_FUNCTION_ARGUMENT_TYPE_MISMATCH);
    return AqlValue(AqlValueHintNull());
  }

  // determine lower bound
  AqlValue fromValue = extractFunctionParameterValue(parameters, 1);
  int64_t from = fromValue.toInt64();
  if (from < 0) {
    from = baseArray.length() + from;
    if (from < 0) {
      from = 0;
    }
  }

  // determine upper bound
  AqlValue const& toValue = extractFunctionParameterValue(parameters, 2);
  int64_t to;
  if (toValue.isNull(true)) {
    to = baseArray.length();
  } else {
    to = toValue.toInt64();
    if (to >= 0) {
      to += from;
    } else {
      // negative to value
      to = baseArray.length() + to;
      if (to < 0) {
        to = 0;
      }
    }
  }

  AqlValueMaterializer materializer(vopts);
  VPackSlice arraySlice = materializer.slice(baseArray, false);

  transaction::BuilderLeaser builder(trx);
  builder->openArray();

  int64_t pos = 0;
  VPackArrayIterator it(arraySlice);
  while (it.valid()) {
    if (pos >= from && pos < to) {
      builder->add(it.value());
    }
    ++pos;
    if (pos >= to) {
      // done
      break;
    }
    it.next();
  }

  builder->close();
  return AqlValue(builder->slice(), builder->size());
}

/// @brief function Minus
AqlValue Functions::Minus(ExpressionContext* expressionContext, AstNode const&,
                          VPackFunctionParameters const& parameters) {
  static char const* AFN = "MINUS";

  transaction::Methods* trx = &expressionContext->trx();
  auto* vopts = &trx->vpackOptions();
  AqlValue const& baseArray = extractFunctionParameterValue(parameters, 0);

  if (!baseArray.isArray()) {
    registerWarning(expressionContext, AFN, TRI_ERROR_QUERY_FUNCTION_ARGUMENT_TYPE_MISMATCH);
    return AqlValue(AqlValueHintNull());
  }

  auto options = trx->transactionContextPtr()->getVPackOptions();
  std::unordered_map<VPackSlice, size_t, arangodb::basics::VelocyPackHelper::VPackHash,
                     arangodb::basics::VelocyPackHelper::VPackEqual>
      contains(512, arangodb::basics::VelocyPackHelper::VPackHash(),
               arangodb::basics::VelocyPackHelper::VPackEqual(options));

  // Fill the original map
  AqlValueMaterializer materializer(vopts);
  VPackSlice arraySlice = materializer.slice(baseArray, false);

  VPackArrayIterator it(arraySlice);
  while (it.valid()) {
    contains.try_emplace(it.value(), it.index());
    it.next();
  }

  // Iterate through all following parameters and delete found elements from the
  // map
  for (size_t k = 1; k < parameters.size(); ++k) {
    AqlValue const& next = extractFunctionParameterValue(parameters, k);
    if (!next.isArray()) {
      registerWarning(expressionContext, AFN, TRI_ERROR_QUERY_FUNCTION_ARGUMENT_TYPE_MISMATCH);
      return AqlValue(AqlValueHintNull());
    }

    AqlValueMaterializer materializer(vopts);
    VPackSlice arraySlice = materializer.slice(next, false);

    for (VPackSlice search : VPackArrayIterator(arraySlice)) {
      auto find = contains.find(search);

      if (find != contains.end()) {
        contains.erase(find);
      }
    }
  }

  // We omit the normalize part from js, cannot occur here
  transaction::BuilderLeaser builder(trx);
  builder->openArray();
  for (auto const& it : contains) {
    builder->add(it.first);
  }
  builder->close();
  return AqlValue(builder->slice(), builder->size());
}

/// @brief function Document
AqlValue Functions::Document(ExpressionContext* expressionContext, AstNode const&,
                             VPackFunctionParameters const& parameters) {
  // cppcheck-suppress variableScope
  static char const* AFN = "DOCUMENT";

  transaction::Methods* trx = &expressionContext->trx();
  auto* vopts = &trx->vpackOptions();
  if (parameters.size() == 1) {
    AqlValue const& id = extractFunctionParameterValue(parameters, 0);
    transaction::BuilderLeaser builder(trx);
    if (id.isString()) {
      std::string identifier(id.slice().copyString());
      std::string colName;
      ::getDocumentByIdentifier(trx, colName, identifier, true, *builder.get());
      if (builder->isEmpty()) {
        // not found
        return AqlValue(AqlValueHintNull());
      }
      return AqlValue(builder->slice(), builder->size());
    }
    if (id.isArray()) {
      AqlValueMaterializer materializer(vopts);
      VPackSlice idSlice = materializer.slice(id, false);
      builder->openArray();
      for (auto const& next : VPackArrayIterator(idSlice)) {
        if (next.isString()) {
          std::string identifier = next.copyString();
          std::string colName;
          ::getDocumentByIdentifier(trx, colName, identifier, true, *builder.get());
        }
      }
      builder->close();
      return AqlValue(builder->slice(), builder->size());
    }
    return AqlValue(AqlValueHintNull());
  }

  AqlValue const& collectionValue = extractFunctionParameterValue(parameters, 0);
  if (!collectionValue.isString()) {
    registerWarning(expressionContext, AFN, TRI_ERROR_QUERY_FUNCTION_ARGUMENT_TYPE_MISMATCH);
    return AqlValue(AqlValueHintNull());
  }
  std::string collectionName(collectionValue.slice().copyString());

  AqlValue const& id = extractFunctionParameterValue(parameters, 1);
  if (id.isString()) {
    transaction::BuilderLeaser builder(trx);
    std::string identifier(id.slice().copyString());
    ::getDocumentByIdentifier(trx, collectionName, identifier, true, *builder.get());
    if (builder->isEmpty()) {
      return AqlValue(AqlValueHintNull());
    }
    return AqlValue(builder->slice(), builder->size());
  }

  if (id.isArray()) {
    transaction::BuilderLeaser builder(trx);
    builder->openArray();

    AqlValueMaterializer materializer(vopts);
    VPackSlice idSlice = materializer.slice(id, false);
    for (auto const& next : VPackArrayIterator(idSlice)) {
      if (next.isString()) {
        std::string identifier(next.copyString());
        ::getDocumentByIdentifier(trx, collectionName, identifier, true,
                                  *builder.get());
      }
    }

    builder->close();
    return AqlValue(builder->slice(), builder->size());
  }

  // Id has invalid format
  return AqlValue(AqlValueHintNull());
}

/// @brief function MATCHES
AqlValue Functions::Matches(ExpressionContext* expressionContext, AstNode const&,
                            VPackFunctionParameters const& parameters) {
  static char const* AFN = "MATCHES";

  transaction::Methods* trx = &expressionContext->trx();
  auto* vopts = &trx->vpackOptions();
  AqlValue const& docToFind = extractFunctionParameterValue(parameters, 0);

  if (!docToFind.isObject()) {
    return AqlValue(AqlValueHintBool(false));
  }

  AqlValue const& exampleDocs = extractFunctionParameterValue(parameters, 1);

  bool retIdx = false;
  if (parameters.size() == 3) {
    retIdx = extractFunctionParameterValue(parameters, 2).toBoolean();
  }

  AqlValueMaterializer materializer(vopts);
  VPackSlice const docSlice = materializer.slice(docToFind, true);

  TRI_ASSERT(docSlice.isObject());

  transaction::BuilderLeaser builder(trx);
  AqlValueMaterializer exampleMaterializer(vopts);
  VPackSlice examples = exampleMaterializer.slice(exampleDocs, false);

  if (!examples.isArray()) {
    builder->openArray();
    builder->add(examples);
    builder->close();
    examples = builder->slice();
  }

  auto options = trx->transactionContextPtr()->getVPackOptions();

  bool foundMatch;
  int32_t idx = -1;

  for (auto const& example : VPackArrayIterator(examples)) {
    idx++;

    if (!example.isObject()) {
      registerWarning(expressionContext, AFN, TRI_ERROR_QUERY_FUNCTION_ARGUMENT_TYPE_MISMATCH);
      continue;
    }

    foundMatch = true;

    TRI_ASSERT(example.isObject());
    TRI_ASSERT(docSlice.isObject());
    for (auto it : VPackObjectIterator(example, true)) {
      VPackSlice keySlice = docSlice.get(it.key.stringRef());

      if (it.value.isNull() && keySlice.isNone()) {
        continue;
      }

      if (keySlice.isNone() ||
          // compare inner content
          !basics::VelocyPackHelper::equal(keySlice, it.value, false, options,
                                           &docSlice, &example)) {
        foundMatch = false;
        break;
      }
    }

    if (foundMatch) {
      if (retIdx) {
        return AqlValue(AqlValueHintInt(idx));
      } else {
        return AqlValue(AqlValueHintBool(true));
      }
    }
  }

  if (retIdx) {
    return AqlValue(AqlValueHintInt(-1));
  }

  return AqlValue(AqlValueHintBool(false));
}

/// @brief function ROUND
AqlValue Functions::Round(ExpressionContext*, AstNode const&,
                          VPackFunctionParameters const& parameters) {
  AqlValue const& value = extractFunctionParameterValue(parameters, 0);

  double input = value.toDouble();

  // Rounds down for < x.4999 and up for > x.50000
  return ::numberValue(std::floor(input + 0.5), true);
}

/// @brief function ABS
AqlValue Functions::Abs(ExpressionContext*, AstNode const&,
                        VPackFunctionParameters const& parameters) {
  AqlValue const& value = extractFunctionParameterValue(parameters, 0);

  double input = value.toDouble();
  return ::numberValue(std::abs(input), true);
}

/// @brief function CEIL
AqlValue Functions::Ceil(ExpressionContext*, AstNode const&,
                         VPackFunctionParameters const& parameters) {
  AqlValue const& value = extractFunctionParameterValue(parameters, 0);

  double input = value.toDouble();
  return ::numberValue(std::ceil(input), true);
}

/// @brief function FLOOR
AqlValue Functions::Floor(ExpressionContext*, AstNode const&,
                          VPackFunctionParameters const& parameters) {
  AqlValue const& value = extractFunctionParameterValue(parameters, 0);

  double input = value.toDouble();
  return ::numberValue(std::floor(input), true);
}

/// @brief function SQRT
AqlValue Functions::Sqrt(ExpressionContext*, AstNode const&,
                         VPackFunctionParameters const& parameters) {
  AqlValue const& value = extractFunctionParameterValue(parameters, 0);

  double input = value.toDouble();
  return ::numberValue(std::sqrt(input), true);
}

/// @brief function POW
AqlValue Functions::Pow(ExpressionContext*, AstNode const&,
                        VPackFunctionParameters const& parameters) {
  AqlValue const& baseValue = extractFunctionParameterValue(parameters, 0);
  AqlValue const& expValue = extractFunctionParameterValue(parameters, 1);

  double base = baseValue.toDouble();
  double exp = expValue.toDouble();

  return ::numberValue(std::pow(base, exp), true);
}

/// @brief function LOG
AqlValue Functions::Log(ExpressionContext*, AstNode const&,
                        VPackFunctionParameters const& parameters) {
  AqlValue const& value = extractFunctionParameterValue(parameters, 0);

  double input = value.toDouble();
  return ::numberValue(std::log(input), true);
}

/// @brief function LOG2
AqlValue Functions::Log2(ExpressionContext*, AstNode const&,
                         VPackFunctionParameters const& parameters) {
  AqlValue const& value = extractFunctionParameterValue(parameters, 0);

  double input = value.toDouble();
  return ::numberValue(std::log2(input), true);
}

/// @brief function LOG10
AqlValue Functions::Log10(ExpressionContext*, AstNode const&,
                          VPackFunctionParameters const& parameters) {
  AqlValue const& value = extractFunctionParameterValue(parameters, 0);

  double input = value.toDouble();
  return ::numberValue(std::log10(input), true);
}

/// @brief function EXP
AqlValue Functions::Exp(ExpressionContext*, AstNode const&,
                        VPackFunctionParameters const& parameters) {
  AqlValue const& value = extractFunctionParameterValue(parameters, 0);

  double input = value.toDouble();
  return ::numberValue(std::exp(input), true);
}

/// @brief function EXP2
AqlValue Functions::Exp2(ExpressionContext*, AstNode const&,
                         VPackFunctionParameters const& parameters) {
  AqlValue const& value = extractFunctionParameterValue(parameters, 0);

  double input = value.toDouble();
  return ::numberValue(std::exp2(input), true);
}

/// @brief function SIN
AqlValue Functions::Sin(ExpressionContext*, AstNode const&,
                        VPackFunctionParameters const& parameters) {
  AqlValue const& value = extractFunctionParameterValue(parameters, 0);

  double input = value.toDouble();
  return ::numberValue(std::sin(input), true);
}

/// @brief function COS
AqlValue Functions::Cos(ExpressionContext*, AstNode const&,
                        VPackFunctionParameters const& parameters) {
  AqlValue const& value = extractFunctionParameterValue(parameters, 0);

  double input = value.toDouble();
  return ::numberValue(std::cos(input), true);
}

/// @brief function TAN
AqlValue Functions::Tan(ExpressionContext*, AstNode const&,
                        VPackFunctionParameters const& parameters) {
  AqlValue const& value = extractFunctionParameterValue(parameters, 0);

  double input = value.toDouble();
  return ::numberValue(std::tan(input), true);
}

/// @brief function ASIN
AqlValue Functions::Asin(ExpressionContext*, AstNode const&,
                         VPackFunctionParameters const& parameters) {
  AqlValue const& value = extractFunctionParameterValue(parameters, 0);

  double input = value.toDouble();
  return ::numberValue(std::asin(input), true);
}

/// @brief function ACOS
AqlValue Functions::Acos(ExpressionContext*, AstNode const&,
                         VPackFunctionParameters const& parameters) {
  AqlValue const& value = extractFunctionParameterValue(parameters, 0);

  double input = value.toDouble();
  return ::numberValue(std::acos(input), true);
}

/// @brief function ATAN
AqlValue Functions::Atan(ExpressionContext*, AstNode const&,
                         VPackFunctionParameters const& parameters) {
  AqlValue const& value = extractFunctionParameterValue(parameters, 0);

  double input = value.toDouble();
  return ::numberValue(std::atan(input), true);
}

/// @brief function ATAN2
AqlValue Functions::Atan2(ExpressionContext*, AstNode const&,
                          VPackFunctionParameters const& parameters) {
  AqlValue value1 = extractFunctionParameterValue(parameters, 0);
  AqlValue value2 = extractFunctionParameterValue(parameters, 1);

  double input1 = value1.toDouble();
  double input2 = value2.toDouble();
  return ::numberValue(std::atan2(input1, input2), true);
}

/// @brief function RADIANS
AqlValue Functions::Radians(ExpressionContext*, AstNode const&,
                            VPackFunctionParameters const& parameters) {
  AqlValue const& value = extractFunctionParameterValue(parameters, 0);

  double degrees = value.toDouble();
  // acos(-1) == PI
  return ::numberValue(degrees * (std::acos(-1.0) / 180.0), true);
}

/// @brief function DEGREES
AqlValue Functions::Degrees(ExpressionContext*, AstNode const&,
                            VPackFunctionParameters const& parameters) {
  AqlValue const& value = extractFunctionParameterValue(parameters, 0);

  double radians = value.toDouble();
  // acos(-1) == PI
  return ::numberValue(radians * (180.0 / std::acos(-1.0)), true);
}

/// @brief function PI
AqlValue Functions::Pi(ExpressionContext*, AstNode const&,
                       VPackFunctionParameters const& parameters) {
  // acos(-1) == PI
  return ::numberValue(std::acos(-1.0), true);
}

/// @brief function RAND
AqlValue Functions::Rand(ExpressionContext*, AstNode const&,
                         VPackFunctionParameters const& parameters) {
  // This random functionality is not too good yet...
  return ::numberValue(static_cast<double>(std::rand()) / RAND_MAX, true);
}

/// @brief function FIRST_DOCUMENT
AqlValue Functions::FirstDocument(ExpressionContext*, AstNode const&,
                                  VPackFunctionParameters const& parameters) {
  size_t const n = parameters.size();
  for (size_t i = 0; i < n; ++i) {
    AqlValue const& a = extractFunctionParameterValue(parameters, i);
    if (a.isObject()) {
      return a.clone();
    }
  }

  return AqlValue(AqlValueHintNull());
}

/// @brief function FIRST_LIST
AqlValue Functions::FirstList(ExpressionContext*, AstNode const&,
                              VPackFunctionParameters const& parameters) {
  size_t const n = parameters.size();
  for (size_t i = 0; i < n; ++i) {
    AqlValue const& a = extractFunctionParameterValue(parameters, i);
    if (a.isArray()) {
      return a.clone();
    }
  }

  return AqlValue(AqlValueHintNull());
}

/// @brief function PUSH
AqlValue Functions::Push(ExpressionContext* expressionContext, AstNode const&,
                         VPackFunctionParameters const& parameters) {
  // cppcheck-suppress variableScope
  static char const* AFN = "PUSH";

  transaction::Methods* trx = &expressionContext->trx();
  auto* vopts = &trx->vpackOptions();
  AqlValue const& list = extractFunctionParameterValue(parameters, 0);
  AqlValue const& toPush = extractFunctionParameterValue(parameters, 1);

  AqlValueMaterializer toPushMaterializer(vopts);
  VPackSlice p = toPushMaterializer.slice(toPush, false);

  if (list.isNull(true)) {
    transaction::BuilderLeaser builder(trx);
    builder->openArray();
    builder->add(p);
    builder->close();
    return AqlValue(builder->slice(), builder->size());
  }

  if (!list.isArray()) {
    registerInvalidArgumentWarning(expressionContext, AFN);
    return AqlValue(AqlValueHintNull());
  }

  transaction::BuilderLeaser builder(trx);
  builder->openArray();
  AqlValueMaterializer materializer(vopts);
  VPackSlice l = materializer.slice(list, false);

  for (VPackSlice it : VPackArrayIterator(l)) {
    builder->add(it);
  }
  if (parameters.size() == 3) {
    auto options = trx->transactionContextPtr()->getVPackOptions();
    AqlValue const& unique = extractFunctionParameterValue(parameters, 2);
    if (!unique.toBoolean() || !::listContainsElement(options, l, p)) {
      builder->add(p);
    }
  } else {
    builder->add(p);
  }
  builder->close();
  return AqlValue(builder->slice(), builder->size());
}

/// @brief function POP
AqlValue Functions::Pop(ExpressionContext* expressionContext, AstNode const&,
                        VPackFunctionParameters const& parameters) {
  // cppcheck-suppress variableScope
  static char const* AFN = "POP";

  transaction::Methods* trx = &expressionContext->trx();
  auto* vopts = &trx->vpackOptions();
  AqlValue const& list = extractFunctionParameterValue(parameters, 0);

  if (list.isNull(true)) {
    return AqlValue(AqlValueHintNull());
  }

  if (!list.isArray()) {
    registerWarning(expressionContext, AFN, TRI_ERROR_QUERY_FUNCTION_ARGUMENT_TYPE_MISMATCH);
    return AqlValue(AqlValueHintNull());
  }

  AqlValueMaterializer materializer(vopts);
  VPackSlice slice = materializer.slice(list, false);

  transaction::BuilderLeaser builder(trx);
  builder->openArray();
  auto iterator = VPackArrayIterator(slice);
  while (iterator.valid() && !iterator.isLast()) {
    builder->add(iterator.value());
    iterator.next();
  }
  builder->close();
  return AqlValue(builder->slice(), builder->size());
}

/// @brief function APPEND
AqlValue Functions::Append(ExpressionContext* expressionContext, AstNode const&,
                           VPackFunctionParameters const& parameters) {
  // cppcheck-suppress variableScope
  static char const* AFN = "APPEND";

  transaction::Methods* trx = &expressionContext->trx();
  auto* vopts = &trx->vpackOptions();
  AqlValue const& list = extractFunctionParameterValue(parameters, 0);
  AqlValue const& toAppend = extractFunctionParameterValue(parameters, 1);

  if (toAppend.isNull(true)) {
    return list.clone();
  }

  AqlValueMaterializer toAppendMaterializer(vopts);
  VPackSlice t = toAppendMaterializer.slice(toAppend, false);

  if (t.isArray() && t.length() == 0) {
    return list.clone();
  }

  bool unique = false;
  if (parameters.size() == 3) {
    AqlValue const& a = extractFunctionParameterValue(parameters, 2);
    unique = a.toBoolean();
  }

  AqlValueMaterializer materializer(vopts);
  VPackSlice l = materializer.slice(list, false);

  if (l.isNull()) {
    return toAppend.clone();
  }

  if (!l.isArray()) {
    registerInvalidArgumentWarning(expressionContext, AFN);
    return AqlValue(AqlValueHintNull());
  }

  auto options = trx->transactionContextPtr()->getVPackOptions();
  std::unordered_set<VPackSlice, basics::VelocyPackHelper::VPackHash, basics::VelocyPackHelper::VPackEqual> added(
      11, basics::VelocyPackHelper::VPackHash(),
      basics::VelocyPackHelper::VPackEqual(options));

  transaction::BuilderLeaser builder(trx);
  builder->openArray();

  for (VPackSlice it : VPackArrayIterator(l)) {
    if (!unique || added.insert(it).second) {
      builder->add(it);
    }
  }

  AqlValueMaterializer materializer2(vopts);
  VPackSlice slice = materializer2.slice(toAppend, false);

  if (!slice.isArray()) {
    if (!unique || added.find(slice) == added.end()) {
      builder->add(slice);
    }
  } else {
    for (VPackSlice it : VPackArrayIterator(slice)) {
      if (!unique || added.insert(it).second) {
        builder->add(it);
      }
    }
  }
  builder->close();
  return AqlValue(builder->slice(), builder->size());
}

/// @brief function UNSHIFT
AqlValue Functions::Unshift(ExpressionContext* expressionContext, AstNode const&,
                            VPackFunctionParameters const& parameters) {
  // cppcheck-suppress variableScope
  static char const* AFN = "UNSHIFT";

  transaction::Methods* trx = &expressionContext->trx();
  auto* vopts = &trx->vpackOptions();
  AqlValue const& list = extractFunctionParameterValue(parameters, 0);

  if (!list.isNull(true) && !list.isArray()) {
    registerInvalidArgumentWarning(expressionContext, AFN);
    return AqlValue(AqlValueHintNull());
  }

  AqlValue const& toAppend = extractFunctionParameterValue(parameters, 1);
  bool unique = false;
  if (parameters.size() == 3) {
    AqlValue const& a = extractFunctionParameterValue(parameters, 2);
    unique = a.toBoolean();
  }

  size_t unused;
  if (unique && list.isArray() &&
      ::listContainsElement(vopts, list, toAppend, unused)) {
    // Short circuit, nothing to do return list
    return list.clone();
  }

  AqlValueMaterializer materializer(vopts);
  VPackSlice a = materializer.slice(toAppend, false);

  transaction::BuilderLeaser builder(trx);
  builder->openArray();
  builder->add(a);

  if (list.isArray()) {
    AqlValueMaterializer listMaterializer(vopts);
    VPackSlice v = listMaterializer.slice(list, false);
    for (VPackSlice it : VPackArrayIterator(v)) {
      builder->add(it);
    }
  }
  builder->close();
  return AqlValue(builder->slice(), builder->size());
}

/// @brief function SHIFT
AqlValue Functions::Shift(ExpressionContext* expressionContext, AstNode const&,
                          VPackFunctionParameters const& parameters) {
  // cppcheck-suppress variableScope
  static char const* AFN = "SHIFT";

  transaction::Methods* trx = &expressionContext->trx();
  auto* vopts = &trx->vpackOptions();
  AqlValue const& list = extractFunctionParameterValue(parameters, 0);
  if (list.isNull(true)) {
    return AqlValue(AqlValueHintNull());
  }

  if (!list.isArray()) {
    registerInvalidArgumentWarning(expressionContext, AFN);
    return AqlValue(AqlValueHintNull());
  }

  transaction::BuilderLeaser builder(trx);
  builder->openArray();

  if (list.length() > 0) {
    AqlValueMaterializer materializer(vopts);
    VPackSlice l = materializer.slice(list, false);

    auto iterator = VPackArrayIterator(l);
    // This jumps over the first element
    iterator.next();
    while (iterator.valid()) {
      builder->add(iterator.value());
      iterator.next();
    }
  }
  builder->close();

  return AqlValue(builder->slice(), builder->size());
}

/// @brief function REMOVE_VALUE
AqlValue Functions::RemoveValue(ExpressionContext* expressionContext,
                                AstNode const&,
                                VPackFunctionParameters const& parameters) {
  // cppcheck-suppress variableScope
  static char const* AFN = "REMOVE_VALUE";

  transaction::Methods* trx = &expressionContext->trx();
  auto* vopts = &trx->vpackOptions();
  AqlValue const& list = extractFunctionParameterValue(parameters, 0);

  if (list.isNull(true)) {
    return AqlValue(AqlValueHintEmptyArray());
  }

  if (!list.isArray()) {
    registerInvalidArgumentWarning(expressionContext, AFN);
    return AqlValue(AqlValueHintNull());
  }

  auto options = trx->transactionContextPtr()->getVPackOptions();

  transaction::BuilderLeaser builder(trx);
  builder->openArray();
  bool useLimit = false;
  int64_t limit = list.length();

  if (parameters.size() == 3) {
    AqlValue const& limitValue = extractFunctionParameterValue(parameters, 2);
    if (!limitValue.isNull(true)) {
      limit = limitValue.toInt64();
      useLimit = true;
    }
  }

  AqlValue const& toRemove = extractFunctionParameterValue(parameters, 1);
  AqlValueMaterializer toRemoveMaterializer(vopts);
  VPackSlice r = toRemoveMaterializer.slice(toRemove, false);

  AqlValueMaterializer materializer(vopts);
  VPackSlice v = materializer.slice(list, false);

  for (VPackSlice it : VPackArrayIterator(v)) {
    if (useLimit && limit == 0) {
      // Just copy
      builder->add(it);
      continue;
    }
    if (arangodb::basics::VelocyPackHelper::equal(r, it, false, options)) {
      --limit;
      continue;
    }
    builder->add(it);
  }
  builder->close();
  return AqlValue(builder->slice(), builder->size());
}

/// @brief function REMOVE_VALUES
AqlValue Functions::RemoveValues(ExpressionContext* expressionContext,
                                 AstNode const&,
                                 VPackFunctionParameters const& parameters) {
  // cppcheck-suppress variableScope
  static char const* AFN = "REMOVE_VALUES";

  transaction::Methods* trx = &expressionContext->trx();
  auto* vopts = &trx->vpackOptions();
  AqlValue const& list = extractFunctionParameterValue(parameters, 0);
  AqlValue const& values = extractFunctionParameterValue(parameters, 1);

  if (values.isNull(true)) {
    return list.clone();
  }

  if (list.isNull(true)) {
    return AqlValue(AqlValueHintEmptyArray());
  }

  if (!list.isArray() || !values.isArray()) {
    registerInvalidArgumentWarning(expressionContext, AFN);
    return AqlValue(AqlValueHintNull());
  }

  AqlValueMaterializer valuesMaterializer(vopts);
  VPackSlice v = valuesMaterializer.slice(values, false);

  AqlValueMaterializer listMaterializer(vopts);
  VPackSlice l = listMaterializer.slice(list, false);

  transaction::BuilderLeaser builder(trx);
  builder->openArray();
  for (VPackSlice it : VPackArrayIterator(l)) {
    if (!::listContainsElement(vopts, v, it)) {
      builder->add(it);
    }
  }
  builder->close();
  return AqlValue(builder->slice(), builder->size());
}

/// @brief function REMOVE_NTH
AqlValue Functions::RemoveNth(ExpressionContext* expressionContext,
                              AstNode const&,
                              VPackFunctionParameters const& parameters) {
  // cppcheck-suppress variableScope
  static char const* AFN = "REMOVE_NTH";

  transaction::Methods* trx = &expressionContext->trx();
  auto* vopts = &trx->vpackOptions();
  AqlValue const& list = extractFunctionParameterValue(parameters, 0);

  if (list.isNull(true)) {
    return AqlValue(AqlValueHintEmptyArray());
  }

  if (!list.isArray()) {
    registerInvalidArgumentWarning(expressionContext, AFN);
    return AqlValue(AqlValueHintNull());
  }

  double const count = static_cast<double>(list.length());
  AqlValue const& position = extractFunctionParameterValue(parameters, 1);
  double p = position.toDouble();
  if (p >= count || p < -count) {
    // out of bounds
    return list.clone();
  }

  if (p < 0) {
    p += count;
  }

  AqlValueMaterializer materializer(vopts);
  VPackSlice v = materializer.slice(list, false);

  transaction::BuilderLeaser builder(trx);
  size_t target = static_cast<size_t>(p);
  size_t cur = 0;
  builder->openArray();
  for (VPackSlice it : VPackArrayIterator(v)) {
    if (cur != target) {
      builder->add(it);
    }
    cur++;
  }
  builder->close();
  return AqlValue(builder->slice(), builder->size());
}

/// @brief function ReplaceNth
AqlValue Functions::ReplaceNth(ExpressionContext* expressionContext,
                               AstNode const&,
                               VPackFunctionParameters const& parameters) {
  // cppcheck-suppress variableScope
  static char const* AFN = "REPLACE_NTH";

  transaction::Methods* trx = &expressionContext->trx();
  auto* vopts = &trx->vpackOptions();
  AqlValue const& baseArray = extractFunctionParameterValue(parameters, 0);
  AqlValue const& offset = extractFunctionParameterValue(parameters, 1);
  AqlValue const& newValue = extractFunctionParameterValue(parameters, 2);
  AqlValue const& paddValue = extractFunctionParameterValue(parameters, 3);

  bool havePadValue = parameters.size() == 4;

  if (!baseArray.isArray()) {
    registerInvalidArgumentWarning(expressionContext, AFN);
    return AqlValue(AqlValueHintNull());
  }

  if (offset.isNull(true)) {
    THROW_ARANGO_EXCEPTION_PARAMS(TRI_ERROR_QUERY_FUNCTION_ARGUMENT_TYPE_MISMATCH, AFN);
  }
  auto length = baseArray.length();
  uint64_t replaceOffset;
  int64_t posParam = offset.toInt64();
  if (posParam >= 0) {
    replaceOffset = static_cast<uint64_t>(posParam);
  } else {
    replaceOffset = (static_cast<int64_t>(length) + posParam < 0)
                        ? 0
                        : static_cast<uint64_t>(length + posParam);
  }

  if (length < replaceOffset && !havePadValue) {
    THROW_ARANGO_EXCEPTION_PARAMS(TRI_ERROR_QUERY_FUNCTION_ARGUMENT_TYPE_MISMATCH, AFN);
  }

  AqlValueMaterializer materializer(vopts);
  VPackSlice arraySlice = materializer.slice(baseArray, false);
  VPackSlice replaceValue = materializer.slice(newValue, false);

  transaction::BuilderLeaser builder(trx);
  builder->openArray();

  VPackArrayIterator it(arraySlice);
  while (it.valid()) {
    if (it.index() != replaceOffset) {
      builder->add(it.value());
    } else {
      builder->add(replaceValue);
    }
    it.next();
  }

  uint64_t pos = length;
  if (replaceOffset >= length) {
    VPackSlice paddVpValue = materializer.slice(paddValue, false);
    while (pos < replaceOffset) {
      builder->add(paddVpValue);
      ++pos;
    }
    builder->add(replaceValue);
  }
  builder->close();
  return AqlValue(builder->slice(), builder->size());
}

/// @brief function NOT_NULL
AqlValue Functions::NotNull(ExpressionContext*, AstNode const&,
                            VPackFunctionParameters const& parameters) {
  size_t const n = parameters.size();
  for (size_t i = 0; i < n; ++i) {
    AqlValue const& element = extractFunctionParameterValue(parameters, i);
    if (!element.isNull(true)) {
      return element.clone();
    }
  }
  return AqlValue(AqlValueHintNull());
}

/// @brief function CURRENT_DATABASE
AqlValue Functions::CurrentDatabase(ExpressionContext* expressionContext,
                                    AstNode const&,
                                    VPackFunctionParameters const& parameters) {
  return AqlValue(expressionContext->vocbase().name());
}

/// @brief function CURRENT_USER
AqlValue Functions::CurrentUser(ExpressionContext*, AstNode const&,
                                VPackFunctionParameters const& parameters) {
  std::string const& username = ExecContext::current().user();
  if (username.empty()) {
    return AqlValue(AqlValueHintNull());
  }
  return AqlValue(username);
}

/// @brief function COLLECTION_COUNT
AqlValue Functions::CollectionCount(ExpressionContext* expressionContext, AstNode const&,
                                    VPackFunctionParameters const& parameters) {
  // cppcheck-suppress variableScope
  static char const* AFN = "COLLECTION_COUNT";

  AqlValue const& element = extractFunctionParameterValue(parameters, 0);
  if (!element.isString()) {
    THROW_ARANGO_EXCEPTION_PARAMS(TRI_ERROR_QUERY_FUNCTION_ARGUMENT_TYPE_MISMATCH, AFN);
  }

  transaction::Methods* trx = &expressionContext->trx();
  
  TRI_ASSERT(ServerState::instance()->isSingleServerOrCoordinator());
  std::string const collectionName = element.slice().copyString();
  OperationOptions options(ExecContext::current());
  OperationResult res = trx->count(collectionName, transaction::CountType::Normal, options);
  if (res.fail()) {
    THROW_ARANGO_EXCEPTION(res.result);
  }

  return AqlValue(res.slice());
}

/// @brief function CHECK_DOCUMENT
AqlValue Functions::CheckDocument(ExpressionContext* expressionContext, AstNode const&,
                                  VPackFunctionParameters const& parameters) {
  AqlValue const& value = extractFunctionParameterValue(parameters, 0);
  if (!value.isObject()) {
    // no document at all
    return AqlValue(AqlValueHintBool(false));
  }

  transaction::Methods* trx = &expressionContext->trx();
  auto* vopts = &trx->vpackOptions();
  AqlValueMaterializer materializer(vopts);
  VPackSlice slice = materializer.slice(value, false);

  return AqlValue(AqlValueHintBool(::isValidDocument(slice)));
}

/// @brief function VARIANCE_SAMPLE
AqlValue Functions::VarianceSample(ExpressionContext* expressionContext,
                                   AstNode const&,
                                   VPackFunctionParameters const& parameters) {
  static char const* AFN = "VARIANCE_SAMPLE";

  AqlValue const& list = extractFunctionParameterValue(parameters, 0);

  if (!list.isArray()) {
    registerWarning(expressionContext, AFN, TRI_ERROR_QUERY_ARRAY_EXPECTED);
    return AqlValue(AqlValueHintNull());
  }

  double value = 0.0;
  size_t count = 0;

  transaction::Methods* trx = &expressionContext->trx();
  auto* vopts = &trx->vpackOptions();
  if (!::variance(vopts, list, value, count)) {
    registerWarning(expressionContext, AFN, TRI_ERROR_QUERY_INVALID_ARITHMETIC_VALUE);
    return AqlValue(AqlValueHintNull());
  }

  if (count < 2) {
    return AqlValue(AqlValueHintNull());
  }

  return ::numberValue(value / (count - 1), true);
}

/// @brief function VARIANCE_POPULATION
AqlValue Functions::VariancePopulation(ExpressionContext* expressionContext,
                                       AstNode const&,
                                       VPackFunctionParameters const& parameters) {
  static char const* AFN = "VARIANCE_POPULATION";

  AqlValue const& list = extractFunctionParameterValue(parameters, 0);

  if (!list.isArray()) {
    registerWarning(expressionContext, AFN, TRI_ERROR_QUERY_ARRAY_EXPECTED);
    return AqlValue(AqlValueHintNull());
  }

  double value = 0.0;
  size_t count = 0;

  transaction::Methods* trx = &expressionContext->trx();
  auto* vopts = &trx->vpackOptions();
  if (!::variance(vopts, list, value, count)) {
    registerWarning(expressionContext, AFN, TRI_ERROR_QUERY_INVALID_ARITHMETIC_VALUE);
    return AqlValue(AqlValueHintNull());
  }

  if (count < 1) {
    return AqlValue(AqlValueHintNull());
  }

  return ::numberValue(value / count, true);
}

/// @brief function STDDEV_SAMPLE
AqlValue Functions::StdDevSample(ExpressionContext* expressionContext,
                                 AstNode const&,
                                 VPackFunctionParameters const& parameters) {
  static char const* AFN = "STDDEV_SAMPLE";

  AqlValue const& list = extractFunctionParameterValue(parameters, 0);

  if (!list.isArray()) {
    registerWarning(expressionContext, AFN, TRI_ERROR_QUERY_ARRAY_EXPECTED);
    return AqlValue(AqlValueHintNull());
  }

  double value = 0.0;
  size_t count = 0;

  transaction::Methods* trx = &expressionContext->trx();
  auto* vopts = &trx->vpackOptions();
  if (!::variance(vopts, list, value, count)) {
    registerWarning(expressionContext, AFN, TRI_ERROR_QUERY_INVALID_ARITHMETIC_VALUE);
    return AqlValue(AqlValueHintNull());
  }

  if (count < 2) {
    return AqlValue(AqlValueHintNull());
  }

  return ::numberValue(std::sqrt(value / (count - 1)), true);
}

/// @brief function STDDEV_POPULATION
AqlValue Functions::StdDevPopulation(ExpressionContext* expressionContext,
                                     AstNode const&,
                                     VPackFunctionParameters const& parameters) {
  static char const* AFN = "STDDEV_POPULATION";

  AqlValue const& list = extractFunctionParameterValue(parameters, 0);

  if (!list.isArray()) {
    registerWarning(expressionContext, AFN, TRI_ERROR_QUERY_ARRAY_EXPECTED);
    return AqlValue(AqlValueHintNull());
  }

  double value = 0.0;
  size_t count = 0;

  transaction::Methods* trx = &expressionContext->trx();
  auto* vopts = &trx->vpackOptions();
  if (!::variance(vopts, list, value, count)) {
    registerWarning(expressionContext, AFN, TRI_ERROR_QUERY_INVALID_ARITHMETIC_VALUE);
    return AqlValue(AqlValueHintNull());
  }

  if (count < 1) {
    return AqlValue(AqlValueHintNull());
  }

  return ::numberValue(std::sqrt(value / count), true);
}

/// @brief function MEDIAN
AqlValue Functions::Median(ExpressionContext* expressionContext, AstNode const&,
                           VPackFunctionParameters const& parameters) {
  static char const* AFN = "MEDIAN";

  AqlValue const& list = extractFunctionParameterValue(parameters, 0);

  if (!list.isArray()) {
    registerWarning(expressionContext, AFN, TRI_ERROR_QUERY_ARRAY_EXPECTED);
    return AqlValue(AqlValueHintNull());
  }

  transaction::Methods* trx = &expressionContext->trx();
  auto* vopts = &trx->vpackOptions();
  
  std::vector<double> values;
  if (!::sortNumberList(vopts, list, values)) {
    registerWarning(expressionContext, AFN, TRI_ERROR_QUERY_INVALID_ARITHMETIC_VALUE);
    return AqlValue(AqlValueHintNull());
  }

  if (values.empty()) {
    return AqlValue(AqlValueHintNull());
  }
  size_t const l = values.size();
  size_t midpoint = l / 2;

  if (l % 2 == 0) {
    return ::numberValue((values[midpoint - 1] + values[midpoint]) / 2, true);
  }
  return ::numberValue(values[midpoint], true);
}

/// @brief function PERCENTILE
AqlValue Functions::Percentile(ExpressionContext* expressionContext,
                               AstNode const&,
                               VPackFunctionParameters const& parameters) {
  static char const* AFN = "PERCENTILE";

  AqlValue const& list = extractFunctionParameterValue(parameters, 0);

  if (!list.isArray()) {
    registerWarning(expressionContext, AFN, TRI_ERROR_QUERY_ARRAY_EXPECTED);
    return AqlValue(AqlValueHintNull());
  }

  AqlValue const& border = extractFunctionParameterValue(parameters, 1);

  if (!border.isNumber()) {
    registerWarning(expressionContext, AFN, TRI_ERROR_QUERY_FUNCTION_ARGUMENT_TYPE_MISMATCH);
    return AqlValue(AqlValueHintNull());
  }

  double p = border.toDouble();
  if (p <= 0.0 || p > 100.0) {
    registerWarning(expressionContext, AFN, TRI_ERROR_QUERY_FUNCTION_ARGUMENT_TYPE_MISMATCH);
    return AqlValue(AqlValueHintNull());
  }

  bool useInterpolation = false;

  if (parameters.size() == 3) {
    AqlValue const& methodValue = extractFunctionParameterValue(parameters, 2);
    if (!methodValue.isString()) {
      registerWarning(expressionContext, AFN, TRI_ERROR_QUERY_FUNCTION_ARGUMENT_TYPE_MISMATCH);
      return AqlValue(AqlValueHintNull());
    }
    std::string method = methodValue.slice().copyString();
    if (method == "interpolation") {
      useInterpolation = true;
    } else if (method == "rank") {
      useInterpolation = false;
    } else {
      registerWarning(expressionContext, AFN, TRI_ERROR_QUERY_FUNCTION_ARGUMENT_TYPE_MISMATCH);
      return AqlValue(AqlValueHintNull());
    }
  }
  
  transaction::Methods* trx = &expressionContext->trx();
  auto* vopts = &trx->vpackOptions();

  std::vector<double> values;
  if (!::sortNumberList(vopts, list, values)) {
    registerWarning(expressionContext, AFN, TRI_ERROR_QUERY_INVALID_ARITHMETIC_VALUE);
    return AqlValue(AqlValueHintNull());
  }

  if (values.empty()) {
    return AqlValue(AqlValueHintNull());
  }

  size_t l = values.size();
  if (l == 1) {
    return ::numberValue(values[0], true);
  }

  TRI_ASSERT(l > 1);

  if (useInterpolation) {
    double const idx = p * (l + 1) / 100.0;
    double const pos = floor(idx);

    if (pos >= l) {
      return ::numberValue(values[l - 1], true);
    }
    if (pos <= 0) {
      return AqlValue(AqlValueHintNull());
    }

    double const delta = idx - pos;
    return ::numberValue(delta * (values[static_cast<size_t>(pos)] -
                                  values[static_cast<size_t>(pos) - 1]) +
                             values[static_cast<size_t>(pos) - 1],
                         true);
  }

  double const idx = p * l / 100.0;
  double const pos = ceil(idx);
  if (pos >= l) {
    return ::numberValue(values[l - 1], true);
  }
  if (pos <= 0) {
    return AqlValue(AqlValueHintNull());
  }

  return ::numberValue(values[static_cast<size_t>(pos) - 1], true);
}

/// @brief function RANGE
AqlValue Functions::Range(ExpressionContext* expressionContext, AstNode const&,
                          VPackFunctionParameters const& parameters) {
  // cppcheck-suppress variableScope
  static char const* AFN = "RANGE";

  AqlValue const& left = extractFunctionParameterValue(parameters, 0);
  AqlValue const& right = extractFunctionParameterValue(parameters, 1);

  double from = left.toDouble();
  double to = right.toDouble();

  if (parameters.size() < 3) {
    return AqlValue(left.toInt64(), right.toInt64());
  }

  AqlValue const& stepValue = extractFunctionParameterValue(parameters, 2);
  if (stepValue.isNull(true)) {
    // no step specified. return a real range object
    return AqlValue(left.toInt64(), right.toInt64());
  }

  double step = stepValue.toDouble();

  if (step == 0.0 || (from < to && step < 0.0) || (from > to && step > 0.0)) {
    registerWarning(expressionContext, AFN, TRI_ERROR_QUERY_FUNCTION_ARGUMENT_TYPE_MISMATCH);
    return AqlValue(AqlValueHintNull());
  }
  
  transaction::Methods* trx = &expressionContext->trx();

  transaction::BuilderLeaser builder(trx);
  builder->openArray(true);
  if (step < 0.0 && to <= from) {
    TRI_ASSERT(step != 0.0);
    Range::throwIfTooBigForMaterialization(static_cast<uint64_t>((from - to) / -step));
    for (; from >= to; from += step) {
      builder->add(VPackValue(from));
    }
  } else {
    TRI_ASSERT(step != 0.0);
    Range::throwIfTooBigForMaterialization(static_cast<uint64_t>((to - from) / step));
    for (; from <= to; from += step) {
      builder->add(VPackValue(from));
    }
  }
  builder->close();
  return AqlValue(builder->slice(), builder->size());
}

/// @brief function POSITION
AqlValue Functions::Position(ExpressionContext* expressionContext, AstNode const&,
                             VPackFunctionParameters const& parameters) {
  // cppcheck-suppress variableScope
  static char const* AFN = "POSITION";

  AqlValue const& list = extractFunctionParameterValue(parameters, 0);

  if (!list.isArray()) {
    registerWarning(expressionContext, AFN, TRI_ERROR_QUERY_ARRAY_EXPECTED);
    return AqlValue(AqlValueHintNull());
  }

  bool returnIndex = false;
  if (parameters.size() == 3) {
    AqlValue const& a = extractFunctionParameterValue(parameters, 2);
    returnIndex = a.toBoolean();
  }

  if (list.length() > 0) {
    AqlValue const& searchValue = extractFunctionParameterValue(parameters, 1);

    transaction::Methods* trx = &expressionContext->trx();
    auto* vopts = &trx->vpackOptions();
    
    size_t index;
    if (::listContainsElement(vopts, list, searchValue, index)) {
      if (!returnIndex) {
        // return true
        return AqlValue(AqlValueHintBool(true));
      }
      // return position
      return AqlValue(AqlValueHintUInt(index));
    }
  }

  // not found
  if (!returnIndex) {
    // return false
    return AqlValue(AqlValueHintBool(false));
  }

  // return -1
  return AqlValue(AqlValueHintInt(-1));
}

/// @brief function CALL
AqlValue Functions::Call(ExpressionContext* expressionContext, AstNode const& node,
                         VPackFunctionParameters const& parameters) {
  static char const* AFN = "CALL";

  AqlValue const& invokeFN = extractFunctionParameterValue(parameters, 0);
  if (!invokeFN.isString()) {
    registerError(expressionContext, AFN, TRI_ERROR_QUERY_FUNCTION_ARGUMENT_TYPE_MISMATCH);
    return AqlValue(AqlValueHintNull());
  }

  ::arangodb::containers::SmallVector<AqlValue>::allocator_type::arena_type arena;
  VPackFunctionParameters invokeParams{arena};
  if (parameters.size() >= 2) {
    // we have a list of parameters, need to copy them over except the
    // functionname:
    invokeParams.reserve(parameters.size() - 1);

    for (uint64_t i = 1; i < parameters.size(); i++) {
      invokeParams.push_back(extractFunctionParameterValue(parameters, i));
    }
  }

  return ::callApplyBackend(expressionContext, node, AFN, invokeFN, invokeParams);
}

/// @brief function APPLY
AqlValue Functions::Apply(ExpressionContext* expressionContext, AstNode const& node,
                          VPackFunctionParameters const& parameters) {
  static char const* AFN = "APPLY";

  AqlValue const& invokeFN = extractFunctionParameterValue(parameters, 0);
  if (!invokeFN.isString()) {
    registerError(expressionContext, AFN, TRI_ERROR_QUERY_FUNCTION_ARGUMENT_TYPE_MISMATCH);
    return AqlValue(AqlValueHintNull());
  }

  ::arangodb::containers::SmallVector<AqlValue>::allocator_type::arena_type arena;
  VPackFunctionParameters invokeParams{arena};
  AqlValue rawParamArray;
  std::vector<bool> mustFree;

  auto guard = scopeGuard([&mustFree, &invokeParams]() {
    for (size_t i = 0; i < mustFree.size(); ++i) {
      if (mustFree[i]) {
        invokeParams[i].destroy();
      }
    }
  });

  if (parameters.size() == 2) {
    // We have a parameter that should be an array, whichs content we need to
    // make the sub functions parameters.
    rawParamArray = extractFunctionParameterValue(parameters, 1);

    if (!rawParamArray.isArray()) {
      registerWarning(expressionContext, AFN, TRI_ERROR_QUERY_FUNCTION_ARGUMENT_TYPE_MISMATCH);
      return AqlValue(AqlValueHintNull());
    }
    uint64_t len = rawParamArray.length();
    invokeParams.reserve(len);
    mustFree.reserve(len);
    for (uint64_t i = 0; i < len; i++) {
      bool f;
      invokeParams.push_back(rawParamArray.at(i, f, false));
      mustFree.push_back(f);
    }
  }

  return ::callApplyBackend(expressionContext, node, AFN, invokeFN, invokeParams);
}

/// @brief function VERSION
AqlValue Functions::Version(ExpressionContext* expressionContext, AstNode const&,
                            VPackFunctionParameters const& parameters) {
  return AqlValue(rest::Version::getServerVersion());
}

/// @brief function IS_SAME_COLLECTION
AqlValue Functions::IsSameCollection(ExpressionContext* expressionContext,
                                     AstNode const&,
                                     VPackFunctionParameters const& parameters) {
  static char const* AFN = "IS_SAME_COLLECTION";

  auto* trx = &expressionContext->trx();
  std::string const first = ::extractCollectionName(trx, parameters, 0);
  std::string const second = ::extractCollectionName(trx, parameters, 1);

  if (!first.empty() && !second.empty()) {
    return AqlValue(AqlValueHintBool(first == second));
  }

  registerWarning(expressionContext, AFN, TRI_ERROR_QUERY_FUNCTION_ARGUMENT_TYPE_MISMATCH);
  return AqlValue(AqlValueHintNull());
}

AqlValue Functions::PregelResult(ExpressionContext* expressionContext,
                                 AstNode const&,
                                 VPackFunctionParameters const& parameters) {
  static char const* AFN = "PREGEL_RESULT";

  AqlValue arg1 = extractFunctionParameterValue(parameters, 0);
  if (!arg1.isNumber()) {
    THROW_ARANGO_EXCEPTION_PARAMS(TRI_ERROR_QUERY_FUNCTION_ARGUMENT_TYPE_MISMATCH, AFN);
  }
  bool withId = false;
  AqlValue arg2 = extractFunctionParameterValue(parameters, 1);
  if (arg2.isBoolean()) {
    withId = arg2.slice().getBool();
  }

  uint64_t execNr = arg1.toInt64();
  std::shared_ptr<pregel::PregelFeature> feature = pregel::PregelFeature::instance();
  if (!feature) {
    registerWarning(expressionContext, AFN, TRI_ERROR_FAILED);
    return AqlValue(AqlValueHintEmptyArray());
  }

  VPackBuffer<uint8_t> buffer;
  VPackBuilder builder(buffer);
  if (ServerState::instance()->isCoordinator()) {
    std::shared_ptr<pregel::Conductor> c = feature->conductor(execNr);
    if (!c) {
      registerWarning(expressionContext, AFN, TRI_ERROR_HTTP_NOT_FOUND);
      return AqlValue(AqlValueHintEmptyArray());
    }
    c->collectAQLResults(builder, withId);

  } else {
    std::shared_ptr<pregel::IWorker> worker = feature->worker(execNr);
    if (!worker) {
      registerWarning(expressionContext, AFN, TRI_ERROR_HTTP_NOT_FOUND);
      return AqlValue(AqlValueHintEmptyArray());
    }
    worker->aqlResult(builder, withId);
  }

  if (builder.isEmpty()) {
    return AqlValue(AqlValueHintEmptyArray());
  }
  TRI_ASSERT(builder.slice().isArray());

  // move the buffer into
  return AqlValue(std::move(buffer));
}

AqlValue Functions::Assert(ExpressionContext* expressionContext, AstNode const&,
                           VPackFunctionParameters const& parameters) {
  // cppcheck-suppress variableScope
  static char const* AFN = "ASSERT";

  auto const expr = extractFunctionParameterValue(parameters, 0);
  auto const message = extractFunctionParameterValue(parameters, 1);

  if (!message.isString()) {
    registerInvalidArgumentWarning(expressionContext, AFN);
    return AqlValue(AqlValueHintNull());
  }
  if (!expr.toBoolean()) {
    std::string msg = message.slice().copyString();
    expressionContext->registerError(TRI_ERROR_QUERY_USER_ASSERT, msg.data());
  }
  return AqlValue(AqlValueHintBool(true));
}

AqlValue Functions::Warn(ExpressionContext* expressionContext, AstNode const&,
                         VPackFunctionParameters const& parameters) {
  // cppcheck-suppress variableScope
  static char const* AFN = "WARN";

  auto const expr = extractFunctionParameterValue(parameters, 0);
  auto const message = extractFunctionParameterValue(parameters, 1);

  if (!message.isString()) {
    registerInvalidArgumentWarning(expressionContext, AFN);
    return AqlValue(AqlValueHintNull());
  }

  if (!expr.toBoolean()) {
    std::string msg = message.slice().copyString();
    expressionContext->registerWarning(TRI_ERROR_QUERY_USER_WARN, msg.data());
    return AqlValue(AqlValueHintBool(false));
  }
  return AqlValue(AqlValueHintBool(true));
}

AqlValue Functions::Fail(ExpressionContext* expressionContext, AstNode const&,
                         VPackFunctionParameters const& parameters) {
  if (parameters.size() == 0) {
    THROW_ARANGO_EXCEPTION_PARAMS(TRI_ERROR_QUERY_FAIL_CALLED, "");
  }

  AqlValue const& value = extractFunctionParameterValue(parameters, 0);

  if (!value.isString()) {
    THROW_ARANGO_EXCEPTION_PARAMS(TRI_ERROR_QUERY_FAIL_CALLED, "");
  }

  transaction::Methods* trx = &expressionContext->trx();
  auto* vopts = &trx->vpackOptions();
  AqlValueMaterializer materializer(vopts);
  VPackSlice str = materializer.slice(value, false);
  THROW_ARANGO_EXCEPTION_MESSAGE(TRI_ERROR_QUERY_FAIL_CALLED, str.copyString());
}

/// @brief function DATE_FORMAT
AqlValue Functions::DateFormat(ExpressionContext* expressionContext,
                               AstNode const&,
                               VPackFunctionParameters const& params) {
  static char const* AFN = "DATE_FORMAT";
  tp_sys_clock_ms tp;

  if (!::parameterToTimePoint(expressionContext, params, tp, AFN, 0)) {
    return AqlValue(AqlValueHintNull());
  }

  AqlValue const& aqlFormatString = extractFunctionParameterValue(params, 1);
  if (!aqlFormatString.isString()) {
    registerInvalidArgumentWarning(expressionContext, AFN);
    return AqlValue(AqlValueHintNull());
  }

  return AqlValue(arangodb::basics::formatDate(aqlFormatString.slice().copyString(), tp));
}

/// @brief function DECODE_REV
AqlValue Functions::DecodeRev(ExpressionContext* expressionContext,
                              AstNode const&,
                              VPackFunctionParameters const& parameters) {
  auto const rev = extractFunctionParameterValue(parameters, 0);
  if (!rev.isString()) {
    registerInvalidArgumentWarning(expressionContext, "DECODE_REV");
    return AqlValue(AqlValueHintNull());
  }

  VPackValueLength l;
  char const* p = rev.slice().getString(l);
  uint64_t revInt = arangodb::basics::HybridLogicalClock::decodeTimeStamp(p, l);

  if (revInt == 0 || revInt == UINT64_MAX) {
    registerInvalidArgumentWarning(expressionContext, "DECODE_REV");
    return AqlValue(AqlValueHintNull());
  }
  
  transaction::Methods* trx = &expressionContext->trx();

  uint64_t timeMilli = arangodb::basics::HybridLogicalClock::extractTime(revInt);
  uint64_t count = arangodb::basics::HybridLogicalClock::extractCount(revInt);
  time_t timeSeconds = timeMilli / 1000;
  uint64_t millis = timeMilli % 1000;
  struct tm date;
  TRI_gmtime(timeSeconds, &date);

  char buffer[32];
  strftime(buffer, 32, "%Y-%m-%dT%H:%M:%S.000Z", &date);
  // fill millisecond part not covered by strftime
  buffer[20] = static_cast<char>(millis / 100) + '0';
  buffer[21] = ((millis / 10) % 10) + '0';
  buffer[22] = (millis % 10) + '0';
  // buffer[23] is 'Z'
  buffer[24] = 0;

  transaction::BuilderLeaser builder(trx);
  builder->openObject();
  builder->add("date", VPackValue(buffer));
  builder->add("count", VPackValue(count));
  builder->close();

  return AqlValue(builder->slice(), builder->size());
}

AqlValue Functions::SchemaGet(ExpressionContext* expressionContext,
                              AstNode const&,
                              VPackFunctionParameters const& parameters) {
  transaction::Methods* trx = &expressionContext->trx();
  // SCHEMA_GET(collectionName) -> schema object
  std::string const collectionName = ::extractCollectionName(trx, parameters, 0);

  if (collectionName.empty()) {
    THROW_ARANGO_EXCEPTION_MESSAGE(
        TRI_ERROR_BAD_PARAMETER,
        "could not extract collection name from parameters");
  }

  std::shared_ptr<arangodb::LogicalCollection> logicalCollection;
  methods::Collections::lookup(trx->vocbase(), collectionName, logicalCollection);
  if (!logicalCollection) {
    THROW_ARANGO_EXCEPTION_MESSAGE(TRI_ERROR_ARANGO_DATA_SOURCE_NOT_FOUND,
                                   "could not find collection: " + collectionName);
  }

  transaction::BuilderLeaser builder(trx);
  logicalCollection->schemaToVelocyPack(*builder.get());
  VPackSlice slice = builder->slice();

  if (!slice.isObject()) {
    return AqlValue(AqlValueHintNull{});
  }

  auto ruleSlice = slice.get(StaticStrings::ValidationParameterRule);

  if (!ruleSlice.isObject()) {
    THROW_ARANGO_EXCEPTION_MESSAGE(TRI_ERROR_BAD_PARAMETER,
                                   "schema definition for collection " +
                                       collectionName + " has no rule object");
  }

  return AqlValue(slice, builder->size());
}

AqlValue Functions::SchemaValidate(ExpressionContext* expressionContext,
                                   AstNode const&,
                                   VPackFunctionParameters const& parameters) {
  // SCHEMA_VALIDATE(doc, schema object) -> { valid (bool), [errorMessage (string)] }
  static char const* AFN = "SCHEMA_VALIDATE";
  transaction::Methods* trx = &expressionContext->trx();
  auto* vopts = &trx->vpackOptions();
  
  AqlValue const& docValue = extractFunctionParameterValue(parameters, 0);
  AqlValue const& schemaValue = extractFunctionParameterValue(parameters, 1);

  if (!docValue.isObject()) {
    registerWarning(expressionContext, AFN,
                    Result(TRI_ERROR_QUERY_FUNCTION_ARGUMENT_TYPE_MISMATCH,
                           "expecting document object"));
    return AqlValue(AqlValueHintNull());
  }

  if (schemaValue.isNull(false) || 
      (schemaValue.isObject() && schemaValue.length() == 0)) {
    // schema is null or {}
    transaction::BuilderLeaser resultBuilder(trx);
    {
      VPackObjectBuilder guard(resultBuilder.builder());
      resultBuilder->add("valid", VPackValue(true));
    }
    return AqlValue(resultBuilder->slice(), resultBuilder->size());
  }

  if (!schemaValue.isObject()) {
    THROW_ARANGO_EXCEPTION_MESSAGE(
        TRI_ERROR_BAD_PARAMETER, "second parameter is not a schema object: " +
                                     schemaValue.slice().toJson());
  }
  auto* validator = expressionContext->buildValidator(schemaValue.slice());

  // store and restore validation level this is cheaper than modifying the VPack
  auto storedLevel = validator->level();

  // override level so the validation will be executed no matter what
  validator->setLevel(ValidationLevel::Strict);

  Result res;
  {
    arangodb::ScopeGuard guardi([storedLevel, &validator]{
        validator->setLevel(storedLevel);
    });

    res = validator->validateOne(docValue.slice(), vopts);
  }

  transaction::BuilderLeaser resultBuilder(trx);
  {
    VPackObjectBuilder guard(resultBuilder.builder());
    resultBuilder->add("valid", VPackValue(res.ok()));
    if (res.fail()) {
      resultBuilder->add(StaticStrings::ErrorMessage, VPackValue(res.errorMessage()));
    }
  }

  return AqlValue(resultBuilder->slice(), resultBuilder->size());
}

AqlValue Functions::Interleave(arangodb::aql::ExpressionContext* expressionContext,
                               AstNode const&,
                               VPackFunctionParameters const& parameters) {
  // cppcheck-suppress variableScope
  static char const* AFN = "INTERLEAVE";
  
  transaction::Methods* trx = &expressionContext->trx();
  auto* vopts = &trx->vpackOptions();

  struct ArrayIteratorPair {
    VPackArrayIterator current;
    VPackArrayIterator end;
  };

  std::list<ArrayIteratorPair> iters;
  std::vector<AqlValueMaterializer> materializers;
  materializers.reserve(parameters.size());

  for (AqlValue const& parameter : parameters) {
    auto& materializer = materializers.emplace_back(vopts);
    VPackSlice slice = materializer.slice(parameter, true);

    if (!slice.isArray()) {
      // not an array
      registerWarning(expressionContext, AFN, TRI_ERROR_QUERY_ARRAY_EXPECTED);
      return AqlValue(AqlValueHintNull());
    } else if (slice.isEmptyArray()) {
      continue;  // skip empty array here
    }

    VPackArrayIterator iter(slice);
    ArrayIteratorPair pair{iter.begin(), iter.end()};
    iters.emplace_back(pair);
  }

  transaction::BuilderLeaser builder(trx);
  builder->openArray();

  while (!iters.empty()) {  // in this loop we only deal with nonempty arrays
    for (auto i = iters.begin(); i != iters.end();) {
      builder->add(i->current.value());  // thus this will always be valid on the first iteration
      i->current++;
      if (i->current == i->end) {
        i = iters.erase(i);
      } else {
        i++;
      }
    }
  }

  builder->close();
  return AqlValue(builder->slice(), builder->size());
}

AqlValue Functions::NotImplemented(ExpressionContext* expressionContext,
                                   AstNode const&,
                                   VPackFunctionParameters const& params) {
  registerError(expressionContext, "UNKNOWN", TRI_ERROR_NOT_IMPLEMENTED);
  return AqlValue(AqlValueHintNull());
}<|MERGE_RESOLUTION|>--- conflicted
+++ resolved
@@ -2466,17 +2466,10 @@
   return AqlValue(AqlValueHintUInt(length));
 }
 
-<<<<<<< HEAD
 /// @brief function NORMALIZE_UTF8
 AqlValue Functions::NormalizeUtf8(ExpressionContext* ctx, AstNode const&,
                                   VPackFunctionParameters const& parameters) {
   static char const* AFN = "NORMALIZE_UTF8";
-  std::string utf8;
-=======
-/// @brief function NORMALIZE
-AqlValue Functions::Normalize(ExpressionContext* ctx, AstNode const&,
-                              VPackFunctionParameters const& parameters) {
->>>>>>> 0a751029
   transaction::Methods* trx = &ctx->trx();
   auto* vopts = &trx->vpackOptions();
   AqlValue const& value = extractFunctionParameterValue(parameters, 0);
