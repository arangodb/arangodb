--- conflicted
+++ resolved
@@ -2075,18 +2075,12 @@
             replacePatterns.push_back(UnicodeString("", int32_t(0)));
           } else if (it.isString()) {
             arangodb::velocypack::ValueLength length;
-            char const* str = it.getString(length);
+            char const* str = it.getStringUnchecked(length);
             replacePatterns.push_back(UnicodeString(str, static_cast<int32_t>(length)));
           } else {
             ::registerInvalidArgumentWarning(expressionContext, AFN);
             return AqlValue(AqlValueHintNull());
           }
-<<<<<<< HEAD
-          arangodb::velocypack::ValueLength length;
-          char const* str = it.getStringUnchecked(length);
-          replacePatterns.push_back(UnicodeString(str, static_cast<int32_t>(length)));
-=======
->>>>>>> 9622f0d1
         }
       } else if (replace.isString()) {
         // If we have a string as replacement,
