////////////////////////////////////////////////////////////////////////////////
/// DISCLAIMER
///
/// Copyright 2014-2016 ArangoDB GmbH, Cologne, Germany
/// Copyright 2004-2014 triAGENS GmbH, Cologne, Germany
///
/// Licensed under the Apache License, Version 2.0 (the "License");
/// you may not use this file except in compliance with the License.
/// You may obtain a copy of the License at
///
///     http://www.apache.org/licenses/LICENSE-2.0
///
/// Unless required by applicable law or agreed to in writing, software
/// distributed under the License is distributed on an "AS IS" BASIS,
/// WITHOUT WARRANTIES OR CONDITIONS OF ANY KIND, either express or implied.
/// See the License for the specific language governing permissions and
/// limitations under the License.
///
/// Copyright holder is ArangoDB GmbH, Cologne, Germany
///
/// @author Jan Steemann
////////////////////////////////////////////////////////////////////////////////

#include "Functions.h"

#include "ApplicationFeatures/ApplicationServer.h"
#include "ApplicationFeatures/LanguageFeature.h"
#include "Aql/Function.h"
#include "Aql/Query.h"
#include "Aql/RegexCache.h"
#include "Basics/Exceptions.h"
#include "Basics/StringBuffer.h"
#include "Basics/StringRef.h"
#include "Basics/StringUtils.h"
#include "Basics/Utf8Helper.h"
#include "Basics/VPackStringBufferAdapter.h"
#include "Basics/VelocyPackHelper.h"
#include "Basics/fpconv.h"
#include "Basics/tri-strings.h"
#include "GeneralServer/AuthenticationFeature.h"
#include "Geo/GeoParams.h"
#include "Geo/GeoUtils.h"
#include "Geo/GeoJson.h"
#include "Geo/ShapeContainer.h"
#include "Indexes/Index.h"
#include "Logger/Logger.h"
#include "Pregel/PregelFeature.h"
#include "Pregel/Worker.h"
#include "Random/UniformCharacter.h"
#include "Ssl/SslInterface.h"
#include "Transaction/Context.h"
#include "Transaction/Helpers.h"
#include "Transaction/Methods.h"
#include "Utils/CollectionNameResolver.h"
#include "Utils/ExecContext.h"
#include "V8Server/v8-collection.h"
#include "VocBase/KeyGenerator.h"
#include "VocBase/LogicalCollection.h"
#include "VocBase/ManagedDocumentResult.h"

<<<<<<< HEAD
#include <s2/s2latlng_rect.h>
#include <s2/s2loop.h>
=======
#include <date/date.h>
#include <date/iso_week.h>

#include <unicode/stsearch.h>
>>>>>>> 6d706614
#include <unicode/uchar.h>
#include <unicode/unistr.h>
#include <unicode/stsearch.h>
#include <unicode/schriter.h>

#include <velocypack/Collection.h>
#include <velocypack/Dumper.h>
#include <velocypack/Iterator.h>
#include <velocypack/velocypack-aliases.h>
#include <algorithm>
#include <regex>

using namespace arangodb;
using namespace arangodb::aql;
using namespace std::chrono;
using namespace date;

enum DateSelectionModifier {
  INVALID = 0,
  MILLI,
  SECOND,
  MINUTE,
  HOUR,
  DAY,
  WEEK,
  MONTH,
  YEAR
};
static_assert(DateSelectionModifier::INVALID < DateSelectionModifier::MILLI,
              "incorrect date selection order");
static_assert(DateSelectionModifier::MILLI < DateSelectionModifier::SECOND,
              "incorrect date selection order");
static_assert(DateSelectionModifier::SECOND < DateSelectionModifier::MINUTE,
              "incorrect date selection order");
static_assert(DateSelectionModifier::MINUTE < DateSelectionModifier::HOUR,
              "incorrect date selection order");
static_assert(DateSelectionModifier::HOUR < DateSelectionModifier::DAY,
              "incorrect date selection order");
static_assert(DateSelectionModifier::DAY < DateSelectionModifier::WEEK,
              "incorrect date selection order");
static_assert(DateSelectionModifier::WEEK < DateSelectionModifier::MONTH,
              "incorrect date selection order");
static_assert(DateSelectionModifier::MONTH < DateSelectionModifier::YEAR,
              "incorrect date selection order");


/*
- always specify your user facing function name MYFUNC in error generators
- errors are broadcasted like this:
    - Wrong parameter types: RegisterInvalidArgumentWarning(query, "MYFUNC")
    - Generic errors: RegisterWarning(query, "MYFUNC", TRI_ERROR_QUERY_INVALID_REGEX);
    - ICU related errors: if (U_FAILURE(status)) { RegisterICUWarning(query, "MYFUNC", status); }
    - close with: return AqlValue(AqlValueHintNull());
- specify the number of parameters you expect at least and at max using: 
  ValidateParameters(parameters, "MYFUNC", 1, 3); (min: 1, max: 3)
- if you support optional parameters, first check whether the count is sufficient
  using parameters.size()
- fetch the values using:
  AqlValue value
  - Anonymous  = ExtractFunctionParameterValue(parameters, 0);
  - GetBooleanParameter() if you expect a bool
  - Stringify() if you need a string.
  - ExtractKeys() if its an object and you need the keys
  - ExtractCollectionName() if you expect a collection
  - ListContainsElement() search for a member
- check the values whether they match your expectations i.e. using:
  - param.isNumber() then extract it using: param.toInt64(trx)
- Available helper functions for working with pamaterers:
  - Variance()
  - SortNumberList()
  - UnsetOrKeep ()
  - GetDocumentByIdentifier ()
  - MergeParameters()
  - FlattenList()

- now do your work with the parameters
- build ub a result using a VPackbuilder like you would with regular velocpyack.
- return it wrapping it into an AqlValue

 */
/// @brief convert a number value into an AqlValue
static inline AqlValue NumberValue(transaction::Methods* trx, int value) {
  return AqlValue(AqlValueHintInt(value));
}

/// @brief convert a number value into an AqlValue
static AqlValue NumberValue(transaction::Methods* trx, double value,
                            bool nullify) {
  if (std::isnan(value) || !std::isfinite(value) || value == HUGE_VAL ||
      value == -HUGE_VAL) {
    if (nullify) {
      // convert to null
      return AqlValue(AqlValueHintNull());
    }
    // convert to 0
    return AqlValue(AqlValueHintZero());
  }

  return AqlValue(AqlValueHintDouble(value));
}

static inline AqlValue TimeAqlValue(tp_sys_clock_ms const& tp) {
  std::string formatted = format("%FT%TZ", floor<milliseconds>(tp));
  return AqlValue(formatted);
}

static DateSelectionModifier ParseDateModifierFlag(VPackSlice flag) {
  if (!flag.isString()) {
    return INVALID;
  }

  std::string flagStr = flag.copyString();
  if (flagStr.empty()) {
    return INVALID;
  }
  TRI_ASSERT(flagStr.size() >= 1);

  std::transform(flagStr.begin(), flagStr.end(), flagStr.begin(), ::tolower);
  switch (flagStr.front()) {
    case 'y':
      if (flagStr == "years" || flagStr == "year" || flagStr == "y") {
        return YEAR;
      }
      break;
    case 'w':
      if (flagStr == "weeks" || flagStr == "week" || flagStr == "w") {
        return WEEK;
      }
      break;
    case 'm':
      if (flagStr == "months" || flagStr == "month" || flagStr == "m") {
        return MONTH;
      }
      // Can be minute as well
      if (flagStr == "minutes" || flagStr == "minute") {
        return MINUTE;
      }
      // Can be millisecond as well
      if (flagStr == "milliseconds" || flagStr == "millisecond") {
        return MILLI;
      }
      break;
    case 'd':
      if (flagStr == "days" || flagStr == "day" || flagStr == "d") {
        return DAY;
      }
      break;
    case 'h':
      if (flagStr == "hours" || flagStr == "hour" || flagStr == "h") {
        return HOUR;
      }
      break;
    case 's':
      if (flagStr == "seconds" || flagStr == "second" || flagStr == "s") {
        return SECOND;
      }
      break;
    case 'i':
      if (flagStr == "i") {
        return MINUTE;
      }
      break;
    case 'f':
      if (flagStr == "f") {
        return MILLI;
      }
      break;
  }
  // If we get here the flag is invalid
  return INVALID;
}

AqlValue Functions::AddOrSubtractUnitFromTimestamp(Query* query,
                                                   tp_sys_clock_ms const& tp,
                                                   double durationUnits,
                                                   VPackSlice durationType,
                                                   bool isSubtract) {
  std::chrono::duration<double, std::ratio<1l, 1000l>> ms;
  year_month_day ymd{floor<days>(tp)};
  auto day_time = make_time(tp - sys_days(ymd));

  DateSelectionModifier flag = ParseDateModifierFlag(durationType);
  double intPart = 0.0;
  if (durationUnits < 0.0) {
    // Make sure duration is always positive. So we flip isSubtract in this
    // case.
    isSubtract = !isSubtract;
    durationUnits *= -1.0;
  }
  TRI_ASSERT(durationUnits >= 0.0);

  // All Fallthroughs intentional. We still have some remainder
  switch (flag) {
    case YEAR:
      durationUnits = std::modf(durationUnits, &intPart);
      if (isSubtract) {
        ymd -= years{static_cast<int64_t>(intPart)};
      } else {
        ymd += years{static_cast<int64_t>(intPart)};
      }
      if (durationUnits == 0.0) {
        break;  // We are done
      }
      durationUnits *= 12;
      // intentionally falls through
    case MONTH:
      durationUnits = std::modf(durationUnits, &intPart);
      if (isSubtract) {
        ymd -= months{static_cast<int64_t>(intPart)};
      } else {
        ymd += months{static_cast<int64_t>(intPart)};
      }
      if (durationUnits == 0.0) {
        break;  // We are done
      }
      durationUnits *= 30;  // 1 Month ~= 30 Days
      // intentionally falls through
    // After this fall through the date may actually a bit off
    case DAY:
      // From here on we do not need leap-day handling
      ms = days{1};
      ms *= durationUnits;
      break;
    case WEEK:
      ms = weeks{1};
      ms *= durationUnits;
      break;
    case HOUR:
      ms = hours{1};
      ms *= durationUnits;
      break;
    case MINUTE:
      ms = minutes{1};
      ms *= durationUnits;
      break;
    case SECOND:
      ms = seconds{1};
      ms *= durationUnits;
      break;
    case MILLI:
      ms = milliseconds{1};
      ms *= durationUnits;
      break;
    default:
      if (isSubtract) {
        RegisterWarning(query, "DATE_SUBTRACT",
                        TRI_ERROR_QUERY_INVALID_DATE_VALUE);
      } else {
        RegisterWarning(query, "DATE_ADD", TRI_ERROR_QUERY_INVALID_DATE_VALUE);
      }
      return AqlValue(AqlValueHintNull());
  }
  // Here we reconstruct the timepoint again

  tp_sys_clock_ms resTime;
  if (isSubtract) {
    resTime = tp_sys_clock_ms{sys_days(ymd) + day_time.to_duration() -
                              std::chrono::duration_cast<milliseconds>(ms)};
  } else {
    resTime = tp_sys_clock_ms{sys_days(ymd) + day_time.to_duration() +
                              std::chrono::duration_cast<milliseconds>(ms)};
  }
  return TimeAqlValue(resTime);
}

AqlValue Functions::AddOrSubtractIsoDurationFromTimestamp(
    Query* query, tp_sys_clock_ms const& tp, std::string const& duration,
    bool isSubtract) {
  year_month_day ymd{floor<days>(tp)};
  auto day_time = make_time(tp - sys_days(ymd));
  std::smatch duration_parts;
  if (!basics::regex_isoDuration(duration, duration_parts)) {
    if (isSubtract) {
      RegisterWarning(query, "DATE_SUBTRACT",
                      TRI_ERROR_QUERY_INVALID_DATE_VALUE);
    } else {
      RegisterWarning(query, "DATE_ADD", TRI_ERROR_QUERY_INVALID_DATE_VALUE);
    }
    return AqlValue(AqlValueHintNull());
  }

  int number = basics::StringUtils::int32(duration_parts[2].str());
  if (isSubtract) {
    ymd -= years{number};
  } else {
    ymd += years{number};
  }

  number = basics::StringUtils::int32(duration_parts[4].str());
  if (isSubtract) {
    ymd -= months{number};
  } else {
    ymd += months{number};
  }

  milliseconds ms{0};
  number = basics::StringUtils::int32(duration_parts[6].str());
  ms += weeks{number};

  number = basics::StringUtils::int32(duration_parts[8].str());
  ms += days{number};

  number = basics::StringUtils::int32(duration_parts[11].str());
  ms += hours{number};

  number = basics::StringUtils::int32(duration_parts[13].str());
  ms += minutes{number};

  number = basics::StringUtils::int32(duration_parts[15].str());
  ms += seconds{number};

  // The Milli seconds can be shortened:
  // .1 => 100ms
  // so we append 00 but only take the first 3 digits
  number = basics::StringUtils::int32(
      (duration_parts[17].str() + "00").substr(0, 3));
  ms += milliseconds{number};

  tp_sys_clock_ms resTime;
  if (isSubtract) {
    resTime = tp_sys_clock_ms{sys_days(ymd) + day_time.to_duration() - ms};
  } else {
    resTime = tp_sys_clock_ms{sys_days(ymd) + day_time.to_duration() + ms};
  }
  return TimeAqlValue(resTime);
}

/// @brief validate the number of parameters
void Functions::ValidateParameters(VPackFunctionParameters const& parameters,
                                   char const* function, int minParams,
                                   int maxParams) {
  if (parameters.size() < static_cast<size_t>(minParams) ||
      parameters.size() > static_cast<size_t>(maxParams)) {
    THROW_ARANGO_EXCEPTION_PARAMS(
        TRI_ERROR_QUERY_FUNCTION_ARGUMENT_NUMBER_MISMATCH, function, minParams,
        maxParams);
  }
}

void Functions::ValidateParameters(VPackFunctionParameters const& parameters,
                                   char const* function, int minParams) {
  return ValidateParameters(parameters, function, minParams,
                            static_cast<int>(Function::MaxArguments));
}

/// @brief extract a function parameter from the arguments
AqlValue Functions::ExtractFunctionParameterValue(
    VPackFunctionParameters const& parameters, size_t position) {
  if (position >= parameters.size()) {
    // parameter out of range
    return AqlValue();
  }
  return parameters[position];
}

/// @brief extra a collection name from an AqlValue
std::string Functions::ExtractCollectionName(
    transaction::Methods* trx, VPackFunctionParameters const& parameters,
    size_t position) {
  AqlValue value = ExtractFunctionParameterValue(parameters, position);

  std::string identifier;

  if (value.isString()) {
    // already a string
    identifier = value.slice().copyString();
  } else {
    AqlValueMaterializer materializer(trx);
    VPackSlice slice = materializer.slice(value, true);
    VPackSlice id = slice;

    if (slice.isObject() && slice.hasKey(StaticStrings::IdString)) {
      id = slice.get(StaticStrings::IdString);
    }
    if (id.isString()) {
      identifier = id.copyString();
    } else if (id.isCustom()) {
      identifier = trx->extractIdString(slice);
    }
  }

  if (!identifier.empty()) {
    size_t pos = identifier.find('/');

    if (pos != std::string::npos) {
      return identifier.substr(0, pos);
    }

    return identifier;
  }

  return StaticStrings::Empty;
}

void RegisterICUWarning(arangodb::aql::Query* query,
                        char const* functionName,
                        UErrorCode status) {
  std::string msg;
  msg.append("in function '");
  msg.append(functionName);
  msg.append("()': ");
  msg.append(arangodb::basics::Exception::FillExceptionString(TRI_ERROR_ARANGO_ICU_ERROR,
                                                              u_errorName(status)));
  query->registerWarning(TRI_ERROR_ARANGO_ICU_ERROR, msg.c_str());
}

/// @brief register warning
<<<<<<< HEAD
void Functions::RegisterWarning(arangodb::aql::Query* query,
                                char const* fName, int code) {
=======
void Functions::RegisterWarning(arangodb::aql::Query* query, char const* fName,
                                int code) {
>>>>>>> 6d706614
  std::string msg;

  if (code == TRI_ERROR_QUERY_FUNCTION_ARGUMENT_TYPE_MISMATCH) {
    msg = arangodb::basics::Exception::FillExceptionString(code, fName);
  } else {
    msg.append("in function '");
    msg.append(fName);
    msg.append("()': ");
    msg.append(TRI_errno_string(code));
  }

  query->registerWarning(code, msg.c_str());
}

/// @brief register warning
void Functions::RegisterWarning(arangodb::aql::Query* query,
                                char const* fName, Result rr) {
  std::string msg = "in function '";
  msg.append(fName);
  msg.append("()': ");
  msg.append(rr.errorMessage());
  query->registerWarning(rr.errorNumber(), msg.c_str());
}

/// @brief register usage of an invalid function argument
void Functions::RegisterInvalidArgumentWarning(arangodb::aql::Query* query,
                                               char const* functionName) {
  RegisterWarning(query, functionName,
                  TRI_ERROR_QUERY_FUNCTION_ARGUMENT_TYPE_MISMATCH);
}

/// @brief converts a value into a number value
static double ValueToNumber(VPackSlice const& slice, bool& isValid) {
  if (slice.isNull()) {
    isValid = true;
    return 0.0;
  }
  if (slice.isBoolean()) {
    isValid = true;
    return (slice.getBoolean() ? 1.0 : 0.0);
  }
  if (slice.isNumber()) {
    isValid = true;
    return slice.getNumericValue<double>();
  }
  if (slice.isString()) {
    std::string const str = slice.copyString();
    try {
      if (str.empty()) {
        isValid = true;
        return 0.0;
      }
      size_t behind = 0;
      double value = std::stod(str, &behind);
      while (behind < str.size()) {
        char c = str[behind];
        if (c != ' ' && c != '\t' && c != '\r' && c != '\n' && c != '\f') {
          isValid = false;
          return 0.0;
        }
        ++behind;
      }
      isValid = true;
      return value;
    } catch (...) {
      size_t behind = 0;
      while (behind < str.size()) {
        char c = str[behind];
        if (c != ' ' && c != '\t' && c != '\r' && c != '\n' && c != '\f') {
          isValid = false;
          return 0.0;
        }
        ++behind;
      }
      // A string only containing whitespae-characters is valid and should
      // return 0.0
      // It throws in std::stod
      isValid = true;
      return 0.0;
    }
  }
  if (slice.isArray()) {
    VPackValueLength const n = slice.length();
    if (n == 0) {
      isValid = true;
      return 0.0;
    }
    if (n == 1) {
      return ValueToNumber(slice.at(0), isValid);
    }
  }

  // All other values are invalid
  isValid = false;
  return 0.0;
}

/// @brief extract a boolean parameter from an array
static bool GetBooleanParameter(transaction::Methods* trx,
                                VPackFunctionParameters const& parameters,
                                size_t startParameter, bool defaultValue) {
  size_t const n = parameters.size();

  if (startParameter >= n) {
    return defaultValue;
  }

  return parameters[startParameter].toBoolean();
}

/// @brief extract attribute names from the arguments
void Functions::ExtractKeys(std::unordered_set<std::string>& names,
                            arangodb::aql::Query* query,
                            transaction::Methods* trx,
                            VPackFunctionParameters const& parameters,
                            size_t startParameter, char const* functionName) {
  size_t const n = parameters.size();

  for (size_t i = startParameter; i < n; ++i) {
    AqlValue param = ExtractFunctionParameterValue(parameters, i);

    if (param.isString()) {
      names.emplace(param.slice().copyString());
    } else if (param.isNumber()) {
      double number = param.toDouble(trx);

      if (std::isnan(number) || number == HUGE_VAL || number == -HUGE_VAL) {
        names.emplace("null");
      } else {
        char buffer[24];
        int length = fpconv_dtoa(number, &buffer[0]);
        names.emplace(std::string(&buffer[0], static_cast<size_t>(length)));
      }
    } else if (param.isArray()) {
      AqlValueMaterializer materializer(trx);
      VPackSlice s = materializer.slice(param, false);

      for (auto const& v : VPackArrayIterator(s)) {
        if (v.isString()) {
          names.emplace(v.copyString());
        } else {
          RegisterInvalidArgumentWarning(query, functionName);
        }
      }
    }
  }
}

/// @brief append the VelocyPack value to a string buffer
///        Note: Backwards compatibility. Is different than Slice.toJson()
void Functions::Stringify(transaction::Methods* trx,
                          arangodb::basics::VPackStringBufferAdapter& buffer,
                          VPackSlice const& slice) {
  if (slice.isNull()) {
    // null is the empty string
    return;
  }

  if (slice.isString()) {
    // dumping adds additional ''
    VPackValueLength length;
    char const* p = slice.getString(length);
    buffer.append(p, length);
    return;
  }

<<<<<<< HEAD
  VPackOptions* options = trx->transactionContextPtr()->getVPackOptionsForDump();
=======
  VPackOptions* options =
      trx->transactionContextPtr()->getVPackOptionsForDump();
>>>>>>> 6d706614
  VPackOptions adjustedOptions = *options;
  adjustedOptions.escapeUnicode = false;
  adjustedOptions.escapeForwardSlashes = false;
  VPackDumper dumper(&buffer, &adjustedOptions);
  dumper.dump(slice);
}

/// @brief append the VelocyPack value to a string buffer
///        Note: Backwards compatibility. Is different than Slice.toJson()
static void AppendAsString(transaction::Methods* trx,
                           arangodb::basics::VPackStringBufferAdapter& buffer,
                           AqlValue const& value) {
  AqlValueMaterializer materializer(trx);
  VPackSlice slice = materializer.slice(value, false);

  Functions::Stringify(trx, buffer, slice);
}

/// @brief Checks if the given list contains the element
static bool ListContainsElement(transaction::Methods* trx,
                                VPackOptions const* options,
                                AqlValue const& list, AqlValue const& testee,
                                size_t& index) {
  TRI_ASSERT(list.isArray());
  AqlValueMaterializer materializer(trx);
  VPackSlice slice = materializer.slice(list, false);

  AqlValueMaterializer testeeMaterializer(trx);
  VPackSlice testeeSlice = testeeMaterializer.slice(testee, false);

  VPackArrayIterator it(slice);
  while (it.valid()) {
    if (arangodb::basics::VelocyPackHelper::compare(testeeSlice, it.value(),
                                                    false, options) == 0) {
      index = static_cast<size_t>(it.index());
      return true;
    }
    it.next();
  }
  return false;
}

/// @brief Checks if the given list contains the element
/// DEPRECATED
static bool ListContainsElement(VPackOptions const* options,
                                VPackSlice const& list,
                                VPackSlice const& testee, size_t& index) {
  TRI_ASSERT(list.isArray());
  for (size_t i = 0; i < static_cast<size_t>(list.length()); ++i) {
    if (arangodb::basics::VelocyPackHelper::compare(testee, list.at(i), false,
                                                    options) == 0) {
      index = i;
      return true;
    }
  }
  return false;
}

static bool ListContainsElement(VPackOptions const* options,
                                VPackSlice const& list,
                                VPackSlice const& testee) {
  size_t unused;
  return ListContainsElement(options, list, testee, unused);
}

/// @brief Computes the Variance of the given list.
///        If successful value will contain the variance and count
///        will contain the number of elements.
///        If not successful value and count contain garbage.
static bool Variance(transaction::Methods* trx, AqlValue const& values,
                     double& value, size_t& count) {
  TRI_ASSERT(values.isArray());
  value = 0.0;
  count = 0;
  bool unused = false;
  double mean = 0.0;

  AqlValueMaterializer materializer(trx);
  VPackSlice slice = materializer.slice(values, false);

  for (auto const& element : VPackArrayIterator(slice)) {
    if (!element.isNull()) {
      if (!element.isNumber()) {
        return false;
      }
      double current = ValueToNumber(element, unused);
      count++;
      double delta = current - mean;
      mean += delta / count;
      value += delta * (current - mean);
    }
  }
  return true;
}

/// @brief Sorts the given list of Numbers in ASC order.
///        Removes all null entries.
///        Returns false if the list contains non-number values.
static bool SortNumberList(transaction::Methods* trx, AqlValue const& values,
                           std::vector<double>& result) {
  TRI_ASSERT(values.isArray());
  TRI_ASSERT(result.empty());
  bool unused;
  AqlValueMaterializer materializer(trx);
  VPackSlice slice = materializer.slice(values, false);

  for (auto const& element : VPackArrayIterator(slice)) {
    if (!element.isNull()) {
      if (!element.isNumber()) {
        return false;
      }
      result.emplace_back(ValueToNumber(element, unused));
    }
  }
  std::sort(result.begin(), result.end());
  return true;
}

/// @brief Helper function to unset or keep all given names in the value.
///        Recursively iterates over sub-object and unsets or keeps their values
///        as well
static void UnsetOrKeep(transaction::Methods* trx, VPackSlice const& value,
                        std::unordered_set<std::string> const& names,
                        bool unset,  // true means unset, false means keep
                        bool recursive, VPackBuilder& result) {
  TRI_ASSERT(value.isObject());
  VPackObjectBuilder b(&result);  // Close the object after this function
  for (auto const& entry : VPackObjectIterator(value, false)) {
    TRI_ASSERT(entry.key.isString());
    std::string key = entry.key.copyString();
    if ((names.find(key) == names.end()) == unset) {
      // not found and unset or found and keep
      if (recursive && entry.value.isObject()) {
        result.add(entry.key);  // Add the key
        UnsetOrKeep(trx, entry.value, names, unset, recursive,
                    result);  // Adds the object
      } else {
        if (entry.value.isCustom()) {
          result.add(key, VPackValue(trx->extractIdString(value)));
        } else {
          result.add(key, entry.value);
        }
      }
    }
  }
}

/// @brief Helper function to get a document by it's identifier
///        Lazy Locks the collection if necessary.
static void GetDocumentByIdentifier(transaction::Methods* trx,
                                    std::string& collectionName,
                                    std::string const& identifier,
                                    bool ignoreError, VPackBuilder& result) {
  transaction::BuilderLeaser searchBuilder(trx);

  size_t pos = identifier.find('/');
  if (pos == std::string::npos) {
    searchBuilder->add(VPackValue(identifier));
  } else {
    if (collectionName.empty()) {
      searchBuilder->add(VPackValue(identifier.substr(pos + 1)));
      collectionName = identifier.substr(0, pos);
    } else if (identifier.substr(0, pos) != collectionName) {
      // Requesting an _id that cannot be stored in this collection
      if (ignoreError) {
        return;
      }
      THROW_ARANGO_EXCEPTION(TRI_ERROR_ARANGO_CROSS_COLLECTION_REQUEST);
    } else {
      searchBuilder->add(VPackValue(identifier.substr(pos + 1)));
    }
  }

  Result res;
  try {
    res = trx->documentFastPath(collectionName, nullptr, searchBuilder->slice(),
                                result, true);
  } catch (arangodb::basics::Exception const& ex) {
    res.reset(ex.code());
  }

  if (!res.ok()) {
    if (ignoreError) {
      if (res.errorNumber() == TRI_ERROR_ARANGO_DOCUMENT_NOT_FOUND ||
<<<<<<< HEAD
          res.errorNumber() == TRI_ERROR_ARANGO_COLLECTION_NOT_FOUND ||
=======
          res.errorNumber() == TRI_ERROR_ARANGO_DATA_SOURCE_NOT_FOUND ||
>>>>>>> 6d706614
          res.errorNumber() == TRI_ERROR_ARANGO_CROSS_COLLECTION_REQUEST) {
        return;
      }
    }
    if (res.errorNumber() == TRI_ERROR_TRANSACTION_UNREGISTERED_COLLECTION) {
      // special error message to indicate which collection was undeclared
      THROW_ARANGO_EXCEPTION_MESSAGE(
          res.errorNumber(),
          res.errorMessage() + ": " + collectionName + " [" +
              AccessMode::typeString(AccessMode::Type::READ) + "]");
    }
    THROW_ARANGO_EXCEPTION(res);
  }
}

/// @brief Helper function to merge given parameters
///        Works for an array of objects as first parameter or arbitrary many
///        object parameters
AqlValue Functions::MergeParameters(arangodb::aql::Query* query,
                                    transaction::Methods* trx,
                                    VPackFunctionParameters const& parameters,
                                    char const* funcName, bool recursive) {
  size_t const n = parameters.size();

  if (n == 0) {
    return AqlValue(arangodb::basics::VelocyPackHelper::EmptyObjectValue());
  }

  // use the first argument as the preliminary result
  AqlValue initial = ExtractFunctionParameterValue(parameters, 0);
  AqlValueMaterializer materializer(trx);
  VPackSlice initialSlice = materializer.slice(initial, true);

  VPackBuilder builder;

  if (initial.isArray() && n == 1) {
    // special case: a single array parameter
    // Create an empty document as start point
    builder.openObject();
    builder.close();
    // merge in all other arguments
    for (auto const& it : VPackArrayIterator(initialSlice)) {
      if (!it.isObject()) {
        RegisterInvalidArgumentWarning(query, funcName);
        return AqlValue(AqlValueHintNull());
      }
      builder = arangodb::basics::VelocyPackHelper::merge(builder.slice(), it,
                                                          false, recursive);
    }
    return AqlValue(builder);
  }

  if (!initial.isObject()) {
    RegisterInvalidArgumentWarning(query, funcName);
    return AqlValue(AqlValueHintNull());
  }

  // merge in all other arguments
  for (size_t i = 1; i < n; ++i) {
    AqlValue param = ExtractFunctionParameterValue(parameters, i);

    if (!param.isObject()) {
      RegisterInvalidArgumentWarning(query, funcName);
      return AqlValue(AqlValueHintNull());
    }

    AqlValueMaterializer materializer(trx);
    VPackSlice slice = materializer.slice(param, false);

    builder = arangodb::basics::VelocyPackHelper::merge(initialSlice, slice,
                                                        false, recursive);
    initialSlice = builder.slice();
  }
  if (n == 1) {
    // only one parameter. now add original document
    builder.add(initialSlice);
  }
  return AqlValue(builder);
}

/// @brief internal recursive flatten helper
static void FlattenList(VPackSlice const& array, size_t maxDepth,
                        size_t curDepth, VPackBuilder& result) {
  TRI_ASSERT(result.isOpenArray());
  for (auto const& tmp : VPackArrayIterator(array)) {
    if (tmp.isArray() && curDepth < maxDepth) {
      FlattenList(tmp, maxDepth, curDepth + 1, result);
    } else {
      // Copy the content of tmp into the result
      result.add(tmp);
    }
  }
}

/// @brief function IS_NULL
AqlValue Functions::IsNull(arangodb::aql::Query* query,
                           transaction::Methods* trx,
                           VPackFunctionParameters const& parameters) {
  AqlValue a = ExtractFunctionParameterValue(parameters, 0);
  return AqlValue(AqlValueHintBool(a.isNull(true)));
}

/// @brief function IS_BOOL
AqlValue Functions::IsBool(arangodb::aql::Query* query,
                           transaction::Methods* trx,
                           VPackFunctionParameters const& parameters) {
  AqlValue a = ExtractFunctionParameterValue(parameters, 0);
  return AqlValue(AqlValueHintBool(a.isBoolean()));
}

/// @brief function IS_NUMBER
AqlValue Functions::IsNumber(arangodb::aql::Query* query,
                             transaction::Methods* trx,
                             VPackFunctionParameters const& parameters) {
  AqlValue a = ExtractFunctionParameterValue(parameters, 0);
  return AqlValue(AqlValueHintBool(a.isNumber()));
}

/// @brief function IS_STRING
AqlValue Functions::IsString(arangodb::aql::Query* query,
                             transaction::Methods* trx,
                             VPackFunctionParameters const& parameters) {
  AqlValue a = ExtractFunctionParameterValue(parameters, 0);
  return AqlValue(AqlValueHintBool(a.isString()));
}

/// @brief function IS_ARRAY
AqlValue Functions::IsArray(arangodb::aql::Query* query,
                            transaction::Methods* trx,
                            VPackFunctionParameters const& parameters) {
  AqlValue a = ExtractFunctionParameterValue(parameters, 0);
  return AqlValue(AqlValueHintBool(a.isArray()));
}

/// @brief function IS_OBJECT
AqlValue Functions::IsObject(arangodb::aql::Query* query,
                             transaction::Methods* trx,
                             VPackFunctionParameters const& parameters) {
  AqlValue a = ExtractFunctionParameterValue(parameters, 0);
  return AqlValue(AqlValueHintBool(a.isObject()));
}

/// @brief function TYPENAME
AqlValue Functions::Typename(arangodb::aql::Query* query,
                             transaction::Methods* trx,
                             VPackFunctionParameters const& parameters) {
  AqlValue value = ExtractFunctionParameterValue(parameters, 0);
  char const* type = value.getTypeString();

  return AqlValue(TRI_CHAR_LENGTH_PAIR(type));
}

/// @brief function TO_NUMBER
AqlValue Functions::ToNumber(arangodb::aql::Query* query,
                             transaction::Methods* trx,
                             VPackFunctionParameters const& parameters) {
  AqlValue a = ExtractFunctionParameterValue(parameters, 0);
  bool failed;
  double value = a.toDouble(trx, failed);

  if (failed) {
    return AqlValue(AqlValueHintZero());
  }

  return AqlValue(AqlValueHintDouble(value));
}

/// @brief function TO_STRING
AqlValue Functions::ToString(arangodb::aql::Query* query,
                             transaction::Methods* trx,
                             VPackFunctionParameters const& parameters) {
  AqlValue value = ExtractFunctionParameterValue(parameters, 0);

  transaction::StringBufferLeaser buffer(trx);
  arangodb::basics::VPackStringBufferAdapter adapter(buffer->stringBuffer());

  AppendAsString(trx, adapter, value);
  return AqlValue(buffer->begin(), buffer->length());
}

/// @brief function TO_BOOL
AqlValue Functions::ToBool(arangodb::aql::Query* query,
                           transaction::Methods* trx,
                           VPackFunctionParameters const& parameters) {
  AqlValue a = ExtractFunctionParameterValue(parameters, 0);
  return AqlValue(AqlValueHintBool(a.toBoolean()));
}

/// @brief function TO_ARRAY
AqlValue Functions::ToArray(arangodb::aql::Query* query,
                            transaction::Methods* trx,
                            VPackFunctionParameters const& parameters) {
  AqlValue value = ExtractFunctionParameterValue(parameters, 0);

  if (value.isArray()) {
    // return copy of the original array
    return value.clone();
  }

  if (value.isNull(true)) {
    return AqlValue(arangodb::basics::VelocyPackHelper::EmptyArrayValue());
  }

  transaction::BuilderLeaser builder(trx);
  builder->openArray();
  if (value.isBoolean() || value.isNumber() || value.isString()) {
    // return array with single member
    builder->add(value.slice());
  } else if (value.isObject()) {
    AqlValueMaterializer materializer(trx);
    VPackSlice slice = materializer.slice(value, false);
    // return an array with the attribute values
    for (auto const& it : VPackObjectIterator(slice, true)) {
      if (it.value.isCustom()) {
        builder->add(VPackValue(trx->extractIdString(slice)));
      } else {
        builder->add(it.value);
      }
    }
  }
  builder->close();
  return AqlValue(builder.get());
}

/// @brief function LENGTH
AqlValue Functions::Length(arangodb::aql::Query* query,
                           transaction::Methods* trx,
                           VPackFunctionParameters const& parameters) {
  static char const* AFN = "LENGTH";
  ValidateParameters(parameters, AFN, 1, 1);

  AqlValue value = ExtractFunctionParameterValue(parameters, 0);
  if (value.isArray()) {
    // shortcut!
    return AqlValue(AqlValueHintUInt(value.length()));
  }

  size_t length = 0;
  if (value.isNull(true)) {
    length = 0;
  } else if (value.isBoolean()) {
    if (value.toBoolean()) {
      length = 1;
    } else {
      length = 0;
    }
  } else if (value.isNumber()) {
    double tmp = value.toDouble(trx);
    if (std::isnan(tmp) || !std::isfinite(tmp)) {
      length = 0;
    } else {
      char buffer[24];
      length = static_cast<size_t>(fpconv_dtoa(tmp, buffer));
    }
  } else if (value.isString()) {
    VPackValueLength l;
    char const* p = value.slice().getString(l);
    length = TRI_CharLengthUtf8String(p, l);
  } else if (value.isObject()) {
    length = static_cast<size_t>(value.length());
  }

  return AqlValue(AqlValueHintUInt(length));
}

/// @brief function FIND_FIRST
/// FIND_FIRST(text, search, start, end) → position
AqlValue Functions::FindFirst(arangodb::aql::Query* query,
                              transaction::Methods* trx,
                              VPackFunctionParameters const& parameters) {
  static char const* AFN = "FIND_FIRST";
  ValidateParameters(parameters, AFN, 2, 4);

  AqlValue value = ExtractFunctionParameterValue(parameters, 0);
  AqlValue searchValue = ExtractFunctionParameterValue(parameters, 1);

  transaction::StringBufferLeaser buf1(trx);
  arangodb::basics::VPackStringBufferAdapter adapter(buf1->stringBuffer());
  AppendAsString(trx, adapter, value);
  UnicodeString uBuf(buf1->c_str(), static_cast<int32_t>(buf1->length()));

  transaction::StringBufferLeaser buf2(trx);
  arangodb::basics::VPackStringBufferAdapter adapter2(buf2->stringBuffer());
  AppendAsString(trx, adapter2, searchValue);
  UnicodeString uSearchBuf(buf2->c_str(), static_cast<int32_t>(buf2->length()));
  auto searchLen = uSearchBuf.length();

  int64_t startOffset = 0;
  int64_t maxEnd = -1;

  if (parameters.size() >= 3) {
    AqlValue optionalStartOffset = ExtractFunctionParameterValue(parameters, 2);
    startOffset = optionalStartOffset.toInt64(trx);
    if (startOffset < 0) {
      return AqlValue(AqlValueHintInt(-1));
    }
  }

  maxEnd = uBuf.length();
  if (parameters.size() == 4) {
    AqlValue optionalEndMax = ExtractFunctionParameterValue(parameters, 3);
    if (!optionalEndMax.isNull(true)) {
      maxEnd = optionalEndMax.toInt64(trx);
      if ((maxEnd < startOffset) || (maxEnd < 0)) {
        return AqlValue(AqlValueHintInt(-1));
      }
    }
  }

  if (searchLen == 0) {
    return AqlValue(AqlValueHintInt(startOffset));
  }
  if (uBuf.length() == 0) {
    return AqlValue(AqlValueHintInt(-1));
  }

  auto locale = LanguageFeature::instance()->getLocale();
  UErrorCode status = U_ZERO_ERROR;
  StringSearch search(uSearchBuf, uBuf, locale, NULL, status);

  for(int pos = search.first(status);
      U_SUCCESS(status) && pos != USEARCH_DONE;
      pos = search.next(status)) {
    if (U_FAILURE(status)) {
      RegisterICUWarning(query, AFN, status);
      return AqlValue(AqlValueHintNull());
    }
    if ((pos >= startOffset) && ((pos + searchLen - 1) <= maxEnd)) {
      return AqlValue(AqlValueHintInt(pos));
    }
  }
  return AqlValue(AqlValueHintInt(-1));
}

/// @brief function FIND_LAST
/// FIND_FIRST(text, search, start, end) → position
AqlValue Functions::FindLast(arangodb::aql::Query* query,
                             transaction::Methods* trx,
                             VPackFunctionParameters const& parameters) {
  static char const* AFN = "FIND_LAST";
  ValidateParameters(parameters, AFN, 2, 4);

  AqlValue value = ExtractFunctionParameterValue(parameters, 0);
  AqlValue searchValue = ExtractFunctionParameterValue(parameters, 1);

  transaction::StringBufferLeaser buf1(trx);
  arangodb::basics::VPackStringBufferAdapter adapter(buf1->stringBuffer());
  AppendAsString(trx, adapter, value);
  UnicodeString uBuf(buf1->c_str(), static_cast<int32_t>(buf1->length()));

  transaction::StringBufferLeaser buf2(trx);
  arangodb::basics::VPackStringBufferAdapter adapter2(buf2->stringBuffer());
  AppendAsString(trx, adapter2, searchValue);
  UnicodeString uSearchBuf(buf2->c_str(), static_cast<int32_t>(buf2->length()));
  auto searchLen = uSearchBuf.length();

  int64_t startOffset = 0;
  int64_t maxEnd = -1;

  if (parameters.size() >= 3) {
    AqlValue optionalStartOffset = ExtractFunctionParameterValue(parameters, 2);
    startOffset = optionalStartOffset.toInt64(trx);
    if (startOffset < 0) {
      return AqlValue(AqlValueHintInt(-1));
    }
  }

  maxEnd = uBuf.length();
  int emptySearchCludge = 0;
  if (parameters.size() == 4) {
    AqlValue optionalEndMax = ExtractFunctionParameterValue(parameters, 3);
    if (!optionalEndMax.isNull(true)) {
      maxEnd = optionalEndMax.toInt64(trx);
      if ((maxEnd < startOffset) || (maxEnd < 0)) {
        return AqlValue(AqlValueHintInt(-1));
      }
      emptySearchCludge = 1;
    }
  }

  if (searchLen == 0) {
    return AqlValue(AqlValueHintInt(maxEnd + emptySearchCludge));
  }
  if (uBuf.length() == 0) {
    return AqlValue(AqlValueHintInt(-1));
  }

  auto locale = LanguageFeature::instance()->getLocale();
  UErrorCode status = U_ZERO_ERROR;
  StringSearch search(uSearchBuf, uBuf, locale, NULL, status);

  int foundPos = -1;
  for(int pos = search.first(status);
      U_SUCCESS(status) && pos != USEARCH_DONE;
      pos = search.next(status)) {
    if (U_FAILURE(status)) {
      RegisterICUWarning(query, AFN, status);
      return AqlValue(AqlValueHintNull());
    }
    if ((pos >= startOffset) && ((pos + searchLen - 1) <= maxEnd)) {
      foundPos = pos;
    }
  }
  return AqlValue(AqlValueHintInt(foundPos));
}

/// @brief function REVERSE
AqlValue Functions::Reverse(arangodb::aql::Query* query,
                            transaction::Methods* trx,
                            VPackFunctionParameters const& parameters) {
  static char const* AFN = "REVERSE";
  ValidateParameters(parameters, AFN, 1, 1);
  AqlValue value = ExtractFunctionParameterValue(parameters, 0);

  if (value.isArray()) {
    transaction::BuilderLeaser builder(trx);
    AqlValueMaterializer materializer(trx);
    VPackSlice slice = materializer.slice(value, false);
    std::vector<VPackSlice> array;
    array.reserve(slice.length());
    for (auto const& it : VPackArrayIterator(slice)) {
      array.push_back(it);
    }
    std::reverse(std::begin(array), std::end(array));
    
    builder->openArray();
    for (auto const &it : array) {
      builder->add(it);
    }
    builder->close();
    return AqlValue(builder.get());
  }
  else if (value.isString()) {
    std::string utf8;
    transaction::StringBufferLeaser buf1(trx);
    arangodb::basics::VPackStringBufferAdapter adapter(buf1->stringBuffer());
    AppendAsString(trx, adapter, value);
    UnicodeString uBuf(buf1->c_str(), static_cast<int32_t>(buf1->length()));
    // reserve the result buffer, but need to set empty afterwards:
    UnicodeString result;
    result.getBuffer(uBuf.length());
    result = "";
    StringCharacterIterator iter(uBuf, uBuf.length());
    UChar c = iter.previous();
    while (c != CharacterIterator::DONE) {
      result.append(c);
      c = iter.previous();
    }
    result.toUTF8String(utf8);

    return AqlValue(utf8);
  }
  else {
    // neither array nor string...
    RegisterWarning(query, AFN, TRI_ERROR_QUERY_ARRAY_EXPECTED);
    return AqlValue(AqlValueHintNull());
  }
}

/// @brief function FIRST
AqlValue Functions::First(arangodb::aql::Query* query,
                          transaction::Methods* trx,
                          VPackFunctionParameters const& parameters) {
  static char const* AFN = "FIRST";
  ValidateParameters(parameters, AFN, 1, 1);
  AqlValue value = ExtractFunctionParameterValue(parameters, 0);

  if (!value.isArray()) {
    // not an array
    RegisterWarning(query, AFN, TRI_ERROR_QUERY_ARRAY_EXPECTED);
    return AqlValue(AqlValueHintNull());
  }

  if (value.length() == 0) {
    return AqlValue(AqlValueHintNull());
  }

  bool mustDestroy;
  return value.at(trx, 0, mustDestroy, true);
}

/// @brief function LAST
AqlValue Functions::Last(arangodb::aql::Query* query,
                         transaction::Methods* trx,
                         VPackFunctionParameters const& parameters) {
  static char const* AFN = "LAST";
  ValidateParameters(parameters, AFN, 1, 1);
  AqlValue value = ExtractFunctionParameterValue(parameters, 0);

  if (!value.isArray()) {
    // not an array
    RegisterWarning(query, AFN, TRI_ERROR_QUERY_ARRAY_EXPECTED);
    return AqlValue(AqlValueHintNull());
  }

  VPackValueLength const n = value.length();

  if (n == 0) {
    return AqlValue(AqlValueHintNull());
  }

  bool mustDestroy;
  return value.at(trx, n - 1, mustDestroy, true);
}

/// @brief function NTH
AqlValue Functions::Nth(arangodb::aql::Query* query, transaction::Methods* trx,
                        VPackFunctionParameters const& parameters) {
  static char const* AFN = "NTH";
  ValidateParameters(parameters, AFN, 2, 2);
  AqlValue value = ExtractFunctionParameterValue(parameters, 0);

  if (!value.isArray()) {
    // not an array
    RegisterWarning(query, AFN, TRI_ERROR_QUERY_ARRAY_EXPECTED);
    return AqlValue(AqlValueHintNull());
  }

  VPackValueLength const n = value.length();

  if (n == 0) {
    return AqlValue(AqlValueHintNull());
  }

  AqlValue position = ExtractFunctionParameterValue(parameters, 1);
  int64_t index = position.toInt64(trx);

  if (index < 0 || index >= static_cast<int64_t>(n)) {
    return AqlValue(AqlValueHintNull());
  }

  bool mustDestroy;
  return value.at(trx, index, mustDestroy, true);
}

/// @brief function CONTAINS
AqlValue Functions::Contains(arangodb::aql::Query* query,
                             transaction::Methods* trx,
                             VPackFunctionParameters const& parameters) {
  static char const* AFN = "CONTAINS";
  ValidateParameters(parameters, AFN, 2, 3);

  AqlValue value = ExtractFunctionParameterValue(parameters, 0);
  AqlValue search = ExtractFunctionParameterValue(parameters, 1);
  AqlValue returnIndex = ExtractFunctionParameterValue(parameters, 2);

  bool const willReturnIndex = returnIndex.toBoolean();

  int result = -1;  // default is "not found"
  {
    transaction::StringBufferLeaser buffer(trx);
    arangodb::basics::VPackStringBufferAdapter adapter(buffer->stringBuffer());

    AppendAsString(trx, adapter, value);
    size_t const valueLength = buffer->length();

    size_t const searchOffset = buffer->length();
    AppendAsString(trx, adapter, search);
    size_t const searchLength = buffer->length() - valueLength;

    if (searchLength > 0) {
      char const* found = static_cast<char const*>(
          memmem(buffer->c_str(), valueLength, buffer->c_str() + searchOffset,
                 searchLength));

      if (found != nullptr) {
        if (willReturnIndex) {
          // find offset into string
          int bytePosition = static_cast<int>(found - buffer->c_str());
          char const* p = buffer->c_str();
          int pos = 0;
          while (pos < bytePosition) {
            unsigned char c = static_cast<unsigned char>(*p);
            if (c < 128) {
              ++pos;
            } else if (c < 224) {
              pos += 2;
            } else if (c < 240) {
              pos += 3;
            } else if (c < 248) {
              pos += 4;
            }
          }
          result = pos;
        } else {
          // fake result position, but it does not matter as it will
          // only be compared to -1 later
          result = 0;
        }
      }
    }
  }

  if (willReturnIndex) {
    // return numeric value
    return NumberValue(trx, result);
  }

  // return boolean
  return AqlValue(AqlValueHintBool(result != -1));
}

/// @brief function CONCAT
AqlValue Functions::Concat(arangodb::aql::Query* query,
                           transaction::Methods* trx,
                           VPackFunctionParameters const& parameters) {
  transaction::StringBufferLeaser buffer(trx);
  arangodb::basics::VPackStringBufferAdapter adapter(buffer->stringBuffer());

  size_t const n = parameters.size();

  if (n == 1) {
    AqlValue member = ExtractFunctionParameterValue(parameters, 0);
    if (member.isArray()) {
      AqlValueMaterializer materializer(trx);
      VPackSlice slice = materializer.slice(member, false);

      for (auto const& it : VPackArrayIterator(slice)) {
        if (it.isNull()) {
          continue;
        }
        // convert member to a string and append
        AppendAsString(trx, adapter, AqlValue(it.begin()));
      }
      return AqlValue(buffer->c_str(), buffer->length());
    }
  }

  for (size_t i = 0; i < n; ++i) {
    AqlValue member = ExtractFunctionParameterValue(parameters, i);

    if (member.isNull(true)) {
      continue;
    }

    // convert member to a string and append
    AppendAsString(trx, adapter, member);
  }

  return AqlValue(buffer->c_str(), buffer->length());
}

/// @brief function CONCAT_SEPARATOR
AqlValue Functions::ConcatSeparator(arangodb::aql::Query* query,
                                    transaction::Methods* trx,
                                    VPackFunctionParameters const& parameters) {
  transaction::StringBufferLeaser buffer(trx);
  arangodb::basics::VPackStringBufferAdapter adapter(buffer->stringBuffer());

  bool found = false;
  size_t const n = parameters.size();

  AqlValue separator = ExtractFunctionParameterValue(parameters, 0);
  AppendAsString(trx, adapter, separator);
  std::string const plainStr(buffer->c_str(), buffer->length());

  buffer->clear();

  if (n == 2) {
    AqlValue member = ExtractFunctionParameterValue(parameters, 1);

    if (member.isArray()) {
      // reserve *some* space
      buffer->reserve((plainStr.size() + 10) * member.length());

      AqlValueMaterializer materializer(trx);
      VPackSlice slice = materializer.slice(member, false);

      for (auto const& it : VPackArrayIterator(slice)) {
        if (it.isNull()) {
          continue;
        }
        if (found) {
          buffer->appendText(plainStr);
        }
        // convert member to a string and append
        AppendAsString(trx, adapter, AqlValue(it.begin()));
        found = true;
      }
      return AqlValue(buffer->c_str(), buffer->length());
    }
  }

  // reserve *some* space
  buffer->reserve((plainStr.size() + 10) * n);
  for (size_t i = 1; i < n; ++i) {
    AqlValue member = ExtractFunctionParameterValue(parameters, i);

    if (member.isNull(true)) {
      continue;
    }
    if (found) {
      buffer->appendText(plainStr);
    }

    // convert member to a string and append
    AppendAsString(trx, adapter, member);
    found = true;
  }

  return AqlValue(buffer->c_str(), buffer->length());
}

/// @brief function CHAR_LENGTH
AqlValue Functions::CharLength(arangodb::aql::Query* query,
                               transaction::Methods* trx,
                               VPackFunctionParameters const& parameters) {
  static char const* AFN = "CHAR_LENGTH";
  ValidateParameters(parameters, AFN, 1, 1);

  AqlValue value = ExtractFunctionParameterValue(parameters, 0);
  size_t length = 0;

  if (value.isArray() || value.isObject()) {
    AqlValueMaterializer materializer(trx);
    VPackSlice slice = materializer.slice(value, false);

    transaction::StringBufferLeaser buffer(trx);
    arangodb::basics::VPackStringBufferAdapter adapter(buffer->stringBuffer());

    VPackDumper dumper(&adapter,
                       trx->transactionContextPtr()->getVPackOptions());
    dumper.dump(slice);

    length = buffer->length();

  } else if (value.isNull(true)) {
    length = 0;

  } else if (value.isBoolean()) {
    if (value.toBoolean()) {
      length = 4;
    } else {
      length = 5;
    }

  } else if (value.isNumber()) {
    double tmp = value.toDouble(trx);
    if (std::isnan(tmp) || !std::isfinite(tmp)) {
      length = 0;
    } else {
      char buffer[24];
      length = static_cast<size_t>(fpconv_dtoa(tmp, buffer));
    }

  } else if (value.isString()) {
    VPackValueLength l;
    char const* p = value.slice().getString(l);
    length = TRI_CharLengthUtf8String(p, l);
  }

  return AqlValue(AqlValueHintUInt(length));
}

/// @brief function LOWER
AqlValue Functions::Lower(arangodb::aql::Query* query,
                          transaction::Methods* trx,
                          VPackFunctionParameters const& parameters) {
  static char const* AFN = "LOWER";
  ValidateParameters(parameters, AFN, 1, 1);

  std::string utf8;
  AqlValue value = ExtractFunctionParameterValue(parameters, 0);

  transaction::StringBufferLeaser buffer(trx);
  arangodb::basics::VPackStringBufferAdapter adapter(buffer->stringBuffer());

  AppendAsString(trx, adapter, value);

  UnicodeString unicodeStr(buffer->c_str(),
                           static_cast<int32_t>(buffer->length()));
  unicodeStr.toLower(NULL);
  unicodeStr.toUTF8String(utf8);

  return AqlValue(utf8);
}

/// @brief function UPPER
AqlValue Functions::Upper(arangodb::aql::Query* query,
                          transaction::Methods* trx,
                          VPackFunctionParameters const& parameters) {
  static char const* AFN = "UPPER";
  ValidateParameters(parameters, AFN, 1, 1);

  std::string utf8;
  AqlValue value = ExtractFunctionParameterValue(parameters, 0);

  transaction::StringBufferLeaser buffer(trx);
  arangodb::basics::VPackStringBufferAdapter adapter(buffer->stringBuffer());

  AppendAsString(trx, adapter, value);

  UnicodeString unicodeStr(buffer->c_str(),
                           static_cast<int32_t>(buffer->length()));
  unicodeStr.toUpper(NULL);
  unicodeStr.toUTF8String(utf8);

  return AqlValue(utf8);
}

/// @brief function SUBSTRING
AqlValue Functions::Substring(arangodb::aql::Query* query,
                              transaction::Methods* trx,
                              VPackFunctionParameters const& parameters) {
  static char const* AFN = "SUBSTRING";
  ValidateParameters(parameters, AFN, 2, 3);
  AqlValue value = ExtractFunctionParameterValue(parameters, 0);

  int32_t length = INT32_MAX;

  transaction::StringBufferLeaser buffer(trx);
  arangodb::basics::VPackStringBufferAdapter adapter(buffer->stringBuffer());

  AppendAsString(trx, adapter, value);
  UnicodeString unicodeStr(buffer->c_str(),
                           static_cast<int32_t>(buffer->length()));

  int32_t offset = static_cast<int32_t>(
      ExtractFunctionParameterValue(parameters, 1).toInt64(trx));

  if (parameters.size() == 3) {
    length = static_cast<int32_t>(
        ExtractFunctionParameterValue(parameters, 2).toInt64(trx));
  }

  if (offset < 0) {
    offset = unicodeStr.moveIndex32(
        unicodeStr.moveIndex32(unicodeStr.length(), 0), offset);
  } else {
    offset = unicodeStr.moveIndex32(0, offset);
  }

  std::string utf8;
  unicodeStr
      .tempSubString(offset, unicodeStr.moveIndex32(offset, length) - offset)
      .toUTF8String(utf8);

  return AqlValue(utf8);
}
////////////////////////////////////////////////////////////////////////////////
////////////////////////////////////////////////////////////////////////////////

AqlValue Functions::Substitute(arangodb::aql::Query* query,
                               transaction::Methods* trx,
                               VPackFunctionParameters const& parameters) {
  static char const* AFN = "SUBSTITUTE";
  ValidateParameters(parameters, AFN, 2, 4);

  AqlValue search = ExtractFunctionParameterValue(parameters, 1);
  int64_t limit = -1;
  AqlValueMaterializer materializer(trx);
  std::vector<UnicodeString> matchPatterns;
  std::vector<UnicodeString> replacePatterns;
  bool replaceWasPlainString = false;
  
  if (search.isObject()) {
    if (parameters.size() > 3) {
      RegisterWarning(query, AFN, TRI_ERROR_QUERY_FUNCTION_ARGUMENT_NUMBER_MISMATCH);
      return AqlValue(AqlValueHintNull());
    }
    if (parameters.size() == 3) {
      limit = ExtractFunctionParameterValue(parameters, 2).toInt64(trx);
    }
    VPackSlice slice = materializer.slice(search, false);
    matchPatterns.reserve(slice.length());
    replacePatterns.reserve(slice.length());
    for (auto const& it : VPackObjectIterator(slice)) {
      arangodb::velocypack::ValueLength length;
      const char *str = it.key.getString(length);
      matchPatterns.push_back(UnicodeString(str, length));
      if (!it.value.isString()) {
        RegisterInvalidArgumentWarning(query, AFN);
        return AqlValue(AqlValueHintNull());
      }
      str = it.value.getString(length);
      replacePatterns.push_back(UnicodeString(str, length));
    }
  }
  else {
    if (parameters.size() < 2) {
      RegisterWarning(query, AFN, TRI_ERROR_QUERY_FUNCTION_ARGUMENT_NUMBER_MISMATCH);
      return AqlValue(AqlValueHintNull());
    }
    if (parameters.size() == 4) {
      limit = ExtractFunctionParameterValue(parameters, 3).toInt64(trx);
    }
    
    VPackSlice slice = materializer.slice(search, false);
    if (search.isArray()) {
      for (auto const& it : VPackArrayIterator(slice)) {
        if (!it.isString()) {
          RegisterInvalidArgumentWarning(query, AFN);
          return AqlValue(AqlValueHintNull());
        }
        arangodb::velocypack::ValueLength length;
        const char *str = it.getString(length);
        matchPatterns.push_back(UnicodeString(str, length));
      }
    }
    else {
      if (!search.isString()) {
        RegisterInvalidArgumentWarning(query, AFN);
        return AqlValue(AqlValueHintNull());
      }
      arangodb::velocypack::ValueLength length;
      const char *str = slice.getString(length);
      matchPatterns.push_back(UnicodeString(str, length));
    }
    if (parameters.size() > 2) {
      AqlValue replace = ExtractFunctionParameterValue(parameters, 2);
      VPackSlice rslice = materializer.slice(replace, false);
      if (replace.isArray()) {
        for (auto const& it : VPackArrayIterator(rslice)) {
          if (!it.isString()) {
            RegisterInvalidArgumentWarning(query, AFN);
            return AqlValue(AqlValueHintNull());
          }
          arangodb::velocypack::ValueLength length;
          const char *str = it.getString(length);
          replacePatterns.push_back(UnicodeString(str, length));
        }
      }
      else if (replace.isString()) {
        // If we have a string as replacement,
        // it counts in for all found values.
        replaceWasPlainString = true;
        arangodb::velocypack::ValueLength length;
        const char *str = rslice.getString(length);
        replacePatterns.push_back(UnicodeString(str, length));
      }
      else {
        RegisterInvalidArgumentWarning(query, AFN);
        return AqlValue(AqlValueHintNull());
      }
    }
  }

  AqlValue value = ExtractFunctionParameterValue(parameters, 0);
  if ((limit == 0) || (matchPatterns.size() == 0)) {
    // if the limit is 0, or we don't have any match pattern, return the source string.
    return AqlValue(value);
  }

  transaction::StringBufferLeaser buffer(trx);
  arangodb::basics::VPackStringBufferAdapter adapter(buffer->stringBuffer());

  AppendAsString(trx, adapter, value);
  UnicodeString unicodeStr(buffer->c_str(), static_cast<int32_t>(buffer->length()));

  auto locale = LanguageFeature::instance()->getLocale();
  // we can't copy the search instances, thus use pointers:
  std::vector<std::unique_ptr<StringSearch>> searchVec;
  searchVec.reserve(matchPatterns.size());
  UErrorCode status = U_ZERO_ERROR;
  for (auto const& searchStr : matchPatterns) {
    // create a vector of string searches
    searchVec.push_back(std::make_unique<StringSearch>(searchStr, unicodeStr, locale, nullptr, status));
    if (U_FAILURE(status)) {
      RegisterICUWarning(query, AFN, status);
      return AqlValue(AqlValueHintNull());
    }
  }
  
  std::vector<std::pair<int32_t, int32_t>> srchResultPtrs;
  std::string utf8;
  srchResultPtrs.reserve(matchPatterns.size());
  for (auto& search : searchVec) {
    // We now find the first hit for each search string. 
    auto pos = search->first(status);
    if (U_FAILURE(status)) {
      RegisterICUWarning(query, AFN, status);
      return AqlValue(AqlValueHintNull());
    }

    int32_t len = 0;
    if (pos != USEARCH_DONE) {
      len = search->getMatchedLength();
    }
    srchResultPtrs.push_back(std::make_pair(pos, len));
  }

  UnicodeString result;  
  int32_t lastStart = 0;
  int64_t count = 0;
  while (true) {
    int which = -1;
    int32_t pos = USEARCH_DONE;
    int32_t mLen = 0;
    int i = 0;
    for (auto resultPair : srchResultPtrs) {
      // We locate the nearest matching search result.
      int32_t thisPos;
      thisPos = resultPair.first;
      if ((pos == USEARCH_DONE) || (pos > thisPos)) {
        if (thisPos != USEARCH_DONE) {
          pos = thisPos;
          which = i;
          mLen = resultPair.second;
        }
      }
      i++;
    }
    if (which == -1) {
      break;
    }
    // from last match to this match, copy the original string.
    result.append(unicodeStr, lastStart, pos - lastStart);
    if (replacePatterns.size() != 0) {
      if (replacePatterns.size() > (size_t) which) {
        result.append(replacePatterns[which]);
      }
      else if (replaceWasPlainString) {
        result.append(replacePatterns[0]);
      }
    }
    
    // lastStart is the place up to we searched the source string 
    lastStart = pos + mLen;

    // we try to search the next occurance of this string
    auto& search = searchVec[which];
    pos = search->next(status);
    if (U_FAILURE(status)) {
      RegisterICUWarning(query, AFN, status);
      return AqlValue(AqlValueHintNull());
    }
    if (pos != USEARCH_DONE) {
      mLen = search->getMatchedLength();
    }
    else {
      mLen = -1;
    }
    srchResultPtrs[which] = std::make_pair(pos, mLen);

    which = 0;
    for (auto searchPair : srchResultPtrs) {
      // now we invalidate all search results that overlap with
      // our last search result and see whether we can find the
      // overlapped pattern again.
      // However, that mustn't overlap with the current lastStart
      // position either.
      int32_t thisPos;
      thisPos = searchPair.first;
      if ((thisPos != USEARCH_DONE) && (thisPos < lastStart)) {
        auto &search = searchVec[which];
        pos = thisPos;
        while ((pos < lastStart) && (pos != USEARCH_DONE)) {
          pos = search->next(status);
          if (U_FAILURE(status)) {
            RegisterICUWarning(query, AFN, status);
            return AqlValue(AqlValueHintNull());
          }
          if (pos != USEARCH_DONE) {
            mLen = search->getMatchedLength();
          }
          srchResultPtrs[which] = std::make_pair(pos, mLen);
        }
      }
      which++;
    }
    
    count ++;
    if ((limit != -1) && (count >= limit)) {
      // Do we have a limit count?
      break;
    }
    // check whether none of our search objects has any more results
    bool allFound = true;
    for (auto resultPair : srchResultPtrs) {
      if (resultPair.first != USEARCH_DONE) {
        allFound = false;
        break;
      }
    }
    if (allFound) {
      break;
    }
  }
  // Append from the last found:
  result.append(unicodeStr, lastStart, unicodeStr.length() - lastStart);
  
  result.toUTF8String(utf8);
  return AqlValue(utf8);
}

/// @brief function LEFT str, length
AqlValue Functions::Left(arangodb::aql::Query* query, transaction::Methods* trx,
                         VPackFunctionParameters const& parameters) {
  static char const* AFN = "LEFT";
  ValidateParameters(parameters, AFN, 2, 2);

  AqlValue value = ExtractFunctionParameterValue(parameters, 0);
  uint32_t length = static_cast<int32_t>(
      ExtractFunctionParameterValue(parameters, 1).toInt64(trx));

  std::string utf8;
  transaction::StringBufferLeaser buffer(trx);
  arangodb::basics::VPackStringBufferAdapter adapter(buffer->stringBuffer());

  AppendAsString(trx, adapter, value);

  UnicodeString unicodeStr(buffer->c_str(),
                           static_cast<int32_t>(buffer->length()));
  UnicodeString left =
      unicodeStr.tempSubString(0, unicodeStr.moveIndex32(0, length));

  left.toUTF8String(utf8);
  return AqlValue(utf8);
}

/// @brief function RIGHT
AqlValue Functions::Right(arangodb::aql::Query* query,
                          transaction::Methods* trx,
                          VPackFunctionParameters const& parameters) {
  ValidateParameters(parameters, "RIGHT", 2, 2);

  AqlValue value = ExtractFunctionParameterValue(parameters, 0);
  uint32_t length = static_cast<int32_t>(
      ExtractFunctionParameterValue(parameters, 1).toInt64(trx));

  std::string utf8;
  transaction::StringBufferLeaser buffer(trx);
  arangodb::basics::VPackStringBufferAdapter adapter(buffer->stringBuffer());

  AppendAsString(trx, adapter, value);

  UnicodeString unicodeStr(buffer->c_str(),
                           static_cast<int32_t>(buffer->length()));
  UnicodeString right = unicodeStr.tempSubString(unicodeStr.moveIndex32(
      unicodeStr.length(), -static_cast<int32_t>(length)));

  right.toUTF8String(utf8);
  return AqlValue(utf8);
}

namespace {
void ltrimInternal(uint32_t& startOffset, uint32_t& endOffset,
                   UnicodeString& unicodeStr, uint32_t numWhitespaces,
                   UChar32* spaceChars) {
  for (; startOffset < endOffset;
       startOffset = unicodeStr.moveIndex32(startOffset, 1)) {
    bool found = false;

    for (uint32_t pos = 0; pos < numWhitespaces; pos++) {
      if (unicodeStr.char32At(startOffset) == spaceChars[pos]) {
        found = true;
        break;
      }
    }

    if (!found) {
      break;
    }
  }  // for
}
void rtrimInternal(uint32_t& startOffset, uint32_t& endOffset,
                   UnicodeString& unicodeStr, uint32_t numWhitespaces,
                   UChar32* spaceChars) {
  for (uint32_t codeUnitPos = unicodeStr.moveIndex32(unicodeStr.length(), -1);
       startOffset < codeUnitPos;
       codeUnitPos = unicodeStr.moveIndex32(codeUnitPos, -1)) {
    bool found = false;

    for (uint32_t pos = 0; pos < numWhitespaces; pos++) {
      if (unicodeStr.char32At(codeUnitPos) == spaceChars[pos]) {
        found = true;
        break;
      }
    }

    endOffset = unicodeStr.moveIndex32(codeUnitPos, 1);
    if (!found) {
      break;
    }
  }  // for
}
}

/// @brief function TRIM
AqlValue Functions::Trim(arangodb::aql::Query* query, transaction::Methods* trx,
                         VPackFunctionParameters const& parameters) {
  static char const* AFN = "TRIM";
  ValidateParameters(parameters, AFN, 1, 2);

  AqlValue value = ExtractFunctionParameterValue(parameters, 0);
  transaction::StringBufferLeaser buffer(trx);
  arangodb::basics::VPackStringBufferAdapter adapter(buffer->stringBuffer());
  AppendAsString(trx, adapter, value);
  UnicodeString unicodeStr(buffer->c_str(),
                           static_cast<int32_t>(buffer->length()));

  int64_t howToTrim = 0;
  UnicodeString whitespace("\r\n\t ");

  if (parameters.size() == 2) {
    AqlValue optional = ExtractFunctionParameterValue(parameters, 1);

    if (optional.isNumber()) {
      howToTrim = optional.toInt64(trx);

      if (howToTrim < 0 || 2 < howToTrim) {
        howToTrim = 0;
      }
    } else if (optional.isString()) {
      buffer->clear();
      AppendAsString(trx, adapter, optional);
      whitespace = UnicodeString(buffer->c_str(),
                                 static_cast<int32_t>(buffer->length()));
    }
  }

  uint32_t numWhitespaces = whitespace.countChar32();
  UErrorCode errorCode = U_ZERO_ERROR;
  auto spaceChars = std::make_unique<UChar32[]>(numWhitespaces);

  whitespace.toUTF32(spaceChars.get(), numWhitespaces, errorCode);
  if (U_FAILURE(errorCode)) {
    RegisterICUWarning(query, AFN, errorCode);
    return AqlValue(AqlValueHintNull());
  }

  uint32_t startOffset = 0, endOffset = unicodeStr.length();

  if (howToTrim <= 1) {
    ltrimInternal(startOffset, endOffset, unicodeStr, numWhitespaces,
                  spaceChars.get());
  }

  if (howToTrim == 2 || howToTrim == 0) {
    rtrimInternal(startOffset, endOffset, unicodeStr, numWhitespaces,
                  spaceChars.get());
  }

  UnicodeString result =
      unicodeStr.tempSubString(startOffset, endOffset - startOffset);
  std::string utf8;
  result.toUTF8String(utf8);
  return AqlValue(utf8);
}

/// @brief function LTRIM
AqlValue Functions::LTrim(arangodb::aql::Query* query,
                          transaction::Methods* trx,
                          VPackFunctionParameters const& parameters) {
  static char const* AFN = "LTRIM";
  ValidateParameters(parameters, AFN, 1, 2);

  AqlValue value = ExtractFunctionParameterValue(parameters, 0);
  transaction::StringBufferLeaser buffer(trx);
  arangodb::basics::VPackStringBufferAdapter adapter(buffer->stringBuffer());
  AppendAsString(trx, adapter, value);
  UnicodeString unicodeStr(buffer->c_str(),
                           static_cast<int32_t>(buffer->length()));
  UnicodeString whitespace("\r\n\t ");

  if (parameters.size() == 2) {
    AqlValue pWhitespace = ExtractFunctionParameterValue(parameters, 1);
    buffer->clear();
    AppendAsString(trx, adapter, pWhitespace);
    whitespace =
        UnicodeString(buffer->c_str(), static_cast<int32_t>(buffer->length()));
  }

  uint32_t numWhitespaces = whitespace.countChar32();
  UErrorCode errorCode = U_ZERO_ERROR;
  auto spaceChars = std::make_unique<UChar32[]>(numWhitespaces);

  whitespace.toUTF32(spaceChars.get(), numWhitespaces, errorCode);
  if (U_FAILURE(errorCode)) {
    RegisterICUWarning(query, AFN, errorCode);
    return AqlValue(AqlValueHintNull());
  }

  uint32_t startOffset = 0, endOffset = unicodeStr.length();

  ltrimInternal(startOffset, endOffset, unicodeStr, numWhitespaces,
                spaceChars.get());

  UnicodeString result =
      unicodeStr.tempSubString(startOffset, endOffset - startOffset);
  std::string utf8;
  result.toUTF8String(utf8);
  return AqlValue(utf8);
}

/// @brief function RTRIM
AqlValue Functions::RTrim(arangodb::aql::Query* query,
                          transaction::Methods* trx,
                          VPackFunctionParameters const& parameters) {
  static char const* AFN = "RTRIM";
  ValidateParameters(parameters, AFN, 1, 2);

  AqlValue value = ExtractFunctionParameterValue(parameters, 0);
  transaction::StringBufferLeaser buffer(trx);
  arangodb::basics::VPackStringBufferAdapter adapter(buffer->stringBuffer());
  AppendAsString(trx, adapter, value);
  UnicodeString unicodeStr(buffer->c_str(),
                           static_cast<int32_t>(buffer->length()));
  UnicodeString whitespace("\r\n\t ");

  if (parameters.size() == 2) {
    AqlValue pWhitespace = ExtractFunctionParameterValue(parameters, 1);
    buffer->clear();
    AppendAsString(trx, adapter, pWhitespace);
    whitespace =
        UnicodeString(buffer->c_str(), static_cast<int32_t>(buffer->length()));
  }

  uint32_t numWhitespaces = whitespace.countChar32();
  UErrorCode errorCode = U_ZERO_ERROR;
  auto spaceChars = std::make_unique<UChar32[]>(numWhitespaces);

  whitespace.toUTF32(spaceChars.get(), numWhitespaces, errorCode);
  if (U_FAILURE(errorCode)) {
    RegisterICUWarning(query, AFN, errorCode);
    return AqlValue(AqlValueHintNull());
  }

  uint32_t startOffset = 0, endOffset = unicodeStr.length();

  rtrimInternal(startOffset, endOffset, unicodeStr, numWhitespaces,
                spaceChars.get());

  UnicodeString result =
      unicodeStr.tempSubString(startOffset, endOffset - startOffset);
  std::string utf8;
  result.toUTF8String(utf8);
  return AqlValue(utf8);
}

/// @brief function LIKE
AqlValue Functions::Like(arangodb::aql::Query* query, transaction::Methods* trx,
                         VPackFunctionParameters const& parameters) {
  static char const* AFN = "LIKE";
  ValidateParameters(parameters, AFN, 2, 3);
  bool const caseInsensitive = GetBooleanParameter(trx, parameters, 2, false);
  transaction::StringBufferLeaser buffer(trx);
  arangodb::basics::VPackStringBufferAdapter adapter(buffer->stringBuffer());

  // build pattern from parameter #1
  AqlValue regex = ExtractFunctionParameterValue(parameters, 1);
  AppendAsString(trx, adapter, regex);

  // the matcher is owned by the query!
  ::RegexMatcher* matcher = query->regexCache()->buildLikeMatcher(
      buffer->c_str(), buffer->length(), caseInsensitive);

  if (matcher == nullptr) {
    // compiling regular expression failed
    RegisterWarning(query, AFN, TRI_ERROR_QUERY_INVALID_REGEX);
    return AqlValue(AqlValueHintNull());
  }

  // extract value
  buffer->clear();
  AqlValue value = ExtractFunctionParameterValue(parameters, 0);
  AppendAsString(trx, adapter, value);

  bool error = false;
  bool const result = arangodb::basics::Utf8Helper::DefaultUtf8Helper.matches(
      matcher, buffer->c_str(), buffer->length(), false, error);

  if (error) {
    // compiling regular expression failed
    RegisterWarning(query, AFN, TRI_ERROR_QUERY_INVALID_REGEX);
    return AqlValue(AqlValueHintNull());
  }

  return AqlValue(AqlValueHintBool(result));
}

/// @brief function SPLIT
AqlValue Functions::Split(arangodb::aql::Query* query,
                          transaction::Methods* trx,
                          VPackFunctionParameters const& parameters) {
  static char const* AFN = "SPLIT";
  ValidateParameters(parameters, AFN, 1, 3);

  // cheapest parameter checks first:
  int64_t limitNumber = -1;
  if (parameters.size() == 3) {
    AqlValue aqlLimit = ExtractFunctionParameterValue(parameters, 2);
    if (aqlLimit.isNumber()) {
      limitNumber = aqlLimit.toInt64(trx);
    }
    else {
      RegisterInvalidArgumentWarning(query, AFN);
      return AqlValue(AqlValueHintNull());
    }

    // these are edge cases which are documented to have these return values:
    if (limitNumber < 0) {
      return AqlValue(AqlValueHintNull());
    }
    if (limitNumber == 0) {
      return AqlValue(VPackSlice::emptyArraySlice());
    }
  }

  transaction::StringBufferLeaser regexBuffer(trx);
  AqlValue aqlSeparatorExpression;
  if (parameters.size() >= 2) {
    aqlSeparatorExpression = ExtractFunctionParameterValue(parameters, 1);
    if (aqlSeparatorExpression.isObject()) {
      RegisterInvalidArgumentWarning(query, AFN);
      return AqlValue(AqlValueHintNull());
    }
  }

  AqlValueMaterializer materializer(trx);
  AqlValue aqlValueToSplit = ExtractFunctionParameterValue(parameters, 0);

  if (parameters.size() == 1) {
    // pre-documented edge-case: if we only have the first parameter, return it.
    VPackBuilder result;
    result.openArray();
    result.add(aqlValueToSplit.slice());
    result.close();
    return AqlValue(result);
  }

   // Get ready for ICU
  transaction::StringBufferLeaser buffer(trx);
  arangodb::basics::VPackStringBufferAdapter adapter(buffer->stringBuffer());
  Stringify(trx, adapter, aqlValueToSplit.slice());
  UnicodeString valueToSplit(buffer->c_str(), static_cast<int32_t>(buffer->length()));
  bool isEmptyExpression = false;
  // the matcher is owned by the query!
  ::RegexMatcher* matcher = query->regexCache()->buildSplitMatcher(aqlSeparatorExpression, trx, isEmptyExpression);

  if (matcher == nullptr) {
    // compiling regular expression failed
    RegisterWarning(query, AFN, TRI_ERROR_QUERY_INVALID_REGEX);
    return AqlValue(AqlValueHintNull());
  }

  VPackBuilder result;
  result.openArray();
  if (!isEmptyExpression && (buffer->length() == 0)) {
    // Edge case: splitting an empty string by non-empty expression produces an empty string again.
    result.add(VPackValue(""));
    result.close();
    return AqlValue(result);
  }

  std::string utf8;
  static const uint16_t nrResults = 16;
  UnicodeString uResults[nrResults];
  int64_t totalCount = 0;
  while (true) {
    UErrorCode errorCode = U_ZERO_ERROR;
    auto uCount = matcher->split(valueToSplit, uResults, nrResults, errorCode);
    uint16_t copyThisTime = uCount;
    
    if (U_FAILURE(errorCode)) {
      RegisterWarning(query, AFN, TRI_ERROR_QUERY_INVALID_REGEX);
      return AqlValue(AqlValueHintNull());
    }
    
    if ((copyThisTime > 0) && (copyThisTime > nrResults)) {
      // last hit is the remaining string to be fed into split in a subsequent invocation
      copyThisTime --;
    }
    
    if ((copyThisTime > 0) && ((copyThisTime == nrResults) || isEmptyExpression)) {
      // ICU will give us a traling empty string we don't care for if we split
      // with empty strings.
      copyThisTime --;
    }

    int64_t i = 0;
    while ((i < copyThisTime) &&
           ((limitNumber < 0 ) || (totalCount < limitNumber))) {
      if ((i == 0) && isEmptyExpression) {
        // ICU will give us an empty string that we don't care for
        // as first value of one match-chunk
        i++;
        continue;
      }
      uResults[i].toUTF8String(utf8);
      result.add(VPackValue(utf8));
      utf8.clear();
      i++;
      totalCount++;
    }
           
    if (((uCount != nrResults)) || // fetch any / found less then N
        ((limitNumber >= 0) && (totalCount >= limitNumber))) { // fetch N
      break;
    }
    // ok, we have more to parse in the last result slot, reiterate with it:
    if(uCount == nrResults) {
      valueToSplit = uResults[nrResults - 1];
    }
    else {
      // shoult not go beyound the last match!
      TRI_ASSERT(false);
      break;
    }
  }
  
  result.close();
  return AqlValue(result);
}
/// @brief function REGEX_TEST
AqlValue Functions::RegexTest(arangodb::aql::Query* query,
                              transaction::Methods* trx,
                              VPackFunctionParameters const& parameters) {
  static char const* AFN = "REGEX_TEST";
  ValidateParameters(parameters, AFN, 2, 3);
  bool const caseInsensitive = GetBooleanParameter(trx, parameters, 2, false);
  transaction::StringBufferLeaser buffer(trx);
  arangodb::basics::VPackStringBufferAdapter adapter(buffer->stringBuffer());

  // build pattern from parameter #1
  AqlValue regex = ExtractFunctionParameterValue(parameters, 1);
  AppendAsString(trx, adapter, regex);

  // the matcher is owned by the query!
  ::RegexMatcher* matcher = query->regexCache()->buildRegexMatcher(
      buffer->c_str(), buffer->length(), caseInsensitive);

  if (matcher == nullptr) {
    // compiling regular expression failed
    RegisterWarning(query, AFN, TRI_ERROR_QUERY_INVALID_REGEX);
    return AqlValue(AqlValueHintNull());
  }

  // extract value
  buffer->clear();
  AqlValue value = ExtractFunctionParameterValue(parameters, 0);
  AppendAsString(trx, adapter, value);

  bool error = false;
  bool const result = arangodb::basics::Utf8Helper::DefaultUtf8Helper.matches(
      matcher, buffer->c_str(), buffer->length(), true, error);

  if (error) {
    // compiling regular expression failed
    RegisterWarning(query, AFN, TRI_ERROR_QUERY_INVALID_REGEX);
    return AqlValue(AqlValueHintNull());
  }

  return AqlValue(AqlValueHintBool(result));
}

/// @brief function REGEX_REPLACE
AqlValue Functions::RegexReplace(arangodb::aql::Query* query,
                                 transaction::Methods* trx,
                                 VPackFunctionParameters const& parameters) {
  static char const* AFN = "REGEX_REPLACE";
  ValidateParameters(parameters, AFN, 3, 4);
  bool const caseInsensitive = GetBooleanParameter(trx, parameters, 3, false);
  transaction::StringBufferLeaser buffer(trx);
  arangodb::basics::VPackStringBufferAdapter adapter(buffer->stringBuffer());

  // build pattern from parameter #1
  AqlValue regex = ExtractFunctionParameterValue(parameters, 1);
  AppendAsString(trx, adapter, regex);

  // the matcher is owned by the query!
  ::RegexMatcher* matcher = query->regexCache()->buildRegexMatcher(
      buffer->c_str(), buffer->length(), caseInsensitive);

  if (matcher == nullptr) {
    // compiling regular expression failed
    RegisterWarning(query, AFN, TRI_ERROR_QUERY_INVALID_REGEX);
    return AqlValue(AqlValueHintNull());
  }

  // extract value
  buffer->clear();
  AqlValue value = ExtractFunctionParameterValue(parameters, 0);
  AppendAsString(trx, adapter, value);

  size_t const split = buffer->length();
  AqlValue replace = ExtractFunctionParameterValue(parameters, 2);
  AppendAsString(trx, adapter, replace);

  bool error = false;
  std::string result = arangodb::basics::Utf8Helper::DefaultUtf8Helper.replace(
      matcher, buffer->c_str(), split, buffer->c_str() + split,
      buffer->length() - split, false, error);

  if (error) {
    // compiling regular expression failed
    RegisterWarning(query, AFN, TRI_ERROR_QUERY_INVALID_REGEX);
    return AqlValue(AqlValueHintNull());
  }

  return AqlValue(result);
}

/// @brief function DATE_NOW
AqlValue Functions::DateNow(arangodb::aql::Query*, transaction::Methods*,
                            VPackFunctionParameters const&) {
  auto millis =
      duration_cast<milliseconds>(system_clock::now().time_since_epoch());
  uint64_t dur = millis.count();
  return AqlValue(AqlValueHintUInt(dur));
}

bool Functions::ParameterToTimePoint(Query* query, transaction::Methods* trx,
                                     VPackFunctionParameters const& parameters,
                                     tp_sys_clock_ms& tp,
                                     std::string const& functionName,
                                     size_t parameterIndex) {
  AqlValue value = ExtractFunctionParameterValue(parameters, parameterIndex);

  if (!value.isString() && !value.isNumber()) {
    RegisterInvalidArgumentWarning(query, functionName.c_str());
    return false;
  }

  if (value.isNumber()) {
    tp = tp_sys_clock_ms(milliseconds(value.toInt64(trx)));
  } else {
    std::string const dateVal = value.slice().copyString();
    if (!basics::parse_dateTime(dateVal, tp)) {
      RegisterWarning(query, functionName.c_str(),
                      TRI_ERROR_QUERY_INVALID_DATE_VALUE);
      return false;
    }
  }

  return true;
}

/**
 * @brief Parses 1 or 3-7 input parameters and creates a Date object out of it.
 *        This object can either be a timestamp in milliseconds or an ISO_8601
 * DATE
 *
 * @param query The AQL query
 * @param trx The used transaction
 * @param parameters list of parameters, only 1 or 3-7 are allowed
 * @param asTimestamp If it should return a timestamp (true) or ISO_DATE (false)
 *
 * @return Returns a timestamp if asTimestamp is true, an ISO_DATE otherwise
 */
AqlValue Functions::DateFromParameters(
    arangodb::aql::Query* query, transaction::Methods* trx,
    VPackFunctionParameters const& parameters, bool asTimestamp) {
  std::string funcName;
  if (asTimestamp) {
    funcName = "DATE_TIMESTAMP";
  } else {
    funcName = "DATE_ISO8601";
  }
  tp_sys_clock_ms tp;

  if (parameters.size() == 1) {
    if (!ParameterToTimePoint(query, trx, parameters, tp, funcName.c_str(),
                              0)) {
      return AqlValue(AqlValueHintNull());
    }
  } else {
    if (parameters.size() < 3 || parameters.size() > 7) {
      // YMD is a must
      RegisterInvalidArgumentWarning(query, funcName.c_str());
      return AqlValue(AqlValueHintNull());
    }

    for (uint8_t i = 0; i < parameters.size(); i++) {
      AqlValue value = ExtractFunctionParameterValue(parameters, i);

      // All Parameters have to be a number or a string
      if (!value.isNumber() && !value.isString()) {
        RegisterInvalidArgumentWarning(query, funcName.c_str());
        return AqlValue(AqlValueHintNull());
      }
    }

    // Parse the Year
    years y{ExtractFunctionParameterValue(parameters, 0).toInt64(trx)};
    if (y < years{0}) {
      RegisterWarning(query, funcName.c_str(),
                      TRI_ERROR_QUERY_INVALID_DATE_VALUE);
      return AqlValue(AqlValueHintNull());
    }

    // Parse the Month
    months m{ExtractFunctionParameterValue(parameters, 1).toInt64(trx)};
    if (m < months{0}) {
      RegisterWarning(query, funcName.c_str(),
                      TRI_ERROR_QUERY_INVALID_DATE_VALUE);
      return AqlValue(AqlValueHintNull());
    }

    // Parse the Day
    days d{ExtractFunctionParameterValue(parameters, 2).toInt64(trx)};
    if (d < days{0}) {
      RegisterWarning(query, funcName.c_str(),
                      TRI_ERROR_QUERY_INVALID_DATE_VALUE);
      return AqlValue(AqlValueHintNull());
    }

    year_month_day ymd = year{y.count()} / m.count() / d.count();

    // Parse the Hour
    hours h(0);
    if (parameters.size() >= 4) {
      h = hours((ExtractFunctionParameterValue(parameters, 3).toInt64(trx)));
      if (h < hours{0}) {
        RegisterWarning(query, funcName.c_str(),
                        TRI_ERROR_QUERY_INVALID_DATE_VALUE);
        return AqlValue(AqlValueHintNull());
      }
    }

    // Parse the Minutes
    minutes min(0);
    if (parameters.size() >= 5) {
      min =
          minutes((ExtractFunctionParameterValue(parameters, 4).toInt64(trx)));
      if (min < minutes{0}) {
        RegisterWarning(query, funcName.c_str(),
                        TRI_ERROR_QUERY_INVALID_DATE_VALUE);
        return AqlValue(AqlValueHintNull());
      }
    }

    // Parse the Seconds
    seconds s(0);
    if (parameters.size() >= 6) {
      s = seconds((ExtractFunctionParameterValue(parameters, 5).toInt64(trx)));
      if (s < seconds{0}) {
        RegisterWarning(query, funcName.c_str(),
                        TRI_ERROR_QUERY_INVALID_DATE_VALUE);
        return AqlValue(AqlValueHintNull());
      }
    }

    // Parse the Millis
    milliseconds ms(0);
    if (parameters.size() == 7) {
      ms = milliseconds(
          (ExtractFunctionParameterValue(parameters, 6).toInt64(trx)));
      if (ms < milliseconds{0}) {
        RegisterWarning(query, funcName.c_str(),
                        TRI_ERROR_QUERY_INVALID_DATE_VALUE);
        return AqlValue(AqlValueHintNull());
      }
    }

    tp = sys_days(ymd) + h + min + s + ms;
  }

  if (asTimestamp) {
    auto millis = duration_cast<milliseconds>(tp.time_since_epoch());
    return AqlValue(AqlValueHintInt(millis.count()));
  } else {
    return TimeAqlValue(tp);
  }
}

/// @brief function DATE_ISO8601
AqlValue Functions::DateIso8601(arangodb::aql::Query* query,
                                transaction::Methods* trx,
                                VPackFunctionParameters const& parameters) {
  return DateFromParameters(query, trx, parameters, false);
}

/// @brief function DATE_TIMESTAMP
AqlValue Functions::DateTimestamp(arangodb::aql::Query* query,
                                  transaction::Methods* trx,
                                  VPackFunctionParameters const& parameters) {
  return DateFromParameters(query, trx, parameters, true);
}

/// @brief function IS_DATESTRING
AqlValue Functions::IsDatestring(arangodb::aql::Query*, transaction::Methods*,
                                 VPackFunctionParameters const& parameters) {
  AqlValue value = ExtractFunctionParameterValue(parameters, 0);

  bool isValid = false;

  if (value.isString()) {
    tp_sys_clock_ms tp;  // unused
    isValid = basics::parse_dateTime(value.slice().copyString(), tp);
  }

  return AqlValue(AqlValueHintBool(isValid));
}

/// @brief function DATE_DAYOFWEEK
AqlValue Functions::DateDayOfWeek(arangodb::aql::Query* query,
                                  transaction::Methods* trx,
                                  VPackFunctionParameters const& parameters) {
  tp_sys_clock_ms tp;
  if (!ParameterToTimePoint(query, trx, parameters, tp, "DATE_DAYOFWEEK", 0)) {
    return AqlValue(AqlValueHintNull());
  }
  weekday wd{floor<days>(tp)};

  // Library has unsigned operator implemented
  return AqlValue(AqlValueHintUInt(static_cast<uint64_t>(unsigned(wd))));
}

/// @brief function DATE_YEAR
AqlValue Functions::DateYear(arangodb::aql::Query* query,
                             transaction::Methods* trx,
                             VPackFunctionParameters const& parameters) {
  tp_sys_clock_ms tp;

  if (!ParameterToTimePoint(query, trx, parameters, tp, "DATE_YEAR", 0)) {
    return AqlValue(AqlValueHintNull());
  }
  auto ymd = year_month_day(floor<days>(tp));
  // Not the library has operator (int) implemented...
  int64_t year = static_cast<int64_t>((int)ymd.year());
  return AqlValue(AqlValueHintInt(year));
}

/// @brief function DATE_MONTH
AqlValue Functions::DateMonth(arangodb::aql::Query* query,
                              transaction::Methods* trx,
                              VPackFunctionParameters const& parameters) {
  tp_sys_clock_ms tp;

  if (!ParameterToTimePoint(query, trx, parameters, tp, "DATE_MONTH", 0)) {
    return AqlValue(AqlValueHintNull());
  }
  auto ymd = year_month_day(floor<days>(tp));
  // The library has operator (unsigned) implemented
  uint64_t month = static_cast<uint64_t>((unsigned)ymd.month());
  return AqlValue(AqlValueHintUInt(month));
}

/// @brief function DATE_DAY
AqlValue Functions::DateDay(arangodb::aql::Query* query,
                            transaction::Methods* trx,
                            VPackFunctionParameters const& parameters) {
  tp_sys_clock_ms tp;

  if (!ParameterToTimePoint(query, trx, parameters, tp, "DATE_DAY", 0)) {
    return AqlValue(AqlValueHintNull());
  }

  auto ymd = year_month_day(floor<days>(tp));
  // The library has operator (unsigned) implemented
  uint64_t day = static_cast<uint64_t>((unsigned)ymd.day());
  return AqlValue(AqlValueHintUInt(day));
}

/// @brief function DATE_HOUR
AqlValue Functions::DateHour(arangodb::aql::Query* query,
                             transaction::Methods* trx,
                             VPackFunctionParameters const& parameters) {
  tp_sys_clock_ms tp;

  if (!ParameterToTimePoint(query, trx, parameters, tp, "DATE_HOUR", 0)) {
    return AqlValue(AqlValueHintNull());
  }

  auto day_time = make_time(tp - floor<days>(tp));
  uint64_t hours = day_time.hours().count();
  return AqlValue(AqlValueHintUInt(hours));
}

/// @brief function DATE_MINUTE
AqlValue Functions::DateMinute(arangodb::aql::Query* query,
                               transaction::Methods* trx,
                               VPackFunctionParameters const& parameters) {
  tp_sys_clock_ms tp;

  if (!ParameterToTimePoint(query, trx, parameters, tp, "DATE_MINUTE", 0)) {
    return AqlValue(AqlValueHintNull());
  }

  auto day_time = make_time(tp - floor<days>(tp));
  uint64_t minutes = day_time.minutes().count();
  return AqlValue(AqlValueHintUInt(minutes));
}

/// @brief function DATE_SECOND
AqlValue Functions::DateSecond(arangodb::aql::Query* query,
                               transaction::Methods* trx,
                               VPackFunctionParameters const& parameters) {
  tp_sys_clock_ms tp;

  if (!ParameterToTimePoint(query, trx, parameters, tp, "DATE_SECOND", 0)) {
    return AqlValue(AqlValueHintNull());
  }

  auto day_time = make_time(tp - floor<days>(tp));
  uint64_t seconds = day_time.seconds().count();
  return AqlValue(AqlValueHintUInt(seconds));
}

/// @brief function DATE_MILLISECOND
AqlValue Functions::DateMillisecond(arangodb::aql::Query* query,
                                    transaction::Methods* trx,
                                    VPackFunctionParameters const& parameters) {
  tp_sys_clock_ms tp;

  if (!ParameterToTimePoint(query, trx, parameters, tp, "DATE_MILLISECOND",
                            0)) {
    return AqlValue(AqlValueHintNull());
  }
  auto day_time = make_time(tp - floor<days>(tp));
  uint64_t millis = day_time.subseconds().count();
  return AqlValue(AqlValueHintUInt(millis));
}

/// @brief function DATE_DAYOFYEAR
AqlValue Functions::DateDayOfYear(arangodb::aql::Query* query,
                                  transaction::Methods* trx,
                                  VPackFunctionParameters const& parameters) {
  tp_sys_clock_ms tp;

  if (!ParameterToTimePoint(query, trx, parameters, tp, "DATE_DAYOFYEAR", 0)) {
    return AqlValue(AqlValueHintNull());
  }

  auto ymd = year_month_day(floor<days>(tp));
  auto yyyy = year{ymd.year()};
  auto firstDayInYear = yyyy / 1 / 0;
  uint64_t daysSinceFirst =
      duration_cast<days>(tp - sys_days(firstDayInYear)).count();

  return AqlValue(AqlValueHintUInt(daysSinceFirst));
}

/// @brief function DATE_ISOWEEK
AqlValue Functions::DateIsoWeek(arangodb::aql::Query* query,
                                transaction::Methods* trx,
                                VPackFunctionParameters const& parameters) {
  tp_sys_clock_ms tp;

  if (!ParameterToTimePoint(query, trx, parameters, tp, "DATE_ISOWEEK", 0)) {
    return AqlValue(AqlValueHintNull());
  }

  iso_week::year_weeknum_weekday yww{floor<days>(tp)};
  // The (unsigned) operator is overloaded...
  uint64_t isoWeek = static_cast<uint64_t>((unsigned)(yww.weeknum()));
  return AqlValue(AqlValueHintUInt(isoWeek));
}

/// @brief function DATE_LEAPYEAR
AqlValue Functions::DateLeapYear(arangodb::aql::Query* query,
                                 transaction::Methods* trx,
                                 VPackFunctionParameters const& parameters) {
  tp_sys_clock_ms tp;

  if (!ParameterToTimePoint(query, trx, parameters, tp, "DATE_LEAPYEAR", 0)) {
    return AqlValue(AqlValueHintNull());
  }

  year_month_day ymd{floor<days>(tp)};

  return AqlValue(AqlValueHintBool(ymd.year().is_leap()));
}

/// @brief function DATE_QUARTER
AqlValue Functions::DateQuarter(arangodb::aql::Query* query,
                                transaction::Methods* trx,
                                VPackFunctionParameters const& parameters) {
  tp_sys_clock_ms tp;

  if (!ParameterToTimePoint(query, trx, parameters, tp, "DATE_QUARTER", 0)) {
    return AqlValue(AqlValueHintNull());
  }

  year_month_day ymd{floor<days>(tp)};
  month m = ymd.month();

  // Library has unsigned operator implemented.
  uint64_t part = static_cast<uint64_t>(ceil(unsigned(m) / 3.0f));
  // We only have 4 quarters ;)
  TRI_ASSERT(part <= 4);
  return AqlValue(AqlValueHintUInt(part));
}

/// @brief function DATE_DAYS_IN_MONTH
AqlValue Functions::DateDaysInMonth(arangodb::aql::Query* query,
                                    transaction::Methods* trx,
                                    VPackFunctionParameters const& parameters) {
  tp_sys_clock_ms tp;

  if (!ParameterToTimePoint(query, trx, parameters, tp, "DATE_DAYS_IN_MONTH",
                            0)) {
    return AqlValue(AqlValueHintNull());
  }

  auto ymd = year_month_day{floor<days>(tp)};
  auto lastMonthDay = ymd.year() / ymd.month() / last;

  // The Library has operator unsigned implemented
  return AqlValue(AqlValueHintUInt(static_cast<uint64_t>(unsigned(lastMonthDay.day()))));
}

/// @brief function DATE_ADD
AqlValue Functions::DateAdd(arangodb::aql::Query* query,
                            transaction::Methods* trx,
                            VPackFunctionParameters const& parameters) {
  tp_sys_clock_ms tp;

  if (!ParameterToTimePoint(query, trx, parameters, tp, "DATE_ADD", 0)) {
    return AqlValue(AqlValueHintNull());
  }

  // size == 3 unit / unit type
  // size == 2 iso duration

  if (parameters.size() == 3) {
    AqlValue durationUnit = ExtractFunctionParameterValue(parameters, 1);
    if (!durationUnit.isNumber()) {  // unit must be number
      RegisterInvalidArgumentWarning(query, "DATE_ADD");
      return AqlValue(AqlValueHintNull());
    }

    AqlValue durationType = ExtractFunctionParameterValue(parameters, 2);
    if (!durationType.isString()) {  // unit type must be string
      RegisterInvalidArgumentWarning(query, "DATE_ADD");
      return AqlValue(AqlValueHintNull());
    }

    double doubleUnits = durationUnit.toDouble(trx);
    return AddOrSubtractUnitFromTimestamp(query, tp, doubleUnits,
                                          durationType.slice(), false);
  } else {  // iso duration
    AqlValue isoDuration = ExtractFunctionParameterValue(parameters, 1);
    if (!isoDuration.isString()) {
      RegisterInvalidArgumentWarning(query, "DATE_ADD");
      return AqlValue(AqlValueHintNull());
    }

    std::string const duration = isoDuration.slice().copyString();
    return AddOrSubtractIsoDurationFromTimestamp(query, tp, duration, false);
  }
}

/// @brief function DATE_SUBTRACT
AqlValue Functions::DateSubtract(arangodb::aql::Query* query,
                                 transaction::Methods* trx,
                                 VPackFunctionParameters const& parameters) {
  tp_sys_clock_ms tp;

  if (!ParameterToTimePoint(query, trx, parameters, tp, "DATE_SUBTRACT", 0)) {
    return AqlValue(AqlValueHintNull());
  }

  // size == 3 unit / unit type
  // size == 2 iso duration

  year_month_day ymd{floor<days>(tp)};
  if (parameters.size() == 3) {
    AqlValue durationUnit = ExtractFunctionParameterValue(parameters, 1);
    if (!durationUnit.isNumber()) {  // unit must be number
      RegisterInvalidArgumentWarning(query, "DATE_SUBTRACT");
      return AqlValue(AqlValueHintNull());
    }

    AqlValue durationType = ExtractFunctionParameterValue(parameters, 2);
    if (!durationType.isString()) {  // unit type must be string
      RegisterInvalidArgumentWarning(query, "DATE_SUBTRACT");
      return AqlValue(AqlValueHintNull());
    }

    double doubleUnits = durationUnit.toDouble(trx);
    return AddOrSubtractUnitFromTimestamp(query, tp, doubleUnits,
                                          durationType.slice(), true);
  } else {  // iso duration
    AqlValue isoDuration = ExtractFunctionParameterValue(parameters, 1);
    if (!isoDuration.isString()) {
      RegisterInvalidArgumentWarning(query, "DATE_SUBTRACT");
      return AqlValue(AqlValueHintNull());
    }

    std::string const duration = isoDuration.slice().copyString();
    return AddOrSubtractIsoDurationFromTimestamp(query, tp, duration, true);
  }
}

/// @brief function DATE_DIFF
AqlValue Functions::DateDiff(arangodb::aql::Query* query,
                             transaction::Methods* trx,
                             VPackFunctionParameters const& parameters) {
  // Extract first date
  tp_sys_clock_ms tp1;
  if (!ParameterToTimePoint(query, trx, parameters, tp1, "DATE_DIFF", 0)) {
    return AqlValue(AqlValueHintNull());
  }

  // Extract second date
  tp_sys_clock_ms tp2;
  if (!ParameterToTimePoint(query, trx, parameters, tp2, "DATE_DIFF", 1)) {
    return AqlValue(AqlValueHintNull());
  }

  double diff = 0.0;
  bool asFloat = false;
  auto diffDuration = tp2 - tp1;

  AqlValue unitValue = ExtractFunctionParameterValue(parameters, 2);
  if (!unitValue.isString()) {
    RegisterInvalidArgumentWarning(query, "DATE_DIFF");
    return AqlValue(AqlValueHintNull());
  }

  DateSelectionModifier flag = ParseDateModifierFlag(unitValue.slice());

  if (parameters.size() == 4) {
    AqlValue asFloatValue = ExtractFunctionParameterValue(parameters, 3);
    if (!asFloatValue.isBoolean()) {
      RegisterInvalidArgumentWarning(query, "DATE_DIFF");
      return AqlValue(AqlValueHintNull());
    }
    asFloat = asFloatValue.toBoolean();
  }

  switch (flag) {
    case YEAR:
      diff = duration_cast<duration<
          double, std::ratio_multiply<std::ratio<146097, 400>, days::period>>>(
                 diffDuration)
                 .count();
      break;
    case MONTH:
      diff =
          duration_cast<
              duration<double, std::ratio_divide<years::period, std::ratio<12>>>>(
              diffDuration)
              .count();
      break;
    case WEEK:
      diff = duration_cast<
                 duration<double, std::ratio_multiply<std::ratio<7>, days::period>>>(
                 diffDuration)
                 .count();
      break;
    case DAY:
      diff = duration_cast<duration<
          double,
          std::ratio_multiply<std::ratio<24>, std::chrono::hours::period>>>(
                 diffDuration)
                 .count();
      break;
    case HOUR:
      diff =
          duration_cast<duration<double, std::ratio<3600>>>(diffDuration).count();
      break;
    case MINUTE:
      diff =
          duration_cast<duration<double, std::ratio<60>>>(diffDuration).count();
      break;
    case SECOND:
      diff = duration_cast<duration<double>>(diffDuration).count();
      break;
    case MILLI:
      diff = duration_cast<duration<double, std::milli>>(diffDuration).count();
      break;
    case INVALID:
      RegisterWarning(query, "DATE_DIFF", TRI_ERROR_QUERY_INVALID_DATE_VALUE);
      return AqlValue(AqlValueHintNull());
  }

  if (asFloat) {
    return AqlValue(AqlValueHintDouble(diff));
  } else {
    return AqlValue(AqlValueHintInt(static_cast<int64_t>(std::round(diff))));
  }
}

/// @brief function DATE_COMPARE
AqlValue Functions::DateCompare(arangodb::aql::Query* query,
                                transaction::Methods* trx,
                                VPackFunctionParameters const& parameters) {
  tp_sys_clock_ms tp1;
  if (!ParameterToTimePoint(query, trx, parameters, tp1, "DATE_COMPARE", 0)) {
    return AqlValue(AqlValueHintNull());
  }

  tp_sys_clock_ms tp2;
  if (!ParameterToTimePoint(query, trx, parameters, tp2, "DATE_COMPARE", 1)) {
    return AqlValue(AqlValueHintNull());
  }

  AqlValue rangeStartValue = ExtractFunctionParameterValue(parameters, 2);

  DateSelectionModifier rangeStart =
      ParseDateModifierFlag(rangeStartValue.slice());

  if (rangeStart == INVALID) {
    RegisterWarning(query, "DATE_COMPARE",
                    TRI_ERROR_QUERY_FUNCTION_ARGUMENT_TYPE_MISMATCH);
    return AqlValue(AqlValueHintNull());
  }

<<<<<<< HEAD
  return AqlValue(result);
=======
  DateSelectionModifier rangeEnd = rangeStart;
  if (parameters.size() == 4) {
    AqlValue rangeEndValue = ExtractFunctionParameterValue(parameters, 3);
    rangeEnd = ParseDateModifierFlag(rangeEndValue.slice());

    if (rangeEnd == INVALID) {
      RegisterWarning(query, "DATE_COMPARE",
                      TRI_ERROR_QUERY_FUNCTION_ARGUMENT_TYPE_MISMATCH);
      return AqlValue(AqlValueHintNull());
    }
  }
  auto ymd1 = year_month_day{floor<days>(tp1)};
  auto ymd2 = year_month_day{floor<days>(tp2)};
  auto time1 = make_time(tp1 - floor<days>(tp1));
  auto time2 = make_time(tp2 - floor<days>(tp2));

  // This switch has the following feature:
  // It is ordered by the Highest value of
  // the Modifier (YEAR) and flows down to
  // lower values.
  // In each case if the value is significant
  // (above or equal the endRange) we compare it.
  // If this part is not equal we return false.
  // Otherwise we fall down to the next part.
  // As soon as we are below the endRange
  // we bail out.
  // So all Fall throughs here are intentional
  switch (rangeStart) {
    case YEAR:
      // Always check for the year
      if (ymd1.year() != ymd2.year()) {
        return AqlValue(AqlValueHintBool(false));
      }
      // intentionally falls through
    case MONTH:
      if (rangeEnd > MONTH) {
        break;
      }
      if (ymd1.month() != ymd2.month()) {
        return AqlValue(AqlValueHintBool(false));
      }
      // intentionally falls through
    case DAY:
      if (rangeEnd > DAY) {
        break;
      }
      if (ymd1.day() != ymd2.day()) {
        return AqlValue(AqlValueHintBool(false));
      }
      // intentionally falls through
    case HOUR:
      if (rangeEnd > HOUR) {
        break;
      }
      if (time1.hours() != time2.hours()) {
        return AqlValue(AqlValueHintBool(false));
      }
      // intentionally falls through
    case MINUTE:
      if (rangeEnd > MINUTE) {
        break;
      }
      if (time1.minutes() != time2.minutes()) {
        return AqlValue(AqlValueHintBool(false));
      }
      // intentionally falls through
    case SECOND:
      if (rangeEnd > SECOND) {
        break;
      }
      if (time1.seconds() != time2.seconds()) {
        return AqlValue(AqlValueHintBool(false));
      }
      // intentionally falls through
    case MILLI:
      if (rangeEnd > MILLI) {
        break;
      }
      if (time1.subseconds() != time2.subseconds()) {
        return AqlValue(AqlValueHintBool(false));
      }
      break;
    case INVALID:
    case WEEK:
      // Was handled before
      TRI_ASSERT(false);
  }

  // If we get here all significant places are equal
  // Name these two dates as equal
  return AqlValue(AqlValueHintBool(true));
>>>>>>> 6d706614
}

/// @brief function PASSTHRU
AqlValue Functions::Passthru(arangodb::aql::Query* query,
                             transaction::Methods* trx,
                             VPackFunctionParameters const& parameters) {
  if (parameters.empty()) {
    return AqlValue(AqlValueHintNull());
  }

  return ExtractFunctionParameterValue(parameters, 0).clone();
}

/// @brief function UNSET
AqlValue Functions::Unset(arangodb::aql::Query* query,
                          transaction::Methods* trx,
                          VPackFunctionParameters const& parameters) {
  static char const* AFN = "UNSET";
  ValidateParameters(parameters, AFN, 2);
  AqlValue value = ExtractFunctionParameterValue(parameters, 0);

  if (!value.isObject()) {
    RegisterInvalidArgumentWarning(query, AFN);
    return AqlValue(AqlValueHintNull());
  }

  std::unordered_set<std::string> names;
  ExtractKeys(names, query, trx, parameters, 1, AFN);

  AqlValueMaterializer materializer(trx);
  VPackSlice slice = materializer.slice(value, false);
  transaction::BuilderLeaser builder(trx);
  UnsetOrKeep(trx, slice, names, true, false, *builder.get());
  return AqlValue(builder.get());
}

/// @brief function UNSET_RECURSIVE
AqlValue Functions::UnsetRecursive(arangodb::aql::Query* query,
                                   transaction::Methods* trx,
                                   VPackFunctionParameters const& parameters) {
  static char const* AFN = "UNSET_RECURSIVE";
  ValidateParameters(parameters, AFN, 2);
  AqlValue value = ExtractFunctionParameterValue(parameters, 0);

  if (!value.isObject()) {
    RegisterInvalidArgumentWarning(query, AFN);
    return AqlValue(AqlValueHintNull());
  }

  std::unordered_set<std::string> names;
  ExtractKeys(names, query, trx, parameters, 1, AFN);

  AqlValueMaterializer materializer(trx);
  VPackSlice slice = materializer.slice(value, false);
  transaction::BuilderLeaser builder(trx);
  UnsetOrKeep(trx, slice, names, true, true, *builder.get());
  return AqlValue(builder.get());
}

/// @brief function KEEP
AqlValue Functions::Keep(arangodb::aql::Query* query, transaction::Methods* trx,
                         VPackFunctionParameters const& parameters) {
  static char const* AFN = "KEEP";
  ValidateParameters(parameters, AFN, 2);
  AqlValue value = ExtractFunctionParameterValue(parameters, 0);

  if (!value.isObject()) {
    RegisterInvalidArgumentWarning(query, AFN);
    return AqlValue(AqlValueHintNull());
  }

  std::unordered_set<std::string> names;

  ExtractKeys(names, query, trx, parameters, 1, AFN);

  AqlValueMaterializer materializer(trx);
  VPackSlice slice = materializer.slice(value, false);
  transaction::BuilderLeaser builder(trx);
  UnsetOrKeep(trx, slice, names, false, false, *builder.get());
  return AqlValue(builder.get());
}

/// @brief function TRANSLATE
AqlValue Functions::Translate(arangodb::aql::Query* query,
                              transaction::Methods* trx,
                              VPackFunctionParameters const& parameters) {
  static char const* AFN = "TRANSLATE";
  ValidateParameters(parameters, AFN, 2, 3);
  AqlValue key = ExtractFunctionParameterValue(parameters, 0);
  AqlValue lookupDocument = ExtractFunctionParameterValue(parameters, 1);

  if (!lookupDocument.isObject()) {
    RegisterInvalidArgumentWarning(query, AFN);
    return AqlValue(AqlValueHintNull());
  }

  AqlValueMaterializer materializer(trx);
  VPackSlice slice = materializer.slice(lookupDocument, true);
  TRI_ASSERT(slice.isObject());

  VPackSlice result;
  if (key.isString()) {
    result = slice.get(key.slice().copyString());
  } else {
    transaction::StringBufferLeaser buffer(trx);
    arangodb::basics::VPackStringBufferAdapter adapter(buffer->stringBuffer());
    Functions::Stringify(trx, adapter, key.slice());
    result = slice.get(buffer->toString());
  }

  if (!result.isNone()) {
    return AqlValue(result);
  }

  // attribute not found, now return the default value
  // we must create copy of it however
  AqlValue defaultValue = ExtractFunctionParameterValue(parameters, 2);
  if (defaultValue.isNone()) {
    return key.clone();
  }
  return defaultValue.clone();
}

/// @brief function MERGE
AqlValue Functions::Merge(arangodb::aql::Query* query,
                          transaction::Methods* trx,
                          VPackFunctionParameters const& parameters) {
  return MergeParameters(query, trx, parameters, "MERGE", false);
}

/// @brief function MERGE_RECURSIVE
AqlValue Functions::MergeRecursive(arangodb::aql::Query* query,
                                   transaction::Methods* trx,
                                   VPackFunctionParameters const& parameters) {
  return MergeParameters(query, trx, parameters, "MERGE_RECURSIVE", true);
}

/// @brief function HAS
AqlValue Functions::Has(arangodb::aql::Query* query, transaction::Methods* trx,
                        VPackFunctionParameters const& parameters) {
  size_t const n = parameters.size();
  if (n < 2) {
    // no parameters
    return AqlValue(AqlValueHintBool(false));
  }

  AqlValue value = ExtractFunctionParameterValue(parameters, 0);

  if (!value.isObject()) {
    // not an object
    return AqlValue(AqlValueHintBool(false));
  }

  AqlValue name = ExtractFunctionParameterValue(parameters, 1);
  std::string p;
  if (!name.isString()) {
    transaction::StringBufferLeaser buffer(trx);
    arangodb::basics::VPackStringBufferAdapter adapter(buffer->stringBuffer());
    AppendAsString(trx, adapter, name);
    p = std::string(buffer->c_str(), buffer->length());
  } else {
    p = name.slice().copyString();
  }

  return AqlValue(AqlValueHintBool(value.hasKey(trx, p)));
}

/// @brief function ATTRIBUTES
AqlValue Functions::Attributes(arangodb::aql::Query* query,
                               transaction::Methods* trx,
                               VPackFunctionParameters const& parameters) {
  size_t const n = parameters.size();

  if (n < 1) {
    // no parameters
    return AqlValue(AqlValueHintNull());
  }

  AqlValue value = ExtractFunctionParameterValue(parameters, 0);
  if (!value.isObject()) {
    // not an object
    RegisterWarning(query, "ATTRIBUTES",
                    TRI_ERROR_QUERY_FUNCTION_ARGUMENT_TYPE_MISMATCH);
    return AqlValue(AqlValueHintNull());
  }

  bool const removeInternal = GetBooleanParameter(trx, parameters, 1, false);
  bool const doSort = GetBooleanParameter(trx, parameters, 2, false);

  TRI_ASSERT(value.isObject());
  if (value.length() == 0) {
    return AqlValue(arangodb::basics::VelocyPackHelper::EmptyArrayValue());
  }

  AqlValueMaterializer materializer(trx);
  VPackSlice slice = materializer.slice(value, false);

  if (doSort) {
    std::set<std::string,
             arangodb::basics::VelocyPackHelper::AttributeSorterUTF8>
        keys;

    VPackCollection::keys(slice, keys);
    VPackBuilder result;
    result.openArray();
    for (auto const& it : keys) {
      TRI_ASSERT(!it.empty());
      if (removeInternal && !it.empty() && it.at(0) == '_') {
        continue;
      }
      result.add(VPackValue(it));
    }
    result.close();

    return AqlValue(result);
  }

  std::unordered_set<std::string> keys;
  VPackCollection::keys(slice, keys);

  VPackBuilder result;
  result.openArray();
  for (auto const& it : keys) {
    if (removeInternal && !it.empty() && it.at(0) == '_') {
      continue;
    }
    result.add(VPackValue(it));
  }
  result.close();
  return AqlValue(result);
}

/// @brief function VALUES
AqlValue Functions::Values(arangodb::aql::Query* query,
                           transaction::Methods* trx,
                           VPackFunctionParameters const& parameters) {
  size_t const n = parameters.size();

  if (n < 1) {
    // no parameters
    return AqlValue(AqlValueHintNull());
  }

  AqlValue value = ExtractFunctionParameterValue(parameters, 0);
  if (!value.isObject()) {
    // not an object
    RegisterWarning(query, "VALUES",
                    TRI_ERROR_QUERY_FUNCTION_ARGUMENT_TYPE_MISMATCH);
    return AqlValue(AqlValueHintNull());
  }

  bool const removeInternal = GetBooleanParameter(trx, parameters, 1, false);

  TRI_ASSERT(value.isObject());
  if (value.length() == 0) {
    return AqlValue(arangodb::basics::VelocyPackHelper::EmptyArrayValue());
  }

  AqlValueMaterializer materializer(trx);
  VPackSlice slice = materializer.slice(value, false);
  transaction::BuilderLeaser builder(trx);
  builder->openArray();
  for (auto const& entry : VPackObjectIterator(slice, true)) {
    if (!entry.key.isString()) {
      // somehow invalid
      continue;
    }
    if (removeInternal) {
      VPackValueLength l;
      char const* p = entry.key.getString(l);
      if (l > 0 && *p == '_') {
        // skip attribute
        continue;
      }
    }
    if (entry.value.isCustom()) {
      builder->add(VPackValue(trx->extractIdString(slice)));
    } else {
      builder->add(entry.value);
    }
  }
  builder->close();

  return AqlValue(builder.get());
}

/// @brief function MIN
AqlValue Functions::Min(arangodb::aql::Query* query, transaction::Methods* trx,
                        VPackFunctionParameters const& parameters) {
  AqlValue value = ExtractFunctionParameterValue(parameters, 0);

  if (!value.isArray()) {
    // not an array
    RegisterWarning(query, "MIN", TRI_ERROR_QUERY_ARRAY_EXPECTED);
    return AqlValue(AqlValueHintNull());
  }

  AqlValueMaterializer materializer(trx);
  VPackSlice slice = materializer.slice(value, false);

  VPackSlice minValue;
  auto options = trx->transactionContextPtr()->getVPackOptions();
  for (auto const& it : VPackArrayIterator(slice)) {
    if (it.isNull()) {
      continue;
    }
    if (minValue.isNone() ||
        arangodb::basics::VelocyPackHelper::compare(it, minValue, true,
                                                    options) < 0) {
      minValue = it;
    }
  }
  if (minValue.isNone()) {
    return AqlValue(AqlValueHintNull());
  }
  return AqlValue(minValue);
}

/// @brief function MAX
AqlValue Functions::Max(arangodb::aql::Query* query, transaction::Methods* trx,
                        VPackFunctionParameters const& parameters) {
  AqlValue value = ExtractFunctionParameterValue(parameters, 0);

  if (!value.isArray()) {
    // not an array
    RegisterWarning(query, "MAX", TRI_ERROR_QUERY_ARRAY_EXPECTED);
    return AqlValue(AqlValueHintNull());
  }

  AqlValueMaterializer materializer(trx);
  VPackSlice slice = materializer.slice(value, false);
  VPackSlice maxValue;
  auto options = trx->transactionContextPtr()->getVPackOptions();
  for (auto const& it : VPackArrayIterator(slice)) {
    if (maxValue.isNone() ||
        arangodb::basics::VelocyPackHelper::compare(it, maxValue, true,
                                                    options) > 0) {
      maxValue = it;
    }
  }
  if (maxValue.isNone()) {
    return AqlValue(AqlValueHintNull());
  }
  return AqlValue(maxValue);
}

/// @brief function SUM
AqlValue Functions::Sum(arangodb::aql::Query* query, transaction::Methods* trx,
                        VPackFunctionParameters const& parameters) {
  AqlValue value = ExtractFunctionParameterValue(parameters, 0);

  if (!value.isArray()) {
    // not an array
    RegisterWarning(query, "SUM", TRI_ERROR_QUERY_ARRAY_EXPECTED);
    return AqlValue(AqlValueHintNull());
  }

  AqlValueMaterializer materializer(trx);
  VPackSlice slice = materializer.slice(value, false);
  double sum = 0.0;
  for (auto const& it : VPackArrayIterator(slice)) {
    if (it.isNull()) {
      continue;
    }
    if (!it.isNumber()) {
      return AqlValue(AqlValueHintNull());
    }
    double const number = it.getNumericValue<double>();

    if (!std::isnan(number) && number != HUGE_VAL && number != -HUGE_VAL) {
      sum += number;
    }
  }

  return NumberValue(trx, sum, false);
}

/// @brief function AVERAGE
AqlValue Functions::Average(arangodb::aql::Query* query,
                            transaction::Methods* trx,
                            VPackFunctionParameters const& parameters) {
  static char const* AFN = "AVERAGE";
  AqlValue value = ExtractFunctionParameterValue(parameters, 0);

  if (!value.isArray()) {
    // not an array
    RegisterWarning(query, AFN, TRI_ERROR_QUERY_ARRAY_EXPECTED);
    return AqlValue(AqlValueHintNull());
  }

  AqlValueMaterializer materializer(trx);
  VPackSlice slice = materializer.slice(value, false);

  double sum = 0.0;
  size_t count = 0;
  for (auto const& v : VPackArrayIterator(slice)) {
    if (v.isNull()) {
      continue;
    }
    if (!v.isNumber()) {
      RegisterWarning(query, AFN, TRI_ERROR_QUERY_ARRAY_EXPECTED);
      return AqlValue(AqlValueHintNull());
    }

    // got a numeric value
    double const number = v.getNumericValue<double>();

    if (!std::isnan(number) && number != HUGE_VAL && number != -HUGE_VAL) {
      sum += number;
      ++count;
    }
  }

  if (count > 0 && !std::isnan(sum) && sum != HUGE_VAL && sum != -HUGE_VAL) {
    return NumberValue(trx, sum / static_cast<size_t>(count), false);
  }

  return AqlValue(AqlValueHintNull());
}

/// @brief function SLEEP
AqlValue Functions::Sleep(arangodb::aql::Query* query,
                          transaction::Methods* trx,
                          VPackFunctionParameters const& parameters) {
  AqlValue value = ExtractFunctionParameterValue(parameters, 0);

  if (!value.isNumber() || value.toDouble(trx) < 0) {
    RegisterWarning(query, "SLEEP",
                    TRI_ERROR_QUERY_FUNCTION_ARGUMENT_TYPE_MISMATCH);
    return AqlValue(AqlValueHintNull());
  }

  double const until = TRI_microtime() + value.toDouble(trx);

  while (TRI_microtime() < until) {
    std::this_thread::sleep_for(std::chrono::microseconds(30000));

    if (query->killed()) {
      THROW_ARANGO_EXCEPTION(TRI_ERROR_QUERY_KILLED);
    } else if (application_features::ApplicationServer::isStopping()) {
      THROW_ARANGO_EXCEPTION(TRI_ERROR_SHUTTING_DOWN);
    }
  }
  return AqlValue(AqlValueHintNull());
}

/// @brief function COLLECTIONS
AqlValue Functions::Collections(arangodb::aql::Query* query,
                                transaction::Methods* trx,
                                VPackFunctionParameters const& parameters) {
  transaction::BuilderLeaser builder(trx);
  builder->openArray();

  TRI_vocbase_t* vocbase = query->vocbase();

  std::vector<LogicalCollection*> colls;

  // clean memory
  std::function<void()> cleanup;

  // if we are a coordinator, we need to fetch the collection info from the
  // agency
  if (ServerState::instance()->isCoordinator()) {
    cleanup = [&colls]() {
      for (auto& it : colls) {
        if (it != nullptr) {
          delete it;
        }
      }
    };
    colls = GetCollectionsCluster(vocbase);
  } else {
    colls = vocbase->collections(false);
    cleanup = []() {};
  }

  // make sure memory is cleaned up
  TRI_DEFER(cleanup());

  std::sort(colls.begin(), colls.end(),
            [](LogicalCollection* lhs, LogicalCollection* rhs) -> bool {
              return basics::StringUtils::tolower(lhs->name()) <
                     basics::StringUtils::tolower(rhs->name());
            });

  size_t const n = colls.size();
  for (size_t i = 0; i < n; ++i) {
    LogicalCollection* coll = colls[i];

    if (ExecContext::CURRENT != nullptr &&
        !ExecContext::CURRENT->canUseCollection(vocbase->name(), coll->name(),
                                                auth::Level::RO)) {
      continue;
    }

    builder->openObject();
    builder->add("_id", VPackValue(std::to_string(coll->id())));
    builder->add("name", VPackValue(coll->name()));
    builder->close();
  }

  builder->close();

  return AqlValue(builder.get());
}

/// @brief function RANDOM_TOKEN
AqlValue Functions::RandomToken(arangodb::aql::Query* query,
                                transaction::Methods* trx,
                                VPackFunctionParameters const& parameters) {
  AqlValue value = ExtractFunctionParameterValue(parameters, 0);

  int64_t const length = value.toInt64(trx);
  if (length <= 0 || length > 65536) {
    THROW_ARANGO_EXCEPTION_PARAMS(
        TRI_ERROR_QUERY_FUNCTION_ARGUMENT_TYPE_MISMATCH, "RANDOM_TOKEN");
  }

  UniformCharacter JSNumGenerator(
      "abcdefghijklmnopqrstuvwxyzABCDEFGHIJKLMNOPQRSTUVWXYZ0123456789");
  return AqlValue(JSNumGenerator.random(static_cast<size_t>(length)));
}

/// @brief function MD5
AqlValue Functions::Md5(arangodb::aql::Query* query, transaction::Methods* trx,
                        VPackFunctionParameters const& parameters) {
  AqlValue value = ExtractFunctionParameterValue(parameters, 0);
  transaction::StringBufferLeaser buffer(trx);
  arangodb::basics::VPackStringBufferAdapter adapter(buffer->stringBuffer());

  AppendAsString(trx, adapter, value);

  // create md5
  char hash[17];
  char* p = &hash[0];
  size_t length;

  arangodb::rest::SslInterface::sslMD5(buffer->c_str(), buffer->length(), p,
                                       length);

  // as hex
  char hex[33];
  p = &hex[0];

  arangodb::rest::SslInterface::sslHEX(hash, 16, p, length);

  return AqlValue(&hex[0], 32);
}

/// @brief function SHA1
AqlValue Functions::Sha1(arangodb::aql::Query* query, transaction::Methods* trx,
                         VPackFunctionParameters const& parameters) {
  AqlValue value = ExtractFunctionParameterValue(parameters, 0);
  transaction::StringBufferLeaser buffer(trx);
  arangodb::basics::VPackStringBufferAdapter adapter(buffer->stringBuffer());

  AppendAsString(trx, adapter, value);

  // create sha1
  char hash[21];
  char* p = &hash[0];
  size_t length;

  arangodb::rest::SslInterface::sslSHA1(buffer->c_str(), buffer->length(), p,
                                        length);

  // as hex
  char hex[41];
  p = &hex[0];

  arangodb::rest::SslInterface::sslHEX(hash, 20, p, length);

  return AqlValue(&hex[0], 40);
}

/// @brief function SHA512
AqlValue Functions::Sha512(arangodb::aql::Query* query,
                           transaction::Methods* trx,
                           VPackFunctionParameters const& parameters) {
  AqlValue value = ExtractFunctionParameterValue(parameters, 0);
  transaction::StringBufferLeaser buffer(trx);
  arangodb::basics::VPackStringBufferAdapter adapter(buffer->stringBuffer());

  AppendAsString(trx, adapter, value);

  // create sha512
  char hash[65];
  char* p = &hash[0];
  size_t length;

  arangodb::rest::SslInterface::sslSHA512(buffer->c_str(), buffer->length(), p,
                                          length);

  // as hex
  char hex[129];
  p = &hex[0];

  arangodb::rest::SslInterface::sslHEX(hash, 64, p, length);

  return AqlValue(&hex[0], 128);
}

/// @brief function HASH
AqlValue Functions::Hash(arangodb::aql::Query* query, transaction::Methods* trx,
                         VPackFunctionParameters const& parameters) {
  AqlValue value = ExtractFunctionParameterValue(parameters, 0);

  // throw away the top bytes so the hash value can safely be used
  // without precision loss when storing in JavaScript etc.
  uint64_t hash = value.hash(trx) & 0x0007ffffffffffffULL;

  return AqlValue(AqlValueHintUInt(hash));
}

/// @brief function IS_KEY
AqlValue Functions::IsKey(arangodb::aql::Query* query,
                          transaction::Methods* trx,
                          VPackFunctionParameters const& parameters) {
  AqlValue value = ExtractFunctionParameterValue(parameters, 0);
  if (!value.isString()) {
    // not a string, so no valid key
    return AqlValue(AqlValueHintBool(false));
  }

  VPackValueLength l;
  char const* p = value.slice().getString(l);
  return AqlValue(AqlValueHintBool(TraditionalKeyGenerator::validateKey(p, l)));
}

/// @brief function UNIQUE
AqlValue Functions::Unique(arangodb::aql::Query* query,
                           transaction::Methods* trx,
                           VPackFunctionParameters const& parameters) {
  static char const* AFN = "UNIQUE";
  ValidateParameters(parameters, AFN, 1, 1);

  AqlValue value = ExtractFunctionParameterValue(parameters, 0);

  if (!value.isArray()) {
    // not an array
    RegisterWarning(query, AFN, TRI_ERROR_QUERY_ARRAY_EXPECTED);
    return AqlValue(AqlValueHintNull());
  }

  AqlValueMaterializer materializer(trx);
  VPackSlice slice = materializer.slice(value, false);

  auto options = trx->transactionContextPtr()->getVPackOptions();
  std::unordered_set<VPackSlice, arangodb::basics::VelocyPackHelper::VPackHash,
                     arangodb::basics::VelocyPackHelper::VPackEqual>
      values(512, arangodb::basics::VelocyPackHelper::VPackHash(),
             arangodb::basics::VelocyPackHelper::VPackEqual(options));

  for (VPackSlice s : VPackArrayIterator(slice)) {
    if (!s.isNone()) {
      values.emplace(s.resolveExternal());
    }
  }

  transaction::BuilderLeaser builder(trx);
  builder->openArray();
  for (auto const& it : values) {
    builder->add(it);
  }
  builder->close();
  return AqlValue(builder.get());
}

/// @brief function SORTED_UNIQUE
AqlValue Functions::SortedUnique(arangodb::aql::Query* query,
                                 transaction::Methods* trx,
                                 VPackFunctionParameters const& parameters) {
  ValidateParameters(parameters, "SORTED_UNIQUE", 1, 1);
  AqlValue value = ExtractFunctionParameterValue(parameters, 0);

  if (!value.isArray()) {
    // not an array
    return AqlValue(AqlValueHintNull());
  }

  AqlValueMaterializer materializer(trx);
  VPackSlice slice = materializer.slice(value, false);

  arangodb::basics::VelocyPackHelper::VPackLess<true> less(
      trx->transactionContext()->getVPackOptions(), &slice, &slice);
  std::set<VPackSlice, arangodb::basics::VelocyPackHelper::VPackLess<true>>
      values(less);
  for (auto const& it : VPackArrayIterator(slice)) {
    if (!it.isNone()) {
      values.insert(it);
    }
  }

  transaction::BuilderLeaser builder(trx);
  builder->openArray();
  for (auto const& it : values) {
    builder->add(it);
  }
  builder->close();
  return AqlValue(builder.get());
}

/// @brief function SORTED
AqlValue Functions::Sorted(arangodb::aql::Query* query,
                           transaction::Methods* trx,
                           VPackFunctionParameters const& parameters) {
  ValidateParameters(parameters, "SORTED", 1, 1);
  AqlValue value = ExtractFunctionParameterValue(parameters, 0);

  if (!value.isArray()) {
    // not an array
    return AqlValue(AqlValueHintNull());
  }

  AqlValueMaterializer materializer(trx);
  VPackSlice slice = materializer.slice(value, false);

  arangodb::basics::VelocyPackHelper::VPackLess<true> less(
      trx->transactionContext()->getVPackOptions(), &slice, &slice);
  std::map<VPackSlice, size_t,
           arangodb::basics::VelocyPackHelper::VPackLess<true>>
      values(less);
  for (auto const& it : VPackArrayIterator(slice)) {
    if (!it.isNone()) {
      auto f = values.emplace(it, 1);
      if (!f.second) {
        ++(*f.first).second;
      }
    }
  }

  transaction::BuilderLeaser builder(trx);
  builder->openArray();
  for (auto const& it : values) {
    for (size_t i = 0; i < it.second; ++i) {
      builder->add(it.first);
    }
  }
  builder->close();
  return AqlValue(builder.get());
}

/// @brief function UNION
AqlValue Functions::Union(arangodb::aql::Query* query,
                          transaction::Methods* trx,
                          VPackFunctionParameters const& parameters) {
  static char const* AFN = "UNION";
  ValidateParameters(parameters, AFN, 2);

  transaction::BuilderLeaser builder(trx);
  builder->openArray();
  size_t const n = parameters.size();
  for (size_t i = 0; i < n; ++i) {
    AqlValue value = ExtractFunctionParameterValue(parameters, i);

    if (!value.isArray()) {
      // not an array
      RegisterInvalidArgumentWarning(query, AFN);
      return AqlValue(AqlValueHintNull());
    }

    TRI_IF_FAILURE("AqlFunctions::OutOfMemory1") {
      THROW_ARANGO_EXCEPTION(TRI_ERROR_DEBUG);
    }

    AqlValueMaterializer materializer(trx);
    VPackSlice slice = materializer.slice(value, false);

    // this passes ownership for the JSON contens into result
    for (auto const& it : VPackArrayIterator(slice)) {
      builder->add(it);
      TRI_IF_FAILURE("AqlFunctions::OutOfMemory2") {
        THROW_ARANGO_EXCEPTION(TRI_ERROR_DEBUG);
      }
    }
  }
  builder->close();
  TRI_IF_FAILURE("AqlFunctions::OutOfMemory3") {
    THROW_ARANGO_EXCEPTION(TRI_ERROR_DEBUG);
  }

  return AqlValue(builder.get());
}

/// @brief function UNION_DISTINCT
AqlValue Functions::UnionDistinct(arangodb::aql::Query* query,
                                  transaction::Methods* trx,
                                  VPackFunctionParameters const& parameters) {
  static char const* AFN = "UNION_DISTINCT";
  ValidateParameters(parameters, AFN, 2);
  size_t const n = parameters.size();

  auto options = trx->transactionContextPtr()->getVPackOptions();
  std::unordered_set<VPackSlice, arangodb::basics::VelocyPackHelper::VPackHash,
                     arangodb::basics::VelocyPackHelper::VPackEqual>
      values(512, arangodb::basics::VelocyPackHelper::VPackHash(),
             arangodb::basics::VelocyPackHelper::VPackEqual(options));

  std::vector<AqlValueMaterializer> materializers;
  materializers.reserve(n);
  for (size_t i = 0; i < n; ++i) {
    AqlValue value = ExtractFunctionParameterValue(parameters, i);

    if (!value.isArray()) {
      // not an array
      RegisterInvalidArgumentWarning(query, AFN);
      return AqlValue(AqlValueHintNull());
    }

    materializers.emplace_back(trx);
    VPackSlice slice = materializers.back().slice(value, false);

    for (VPackSlice v : VPackArrayIterator(slice)) {
      v = v.resolveExternal();
      if (values.find(v) == values.end()) {
        TRI_IF_FAILURE("AqlFunctions::OutOfMemory1") {
          THROW_ARANGO_EXCEPTION(TRI_ERROR_DEBUG);
        }

        values.emplace(v);
      }
    }
  }

  TRI_IF_FAILURE("AqlFunctions::OutOfMemory2") {
    THROW_ARANGO_EXCEPTION(TRI_ERROR_DEBUG);
  }

  transaction::BuilderLeaser builder(trx);
  builder->openArray();
  for (auto const& it : values) {
    builder->add(it);
  }
  builder->close();

  TRI_IF_FAILURE("AqlFunctions::OutOfMemory3") {
    THROW_ARANGO_EXCEPTION(TRI_ERROR_DEBUG);
  }

  return AqlValue(builder.get());
}

/// @brief function INTERSECTION
AqlValue Functions::Intersection(arangodb::aql::Query* query,
                                 transaction::Methods* trx,
                                 VPackFunctionParameters const& parameters) {
  static char const* AFN = "INTERSECTION";
  ValidateParameters(parameters, AFN, 2);

  auto options = trx->transactionContextPtr()->getVPackOptions();
  std::unordered_map<VPackSlice, size_t,
                     arangodb::basics::VelocyPackHelper::VPackHash,
                     arangodb::basics::VelocyPackHelper::VPackEqual>
      values(512, arangodb::basics::VelocyPackHelper::VPackHash(),
             arangodb::basics::VelocyPackHelper::VPackEqual(options));

  size_t const n = parameters.size();
  std::vector<AqlValueMaterializer> materializers;
  materializers.reserve(n);
  for (size_t i = 0; i < n; ++i) {
    AqlValue value = ExtractFunctionParameterValue(parameters, i);

    if (!value.isArray()) {
      // not an array
      RegisterWarning(query, AFN, TRI_ERROR_QUERY_ARRAY_EXPECTED);
      return AqlValue(AqlValueHintNull());
    }

    materializers.emplace_back(trx);
    VPackSlice slice = materializers.back().slice(value, false);

    for (auto const& it : VPackArrayIterator(slice)) {
      if (i == 0) {
        // round one

        TRI_IF_FAILURE("AqlFunctions::OutOfMemory1") {
          THROW_ARANGO_EXCEPTION(TRI_ERROR_DEBUG);
        }

        values.emplace(it, 1);
      } else {
        // check if we have seen the same element before
        auto found = values.find(it);
        if (found != values.end()) {
          // already seen
          if ((*found).second < i) {
            (*found).second = 0;
          } else {
            (*found).second = i + 1;
          }
        }
      }
    }
  }

  TRI_IF_FAILURE("AqlFunctions::OutOfMemory2") {
    THROW_ARANGO_EXCEPTION(TRI_ERROR_DEBUG);
  }

  transaction::BuilderLeaser builder(trx);
  builder->openArray();
  for (auto const& it : values) {
    if (it.second == n) {
      builder->add(it.first);
    }
  }
  builder->close();

  TRI_IF_FAILURE("AqlFunctions::OutOfMemory3") {
    THROW_ARANGO_EXCEPTION(TRI_ERROR_DEBUG);
  }
  return AqlValue(builder.get());
}

/// @brief function OUTERSECTION
AqlValue Functions::Outersection(arangodb::aql::Query* query,
                                 transaction::Methods* trx,
                                 VPackFunctionParameters const& parameters) {
  static char const* AFN = "OUTERSECTION";
  ValidateParameters(parameters, AFN, 2);

  auto options = trx->transactionContextPtr()->getVPackOptions();
  std::unordered_map<VPackSlice, size_t,
                     arangodb::basics::VelocyPackHelper::VPackHash,
                     arangodb::basics::VelocyPackHelper::VPackEqual>
      values(512, arangodb::basics::VelocyPackHelper::VPackHash(),
             arangodb::basics::VelocyPackHelper::VPackEqual(options));

  size_t const n = parameters.size();
  std::vector<AqlValueMaterializer> materializers;
  materializers.reserve(n);
  for (size_t i = 0; i < n; ++i) {
    AqlValue value = ExtractFunctionParameterValue(parameters, i);

    if (!value.isArray()) {
      // not an array
      RegisterWarning(query, AFN, TRI_ERROR_QUERY_ARRAY_EXPECTED);
      return AqlValue(AqlValueHintNull());
    }

    materializers.emplace_back(trx);
    VPackSlice slice = materializers.back().slice(value, false);

    for (auto const& it : VPackArrayIterator(slice)) {
      // check if we have seen the same element before
      auto found = values.find(it);
      if (found != values.end()) {
        // already seen
        TRI_ASSERT((*found).second > 0);
        ++(found->second);
      } else {
        values.emplace(it, 1);
      }
    }
  }

  TRI_IF_FAILURE("AqlFunctions::OutOfMemory2") {
    THROW_ARANGO_EXCEPTION(TRI_ERROR_DEBUG);
  }

  transaction::BuilderLeaser builder(trx);
  builder->openArray();
  for (auto const& it : values) {
    if (it.second == 1) {
      builder->add(it.first);
    }
  }
  builder->close();

  TRI_IF_FAILURE("AqlFunctions::OutOfMemory3") {
    THROW_ARANGO_EXCEPTION(TRI_ERROR_DEBUG);
  }
  return AqlValue(builder.get());
}

/// @brief function DISTANCE
AqlValue Functions::Distance(arangodb::aql::Query* query,
<<<<<<< HEAD
                                transaction::Methods* trx,
                                VPackFunctionParameters const& parameters) {
  ValidateParameters(parameters, "DISTANCE", 4, 4);
=======
                             transaction::Methods* trx,
                             VPackFunctionParameters const& parameters) {
  static char const* AFN = "DISTANCE";
  ValidateParameters(parameters, AFN, 4, 4);
>>>>>>> 6d706614

  AqlValue lat1 = ExtractFunctionParameterValue(parameters, 0);
  AqlValue lon1 = ExtractFunctionParameterValue(parameters, 1);
  AqlValue lat2 = ExtractFunctionParameterValue(parameters, 2);
  AqlValue lon2 = ExtractFunctionParameterValue(parameters, 3);

  // non-numeric input...
  if (!lat1.isNumber() || !lon1.isNumber() || !lat2.isNumber() ||
      !lon2.isNumber()) {
    RegisterWarning(query, AFN, TRI_ERROR_QUERY_FUNCTION_ARGUMENT_TYPE_MISMATCH);
    return AqlValue(AqlValueHintNull());
  }

  bool failed;
  bool error = false;
  double lat1Value = lat1.toDouble(trx, failed);
  error |= failed;
  double lon1Value = lon1.toDouble(trx, failed);
  error |= failed;
  double lat2Value = lat2.toDouble(trx, failed);
  error |= failed;
  double lon2Value = lon2.toDouble(trx, failed);
  error |= failed;

  if (error) {
    RegisterWarning(query, AFN, TRI_ERROR_QUERY_FUNCTION_ARGUMENT_TYPE_MISMATCH);
    return AqlValue(AqlValueHintNull());
  }

  auto toRadians = [](double degrees) -> double {
    return degrees * (std::acos(-1.0) / 180.0);
  };

  double p1 = toRadians(lat1Value);
  double p2 = toRadians(lat2Value);
  double d1 = toRadians(lat2Value - lat1Value);
  double d2 = toRadians(lon2Value - lon1Value);

  double a =
      std::sin(d1 / 2.0) * std::sin(d1 / 2.0) +
      std::cos(p1) * std::cos(p2) * std::sin(d2 / 2.0) * std::sin(d2 / 2.0);

  double c = 2.0 * std::atan2(std::sqrt(a), std::sqrt(1.0 - a));
  double const EARTHRADIAN = 6371000.0;  // metres

  return NumberValue(trx, EARTHRADIAN * c, true);
}


/// @brief function GEO_DISTANCE
AqlValue Functions::GeoDistance(arangodb::aql::Query* query,
                             transaction::Methods* trx,
                             VPackFunctionParameters const& parameters) {
  ValidateParameters(parameters, "GEO_DISTANCE", 2, 2);

  AqlValue loc1 = ExtractFunctionParameterValue(parameters, 0);
  AqlValue loc2 = ExtractFunctionParameterValue(parameters, 1);

  Result res(TRI_ERROR_BAD_PARAMETER, "Requires coordinate pair or GeoJSON");
  AqlValueMaterializer mat1(trx);
  geo::ShapeContainer shape1, shape2;
  if (loc1.isArray() && loc1.length() >= 2) {
    res = shape1.parseCoordinates(mat1.slice(loc1, true), /*geoJson*/true);
  } else if (loc1.isObject()) {
    res = geo::geojson::parseRegion(mat1.slice(loc1, true), shape1);
  }
  if (res.fail()) {
    Functions::RegisterWarning(query, "GEO_DISTANCE", res);
    return AqlValue(AqlValueHintNull());
  }

  AqlValueMaterializer mat2(trx);
  res.reset(TRI_ERROR_BAD_PARAMETER, "Requires coordinate pair or GeoJSON");
  if (loc2.isArray() && loc2.length() >= 2) {
    res = shape2.parseCoordinates(mat2.slice(loc2, true), /*geoJson*/true);
  } else if (loc2.isObject()) {
    res = geo::geojson::parseRegion(mat2.slice(loc2, true), shape2);
  }
  if (res.fail()) {
    Functions::RegisterWarning(query, "GEO_DISTANCE", res);
    return AqlValue(AqlValueHintNull());
  }

  return NumberValue(trx, shape1.distanceFrom(shape2.centroid()), true);
}

static AqlValue GeoContainsIntersect(arangodb::aql::Query* query,
                                     transaction::Methods* trx,
                                     VPackFunctionParameters const& parameters,
                                     char const* func, bool contains) {
  Functions::ValidateParameters(parameters, func, 2, 2);
  AqlValue p1 = Functions::ExtractFunctionParameterValue(parameters, 0);
  AqlValue p2 = Functions::ExtractFunctionParameterValue(parameters, 1);

  if (!p1.isObject()) {
    Functions::RegisterWarning(query, func, Result(
      TRI_ERROR_QUERY_FUNCTION_ARGUMENT_TYPE_MISMATCH, "Expecting GeoJSON object"));
    return AqlValue(AqlValueHintNull());
  }

  AqlValueMaterializer mat1(trx);
  geo::ShapeContainer outer, inner;
  Result res = geo::geojson::parseRegion(mat1.slice(p1, true), outer);
  if (res.fail()) {
    Functions::RegisterWarning(query, func, res);
    return AqlValue(AqlValueHintNull());
  }
  if (contains && !outer.isAreaType()) {
    Functions::RegisterWarning(query, func, Result(TRI_ERROR_QUERY_FUNCTION_ARGUMENT_TYPE_MISMATCH,
                    "Only Polygon and MultiPolygon types are valid as first argument"));
    return AqlValue(AqlValueHintNull());
  }

  AqlValueMaterializer mat2(trx);
  res.reset(TRI_ERROR_BAD_PARAMETER, "Second arg requires coordinate pair or GeoJSON");
  if (p2.isArray() && p2.length() >= 2) {
    res = inner.parseCoordinates(mat2.slice(p2, true), /*geoJson*/true);
  } else if (p2.isObject()) {
    res = geo::geojson::parseRegion(mat2.slice(p2, true), inner);
  }
  if (res.fail()) {
    Functions::RegisterWarning(query, func, res);
    return AqlValue(AqlValueHintNull());
  }

  bool result = contains ? outer.contains(&inner) : outer.intersects(&inner);
  return AqlValue(AqlValueHintBool(result));
}

/// @brief function GEO_CONTAINS
AqlValue Functions::GeoContains(arangodb::aql::Query* query,
                                transaction::Methods* trx,
                                VPackFunctionParameters const& parameters) {
  return GeoContainsIntersect(query, trx, parameters, "GEO_CONTAINS", true);
}

/// @brief function GEO_INTERSECTS
AqlValue Functions::GeoIntersects(arangodb::aql::Query* query,
                                  transaction::Methods* trx,
                                  VPackFunctionParameters const& parameters) {
  return GeoContainsIntersect(query, trx, parameters, "GEO_INTERSECTS", false);
}

/// @brief function GEO_EQUALS
AqlValue Functions::GeoEquals(arangodb::aql::Query* query,
                             transaction::Methods* trx,
                             VPackFunctionParameters const& parameters) {
  ValidateParameters(parameters, "GEO_EQUALS", 2, 2);

  AqlValue p1 = Functions::ExtractFunctionParameterValue(parameters, 0);
  AqlValue p2 = Functions::ExtractFunctionParameterValue(parameters, 1);

  if (!p1.isObject() || !p2.isObject()) {
    Functions::RegisterWarning(query, "GEO_EQUALS", Result(
      TRI_ERROR_QUERY_FUNCTION_ARGUMENT_TYPE_MISMATCH, "Expecting GeoJSON object"));
    return AqlValue(AqlValueHintNull());
  }

  AqlValueMaterializer mat1(trx);
  AqlValueMaterializer mat2(trx);

  geo::ShapeContainer first, second;
  Result res1 = geo::geojson::parseRegion(mat1.slice(p1, true), first);
  Result res2 = geo::geojson::parseRegion(mat2.slice(p2, true), second);

  if (res1.fail()) {
    Functions::RegisterWarning(query, "GEO_EQUALS", res1);
    return AqlValue(AqlValueHintNull());
  }
  if (res2.fail()) {
    Functions::RegisterWarning(query, "GEO_EQUALS", res2);
    return AqlValue(AqlValueHintNull());
  }

  bool result = first.equals(&second);
  return AqlValue(AqlValueHintBool(result));
}


/// @brief function IS_IN_POLYGON
AqlValue Functions::IsInPolygon(arangodb::aql::Query* query,
                                transaction::Methods* trx,
                                VPackFunctionParameters const& parameters) {
  ValidateParameters(parameters, "IS_IN_POLYGON", 2, 3);

  AqlValue coords = ExtractFunctionParameterValue(parameters, 0);
  AqlValue p2 = ExtractFunctionParameterValue(parameters, 1);
  AqlValue p3 = ExtractFunctionParameterValue(parameters, 2);

  LOG_TOPIC(WARN, Logger::QUERIES) << "IS_IN_POLYGON is deprecated use GEO_CONTAINS";
  if (!coords.isArray()) {
    RegisterWarning(query, "IS_IN_POLYGON", TRI_ERROR_QUERY_ARRAY_EXPECTED);
    return AqlValue(AqlValueHintNull());
  }

  double latitude, longitude;
  bool geoJson = false;
  if (p2.isArray()) {
    if (p2.length() < 2) {
      RegisterInvalidArgumentWarning(query, "IS_IN_POLYGON");
      return AqlValue(AqlValueHintNull());
    }
    AqlValueMaterializer materializer(trx);
    VPackSlice arr = materializer.slice(p2, false);
    geoJson = p3.isBoolean() && p3.toBoolean();
    // if geoJson, map [lon, lat] -> lat, lon
    VPackSlice lat = geoJson ? arr[1] : arr[0];
    VPackSlice lon = geoJson ? arr[0] : arr[1];
    if (!lat.isNumber() || !lon.isNumber()) {
      RegisterInvalidArgumentWarning(query, "IS_IN_POLYGON");
      return AqlValue(AqlValueHintNull());
    }
    latitude = lat.getNumber<double>();
    longitude = lon.getNumber<double>();
  } else if (p2.isNumber() && p3.isNumber()) {
    bool failed1 = false, failed2 = false;
    latitude = p2.toDouble(trx, failed1);
    longitude = p3.toDouble(trx, failed2);
    if (failed1 || failed2) {
      RegisterInvalidArgumentWarning(query, "IS_IN_POLYGON");
      return AqlValue(AqlValueHintNull());
    }
  } else {
    RegisterInvalidArgumentWarning(query, "IS_IN_POLYGON");
    return AqlValue(AqlValueHintNull());
  }

  S2Loop loop;
  Result res = geo::geojson::parseLoop(coords.slice(), geoJson, loop);
  if (res.fail() || !loop.IsValid()) {
    RegisterWarning(query, "IS_IN_POLYGON", res);
    return AqlValue(AqlValueHintNull());
  }

  S2LatLng latLng = S2LatLng::FromDegrees(latitude, longitude);
  return AqlValue(AqlValueHintBool(loop.Contains(latLng.ToPoint())));
}

/// @brief geo constructors

/// @brief function GEO_POINT
AqlValue Functions::GeoPoint(arangodb::aql::Query* query,
                             transaction::Methods* trx,
                             VPackFunctionParameters const& parameters) {
  ValidateParameters(parameters, "GEO_POINT", 2, 2);
  
  size_t const n = parameters.size();

  if (n < 2) {
    // no parameters
    return AqlValue(AqlValueHintNull());
  }

  AqlValue lon1 = ExtractFunctionParameterValue(parameters, 0);
  AqlValue lat1 = ExtractFunctionParameterValue(parameters, 1);

  // non-numeric input
  if (!lat1.isNumber() || !lon1.isNumber()) {
    RegisterWarning(query, "GEO_POINT",
                    TRI_ERROR_QUERY_FUNCTION_ARGUMENT_TYPE_MISMATCH);
    return AqlValue(arangodb::basics::VelocyPackHelper::NullValue());
  }

  bool failed;
  bool error = false;
  double lon1Value = lon1.toDouble(trx, failed);
  error |= failed;
  double lat1Value = lat1.toDouble(trx, failed);
  error |= failed;
  
  if (error) {
    RegisterWarning(query, "GEO_POINT",
                    TRI_ERROR_QUERY_FUNCTION_ARGUMENT_TYPE_MISMATCH);
    return AqlValue(arangodb::basics::VelocyPackHelper::NullValue());
  }
  
  VPackBuilder b;

  b.add(VPackValue(VPackValueType::Object));
  b.add("type", VPackValue("Point"));
  b.add("coordinates", VPackValue(VPackValueType::Array));
  b.add(VPackValue(lon1Value));
  b.add(VPackValue(lat1Value));
  b.close();
  b.close();

  return AqlValue(b);
}

/// @brief function GEO_MULTIPOINT
AqlValue Functions::GeoMultiPoint(arangodb::aql::Query* query,
                             transaction::Methods* trx,
                             VPackFunctionParameters const& parameters) {

  ValidateParameters(parameters, "GEO_MULTIPOINT", 1, 1);

  size_t const n = parameters.size();

  if (n < 1) {
    // no parameters
    return AqlValue(AqlValueHintNull());
  }

  AqlValue geoArray = ExtractFunctionParameterValue(parameters, 0);

  if (!geoArray.isArray()) {
    RegisterWarning(query, "GEO_MULTIPOINT",
                    TRI_ERROR_QUERY_ARRAY_EXPECTED);
    return AqlValue(arangodb::basics::VelocyPackHelper::NullValue());
  }
  if (geoArray.length() < 2) {
    RegisterWarning(query, "GEO_MULTIPOINT", Result(
          TRI_ERROR_QUERY_FUNCTION_ARGUMENT_TYPE_MISMATCH,
          "a MultiPoint needs at least two positions"));
    return AqlValue(arangodb::basics::VelocyPackHelper::NullValue());
  }

  VPackBuilder b;

  b.add(VPackValue(VPackValueType::Object));
  b.add("type", VPackValue("MultiPoint"));
  b.add("coordinates", VPackValue(VPackValueType::Array));

  AqlValueMaterializer materializer(trx);
  VPackSlice s = materializer.slice(geoArray, false);
  for (auto const& v : VPackArrayIterator(s)) {
    if (v.isArray()) {
      b.openArray();
      for (auto const& coord : VPackArrayIterator(v)) {
        if (coord.isNumber()) {
          b.add(VPackValue(coord.getNumber<double>()));
        } else {
          RegisterWarning(query, "GEO_MULTIPOINT", Result(
                TRI_ERROR_QUERY_FUNCTION_ARGUMENT_TYPE_MISMATCH,
                "not a numeric value"));
          return AqlValue(arangodb::basics::VelocyPackHelper::NullValue());
        }
      }
      b.close();
    } else {
      RegisterWarning(query, "GEO_MULTIPOINT", Result(
            TRI_ERROR_QUERY_FUNCTION_ARGUMENT_TYPE_MISMATCH,
            "not an array containing positions"));
      return AqlValue(arangodb::basics::VelocyPackHelper::NullValue());
    }
  }

  b.close();
  b.close();

  return AqlValue(b);
}

/// @brief function GEO_POLYGON
AqlValue Functions::GeoPolygon(arangodb::aql::Query* query,
                             transaction::Methods* trx,
                             VPackFunctionParameters const& parameters) {
  ValidateParameters(parameters, "GEO_POLYGON", 1, 1);

  size_t const n = parameters.size();

  if (n < 1) {
    // no parameters
    return AqlValue(AqlValueHintNull());
  }

  AqlValue geoArray = ExtractFunctionParameterValue(parameters, 0);

  if (!geoArray.isArray()) {
    RegisterWarning(query, "GEO_POLYGON",
                    TRI_ERROR_QUERY_ARRAY_EXPECTED);
    return AqlValue(arangodb::basics::VelocyPackHelper::NullValue());
  }

  VPackBuilder b;

  b.add(VPackValue(VPackValueType::Object));
  b.add("type", VPackValue("Polygon"));
  b.add("coordinates", VPackValue(VPackValueType::Array));

  AqlValueMaterializer materializer(trx);
  VPackSlice s = materializer.slice(geoArray, false);

  // check if nested or not
  bool unnested = false;
  for (auto const& v : VPackArrayIterator(s)) {
    if (v.isArray() && v.length() == 2) {
      unnested = true;
    }
  }
  if (unnested) {
    b.openArray();
  }

  for (auto const& v : VPackArrayIterator(s)) {
    if (v.isArray() && v.length() > 2) {
      b.openArray();
      for (auto const& coord : VPackArrayIterator(v)) {
        if (coord.isNumber()) {
          b.add(VPackValue(coord.getNumber<double>()));
        } else if (coord.isArray()) {
          if (coord.length() < 2) {
            RegisterWarning(query, "GEO_POLYGON", Result(
                  TRI_ERROR_QUERY_FUNCTION_ARGUMENT_TYPE_MISMATCH,
                  "a Position needs at least two numeric values"));
            return AqlValue(arangodb::basics::VelocyPackHelper::NullValue());
          } else {
            b.openArray();
            for (auto const& innercord : VPackArrayIterator(coord)) {
              if (innercord.isNumber()) {
                b.add(VPackValue(innercord.getNumber<double>()));
              } else if (innercord.isArray()) {
                if (innercord.at(0).isNumber() && innercord.at(1).isNumber()) {
                  b.openArray();
                  b.add(VPackValue(innercord.at(0).getNumber<double>()));
                  b.add(VPackValue(innercord.at(1).getNumber<double>()));
                  b.close();
                } else {
                  RegisterWarning(query, "GEO_POLYGON", Result(
                        TRI_ERROR_QUERY_FUNCTION_ARGUMENT_TYPE_MISMATCH,
                        "not a number"));
                  return AqlValue(arangodb::basics::VelocyPackHelper::NullValue());
                }
              } else {
                RegisterWarning(query, "GEO_POLYGON", Result(
                      TRI_ERROR_QUERY_FUNCTION_ARGUMENT_TYPE_MISMATCH,
                      "not an array describing a position"));
                return AqlValue(arangodb::basics::VelocyPackHelper::NullValue());
              }
            }
            b.close();
          }
        } else {
          RegisterWarning(query, "GEO_POLYGON", Result(
                TRI_ERROR_QUERY_FUNCTION_ARGUMENT_TYPE_MISMATCH,
                "not an array containing positions"));
          return AqlValue(arangodb::basics::VelocyPackHelper::NullValue());
        }
      }
      b.close();
    } else if (v.isArray() && v.length() == 2) {
        if (s.length() > 2) {
        b.openArray();
        for (auto const& innercord : VPackArrayIterator(v)) {
          if (innercord.isNumber()) {
            b.add(VPackValue(innercord.getNumber<double>()));
          } else if (innercord.isArray()) {
            if (innercord.at(0).isNumber() && innercord.at(1).isNumber()) {
              b.openArray();
              b.add(VPackValue(innercord.at(0).getNumber<double>()));
              b.add(VPackValue(innercord.at(1).getNumber<double>()));
              b.close();
            } else {
              RegisterWarning(query, "GEO_POLYGON", Result(
                    TRI_ERROR_QUERY_FUNCTION_ARGUMENT_TYPE_MISMATCH,
                    "not a number"));
              return AqlValue(arangodb::basics::VelocyPackHelper::NullValue());
            }
          } else {
            RegisterWarning(query, "GEO_POLYGON", Result(
                  TRI_ERROR_QUERY_FUNCTION_ARGUMENT_TYPE_MISMATCH,
                  "not a numeric value"));
            return AqlValue(arangodb::basics::VelocyPackHelper::NullValue());
          }
        }
        b.close();
      } else {
        RegisterWarning(query, "GEO_POLYGON", Result(
              TRI_ERROR_QUERY_FUNCTION_ARGUMENT_TYPE_MISMATCH,
              "a Polygon needs at least three positions"));
        return AqlValue(arangodb::basics::VelocyPackHelper::NullValue());
      }
    } else {
      RegisterWarning(query, "GEO_POLYGON", Result(
            TRI_ERROR_QUERY_FUNCTION_ARGUMENT_TYPE_MISMATCH,
            "not an array containing positions"));
      return AqlValue(arangodb::basics::VelocyPackHelper::NullValue());
    }
  }

  b.close();
  b.close();

  if (unnested) {
    b.close();
  }

  return AqlValue(b);
}

/// @brief function GEO_LINESTRING
AqlValue Functions::GeoLinestring(arangodb::aql::Query* query,
                             transaction::Methods* trx,
                             VPackFunctionParameters const& parameters) {

  ValidateParameters(parameters, "GEO_LINESTRING", 1, 1);

  size_t const n = parameters.size();

  if (n < 1) {
    // no parameters
    return AqlValue(AqlValueHintNull());
  }

  AqlValue geoArray = ExtractFunctionParameterValue(parameters, 0);

  if (!geoArray.isArray()) {
    RegisterWarning(query, "GEO_LINESTRING",
                    TRI_ERROR_QUERY_ARRAY_EXPECTED);
    return AqlValue(arangodb::basics::VelocyPackHelper::NullValue());
  }
  if (geoArray.length() < 2) {
    RegisterWarning(query, "GEO_LINESTRING", Result(
          TRI_ERROR_QUERY_FUNCTION_ARGUMENT_TYPE_MISMATCH,
          "a LineString needs at least two positions"));
    return AqlValue(arangodb::basics::VelocyPackHelper::NullValue());
  }

  VPackBuilder b;

  b.add(VPackValue(VPackValueType::Object));
  b.add("type", VPackValue("LineString"));
  b.add("coordinates", VPackValue(VPackValueType::Array));

  AqlValueMaterializer materializer(trx);
  VPackSlice s = materializer.slice(geoArray, false);
  for (auto const& v : VPackArrayIterator(s)) {
    if (v.isArray()) {
      b.openArray();
      for (auto const& coord : VPackArrayIterator(v)) {
        if (coord.isNumber()) {
          b.add(VPackValue(coord.getNumber<double>()));
        } else {
          RegisterWarning(query, "GEO_LINESTRING", Result(
                TRI_ERROR_QUERY_FUNCTION_ARGUMENT_TYPE_MISMATCH,
                "not a numeric value"));
          return AqlValue(arangodb::basics::VelocyPackHelper::NullValue());
        }
      }
      b.close();
    } else {
      RegisterWarning(query, "GEO_LINESTRING", Result(
            TRI_ERROR_QUERY_FUNCTION_ARGUMENT_TYPE_MISMATCH,
            "not an array containing positions"));
      return AqlValue(arangodb::basics::VelocyPackHelper::NullValue());
    }
  }

  b.close();
  b.close();

  return AqlValue(b);
}

/// @brief function GEO_MULTILINESTRING
AqlValue Functions::GeoMultiLinestring(arangodb::aql::Query* query,
                             transaction::Methods* trx,
                             VPackFunctionParameters const& parameters) {

  ValidateParameters(parameters, "GEO_MULTILINESTRING", 1, 1);

  size_t const n = parameters.size();

  if (n < 1) {
    // no parameters
    return AqlValue(AqlValueHintNull());
  }

  AqlValue geoArray = ExtractFunctionParameterValue(parameters, 0);

  if (!geoArray.isArray()) {
    RegisterWarning(query, "GEO_MULTILINESTRING",
                    TRI_ERROR_QUERY_ARRAY_EXPECTED);
    return AqlValue(arangodb::basics::VelocyPackHelper::NullValue());
  }
  if (geoArray.length() < 1) {
    RegisterWarning(query, "GEO_MULTILINESTRING", Result(
          TRI_ERROR_QUERY_FUNCTION_ARGUMENT_TYPE_MISMATCH,
          "a MultiLineString needs at least one array of linestrings"));
    return AqlValue(arangodb::basics::VelocyPackHelper::NullValue());
  }

  VPackBuilder b;

  b.add(VPackValue(VPackValueType::Object));
  b.add("type", VPackValue("MultiLineString"));
  b.add("coordinates", VPackValue(VPackValueType::Array));

  AqlValueMaterializer materializer(trx);
  VPackSlice s = materializer.slice(geoArray, false);
  for (auto const& v : VPackArrayIterator(s)) {
    if (v.isArray()) {
      if (v.length() > 1) {
        b.openArray();
        for (auto const& inner : VPackArrayIterator(v)) {
          if (inner.isArray()) {
            b.openArray();
            for (auto const& coord : VPackArrayIterator(inner)) {
              if (coord.isNumber()) {
                b.add(VPackValue(coord.getNumber<double>()));
              } else {
                RegisterWarning(query, "GEO_MULTILINESTRING", Result(
                      TRI_ERROR_QUERY_FUNCTION_ARGUMENT_TYPE_MISMATCH,
                      "not a numeric value"));
                return AqlValue(arangodb::basics::VelocyPackHelper::NullValue());
              }
            }
            b.close();
          } else {
            RegisterWarning(query, "GEO_MULTILINESTRING", Result(
                  TRI_ERROR_QUERY_FUNCTION_ARGUMENT_TYPE_MISMATCH,
                  "not an array containing positions"));
            return AqlValue(arangodb::basics::VelocyPackHelper::NullValue());
          }
        }
        b.close();
      } else {
        RegisterWarning(query, "GEO_MULTILINESTRING", Result(
              TRI_ERROR_QUERY_FUNCTION_ARGUMENT_TYPE_MISMATCH,
              "not an array containing linestrings"));
        return AqlValue(arangodb::basics::VelocyPackHelper::NullValue());
      }
    } else {
      RegisterWarning(query, "GEO_MULTILINESTRING", Result(
            TRI_ERROR_QUERY_FUNCTION_ARGUMENT_TYPE_MISMATCH,
            "not an array containing positions"));
      return AqlValue(arangodb::basics::VelocyPackHelper::NullValue());
    }
  }

  b.close();
  b.close();

  return AqlValue(b);
}

/// @brief function FLATTEN
AqlValue Functions::Flatten(arangodb::aql::Query* query,
                            transaction::Methods* trx,
                            VPackFunctionParameters const& parameters) {
  static char const* AFN = "FLATTEN";
  ValidateParameters(parameters, AFN, 1, 2);

  AqlValue list = ExtractFunctionParameterValue(parameters, 0);
  if (!list.isArray()) {
    RegisterWarning(query, AFN, TRI_ERROR_QUERY_ARRAY_EXPECTED);
    return AqlValue(AqlValueHintNull());
  }

  size_t maxDepth = 1;
  if (parameters.size() == 2) {
    AqlValue maxDepthValue = ExtractFunctionParameterValue(parameters, 1);
    bool failed;
    double tmpMaxDepth = maxDepthValue.toDouble(trx, failed);
    if (failed || tmpMaxDepth < 1) {
      maxDepth = 1;
    } else {
      maxDepth = static_cast<size_t>(tmpMaxDepth);
    }
  }

  AqlValueMaterializer materializer(trx);
  VPackSlice listSlice = materializer.slice(list, false);

  transaction::BuilderLeaser builder(trx);
  builder->openArray();
  FlattenList(listSlice, maxDepth, 0, *builder.get());
  builder->close();
  return AqlValue(builder.get());
}

/// @brief function ZIP
AqlValue Functions::Zip(arangodb::aql::Query* query, transaction::Methods* trx,
                        VPackFunctionParameters const& parameters) {
  static char const* AFN = "ZIP";
  ValidateParameters(parameters, AFN, 2, 2);

  AqlValue keys = ExtractFunctionParameterValue(parameters, 0);
  AqlValue values = ExtractFunctionParameterValue(parameters, 1);

  if (!keys.isArray() || !values.isArray() ||
      keys.length() != values.length()) {
    RegisterWarning(query, AFN,
                    TRI_ERROR_QUERY_FUNCTION_ARGUMENT_TYPE_MISMATCH);
    return AqlValue(AqlValueHintNull());
  }

  VPackValueLength n = keys.length();

  AqlValueMaterializer keyMaterializer(trx);
  VPackSlice keysSlice = keyMaterializer.slice(keys, false);

  AqlValueMaterializer valueMaterializer(trx);
  VPackSlice valuesSlice = valueMaterializer.slice(values, false);

  transaction::BuilderLeaser builder(trx);
  builder->openObject();

  // Buffer will temporarily hold the keys
  transaction::StringBufferLeaser buffer(trx);
  arangodb::basics::VPackStringBufferAdapter adapter(buffer->stringBuffer());
  for (VPackValueLength i = 0; i < n; ++i) {
    buffer->reset();
    Stringify(trx, adapter, keysSlice.at(i));
    builder->add(buffer->c_str(), buffer->length(), valuesSlice.at(i));
  }
  builder->close();
  return AqlValue(builder.get());
}

/// @brief function JSON_STRINGIFY
AqlValue Functions::JsonStringify(arangodb::aql::Query* query,
                                  transaction::Methods* trx,
                                  VPackFunctionParameters const& parameters) {
  ValidateParameters(parameters, "JSON_STRINGIFY", 1, 1);

  AqlValue value = ExtractFunctionParameterValue(parameters, 0);
  AqlValueMaterializer materializer(trx);
  VPackSlice slice = materializer.slice(value, false);

  transaction::StringBufferLeaser buffer(trx);
  arangodb::basics::VPackStringBufferAdapter adapter(buffer->stringBuffer());

  VPackDumper dumper(&adapter, trx->transactionContextPtr()->getVPackOptions());
  dumper.dump(slice);

  return AqlValue(buffer->begin(), buffer->length());
}

/// @brief function JSON_PARSE
AqlValue Functions::JsonParse(arangodb::aql::Query* query,
                              transaction::Methods* trx,
                              VPackFunctionParameters const& parameters) {
  static char const* AFN = "JSON_PARSE";
  ValidateParameters(parameters, AFN, 1, 1);

  AqlValue value = ExtractFunctionParameterValue(parameters, 0);
  AqlValueMaterializer materializer(trx);
  VPackSlice slice = materializer.slice(value, false);
<<<<<<< HEAD

  if (!slice.isString()) {
    RegisterWarning(query, "JSON_PARSE",
                    TRI_ERROR_QUERY_FUNCTION_ARGUMENT_TYPE_MISMATCH);
=======
   
  if (!slice.isString()) { 
    RegisterWarning(query, AFN, TRI_ERROR_QUERY_FUNCTION_ARGUMENT_TYPE_MISMATCH);
>>>>>>> 6d706614
    return AqlValue(AqlValueHintNull());
  }

  VPackValueLength l;
  char const* p = slice.getString(l);

  try {
    std::shared_ptr<VPackBuilder> builder = VPackParser::fromJson(p, l);
    return AqlValue(*builder);
  } catch (...) {
    RegisterWarning(query, AFN, TRI_ERROR_QUERY_FUNCTION_ARGUMENT_TYPE_MISMATCH);
    return AqlValue(AqlValueHintNull());
  }
}

/// @brief function PARSE_IDENTIFIER
AqlValue Functions::ParseIdentifier(arangodb::aql::Query* query,
                                    transaction::Methods* trx,
                                    VPackFunctionParameters const& parameters) {
  static char const* AFN = "PARSE_IDENTIFIER";
  ValidateParameters(parameters, AFN, 1, 1);

  AqlValue value = ExtractFunctionParameterValue(parameters, 0);
  std::string identifier;
  if (value.isObject() && value.hasKey(trx, StaticStrings::IdString)) {
    bool localMustDestroy;
    AqlValue valueStr =
        value.get(trx, StaticStrings::IdString, localMustDestroy, false);
    AqlValueGuard guard(valueStr, localMustDestroy);

    if (valueStr.isString()) {
      identifier = valueStr.slice().copyString();
    }
  } else if (value.isString()) {
    identifier = value.slice().copyString();
  }

  if (identifier.empty()) {
    RegisterWarning(query, AFN, TRI_ERROR_QUERY_FUNCTION_ARGUMENT_TYPE_MISMATCH);
    return AqlValue(AqlValueHintNull());
  }

  std::vector<std::string> parts =
      arangodb::basics::StringUtils::split(identifier, "/");

  if (parts.size() != 2) {
    RegisterWarning(query, AFN, TRI_ERROR_QUERY_FUNCTION_ARGUMENT_TYPE_MISMATCH);
    return AqlValue(AqlValueHintNull());
  }

  transaction::BuilderLeaser builder(trx);
  builder->openObject();
  builder->add("collection", VPackValue(parts[0]));
  builder->add("key", VPackValue(parts[1]));
  builder->close();
  return AqlValue(builder.get());
}

/// @brief function Slice
AqlValue Functions::Slice(arangodb::aql::Query* query,
                          transaction::Methods* trx,
                          VPackFunctionParameters const& parameters) {
  static char const* AFN = "SLICE";
  ValidateParameters(parameters, AFN, 2, 3);

  AqlValue baseArray = ExtractFunctionParameterValue(parameters, 0);

  if (!baseArray.isArray()) {
    RegisterWarning(query, AFN, TRI_ERROR_QUERY_FUNCTION_ARGUMENT_TYPE_MISMATCH);
    return AqlValue(AqlValueHintNull());
  }

  // determine lower bound
  AqlValue fromValue = ExtractFunctionParameterValue(parameters, 1);
  int64_t from = fromValue.toInt64(trx);
  if (from < 0) {
    from = baseArray.length() + from;
    if (from < 0) {
      from = 0;
    }
  }

  // determine upper bound
  AqlValue toValue = ExtractFunctionParameterValue(parameters, 2);
  int64_t to;
  if (toValue.isNull(true)) {
    to = baseArray.length();
  } else {
    to = toValue.toInt64(trx);
    if (to >= 0) {
      to += from;
    } else {
      // negative to value
      to = baseArray.length() + to;
      if (to < 0) {
        to = 0;
      }
    }
  }

  AqlValueMaterializer materializer(trx);
  VPackSlice arraySlice = materializer.slice(baseArray, false);

  transaction::BuilderLeaser builder(trx);
  builder->openArray();

  int64_t pos = 0;
  VPackArrayIterator it(arraySlice);
  while (it.valid()) {
    if (pos >= from && pos < to) {
      builder->add(it.value());
    }
    ++pos;
    if (pos >= to) {
      // done
      break;
    }
    it.next();
  }

  builder->close();
  return AqlValue(builder.get());
}

/// @brief function Minus
AqlValue Functions::Minus(arangodb::aql::Query* query,
                          transaction::Methods* trx,
                          VPackFunctionParameters const& parameters) {
  static char const* AFN = "MINUS";
  ValidateParameters(parameters, AFN, 2);

  AqlValue baseArray = ExtractFunctionParameterValue(parameters, 0);

  if (!baseArray.isArray()) {
    RegisterWarning(query, AFN, TRI_ERROR_QUERY_FUNCTION_ARGUMENT_TYPE_MISMATCH);
    return AqlValue(AqlValueHintNull());
  }

  auto options = trx->transactionContextPtr()->getVPackOptions();
  std::unordered_map<VPackSlice, size_t,
                     arangodb::basics::VelocyPackHelper::VPackHash,
                     arangodb::basics::VelocyPackHelper::VPackEqual>
      contains(512, arangodb::basics::VelocyPackHelper::VPackHash(),
               arangodb::basics::VelocyPackHelper::VPackEqual(options));

  // Fill the original map
  AqlValueMaterializer materializer(trx);
  VPackSlice arraySlice = materializer.slice(baseArray, false);

  VPackArrayIterator it(arraySlice);
  while (it.valid()) {
    contains.emplace(it.value(), it.index());
    it.next();
  }

  // Iterate through all following parameters and delete found elements from the
  // map
  for (size_t k = 1; k < parameters.size(); ++k) {
    AqlValue next = ExtractFunctionParameterValue(parameters, k);
    if (!next.isArray()) {
      RegisterWarning(query, AFN, TRI_ERROR_QUERY_FUNCTION_ARGUMENT_TYPE_MISMATCH);
      return AqlValue(AqlValueHintNull());
    }

    AqlValueMaterializer materializer(trx);
    VPackSlice arraySlice = materializer.slice(next, false);

    for (auto const& search : VPackArrayIterator(arraySlice)) {
      auto find = contains.find(search);

      if (find != contains.end()) {
        contains.erase(find);
      }
    }
  }

  // We omit the normalize part from js, cannot occur here
  transaction::BuilderLeaser builder(trx);
  builder->openArray();
  for (auto const& it : contains) {
    builder->add(it.first);
  }
  builder->close();
  return AqlValue(builder.get());
}

/// @brief function Document
AqlValue Functions::Document(arangodb::aql::Query* query,
                             transaction::Methods* trx,
                             VPackFunctionParameters const& parameters) {
  static char const* AFN = "DOCUMENT";
  ValidateParameters(parameters, AFN, 1, 2);

  if (parameters.size() == 1) {
    AqlValue id = ExtractFunctionParameterValue(parameters, 0);
    transaction::BuilderLeaser builder(trx);
    if (id.isString()) {
      std::string identifier(id.slice().copyString());
      std::string colName;
      GetDocumentByIdentifier(trx, colName, identifier, true, *builder.get());
      if (builder->isEmpty()) {
        // not found
        return AqlValue(AqlValueHintNull());
      }
      return AqlValue(builder.get());
    }
    if (id.isArray()) {
      AqlValueMaterializer materializer(trx);
      VPackSlice idSlice = materializer.slice(id, false);
      builder->openArray();
      for (auto const& next : VPackArrayIterator(idSlice)) {
        if (next.isString()) {
          std::string identifier = next.copyString();
          std::string colName;
          GetDocumentByIdentifier(trx, colName, identifier, true,
                                  *builder.get());
        }
      }
      builder->close();
      return AqlValue(builder.get());
    }
    return AqlValue(AqlValueHintNull());
  }

  AqlValue collectionValue = ExtractFunctionParameterValue(parameters, 0);
  if (!collectionValue.isString()) {
    RegisterWarning(query, AFN, TRI_ERROR_QUERY_FUNCTION_ARGUMENT_TYPE_MISMATCH);
    return AqlValue(AqlValueHintNull());
  }
  std::string collectionName(collectionValue.slice().copyString());

  AqlValue id = ExtractFunctionParameterValue(parameters, 1);
  if (id.isString()) {
    transaction::BuilderLeaser builder(trx);
    std::string identifier(id.slice().copyString());
    GetDocumentByIdentifier(trx, collectionName, identifier, true,
                            *builder.get());
    if (builder->isEmpty()) {
      return AqlValue(AqlValueHintNull());
    }
    return AqlValue(builder.get());
  }

  if (id.isArray()) {
    transaction::BuilderLeaser builder(trx);
    builder->openArray();

    AqlValueMaterializer materializer(trx);
    VPackSlice idSlice = materializer.slice(id, false);
    for (auto const& next : VPackArrayIterator(idSlice)) {
      if (next.isString()) {
        std::string identifier(next.copyString());
        GetDocumentByIdentifier(trx, collectionName, identifier, true,
                                *builder.get());
      }
    }

    builder->close();
    return AqlValue(builder.get());
  }

  // Id has invalid format
  return AqlValue(AqlValueHintNull());
}

/// @brief function MATCHES
AqlValue Functions::Matches(arangodb::aql::Query* query,
                            transaction::Methods* trx,
                            VPackFunctionParameters const& parameters) {
  static char const* AFN = "MATCHES";
  ValidateParameters(parameters, AFN, 2, 3);

  AqlValue docToFind = ExtractFunctionParameterValue(parameters, 0);

  if (!docToFind.isObject()) {
    return AqlValue(AqlValueHintBool(false));
  }

  AqlValue exampleDocs = ExtractFunctionParameterValue(parameters, 1);

  bool retIdx = false;
  if (parameters.size() == 3) {
    retIdx = ExtractFunctionParameterValue(parameters, 2).toBoolean();
  }

  AqlValueMaterializer materializer(trx);
  VPackSlice docSlice = materializer.slice(docToFind, false);

  transaction::BuilderLeaser builder(trx);
  VPackSlice examples = materializer.slice(exampleDocs, false);

  if (!examples.isArray()) {
    builder->openArray();
    builder->add(examples);
    builder->close();
    examples = builder->slice();
  }

  auto options = trx->transactionContextPtr()->getVPackOptions();

  bool foundMatch;
  int32_t idx = -1;

  for (auto const& example : VPackArrayIterator(examples)) {
    idx++;

    if (!example.isObject()) {
      RegisterWarning(query, AFN, TRI_ERROR_QUERY_FUNCTION_ARGUMENT_TYPE_MISMATCH);
      continue;
    }

    foundMatch = true;

    for (auto const& it : VPackObjectIterator(example, true)) {
      std::string key = it.key.copyString();

      if (it.value.isNull() && !docSlice.hasKey(key)) {
        continue;
      }

      if (!docSlice.hasKey(key) ||
          // compare inner content
          basics::VelocyPackHelper::compare(docSlice.get(key), it.value, false,
                                            options, &docSlice,
                                            &example) != 0) {
        foundMatch = false;
        break;
      }
    }

    if (foundMatch) {
      if (retIdx) {
        return AqlValue(AqlValueHintInt(idx));
      } else {
        return AqlValue(AqlValueHintBool(true));
      }
    }
  }

  if (retIdx) {
    return AqlValue(AqlValueHintInt(-1));
  }

  return AqlValue(AqlValueHintBool(false));
}

/// @brief function ROUND
AqlValue Functions::Round(arangodb::aql::Query* query,
                          transaction::Methods* trx,
                          VPackFunctionParameters const& parameters) {
  ValidateParameters(parameters, "ROUND", 1, 1);

  AqlValue value = ExtractFunctionParameterValue(parameters, 0);

  double input = value.toDouble(trx);

  // Rounds down for < x.4999 and up for > x.50000
  return NumberValue(trx, std::floor(input + 0.5), true);
}

/// @brief function ABS
AqlValue Functions::Abs(arangodb::aql::Query* query, transaction::Methods* trx,
                        VPackFunctionParameters const& parameters) {
  ValidateParameters(parameters, "ABS", 1, 1);

  AqlValue value = ExtractFunctionParameterValue(parameters, 0);

  double input = value.toDouble(trx);
  return NumberValue(trx, std::abs(input), true);
}

/// @brief function CEIL
AqlValue Functions::Ceil(arangodb::aql::Query* query, transaction::Methods* trx,
                         VPackFunctionParameters const& parameters) {
  ValidateParameters(parameters, "CEIL", 1, 1);

  AqlValue value = ExtractFunctionParameterValue(parameters, 0);

  double input = value.toDouble(trx);
  return NumberValue(trx, std::ceil(input), true);
}

/// @brief function FLOOR
AqlValue Functions::Floor(arangodb::aql::Query* query,
                          transaction::Methods* trx,
                          VPackFunctionParameters const& parameters) {
  ValidateParameters(parameters, "FLOOR", 1, 1);

  AqlValue value = ExtractFunctionParameterValue(parameters, 0);

  double input = value.toDouble(trx);
  return NumberValue(trx, std::floor(input), true);
}

/// @brief function SQRT
AqlValue Functions::Sqrt(arangodb::aql::Query* query, transaction::Methods* trx,
                         VPackFunctionParameters const& parameters) {
  ValidateParameters(parameters, "SQRT", 1, 1);

  AqlValue value = ExtractFunctionParameterValue(parameters, 0);

  double input = value.toDouble(trx);
  return NumberValue(trx, std::sqrt(input), true);
}

/// @brief function POW
AqlValue Functions::Pow(arangodb::aql::Query* query, transaction::Methods* trx,
                        VPackFunctionParameters const& parameters) {
  ValidateParameters(parameters, "POW", 2, 2);

  AqlValue baseValue = ExtractFunctionParameterValue(parameters, 0);
  AqlValue expValue = ExtractFunctionParameterValue(parameters, 1);

  double base = baseValue.toDouble(trx);
  double exp = expValue.toDouble(trx);

  return NumberValue(trx, std::pow(base, exp), true);
}

/// @brief function LOG
AqlValue Functions::Log(arangodb::aql::Query* query, transaction::Methods* trx,
                        VPackFunctionParameters const& parameters) {
  ValidateParameters(parameters, "LOG", 1, 1);

  AqlValue value = ExtractFunctionParameterValue(parameters, 0);

  double input = value.toDouble(trx);
  return NumberValue(trx, std::log(input), true);
}

/// @brief function LOG2
AqlValue Functions::Log2(arangodb::aql::Query* query, transaction::Methods* trx,
                         VPackFunctionParameters const& parameters) {
  ValidateParameters(parameters, "LOG2", 1, 1);

  AqlValue value = ExtractFunctionParameterValue(parameters, 0);

  double input = value.toDouble(trx);
  return NumberValue(trx, std::log2(input), true);
}

/// @brief function LOG10
AqlValue Functions::Log10(arangodb::aql::Query* query,
                          transaction::Methods* trx,
                          VPackFunctionParameters const& parameters) {
  ValidateParameters(parameters, "LOG10", 1, 1);

  AqlValue value = ExtractFunctionParameterValue(parameters, 0);

  double input = value.toDouble(trx);
  return NumberValue(trx, std::log10(input), true);
}

/// @brief function EXP
AqlValue Functions::Exp(arangodb::aql::Query* query, transaction::Methods* trx,
                        VPackFunctionParameters const& parameters) {
  ValidateParameters(parameters, "EXP", 1, 1);

  AqlValue value = ExtractFunctionParameterValue(parameters, 0);

  double input = value.toDouble(trx);
  return NumberValue(trx, std::exp(input), true);
}

/// @brief function EXP2
AqlValue Functions::Exp2(arangodb::aql::Query* query, transaction::Methods* trx,
                         VPackFunctionParameters const& parameters) {
  ValidateParameters(parameters, "EXP2", 1, 1);

  AqlValue value = ExtractFunctionParameterValue(parameters, 0);

  double input = value.toDouble(trx);
  return NumberValue(trx, std::exp2(input), true);
}

/// @brief function SIN
AqlValue Functions::Sin(arangodb::aql::Query* query, transaction::Methods* trx,
                        VPackFunctionParameters const& parameters) {
  ValidateParameters(parameters, "SIN", 1, 1);

  AqlValue value = ExtractFunctionParameterValue(parameters, 0);

  double input = value.toDouble(trx);
  return NumberValue(trx, std::sin(input), true);
}

/// @brief function COS
AqlValue Functions::Cos(arangodb::aql::Query* query, transaction::Methods* trx,
                        VPackFunctionParameters const& parameters) {
  ValidateParameters(parameters, "COS", 1, 1);

  AqlValue value = ExtractFunctionParameterValue(parameters, 0);

  double input = value.toDouble(trx);
  return NumberValue(trx, std::cos(input), true);
}

/// @brief function TAN
AqlValue Functions::Tan(arangodb::aql::Query* query, transaction::Methods* trx,
                        VPackFunctionParameters const& parameters) {
  ValidateParameters(parameters, "TAN", 1, 1);

  AqlValue value = ExtractFunctionParameterValue(parameters, 0);

  double input = value.toDouble(trx);
  return NumberValue(trx, std::tan(input), true);
}

/// @brief function ASIN
AqlValue Functions::Asin(arangodb::aql::Query* query, transaction::Methods* trx,
                         VPackFunctionParameters const& parameters) {
  ValidateParameters(parameters, "ASIN", 1, 1);

  AqlValue value = ExtractFunctionParameterValue(parameters, 0);

  double input = value.toDouble(trx);
  return NumberValue(trx, std::asin(input), true);
}

/// @brief function ACOS
AqlValue Functions::Acos(arangodb::aql::Query* query, transaction::Methods* trx,
                         VPackFunctionParameters const& parameters) {
  ValidateParameters(parameters, "ACOS", 1, 1);

  AqlValue value = ExtractFunctionParameterValue(parameters, 0);

  double input = value.toDouble(trx);
  return NumberValue(trx, std::acos(input), true);
}

/// @brief function ATAN
AqlValue Functions::Atan(arangodb::aql::Query* query, transaction::Methods* trx,
                         VPackFunctionParameters const& parameters) {
  ValidateParameters(parameters, "ATAN", 1, 1);

  AqlValue value = ExtractFunctionParameterValue(parameters, 0);

  double input = value.toDouble(trx);
  return NumberValue(trx, std::atan(input), true);
}

/// @brief function ATAN2
AqlValue Functions::Atan2(arangodb::aql::Query* query,
                          transaction::Methods* trx,
                          VPackFunctionParameters const& parameters) {
  ValidateParameters(parameters, "ATAN2", 2, 2);

  AqlValue value1 = ExtractFunctionParameterValue(parameters, 0);
  AqlValue value2 = ExtractFunctionParameterValue(parameters, 1);

  double input1 = value1.toDouble(trx);
  double input2 = value2.toDouble(trx);
  return NumberValue(trx, std::atan2(input1, input2), true);
}

/// @brief function RADIANS
AqlValue Functions::Radians(arangodb::aql::Query* query,
                            transaction::Methods* trx,
                            VPackFunctionParameters const& parameters) {
  ValidateParameters(parameters, "RADIANS", 1, 1);

  AqlValue value = ExtractFunctionParameterValue(parameters, 0);

  double degrees = value.toDouble(trx);
  // acos(-1) == PI
  return NumberValue(trx, degrees * (std::acos(-1.0) / 180.0), true);
}

/// @brief function DEGREES
AqlValue Functions::Degrees(arangodb::aql::Query* query,
                            transaction::Methods* trx,
                            VPackFunctionParameters const& parameters) {
  ValidateParameters(parameters, "DEGREES", 1, 1);

  AqlValue value = ExtractFunctionParameterValue(parameters, 0);

  double radians = value.toDouble(trx);
  // acos(-1) == PI
  return NumberValue(trx, radians * (180.0 / std::acos(-1.0)), true);
}

/// @brief function PI
AqlValue Functions::Pi(arangodb::aql::Query* query, transaction::Methods* trx,
                       VPackFunctionParameters const& parameters) {
  ValidateParameters(parameters, "PI", 0, 0);

  // acos(-1) == PI
  return NumberValue(trx, std::acos(-1.0), true);
}

/// @brief function RAND
AqlValue Functions::Rand(arangodb::aql::Query* query, transaction::Methods* trx,
                         VPackFunctionParameters const& parameters) {
  ValidateParameters(parameters, "RAND", 0, 0);

  // This random functionality is not too good yet...
  return NumberValue(trx, static_cast<double>(std::rand()) / RAND_MAX, true);
}

/// @brief function FIRST_DOCUMENT
AqlValue Functions::FirstDocument(arangodb::aql::Query* query,
                                  transaction::Methods* trx,
                                  VPackFunctionParameters const& parameters) {
  size_t const n = parameters.size();
  for (size_t i = 0; i < n; ++i) {
    AqlValue a = ExtractFunctionParameterValue(parameters, i);
    if (a.isObject()) {
      return a.clone();
    }
  }

  return AqlValue(AqlValueHintNull());
}

/// @brief function FIRST_LIST
AqlValue Functions::FirstList(arangodb::aql::Query* query,
                              transaction::Methods* trx,
                              VPackFunctionParameters const& parameters) {
  size_t const n = parameters.size();
  for (size_t i = 0; i < n; ++i) {
    AqlValue a = ExtractFunctionParameterValue(parameters, i);
    if (a.isArray()) {
      return a.clone();
    }
  }

  return AqlValue(AqlValueHintNull());
}

/// @brief function PUSH
AqlValue Functions::Push(arangodb::aql::Query* query, transaction::Methods* trx,
                         VPackFunctionParameters const& parameters) {
<<<<<<< HEAD
  ValidateParameters(parameters, "PUSH", 2, 3);

=======
  static char const* AFN = "PUSH";
  ValidateParameters(parameters, AFN, 2, 3);
  
>>>>>>> 6d706614
  AqlValue list = ExtractFunctionParameterValue(parameters, 0);
  AqlValue toPush = ExtractFunctionParameterValue(parameters, 1);

  AqlValueMaterializer toPushMaterializer(trx);
  VPackSlice p = toPushMaterializer.slice(toPush, false);

  if (list.isNull(true)) {
    transaction::BuilderLeaser builder(trx);
    builder->openArray();
    builder->add(p);
    builder->close();
    return AqlValue(builder.get());
  }

  if (!list.isArray()) {
    RegisterInvalidArgumentWarning(query, AFN);
    return AqlValue(AqlValueHintNull());
  }

  transaction::BuilderLeaser builder(trx);
  builder->openArray();
  AqlValueMaterializer materializer(trx);
  VPackSlice l = materializer.slice(list, false);

  for (auto const& it : VPackArrayIterator(l)) {
    builder->add(it);
  }
  if (parameters.size() == 3) {
    auto options = trx->transactionContextPtr()->getVPackOptions();
    AqlValue unique = ExtractFunctionParameterValue(parameters, 2);
    if (!unique.toBoolean() || !ListContainsElement(options, l, p)) {
      builder->add(p);
    }
  } else {
    builder->add(p);
  }
  builder->close();
  return AqlValue(builder.get());
}

/// @brief function POP
AqlValue Functions::Pop(arangodb::aql::Query* query, transaction::Methods* trx,
                        VPackFunctionParameters const& parameters) {
  static char const* AFN = "POP";
  ValidateParameters(parameters, AFN, 1, 1);
  AqlValue list = ExtractFunctionParameterValue(parameters, 0);

  if (list.isNull(true)) {
    return AqlValue(AqlValueHintNull());
  }

  if (!list.isArray()) {
    RegisterWarning(query, AFN, TRI_ERROR_QUERY_FUNCTION_ARGUMENT_TYPE_MISMATCH);
    return AqlValue(AqlValueHintNull());
  }

  AqlValueMaterializer materializer(trx);
  VPackSlice slice = materializer.slice(list, false);

  transaction::BuilderLeaser builder(trx);
  builder->openArray();
  auto iterator = VPackArrayIterator(slice);
  while (iterator.valid() && !iterator.isLast()) {
    builder->add(iterator.value());
    iterator.next();
  }
  builder->close();
  return AqlValue(builder.get());
}

/// @brief function APPEND
AqlValue Functions::Append(arangodb::aql::Query* query,
                           transaction::Methods* trx,
                           VPackFunctionParameters const& parameters) {
  static char const* AFN = "APPEND";
  ValidateParameters(parameters, AFN, 2, 3);
  AqlValue list = ExtractFunctionParameterValue(parameters, 0);
  AqlValue toAppend = ExtractFunctionParameterValue(parameters, 1);

  if (toAppend.isNull(true)) {
    return list.clone();
  }

  AqlValueMaterializer toAppendMaterializer(trx);
  VPackSlice t = toAppendMaterializer.slice(toAppend, false);

  if (t.isArray() && t.length() == 0) {
    return list.clone();
  }

  bool unique = false;
  if (parameters.size() == 3) {
    AqlValue a = ExtractFunctionParameterValue(parameters, 2);
    unique = a.toBoolean();
  }

  AqlValueMaterializer materializer(trx);
  VPackSlice l = materializer.slice(list, false);

  if (l.isNull()) {
    return toAppend.clone();
  }

  if (!l.isArray()) {
    RegisterInvalidArgumentWarning(query, AFN);
    return AqlValue(AqlValueHintNull());
  }

  std::unordered_set<VPackSlice> added;

  transaction::BuilderLeaser builder(trx);
  builder->openArray();

  for (auto const& it : VPackArrayIterator(l)) {
    if (unique) {
      if (added.find(it) == added.end()) {
        builder->add(it);
        added.emplace(it);
      }
    } else {
      builder->add(it);
    }
  }

  AqlValueMaterializer materializer2(trx);
  VPackSlice slice = materializer2.slice(toAppend, false);

  if (!slice.isArray()) {
    if (!unique || added.find(slice) == added.end()) {
      builder->add(slice);
    }
  } else {
    for (auto const& it : VPackArrayIterator(slice)) {
      if (unique) {
        if (added.find(it) == added.end()) {
          builder->add(it);
          added.emplace(it);
        }
      } else {
        builder->add(it);
      }
    }
  }
  builder->close();
  return AqlValue(builder.get());
}

/// @brief function UNSHIFT
AqlValue Functions::Unshift(arangodb::aql::Query* query,
                            transaction::Methods* trx,
                            VPackFunctionParameters const& parameters) {
  static char const* AFN = "UNSHIFT";
  ValidateParameters(parameters, AFN, 2, 3);
  AqlValue list = ExtractFunctionParameterValue(parameters, 0);

  if (!list.isNull(true) && !list.isArray()) {
    RegisterInvalidArgumentWarning(query, AFN);
    return AqlValue(AqlValueHintNull());
  }

  AqlValue toAppend = ExtractFunctionParameterValue(parameters, 1);
  bool unique = false;
  if (parameters.size() == 3) {
    AqlValue a = ExtractFunctionParameterValue(parameters, 2);
    unique = a.toBoolean();
  }

  auto options = trx->transactionContextPtr()->getVPackOptions();
  size_t unused;
  if (unique && list.isArray() &&
      ListContainsElement(trx, options, list, toAppend, unused)) {
    // Short circuit, nothing to do return list
    return list.clone();
  }

  AqlValueMaterializer materializer(trx);
  VPackSlice a = materializer.slice(toAppend, false);

  transaction::BuilderLeaser builder(trx);
  builder->openArray();
  builder->add(a);

  if (list.isArray()) {
    AqlValueMaterializer materializer(trx);
    VPackSlice v = materializer.slice(list, false);
    for (auto const& it : VPackArrayIterator(v)) {
      builder->add(it);
    }
  }
  builder->close();
  return AqlValue(builder.get());
}

/// @brief function SHIFT
AqlValue Functions::Shift(arangodb::aql::Query* query,
                          transaction::Methods* trx,
                          VPackFunctionParameters const& parameters) {
<<<<<<< HEAD
  ValidateParameters(parameters, "SHIFT", 1, 1);
=======
  static char const* AFN = "SHIFT";
  ValidateParameters(parameters, AFN, 1, 1);
>>>>>>> 6d706614

  AqlValue list = ExtractFunctionParameterValue(parameters, 0);
  if (list.isNull(true)) {
    return AqlValue(AqlValueHintNull());
  }

  if (!list.isArray()) {
    RegisterInvalidArgumentWarning(query, AFN);
    return AqlValue(AqlValueHintNull());
  }

  transaction::BuilderLeaser builder(trx);
  builder->openArray();

  if (list.length() > 0) {
    AqlValueMaterializer materializer(trx);
    VPackSlice l = materializer.slice(list, false);

    auto iterator = VPackArrayIterator(l);
    // This jumps over the first element
    iterator.next();
    while (iterator.valid()) {
      builder->add(iterator.value());
      iterator.next();
    }
  }
  builder->close();

  return AqlValue(builder.get());
}

/// @brief function REMOVE_VALUE
AqlValue Functions::RemoveValue(arangodb::aql::Query* query,
                                transaction::Methods* trx,
                                VPackFunctionParameters const& parameters) {
  static char const* AFN = "REMOVE_VALUE";
  ValidateParameters(parameters, AFN, 2, 3);

  AqlValue list = ExtractFunctionParameterValue(parameters, 0);

  if (list.isNull(true)) {
    return AqlValue(arangodb::basics::VelocyPackHelper::EmptyArrayValue());
  }

  if (!list.isArray()) {
    RegisterInvalidArgumentWarning(query, AFN);
    return AqlValue(AqlValueHintNull());
  }

  auto options = trx->transactionContextPtr()->getVPackOptions();

  transaction::BuilderLeaser builder(trx);
  builder->openArray();
  bool useLimit = false;
  int64_t limit = list.length();

  if (parameters.size() == 3) {
    AqlValue limitValue = ExtractFunctionParameterValue(parameters, 2);
    if (!limitValue.isNull(true)) {
      limit = limitValue.toInt64(trx);
      useLimit = true;
    }
  }

  AqlValue toRemove = ExtractFunctionParameterValue(parameters, 1);
  AqlValueMaterializer toRemoveMaterializer(trx);
  VPackSlice r = toRemoveMaterializer.slice(toRemove, false);

  AqlValueMaterializer materializer(trx);
  VPackSlice v = materializer.slice(list, false);

  for (auto const& it : VPackArrayIterator(v)) {
    if (useLimit && limit == 0) {
      // Just copy
      builder->add(it);
      continue;
    }
    if (arangodb::basics::VelocyPackHelper::compare(r, it, false, options) ==
        0) {
      --limit;
      continue;
    }
    builder->add(it);
  }
  builder->close();
  return AqlValue(builder.get());
}

/// @brief function REMOVE_VALUES
AqlValue Functions::RemoveValues(arangodb::aql::Query* query,
                                 transaction::Methods* trx,
                                 VPackFunctionParameters const& parameters) {
<<<<<<< HEAD
  ValidateParameters(parameters, "REMOVE_VALUES", 2, 2);
=======
  static char const* AFN = "REMOVE_VALUES";
  ValidateParameters(parameters, AFN, 2, 2);
>>>>>>> 6d706614

  AqlValue list = ExtractFunctionParameterValue(parameters, 0);
  AqlValue values = ExtractFunctionParameterValue(parameters, 1);

  if (values.isNull(true)) {
    return list.clone();
  }

  if (list.isNull(true)) {
    return AqlValue(arangodb::basics::VelocyPackHelper::EmptyArrayValue());
  }

  if (!list.isArray() || !values.isArray()) {
    RegisterInvalidArgumentWarning(query, AFN);
    return AqlValue(AqlValueHintNull());
  }

  auto options = trx->transactionContextPtr()->getVPackOptions();
  AqlValueMaterializer valuesMaterializer(trx);
  VPackSlice v = valuesMaterializer.slice(values, false);

  AqlValueMaterializer listMaterializer(trx);
  VPackSlice l = listMaterializer.slice(list, false);

  transaction::BuilderLeaser builder(trx);
  builder->openArray();
  for (auto const& it : VPackArrayIterator(l)) {
    if (!ListContainsElement(options, v, it)) {
      builder->add(it);
    }
  }
  builder->close();
  return AqlValue(builder.get());
}

/// @brief function REMOVE_NTH
AqlValue Functions::RemoveNth(arangodb::aql::Query* query,
                              transaction::Methods* trx,
                              VPackFunctionParameters const& parameters) {
  static char const* AFN = "REMOVE_NTH";
  ValidateParameters(parameters, AFN, 2, 2);

  AqlValue list = ExtractFunctionParameterValue(parameters, 0);

  if (list.isNull(true)) {
    return AqlValue(arangodb::basics::VelocyPackHelper::EmptyArrayValue());
  }

  if (!list.isArray()) {
    RegisterInvalidArgumentWarning(query, AFN);
    return AqlValue(AqlValueHintNull());
  }

  double const count = static_cast<double>(list.length());
  AqlValue position = ExtractFunctionParameterValue(parameters, 1);
  double p = position.toDouble(trx);
  if (p >= count || p < -count) {
    // out of bounds
    return list.clone();
  }

  if (p < 0) {
    p += count;
  }

  AqlValueMaterializer materializer(trx);
  VPackSlice v = materializer.slice(list, false);

  transaction::BuilderLeaser builder(trx);
  size_t target = static_cast<size_t>(p);
  size_t cur = 0;
  builder->openArray();
  for (auto const& it : VPackArrayIterator(v)) {
    if (cur != target) {
      builder->add(it);
    }
    cur++;
  }
  builder->close();
  return AqlValue(builder.get());
}

/// @brief function NOT_NULL
AqlValue Functions::NotNull(arangodb::aql::Query* query,
                            transaction::Methods* trx,
                            VPackFunctionParameters const& parameters) {
  size_t const n = parameters.size();
  for (size_t i = 0; i < n; ++i) {
    AqlValue element = ExtractFunctionParameterValue(parameters, i);
    if (!element.isNull(true)) {
      return element.clone();
    }
  }
  return AqlValue(AqlValueHintNull());
}

/// @brief function CURRENT_DATABASE
AqlValue Functions::CurrentDatabase(arangodb::aql::Query* query,
                                    transaction::Methods* trx,
                                    VPackFunctionParameters const& parameters) {
  ValidateParameters(parameters, "CURRENT_DATABASE", 0, 0);

  return AqlValue(query->vocbase()->name());
}

/// @brief function COLLECTION_COUNT
AqlValue Functions::CollectionCount(arangodb::aql::Query* query,
                                    transaction::Methods* trx,
                                    VPackFunctionParameters const& parameters) {
  static char const* AFN = "COLLECTION_COUNT";
  ValidateParameters(parameters, AFN, 1, 1);

  AqlValue element = ExtractFunctionParameterValue(parameters, 0);
  if (!element.isString()) {
    THROW_ARANGO_EXCEPTION_PARAMS(
        TRI_ERROR_QUERY_FUNCTION_ARGUMENT_TYPE_MISMATCH, AFN);
  }

  TRI_ASSERT(ServerState::instance()->isSingleServerOrCoordinator());
  std::string const collectionName = element.slice().copyString();
  OperationResult res = trx->count(collectionName, true);
  if (res.fail()) {
    THROW_ARANGO_EXCEPTION(res.result);
  }

  return AqlValue(res.slice());
}

/// @brief function VARIANCE_SAMPLE
AqlValue Functions::VarianceSample(arangodb::aql::Query* query,
                                   transaction::Methods* trx,
                                   VPackFunctionParameters const& parameters) {
  static char const* AFN = "VARIANCE_SAMPLE";
  ValidateParameters(parameters, AFN, 1, 1);

  AqlValue list = ExtractFunctionParameterValue(parameters, 0);

  if (!list.isArray()) {
    RegisterWarning(query, AFN, TRI_ERROR_QUERY_ARRAY_EXPECTED);
    return AqlValue(AqlValueHintNull());
  }

  double value = 0.0;
  size_t count = 0;

  if (!Variance(trx, list, value, count)) {
    RegisterWarning(query, AFN, TRI_ERROR_QUERY_INVALID_ARITHMETIC_VALUE);
    return AqlValue(AqlValueHintNull());
  }

  if (count < 2) {
    return AqlValue(AqlValueHintNull());
  }

  return NumberValue(trx, value / (count - 1), true);
}

/// @brief function VARIANCE_POPULATION
AqlValue Functions::VariancePopulation(
    arangodb::aql::Query* query, transaction::Methods* trx,
    VPackFunctionParameters const& parameters) {
  static char const* AFN = "VARIANCE_POPULATION";
  ValidateParameters(parameters, AFN, 1, 1);

  AqlValue list = ExtractFunctionParameterValue(parameters, 0);

  if (!list.isArray()) {
    RegisterWarning(query, AFN, TRI_ERROR_QUERY_ARRAY_EXPECTED);
    return AqlValue(AqlValueHintNull());
  }

  double value = 0.0;
  size_t count = 0;

  if (!Variance(trx, list, value, count)) {
    RegisterWarning(query, AFN, TRI_ERROR_QUERY_INVALID_ARITHMETIC_VALUE);
    return AqlValue(AqlValueHintNull());
  }

  if (count < 1) {
    return AqlValue(AqlValueHintNull());
  }

  return NumberValue(trx, value / count, true);
}

/// @brief function STDDEV_SAMPLE
AqlValue Functions::StdDevSample(arangodb::aql::Query* query,
                                 transaction::Methods* trx,
                                 VPackFunctionParameters const& parameters) {
  static char const* AFN = "STDDEV_SAMPLE";
  ValidateParameters(parameters, AFN, 1, 1);

  AqlValue list = ExtractFunctionParameterValue(parameters, 0);

  if (!list.isArray()) {
    RegisterWarning(query, AFN, TRI_ERROR_QUERY_ARRAY_EXPECTED);
    return AqlValue(AqlValueHintNull());
  }

  double value = 0.0;
  size_t count = 0;

  if (!Variance(trx, list, value, count)) {
    RegisterWarning(query, AFN, TRI_ERROR_QUERY_INVALID_ARITHMETIC_VALUE);
    return AqlValue(AqlValueHintNull());
  }

  if (count < 2) {
    return AqlValue(AqlValueHintNull());
  }

  return NumberValue(trx, std::sqrt(value / (count - 1)), true);
}

/// @brief function STDDEV_POPULATION
AqlValue Functions::StdDevPopulation(
    arangodb::aql::Query* query, transaction::Methods* trx,
    VPackFunctionParameters const& parameters) {
  static char const* AFN = "STDDEV_POPULATION";
  ValidateParameters(parameters, AFN, 1, 1);

  AqlValue list = ExtractFunctionParameterValue(parameters, 0);

  if (!list.isArray()) {
    RegisterWarning(query, AFN, TRI_ERROR_QUERY_ARRAY_EXPECTED);
    return AqlValue(AqlValueHintNull());
  }

  double value = 0.0;
  size_t count = 0;

  if (!Variance(trx, list, value, count)) {
    RegisterWarning(query, AFN, TRI_ERROR_QUERY_INVALID_ARITHMETIC_VALUE);
    return AqlValue(AqlValueHintNull());
  }

  if (count < 1) {
    return AqlValue(AqlValueHintNull());
  }

  return NumberValue(trx, std::sqrt(value / count), true);
}

/// @brief function MEDIAN
AqlValue Functions::Median(arangodb::aql::Query* query,
                           transaction::Methods* trx,
                           VPackFunctionParameters const& parameters) {
  static char const* AFN = "MEDIAN";
  ValidateParameters(parameters, AFN, 1, 1);

  AqlValue list = ExtractFunctionParameterValue(parameters, 0);

  if (!list.isArray()) {
    RegisterWarning(query, AFN, TRI_ERROR_QUERY_ARRAY_EXPECTED);
    return AqlValue(AqlValueHintNull());
  }

  std::vector<double> values;
  if (!SortNumberList(trx, list, values)) {
    RegisterWarning(query, AFN, TRI_ERROR_QUERY_INVALID_ARITHMETIC_VALUE);
    return AqlValue(AqlValueHintNull());
  }

  if (values.empty()) {
    return AqlValue(AqlValueHintNull());
  }
  size_t const l = values.size();
  size_t midpoint = l / 2;

  if (l % 2 == 0) {
    return NumberValue(trx, (values[midpoint - 1] + values[midpoint]) / 2,
                       true);
  }
  return NumberValue(trx, values[midpoint], true);
}

/// @brief function PERCENTILE
AqlValue Functions::Percentile(arangodb::aql::Query* query,
                               transaction::Methods* trx,
                               VPackFunctionParameters const& parameters) {
  static char const* AFN = "PERCENTILE";
  ValidateParameters(parameters, AFN, 2, 3);

  AqlValue list = ExtractFunctionParameterValue(parameters, 0);

  if (!list.isArray()) {
    RegisterWarning(query, AFN, TRI_ERROR_QUERY_ARRAY_EXPECTED);
    return AqlValue(AqlValueHintNull());
  }

  AqlValue border = ExtractFunctionParameterValue(parameters, 1);

  if (!border.isNumber()) {
    RegisterWarning(query, AFN, TRI_ERROR_QUERY_FUNCTION_ARGUMENT_TYPE_MISMATCH);
    return AqlValue(AqlValueHintNull());
  }

  bool unused = false;
  double p = border.toDouble(trx, unused);
  if (p <= 0.0 || p > 100.0) {
    RegisterWarning(query, AFN, TRI_ERROR_QUERY_FUNCTION_ARGUMENT_TYPE_MISMATCH);
    return AqlValue(AqlValueHintNull());
  }

  bool useInterpolation = false;

  if (parameters.size() == 3) {
    AqlValue methodValue = ExtractFunctionParameterValue(parameters, 2);
    if (!methodValue.isString()) {
      RegisterWarning(query, AFN, TRI_ERROR_QUERY_FUNCTION_ARGUMENT_TYPE_MISMATCH);
      return AqlValue(AqlValueHintNull());
    }
    std::string method = methodValue.slice().copyString();
    if (method == "interpolation") {
      useInterpolation = true;
    } else if (method == "rank") {
      useInterpolation = false;
    } else {
      RegisterWarning(query, AFN, TRI_ERROR_QUERY_FUNCTION_ARGUMENT_TYPE_MISMATCH);
      return AqlValue(AqlValueHintNull());
    }
  }

  std::vector<double> values;
  if (!SortNumberList(trx, list, values)) {
    RegisterWarning(query, AFN, TRI_ERROR_QUERY_INVALID_ARITHMETIC_VALUE);
    return AqlValue(AqlValueHintNull());
  }

  if (values.empty()) {
    return AqlValue(AqlValueHintNull());
  }

  size_t l = values.size();
  if (l == 1) {
    return NumberValue(trx, values[0], true);
  }

  TRI_ASSERT(l > 1);

  if (useInterpolation) {
    double const idx = p * (l + 1) / 100.0;
    double const pos = floor(idx);

    if (pos >= l) {
      return NumberValue(trx, values[l - 1], true);
    }
    if (pos <= 0) {
      return AqlValue(AqlValueHintNull());
    }

    double const delta = idx - pos;
    return NumberValue(trx, delta * (values[static_cast<size_t>(pos)] -
                                     values[static_cast<size_t>(pos) - 1]) +
                                values[static_cast<size_t>(pos) - 1],
                       true);
  }

  double const idx = p * l / 100.0;
  double const pos = ceil(idx);
  if (pos >= l) {
    return NumberValue(trx, values[l - 1], true);
  }
  if (pos <= 0) {
    return AqlValue(AqlValueHintNull());
  }

  return NumberValue(trx, values[static_cast<size_t>(pos) - 1], true);
}

/// @brief function RANGE
AqlValue Functions::Range(arangodb::aql::Query* query,
                          transaction::Methods* trx,
                          VPackFunctionParameters const& parameters) {
  static char const* AFN = "RANGE";
  ValidateParameters(parameters, AFN, 2, 3);

  AqlValue left = ExtractFunctionParameterValue(parameters, 0);
  AqlValue right = ExtractFunctionParameterValue(parameters, 1);

  double from = left.toDouble(trx);
  double to = right.toDouble(trx);

  if (parameters.size() < 3) {
    return AqlValue(left.toInt64(trx), right.toInt64(trx));
  }

  AqlValue stepValue = ExtractFunctionParameterValue(parameters, 2);
  if (stepValue.isNull(true)) {
    // no step specified. return a real range object
    return AqlValue(left.toInt64(trx), right.toInt64(trx));
  }

  double step = stepValue.toDouble(trx);

  if (step == 0.0 || (from < to && step < 0.0) || (from > to && step > 0.0)) {
    RegisterWarning(query, AFN, TRI_ERROR_QUERY_FUNCTION_ARGUMENT_TYPE_MISMATCH);
    return AqlValue(AqlValueHintNull());
  }

  transaction::BuilderLeaser builder(trx);
  builder->openArray();
  if (step < 0.0 && to <= from) {
    for (; from >= to; from += step) {
      builder->add(VPackValue(from));
    }
  } else {
    for (; from <= to; from += step) {
      builder->add(VPackValue(from));
    }
  }
  builder->close();
  return AqlValue(builder.get());
}

/// @brief function POSITION
AqlValue Functions::Position(arangodb::aql::Query* query,
                             transaction::Methods* trx,
                             VPackFunctionParameters const& parameters) {
  static char const* AFN = "POSITION";
  ValidateParameters(parameters, AFN, 2, 3);

  AqlValue list = ExtractFunctionParameterValue(parameters, 0);

  if (!list.isArray()) {
    RegisterWarning(query, AFN, TRI_ERROR_QUERY_ARRAY_EXPECTED);
    return AqlValue(AqlValueHintNull());
  }

  bool returnIndex = false;
  if (parameters.size() == 3) {
    AqlValue a = ExtractFunctionParameterValue(parameters, 2);
    returnIndex = a.toBoolean();
  }

  if (list.length() > 0) {
    AqlValue searchValue = ExtractFunctionParameterValue(parameters, 1);
    auto options = trx->transactionContextPtr()->getVPackOptions();

    size_t index;
    if (ListContainsElement(trx, options, list, searchValue, index)) {
      if (!returnIndex) {
        // return true
        return AqlValue(arangodb::basics::VelocyPackHelper::TrueValue());
      }
      // return position
      transaction::BuilderLeaser builder(trx);
      builder->add(VPackValue(index));
      return AqlValue(builder.get());
    }
  }

  // not found
  if (!returnIndex) {
    // return false
    return AqlValue(arangodb::basics::VelocyPackHelper::FalseValue());
  }

  // return -1
  transaction::BuilderLeaser builder(trx);
  builder->add(VPackValue(-1));
  return AqlValue(builder.get());
}

/// @brief function IS_SAME_COLLECTION
AqlValue Functions::IsSameCollection(
    arangodb::aql::Query* query, transaction::Methods* trx,
    VPackFunctionParameters const& parameters) {
  static char const* AFN = "IS_SAME_COLLECTION";
  ValidateParameters(parameters, AFN, 2, 2);

  std::string const first = ExtractCollectionName(trx, parameters, 0);
  std::string const second = ExtractCollectionName(trx, parameters, 1);

  if (!first.empty() && !second.empty()) {
    return AqlValue(AqlValueHintBool(first == second));
  }

  RegisterWarning(query, AFN, TRI_ERROR_QUERY_FUNCTION_ARGUMENT_TYPE_MISMATCH);
  return AqlValue(AqlValueHintNull());
}

AqlValue Functions::PregelResult(arangodb::aql::Query* query,
                                 transaction::Methods* trx,
                                 VPackFunctionParameters const& parameters) {
<<<<<<< HEAD
  ValidateParameters(parameters, "PREGEL_RESULT", 1, 1);

=======
  static char const* AFN = "PREGEL_RESULT";
  ValidateParameters(parameters, AFN, 1, 1);
  
>>>>>>> 6d706614
  AqlValue arg1 = ExtractFunctionParameterValue(parameters, 0);
  if (!arg1.isNumber()) {
    THROW_ARANGO_EXCEPTION_PARAMS(TRI_ERROR_QUERY_FUNCTION_ARGUMENT_TYPE_MISMATCH, AFN);
  }

  uint64_t execNr = arg1.toInt64(trx);
  pregel::PregelFeature* feature = pregel::PregelFeature::instance();
  if (feature) {
    std::shared_ptr<pregel::IWorker> worker = feature->worker(execNr);
    if (!worker) {
      RegisterWarning(query, AFN, TRI_ERROR_QUERY_FUNCTION_INVALID_CODE);
      return AqlValue(arangodb::basics::VelocyPackHelper::EmptyArrayValue());
    }
    transaction::BuilderLeaser builder(trx);
    worker->aqlResult(builder.get());
    return AqlValue(builder.get());
  } else {
    RegisterWarning(query, AFN, TRI_ERROR_QUERY_FUNCTION_INVALID_CODE);
    return AqlValue(arangodb::basics::VelocyPackHelper::EmptyArrayValue());
  }
}

AqlValue Functions::Assert(arangodb::aql::Query* query,
                           transaction::Methods* trx,
                           VPackFunctionParameters const& parameters) {
  static char const* AFN = "ASSERT";
  ValidateParameters(parameters, AFN, 2, 2);
  auto const expr = ExtractFunctionParameterValue(parameters, 0);
  auto const message = ExtractFunctionParameterValue(parameters, 1);

  if (!message.isString()) {
    RegisterInvalidArgumentWarning(query, AFN);
    return AqlValue(AqlValueHintNull());
  }
  if (!expr.toBoolean()) {
    std::string msg = message.slice().copyString();
    query->registerError(TRI_ERROR_QUERY_USER_ASSERT, msg.data());
  }
  return AqlValue(AqlValueHintBool(true));
}

AqlValue Functions::Warn(arangodb::aql::Query* query, transaction::Methods* trx,
                         VPackFunctionParameters const& parameters) {
  static char const* AFN = "WARN";
  ValidateParameters(parameters, AFN, 2, 2);
  auto const expr = ExtractFunctionParameterValue(parameters, 0);
  auto const message = ExtractFunctionParameterValue(parameters, 1);

  if (!message.isString()) {
    RegisterInvalidArgumentWarning(query, AFN);
    return AqlValue(AqlValueHintNull());
  }

  if (!expr.toBoolean()) {
    std::string msg = message.slice().copyString();
    query->registerWarning(TRI_ERROR_QUERY_USER_WARN, msg.data());
    return AqlValue(AqlValueHintBool(false));
  }
  return AqlValue(AqlValueHintBool(true));
}<|MERGE_RESOLUTION|>--- conflicted
+++ resolved
@@ -58,15 +58,11 @@
 #include "VocBase/LogicalCollection.h"
 #include "VocBase/ManagedDocumentResult.h"
 
-<<<<<<< HEAD
-#include <s2/s2latlng_rect.h>
 #include <s2/s2loop.h>
-=======
 #include <date/date.h>
 #include <date/iso_week.h>
 
 #include <unicode/stsearch.h>
->>>>>>> 6d706614
 #include <unicode/uchar.h>
 #include <unicode/unistr.h>
 #include <unicode/stsearch.h>
@@ -474,13 +470,8 @@
 }
 
 /// @brief register warning
-<<<<<<< HEAD
-void Functions::RegisterWarning(arangodb::aql::Query* query,
-                                char const* fName, int code) {
-=======
 void Functions::RegisterWarning(arangodb::aql::Query* query, char const* fName,
                                 int code) {
->>>>>>> 6d706614
   std::string msg;
 
   if (code == TRI_ERROR_QUERY_FUNCTION_ARGUMENT_TYPE_MISMATCH) {
@@ -647,12 +638,8 @@
     return;
   }
 
-<<<<<<< HEAD
-  VPackOptions* options = trx->transactionContextPtr()->getVPackOptionsForDump();
-=======
   VPackOptions* options =
       trx->transactionContextPtr()->getVPackOptionsForDump();
->>>>>>> 6d706614
   VPackOptions adjustedOptions = *options;
   adjustedOptions.escapeUnicode = false;
   adjustedOptions.escapeForwardSlashes = false;
@@ -837,11 +824,7 @@
   if (!res.ok()) {
     if (ignoreError) {
       if (res.errorNumber() == TRI_ERROR_ARANGO_DOCUMENT_NOT_FOUND ||
-<<<<<<< HEAD
-          res.errorNumber() == TRI_ERROR_ARANGO_COLLECTION_NOT_FOUND ||
-=======
           res.errorNumber() == TRI_ERROR_ARANGO_DATA_SOURCE_NOT_FOUND ||
->>>>>>> 6d706614
           res.errorNumber() == TRI_ERROR_ARANGO_CROSS_COLLECTION_REQUEST) {
         return;
       }
@@ -3033,9 +3016,6 @@
     return AqlValue(AqlValueHintNull());
   }
 
-<<<<<<< HEAD
-  return AqlValue(result);
-=======
   DateSelectionModifier rangeEnd = rangeStart;
   if (parameters.size() == 4) {
     AqlValue rangeEndValue = ExtractFunctionParameterValue(parameters, 3);
@@ -3127,7 +3107,6 @@
   // If we get here all significant places are equal
   // Name these two dates as equal
   return AqlValue(AqlValueHintBool(true));
->>>>>>> 6d706614
 }
 
 /// @brief function PASSTHRU
@@ -4105,16 +4084,10 @@
 
 /// @brief function DISTANCE
 AqlValue Functions::Distance(arangodb::aql::Query* query,
-<<<<<<< HEAD
-                                transaction::Methods* trx,
-                                VPackFunctionParameters const& parameters) {
-  ValidateParameters(parameters, "DISTANCE", 4, 4);
-=======
                              transaction::Methods* trx,
                              VPackFunctionParameters const& parameters) {
   static char const* AFN = "DISTANCE";
   ValidateParameters(parameters, AFN, 4, 4);
->>>>>>> 6d706614
 
   AqlValue lat1 = ExtractFunctionParameterValue(parameters, 0);
   AqlValue lon1 = ExtractFunctionParameterValue(parameters, 1);
@@ -4854,16 +4827,9 @@
   AqlValue value = ExtractFunctionParameterValue(parameters, 0);
   AqlValueMaterializer materializer(trx);
   VPackSlice slice = materializer.slice(value, false);
-<<<<<<< HEAD
-
-  if (!slice.isString()) {
-    RegisterWarning(query, "JSON_PARSE",
-                    TRI_ERROR_QUERY_FUNCTION_ARGUMENT_TYPE_MISMATCH);
-=======
    
   if (!slice.isString()) { 
     RegisterWarning(query, AFN, TRI_ERROR_QUERY_FUNCTION_ARGUMENT_TYPE_MISMATCH);
->>>>>>> 6d706614
     return AqlValue(AqlValueHintNull());
   }
 
@@ -5496,14 +5462,9 @@
 /// @brief function PUSH
 AqlValue Functions::Push(arangodb::aql::Query* query, transaction::Methods* trx,
                          VPackFunctionParameters const& parameters) {
-<<<<<<< HEAD
-  ValidateParameters(parameters, "PUSH", 2, 3);
-
-=======
   static char const* AFN = "PUSH";
   ValidateParameters(parameters, AFN, 2, 3);
   
->>>>>>> 6d706614
   AqlValue list = ExtractFunctionParameterValue(parameters, 0);
   AqlValue toPush = ExtractFunctionParameterValue(parameters, 1);
 
@@ -5701,12 +5662,8 @@
 AqlValue Functions::Shift(arangodb::aql::Query* query,
                           transaction::Methods* trx,
                           VPackFunctionParameters const& parameters) {
-<<<<<<< HEAD
-  ValidateParameters(parameters, "SHIFT", 1, 1);
-=======
   static char const* AFN = "SHIFT";
   ValidateParameters(parameters, AFN, 1, 1);
->>>>>>> 6d706614
 
   AqlValue list = ExtractFunctionParameterValue(parameters, 0);
   if (list.isNull(true)) {
@@ -5799,12 +5756,8 @@
 AqlValue Functions::RemoveValues(arangodb::aql::Query* query,
                                  transaction::Methods* trx,
                                  VPackFunctionParameters const& parameters) {
-<<<<<<< HEAD
-  ValidateParameters(parameters, "REMOVE_VALUES", 2, 2);
-=======
   static char const* AFN = "REMOVE_VALUES";
   ValidateParameters(parameters, AFN, 2, 2);
->>>>>>> 6d706614
 
   AqlValue list = ExtractFunctionParameterValue(parameters, 0);
   AqlValue values = ExtractFunctionParameterValue(parameters, 1);
@@ -6291,14 +6244,9 @@
 AqlValue Functions::PregelResult(arangodb::aql::Query* query,
                                  transaction::Methods* trx,
                                  VPackFunctionParameters const& parameters) {
-<<<<<<< HEAD
-  ValidateParameters(parameters, "PREGEL_RESULT", 1, 1);
-
-=======
   static char const* AFN = "PREGEL_RESULT";
   ValidateParameters(parameters, AFN, 1, 1);
   
->>>>>>> 6d706614
   AqlValue arg1 = ExtractFunctionParameterValue(parameters, 0);
   if (!arg1.isNumber()) {
     THROW_ARANGO_EXCEPTION_PARAMS(TRI_ERROR_QUERY_FUNCTION_ARGUMENT_TYPE_MISMATCH, AFN);
