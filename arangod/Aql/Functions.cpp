--- conflicted
+++ resolved
@@ -1740,23 +1740,9 @@
     return arangodb::aql::AqlValue{arangodb::aql::AqlValueHintNull{}};
   }
   auto& analyzerFeature = server.getFeature<iresearch::IResearchAnalyzerFeature>();
-<<<<<<< HEAD
-
-  auto sysVocbase = server.hasFeature<arangodb::SystemDatabaseFeature>()
-                        ? server.getFeature<arangodb::SystemDatabaseFeature>().use()
-                        : nullptr;
-
-  if (ADB_UNLIKELY(nullptr == sysVocbase)) {
-    arangodb::aql::registerWarning(ctx, AFN, TRI_ERROR_INTERNAL);
-    return arangodb::aql::AqlValue{arangodb::aql::AqlValueHintNull{}};
-  }
   auto& trx = ctx->trx();
-  auto analyzer = analyzerFeature.get(analyzerId, ctx->vocbase(), *sysVocbase,
+  auto analyzer = analyzerFeature.get(analyzerId, ctx->vocbase(), 
                                       trx.state()->analyzersRevision());
-=======
-  auto analyzer = analyzerFeature.get(analyzerId, trx->vocbase(),
-                                      trx->state()->analyzersRevision());
->>>>>>> 19219f22
   if (!analyzer) {
     arangodb::aql::registerWarning(
         ctx, AFN,
