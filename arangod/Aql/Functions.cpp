--- conflicted
+++ resolved
@@ -1342,8 +1342,6 @@
   }
 }
 
-<<<<<<< HEAD
-=======
 irs::string_ref getFunctionName(const AstNode& node) {
   TRI_ASSERT(aql::NODE_TYPE_FCALL == node.type);
   auto const* impl = static_cast<aql::Function*>(node.getData());
@@ -1351,7 +1349,6 @@
   return impl->name;
 }
 
->>>>>>> 6535e1ba
 }  // namespace
 
 namespace arangodb {
@@ -1423,11 +1420,7 @@
 }  // namespace arangodb
 
 /// @brief append the VelocyPack value to a string buffer
-<<<<<<< HEAD
 void functions::Stringify(VPackOptions const* vopts,
-=======
-void Functions::Stringify(VPackOptions const* vopts,
->>>>>>> 6535e1ba
                           velocypack::StringSink& buffer,
                           VPackSlice const& slice) {
   if (slice.isNull()) {
@@ -4587,11 +4580,7 @@
   } else {
     transaction::StringLeaser buffer(trx);
     velocypack::StringSink adapter(buffer.get());
-<<<<<<< HEAD
     functions::Stringify(vopts, adapter, key.slice());
-=======
-    Functions::Stringify(vopts, adapter, key.slice());
->>>>>>> 6535e1ba
     result = slice.get(*buffer);
   }
 
@@ -8944,11 +8933,7 @@
   return AqlValue(resultBuilder->slice(), resultBuilder->size());
 }
 
-<<<<<<< HEAD
-AqlValue functions::Interleave(aql::ExpressionContext* expressionContext,
-=======
 AqlValue Functions::Interleave(aql::ExpressionContext* expressionContext,
->>>>>>> 6535e1ba
                                AstNode const&,
                                VPackFunctionParametersView parameters) {
   // cppcheck-suppress variableScope
@@ -9003,11 +8988,7 @@
   return AqlValue(builder->slice(), builder->size());
 }
 
-<<<<<<< HEAD
-AqlValue functions::CallGreenspun(aql::ExpressionContext* expressionContext,
-=======
 AqlValue Functions::CallGreenspun(aql::ExpressionContext* expressionContext,
->>>>>>> 6535e1ba
                                   AstNode const&,
                                   VPackFunctionParametersView parameters) {
   transaction::Methods* trx = &expressionContext->trx();
@@ -9071,11 +9052,7 @@
   return AqlValue{builder->slice()};
 }
 
-<<<<<<< HEAD
 AqlValue functions::MakeDistributeInput(
-=======
-AqlValue Functions::MakeDistributeInput(
->>>>>>> 6535e1ba
     aql::ExpressionContext* expressionContext, AstNode const&,
     VPackFunctionParametersView parameters) {
   AqlValue const& value = extractFunctionParameterValue(parameters, 0);
@@ -9096,11 +9073,7 @@
   return AqlValue{input};
 }
 
-<<<<<<< HEAD
 AqlValue functions::MakeDistributeInputWithKeyCreation(
-=======
-AqlValue Functions::MakeDistributeInputWithKeyCreation(
->>>>>>> 6535e1ba
     aql::ExpressionContext* expressionContext, AstNode const&,
     VPackFunctionParametersView parameters) {
   transaction::Methods& trx = expressionContext->trx();
@@ -9186,11 +9159,7 @@
   return AqlValue{input};
 }
 
-<<<<<<< HEAD
 AqlValue functions::MakeDistributeGraphInput(
-=======
-AqlValue Functions::MakeDistributeGraphInput(
->>>>>>> 6535e1ba
     aql::ExpressionContext* expressionContext, AstNode const&,
     VPackFunctionParametersView parameters) {
   transaction::Methods& trx = expressionContext->trx();
@@ -9251,11 +9220,7 @@
 }
 
 #ifdef USE_ENTERPRISE
-<<<<<<< HEAD
 AqlValue functions::SelectSmartDistributeGraphInput(
-=======
-AqlValue Functions::SelectSmartDistributeGraphInput(
->>>>>>> 6535e1ba
     aql::ExpressionContext* expressionContext, AstNode const&,
     VPackFunctionParametersView parameters) {
   AqlValue const& from = extractFunctionParameterValue(parameters, 0);
@@ -9372,11 +9337,7 @@
   }
 }
 
-<<<<<<< HEAD
-AqlValue functions::DecayGauss(aql::ExpressionContext* expressionContext,
-=======
 AqlValue Functions::DecayGauss(aql::ExpressionContext* expressionContext,
->>>>>>> 6535e1ba
                                AstNode const& node,
                                VPackFunctionParametersView parameters) {
   auto gaussDecayFactory = [](const double origin, const double scale,
@@ -9393,11 +9354,7 @@
   return decayFuncImpl(expressionContext, node, parameters, gaussDecayFactory);
 }
 
-<<<<<<< HEAD
-AqlValue functions::DecayExp(aql::ExpressionContext* expressionContext,
-=======
 AqlValue Functions::DecayExp(aql::ExpressionContext* expressionContext,
->>>>>>> 6535e1ba
                              AstNode const& node,
                              VPackFunctionParametersView parameters) {
   auto expDecayFactory = [](const double origin, const double scale,
@@ -9414,11 +9371,7 @@
   return decayFuncImpl(expressionContext, node, parameters, expDecayFactory);
 }
 
-<<<<<<< HEAD
-AqlValue functions::DecayLinear(aql::ExpressionContext* expressionContext,
-=======
 AqlValue Functions::DecayLinear(aql::ExpressionContext* expressionContext,
->>>>>>> 6535e1ba
                                 AstNode const& node,
                                 VPackFunctionParametersView parameters) {
   auto linearDecayFactory = [](const double origin, const double scale,
@@ -9511,11 +9464,7 @@
   }
 }
 
-<<<<<<< HEAD
-AqlValue functions::CosineSimilarity(aql::ExpressionContext* expressionContext,
-=======
 AqlValue Functions::CosineSimilarity(aql::ExpressionContext* expressionContext,
->>>>>>> 6535e1ba
                                      AstNode const& node,
                                      VPackFunctionParametersView parameters) {
   auto cosineSimilarityFunc = [expressionContext, &node](
@@ -9556,11 +9505,7 @@
                       cosineSimilarityFunc);
 }
 
-<<<<<<< HEAD
-AqlValue functions::L1Distance(aql::ExpressionContext* expressionContext,
-=======
 AqlValue Functions::L1Distance(aql::ExpressionContext* expressionContext,
->>>>>>> 6535e1ba
                                AstNode const& node,
                                VPackFunctionParametersView parameters) {
   auto L1DistFunc = [expressionContext, &node](const VPackSlice lhs,
@@ -9587,11 +9532,7 @@
   return DistanceImpl(expressionContext, node, parameters, L1DistFunc);
 }
 
-<<<<<<< HEAD
-AqlValue functions::L2Distance(aql::ExpressionContext* expressionContext,
-=======
 AqlValue Functions::L2Distance(aql::ExpressionContext* expressionContext,
->>>>>>> 6535e1ba
                                AstNode const& node,
                                VPackFunctionParametersView parameters) {
   auto L2DistFunc = [expressionContext, &node](const VPackSlice lhs,
