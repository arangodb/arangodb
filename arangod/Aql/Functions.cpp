////////////////////////////////////////////////////////////////////////////////
/// DISCLAIMER
///
/// Copyright 2014-2016 ArangoDB GmbH, Cologne, Germany
/// Copyright 2004-2014 triAGENS GmbH, Cologne, Germany
///
/// Licensed under the Apache License, Version 2.0 (the "License");
/// you may not use this file except in compliance with the License.
/// You may obtain a copy of the License at
///
///     http://www.apache.org/licenses/LICENSE-2.0
///
/// Unless required by applicable law or agreed to in writing, software
/// distributed under the License is distributed on an "AS IS" BASIS,
/// WITHOUT WARRANTIES OR CONDITIONS OF ANY KIND, either express or implied.
/// See the License for the specific language governing permissions and
/// limitations under the License.
///
/// Copyright holder is ArangoDB GmbH, Cologne, Germany
///
/// @author Jan Steemann
////////////////////////////////////////////////////////////////////////////////

#include "Functions.h"

#include "ApplicationFeatures/ApplicationServer.h"
#include "ApplicationFeatures/LanguageFeature.h"
#include "Aql/AqlFunctionFeature.h"
#include "Aql/Expression.h"
#include "Aql/ExpressionContext.h"
#include "Aql/Function.h"
#include "Aql/Query.h"
#include "Aql/V8Executor.h"
#include "Basics/Exceptions.h"
#include "Basics/Mutex.h"
#include "Basics/MutexLocker.h"
#include "Basics/StringBuffer.h"
#include "Basics/StringRef.h"
#include "Basics/StringUtils.h"
#include "Basics/Utf8Helper.h"
#include "Basics/VPackStringBufferAdapter.h"
#include "Basics/VelocyPackHelper.h"
#include "Basics/fpconv.h"
#include "Basics/tri-strings.h"
#include "Geo/GeoJson.h"
#include "Geo/GeoParams.h"
#include "Geo/GeoUtils.h"
#include "Geo/ShapeContainer.h"
#include "Indexes/Index.h"
#include "Logger/Logger.h"
#include "Pregel/Conductor.h"
#include "Pregel/PregelFeature.h"
#include "Pregel/Worker.h"
#include "Random/UniformCharacter.h"
#include "Rest/Version.h"
#include "Ssl/SslInterface.h"
#include "Transaction/Context.h"
#include "Transaction/Helpers.h"
#include "Transaction/Methods.h"
#include "Utils/CollectionNameResolver.h"
#include "Utils/ExecContext.h"
#include "V8/v8-vpack.h"
#include "V8Server/v8-collection.h"
#include "VocBase/KeyGenerator.h"
#include "VocBase/LogicalCollection.h"
#include "VocBase/ManagedDocumentResult.h"

#include <boost/uuid/uuid.hpp>
#include <boost/uuid/uuid_generators.hpp>
#include <boost/uuid/uuid_io.hpp>

#include <date/date.h>
#include <date/iso_week.h>
#include <s2/s2loop.h>

#include <unicode/schriter.h>
#include <unicode/stsearch.h>
#include <unicode/uchar.h>
#include <unicode/unistr.h>

#include <velocypack/Collection.h>
#include <velocypack/Dumper.h>
#include <velocypack/Iterator.h>
#include <velocypack/velocypack-aliases.h>
#include <algorithm>
#include <regex>

using namespace arangodb;
using namespace arangodb::aql;
using namespace std::chrono;
using namespace date;

/*
- always specify your user facing function name MYFUNC in error generators
- errors are broadcasted like this:
    - Wrong parameter types: ::registerInvalidArgumentWarning(expressionContext,
"MYFUNC")
    - Generic errors: ::registerWarning(expressionContext, "MYFUNC",
TRI_ERROR_QUERY_INVALID_REGEX);
    - ICU related errors: if (U_FAILURE(status)) {
::registerICUWarning(expressionContext, "MYFUNC", status); }
    - close with: return AqlValue(AqlValueHintNull());
- specify the number of parameters you expect at least and at max using:
- if you support optional parameters, first check whether the count is
sufficient using parameters.size()
- fetch the values using:
  AqlValue value
  - Anonymous  = extractFunctionParameterValue(parameters, 0);
  - ::getBooleanParameter() if you expect a bool
  - Stringify() if you need a string.
  - ::extractKeys() if its an object and you need the keys
  - ::extractCollectionName() if you expect a collection
  - ::listContainsElement() search for a member
  - ::parameterToTimePoint / ::dateFromParameters get a time string as date.
- check the values whether they match your expectations i.e. using:
  - param.isNumber() then extract it using: param.toInt64()
- Available helper functions for working with parameters:
  - ::variance()
  - ::sortNumberList()
  - ::unsetOrKeep ()
  - ::getDocumentByIdentifier ()
  - ::mergeParameters()
  - ::flattenList()

- now do your work with the parameters
- build up a result using a VPackbuilder like you would with regular velocpyack.
- return it wrapping it into an AqlValue

 */

namespace {

/// @brief an empty AQL value
static AqlValue const emptyAqlValue;

/// @brief mutex used to protect UUID generation
static Mutex uuidMutex;

enum DateSelectionModifier {
  INVALID = 0,
  MILLI,
  SECOND,
  MINUTE,
  HOUR,
  DAY,
  WEEK,
  MONTH,
  YEAR
};

static_assert(DateSelectionModifier::INVALID < DateSelectionModifier::MILLI,
              "incorrect date selection order");
static_assert(DateSelectionModifier::MILLI < DateSelectionModifier::SECOND,
              "incorrect date selection order");
static_assert(DateSelectionModifier::SECOND < DateSelectionModifier::MINUTE,
              "incorrect date selection order");
static_assert(DateSelectionModifier::MINUTE < DateSelectionModifier::HOUR,
              "incorrect date selection order");
static_assert(DateSelectionModifier::HOUR < DateSelectionModifier::DAY,
              "incorrect date selection order");
static_assert(DateSelectionModifier::DAY < DateSelectionModifier::WEEK,
              "incorrect date selection order");
static_assert(DateSelectionModifier::WEEK < DateSelectionModifier::MONTH,
              "incorrect date selection order");
static_assert(DateSelectionModifier::MONTH < DateSelectionModifier::YEAR,
              "incorrect date selection order");

typedef void (*format_func_t)(std::string& wrk, tp_sys_clock_ms const&);
std::unordered_map<std::string, format_func_t> dateMap;
auto const unixEpoch = date::sys_seconds{seconds{0}};

// will be populated by Functions::Init()
std::regex theDateFormatRegex;

std::string executeDateFormatRegex(std::string const& search, tp_sys_clock_ms const& tp) {
  std::string s;

  auto first = search.begin();
  auto last = search.end();
  typename std::smatch::difference_type positionOfLastMatch = 0;
  auto endOfLastMatch = first;

  auto callback = [&tp, &endOfLastMatch, &positionOfLastMatch, &s](std::smatch const& match) {
    auto positionOfThisMatch = match.position(0);
    auto diff = positionOfThisMatch - positionOfLastMatch;

    auto startOfThisMatch = endOfLastMatch;
    std::advance(startOfThisMatch, diff);

    s.append(endOfLastMatch, startOfThisMatch);
    auto got = ::dateMap.find(match.str(0));
    if (got != ::dateMap.end()) {
      got->second(s, tp);
    }
    auto lengthOfMatch = match.length(0);

    positionOfLastMatch = positionOfThisMatch + lengthOfMatch;

    endOfLastMatch = startOfThisMatch;
    std::advance(endOfLastMatch, lengthOfMatch);
  };

  std::regex_iterator<std::string::const_iterator> end;
  std::regex_iterator<std::string::const_iterator> begin(first, last, ::theDateFormatRegex);
  std::for_each(begin, end, callback);

  s.append(endOfLastMatch, last);

  return s;
}

/// @brief validates documents for duplicate attribute names
bool isValidDocument(VPackSlice slice) {
  if (slice.isExternal()) {
    slice = slice.resolveExternals();
  }

  if (slice.isObject()) {
    std::unordered_set<VPackStringRef> keys;

    auto it = VPackObjectIterator(slice, true);

    while (it.valid()) {
      if (!keys.emplace(it.key().stringRef()).second) {
        // duplicate key
        return false;
      }

      // recurse into object values
      if (!isValidDocument(it.value())) {
        return false;
      }
      it.next();
    }
  } else if (slice.isArray()) {
    auto it = VPackArrayIterator(slice);

    while (it.valid()) {
      // recursively validate array values
      if (!isValidDocument(it.value())) {
        return false;
      }
      it.next();
    }
  }

  // all other types are considered valid
  return true;
}

std::string tail(std::string const& source, size_t const length) {
  if (length >= source.size()) {
    return source;
  }
  return source.substr(source.size() - length);
}  // tail

std::vector<std::string> const monthNames = {"January", "February", "March",
                                             "April",   "May",      "June",
                                             "July",    "August",   "September",
                                             "October", "November", "December"};

std::vector<std::string> const monthNamesShort = {"Jan", "Feb", "Mar", "Apr",
                                                  "May", "Jun", "Jul", "Aug",
                                                  "Sep", "Oct", "Nov", "Dec"};

std::vector<std::string> const weekDayNames = {"Sunday",   "Monday",
                                               "Tuesday",  "Wednesday",
                                               "Thursday", "Friday",
                                               "Saturday"};

std::vector<std::string> const weekDayNamesShort = {"Sun", "Mon", "Tue", "Wed",
                                                    "Thu", "Fri", "Sat"};

std::
    vector<std::pair<std::string, format_func_t>> const sortedDateMap = {{"%&",
                                                                          [](std::string& wrk,
                                                                             tp_sys_clock_ms const& tp) {
                                                                          }},  // Allow for literal "m" after "%m" ("%mm" ->
                                                                               // %m%&m)
                                                                         // zero-pad 4 digit years to length of 6 and add "+"
                                                                         // prefix, keep negative as-is
                                                                         {"%yyy"
                                                                          "yyy",
                                                                          [](std::string& wrk, tp_sys_clock_ms const& tp) {
                                                                            auto ymd = year_month_day(
                                                                                floor<days>(tp));
                                                                            auto yearnum = static_cast<int>(
                                                                                ymd.year());
                                                                            if (yearnum < 0) {
                                                                              if (yearnum > -10) {
                                                                                wrk.append(
                                                                                    "-00000");
                                                                              } else if (yearnum > -100) {
                                                                                wrk.append(
                                                                                    "-0000");
                                                                              } else if (yearnum > -1000) {
                                                                                wrk.append(
                                                                                    "-000");
                                                                              } else if (yearnum > -10000) {
                                                                                wrk.append(
                                                                                    "-00");
                                                                              } else if (yearnum > -100000) {
                                                                                wrk.append(
                                                                                    "-0");
                                                                              } else {
                                                                                wrk.append(
                                                                                    "-");
                                                                              }
                                                                              wrk.append(std::to_string(
                                                                                  abs(yearnum)));
                                                                              return;
                                                                            }

                                                                            TRI_ASSERT(yearnum >= 0);

                                                                            if (yearnum > 99999) {
                                                                              // intentionally nothing
                                                                            } else if (yearnum > 9999) {
                                                                              wrk.append(
                                                                                  "+0");
                                                                            } else if (yearnum > 999) {
                                                                              wrk.append(
                                                                                  "+00");
                                                                            } else if (yearnum > 99) {
                                                                              wrk.append(
                                                                                  "+000");
                                                                            } else if (yearnum > 9) {
                                                                              wrk.append(
                                                                                  "+0000");
                                                                            } else {
                                                                              wrk.append(
                                                                                  "+00000");
                                                                            }
                                                                            wrk.append(std::to_string(yearnum));
                                                                          }},
                                                                         {"%mmm"
                                                                          "m",
                                                                          [](std::string& wrk, tp_sys_clock_ms const& tp) {
                                                                            auto ymd = year_month_day(
                                                                                floor<days>(tp));
                                                                            wrk.append(
                                                                                ::monthNames[static_cast<unsigned>(ymd.month()) - 1]);
                                                                          }},
                                                                         {"%yyy"
                                                                          "y",
                                                                          [](std::string& wrk, tp_sys_clock_ms const& tp) {
                                                                            auto ymd = year_month_day(
                                                                                floor<days>(tp));
                                                                            auto yearnum = static_cast<int>(
                                                                                ymd.year());
                                                                            if (yearnum < 0) {
                                                                              if (yearnum > -10) {
                                                                                wrk.append(
                                                                                    "-000");
                                                                              } else if (yearnum > -100) {
                                                                                wrk.append(
                                                                                    "-00");
                                                                              } else if (yearnum > -1000) {
                                                                                wrk.append(
                                                                                    "-0");
                                                                              } else {
                                                                                wrk.append(
                                                                                    "-");
                                                                              }
                                                                              wrk.append(std::to_string(
                                                                                  abs(yearnum)));
                                                                            } else {
                                                                              TRI_ASSERT(yearnum >= 0);
                                                                              if (yearnum < 9) {
                                                                                wrk.append(
                                                                                    "000");
                                                                                wrk.append(std::to_string(yearnum));
                                                                              } else if (yearnum < 99) {
                                                                                wrk.append(
                                                                                    "00");
                                                                                wrk.append(std::to_string(yearnum));
                                                                              } else if (yearnum < 999) {
                                                                                wrk.append(
                                                                                    "0");
                                                                                wrk.append(std::to_string(yearnum));
                                                                              } else {
                                                                                std::string yearstr(
                                                                                    std::to_string(yearnum));
                                                                                wrk.append(::tail(yearstr, 4));
                                                                              }
                                                                            }
                                                                          }},

                                                                         {"%www"
                                                                          "w",
                                                                          [](std::string& wrk, tp_sys_clock_ms const& tp) {
                                                                            weekday wd{floor<days>(tp)};
                                                                            wrk.append(
                                                                                ::weekDayNames[static_cast<unsigned>(wd)]);
                                                                          }},

                                                                         {"%mm"
                                                                          "m",
                                                                          [](std::string& wrk, tp_sys_clock_ms const& tp) {
                                                                            auto ymd = year_month_day(
                                                                                floor<days>(tp));
                                                                            wrk.append(
                                                                                ::monthNamesShort[static_cast<unsigned>(ymd.month()) - 1]);
                                                                          }},
                                                                         {"%ww"
                                                                          "w",
                                                                          [](std::string& wrk, tp_sys_clock_ms const& tp) {
                                                                            weekday wd{floor<days>(tp)};
                                                                            wrk.append(
                                                                                weekDayNamesShort[static_cast<unsigned>(wd)]);
                                                                          }},
                                                                         {"%ff"
                                                                          "f",
                                                                          [](std::string& wrk, tp_sys_clock_ms const& tp) {
                                                                            auto day_time = make_time(
                                                                                tp - floor<days>(tp));
                                                                            uint64_t millis =
                                                                                day_time
                                                                                    .subseconds()
                                                                                    .count();
                                                                            if (millis < 10) {
                                                                              wrk.append(
                                                                                  "00");
                                                                            } else if (millis < 100) {
                                                                              wrk.append(
                                                                                  "0");
                                                                            }
                                                                            wrk.append(std::to_string(millis));
                                                                          }},
                                                                         {"%xx"
                                                                          "x",
                                                                          [](std::string& wrk, tp_sys_clock_ms const& tp) {
                                                                            auto ymd = year_month_day(
                                                                                floor<days>(tp));
                                                                            auto yyyy =
                                                                                year{ymd.year()};
                                                                            // we construct the date with the first day in the
                                                                            // year:
                                                                            auto firstDayInYear =
                                                                                yyyy / jan /
                                                                                day{0};
                                                                            uint64_t daysSinceFirst =
                                                                                duration_cast<days>(
                                                                                    tp - sys_days(firstDayInYear))
                                                                                    .count();
                                                                            if (daysSinceFirst < 10) {
                                                                              wrk.append(
                                                                                  "00");
                                                                            } else if (daysSinceFirst < 100) {
                                                                              wrk.append(
                                                                                  "0");
                                                                            }
                                                                            wrk.append(std::to_string(daysSinceFirst));
                                                                          }},

                                                                         // there"s no really sensible way to handle negative
                                                                         // years, but better not drop the sign
                                                                         {"%yy",
                                                                          [](std::string& wrk, tp_sys_clock_ms const& tp) {
                                                                            auto ymd = year_month_day(
                                                                                floor<days>(tp));
                                                                            auto yearnum = static_cast<int>(
                                                                                ymd.year());
                                                                            if (yearnum < 10 &&
                                                                                yearnum > -10) {
                                                                              wrk.append(
                                                                                  "0");
                                                                              wrk.append(std::to_string(
                                                                                  abs(yearnum)));
                                                                            } else {
                                                                              std::string yearstr(std::to_string(
                                                                                  abs(yearnum)));
                                                                              wrk.append(tail(yearstr, 2));
                                                                            }
                                                                          }},
                                                                         {"%mm",
                                                                          [](std::string& wrk, tp_sys_clock_ms const& tp) {
                                                                            auto ymd = year_month_day(
                                                                                floor<days>(tp));
                                                                            auto month = static_cast<unsigned>(
                                                                                ymd.month());
                                                                            if (month < 10) {
                                                                              wrk.append(
                                                                                  "0");
                                                                            }
                                                                            wrk.append(std::to_string(month));
                                                                          }},
                                                                         {"%dd",
                                                                          [](std::string& wrk, tp_sys_clock_ms const& tp) {
                                                                            auto ymd = year_month_day(
                                                                                floor<days>(tp));
                                                                            auto day = static_cast<unsigned>(
                                                                                ymd.day());
                                                                            if (day < 10) {
                                                                              wrk.append(
                                                                                  "0");
                                                                            }
                                                                            wrk.append(std::to_string(day));
                                                                          }},
                                                                         {"%hh",
                                                                          [](std::string& wrk, tp_sys_clock_ms const& tp) {
                                                                            auto day_time = make_time(
                                                                                tp - floor<days>(tp));
                                                                            uint64_t hours =
                                                                                day_time
                                                                                    .hours()
                                                                                    .count();
                                                                            if (hours < 10) {
                                                                              wrk.append(
                                                                                  "0");
                                                                            }
                                                                            wrk.append(std::to_string(hours));
                                                                          }},
                                                                         {"%ii",
                                                                          [](std::string& wrk, tp_sys_clock_ms const& tp) {
                                                                            auto day_time = make_time(
                                                                                tp - floor<days>(tp));
                                                                            uint64_t minutes =
                                                                                day_time
                                                                                    .minutes()
                                                                                    .count();
                                                                            if (minutes < 10) {
                                                                              wrk.append(
                                                                                  "0");
                                                                            }
                                                                            wrk.append(std::to_string(minutes));
                                                                          }},
                                                                         {"%ss",
                                                                          [](std::string& wrk, tp_sys_clock_ms const& tp) {
                                                                            auto day_time = make_time(
                                                                                tp - floor<days>(tp));
                                                                            uint64_t seconds =
                                                                                day_time
                                                                                    .seconds()
                                                                                    .count();
                                                                            if (seconds < 10) {
                                                                              wrk.append(
                                                                                  "0");
                                                                            }
                                                                            wrk.append(std::to_string(seconds));
                                                                          }},
                                                                         {"%kk",
                                                                          [](std::string& wrk, tp_sys_clock_ms const& tp) {
                                                                            iso_week::year_weeknum_weekday yww{
                                                                                floor<days>(tp)};
                                                                            uint64_t isoWeek =
                                                                                static_cast<unsigned>(
                                                                                    yww.weeknum());
                                                                            if (isoWeek < 10) {
                                                                              wrk.append(
                                                                                  "0");
                                                                            }
                                                                            wrk.append(std::to_string(isoWeek));
                                                                          }},

                                                                         {"%t",
                                                                          [](std::string& wrk, tp_sys_clock_ms const& tp) {
                                                                            auto diffDuration =
                                                                                tp - unixEpoch;
                                                                            auto diff =
                                                                                duration_cast<duration<double, std::milli>>(
                                                                                    diffDuration)
                                                                                    .count();
                                                                            wrk.append(std::to_string(static_cast<int64_t>(
                                                                                std::round(diff))));
                                                                          }},
                                                                         {"%z",
                                                                          [](std::string& wrk,
                                                                             tp_sys_clock_ms const& tp) {
                                                                            std::string formatted = format(
                                                                                "%FT%TZ",
                                                                                floor<milliseconds>(tp));
                                                                            wrk.append(formatted);
                                                                          }},
                                                                         {"%w",
                                                                          [](std::string& wrk,
                                                                             tp_sys_clock_ms const& tp) {
                                                                            weekday wd{floor<days>(tp)};
                                                                            wrk.append(std::to_string(
                                                                                static_cast<unsigned>(wd)));
                                                                          }},
                                                                         {"%y",
                                                                          [](std::string& wrk,
                                                                             tp_sys_clock_ms const& tp) {
                                                                            auto ymd = year_month_day(
                                                                                floor<days>(tp));
                                                                            wrk.append(std::to_string(static_cast<int>(
                                                                                ymd.year())));
                                                                          }},
                                                                         {"%m",
                                                                          [](std::string& wrk,
                                                                             tp_sys_clock_ms const& tp) {
                                                                            auto ymd = year_month_day(
                                                                                floor<days>(tp));
                                                                            wrk.append(std::to_string(static_cast<unsigned>(
                                                                                ymd.month())));
                                                                          }},
                                                                         {"%d",
                                                                          [](std::string& wrk,
                                                                             tp_sys_clock_ms const& tp) {
                                                                            auto ymd = year_month_day(
                                                                                floor<days>(tp));
                                                                            wrk.append(std::to_string(static_cast<unsigned>(
                                                                                ymd.day())));
                                                                          }},
                                                                         {"%h",
                                                                          [](std::string& wrk,
                                                                             tp_sys_clock_ms const& tp) {
                                                                            auto day_time = make_time(
                                                                                tp - floor<days>(tp));
                                                                            uint64_t hours =
                                                                                day_time
                                                                                    .hours()
                                                                                    .count();
                                                                            wrk.append(std::to_string(hours));
                                                                          }},
                                                                         {"%i",
                                                                          [](std::string& wrk,
                                                                             tp_sys_clock_ms const& tp) {
                                                                            auto day_time = make_time(
                                                                                tp - floor<days>(tp));
                                                                            uint64_t minutes =
                                                                                day_time
                                                                                    .minutes()
                                                                                    .count();
                                                                            wrk.append(std::to_string(minutes));
                                                                          }},
                                                                         {"%s",
                                                                          [](std::string& wrk,
                                                                             tp_sys_clock_ms const& tp) {
                                                                            auto day_time = make_time(
                                                                                tp - floor<days>(tp));
                                                                            uint64_t seconds =
                                                                                day_time
                                                                                    .seconds()
                                                                                    .count();
                                                                            wrk.append(std::to_string(seconds));
                                                                          }},
                                                                         {"%f",
                                                                          [](std::string& wrk,
                                                                             tp_sys_clock_ms const& tp) {
                                                                            auto day_time = make_time(
                                                                                tp - floor<days>(tp));
                                                                            uint64_t millis =
                                                                                day_time
                                                                                    .subseconds()
                                                                                    .count();
                                                                            wrk.append(std::to_string(millis));
                                                                          }},
                                                                         {"%x",
                                                                          [](std::string& wrk,
                                                                             tp_sys_clock_ms const& tp) {
                                                                            auto ymd = year_month_day(
                                                                                floor<days>(tp));
                                                                            auto yyyy =
                                                                                year{ymd.year()};
                                                                            // We construct the date with the first day in the
                                                                            // year:
                                                                            auto firstDayInYear =
                                                                                yyyy / jan /
                                                                                day{0};
                                                                            uint64_t daysSinceFirst =
                                                                                duration_cast<days>(
                                                                                    tp - sys_days(firstDayInYear))
                                                                                    .count();
                                                                            wrk.append(std::to_string(daysSinceFirst));
                                                                          }},
                                                                         {"%k",
                                                                          [](std::string& wrk,
                                                                             tp_sys_clock_ms const& tp) {
                                                                            iso_week::year_weeknum_weekday yww{
                                                                                floor<days>(tp)};
                                                                            uint64_t isoWeek =
                                                                                static_cast<unsigned>(
                                                                                    yww.weeknum());
                                                                            wrk.append(std::to_string(isoWeek));
                                                                          }},
                                                                         {"%l",
                                                                          [](std::string& wrk,
                                                                             tp_sys_clock_ms const& tp) {
                                                                            year_month_day ymd{
                                                                                floor<days>(tp)};
                                                                            if (ymd.year()
                                                                                    .is_leap()) {
                                                                              wrk.append(
                                                                                  "1");
                                                                            } else {
                                                                              wrk.append(
                                                                                  "0");
                                                                            }
                                                                          }},
                                                                         {"%q",
                                                                          [](std::string& wrk,
                                                                             tp_sys_clock_ms const& tp) {
                                                                            year_month_day ymd{
                                                                                floor<days>(tp)};
                                                                            month m = ymd.month();
                                                                            uint64_t part = static_cast<uint64_t>(
                                                                                ceil(unsigned(m) / 3.0f));
                                                                            TRI_ASSERT(part <= 4);
                                                                            wrk.append(std::to_string(part));
                                                                          }},
                                                                         {"%a",
                                                                          [](std::string& wrk,
                                                                             tp_sys_clock_ms const& tp) {
                                                                            auto ymd = year_month_day{
                                                                                floor<days>(tp)};
                                                                            auto lastMonthDay =
                                                                                ymd.year() /
                                                                                ymd.month() / last;
                                                                            wrk.append(std::to_string(static_cast<unsigned>(
                                                                                lastMonthDay
                                                                                    .day())));
                                                                          }},
                                                                         {"%%",
                                                                          [](std::string& wrk,
                                                                             tp_sys_clock_ms const& tp) {
                                                                            wrk.append(
                                                                                "%");
                                                                          }},
                                                                         {"%", [](std::string& wrk,
                                                                                  tp_sys_clock_ms const& tp) {
                                                                          }}};

/// @brief register warning
void registerWarning(ExpressionContext* expressionContext,
                     char const* functionName, Result const& rr) {
  std::string msg = "in function '";
  msg.append(functionName);
  msg.append("()': ");
  msg.append(rr.errorMessage());
  expressionContext->registerWarning(rr.errorNumber(), msg.c_str());
}

/// @brief register warning
void registerWarning(ExpressionContext* expressionContext,
                     char const* functionName, int code) {
  if (code != TRI_ERROR_QUERY_FUNCTION_ARGUMENT_TYPE_MISMATCH) {
    registerWarning(expressionContext, functionName, Result(code));
    return;
  }

  std::string msg = arangodb::basics::Exception::FillExceptionString(code, functionName);
  expressionContext->registerWarning(code, msg.c_str());
}

void registerICUWarning(ExpressionContext* expressionContext,
                        char const* functionName, UErrorCode status) {
  std::string msg;
  msg.append("in function '");
  msg.append(functionName);
  msg.append("()': ");
  msg.append(arangodb::basics::Exception::FillExceptionString(TRI_ERROR_ARANGO_ICU_ERROR,
                                                              u_errorName(status)));
  expressionContext->registerWarning(TRI_ERROR_ARANGO_ICU_ERROR, msg.c_str());
}

void registerError(ExpressionContext* expressionContext, char const* functionName, int code) {
  std::string msg;

  if (code == TRI_ERROR_QUERY_FUNCTION_ARGUMENT_TYPE_MISMATCH) {
    msg = arangodb::basics::Exception::FillExceptionString(code, functionName);
  } else {
    msg.append("in function '");
    msg.append(functionName);
    msg.append("()': ");
    msg.append(TRI_errno_string(code));
  }

  expressionContext->registerError(code, msg.c_str());
}

/// @brief extract a function parameter from the arguments
inline AqlValue const& extractFunctionParameterValue(VPackFunctionParameters const& parameters,
                                                     size_t position) {
  if (position >= parameters.size()) {
    // parameter out of range
    return ::emptyAqlValue;
  }
  return parameters[position];
}

/// @brief convert a number value into an AqlValue
inline AqlValue numberValue(int value) {
  return AqlValue(AqlValueHintInt(value));
}

/// @brief convert a number value into an AqlValue
AqlValue numberValue(double value, bool nullify) {
  if (std::isnan(value) || !std::isfinite(value) || value == HUGE_VAL || value == -HUGE_VAL) {
    if (nullify) {
      // convert to null
      return AqlValue(AqlValueHintNull());
    }
    // convert to 0
    return AqlValue(AqlValueHintZero());
  }

  return AqlValue(AqlValueHintDouble(value));
}

inline AqlValue timeAqlValue(tp_sys_clock_ms const& tp) {
  std::string formatted = format("%FT%TZ", floor<milliseconds>(tp));
  return AqlValue(formatted);
}

DateSelectionModifier parseDateModifierFlag(VPackSlice flag) {
  if (!flag.isString()) {
    return INVALID;
  }

  std::string flagStr = flag.copyString();
  if (flagStr.empty()) {
    return INVALID;
  }
  TRI_ASSERT(flagStr.size() >= 1);

  std::transform(flagStr.begin(), flagStr.end(), flagStr.begin(), ::tolower);
  switch (flagStr.front()) {
    case 'y':
      if (flagStr == "years" || flagStr == "year" || flagStr == "y") {
        return YEAR;
      }
      break;
    case 'w':
      if (flagStr == "weeks" || flagStr == "week" || flagStr == "w") {
        return WEEK;
      }
      break;
    case 'm':
      if (flagStr == "months" || flagStr == "month" || flagStr == "m") {
        return MONTH;
      }
      // Can be minute as well
      if (flagStr == "minutes" || flagStr == "minute") {
        return MINUTE;
      }
      // Can be millisecond as well
      if (flagStr == "milliseconds" || flagStr == "millisecond") {
        return MILLI;
      }
      break;
    case 'd':
      if (flagStr == "days" || flagStr == "day" || flagStr == "d") {
        return DAY;
      }
      break;
    case 'h':
      if (flagStr == "hours" || flagStr == "hour" || flagStr == "h") {
        return HOUR;
      }
      break;
    case 's':
      if (flagStr == "seconds" || flagStr == "second" || flagStr == "s") {
        return SECOND;
      }
      break;
    case 'i':
      if (flagStr == "i") {
        return MINUTE;
      }
      break;
    case 'f':
      if (flagStr == "f") {
        return MILLI;
      }
      break;
  }
  // If we get here the flag is invalid
  return INVALID;
}

AqlValue addOrSubtractUnitFromTimestamp(ExpressionContext* expressionContext,
                                        tp_sys_clock_ms const& tp, VPackSlice durationUnitsSlice,
                                        VPackSlice durationType, bool isSubtract) {
  bool isInteger = durationUnitsSlice.isInteger();
  double durationUnits = durationUnitsSlice.getNumber<double>();
  std::chrono::duration<double, std::ratio<1l, 1000l>> ms{};
  year_month_day ymd{floor<days>(tp)};
  auto day_time = make_time(tp - sys_days(ymd));

  DateSelectionModifier flag = ::parseDateModifierFlag(durationType);
  double intPart = 0.0;
  if (durationUnits < 0.0) {
    // Make sure duration is always positive. So we flip isSubtract in this
    // case.
    isSubtract = !isSubtract;
    durationUnits *= -1.0;
  }
  TRI_ASSERT(durationUnits >= 0.0);

  // All Fallthroughs intentional. We still have some remainder
  switch (flag) {
    case YEAR:
      durationUnits = std::modf(durationUnits, &intPart);
      if (isSubtract) {
        ymd -= years{static_cast<int64_t>(intPart)};
      } else {
        ymd += years{static_cast<int64_t>(intPart)};
      }
      if (isInteger || durationUnits == 0.0) {
        break;  // We are done
      }
      durationUnits *= 12;
      // intentionally falls through
    case MONTH:
      durationUnits = std::modf(durationUnits, &intPart);
      if (isSubtract) {
        ymd -= months{static_cast<int64_t>(intPart)};
      } else {
        ymd += months{static_cast<int64_t>(intPart)};
      }
      if (isInteger || durationUnits == 0.0) {
        break;  // We are done
      }
      durationUnits *= 30;  // 1 Month ~= 30 Days
      // intentionally falls through
    // After this fall through the date may actually a bit off
    case DAY:
      // From here on we do not need leap-day handling
      ms = days{1};
      ms *= durationUnits;
      break;
    case WEEK:
      ms = weeks{1};
      ms *= durationUnits;
      break;
    case HOUR:
      ms = hours{1};
      ms *= durationUnits;
      break;
    case MINUTE:
      ms = minutes{1};
      ms *= durationUnits;
      break;
    case SECOND:
      ms = seconds{1};
      ms *= durationUnits;
      break;
    case MILLI:
      ms = milliseconds{1};
      ms *= durationUnits;
      break;
    default:
      if (isSubtract) {
        ::registerWarning(expressionContext, "DATE_SUBTRACT", TRI_ERROR_QUERY_INVALID_DATE_VALUE);
      } else {
        ::registerWarning(expressionContext, "DATE_ADD", TRI_ERROR_QUERY_INVALID_DATE_VALUE);
      }
      return AqlValue(AqlValueHintNull());
  }
  // Here we reconstruct the timepoint again

  tp_sys_clock_ms resTime;
  if (isSubtract) {
    resTime =
        tp_sys_clock_ms{sys_days(ymd) + day_time.to_duration() -
                        std::chrono::duration_cast<duration<int64_t, std::milli>>(ms)};
  } else {
    resTime =
        tp_sys_clock_ms{sys_days(ymd) + day_time.to_duration() +
                        std::chrono::duration_cast<duration<int64_t, std::milli>>(ms)};
  }
  return ::timeAqlValue(resTime);
}

AqlValue addOrSubtractIsoDurationFromTimestamp(ExpressionContext* expressionContext,
                                               tp_sys_clock_ms const& tp,
                                               std::string const& duration, bool isSubtract) {
  year_month_day ymd{floor<days>(tp)};
  auto day_time = make_time(tp - sys_days(ymd));
  std::smatch duration_parts;
  if (!basics::regex_isoDuration(duration, duration_parts)) {
    if (isSubtract) {
      ::registerWarning(expressionContext, "DATE_SUBTRACT", TRI_ERROR_QUERY_INVALID_DATE_VALUE);
    } else {
      ::registerWarning(expressionContext, "DATE_ADD", TRI_ERROR_QUERY_INVALID_DATE_VALUE);
    }
    return AqlValue(AqlValueHintNull());
  }

  int number = basics::StringUtils::int32(duration_parts[2].str());
  if (isSubtract) {
    ymd -= years{number};
  } else {
    ymd += years{number};
  }

  number = basics::StringUtils::int32(duration_parts[4].str());
  if (isSubtract) {
    ymd -= months{number};
  } else {
    ymd += months{number};
  }

  milliseconds ms{0};
  number = basics::StringUtils::int32(duration_parts[6].str());
  ms += weeks{number};

  number = basics::StringUtils::int32(duration_parts[8].str());
  ms += days{number};

  number = basics::StringUtils::int32(duration_parts[11].str());
  ms += hours{number};

  number = basics::StringUtils::int32(duration_parts[13].str());
  ms += minutes{number};

  number = basics::StringUtils::int32(duration_parts[15].str());
  ms += seconds{number};

  // The Milli seconds can be shortened:
  // .1 => 100ms
  // so we append 00 but only take the first 3 digits
  number = basics::StringUtils::int32((duration_parts[17].str() + "00").substr(0, 3));
  ms += milliseconds{number};

  tp_sys_clock_ms resTime;
  if (isSubtract) {
    resTime = tp_sys_clock_ms{sys_days(ymd) + day_time.to_duration() - ms};
  } else {
    resTime = tp_sys_clock_ms{sys_days(ymd) + day_time.to_duration() + ms};
  }
  return ::timeAqlValue(resTime);
}

/// @brief register usage of an invalid function argument
void registerInvalidArgumentWarning(ExpressionContext* expressionContext,
                                    char const* functionName) {
  ::registerWarning(expressionContext, functionName,
                    TRI_ERROR_QUERY_FUNCTION_ARGUMENT_TYPE_MISMATCH);
}

bool parameterToTimePoint(ExpressionContext* expressionContext, 
                          VPackFunctionParameters const& parameters,
                          tp_sys_clock_ms& tp, char const* AFN, size_t parameterIndex) {
  AqlValue const& value = extractFunctionParameterValue(parameters, parameterIndex);

  if (!value.isString() && !value.isNumber()) {
    ::registerInvalidArgumentWarning(expressionContext, AFN);
    return false;
  }

  if (value.isNumber()) {
    tp = tp_sys_clock_ms(milliseconds(value.toInt64()));
  } else {
    std::string const dateVal = value.slice().copyString();
    if (!basics::parse_dateTime(dateVal, tp)) {
      ::registerWarning(expressionContext, AFN, TRI_ERROR_QUERY_INVALID_DATE_VALUE);
      return false;
    }
  }

  return true;
}

/// @brief converts a value into a number value
double valueToNumber(VPackSlice const& slice, bool& isValid) {
  if (slice.isNull()) {
    isValid = true;
    return 0.0;
  }
  if (slice.isBoolean()) {
    isValid = true;
    return (slice.getBoolean() ? 1.0 : 0.0);
  }
  if (slice.isNumber()) {
    isValid = true;
    return slice.getNumericValue<double>();
  }
  if (slice.isString()) {
    std::string const str = slice.copyString();
    try {
      if (str.empty()) {
        isValid = true;
        return 0.0;
      }
      size_t behind = 0;
      double value = std::stod(str, &behind);
      while (behind < str.size()) {
        char c = str[behind];
        if (c != ' ' && c != '\t' && c != '\r' && c != '\n' && c != '\f') {
          isValid = false;
          return 0.0;
        }
        ++behind;
      }
      isValid = true;
      return value;
    } catch (...) {
      size_t behind = 0;
      while (behind < str.size()) {
        char c = str[behind];
        if (c != ' ' && c != '\t' && c != '\r' && c != '\n' && c != '\f') {
          isValid = false;
          return 0.0;
        }
        ++behind;
      }
      // A string only containing whitespae-characters is valid and should
      // return 0.0
      // It throws in std::stod
      isValid = true;
      return 0.0;
    }
  }
  if (slice.isArray()) {
    VPackValueLength const n = slice.length();
    if (n == 0) {
      isValid = true;
      return 0.0;
    }
    if (n == 1) {
      return ::valueToNumber(slice.at(0), isValid);
    }
  }

  // All other values are invalid
  isValid = false;
  return 0.0;
}

/// @brief extract a boolean parameter from an array
bool getBooleanParameter(transaction::Methods* trx, VPackFunctionParameters const& parameters,
                         size_t startParameter, bool defaultValue) {
  size_t const n = parameters.size();

  if (startParameter >= n) {
    return defaultValue;
  }

  return parameters[startParameter].toBoolean();
}

/// @brief extra a collection name from an AqlValue
std::string extractCollectionName(transaction::Methods* trx,
                                  VPackFunctionParameters const& parameters,
                                  size_t position) {
  AqlValue const& value = extractFunctionParameterValue(parameters, position);

  std::string identifier;

  if (value.isString()) {
    // already a string
    identifier = value.slice().copyString();
  } else {
    AqlValueMaterializer materializer(trx);
    VPackSlice slice = materializer.slice(value, true);
    VPackSlice id = slice;

    if (slice.isObject() && slice.hasKey(StaticStrings::IdString)) {
      id = slice.get(StaticStrings::IdString);
    }
    if (id.isString()) {
      identifier = id.copyString();
    } else if (id.isCustom()) {
      identifier = trx->extractIdString(slice);
    }
  }

  if (!identifier.empty()) {
    size_t pos = identifier.find('/');

    if (pos != std::string::npos) {
      return identifier.substr(0, pos);
    }

    return identifier;
  }

  return StaticStrings::Empty;
}

/// @brief extract attribute names from the arguments
void extractKeys(std::unordered_set<std::string>& names, ExpressionContext* expressionContext,
                 transaction::Methods* trx, VPackFunctionParameters const& parameters,
                 size_t startParameter, char const* functionName) {
  size_t const n = parameters.size();

  for (size_t i = startParameter; i < n; ++i) {
    AqlValue const& param = extractFunctionParameterValue(parameters, i);

    if (param.isString()) {
      names.emplace(param.slice().copyString());
    } else if (param.isNumber()) {
      double number = param.toDouble();

      if (std::isnan(number) || number == HUGE_VAL || number == -HUGE_VAL) {
        names.emplace("null");
      } else {
        char buffer[24];
        int length = fpconv_dtoa(number, &buffer[0]);
        names.emplace(&buffer[0], static_cast<size_t>(length));
      }
    } else if (param.isArray()) {
      AqlValueMaterializer materializer(trx);
      VPackSlice s = materializer.slice(param, false);

      for (auto const& v : VPackArrayIterator(s)) {
        if (v.isString()) {
          names.emplace(v.copyString());
        } else {
          ::registerInvalidArgumentWarning(expressionContext, functionName);
        }
      }
    }
  }
}

/// @brief append the VelocyPack value to a string buffer
///        Note: Backwards compatibility. Is different than Slice.toJson()
void appendAsString(transaction::Methods* trx,
                    arangodb::basics::VPackStringBufferAdapter& buffer,
                    AqlValue const& value) {
  AqlValueMaterializer materializer(trx);
  VPackSlice slice = materializer.slice(value, false);

  Functions::Stringify(trx, buffer, slice);
}

/// @brief Checks if the given list contains the element
bool listContainsElement(transaction::Methods* trx, VPackOptions const* options,
                         AqlValue const& list, AqlValue const& testee, size_t& index) {
  TRI_ASSERT(list.isArray());
  AqlValueMaterializer materializer(trx);
  VPackSlice slice = materializer.slice(list, false);

  AqlValueMaterializer testeeMaterializer(trx);
  VPackSlice testeeSlice = testeeMaterializer.slice(testee, false);

  VPackArrayIterator it(slice);
  while (it.valid()) {
    if (arangodb::basics::VelocyPackHelper::compare(testeeSlice, it.value(),
                                                    false, options) == 0) {
      index = static_cast<size_t>(it.index());
      return true;
    }
    it.next();
  }
  return false;
}

/// @brief Checks if the given list contains the element
/// DEPRECATED
bool listContainsElement(VPackOptions const* options, VPackSlice const& list,
                         VPackSlice const& testee, size_t& index) {
  TRI_ASSERT(list.isArray());
  for (size_t i = 0; i < static_cast<size_t>(list.length()); ++i) {
    if (arangodb::basics::VelocyPackHelper::compare(testee, list.at(i), false, options) == 0) {
      index = i;
      return true;
    }
  }
  return false;
}

bool listContainsElement(VPackOptions const* options, VPackSlice const& list,
                         VPackSlice const& testee) {
  size_t unused;
  return ::listContainsElement(options, list, testee, unused);
}

/// @brief Computes the Variance of the given list.
///        If successful value will contain the variance and count
///        will contain the number of elements.
///        If not successful value and count contain garbage.
bool variance(transaction::Methods* trx, AqlValue const& values, double& value, size_t& count) {
  TRI_ASSERT(values.isArray());
  value = 0.0;
  count = 0;
  bool unused = false;
  double mean = 0.0;

  AqlValueMaterializer materializer(trx);
  VPackSlice slice = materializer.slice(values, false);

  for (auto const& element : VPackArrayIterator(slice)) {
    if (!element.isNull()) {
      if (!element.isNumber()) {
        return false;
      }
      double current = ::valueToNumber(element, unused);
      count++;
      double delta = current - mean;
      mean += delta / count;
      value += delta * (current - mean);
    }
  }
  return true;
}

/// @brief Sorts the given list of Numbers in ASC order.
///        Removes all null entries.
///        Returns false if the list contains non-number values.
bool sortNumberList(transaction::Methods* trx, AqlValue const& values,
                    std::vector<double>& result) {
  TRI_ASSERT(values.isArray());
  TRI_ASSERT(result.empty());
  bool unused;
  AqlValueMaterializer materializer(trx);
  VPackSlice slice = materializer.slice(values, false);

  VPackArrayIterator it(slice);
  result.reserve(it.size());
  for (auto const& element : it) {
    if (!element.isNull()) {
      if (!element.isNumber()) {
        return false;
      }
      result.emplace_back(::valueToNumber(element, unused));
    }
  }
  std::sort(result.begin(), result.end());
  return true;
}

/// @brief Helper function to unset or keep all given names in the value.
///        Recursively iterates over sub-object and unsets or keeps their values
///        as well
void unsetOrKeep(transaction::Methods* trx, VPackSlice const& value,
                 std::unordered_set<std::string> const& names,
                 bool unset,  // true means unset, false means keep
                 bool recursive, VPackBuilder& result) {
  TRI_ASSERT(value.isObject());
  VPackObjectBuilder b(&result);  // Close the object after this function
  for (auto const& entry : VPackObjectIterator(value, false)) {
    TRI_ASSERT(entry.key.isString());
    std::string key = entry.key.copyString();
    if ((names.find(key) == names.end()) == unset) {
      // not found and unset or found and keep
      if (recursive && entry.value.isObject()) {
        result.add(entry.key);  // Add the key
        ::unsetOrKeep(trx, entry.value, names, unset, recursive,
                      result);  // Adds the object
      } else {
        if (entry.value.isCustom()) {
          result.add(key, VPackValue(trx->extractIdString(value)));
        } else {
          result.add(key, entry.value);
        }
      }
    }
  }
}

/// @brief Helper function to get a document by it's identifier
///        Lazy Locks the collection if necessary.
void getDocumentByIdentifier(transaction::Methods* trx, std::string& collectionName,
                             std::string const& identifier, bool ignoreError,
                             VPackBuilder& result) {
  transaction::BuilderLeaser searchBuilder(trx);

  size_t pos = identifier.find('/');
  if (pos == std::string::npos) {
    searchBuilder->add(VPackValue(identifier));
  } else {
    if (collectionName.empty()) {
      searchBuilder->add(VPackValue(identifier.substr(pos + 1)));
      collectionName = identifier.substr(0, pos);
    } else if (identifier.substr(0, pos) != collectionName) {
      // Requesting an _id that cannot be stored in this collection
      if (ignoreError) {
        return;
      }
      THROW_ARANGO_EXCEPTION(TRI_ERROR_ARANGO_CROSS_COLLECTION_REQUEST);
    } else {
      searchBuilder->add(VPackValue(identifier.substr(pos + 1)));
    }
  }

  Result res;
  try {
    res = trx->documentFastPath(collectionName, nullptr, searchBuilder->slice(),
                                result, true);
  } catch (arangodb::basics::Exception const& ex) {
    res.reset(ex.code());
  }

  if (!res.ok()) {
    if (ignoreError) {
      if (res.errorNumber() == TRI_ERROR_ARANGO_DOCUMENT_NOT_FOUND ||
          res.errorNumber() == TRI_ERROR_ARANGO_DATA_SOURCE_NOT_FOUND ||
          res.errorNumber() == TRI_ERROR_ARANGO_CROSS_COLLECTION_REQUEST) {
        return;
      }
    }
    if (res.errorNumber() == TRI_ERROR_TRANSACTION_UNREGISTERED_COLLECTION) {
      // special error message to indicate which collection was undeclared
      THROW_ARANGO_EXCEPTION_MESSAGE(res.errorNumber(),
                                     res.errorMessage() + ": " + collectionName +
                                         " [" + AccessMode::typeString(AccessMode::Type::READ) +
                                         "]");
    }
    THROW_ARANGO_EXCEPTION(res);
  }
}

/// @brief Helper function to merge given parameters
///        Works for an array of objects as first parameter or arbitrary many
///        object parameters
AqlValue mergeParameters(ExpressionContext* expressionContext, transaction::Methods* trx,
                         VPackFunctionParameters const& parameters,
                         char const* funcName, bool recursive) {
  size_t const n = parameters.size();

  if (n == 0) {
    return AqlValue(AqlValueHintEmptyObject());
  }

  // use the first argument as the preliminary result
  AqlValue const& initial = extractFunctionParameterValue(parameters, 0);
  AqlValueMaterializer materializer(trx);
  VPackSlice initialSlice = materializer.slice(initial, true);

  VPackBuilder builder;

  if (initial.isArray() && n == 1) {
    // special case: a single array parameter
    // Create an empty document as start point
    builder.openObject();
    builder.close();
    // merge in all other arguments
    for (auto const& it : VPackArrayIterator(initialSlice)) {
      if (!it.isObject()) {
        ::registerInvalidArgumentWarning(expressionContext, funcName);
        return AqlValue(AqlValueHintNull());
      }
      builder = arangodb::basics::VelocyPackHelper::merge(builder.slice(), it,
                                                          false, recursive);
    }
    return AqlValue(builder);
  }

  if (!initial.isObject()) {
    ::registerInvalidArgumentWarning(expressionContext, funcName);
    return AqlValue(AqlValueHintNull());
  }

  // merge in all other arguments
  for (size_t i = 1; i < n; ++i) {
    AqlValue const& param = extractFunctionParameterValue(parameters, i);

    if (!param.isObject()) {
      ::registerInvalidArgumentWarning(expressionContext, funcName);
      return AqlValue(AqlValueHintNull());
    }

    AqlValueMaterializer materializer(trx);
    VPackSlice slice = materializer.slice(param, false);

    builder = arangodb::basics::VelocyPackHelper::merge(initialSlice, slice, false, recursive);
    initialSlice = builder.slice();
  }
  if (n == 1) {
    // only one parameter. now add original document
    builder.add(initialSlice);
  }
  return AqlValue(builder);
}

/// @brief internal recursive flatten helper
void flattenList(VPackSlice const& array, size_t maxDepth, size_t curDepth,
                 VPackBuilder& result) {
  TRI_ASSERT(result.isOpenArray());
  for (auto const& tmp : VPackArrayIterator(array)) {
    if (tmp.isArray() && curDepth < maxDepth) {
      ::flattenList(tmp, maxDepth, curDepth + 1, result);
    } else {
      // Copy the content of tmp into the result
      result.add(tmp);
    }
  }
}

/**
 * @brief Parses 1 or 3-7 input parameters and creates a Date object out of it.
 *        This object can either be a timestamp in milliseconds or an ISO_8601
 * DATE
 *
 * @param expressionContext The AQL expression context
 * @param trx The used transaction
 * @param parameters list of parameters, only 1 or 3-7 are allowed
 * @param asTimestamp If it should return a timestamp (true) or ISO_DATE (false)
 *
 * @return Returns a timestamp if asTimestamp is true, an ISO_DATE otherwise
 */
AqlValue dateFromParameters(
    ExpressionContext* expressionContext,
    VPackFunctionParameters const& parameters,
    char const* AFN,
    bool asTimestamp) {
  tp_sys_clock_ms tp;
  duration<int64_t, std::milli> time;

  if (parameters.size() == 1) {
    if (!parameterToTimePoint(expressionContext, parameters, tp, AFN, 0)) {
      return AqlValue(AqlValueHintNull());
    }
    time = tp.time_since_epoch();
  } else {
    if (parameters.size() < 3 || parameters.size() > 7) {
      // YMD is a must
      registerInvalidArgumentWarning(expressionContext, AFN);
      return AqlValue(AqlValueHintNull());
    }

    for (uint8_t i = 0; i < parameters.size(); i++) {
      AqlValue const& value = extractFunctionParameterValue(parameters, i);

      // All Parameters have to be a number or a string
      if (!value.isNumber() && !value.isString()) {
        registerInvalidArgumentWarning(expressionContext, AFN);
        return AqlValue(AqlValueHintNull());
      }
    }

    years y{extractFunctionParameterValue(parameters, 0).toInt64()};
    months m{extractFunctionParameterValue(parameters, 1).toInt64()};
    days d{extractFunctionParameterValue(parameters, 2).toInt64()};

    if ((y < years{0}) || (m < months{0}) || (d < days{0})) {
      registerWarning(expressionContext, AFN, TRI_ERROR_QUERY_INVALID_DATE_VALUE);
      return AqlValue(AqlValueHintNull());
    }
    year_month_day ymd = year{y.count()} / m.count() / d.count();

    // Parse the time
    hours h(0);
    minutes min(0);
    seconds s(0);
    milliseconds ms(0);

    if (parameters.size() >= 4) {
<<<<<<< HEAD
      h = hours((extractFunctionParameterValue(parameters, 3).toInt64()));
    }
    if (parameters.size() >= 5) {
      min = minutes((extractFunctionParameterValue(parameters, 4).toInt64()));
    }
    if (parameters.size() >= 6) {
      s = seconds((extractFunctionParameterValue(parameters, 5).toInt64()));
    }
    if (parameters.size() == 7) {
      ms = milliseconds(
          (extractFunctionParameterValue(parameters, 6).toInt64()));
=======
      h = hours(extractFunctionParameterValue(parameters, 3).toInt64(trx));
    }
    if (parameters.size() >= 5) {
      min = minutes(extractFunctionParameterValue(parameters, 4).toInt64(trx));
    }
    if (parameters.size() >= 6) {
      s = seconds(extractFunctionParameterValue(parameters, 5).toInt64(trx));
    }
    if (parameters.size() == 7) {
      int64_t v = extractFunctionParameterValue(parameters, 6).toInt64(trx);
      if (v > 999) {
        v = 999;
      }
      ms = milliseconds(v);
>>>>>>> 5670698d
    }

    if ((h < hours{0}) || (min < minutes{0}) || (s < seconds{0}) ||
        (ms < milliseconds{0})) {
      registerWarning(expressionContext, AFN, TRI_ERROR_QUERY_INVALID_DATE_VALUE);
      return AqlValue(AqlValueHintNull());
    }

    time = sys_days(ymd).time_since_epoch();
    time += h;
    time += min;
    time += s;
    time += ms;
    tp = tp_sys_clock_ms(time);
  }

  if (asTimestamp) {
    return AqlValue(AqlValueHintInt(time.count()));
  }
  return timeAqlValue(tp);
}

AqlValue callApplyBackend(ExpressionContext* expressionContext, transaction::Methods* trx,
                          char const* AFN, AqlValue const& invokeFN,
                          VPackFunctionParameters const& invokeParams) {
  std::string ucInvokeFN;
  transaction::StringBufferLeaser buffer(trx);
  arangodb::basics::VPackStringBufferAdapter adapter(buffer->stringBuffer());

  ::appendAsString(trx, adapter, invokeFN);

  UnicodeString unicodeStr(buffer->c_str(), static_cast<int32_t>(buffer->length()));
  unicodeStr.toUpper(nullptr);
  unicodeStr.toUTF8String(ucInvokeFN);

  arangodb::aql::Function const* func = nullptr;
  if (ucInvokeFN.find("::") == std::string::npos) {
    // built-in C++ function
    func = AqlFunctionFeature::getFunctionByName(ucInvokeFN);
    if (func->implementation != nullptr) {
      std::pair<size_t, size_t> numExpectedArguments = func->numArguments();

      if (invokeParams.size() < numExpectedArguments.first ||
          invokeParams.size() > numExpectedArguments.second) {
        THROW_ARANGO_EXCEPTION_PARAMS(TRI_ERROR_QUERY_FUNCTION_ARGUMENT_NUMBER_MISMATCH,
                                      ucInvokeFN.c_str(),
                                      static_cast<int>(numExpectedArguments.first),
                                      static_cast<int>(numExpectedArguments.second));
      }

      return func->implementation(expressionContext, trx, invokeParams);
    }
  }

  // JavaScript function (this includes user-defined functions)
  {
    ISOLATE;
    TRI_V8_CURRENT_GLOBALS_AND_SCOPE;

    Query* query = expressionContext->query();
    TRI_ASSERT(query != nullptr);
    query->prepareV8Context();

    auto old = v8g->_query;
    v8g->_query = query;
    TRI_DEFER(v8g->_query = old);

    std::string jsName;
    int const n = static_cast<int>(invokeParams.size());
    int const callArgs = (func == nullptr ? 3 : n);
    auto args = std::make_unique<v8::Handle<v8::Value>[]>(callArgs);

    if (func == nullptr) {
      // a call to a user-defined function
      jsName = "FCALL_USER";

      // function name
      args[0] = TRI_V8_STD_STRING(isolate, ucInvokeFN);
      // call parameters
      v8::Handle<v8::Array> params = v8::Array::New(isolate, static_cast<int>(n));

      for (int i = 0; i < n; ++i) {
        params->Set(static_cast<uint32_t>(i), invokeParams[i].toV8(isolate, trx));
      }
      args[1] = params;
      args[2] = TRI_V8_ASCII_STRING(isolate, AFN);
    } else {
      // a call to a built-in V8 function
      jsName = "AQL_" + func->name;
      for (int i = 0; i < n; ++i) {
        args[i] = invokeParams[i].toV8(isolate, trx);
      }
    }

    bool dummy;
    return Expression::invokeV8Function(expressionContext, trx, jsName, ucInvokeFN,
                                        AFN, false, callArgs, args.get(), dummy);
  }
}

AqlValue geoContainsIntersect(ExpressionContext* expressionContext,
                              transaction::Methods* trx,
                              VPackFunctionParameters const& parameters,
                              char const* func, bool contains) {
  AqlValue const& p1 = extractFunctionParameterValue(parameters, 0);
  AqlValue const& p2 = extractFunctionParameterValue(parameters, 1);

  if (!p1.isObject()) {
    registerWarning(expressionContext, func,
                    Result(TRI_ERROR_QUERY_FUNCTION_ARGUMENT_TYPE_MISMATCH,
                           "Expecting GeoJSON object"));
    return AqlValue(AqlValueHintNull());
  }

  AqlValueMaterializer mat1(trx);
  geo::ShapeContainer outer, inner;
  Result res = geo::geojson::parseRegion(mat1.slice(p1, true), outer);
  if (res.fail()) {
    registerWarning(expressionContext, func, res);
    return AqlValue(AqlValueHintNull());
  }
  if (contains && !outer.isAreaType()) {
    registerWarning(
        expressionContext, func,
        Result(
            TRI_ERROR_QUERY_FUNCTION_ARGUMENT_TYPE_MISMATCH,
            "Only Polygon and MultiPolygon types are valid as first argument"));
    return AqlValue(AqlValueHintNull());
  }

  AqlValueMaterializer mat2(trx);
  res.reset(TRI_ERROR_BAD_PARAMETER,
            "Second arg requires coordinate pair or GeoJSON");
  if (p2.isArray() && p2.length() >= 2) {
    res = inner.parseCoordinates(mat2.slice(p2, true), /*geoJson*/ true);
  } else if (p2.isObject()) {
    res = geo::geojson::parseRegion(mat2.slice(p2, true), inner);
  }
  if (res.fail()) {
    registerWarning(expressionContext, func, res);
    return AqlValue(AqlValueHintNull());
  }

  bool result = contains ? outer.contains(&inner) : outer.intersects(&inner);
  return AqlValue(AqlValueHintBool(result));
}

}  // namespace

void Functions::init() {
  std::string myregex;

  dateMap.reserve(sortedDateMap.size());
  std::for_each(sortedDateMap.begin(), sortedDateMap.end(),
                [&myregex](std::pair<std::string const&, format_func_t> const& p) {
                  (myregex.length() > 0) ? myregex += "|" + p.first : myregex = p.first;
                  dateMap.insert(std::make_pair(p.first, p.second));
                });
  ::theDateFormatRegex = std::regex(myregex);
}

/// @brief append the VelocyPack value to a string buffer
///        Note: Backwards compatibility. Is different than Slice.toJson()
void Functions::Stringify(transaction::Methods* trx,
                          arangodb::basics::VPackStringBufferAdapter& buffer,
                          VPackSlice const& slice) {
  if (slice.isNull()) {
    // null is the empty string
    return;
  }

  if (slice.isString()) {
    // dumping adds additional ''
    VPackValueLength length;
    char const* p = slice.getStringUnchecked(length);
    buffer.append(p, length);
    return;
  }

  VPackOptions* options = trx->transactionContextPtr()->getVPackOptionsForDump();
  VPackOptions adjustedOptions = *options;
  adjustedOptions.escapeUnicode = false;
  adjustedOptions.escapeForwardSlashes = false;
  VPackDumper dumper(&buffer, &adjustedOptions);
  dumper.dump(slice);
}

/// @brief function IS_NULL
AqlValue Functions::IsNull(ExpressionContext*, transaction::Methods* trx,
                           VPackFunctionParameters const& parameters) {
  AqlValue const& a = extractFunctionParameterValue(parameters, 0);
  return AqlValue(AqlValueHintBool(a.isNull(true)));
}

/// @brief function IS_BOOL
AqlValue Functions::IsBool(ExpressionContext*, transaction::Methods* trx,
                           VPackFunctionParameters const& parameters) {
  AqlValue const& a = extractFunctionParameterValue(parameters, 0);
  return AqlValue(AqlValueHintBool(a.isBoolean()));
}

/// @brief function IS_NUMBER
AqlValue Functions::IsNumber(ExpressionContext*, transaction::Methods* trx,
                             VPackFunctionParameters const& parameters) {
  AqlValue const& a = extractFunctionParameterValue(parameters, 0);
  return AqlValue(AqlValueHintBool(a.isNumber()));
}

/// @brief function IS_STRING
AqlValue Functions::IsString(ExpressionContext*, transaction::Methods* trx,
                             VPackFunctionParameters const& parameters) {
  AqlValue const& a = extractFunctionParameterValue(parameters, 0);
  return AqlValue(AqlValueHintBool(a.isString()));
}

/// @brief function IS_ARRAY
AqlValue Functions::IsArray(ExpressionContext*, transaction::Methods* trx,
                            VPackFunctionParameters const& parameters) {
  AqlValue const& a = extractFunctionParameterValue(parameters, 0);
  return AqlValue(AqlValueHintBool(a.isArray()));
}

/// @brief function IS_OBJECT
AqlValue Functions::IsObject(ExpressionContext*, transaction::Methods* trx,
                             VPackFunctionParameters const& parameters) {
  AqlValue const& a = extractFunctionParameterValue(parameters, 0);
  return AqlValue(AqlValueHintBool(a.isObject()));
}

/// @brief function TYPENAME
AqlValue Functions::Typename(ExpressionContext*, transaction::Methods* trx,
                             VPackFunctionParameters const& parameters) {
  AqlValue const& value = extractFunctionParameterValue(parameters, 0);
  char const* type = value.getTypeString();

  return AqlValue(TRI_CHAR_LENGTH_PAIR(type));
}

/// @brief function TO_NUMBER
AqlValue Functions::ToNumber(ExpressionContext*,
                             transaction::Methods*,
                             VPackFunctionParameters const& parameters) {
  AqlValue const& a = extractFunctionParameterValue(parameters, 0);
  bool failed;
  double value = a.toDouble(failed);

  if (failed) {
    return AqlValue(AqlValueHintZero());
  }

  return AqlValue(AqlValueHintDouble(value));
}

/// @brief function TO_STRING
AqlValue Functions::ToString(ExpressionContext*, transaction::Methods* trx,
                             VPackFunctionParameters const& parameters) {
  AqlValue const& value = extractFunctionParameterValue(parameters, 0);

  transaction::StringBufferLeaser buffer(trx);
  arangodb::basics::VPackStringBufferAdapter adapter(buffer->stringBuffer());

  ::appendAsString(trx, adapter, value);
  return AqlValue(buffer->begin(), buffer->length());
}

/// @brief function TO_BASE64
AqlValue Functions::ToBase64(ExpressionContext*, transaction::Methods* trx,
                             VPackFunctionParameters const& parameters) {
  AqlValue const& value = extractFunctionParameterValue(parameters, 0);

  transaction::StringBufferLeaser buffer(trx);
  arangodb::basics::VPackStringBufferAdapter adapter(buffer->stringBuffer());

  ::appendAsString(trx, adapter, value);

  std::string encoded =
      basics::StringUtils::encodeBase64(std::string(buffer->begin(), buffer->length()));

  return AqlValue(encoded);
}

/// @brief function TO_HEX
AqlValue Functions::ToHex(ExpressionContext*, transaction::Methods* trx,
                          VPackFunctionParameters const& parameters) {
  AqlValue const& value = extractFunctionParameterValue(parameters, 0);

  transaction::StringBufferLeaser buffer(trx);
  arangodb::basics::VPackStringBufferAdapter adapter(buffer->stringBuffer());

  ::appendAsString(trx, adapter, value);

  std::string encoded =
      basics::StringUtils::encodeHex(std::string(buffer->begin(), buffer->length()));

  return AqlValue(encoded);
}

/// @brief function ENCODE_URI_COMPONENT
AqlValue Functions::EncodeURIComponent(ExpressionContext*, transaction::Methods* trx,
                                       VPackFunctionParameters const& parameters) {
  AqlValue const& value = extractFunctionParameterValue(parameters, 0);

  transaction::StringBufferLeaser buffer(trx);
  arangodb::basics::VPackStringBufferAdapter adapter(buffer->stringBuffer());

  ::appendAsString(trx, adapter, value);

  std::string encoded = basics::StringUtils::encodeURIComponent(
      std::string(buffer->begin(), buffer->length()));

  return AqlValue(encoded);
}

/// @brief function UUID
AqlValue Functions::Uuid(ExpressionContext*, transaction::Methods* trx,
                         VPackFunctionParameters const& parameters) {
  boost::uuids::uuid uuid;
  {
    // must protect mutex generation from races
    MUTEX_LOCKER(mutexLocker, ::uuidMutex);
    uuid = boost::uuids::random_generator()();
  }

  return AqlValue(boost::uuids::to_string(uuid));
}

/// @brief function SOUNDEX
AqlValue Functions::Soundex(ExpressionContext*, transaction::Methods* trx,
                            VPackFunctionParameters const& parameters) {
  AqlValue const& value = extractFunctionParameterValue(parameters, 0);

  transaction::StringBufferLeaser buffer(trx);
  arangodb::basics::VPackStringBufferAdapter adapter(buffer->stringBuffer());

  ::appendAsString(trx, adapter, value);

  std::string encoded = basics::StringUtils::soundex(basics::StringUtils::trim(
      basics::StringUtils::tolower(std::string(buffer->begin(), buffer->length()))));

  return AqlValue(encoded);
}

/// @brief function LEVENSHTEIN_DISTANCE
AqlValue Functions::LevenshteinDistance(ExpressionContext*, transaction::Methods* trx,
                                        VPackFunctionParameters const& parameters) {
  AqlValue const& value1 = extractFunctionParameterValue(parameters, 0);
  AqlValue const& value2 = extractFunctionParameterValue(parameters, 1);

  transaction::StringBufferLeaser buffer1(trx);
  transaction::StringBufferLeaser buffer2(trx);

  arangodb::basics::VPackStringBufferAdapter adapter1(buffer1->stringBuffer());
  arangodb::basics::VPackStringBufferAdapter adapter2(buffer2->stringBuffer());

  ::appendAsString(trx, adapter1, value1);
  ::appendAsString(trx, adapter2, value2);

  int encoded = basics::StringUtils::levenshteinDistance(
      std::string(buffer1->begin(), buffer1->length()),
      std::string(buffer2->begin(), buffer2->length()));

  return AqlValue(AqlValueHintInt(encoded));
}

/// @brief function TO_BOOL
AqlValue Functions::ToBool(ExpressionContext*, transaction::Methods* trx,
                           VPackFunctionParameters const& parameters) {
  AqlValue const& a = extractFunctionParameterValue(parameters, 0);
  return AqlValue(AqlValueHintBool(a.toBoolean()));
}

/// @brief function TO_ARRAY
AqlValue Functions::ToArray(ExpressionContext*, transaction::Methods* trx,
                            VPackFunctionParameters const& parameters) {
  AqlValue const& value = extractFunctionParameterValue(parameters, 0);

  if (value.isArray()) {
    // return copy of the original array
    return value.clone();
  }

  if (value.isNull(true)) {
    return AqlValue(AqlValueHintEmptyArray());
  }

  transaction::BuilderLeaser builder(trx);
  builder->openArray();
  if (value.isBoolean() || value.isNumber() || value.isString()) {
    // return array with single member
    builder->add(value.slice());
  } else if (value.isObject()) {
    AqlValueMaterializer materializer(trx);
    VPackSlice slice = materializer.slice(value, false);
    // return an array with the attribute values
    for (auto const& it : VPackObjectIterator(slice, true)) {
      if (it.value.isCustom()) {
        builder->add(VPackValue(trx->extractIdString(slice)));
      } else {
        builder->add(it.value);
      }
    }
  }
  builder->close();
  return AqlValue(builder.get());
}

/// @brief function LENGTH
AqlValue Functions::Length(ExpressionContext*, transaction::Methods* trx,
                           VPackFunctionParameters const& parameters) {
  AqlValue const& value = extractFunctionParameterValue(parameters, 0);
  if (value.isArray()) {
    // shortcut!
    return AqlValue(AqlValueHintUInt(value.length()));
  }

  size_t length = 0;
  if (value.isNull(true)) {
    length = 0;
  } else if (value.isBoolean()) {
    if (value.toBoolean()) {
      length = 1;
    } else {
      length = 0;
    }
  } else if (value.isNumber()) {
    double tmp = value.toDouble();
    if (std::isnan(tmp) || !std::isfinite(tmp)) {
      length = 0;
    } else {
      char buffer[24];
      length = static_cast<size_t>(fpconv_dtoa(tmp, buffer));
    }
  } else if (value.isString()) {
    VPackValueLength l;
    char const* p = value.slice().getString(l);
    length = TRI_CharLengthUtf8String(p, l);
  } else if (value.isObject()) {
    length = static_cast<size_t>(value.length());
  }

  return AqlValue(AqlValueHintUInt(length));
}

/// @brief function FIND_FIRST
/// FIND_FIRST(text, search, start, end) → position
AqlValue Functions::FindFirst(ExpressionContext* expressionContext,
                              transaction::Methods* trx,
                              VPackFunctionParameters const& parameters) {
  static char const* AFN = "FIND_FIRST";

  AqlValue const& value = extractFunctionParameterValue(parameters, 0);
  AqlValue const& searchValue = extractFunctionParameterValue(parameters, 1);

  transaction::StringBufferLeaser buf1(trx);
  arangodb::basics::VPackStringBufferAdapter adapter(buf1->stringBuffer());
  ::appendAsString(trx, adapter, value);
  UnicodeString uBuf(buf1->c_str(), static_cast<int32_t>(buf1->length()));

  transaction::StringBufferLeaser buf2(trx);
  arangodb::basics::VPackStringBufferAdapter adapter2(buf2->stringBuffer());
  ::appendAsString(trx, adapter2, searchValue);
  UnicodeString uSearchBuf(buf2->c_str(), static_cast<int32_t>(buf2->length()));
  auto searchLen = uSearchBuf.length();

  int64_t startOffset = 0;
  int64_t maxEnd = -1;

  if (parameters.size() >= 3) {
    AqlValue const& optionalStartOffset = extractFunctionParameterValue(parameters, 2);
    startOffset = optionalStartOffset.toInt64();
    if (startOffset < 0) {
      return AqlValue(AqlValueHintInt(-1));
    }
  }

  maxEnd = uBuf.length();
  if (parameters.size() == 4) {
    AqlValue const& optionalEndMax = extractFunctionParameterValue(parameters, 3);
    if (!optionalEndMax.isNull(true)) {
      maxEnd = optionalEndMax.toInt64();
      if ((maxEnd < startOffset) || (maxEnd < 0)) {
        return AqlValue(AqlValueHintInt(-1));
      }
    }
  }

  if (searchLen == 0) {
    return AqlValue(AqlValueHintInt(startOffset));
  }
  if (uBuf.length() == 0) {
    return AqlValue(AqlValueHintInt(-1));
  }

  auto locale = LanguageFeature::instance()->getLocale();
  UErrorCode status = U_ZERO_ERROR;
  StringSearch search(uSearchBuf, uBuf, locale, nullptr, status);

  for (int pos = search.first(status); U_SUCCESS(status) && pos != USEARCH_DONE;
       pos = search.next(status)) {
    if (U_FAILURE(status)) {
      ::registerICUWarning(expressionContext, AFN, status);
      return AqlValue(AqlValueHintNull());
    }
    if ((pos >= startOffset) && ((pos + searchLen - 1) <= maxEnd)) {
      return AqlValue(AqlValueHintInt(pos));
    }
  }
  return AqlValue(AqlValueHintInt(-1));
}

/// @brief function FIND_LAST
/// FIND_FIRST(text, search, start, end) → position
AqlValue Functions::FindLast(ExpressionContext* expressionContext, transaction::Methods* trx,
                             VPackFunctionParameters const& parameters) {
  static char const* AFN = "FIND_LAST";

  AqlValue const& value = extractFunctionParameterValue(parameters, 0);
  AqlValue const& searchValue = extractFunctionParameterValue(parameters, 1);

  transaction::StringBufferLeaser buf1(trx);
  arangodb::basics::VPackStringBufferAdapter adapter(buf1->stringBuffer());
  ::appendAsString(trx, adapter, value);
  UnicodeString uBuf(buf1->c_str(), static_cast<int32_t>(buf1->length()));

  transaction::StringBufferLeaser buf2(trx);
  arangodb::basics::VPackStringBufferAdapter adapter2(buf2->stringBuffer());
  ::appendAsString(trx, adapter2, searchValue);
  UnicodeString uSearchBuf(buf2->c_str(), static_cast<int32_t>(buf2->length()));
  auto searchLen = uSearchBuf.length();

  int64_t startOffset = 0;
  int64_t maxEnd = -1;

  if (parameters.size() >= 3) {
    AqlValue const& optionalStartOffset = extractFunctionParameterValue(parameters, 2);
    startOffset = optionalStartOffset.toInt64();
    if (startOffset < 0) {
      return AqlValue(AqlValueHintInt(-1));
    }
  }

  maxEnd = uBuf.length();
  int emptySearchCludge = 0;
  if (parameters.size() == 4) {
    AqlValue const& optionalEndMax = extractFunctionParameterValue(parameters, 3);
    if (!optionalEndMax.isNull(true)) {
      maxEnd = optionalEndMax.toInt64();
      if ((maxEnd < startOffset) || (maxEnd < 0)) {
        return AqlValue(AqlValueHintInt(-1));
      }
      emptySearchCludge = 1;
    }
  }

  if (searchLen == 0) {
    return AqlValue(AqlValueHintInt(maxEnd + emptySearchCludge));
  }
  if (uBuf.length() == 0) {
    return AqlValue(AqlValueHintInt(-1));
  }

  auto locale = LanguageFeature::instance()->getLocale();
  UErrorCode status = U_ZERO_ERROR;
  StringSearch search(uSearchBuf, uBuf, locale, nullptr, status);

  int foundPos = -1;
  for (int pos = search.first(status); U_SUCCESS(status) && pos != USEARCH_DONE;
       pos = search.next(status)) {
    if (U_FAILURE(status)) {
      ::registerICUWarning(expressionContext, AFN, status);
      return AqlValue(AqlValueHintNull());
    }
    if ((pos >= startOffset) && ((pos + searchLen - 1) <= maxEnd)) {
      foundPos = pos;
    }
  }
  return AqlValue(AqlValueHintInt(foundPos));
}

/// @brief function REVERSE
AqlValue Functions::Reverse(ExpressionContext* expressionContext, transaction::Methods* trx,
                            VPackFunctionParameters const& parameters) {
  static char const* AFN = "REVERSE";

  AqlValue const& value = extractFunctionParameterValue(parameters, 0);

  if (value.isArray()) {
    transaction::BuilderLeaser builder(trx);
    AqlValueMaterializer materializer(trx);
    VPackSlice slice = materializer.slice(value, false);
    std::vector<VPackSlice> array;
    array.reserve(slice.length());
    for (auto const& it : VPackArrayIterator(slice)) {
      array.push_back(it);
    }
    std::reverse(std::begin(array), std::end(array));

    builder->openArray();
    for (auto const& it : array) {
      builder->add(it);
    }
    builder->close();
    return AqlValue(builder.get());
  } else if (value.isString()) {
    std::string utf8;
    transaction::StringBufferLeaser buf1(trx);
    arangodb::basics::VPackStringBufferAdapter adapter(buf1->stringBuffer());
    ::appendAsString(trx, adapter, value);
    UnicodeString uBuf(buf1->c_str(), static_cast<int32_t>(buf1->length()));
    // reserve the result buffer, but need to set empty afterwards:
    UnicodeString result;
    result.getBuffer(uBuf.length());
    result = "";
    StringCharacterIterator iter(uBuf, uBuf.length());
    UChar c = iter.previous();
    while (c != CharacterIterator::DONE) {
      result.append(c);
      c = iter.previous();
    }
    result.toUTF8String(utf8);

    return AqlValue(utf8);
  } else {
    // neither array nor string...
    ::registerWarning(expressionContext, AFN, TRI_ERROR_QUERY_ARRAY_EXPECTED);
    return AqlValue(AqlValueHintNull());
  }
}

/// @brief function FIRST
AqlValue Functions::First(ExpressionContext* expressionContext,
                          transaction::Methods*,
                          VPackFunctionParameters const& parameters) {
  static char const* AFN = "FIRST";

  AqlValue const& value = extractFunctionParameterValue(parameters, 0);

  if (!value.isArray()) {
    // not an array
    ::registerWarning(expressionContext, AFN, TRI_ERROR_QUERY_ARRAY_EXPECTED);
    return AqlValue(AqlValueHintNull());
  }

  if (value.length() == 0) {
    return AqlValue(AqlValueHintNull());
  }

  bool mustDestroy;
  return value.at(0, mustDestroy, true);
}

/// @brief function LAST
AqlValue Functions::Last(ExpressionContext* expressionContext,
                         transaction::Methods*,
                         VPackFunctionParameters const& parameters) {
  static char const* AFN = "LAST";

  AqlValue const& value = extractFunctionParameterValue(parameters, 0);

  if (!value.isArray()) {
    // not an array
    ::registerWarning(expressionContext, AFN, TRI_ERROR_QUERY_ARRAY_EXPECTED);
    return AqlValue(AqlValueHintNull());
  }

  VPackValueLength const n = value.length();

  if (n == 0) {
    return AqlValue(AqlValueHintNull());
  }

  bool mustDestroy;
  return value.at(n - 1, mustDestroy, true);
}

/// @brief function NTH
AqlValue Functions::Nth(ExpressionContext* expressionContext, 
                        transaction::Methods*,
                        VPackFunctionParameters const& parameters) {
  static char const* AFN = "NTH";

  AqlValue const& value = extractFunctionParameterValue(parameters, 0);

  if (!value.isArray()) {
    // not an array
    ::registerWarning(expressionContext, AFN, TRI_ERROR_QUERY_ARRAY_EXPECTED);
    return AqlValue(AqlValueHintNull());
  }

  VPackValueLength const n = value.length();

  if (n == 0) {
    return AqlValue(AqlValueHintNull());
  }

  AqlValue const& position = extractFunctionParameterValue(parameters, 1);
  int64_t index = position.toInt64();

  if (index < 0 || index >= static_cast<int64_t>(n)) {
    return AqlValue(AqlValueHintNull());
  }

  bool mustDestroy;
  return value.at(index, mustDestroy, true);
}

/// @brief function CONTAINS
AqlValue Functions::Contains(ExpressionContext*, transaction::Methods* trx,
                             VPackFunctionParameters const& parameters) {
  AqlValue const& value = extractFunctionParameterValue(parameters, 0);
  AqlValue const& search = extractFunctionParameterValue(parameters, 1);
  AqlValue const& returnIndex = extractFunctionParameterValue(parameters, 2);

  bool const willReturnIndex = returnIndex.toBoolean();

  int result = -1;  // default is "not found"
  {
    transaction::StringBufferLeaser buffer(trx);
    arangodb::basics::VPackStringBufferAdapter adapter(buffer->stringBuffer());

    ::appendAsString(trx, adapter, value);
    size_t const valueLength = buffer->length();

    size_t const searchOffset = buffer->length();
    ::appendAsString(trx, adapter, search);
    size_t const searchLength = buffer->length() - valueLength;

    if (searchLength > 0) {
      char const* found = static_cast<char const*>(
          memmem(buffer->c_str(), valueLength, buffer->c_str() + searchOffset, searchLength));

      if (found != nullptr) {
        if (willReturnIndex) {
          // find offset into string
          int bytePosition = static_cast<int>(found - buffer->c_str());
          char const* p = buffer->c_str();
          int pos = 0;
          while (pos < bytePosition) {
            unsigned char c = static_cast<unsigned char>(*p);
            if (c < 128) {
              ++pos;
            } else if (c < 224) {
              pos += 2;
            } else if (c < 240) {
              pos += 3;
            } else if (c < 248) {
              pos += 4;
            }
          }
          result = pos;
        } else {
          // fake result position, but it does not matter as it will
          // only be compared to -1 later
          result = 0;
        }
      }
    }
  }

  if (willReturnIndex) {
    // return numeric value
    return ::numberValue(result);
  }

  // return boolean
  return AqlValue(AqlValueHintBool(result != -1));
}

/// @brief function CONCAT
AqlValue Functions::Concat(ExpressionContext*, transaction::Methods* trx,
                           VPackFunctionParameters const& parameters) {
  transaction::StringBufferLeaser buffer(trx);
  arangodb::basics::VPackStringBufferAdapter adapter(buffer->stringBuffer());

  size_t const n = parameters.size();

  if (n == 1) {
    AqlValue const& member = extractFunctionParameterValue(parameters, 0);
    if (member.isArray()) {
      AqlValueMaterializer materializer(trx);
      VPackSlice slice = materializer.slice(member, false);

      for (auto const& it : VPackArrayIterator(slice)) {
        if (it.isNull()) {
          continue;
        }
        // convert member to a string and append
        ::appendAsString(trx, adapter, AqlValue(it.begin()));
      }
      return AqlValue(buffer->c_str(), buffer->length());
    }
  }

  for (size_t i = 0; i < n; ++i) {
    AqlValue const& member = extractFunctionParameterValue(parameters, i);

    if (member.isNull(true)) {
      continue;
    }

    // convert member to a string and append
    ::appendAsString(trx, adapter, member);
  }

  return AqlValue(buffer->c_str(), buffer->length());
}

/// @brief function CONCAT_SEPARATOR
AqlValue Functions::ConcatSeparator(ExpressionContext*, transaction::Methods* trx,
                                    VPackFunctionParameters const& parameters) {
  transaction::StringBufferLeaser buffer(trx);
  arangodb::basics::VPackStringBufferAdapter adapter(buffer->stringBuffer());

  bool found = false;
  size_t const n = parameters.size();

  AqlValue const& separator = extractFunctionParameterValue(parameters, 0);
  ::appendAsString(trx, adapter, separator);
  std::string const plainStr(buffer->c_str(), buffer->length());

  buffer->clear();

  if (n == 2) {
    AqlValue const& member = extractFunctionParameterValue(parameters, 1);

    if (member.isArray()) {
      // reserve *some* space
      buffer->reserve((plainStr.size() + 10) * member.length());

      AqlValueMaterializer materializer(trx);
      VPackSlice slice = materializer.slice(member, false);

      for (auto const& it : VPackArrayIterator(slice)) {
        if (it.isNull()) {
          continue;
        }
        if (found) {
          buffer->appendText(plainStr);
        }
        // convert member to a string and append
        ::appendAsString(trx, adapter, AqlValue(it.begin()));
        found = true;
      }
      return AqlValue(buffer->c_str(), buffer->length());
    }
  }

  // reserve *some* space
  buffer->reserve((plainStr.size() + 10) * n);
  for (size_t i = 1; i < n; ++i) {
    AqlValue const& member = extractFunctionParameterValue(parameters, i);

    if (member.isNull(true)) {
      continue;
    }
    if (found) {
      buffer->appendText(plainStr);
    }

    // convert member to a string and append
    ::appendAsString(trx, adapter, member);
    found = true;
  }

  return AqlValue(buffer->c_str(), buffer->length());
}

/// @brief function CHAR_LENGTH
AqlValue Functions::CharLength(ExpressionContext*, transaction::Methods* trx,
                               VPackFunctionParameters const& parameters) {
  AqlValue const& value = extractFunctionParameterValue(parameters, 0);
  size_t length = 0;

  if (value.isArray() || value.isObject()) {
    AqlValueMaterializer materializer(trx);
    VPackSlice slice = materializer.slice(value, false);

    transaction::StringBufferLeaser buffer(trx);
    arangodb::basics::VPackStringBufferAdapter adapter(buffer->stringBuffer());

    VPackDumper dumper(&adapter, trx->transactionContextPtr()->getVPackOptions());
    dumper.dump(slice);

    length = buffer->length();

  } else if (value.isNull(true)) {
    length = 0;

  } else if (value.isBoolean()) {
    if (value.toBoolean()) {
      length = 4;
    } else {
      length = 5;
    }

  } else if (value.isNumber()) {
    double tmp = value.toDouble();
    if (std::isnan(tmp) || !std::isfinite(tmp)) {
      length = 0;
    } else {
      char buffer[24];
      length = static_cast<size_t>(fpconv_dtoa(tmp, buffer));
    }

  } else if (value.isString()) {
    VPackValueLength l;
    char const* p = value.slice().getString(l);
    length = TRI_CharLengthUtf8String(p, l);
  }

  return AqlValue(AqlValueHintUInt(length));
}

/// @brief function LOWER
AqlValue Functions::Lower(ExpressionContext*, transaction::Methods* trx,
                          VPackFunctionParameters const& parameters) {
  std::string utf8;
  AqlValue const& value = extractFunctionParameterValue(parameters, 0);

  transaction::StringBufferLeaser buffer(trx);
  arangodb::basics::VPackStringBufferAdapter adapter(buffer->stringBuffer());

  ::appendAsString(trx, adapter, value);

  UnicodeString unicodeStr(buffer->c_str(), static_cast<int32_t>(buffer->length()));
  unicodeStr.toLower(nullptr);
  unicodeStr.toUTF8String(utf8);

  return AqlValue(utf8);
}

/// @brief function UPPER
AqlValue Functions::Upper(ExpressionContext*, transaction::Methods* trx,
                          VPackFunctionParameters const& parameters) {
  std::string utf8;
  AqlValue const& value = extractFunctionParameterValue(parameters, 0);

  transaction::StringBufferLeaser buffer(trx);
  arangodb::basics::VPackStringBufferAdapter adapter(buffer->stringBuffer());

  ::appendAsString(trx, adapter, value);

  UnicodeString unicodeStr(buffer->c_str(), static_cast<int32_t>(buffer->length()));
  unicodeStr.toUpper(nullptr);
  unicodeStr.toUTF8String(utf8);

  return AqlValue(utf8);
}

/// @brief function SUBSTRING
AqlValue Functions::Substring(ExpressionContext*, transaction::Methods* trx,
                              VPackFunctionParameters const& parameters) {
  AqlValue const& value = extractFunctionParameterValue(parameters, 0);

  int32_t length = INT32_MAX;

  transaction::StringBufferLeaser buffer(trx);
  arangodb::basics::VPackStringBufferAdapter adapter(buffer->stringBuffer());

  ::appendAsString(trx, adapter, value);
  UnicodeString unicodeStr(buffer->c_str(), static_cast<int32_t>(buffer->length()));

  int32_t offset =
      static_cast<int32_t>(extractFunctionParameterValue(parameters, 1).toInt64());

  if (parameters.size() == 3) {
    length = static_cast<int32_t>(extractFunctionParameterValue(parameters, 2).toInt64());
  }

  if (offset < 0) {
    offset = unicodeStr.moveIndex32(unicodeStr.moveIndex32(unicodeStr.length(), 0), offset);
  } else {
    offset = unicodeStr.moveIndex32(0, offset);
  }

  std::string utf8;
  unicodeStr
      .tempSubString(offset, unicodeStr.moveIndex32(offset, length) - offset)
      .toUTF8String(utf8);

  return AqlValue(utf8);
}
////////////////////////////////////////////////////////////////////////////////
////////////////////////////////////////////////////////////////////////////////

AqlValue Functions::Substitute(ExpressionContext* expressionContext,
                               transaction::Methods* trx,
                               VPackFunctionParameters const& parameters) {
  static char const* AFN = "SUBSTITUTE";

  AqlValue const& search = extractFunctionParameterValue(parameters, 1);
  int64_t limit = -1;
  AqlValueMaterializer materializer(trx);
  std::vector<UnicodeString> matchPatterns;
  std::vector<UnicodeString> replacePatterns;
  bool replaceWasPlainString = false;

  if (search.isObject()) {
    if (parameters.size() > 3) {
      ::registerWarning(expressionContext, AFN, TRI_ERROR_QUERY_FUNCTION_ARGUMENT_NUMBER_MISMATCH);
      return AqlValue(AqlValueHintNull());
    }
    if (parameters.size() == 3) {
      limit = extractFunctionParameterValue(parameters, 2).toInt64();
    }
    VPackSlice slice = materializer.slice(search, false);
    matchPatterns.reserve(slice.length());
    replacePatterns.reserve(slice.length());
    for (auto const& it : VPackObjectIterator(slice)) {
      arangodb::velocypack::ValueLength length;
      char const* str = it.key.getString(length);
      matchPatterns.push_back(UnicodeString(str, static_cast<int32_t>(length)));
      if (!it.value.isString()) {
        ::registerInvalidArgumentWarning(expressionContext, AFN);
        return AqlValue(AqlValueHintNull());
      }
      str = it.value.getStringUnchecked(length);
      replacePatterns.push_back(UnicodeString(str, static_cast<int32_t>(length)));
    }
  } else {
    if (parameters.size() < 2) {
      ::registerWarning(expressionContext, AFN, TRI_ERROR_QUERY_FUNCTION_ARGUMENT_NUMBER_MISMATCH);
      return AqlValue(AqlValueHintNull());
    }
    if (parameters.size() == 4) {
      limit = extractFunctionParameterValue(parameters, 3).toInt64();
    }

    VPackSlice slice = materializer.slice(search, false);
    if (search.isArray()) {
      for (auto const& it : VPackArrayIterator(slice)) {
        if (!it.isString()) {
          ::registerInvalidArgumentWarning(expressionContext, AFN);
          return AqlValue(AqlValueHintNull());
        }
        arangodb::velocypack::ValueLength length;
        char const* str = it.getStringUnchecked(length);
        matchPatterns.push_back(UnicodeString(str, static_cast<int32_t>(length)));
      }
    } else {
      if (!search.isString()) {
        ::registerInvalidArgumentWarning(expressionContext, AFN);
        return AqlValue(AqlValueHintNull());
      }
      arangodb::velocypack::ValueLength length;
      char const* str = slice.getString(length);
      matchPatterns.push_back(UnicodeString(str, static_cast<int32_t>(length)));
    }
    if (parameters.size() > 2) {
      AqlValue const& replace = extractFunctionParameterValue(parameters, 2);
      AqlValueMaterializer materializer2(trx);
      VPackSlice rslice = materializer2.slice(replace, false);
      if (replace.isArray()) {
        for (auto const& it : VPackArrayIterator(rslice)) {
          if (!it.isString()) {
            ::registerInvalidArgumentWarning(expressionContext, AFN);
            return AqlValue(AqlValueHintNull());
          }
          arangodb::velocypack::ValueLength length;
          char const* str = it.getString(length);
          replacePatterns.push_back(UnicodeString(str, static_cast<int32_t>(length)));
        }
      } else if (replace.isString()) {
        // If we have a string as replacement,
        // it counts in for all found values.
        replaceWasPlainString = true;
        arangodb::velocypack::ValueLength length;
        char const* str = rslice.getString(length);
        replacePatterns.push_back(UnicodeString(str, static_cast<int32_t>(length)));
      } else {
        ::registerInvalidArgumentWarning(expressionContext, AFN);
        return AqlValue(AqlValueHintNull());
      }
    }
  }

  AqlValue const& value = extractFunctionParameterValue(parameters, 0);
  if ((limit == 0) || (matchPatterns.size() == 0)) {
    // if the limit is 0, or we don't have any match pattern, return the source
    // string.
    return AqlValue(value);
  }

  transaction::StringBufferLeaser buffer(trx);
  arangodb::basics::VPackStringBufferAdapter adapter(buffer->stringBuffer());

  ::appendAsString(trx, adapter, value);
  UnicodeString unicodeStr(buffer->c_str(), static_cast<int32_t>(buffer->length()));

  auto locale = LanguageFeature::instance()->getLocale();
  // we can't copy the search instances, thus use pointers:
  std::vector<std::unique_ptr<StringSearch>> searchVec;
  searchVec.reserve(matchPatterns.size());
  UErrorCode status = U_ZERO_ERROR;
  for (auto const& searchStr : matchPatterns) {
    // create a vector of string searches
    searchVec.push_back(std::make_unique<StringSearch>(searchStr, unicodeStr,
                                                       locale, nullptr, status));
    if (U_FAILURE(status)) {
      ::registerICUWarning(expressionContext, AFN, status);
      return AqlValue(AqlValueHintNull());
    }
  }

  std::vector<std::pair<int32_t, int32_t>> srchResultPtrs;
  std::string utf8;
  srchResultPtrs.reserve(matchPatterns.size());
  for (auto& search : searchVec) {
    // We now find the first hit for each search string.
    auto pos = search->first(status);
    if (U_FAILURE(status)) {
      ::registerICUWarning(expressionContext, AFN, status);
      return AqlValue(AqlValueHintNull());
    }

    int32_t len = 0;
    if (pos != USEARCH_DONE) {
      len = search->getMatchedLength();
    }
    srchResultPtrs.push_back(std::make_pair(pos, len));
  }

  UnicodeString result;
  int32_t lastStart = 0;
  int64_t count = 0;
  while (true) {
    int which = -1;
    int32_t pos = USEARCH_DONE;
    int32_t mLen = 0;
    int i = 0;
    for (auto resultPair : srchResultPtrs) {
      // We locate the nearest matching search result.
      int32_t thisPos;
      thisPos = resultPair.first;
      if ((pos == USEARCH_DONE) || (pos > thisPos)) {
        if (thisPos != USEARCH_DONE) {
          pos = thisPos;
          which = i;
          mLen = resultPair.second;
        }
      }
      i++;
    }
    if (which == -1) {
      break;
    }
    // from last match to this match, copy the original string.
    result.append(unicodeStr, lastStart, pos - lastStart);
    if (replacePatterns.size() != 0) {
      if (replacePatterns.size() > (size_t)which) {
        result.append(replacePatterns[which]);
      } else if (replaceWasPlainString) {
        result.append(replacePatterns[0]);
      }
    }

    // lastStart is the place up to we searched the source string
    lastStart = pos + mLen;

    // we try to search the next occurance of this string
    auto& search = searchVec[which];
    pos = search->next(status);
    if (U_FAILURE(status)) {
      ::registerICUWarning(expressionContext, AFN, status);
      return AqlValue(AqlValueHintNull());
    }
    if (pos != USEARCH_DONE) {
      mLen = search->getMatchedLength();
    } else {
      mLen = -1;
    }
    srchResultPtrs[which] = std::make_pair(pos, mLen);

    which = 0;
    for (auto searchPair : srchResultPtrs) {
      // now we invalidate all search results that overlap with
      // our last search result and see whether we can find the
      // overlapped pattern again.
      // However, that mustn't overlap with the current lastStart
      // position either.
      int32_t thisPos;
      thisPos = searchPair.first;
      if ((thisPos != USEARCH_DONE) && (thisPos < lastStart)) {
        auto& search = searchVec[which];
        pos = thisPos;
        while ((pos < lastStart) && (pos != USEARCH_DONE)) {
          pos = search->next(status);
          if (U_FAILURE(status)) {
            ::registerICUWarning(expressionContext, AFN, status);
            return AqlValue(AqlValueHintNull());
          }
          if (pos != USEARCH_DONE) {
            mLen = search->getMatchedLength();
          }
          srchResultPtrs[which] = std::make_pair(pos, mLen);
        }
      }
      which++;
    }

    count++;
    if ((limit != -1) && (count >= limit)) {
      // Do we have a limit count?
      break;
    }
    // check whether none of our search objects has any more results
    bool allFound = true;
    for (auto resultPair : srchResultPtrs) {
      if (resultPair.first != USEARCH_DONE) {
        allFound = false;
        break;
      }
    }
    if (allFound) {
      break;
    }
  }
  // Append from the last found:
  result.append(unicodeStr, lastStart, unicodeStr.length() - lastStart);

  result.toUTF8String(utf8);
  return AqlValue(utf8);
}

/// @brief function LEFT str, length
AqlValue Functions::Left(ExpressionContext*, transaction::Methods* trx,
                         VPackFunctionParameters const& parameters) {
  AqlValue value = extractFunctionParameterValue(parameters, 0);
  uint32_t length =
      static_cast<int32_t>(extractFunctionParameterValue(parameters, 1).toInt64());

  std::string utf8;
  transaction::StringBufferLeaser buffer(trx);
  arangodb::basics::VPackStringBufferAdapter adapter(buffer->stringBuffer());

  ::appendAsString(trx, adapter, value);

  UnicodeString unicodeStr(buffer->c_str(), static_cast<int32_t>(buffer->length()));
  UnicodeString left = unicodeStr.tempSubString(0, unicodeStr.moveIndex32(0, length));

  left.toUTF8String(utf8);
  return AqlValue(utf8);
}

/// @brief function RIGHT
AqlValue Functions::Right(ExpressionContext*, transaction::Methods* trx,
                          VPackFunctionParameters const& parameters) {
  AqlValue value = extractFunctionParameterValue(parameters, 0);
  uint32_t length =
      static_cast<int32_t>(extractFunctionParameterValue(parameters, 1).toInt64());

  std::string utf8;
  transaction::StringBufferLeaser buffer(trx);
  arangodb::basics::VPackStringBufferAdapter adapter(buffer->stringBuffer());

  ::appendAsString(trx, adapter, value);

  UnicodeString unicodeStr(buffer->c_str(), static_cast<int32_t>(buffer->length()));
  UnicodeString right = unicodeStr.tempSubString(
      unicodeStr.moveIndex32(unicodeStr.length(), -static_cast<int32_t>(length)));

  right.toUTF8String(utf8);
  return AqlValue(utf8);
}

namespace {
void ltrimInternal(uint32_t& startOffset, uint32_t& endOffset, UnicodeString& unicodeStr,
                   uint32_t numWhitespaces, UChar32* spaceChars) {
  for (; startOffset < endOffset; startOffset = unicodeStr.moveIndex32(startOffset, 1)) {
    bool found = false;

    for (uint32_t pos = 0; pos < numWhitespaces; pos++) {
      if (unicodeStr.char32At(startOffset) == spaceChars[pos]) {
        found = true;
        break;
      }
    }

    if (!found) {
      break;
    }
  }  // for
}
void rtrimInternal(uint32_t& startOffset, uint32_t& endOffset, UnicodeString& unicodeStr,
                   uint32_t numWhitespaces, UChar32* spaceChars) {
  for (uint32_t codeUnitPos = unicodeStr.moveIndex32(unicodeStr.length(), -1);
       startOffset < codeUnitPos;
       codeUnitPos = unicodeStr.moveIndex32(codeUnitPos, -1)) {
    bool found = false;

    for (uint32_t pos = 0; pos < numWhitespaces; pos++) {
      if (unicodeStr.char32At(codeUnitPos) == spaceChars[pos]) {
        found = true;
        break;
      }
    }

    endOffset = unicodeStr.moveIndex32(codeUnitPos, 1);
    if (!found) {
      break;
    }
  }  // for
}
}  // namespace

/// @brief function TRIM
AqlValue Functions::Trim(ExpressionContext* expressionContext, transaction::Methods* trx,
                         VPackFunctionParameters const& parameters) {
  static char const* AFN = "TRIM";

  AqlValue const& value = extractFunctionParameterValue(parameters, 0);
  transaction::StringBufferLeaser buffer(trx);
  arangodb::basics::VPackStringBufferAdapter adapter(buffer->stringBuffer());
  ::appendAsString(trx, adapter, value);
  UnicodeString unicodeStr(buffer->c_str(), static_cast<int32_t>(buffer->length()));

  int64_t howToTrim = 0;
  UnicodeString whitespace("\r\n\t ");

  if (parameters.size() == 2) {
    AqlValue const& optional = extractFunctionParameterValue(parameters, 1);

    if (optional.isNumber()) {
      howToTrim = optional.toInt64();

      if (howToTrim < 0 || 2 < howToTrim) {
        howToTrim = 0;
      }
    } else if (optional.isString()) {
      buffer->clear();
      ::appendAsString(trx, adapter, optional);
      whitespace =
          UnicodeString(buffer->c_str(), static_cast<int32_t>(buffer->length()));
    }
  }

  uint32_t numWhitespaces = whitespace.countChar32();
  UErrorCode errorCode = U_ZERO_ERROR;
  auto spaceChars = std::make_unique<UChar32[]>(numWhitespaces);

  whitespace.toUTF32(spaceChars.get(), numWhitespaces, errorCode);
  if (U_FAILURE(errorCode)) {
    ::registerICUWarning(expressionContext, AFN, errorCode);
    return AqlValue(AqlValueHintNull());
  }

  uint32_t startOffset = 0, endOffset = unicodeStr.length();

  if (howToTrim <= 1) {
    ltrimInternal(startOffset, endOffset, unicodeStr, numWhitespaces, spaceChars.get());
  }

  if (howToTrim == 2 || howToTrim == 0) {
    rtrimInternal(startOffset, endOffset, unicodeStr, numWhitespaces, spaceChars.get());
  }

  UnicodeString result = unicodeStr.tempSubString(startOffset, endOffset - startOffset);
  std::string utf8;
  result.toUTF8String(utf8);
  return AqlValue(utf8);
}

/// @brief function LTRIM
AqlValue Functions::LTrim(ExpressionContext* expressionContext, transaction::Methods* trx,
                          VPackFunctionParameters const& parameters) {
  static char const* AFN = "LTRIM";

  AqlValue const& value = extractFunctionParameterValue(parameters, 0);
  transaction::StringBufferLeaser buffer(trx);
  arangodb::basics::VPackStringBufferAdapter adapter(buffer->stringBuffer());
  ::appendAsString(trx, adapter, value);
  UnicodeString unicodeStr(buffer->c_str(), static_cast<int32_t>(buffer->length()));
  UnicodeString whitespace("\r\n\t ");

  if (parameters.size() == 2) {
    AqlValue const& pWhitespace = extractFunctionParameterValue(parameters, 1);
    buffer->clear();
    ::appendAsString(trx, adapter, pWhitespace);
    whitespace = UnicodeString(buffer->c_str(), static_cast<int32_t>(buffer->length()));
  }

  uint32_t numWhitespaces = whitespace.countChar32();
  UErrorCode errorCode = U_ZERO_ERROR;
  auto spaceChars = std::make_unique<UChar32[]>(numWhitespaces);

  whitespace.toUTF32(spaceChars.get(), numWhitespaces, errorCode);
  if (U_FAILURE(errorCode)) {
    ::registerICUWarning(expressionContext, AFN, errorCode);
    return AqlValue(AqlValueHintNull());
  }

  uint32_t startOffset = 0, endOffset = unicodeStr.length();

  ltrimInternal(startOffset, endOffset, unicodeStr, numWhitespaces, spaceChars.get());

  UnicodeString result = unicodeStr.tempSubString(startOffset, endOffset - startOffset);
  std::string utf8;
  result.toUTF8String(utf8);
  return AqlValue(utf8);
}

/// @brief function RTRIM
AqlValue Functions::RTrim(ExpressionContext* expressionContext, transaction::Methods* trx,
                          VPackFunctionParameters const& parameters) {
  static char const* AFN = "RTRIM";

  AqlValue const& value = extractFunctionParameterValue(parameters, 0);
  transaction::StringBufferLeaser buffer(trx);
  arangodb::basics::VPackStringBufferAdapter adapter(buffer->stringBuffer());
  ::appendAsString(trx, adapter, value);
  UnicodeString unicodeStr(buffer->c_str(), static_cast<int32_t>(buffer->length()));
  UnicodeString whitespace("\r\n\t ");

  if (parameters.size() == 2) {
    AqlValue const& pWhitespace = extractFunctionParameterValue(parameters, 1);
    buffer->clear();
    ::appendAsString(trx, adapter, pWhitespace);
    whitespace = UnicodeString(buffer->c_str(), static_cast<int32_t>(buffer->length()));
  }

  uint32_t numWhitespaces = whitespace.countChar32();
  UErrorCode errorCode = U_ZERO_ERROR;
  auto spaceChars = std::make_unique<UChar32[]>(numWhitespaces);

  whitespace.toUTF32(spaceChars.get(), numWhitespaces, errorCode);
  if (U_FAILURE(errorCode)) {
    ::registerICUWarning(expressionContext, AFN, errorCode);
    return AqlValue(AqlValueHintNull());
  }

  uint32_t startOffset = 0, endOffset = unicodeStr.length();

  rtrimInternal(startOffset, endOffset, unicodeStr, numWhitespaces, spaceChars.get());

  UnicodeString result = unicodeStr.tempSubString(startOffset, endOffset - startOffset);
  std::string utf8;
  result.toUTF8String(utf8);
  return AqlValue(utf8);
}

/// @brief function LIKE
AqlValue Functions::Like(ExpressionContext* expressionContext, transaction::Methods* trx,
                         VPackFunctionParameters const& parameters) {
  static char const* AFN = "LIKE";

  bool const caseInsensitive = ::getBooleanParameter(trx, parameters, 2, false);
  transaction::StringBufferLeaser buffer(trx);
  arangodb::basics::VPackStringBufferAdapter adapter(buffer->stringBuffer());

  // build pattern from parameter #1
  AqlValue const& regex = extractFunctionParameterValue(parameters, 1);
  ::appendAsString(trx, adapter, regex);

  // the matcher is owned by the context!
  ::RegexMatcher* matcher =
      expressionContext->buildLikeMatcher(buffer->c_str(), buffer->length(), caseInsensitive);

  if (matcher == nullptr) {
    // compiling regular expression failed
    ::registerWarning(expressionContext, AFN, TRI_ERROR_QUERY_INVALID_REGEX);
    return AqlValue(AqlValueHintNull());
  }

  // extract value
  buffer->clear();
  AqlValue const& value = extractFunctionParameterValue(parameters, 0);
  ::appendAsString(trx, adapter, value);

  bool error = false;
  bool const result = arangodb::basics::Utf8Helper::DefaultUtf8Helper.matches(
      matcher, buffer->c_str(), buffer->length(), false, error);

  if (error) {
    // compiling regular expression failed
    ::registerWarning(expressionContext, AFN, TRI_ERROR_QUERY_INVALID_REGEX);
    return AqlValue(AqlValueHintNull());
  }

  return AqlValue(AqlValueHintBool(result));
}

/// @brief function SPLIT
AqlValue Functions::Split(ExpressionContext* expressionContext, transaction::Methods* trx,
                          VPackFunctionParameters const& parameters) {
  static char const* AFN = "SPLIT";

  // cheapest parameter checks first:
  int64_t limitNumber = -1;
  if (parameters.size() == 3) {
    AqlValue const& aqlLimit = extractFunctionParameterValue(parameters, 2);
    if (aqlLimit.isNumber()) {
      limitNumber = aqlLimit.toInt64();
    } else {
      ::registerInvalidArgumentWarning(expressionContext, AFN);
      return AqlValue(AqlValueHintNull());
    }

    // these are edge cases which are documented to have these return values:
    if (limitNumber < 0) {
      return AqlValue(AqlValueHintNull());
    }
    if (limitNumber == 0) {
      return AqlValue(AqlValueHintEmptyArray());
    }
  }

  transaction::StringBufferLeaser regexBuffer(trx);
  AqlValue aqlSeparatorExpression;
  if (parameters.size() >= 2) {
    aqlSeparatorExpression = extractFunctionParameterValue(parameters, 1);
    if (aqlSeparatorExpression.isObject()) {
      ::registerInvalidArgumentWarning(expressionContext, AFN);
      return AqlValue(AqlValueHintNull());
    }
  }

  AqlValue const& aqlValueToSplit = extractFunctionParameterValue(parameters, 0);

  if (parameters.size() == 1) {
    // pre-documented edge-case: if we only have the first parameter, return it.
    VPackBuilder result;
    result.openArray();
    result.add(aqlValueToSplit.slice());
    result.close();
    return AqlValue(result);
  }

  // Get ready for ICU
  transaction::StringBufferLeaser buffer(trx);
  arangodb::basics::VPackStringBufferAdapter adapter(buffer->stringBuffer());
  Stringify(trx, adapter, aqlValueToSplit.slice());
  UnicodeString valueToSplit(buffer->c_str(), static_cast<int32_t>(buffer->length()));
  bool isEmptyExpression = false;
  // the matcher is owned by the context!
  ::RegexMatcher* matcher =
      expressionContext->buildSplitMatcher(aqlSeparatorExpression, trx, isEmptyExpression);

  if (matcher == nullptr) {
    // compiling regular expression failed
    ::registerWarning(expressionContext, AFN, TRI_ERROR_QUERY_INVALID_REGEX);
    return AqlValue(AqlValueHintNull());
  }

  VPackBuilder result;
  result.openArray();
  if (!isEmptyExpression && (buffer->length() == 0)) {
    // Edge case: splitting an empty string by non-empty expression produces an
    // empty string again.
    result.add(VPackValue(""));
    result.close();
    return AqlValue(result);
  }

  std::string utf8;
  static const uint16_t nrResults = 16;
  UnicodeString uResults[nrResults];
  int64_t totalCount = 0;
  while (true) {
    UErrorCode errorCode = U_ZERO_ERROR;
    auto uCount = matcher->split(valueToSplit, uResults, nrResults, errorCode);
    uint16_t copyThisTime = uCount;

    if (U_FAILURE(errorCode)) {
      ::registerWarning(expressionContext, AFN, TRI_ERROR_QUERY_INVALID_REGEX);
      return AqlValue(AqlValueHintNull());
    }

    if ((copyThisTime > 0) && (copyThisTime > nrResults)) {
      // last hit is the remaining string to be fed into split in a subsequent
      // invocation
      copyThisTime--;
    }

    if ((copyThisTime > 0) && ((copyThisTime == nrResults) || isEmptyExpression)) {
      // ICU will give us a traling empty string we don't care for if we split
      // with empty strings.
      copyThisTime--;
    }

    int64_t i = 0;
    while ((i < copyThisTime) && ((limitNumber < 0) || (totalCount < limitNumber))) {
      if ((i == 0) && isEmptyExpression) {
        // ICU will give us an empty string that we don't care for
        // as first value of one match-chunk
        i++;
        continue;
      }
      uResults[i].toUTF8String(utf8);
      result.add(VPackValue(utf8));
      utf8.clear();
      i++;
      totalCount++;
    }

    if (((uCount != nrResults)) ||  // fetch any / found less then N
        ((limitNumber >= 0) && (totalCount >= limitNumber))) {  // fetch N
      break;
    }
    // ok, we have more to parse in the last result slot, reiterate with it:
    if (uCount == nrResults) {
      valueToSplit = uResults[nrResults - 1];
    } else {
      // should not go beyound the last match!
      TRI_ASSERT(false);
      break;
    }
  }

  result.close();
  return AqlValue(result);
}

/// @brief function REGEX_MATCHES
AqlValue Functions::RegexMatches(ExpressionContext* expressionContext,
                                 transaction::Methods* trx,
                                 VPackFunctionParameters const& parameters) {
  static char const* AFN = "REGEX_MATCHES";

  AqlValue const& aqlValueToMatch = extractFunctionParameterValue(parameters, 0);

  if (parameters.size() == 1) {
    VPackBuilder result;
    result.openArray();
    result.add(aqlValueToMatch.slice());
    result.close();
    return AqlValue(result);
  }

  bool const caseInsensitive = ::getBooleanParameter(trx, parameters, 2, false);

  // build pattern from parameter #1
  transaction::StringBufferLeaser buffer(trx);
  arangodb::basics::VPackStringBufferAdapter adapter(buffer->stringBuffer());

  AqlValue const& regex = extractFunctionParameterValue(parameters, 1);
  ::appendAsString(trx, adapter, regex);
  bool isEmptyExpression = (buffer->length() == 0);

  // the matcher is owned by the context!
  ::RegexMatcher* matcher =
      expressionContext->buildRegexMatcher(buffer->c_str(), buffer->length(), caseInsensitive);

  if (matcher == nullptr) {
    ::registerWarning(expressionContext, AFN, TRI_ERROR_QUERY_INVALID_REGEX);
    return AqlValue(AqlValueHintNull());
  }

  buffer->clear();
  AqlValue const& value = extractFunctionParameterValue(parameters, 0);
  ::appendAsString(trx, adapter, value);
  UnicodeString valueToMatch(buffer->c_str(), static_cast<uint32_t>(buffer->length()));

  VPackBuilder result;
  result.openArray();

  if (!isEmptyExpression && (buffer->length() == 0)) {
    // Edge case: splitting an empty string by non-empty expression produces an
    // empty string again.
    result.add(VPackValue(""));
    result.close();
    return AqlValue(result);
  }

  UErrorCode status = U_ZERO_ERROR;

  matcher->reset(valueToMatch);
  bool find = matcher->find();
  if (!find) {
    return AqlValue(AqlValueHintNull());
  }

  for (int i = 0; i <= matcher->groupCount(); i++) {
    UnicodeString match = matcher->group(i, status);
    if (U_FAILURE(status)) {
      ::registerICUWarning(expressionContext, AFN, status);
      return AqlValue(AqlValueHintNull());
    } else {
      std::string s;
      match.toUTF8String(s);
      result.add(VPackValue(s));
    }
  }

  result.close();
  return AqlValue(result);
}

/// @brief function REGEX_SPLIT
AqlValue Functions::RegexSplit(ExpressionContext* expressionContext,
                               transaction::Methods* trx,
                               VPackFunctionParameters const& parameters) {
  static char const* AFN = "REGEX_SPLIT";

  int64_t limitNumber = -1;
  if (parameters.size() == 4) {
    AqlValue const& aqlLimit = extractFunctionParameterValue(parameters, 3);
    if (aqlLimit.isNumber()) {
      limitNumber = aqlLimit.toInt64();
    } else {
      ::registerInvalidArgumentWarning(expressionContext, AFN);
      return AqlValue(AqlValueHintNull());
    }

    if (limitNumber < 0) {
      return AqlValue(AqlValueHintNull());
    }
    if (limitNumber == 0) {
      return AqlValue(AqlValueHintEmptyArray());
    }
  }

  AqlValue const& aqlValueToSplit = extractFunctionParameterValue(parameters, 0);

  if (parameters.size() == 1) {
    // pre-documented edge-case: if we only have the first parameter, return it.
    VPackBuilder result;
    result.openArray();
    result.add(aqlValueToSplit.slice());
    result.close();
    return AqlValue(result);
  }

  bool const caseInsensitive = ::getBooleanParameter(trx, parameters, 2, false);

  // build pattern from parameter #1
  transaction::StringBufferLeaser buffer(trx);
  arangodb::basics::VPackStringBufferAdapter adapter(buffer->stringBuffer());

  AqlValue const& regex = extractFunctionParameterValue(parameters, 1);
  ::appendAsString(trx, adapter, regex);
  bool isEmptyExpression = (buffer->length() == 0);

  // the matcher is owned by the context!
  ::RegexMatcher* matcher =
      expressionContext->buildRegexMatcher(buffer->c_str(), buffer->length(), caseInsensitive);

  if (matcher == nullptr) {
    ::registerWarning(expressionContext, AFN, TRI_ERROR_QUERY_INVALID_REGEX);
    return AqlValue(AqlValueHintNull());
  }

  buffer->clear();
  AqlValue const& value = extractFunctionParameterValue(parameters, 0);
  ::appendAsString(trx, adapter, value);
  UnicodeString valueToSplit(buffer->c_str(), static_cast<int32_t>(buffer->length()));

  VPackBuilder result;
  result.openArray();
  if (!isEmptyExpression && (buffer->length() == 0)) {
    // Edge case: splitting an empty string by non-empty expression produces an
    // empty string again.
    result.add(VPackValue(""));
    result.close();
    return AqlValue(result);
  }

  std::string utf8;
  static const uint16_t nrResults = 16;
  UnicodeString uResults[nrResults];
  int64_t totalCount = 0;
  while (true) {
    UErrorCode errorCode = U_ZERO_ERROR;
    auto uCount = matcher->split(valueToSplit, uResults, nrResults, errorCode);
    uint16_t copyThisTime = uCount;

    if (U_FAILURE(errorCode)) {
      ::registerWarning(expressionContext, AFN, TRI_ERROR_QUERY_INVALID_REGEX);
      return AqlValue(AqlValueHintNull());
    }

    if ((copyThisTime > 0) && (copyThisTime > nrResults)) {
      // last hit is the remaining string to be fed into split in a subsequent
      // invocation
      copyThisTime--;
    }

    if ((copyThisTime > 0) && ((copyThisTime == nrResults) || isEmptyExpression)) {
      // ICU will give us a traling empty string we don't care for if we split
      // with empty strings.
      copyThisTime--;
    }

    int64_t i = 0;
    while (i < copyThisTime && (limitNumber < 0 || totalCount < limitNumber)) {
      if ((i == 0) && isEmptyExpression) {
        // ICU will give us an empty string that we don't care for
        // as first value of one match-chunk
        i++;
        continue;
      }
      uResults[i].toUTF8String(utf8);
      result.add(VPackValue(utf8));
      utf8.clear();
      i++;
      totalCount++;
    }

    if (uCount != nrResults ||  // fetch any / found less then N
        (limitNumber >= 0 && totalCount >= limitNumber)) {  // fetch N
      break;
    }
    // ok, we have more to parse in the last result slot, reiterate with it:
    if (uCount == nrResults) {
      valueToSplit = uResults[nrResults - 1];
    } else {
      // should not go beyound the last match!
      TRI_ASSERT(false);
      break;
    }
  }

  result.close();
  return AqlValue(result);
}

/// @brief function REGEX_TEST
AqlValue Functions::RegexTest(ExpressionContext* expressionContext,
                              transaction::Methods* trx,
                              VPackFunctionParameters const& parameters) {
  static char const* AFN = "REGEX_TEST";

  bool const caseInsensitive = ::getBooleanParameter(trx, parameters, 2, false);
  transaction::StringBufferLeaser buffer(trx);
  arangodb::basics::VPackStringBufferAdapter adapter(buffer->stringBuffer());

  // build pattern from parameter #1
  AqlValue const& regex = extractFunctionParameterValue(parameters, 1);
  ::appendAsString(trx, adapter, regex);

  // the matcher is owned by the context!
  ::RegexMatcher* matcher =
      expressionContext->buildRegexMatcher(buffer->c_str(), buffer->length(), caseInsensitive);

  if (matcher == nullptr) {
    // compiling regular expression failed
    ::registerWarning(expressionContext, AFN, TRI_ERROR_QUERY_INVALID_REGEX);
    return AqlValue(AqlValueHintNull());
  }

  // extract value
  buffer->clear();
  AqlValue const& value = extractFunctionParameterValue(parameters, 0);
  ::appendAsString(trx, adapter, value);

  bool error = false;
  bool const result = arangodb::basics::Utf8Helper::DefaultUtf8Helper.matches(
      matcher, buffer->c_str(), buffer->length(), true, error);

  if (error) {
    // compiling regular expression failed
    ::registerWarning(expressionContext, AFN, TRI_ERROR_QUERY_INVALID_REGEX);
    return AqlValue(AqlValueHintNull());
  }

  return AqlValue(AqlValueHintBool(result));
}

/// @brief function REGEX_REPLACE
AqlValue Functions::RegexReplace(ExpressionContext* expressionContext,
                                 transaction::Methods* trx,
                                 VPackFunctionParameters const& parameters) {
  static char const* AFN = "REGEX_REPLACE";

  bool const caseInsensitive = ::getBooleanParameter(trx, parameters, 3, false);
  transaction::StringBufferLeaser buffer(trx);
  arangodb::basics::VPackStringBufferAdapter adapter(buffer->stringBuffer());

  // build pattern from parameter #1
  AqlValue const& regex = extractFunctionParameterValue(parameters, 1);
  ::appendAsString(trx, adapter, regex);

  // the matcher is owned by the context!
  ::RegexMatcher* matcher =
      expressionContext->buildRegexMatcher(buffer->c_str(), buffer->length(), caseInsensitive);

  if (matcher == nullptr) {
    // compiling regular expression failed
    ::registerWarning(expressionContext, AFN, TRI_ERROR_QUERY_INVALID_REGEX);
    return AqlValue(AqlValueHintNull());
  }

  // extract value
  buffer->clear();
  AqlValue const& value = extractFunctionParameterValue(parameters, 0);
  ::appendAsString(trx, adapter, value);

  size_t const split = buffer->length();
  AqlValue const& replace = extractFunctionParameterValue(parameters, 2);
  ::appendAsString(trx, adapter, replace);

  bool error = false;
  std::string result = arangodb::basics::Utf8Helper::DefaultUtf8Helper.replace(
      matcher, buffer->c_str(), split, buffer->c_str() + split,
      buffer->length() - split, false, error);

  if (error) {
    // compiling regular expression failed
    ::registerWarning(expressionContext, AFN, TRI_ERROR_QUERY_INVALID_REGEX);
    return AqlValue(AqlValueHintNull());
  }

  return AqlValue(result);
}

/// @brief function DATE_NOW
AqlValue Functions::DateNow(ExpressionContext*, transaction::Methods*,
                            VPackFunctionParameters const&) {
  auto millis = std::chrono::duration_cast<duration<int64_t, std::milli>>(
      system_clock::now().time_since_epoch());
  uint64_t dur = millis.count();
  return AqlValue(AqlValueHintUInt(dur));
}

/// @brief function DATE_ISO8601
AqlValue Functions::DateIso8601(ExpressionContext* expressionContext,
                                transaction::Methods*,
                                VPackFunctionParameters const& parameters) {
  static char const* AFN = "DATE_ISO8601";
  return ::dateFromParameters(expressionContext, parameters, AFN, false);
}

/// @brief function DATE_TIMESTAMP
AqlValue Functions::DateTimestamp(ExpressionContext* expressionContext,
                                  transaction::Methods*,
                                  VPackFunctionParameters const& parameters) {
  static char const* AFN = "DATE_TIMESTAMP";
  return ::dateFromParameters(expressionContext, parameters, AFN, true);
}

/// @brief function IS_DATESTRING
AqlValue Functions::IsDatestring(ExpressionContext*, transaction::Methods*,
                                 VPackFunctionParameters const& parameters) {
  AqlValue const& value = extractFunctionParameterValue(parameters, 0);

  bool isValid = false;

  if (value.isString()) {
    tp_sys_clock_ms tp;  // unused
    isValid = basics::parse_dateTime(value.slice().copyString(), tp);
  }

  return AqlValue(AqlValueHintBool(isValid));
}

/// @brief function DATE_DAYOFWEEK
AqlValue Functions::DateDayOfWeek(ExpressionContext* expressionContext,
                                  transaction::Methods* trx,
                                  VPackFunctionParameters const& parameters) {
  static char const* AFN = "DATE_DAYOFWEEK";
  tp_sys_clock_ms tp;
  if (!::parameterToTimePoint(expressionContext, parameters, tp, AFN, 0)) {
    return AqlValue(AqlValueHintNull());
  }
  weekday wd{floor<days>(tp)};

  // Library has unsigned operator implemented
  return AqlValue(AqlValueHintUInt(static_cast<uint64_t>(unsigned(wd))));
}

/// @brief function DATE_YEAR
AqlValue Functions::DateYear(ExpressionContext* expressionContext, transaction::Methods* trx,
                             VPackFunctionParameters const& parameters) {
  static char const* AFN = "DATE_YEAR";
  tp_sys_clock_ms tp;

  if (!::parameterToTimePoint(expressionContext, parameters, tp, AFN, 0)) {
    return AqlValue(AqlValueHintNull());
  }
  auto ymd = year_month_day(floor<days>(tp));
  // Not the library has operator (int) implemented...
  int64_t year = static_cast<int64_t>((int)ymd.year());
  return AqlValue(AqlValueHintInt(year));
}

/// @brief function DATE_MONTH
AqlValue Functions::DateMonth(ExpressionContext* expressionContext,
                              transaction::Methods* trx,
                              VPackFunctionParameters const& parameters) {
  static char const* AFN = "DATE_MONTH";
  tp_sys_clock_ms tp;

  if (!::parameterToTimePoint(expressionContext, parameters, tp, AFN, 0)) {
    return AqlValue(AqlValueHintNull());
  }
  auto ymd = year_month_day(floor<days>(tp));
  // The library has operator (unsigned) implemented
  uint64_t month = static_cast<uint64_t>((unsigned)ymd.month());
  return AqlValue(AqlValueHintUInt(month));
}

/// @brief function DATE_DAY
AqlValue Functions::DateDay(ExpressionContext* expressionContext, transaction::Methods* trx,
                            VPackFunctionParameters const& parameters) {
  static char const* AFN = "DATE_DAY";
  tp_sys_clock_ms tp;

  if (!::parameterToTimePoint(expressionContext, parameters, tp, AFN, 0)) {
    return AqlValue(AqlValueHintNull());
  }

  auto ymd = year_month_day(floor<days>(tp));
  // The library has operator (unsigned) implemented
  uint64_t day = static_cast<uint64_t>((unsigned)ymd.day());
  return AqlValue(AqlValueHintUInt(day));
}

/// @brief function DATE_HOUR
AqlValue Functions::DateHour(ExpressionContext* expressionContext, transaction::Methods* trx,
                             VPackFunctionParameters const& parameters) {
  static char const* AFN = "DATE_HOUR";
  tp_sys_clock_ms tp;

  if (!::parameterToTimePoint(expressionContext, parameters, tp, AFN, 0)) {
    return AqlValue(AqlValueHintNull());
  }

  auto day_time = make_time(tp - floor<days>(tp));
  uint64_t hours = day_time.hours().count();
  return AqlValue(AqlValueHintUInt(hours));
}

/// @brief function DATE_MINUTE
AqlValue Functions::DateMinute(ExpressionContext* expressionContext,
                               transaction::Methods* trx,
                               VPackFunctionParameters const& parameters) {
  static char const* AFN = "DATE_MINUTE";
  tp_sys_clock_ms tp;

  if (!::parameterToTimePoint(expressionContext, parameters, tp, AFN, 0)) {
    return AqlValue(AqlValueHintNull());
  }

  auto day_time = make_time(tp - floor<days>(tp));
  uint64_t minutes = day_time.minutes().count();
  return AqlValue(AqlValueHintUInt(minutes));
}

/// @brief function DATE_SECOND
AqlValue Functions::DateSecond(ExpressionContext* expressionContext,
                               transaction::Methods* trx,
                               VPackFunctionParameters const& parameters) {
  static char const* AFN = "DATE_SECOND";
  tp_sys_clock_ms tp;

  if (!::parameterToTimePoint(expressionContext, parameters, tp, AFN, 0)) {
    return AqlValue(AqlValueHintNull());
  }

  auto day_time = make_time(tp - floor<days>(tp));
  uint64_t seconds = day_time.seconds().count();
  return AqlValue(AqlValueHintUInt(seconds));
}

/// @brief function DATE_MILLISECOND
AqlValue Functions::DateMillisecond(ExpressionContext* expressionContext,
                                    transaction::Methods* trx,
                                    VPackFunctionParameters const& parameters) {
  static char const* AFN = "DATE_MILLISECOND";
  tp_sys_clock_ms tp;

  if (!::parameterToTimePoint(expressionContext, parameters, tp, AFN, 0)) {
    return AqlValue(AqlValueHintNull());
  }
  auto day_time = make_time(tp - floor<days>(tp));
  uint64_t millis = day_time.subseconds().count();
  return AqlValue(AqlValueHintUInt(millis));
}

/// @brief function DATE_DAYOFYEAR
AqlValue Functions::DateDayOfYear(ExpressionContext* expressionContext,
                                  transaction::Methods* trx,
                                  VPackFunctionParameters const& parameters) {
  static char const* AFN = "DATE_DAYOFYEAR";
  tp_sys_clock_ms tp;

  if (!::parameterToTimePoint(expressionContext, parameters, tp, AFN, 0)) {
    return AqlValue(AqlValueHintNull());
  }

  auto ymd = year_month_day(floor<days>(tp));
  auto yyyy = year{ymd.year()};
  // we construct the date with the first day in the year:
  auto firstDayInYear = yyyy / jan / day{0};
  uint64_t daysSinceFirst = duration_cast<days>(tp - sys_days(firstDayInYear)).count();

  return AqlValue(AqlValueHintUInt(daysSinceFirst));
}

/// @brief function DATE_ISOWEEK
AqlValue Functions::DateIsoWeek(ExpressionContext* expressionContext,
                                transaction::Methods* trx,
                                VPackFunctionParameters const& parameters) {
  static char const* AFN = "DATE_ISOWEEK";
  tp_sys_clock_ms tp;

  if (!::parameterToTimePoint(expressionContext, parameters, tp, AFN, 0)) {
    return AqlValue(AqlValueHintNull());
  }

  iso_week::year_weeknum_weekday yww{floor<days>(tp)};
  // The (unsigned) operator is overloaded...
  uint64_t isoWeek = static_cast<uint64_t>((unsigned)(yww.weeknum()));
  return AqlValue(AqlValueHintUInt(isoWeek));
}

/// @brief function DATE_LEAPYEAR
AqlValue Functions::DateLeapYear(ExpressionContext* expressionContext,
                                 transaction::Methods* trx,
                                 VPackFunctionParameters const& parameters) {
  static char const* AFN = "DATE_LEAPYEAR";
  tp_sys_clock_ms tp;

  if (!::parameterToTimePoint(expressionContext, parameters, tp, AFN, 0)) {
    return AqlValue(AqlValueHintNull());
  }

  year_month_day ymd{floor<days>(tp)};

  return AqlValue(AqlValueHintBool(ymd.year().is_leap()));
}

/// @brief function DATE_QUARTER
AqlValue Functions::DateQuarter(ExpressionContext* expressionContext,
                                transaction::Methods* trx,
                                VPackFunctionParameters const& parameters) {
  static char const* AFN = "DATE_QUARTER";
  tp_sys_clock_ms tp;

  if (!::parameterToTimePoint(expressionContext, parameters, tp, AFN, 0)) {
    return AqlValue(AqlValueHintNull());
  }

  year_month_day ymd{floor<days>(tp)};
  month m = ymd.month();

  // Library has unsigned operator implemented.
  uint64_t part = static_cast<uint64_t>(ceil(unsigned(m) / 3.0f));
  // We only have 4 quarters ;)
  TRI_ASSERT(part <= 4);
  return AqlValue(AqlValueHintUInt(part));
}

/// @brief function DATE_DAYS_IN_MONTH
AqlValue Functions::DateDaysInMonth(ExpressionContext* expressionContext,
                                    transaction::Methods* trx,
                                    VPackFunctionParameters const& parameters) {
  static char const* AFN = "DATE_DAYS_IN_MONTH";
  tp_sys_clock_ms tp;

  if (!::parameterToTimePoint(expressionContext, parameters, tp, AFN, 0)) {
    return AqlValue(AqlValueHintNull());
  }

  auto ymd = year_month_day{floor<days>(tp)};
  auto lastMonthDay = ymd.year() / ymd.month() / last;

  // The Library has operator unsigned implemented
  return AqlValue(AqlValueHintUInt(static_cast<uint64_t>(unsigned(lastMonthDay.day()))));
}

/// @brief function DATE_TRUNC
AqlValue Functions::DateTrunc(ExpressionContext* expressionContext,
                              transaction::Methods* trx,
                              VPackFunctionParameters const& parameters) {
  static char const* AFN = "DATE_TRUNC";
  using namespace std::chrono;
  using namespace date;

  tp_sys_clock_ms tp;

  if (!::parameterToTimePoint(expressionContext, parameters, tp, AFN, 0)) {
    return AqlValue(AqlValueHintNull());
  }

  AqlValue const& durationType = extractFunctionParameterValue(parameters, 1);

  if (!durationType.isString()) {  // unit type must be string
    ::registerInvalidArgumentWarning(expressionContext, AFN);
    return AqlValue(AqlValueHintNull());
  }

  std::string duration = durationType.slice().copyString();
  std::transform(duration.begin(), duration.end(), duration.begin(), ::tolower);

  year_month_day ymd{floor<days>(tp)};
  auto day_time = make_time(tp - sys_days(ymd));
  milliseconds ms{0};
  if (duration == "y" || duration == "year" || duration == "years") {
    ymd = year{ymd.year()} / jan / day{1};
  } else if (duration == "m" || duration == "month" || duration == "months") {
    ymd = year{ymd.year()} / ymd.month() / day{1};
  } else if (duration == "d" || duration == "day" || duration == "days") {
    ;
    // this would be: ymd = year{ymd.year()}/ymd.month()/ymd.day();
    // However, we already split ymd to the precision of days,
    // and ms to cary the timestamp part, so nothing needs to be done here.
  } else if (duration == "h" || duration == "hour" || duration == "hours") {
    ms = day_time.hours();
  } else if (duration == "i" || duration == "minute" || duration == "minutes") {
    ms = day_time.hours() + day_time.minutes();
  } else if (duration == "s" || duration == "second" || duration == "seconds") {
    ms = day_time.to_duration() - day_time.subseconds();
  } else if (duration == "f" || duration == "millisecond" ||
             duration == "milliseconds") {
    ms = day_time.to_duration();
  } else {
    ::registerWarning(expressionContext, AFN, TRI_ERROR_QUERY_INVALID_DATE_VALUE);
    return AqlValue(AqlValueHintNull());
  }
  tp = tp_sys_clock_ms{sys_days(ymd) + ms};

  return AqlValue(format("%FT%TZ", floor<milliseconds>(tp)));
}

/// @brief function DATE_ADD
AqlValue Functions::DateAdd(ExpressionContext* expressionContext, transaction::Methods* trx,
                            VPackFunctionParameters const& parameters) {
  static char const* AFN = "DATE_ADD";
  tp_sys_clock_ms tp;

  if (!::parameterToTimePoint(expressionContext, parameters, tp, AFN, 0)) {
    return AqlValue(AqlValueHintNull());
  }

  // size == 3 unit / unit type
  // size == 2 iso duration

  if (parameters.size() == 3) {
    AqlValue const& durationUnit = extractFunctionParameterValue(parameters, 1);
    if (!durationUnit.isNumber()) {  // unit must be number
      ::registerInvalidArgumentWarning(expressionContext, AFN);
      return AqlValue(AqlValueHintNull());
    }

    AqlValue const& durationType = extractFunctionParameterValue(parameters, 2);
    if (!durationType.isString()) {  // unit type must be string
      ::registerInvalidArgumentWarning(expressionContext, AFN);
      return AqlValue(AqlValueHintNull());
    }

    // Numbers and Strings can both be sliced
    return ::addOrSubtractUnitFromTimestamp(expressionContext, tp, durationUnit.slice(),
                                            durationType.slice(), false);
  } else {  // iso duration
    AqlValue const& isoDuration = extractFunctionParameterValue(parameters, 1);
    if (!isoDuration.isString()) {
      ::registerInvalidArgumentWarning(expressionContext, AFN);
      return AqlValue(AqlValueHintNull());
    }

    std::string const duration = isoDuration.slice().copyString();
    return ::addOrSubtractIsoDurationFromTimestamp(expressionContext, tp, duration, false);
  }
}

/// @brief function DATE_SUBTRACT
AqlValue Functions::DateSubtract(ExpressionContext* expressionContext,
                                 transaction::Methods* trx,
                                 VPackFunctionParameters const& parameters) {
  static char const* AFN = "DATE_SUBTRACT";
  tp_sys_clock_ms tp;

  if (!::parameterToTimePoint(expressionContext, parameters, tp, AFN, 0)) {
    return AqlValue(AqlValueHintNull());
  }

  // size == 3 unit / unit type
  // size == 2 iso duration

  year_month_day ymd{floor<days>(tp)};
  if (parameters.size() == 3) {
    AqlValue const& durationUnit = extractFunctionParameterValue(parameters, 1);
    if (!durationUnit.isNumber()) {  // unit must be number
      ::registerInvalidArgumentWarning(expressionContext, AFN);
      return AqlValue(AqlValueHintNull());
    }

    AqlValue const& durationType = extractFunctionParameterValue(parameters, 2);
    if (!durationType.isString()) {  // unit type must be string
      ::registerInvalidArgumentWarning(expressionContext, AFN);
      return AqlValue(AqlValueHintNull());
    }

    // Numbers and Strings can both be sliced
    return ::addOrSubtractUnitFromTimestamp(expressionContext, tp, durationUnit.slice(),
                                            durationType.slice(), true);
  } else {  // iso duration
    AqlValue const& isoDuration = extractFunctionParameterValue(parameters, 1);
    if (!isoDuration.isString()) {
      ::registerInvalidArgumentWarning(expressionContext, AFN);
      return AqlValue(AqlValueHintNull());
    }

    std::string const duration = isoDuration.slice().copyString();
    return ::addOrSubtractIsoDurationFromTimestamp(expressionContext, tp, duration, true);
  }
}

/// @brief function DATE_DIFF
AqlValue Functions::DateDiff(ExpressionContext* expressionContext, transaction::Methods* trx,
                             VPackFunctionParameters const& parameters) {
  static char const* AFN = "DATE_DIFF";
  // Extract first date
  tp_sys_clock_ms tp1;
  if (!::parameterToTimePoint(expressionContext, parameters, tp1, AFN, 0)) {
    return AqlValue(AqlValueHintNull());
  }

  // Extract second date
  tp_sys_clock_ms tp2;
  if (!::parameterToTimePoint(expressionContext, parameters, tp2, AFN, 1)) {
    return AqlValue(AqlValueHintNull());
  }

  double diff = 0.0;
  bool asFloat = false;
  auto diffDuration = tp2 - tp1;

  AqlValue const& unitValue = extractFunctionParameterValue(parameters, 2);
  if (!unitValue.isString()) {
    ::registerInvalidArgumentWarning(expressionContext, AFN);
    return AqlValue(AqlValueHintNull());
  }

  DateSelectionModifier flag = ::parseDateModifierFlag(unitValue.slice());

  if (parameters.size() == 4) {
    AqlValue const& asFloatValue = extractFunctionParameterValue(parameters, 3);
    if (!asFloatValue.isBoolean()) {
      ::registerInvalidArgumentWarning(expressionContext, AFN);
      return AqlValue(AqlValueHintNull());
    }
    asFloat = asFloatValue.toBoolean();
  }

  switch (flag) {
    case YEAR:
      diff =
          duration_cast<duration<double, std::ratio_multiply<std::ratio<146097, 400>, days::period>>>(diffDuration)
              .count();
      break;
    case MONTH:
      diff = duration_cast<duration<double, std::ratio_divide<years::period, std::ratio<12>>>>(diffDuration)
                 .count();
      break;
    case WEEK:
      diff = duration_cast<duration<double, std::ratio_multiply<std::ratio<7>, days::period>>>(diffDuration)
                 .count();
      break;
    case DAY:
      diff = duration_cast<duration<double, std::ratio_multiply<std::ratio<24>, std::chrono::hours::period>>>(
                 diffDuration)
                 .count();
      break;
    case HOUR:
      diff = duration_cast<duration<double, std::ratio<3600>>>(diffDuration).count();
      break;
    case MINUTE:
      diff = duration_cast<duration<double, std::ratio<60>>>(diffDuration).count();
      break;
    case SECOND:
      diff = duration_cast<duration<double>>(diffDuration).count();
      break;
    case MILLI:
      diff = duration_cast<duration<double, std::milli>>(diffDuration).count();
      break;
    case INVALID:
      ::registerWarning(expressionContext, AFN, TRI_ERROR_QUERY_INVALID_DATE_VALUE);
      return AqlValue(AqlValueHintNull());
  }

  if (asFloat) {
    return AqlValue(AqlValueHintDouble(diff));
  }
  return AqlValue(AqlValueHintInt(static_cast<int64_t>(std::round(diff))));
}

/// @brief function DATE_COMPARE
AqlValue Functions::DateCompare(ExpressionContext* expressionContext,
                                transaction::Methods* trx,
                                VPackFunctionParameters const& parameters) {
  static char const* AFN = "DATE_COMPARE";
  tp_sys_clock_ms tp1;
  if (!::parameterToTimePoint(expressionContext, parameters, tp1, AFN, 0)) {
    return AqlValue(AqlValueHintNull());
  }

  tp_sys_clock_ms tp2;
  if (!::parameterToTimePoint(expressionContext, parameters, tp2, AFN, 1)) {
    return AqlValue(AqlValueHintNull());
  }

  AqlValue const& rangeStartValue = extractFunctionParameterValue(parameters, 2);

  DateSelectionModifier rangeStart = ::parseDateModifierFlag(rangeStartValue.slice());

  if (rangeStart == INVALID) {
    ::registerWarning(expressionContext, AFN, TRI_ERROR_QUERY_FUNCTION_ARGUMENT_TYPE_MISMATCH);
    return AqlValue(AqlValueHintNull());
  }

  DateSelectionModifier rangeEnd = rangeStart;
  if (parameters.size() == 4) {
    AqlValue const& rangeEndValue = extractFunctionParameterValue(parameters, 3);
    rangeEnd = ::parseDateModifierFlag(rangeEndValue.slice());

    if (rangeEnd == INVALID) {
      ::registerWarning(expressionContext, AFN, TRI_ERROR_QUERY_FUNCTION_ARGUMENT_TYPE_MISMATCH);
      return AqlValue(AqlValueHintNull());
    }
  }
  auto ymd1 = year_month_day{floor<days>(tp1)};
  auto ymd2 = year_month_day{floor<days>(tp2)};
  auto time1 = make_time(tp1 - floor<days>(tp1));
  auto time2 = make_time(tp2 - floor<days>(tp2));

  // This switch has the following feature:
  // It is ordered by the Highest value of
  // the Modifier (YEAR) and flows down to
  // lower values.
  // In each case if the value is significant
  // (above or equal the endRange) we compare it.
  // If this part is not equal we return false.
  // Otherwise we fall down to the next part.
  // As soon as we are below the endRange
  // we bail out.
  // So all Fall throughs here are intentional
  switch (rangeStart) {
    case YEAR:
      // Always check for the year
      if (ymd1.year() != ymd2.year()) {
        return AqlValue(AqlValueHintBool(false));
      }
      // intentionally falls through
    case MONTH:
      if (rangeEnd > MONTH) {
        break;
      }
      if (ymd1.month() != ymd2.month()) {
        return AqlValue(AqlValueHintBool(false));
      }
      // intentionally falls through
    case DAY:
      if (rangeEnd > DAY) {
        break;
      }
      if (ymd1.day() != ymd2.day()) {
        return AqlValue(AqlValueHintBool(false));
      }
      // intentionally falls through
    case HOUR:
      if (rangeEnd > HOUR) {
        break;
      }
      if (time1.hours() != time2.hours()) {
        return AqlValue(AqlValueHintBool(false));
      }
      // intentionally falls through
    case MINUTE:
      if (rangeEnd > MINUTE) {
        break;
      }
      if (time1.minutes() != time2.minutes()) {
        return AqlValue(AqlValueHintBool(false));
      }
      // intentionally falls through
    case SECOND:
      if (rangeEnd > SECOND) {
        break;
      }
      if (time1.seconds() != time2.seconds()) {
        return AqlValue(AqlValueHintBool(false));
      }
      // intentionally falls through
    case MILLI:
      if (rangeEnd > MILLI) {
        break;
      }
      if (time1.subseconds() != time2.subseconds()) {
        return AqlValue(AqlValueHintBool(false));
      }
      break;
    case INVALID:
    case WEEK:
      // Was handled before
      TRI_ASSERT(false);
  }

  // If we get here all significant places are equal
  // Name these two dates as equal
  return AqlValue(AqlValueHintBool(true));
}

/// @brief function PASSTHRU
AqlValue Functions::Passthru(ExpressionContext*, transaction::Methods* trx,
                             VPackFunctionParameters const& parameters) {
  if (parameters.empty()) {
    return AqlValue(AqlValueHintNull());
  }

  return extractFunctionParameterValue(parameters, 0).clone();
}

/// @brief function UNSET
AqlValue Functions::Unset(ExpressionContext* expressionContext, transaction::Methods* trx,
                          VPackFunctionParameters const& parameters) {
  static char const* AFN = "UNSET";

  AqlValue const& value = extractFunctionParameterValue(parameters, 0);

  if (!value.isObject()) {
    ::registerInvalidArgumentWarning(expressionContext, AFN);
    return AqlValue(AqlValueHintNull());
  }

  std::unordered_set<std::string> names;
  ::extractKeys(names, expressionContext, trx, parameters, 1, AFN);

  AqlValueMaterializer materializer(trx);
  VPackSlice slice = materializer.slice(value, false);
  transaction::BuilderLeaser builder(trx);
  ::unsetOrKeep(trx, slice, names, true, false, *builder.get());
  return AqlValue(builder.get());
}

/// @brief function UNSET_RECURSIVE
AqlValue Functions::UnsetRecursive(ExpressionContext* expressionContext,
                                   transaction::Methods* trx,
                                   VPackFunctionParameters const& parameters) {
  static char const* AFN = "UNSET_RECURSIVE";

  AqlValue const& value = extractFunctionParameterValue(parameters, 0);

  if (!value.isObject()) {
    ::registerInvalidArgumentWarning(expressionContext, AFN);
    return AqlValue(AqlValueHintNull());
  }

  std::unordered_set<std::string> names;
  ::extractKeys(names, expressionContext, trx, parameters, 1, AFN);

  AqlValueMaterializer materializer(trx);
  VPackSlice slice = materializer.slice(value, false);
  transaction::BuilderLeaser builder(trx);
  ::unsetOrKeep(trx, slice, names, true, true, *builder.get());
  return AqlValue(builder.get());
}

/// @brief function KEEP
AqlValue Functions::Keep(ExpressionContext* expressionContext, transaction::Methods* trx,
                         VPackFunctionParameters const& parameters) {
  static char const* AFN = "KEEP";

  AqlValue const& value = extractFunctionParameterValue(parameters, 0);

  if (!value.isObject()) {
    ::registerInvalidArgumentWarning(expressionContext, AFN);
    return AqlValue(AqlValueHintNull());
  }

  std::unordered_set<std::string> names;
  ::extractKeys(names, expressionContext, trx, parameters, 1, AFN);

  AqlValueMaterializer materializer(trx);
  VPackSlice slice = materializer.slice(value, false);
  transaction::BuilderLeaser builder(trx);
  ::unsetOrKeep(trx, slice, names, false, false, *builder.get());
  return AqlValue(builder.get());
}

/// @brief function TRANSLATE
AqlValue Functions::Translate(ExpressionContext* expressionContext,
                              transaction::Methods* trx,
                              VPackFunctionParameters const& parameters) {
  static char const* AFN = "TRANSLATE";

  AqlValue const& key = extractFunctionParameterValue(parameters, 0);
  AqlValue const& lookupDocument = extractFunctionParameterValue(parameters, 1);

  if (!lookupDocument.isObject()) {
    ::registerInvalidArgumentWarning(expressionContext, AFN);
    return AqlValue(AqlValueHintNull());
  }

  AqlValueMaterializer materializer(trx);
  VPackSlice slice = materializer.slice(lookupDocument, true);
  TRI_ASSERT(slice.isObject());

  VPackSlice result;
  if (key.isString()) {
    result = slice.get(key.slice().copyString());
  } else {
    transaction::StringBufferLeaser buffer(trx);
    arangodb::basics::VPackStringBufferAdapter adapter(buffer->stringBuffer());
    Functions::Stringify(trx, adapter, key.slice());
    result = slice.get(buffer->toString());
  }

  if (!result.isNone()) {
    return AqlValue(result);
  }

  // attribute not found, now return the default value
  // we must create copy of it however
  AqlValue const& defaultValue = extractFunctionParameterValue(parameters, 2);
  if (defaultValue.isNone()) {
    return key.clone();
  }
  return defaultValue.clone();
}

/// @brief function MERGE
AqlValue Functions::Merge(ExpressionContext* expressionContext, transaction::Methods* trx,
                          VPackFunctionParameters const& parameters) {
  return ::mergeParameters(expressionContext, trx, parameters, "MERGE", false);
}

/// @brief function MERGE_RECURSIVE
AqlValue Functions::MergeRecursive(ExpressionContext* expressionContext,
                                   transaction::Methods* trx,
                                   VPackFunctionParameters const& parameters) {
  return ::mergeParameters(expressionContext, trx, parameters, "MERGE_RECURSIVE", true);
}

/// @brief function HAS
AqlValue Functions::Has(ExpressionContext*, transaction::Methods* trx,
                        VPackFunctionParameters const& parameters) {
  size_t const n = parameters.size();
  if (n < 2) {
    // no parameters
    return AqlValue(AqlValueHintBool(false));
  }

  AqlValue const& value = extractFunctionParameterValue(parameters, 0);

  if (!value.isObject()) {
    // not an object
    return AqlValue(AqlValueHintBool(false));
  }

  AqlValue const& name = extractFunctionParameterValue(parameters, 1);
  std::string p;
  if (!name.isString()) {
    transaction::StringBufferLeaser buffer(trx);
    arangodb::basics::VPackStringBufferAdapter adapter(buffer->stringBuffer());
    ::appendAsString(trx, adapter, name);
    p = std::string(buffer->c_str(), buffer->length());
  } else {
    p = name.slice().copyString();
  }

  return AqlValue(AqlValueHintBool(value.hasKey(p)));
}

/// @brief function ATTRIBUTES
AqlValue Functions::Attributes(ExpressionContext* expressionContext,
                               transaction::Methods* trx,
                               VPackFunctionParameters const& parameters) {
  size_t const n = parameters.size();

  if (n < 1) {
    // no parameters
    return AqlValue(AqlValueHintNull());
  }

  AqlValue const& value = extractFunctionParameterValue(parameters, 0);
  if (!value.isObject()) {
    // not an object
    ::registerWarning(expressionContext, "ATTRIBUTES",
                      TRI_ERROR_QUERY_FUNCTION_ARGUMENT_TYPE_MISMATCH);
    return AqlValue(AqlValueHintNull());
  }

  bool const removeInternal = ::getBooleanParameter(trx, parameters, 1, false);
  bool const doSort = ::getBooleanParameter(trx, parameters, 2, false);

  TRI_ASSERT(value.isObject());
  if (value.length() == 0) {
    return AqlValue(AqlValueHintEmptyArray());
  }

  AqlValueMaterializer materializer(trx);
  VPackSlice slice = materializer.slice(value, false);

  if (doSort) {
    std::set<std::string, arangodb::basics::VelocyPackHelper::AttributeSorterUTF8> keys;

    VPackCollection::keys(slice, keys);
    VPackBuilder result;
    result.openArray();
    for (auto const& it : keys) {
      TRI_ASSERT(!it.empty());
      if (removeInternal && !it.empty() && it.at(0) == '_') {
        continue;
      }
      result.add(VPackValue(it));
    }
    result.close();

    return AqlValue(result);
  }

  std::unordered_set<std::string> keys;
  VPackCollection::keys(slice, keys);

  VPackBuilder result;
  result.openArray();
  for (auto const& it : keys) {
    if (removeInternal && !it.empty() && it.at(0) == '_') {
      continue;
    }
    result.add(VPackValue(it));
  }
  result.close();
  return AqlValue(result);
}

/// @brief function VALUES
AqlValue Functions::Values(ExpressionContext* expressionContext, transaction::Methods* trx,
                           VPackFunctionParameters const& parameters) {
  size_t const n = parameters.size();

  if (n < 1) {
    // no parameters
    return AqlValue(AqlValueHintNull());
  }

  AqlValue const& value = extractFunctionParameterValue(parameters, 0);
  if (!value.isObject()) {
    // not an object
    ::registerWarning(expressionContext, "VALUES",
                      TRI_ERROR_QUERY_FUNCTION_ARGUMENT_TYPE_MISMATCH);
    return AqlValue(AqlValueHintNull());
  }

  bool const removeInternal = ::getBooleanParameter(trx, parameters, 1, false);

  TRI_ASSERT(value.isObject());
  if (value.length() == 0) {
    return AqlValue(AqlValueHintEmptyArray());
  }

  AqlValueMaterializer materializer(trx);
  VPackSlice slice = materializer.slice(value, false);
  transaction::BuilderLeaser builder(trx);
  builder->openArray();
  for (auto const& entry : VPackObjectIterator(slice, true)) {
    if (!entry.key.isString()) {
      // somehow invalid
      continue;
    }
    if (removeInternal) {
      VPackValueLength l;
      char const* p = entry.key.getStringUnchecked(l);
      if (l > 0 && *p == '_') {
        // skip attribute
        continue;
      }
    }
    if (entry.value.isCustom()) {
      builder->add(VPackValue(trx->extractIdString(slice)));
    } else {
      builder->add(entry.value);
    }
  }
  builder->close();

  return AqlValue(builder.get());
}

/// @brief function MIN
AqlValue Functions::Min(ExpressionContext* expressionContext, transaction::Methods* trx,
                        VPackFunctionParameters const& parameters) {
  AqlValue const& value = extractFunctionParameterValue(parameters, 0);

  if (!value.isArray()) {
    // not an array
    ::registerWarning(expressionContext, "MIN", TRI_ERROR_QUERY_ARRAY_EXPECTED);
    return AqlValue(AqlValueHintNull());
  }

  AqlValueMaterializer materializer(trx);
  VPackSlice slice = materializer.slice(value, false);

  VPackSlice minValue;
  auto options = trx->transactionContextPtr()->getVPackOptions();
  for (auto const& it : VPackArrayIterator(slice)) {
    if (it.isNull()) {
      continue;
    }
    if (minValue.isNone() ||
        arangodb::basics::VelocyPackHelper::compare(it, minValue, true, options) < 0) {
      minValue = it;
    }
  }
  if (minValue.isNone()) {
    return AqlValue(AqlValueHintNull());
  }
  return AqlValue(minValue);
}

/// @brief function MAX
AqlValue Functions::Max(ExpressionContext* expressionContext, transaction::Methods* trx,
                        VPackFunctionParameters const& parameters) {
  AqlValue const& value = extractFunctionParameterValue(parameters, 0);

  if (!value.isArray()) {
    // not an array
    ::registerWarning(expressionContext, "MAX", TRI_ERROR_QUERY_ARRAY_EXPECTED);
    return AqlValue(AqlValueHintNull());
  }

  AqlValueMaterializer materializer(trx);
  VPackSlice slice = materializer.slice(value, false);
  VPackSlice maxValue;
  auto options = trx->transactionContextPtr()->getVPackOptions();
  for (auto const& it : VPackArrayIterator(slice)) {
    if (maxValue.isNone() ||
        arangodb::basics::VelocyPackHelper::compare(it, maxValue, true, options) > 0) {
      maxValue = it;
    }
  }
  if (maxValue.isNone()) {
    return AqlValue(AqlValueHintNull());
  }
  return AqlValue(maxValue);
}

/// @brief function SUM
AqlValue Functions::Sum(ExpressionContext* expressionContext, transaction::Methods* trx,
                        VPackFunctionParameters const& parameters) {
  AqlValue const& value = extractFunctionParameterValue(parameters, 0);

  if (!value.isArray()) {
    // not an array
    ::registerWarning(expressionContext, "SUM", TRI_ERROR_QUERY_ARRAY_EXPECTED);
    return AqlValue(AqlValueHintNull());
  }

  AqlValueMaterializer materializer(trx);
  VPackSlice slice = materializer.slice(value, false);
  double sum = 0.0;
  for (auto const& it : VPackArrayIterator(slice)) {
    if (it.isNull()) {
      continue;
    }
    if (!it.isNumber()) {
      return AqlValue(AqlValueHintNull());
    }
    double const number = it.getNumericValue<double>();

    if (!std::isnan(number) && number != HUGE_VAL && number != -HUGE_VAL) {
      sum += number;
    }
  }

  return ::numberValue(sum, false);
}

/// @brief function AVERAGE
AqlValue Functions::Average(ExpressionContext* expressionContext, transaction::Methods* trx,
                            VPackFunctionParameters const& parameters) {
  static char const* AFN = "AVERAGE";
  AqlValue const& value = extractFunctionParameterValue(parameters, 0);

  if (!value.isArray()) {
    // not an array
    ::registerWarning(expressionContext, AFN, TRI_ERROR_QUERY_ARRAY_EXPECTED);
    return AqlValue(AqlValueHintNull());
  }

  AqlValueMaterializer materializer(trx);
  VPackSlice slice = materializer.slice(value, false);

  double sum = 0.0;
  size_t count = 0;
  for (auto const& v : VPackArrayIterator(slice)) {
    if (v.isNull()) {
      continue;
    }
    if (!v.isNumber()) {
      ::registerWarning(expressionContext, AFN, TRI_ERROR_QUERY_ARRAY_EXPECTED);
      return AqlValue(AqlValueHintNull());
    }

    // got a numeric value
    double const number = v.getNumericValue<double>();

    if (!std::isnan(number) && number != HUGE_VAL && number != -HUGE_VAL) {
      sum += number;
      ++count;
    }
  }

  if (count > 0 && !std::isnan(sum) && sum != HUGE_VAL && sum != -HUGE_VAL) {
    return ::numberValue(sum / static_cast<size_t>(count), false);
  }

  return AqlValue(AqlValueHintNull());
}

/// @brief function SLEEP
AqlValue Functions::Sleep(ExpressionContext* expressionContext,
                          transaction::Methods*,
                          VPackFunctionParameters const& parameters) {
  AqlValue const& value = extractFunctionParameterValue(parameters, 0);

  if (!value.isNumber() || value.toDouble() < 0) {
    ::registerWarning(expressionContext, "SLEEP", TRI_ERROR_QUERY_FUNCTION_ARGUMENT_TYPE_MISMATCH);
    return AqlValue(AqlValueHintNull());
  }

  double const until = TRI_microtime() + value.toDouble();

  while (TRI_microtime() < until) {
    std::this_thread::sleep_for(std::chrono::microseconds(30000));

    if (expressionContext->killed()) {
      THROW_ARANGO_EXCEPTION(TRI_ERROR_QUERY_KILLED);
    } else if (application_features::ApplicationServer::isStopping()) {
      THROW_ARANGO_EXCEPTION(TRI_ERROR_SHUTTING_DOWN);
    }
  }
  return AqlValue(AqlValueHintNull());
}

/// @brief function COLLECTIONS
AqlValue Functions::Collections(ExpressionContext* expressionContext,
                                transaction::Methods* trx,
                                VPackFunctionParameters const& parameters) {
  transaction::BuilderLeaser builder(trx);
  builder->openArray();

  auto& vocbase = expressionContext->vocbase();
  auto colls = GetCollections(vocbase);

  std::sort(colls.begin(), colls.end(),
            [](std::shared_ptr<LogicalCollection> const& lhs,
               std::shared_ptr<LogicalCollection> const& rhs) -> bool {
              return arangodb::basics::StringUtils::tolower(lhs->name()) <
                     arangodb::basics::StringUtils::tolower(rhs->name());
            });

  size_t const n = colls.size();

  for (size_t i = 0; i < n; ++i) {
    auto& coll = colls[i];

    if (ExecContext::CURRENT != nullptr &&
        !ExecContext::CURRENT->canUseCollection(vocbase.name(), coll->name(),
                                                auth::Level::RO)) {
      continue;
    }

    builder->openObject();
    builder->add("_id", VPackValue(std::to_string(coll->id())));
    builder->add("name", VPackValue(coll->name()));
    builder->close();
  }

  builder->close();

  return AqlValue(builder.get());
}

/// @brief function RANDOM_TOKEN
AqlValue Functions::RandomToken(ExpressionContext*, transaction::Methods*,
                                VPackFunctionParameters const& parameters) {
  AqlValue const& value = extractFunctionParameterValue(parameters, 0);

  int64_t const length = value.toInt64();
  if (length <= 0 || length > 65536) {
    THROW_ARANGO_EXCEPTION_PARAMS(TRI_ERROR_QUERY_FUNCTION_ARGUMENT_TYPE_MISMATCH,
                                  "RANDOM_TOKEN");
  }

  UniformCharacter JSNumGenerator(
      "abcdefghijklmnopqrstuvwxyzABCDEFGHIJKLMNOPQRSTUVWXYZ0123456789");
  return AqlValue(JSNumGenerator.random(static_cast<size_t>(length)));
}

/// @brief function MD5
AqlValue Functions::Md5(ExpressionContext*, transaction::Methods* trx,
                        VPackFunctionParameters const& parameters) {
  AqlValue const& value = extractFunctionParameterValue(parameters, 0);
  transaction::StringBufferLeaser buffer(trx);
  arangodb::basics::VPackStringBufferAdapter adapter(buffer->stringBuffer());

  ::appendAsString(trx, adapter, value);

  // create md5
  char hash[17];
  char* p = &hash[0];
  size_t length;

  arangodb::rest::SslInterface::sslMD5(buffer->c_str(), buffer->length(), p, length);

  // as hex
  char hex[33];
  p = &hex[0];

  arangodb::rest::SslInterface::sslHEX(hash, 16, p, length);

  return AqlValue(&hex[0], 32);
}

/// @brief function SHA1
AqlValue Functions::Sha1(ExpressionContext*, transaction::Methods* trx,
                         VPackFunctionParameters const& parameters) {
  AqlValue const& value = extractFunctionParameterValue(parameters, 0);
  transaction::StringBufferLeaser buffer(trx);
  arangodb::basics::VPackStringBufferAdapter adapter(buffer->stringBuffer());

  ::appendAsString(trx, adapter, value);

  // create sha1
  char hash[21];
  char* p = &hash[0];
  size_t length;

  arangodb::rest::SslInterface::sslSHA1(buffer->c_str(), buffer->length(), p, length);

  // as hex
  char hex[41];
  p = &hex[0];

  arangodb::rest::SslInterface::sslHEX(hash, 20, p, length);

  return AqlValue(&hex[0], 40);
}

/// @brief function SHA512
AqlValue Functions::Sha512(ExpressionContext*, transaction::Methods* trx,
                           VPackFunctionParameters const& parameters) {
  AqlValue const& value = extractFunctionParameterValue(parameters, 0);
  transaction::StringBufferLeaser buffer(trx);
  arangodb::basics::VPackStringBufferAdapter adapter(buffer->stringBuffer());

  ::appendAsString(trx, adapter, value);

  // create sha512
  char hash[65];
  char* p = &hash[0];
  size_t length;

  arangodb::rest::SslInterface::sslSHA512(buffer->c_str(), buffer->length(), p, length);

  // as hex
  char hex[129];
  p = &hex[0];

  arangodb::rest::SslInterface::sslHEX(hash, 64, p, length);

  return AqlValue(&hex[0], 128);
}

/// @brief function HASH
AqlValue Functions::Hash(ExpressionContext*, transaction::Methods* trx,
                         VPackFunctionParameters const& parameters) {
  AqlValue const& value = extractFunctionParameterValue(parameters, 0);

  // throw away the top bytes so the hash value can safely be used
  // without precision loss when storing in JavaScript etc.
  uint64_t hash = value.hash(trx) & 0x0007ffffffffffffULL;

  return AqlValue(AqlValueHintUInt(hash));
}

/// @brief function IS_KEY
AqlValue Functions::IsKey(ExpressionContext*, transaction::Methods* trx,
                          VPackFunctionParameters const& parameters) {
  AqlValue const& value = extractFunctionParameterValue(parameters, 0);
  if (!value.isString()) {
    // not a string, so no valid key
    return AqlValue(AqlValueHintBool(false));
  }

  VPackValueLength l;
  char const* p = value.slice().getStringUnchecked(l);
  return AqlValue(AqlValueHintBool(KeyGenerator::validateKey(p, l)));
}

/// @brief function COUNT_DISTINCT
AqlValue Functions::CountDistinct(ExpressionContext* expressionContext,
                                  transaction::Methods* trx,
                                  VPackFunctionParameters const& parameters) {
  static char const* AFN = "COUNT_DISTINCT";

  AqlValue const& value = extractFunctionParameterValue(parameters, 0);

  if (!value.isArray()) {
    // not an array
    ::registerWarning(expressionContext, AFN, TRI_ERROR_QUERY_ARRAY_EXPECTED);
    return AqlValue(AqlValueHintNull());
  }

  AqlValueMaterializer materializer(trx);
  VPackSlice slice = materializer.slice(value, false);

  auto options = trx->transactionContextPtr()->getVPackOptions();
  std::unordered_set<VPackSlice, arangodb::basics::VelocyPackHelper::VPackHash, arangodb::basics::VelocyPackHelper::VPackEqual>
      values(512, arangodb::basics::VelocyPackHelper::VPackHash(),
             arangodb::basics::VelocyPackHelper::VPackEqual(options));

  for (VPackSlice s : VPackArrayIterator(slice)) {
    if (!s.isNone()) {
      values.emplace(s.resolveExternal());
    }
  }

  return AqlValue(AqlValueHintUInt(values.size()));
}

/// @brief function UNIQUE
AqlValue Functions::Unique(ExpressionContext* expressionContext, transaction::Methods* trx,
                           VPackFunctionParameters const& parameters) {
  static char const* AFN = "UNIQUE";

  AqlValue const& value = extractFunctionParameterValue(parameters, 0);

  if (!value.isArray()) {
    // not an array
    ::registerWarning(expressionContext, AFN, TRI_ERROR_QUERY_ARRAY_EXPECTED);
    return AqlValue(AqlValueHintNull());
  }

  AqlValueMaterializer materializer(trx);
  VPackSlice slice = materializer.slice(value, false);

  auto options = trx->transactionContextPtr()->getVPackOptions();
  std::unordered_set<VPackSlice, arangodb::basics::VelocyPackHelper::VPackHash, arangodb::basics::VelocyPackHelper::VPackEqual>
      values(512, arangodb::basics::VelocyPackHelper::VPackHash(),
             arangodb::basics::VelocyPackHelper::VPackEqual(options));

  for (VPackSlice s : VPackArrayIterator(slice)) {
    if (!s.isNone()) {
      values.emplace(s.resolveExternal());
    }
  }

  transaction::BuilderLeaser builder(trx);
  builder->openArray();
  for (auto const& it : values) {
    builder->add(it);
  }
  builder->close();
  return AqlValue(builder.get());
}

/// @brief function SORTED_UNIQUE
AqlValue Functions::SortedUnique(ExpressionContext* expressionContext,
                                 transaction::Methods* trx,
                                 VPackFunctionParameters const& parameters) {
  static char const* AFN = "SORTED_UNIQUE";

  AqlValue const& value = extractFunctionParameterValue(parameters, 0);

  if (!value.isArray()) {
    // not an array
    ::registerWarning(expressionContext, AFN, TRI_ERROR_QUERY_ARRAY_EXPECTED);
    return AqlValue(AqlValueHintNull());
  }

  AqlValueMaterializer materializer(trx);
  VPackSlice slice = materializer.slice(value, false);

  arangodb::basics::VelocyPackHelper::VPackLess<true> less(
      trx->transactionContext()->getVPackOptions(), &slice, &slice);
  std::set<VPackSlice, arangodb::basics::VelocyPackHelper::VPackLess<true>> values(less);
  for (auto const& it : VPackArrayIterator(slice)) {
    if (!it.isNone()) {
      values.insert(it);
    }
  }

  transaction::BuilderLeaser builder(trx);
  builder->openArray();
  for (auto const& it : values) {
    builder->add(it);
  }
  builder->close();
  return AqlValue(builder.get());
}

/// @brief function SORTED
AqlValue Functions::Sorted(ExpressionContext* expressionContext, transaction::Methods* trx,
                           VPackFunctionParameters const& parameters) {
  static char const* AFN = "SORTED";

  AqlValue const& value = extractFunctionParameterValue(parameters, 0);

  if (!value.isArray()) {
    // not an array
    ::registerWarning(expressionContext, AFN, TRI_ERROR_QUERY_ARRAY_EXPECTED);
    return AqlValue(AqlValueHintNull());
  }

  AqlValueMaterializer materializer(trx);
  VPackSlice slice = materializer.slice(value, false);

  arangodb::basics::VelocyPackHelper::VPackLess<true> less(
      trx->transactionContext()->getVPackOptions(), &slice, &slice);
  std::map<VPackSlice, size_t, arangodb::basics::VelocyPackHelper::VPackLess<true>> values(less);
  for (auto const& it : VPackArrayIterator(slice)) {
    if (!it.isNone()) {
      auto f = values.emplace(it, 1);
      if (!f.second) {
        ++(*f.first).second;
      }
    }
  }

  transaction::BuilderLeaser builder(trx);
  builder->openArray();
  for (auto const& it : values) {
    for (size_t i = 0; i < it.second; ++i) {
      builder->add(it.first);
    }
  }
  builder->close();
  return AqlValue(builder.get());
}

/// @brief function UNION
AqlValue Functions::Union(ExpressionContext* expressionContext, transaction::Methods* trx,
                          VPackFunctionParameters const& parameters) {
  static char const* AFN = "UNION";

  transaction::BuilderLeaser builder(trx);
  builder->openArray();
  size_t const n = parameters.size();
  for (size_t i = 0; i < n; ++i) {
    AqlValue const& value = extractFunctionParameterValue(parameters, i);

    if (!value.isArray()) {
      // not an array
      ::registerInvalidArgumentWarning(expressionContext, AFN);
      return AqlValue(AqlValueHintNull());
    }

    TRI_IF_FAILURE("AqlFunctions::OutOfMemory1") {
      THROW_ARANGO_EXCEPTION(TRI_ERROR_DEBUG);
    }

    AqlValueMaterializer materializer(trx);
    VPackSlice slice = materializer.slice(value, false);

    // this passes ownership for the JSON contens into result
    for (auto const& it : VPackArrayIterator(slice)) {
      builder->add(it);
      TRI_IF_FAILURE("AqlFunctions::OutOfMemory2") {
        THROW_ARANGO_EXCEPTION(TRI_ERROR_DEBUG);
      }
    }
  }
  builder->close();
  TRI_IF_FAILURE("AqlFunctions::OutOfMemory3") {
    THROW_ARANGO_EXCEPTION(TRI_ERROR_DEBUG);
  }

  return AqlValue(builder.get());
}

/// @brief function UNION_DISTINCT
AqlValue Functions::UnionDistinct(ExpressionContext* expressionContext,
                                  transaction::Methods* trx,
                                  VPackFunctionParameters const& parameters) {
  static char const* AFN = "UNION_DISTINCT";

  size_t const n = parameters.size();

  auto options = trx->transactionContextPtr()->getVPackOptions();
  std::unordered_set<VPackSlice, arangodb::basics::VelocyPackHelper::VPackHash, arangodb::basics::VelocyPackHelper::VPackEqual>
      values(512, arangodb::basics::VelocyPackHelper::VPackHash(),
             arangodb::basics::VelocyPackHelper::VPackEqual(options));

  std::vector<AqlValueMaterializer> materializers;
  materializers.reserve(n);
  for (size_t i = 0; i < n; ++i) {
    AqlValue const& value = extractFunctionParameterValue(parameters, i);

    if (!value.isArray()) {
      // not an array
      ::registerInvalidArgumentWarning(expressionContext, AFN);
      return AqlValue(AqlValueHintNull());
    }

    materializers.emplace_back(trx);
    VPackSlice slice = materializers.back().slice(value, false);

    for (VPackSlice v : VPackArrayIterator(slice)) {
      v = v.resolveExternal();
      if (values.find(v) == values.end()) {
        TRI_IF_FAILURE("AqlFunctions::OutOfMemory1") {
          THROW_ARANGO_EXCEPTION(TRI_ERROR_DEBUG);
        }

        values.emplace(v);
      }
    }
  }

  TRI_IF_FAILURE("AqlFunctions::OutOfMemory2") {
    THROW_ARANGO_EXCEPTION(TRI_ERROR_DEBUG);
  }

  transaction::BuilderLeaser builder(trx);
  builder->openArray();
  for (auto const& it : values) {
    builder->add(it);
  }
  builder->close();

  TRI_IF_FAILURE("AqlFunctions::OutOfMemory3") {
    THROW_ARANGO_EXCEPTION(TRI_ERROR_DEBUG);
  }

  return AqlValue(builder.get());
}

/// @brief function INTERSECTION
AqlValue Functions::Intersection(ExpressionContext* expressionContext,
                                 transaction::Methods* trx,
                                 VPackFunctionParameters const& parameters) {
  static char const* AFN = "INTERSECTION";

  auto options = trx->transactionContextPtr()->getVPackOptions();
  std::unordered_map<VPackSlice, size_t, arangodb::basics::VelocyPackHelper::VPackHash,
                     arangodb::basics::VelocyPackHelper::VPackEqual>
      values(512, arangodb::basics::VelocyPackHelper::VPackHash(),
             arangodb::basics::VelocyPackHelper::VPackEqual(options));

  size_t const n = parameters.size();
  std::vector<AqlValueMaterializer> materializers;
  materializers.reserve(n);
  for (size_t i = 0; i < n; ++i) {
    AqlValue const& value = extractFunctionParameterValue(parameters, i);

    if (!value.isArray()) {
      // not an array
      ::registerWarning(expressionContext, AFN, TRI_ERROR_QUERY_ARRAY_EXPECTED);
      return AqlValue(AqlValueHintNull());
    }

    materializers.emplace_back(trx);
    VPackSlice slice = materializers.back().slice(value, false);

    for (auto const& it : VPackArrayIterator(slice)) {
      if (i == 0) {
        // round one

        TRI_IF_FAILURE("AqlFunctions::OutOfMemory1") {
          THROW_ARANGO_EXCEPTION(TRI_ERROR_DEBUG);
        }

        values.emplace(it, 1);
      } else {
        // check if we have seen the same element before
        auto found = values.find(it);
        if (found != values.end()) {
          // already seen
          if ((*found).second < i) {
            (*found).second = 0;
          } else {
            (*found).second = i + 1;
          }
        }
      }
    }
  }

  TRI_IF_FAILURE("AqlFunctions::OutOfMemory2") {
    THROW_ARANGO_EXCEPTION(TRI_ERROR_DEBUG);
  }

  transaction::BuilderLeaser builder(trx);
  builder->openArray();
  for (auto const& it : values) {
    if (it.second == n) {
      builder->add(it.first);
    }
  }
  builder->close();

  TRI_IF_FAILURE("AqlFunctions::OutOfMemory3") {
    THROW_ARANGO_EXCEPTION(TRI_ERROR_DEBUG);
  }
  return AqlValue(builder.get());
}

/// @brief function OUTERSECTION
AqlValue Functions::Outersection(ExpressionContext* expressionContext,
                                 transaction::Methods* trx,
                                 VPackFunctionParameters const& parameters) {
  static char const* AFN = "OUTERSECTION";

  auto options = trx->transactionContextPtr()->getVPackOptions();
  std::unordered_map<VPackSlice, size_t, arangodb::basics::VelocyPackHelper::VPackHash,
                     arangodb::basics::VelocyPackHelper::VPackEqual>
      values(512, arangodb::basics::VelocyPackHelper::VPackHash(),
             arangodb::basics::VelocyPackHelper::VPackEqual(options));

  size_t const n = parameters.size();
  std::vector<AqlValueMaterializer> materializers;
  materializers.reserve(n);
  for (size_t i = 0; i < n; ++i) {
    AqlValue const& value = extractFunctionParameterValue(parameters, i);

    if (!value.isArray()) {
      // not an array
      ::registerWarning(expressionContext, AFN, TRI_ERROR_QUERY_ARRAY_EXPECTED);
      return AqlValue(AqlValueHintNull());
    }

    materializers.emplace_back(trx);
    VPackSlice slice = materializers.back().slice(value, false);

    for (auto const& it : VPackArrayIterator(slice)) {
      // check if we have seen the same element before
      auto result = values.insert({it, 1});
      if (!result.second) {
        // already seen
        TRI_ASSERT(result.first->second > 0);
        ++(result.first->second);
      }
    }
  }

  TRI_IF_FAILURE("AqlFunctions::OutOfMemory2") {
    THROW_ARANGO_EXCEPTION(TRI_ERROR_DEBUG);
  }

  transaction::BuilderLeaser builder(trx);
  builder->openArray();
  for (auto const& it : values) {
    if (it.second == 1) {
      builder->add(it.first);
    }
  }
  builder->close();

  TRI_IF_FAILURE("AqlFunctions::OutOfMemory3") {
    THROW_ARANGO_EXCEPTION(TRI_ERROR_DEBUG);
  }
  return AqlValue(builder.get());
}

/// @brief function DISTANCE
AqlValue Functions::Distance(ExpressionContext* expressionContext,
                             transaction::Methods*,
                             VPackFunctionParameters const& parameters) {
  static char const* AFN = "DISTANCE";

  AqlValue const& lat1 = extractFunctionParameterValue(parameters, 0);
  AqlValue const& lon1 = extractFunctionParameterValue(parameters, 1);
  AqlValue const& lat2 = extractFunctionParameterValue(parameters, 2);
  AqlValue const& lon2 = extractFunctionParameterValue(parameters, 3);

  // non-numeric input...
  if (!lat1.isNumber() || !lon1.isNumber() || !lat2.isNumber() || !lon2.isNumber()) {
    ::registerWarning(expressionContext, AFN, TRI_ERROR_QUERY_FUNCTION_ARGUMENT_TYPE_MISMATCH);
    return AqlValue(AqlValueHintNull());
  }

  bool failed;
  bool error = false;
  double lat1Value = lat1.toDouble(failed);
  error |= failed;
  double lon1Value = lon1.toDouble(failed);
  error |= failed;
  double lat2Value = lat2.toDouble(failed);
  error |= failed;
  double lon2Value = lon2.toDouble(failed);
  error |= failed;

  if (error) {
    ::registerWarning(expressionContext, AFN, TRI_ERROR_QUERY_FUNCTION_ARGUMENT_TYPE_MISMATCH);
    return AqlValue(AqlValueHintNull());
  }

  auto toRadians = [](double degrees) -> double {
    return degrees * (std::acos(-1.0) / 180.0);
  };

  double p1 = toRadians(lat1Value);
  double p2 = toRadians(lat2Value);
  double d1 = toRadians(lat2Value - lat1Value);
  double d2 = toRadians(lon2Value - lon1Value);

  double a = std::sin(d1 / 2.0) * std::sin(d1 / 2.0) +
             std::cos(p1) * std::cos(p2) * std::sin(d2 / 2.0) * std::sin(d2 / 2.0);

  double c = 2.0 * std::atan2(std::sqrt(a), std::sqrt(1.0 - a));
  double const EARTHRADIAN = 6371000.0;  // metres

  return ::numberValue(EARTHRADIAN * c, true);
}

/// @brief function GEO_DISTANCE
AqlValue Functions::GeoDistance(ExpressionContext* expressionContext,
                                transaction::Methods* trx,
                                VPackFunctionParameters const& parameters) {
  AqlValue loc1 = extractFunctionParameterValue(parameters, 0);
  AqlValue loc2 = extractFunctionParameterValue(parameters, 1);

  Result res(TRI_ERROR_BAD_PARAMETER, "Requires coordinate pair or GeoJSON");
  AqlValueMaterializer mat1(trx);
  geo::ShapeContainer shape1, shape2;
  if (loc1.isArray() && loc1.length() >= 2) {
    res = shape1.parseCoordinates(mat1.slice(loc1, true), /*geoJson*/ true);
  } else if (loc1.isObject()) {
    res = geo::geojson::parseRegion(mat1.slice(loc1, true), shape1);
  }
  if (res.fail()) {
    ::registerWarning(expressionContext, "GEO_DISTANCE", res);
    return AqlValue(AqlValueHintNull());
  }

  AqlValueMaterializer mat2(trx);
  res.reset(TRI_ERROR_BAD_PARAMETER, "Requires coordinate pair or GeoJSON");
  if (loc2.isArray() && loc2.length() >= 2) {
    res = shape2.parseCoordinates(mat2.slice(loc2, true), /*geoJson*/ true);
  } else if (loc2.isObject()) {
    res = geo::geojson::parseRegion(mat2.slice(loc2, true), shape2);
  }
  if (res.fail()) {
    ::registerWarning(expressionContext, "GEO_DISTANCE", res);
    return AqlValue(AqlValueHintNull());
  }

  return ::numberValue(shape1.distanceFrom(shape2.centroid()), true);
}

/// @brief function GEO_CONTAINS
AqlValue Functions::GeoContains(ExpressionContext* expressionContext,
                                transaction::Methods* trx,
                                VPackFunctionParameters const& parameters) {
  return ::geoContainsIntersect(expressionContext, trx, parameters,
                                "GEO_CONTAINS", true);
}

/// @brief function GEO_INTERSECTS
AqlValue Functions::GeoIntersects(ExpressionContext* expressionContext,
                                  transaction::Methods* trx,
                                  VPackFunctionParameters const& parameters) {
  return ::geoContainsIntersect(expressionContext, trx, parameters,
                                "GEO_INTERSECTS", false);
}

/// @brief function GEO_EQUALS
AqlValue Functions::GeoEquals(ExpressionContext* expressionContext,
                              transaction::Methods* trx,
                              VPackFunctionParameters const& parameters) {
  AqlValue p1 = extractFunctionParameterValue(parameters, 0);
  AqlValue p2 = extractFunctionParameterValue(parameters, 1);

  if (!p1.isObject() || !p2.isObject()) {
    ::registerWarning(expressionContext, "GEO_EQUALS",
                      Result(TRI_ERROR_QUERY_FUNCTION_ARGUMENT_TYPE_MISMATCH,
                             "Expecting GeoJSON object"));
    return AqlValue(AqlValueHintNull());
  }

  AqlValueMaterializer mat1(trx);
  AqlValueMaterializer mat2(trx);

  geo::ShapeContainer first, second;
  Result res1 = geo::geojson::parseRegion(mat1.slice(p1, true), first);
  Result res2 = geo::geojson::parseRegion(mat2.slice(p2, true), second);

  if (res1.fail()) {
    ::registerWarning(expressionContext, "GEO_EQUALS", res1);
    return AqlValue(AqlValueHintNull());
  }
  if (res2.fail()) {
    ::registerWarning(expressionContext, "GEO_EQUALS", res2);
    return AqlValue(AqlValueHintNull());
  }

  bool result = first.equals(&second);
  return AqlValue(AqlValueHintBool(result));
}

/// @brief function IS_IN_POLYGON
AqlValue Functions::IsInPolygon(ExpressionContext* expressionContext,
                                transaction::Methods* trx,
                                VPackFunctionParameters const& parameters) {
  AqlValue const& coords = extractFunctionParameterValue(parameters, 0);
  AqlValue p2 = extractFunctionParameterValue(parameters, 1);
  AqlValue p3 = extractFunctionParameterValue(parameters, 2);

  if (!coords.isArray()) {
    ::registerWarning(expressionContext, "IS_IN_POLYGON", TRI_ERROR_QUERY_ARRAY_EXPECTED);
    return AqlValue(AqlValueHintNull());
  }

  double latitude, longitude;
  bool geoJson = false;
  if (p2.isArray()) {
    if (p2.length() < 2) {
      ::registerInvalidArgumentWarning(expressionContext, "IS_IN_POLYGON");
      return AqlValue(AqlValueHintNull());
    }
    AqlValueMaterializer materializer(trx);
    VPackSlice arr = materializer.slice(p2, false);
    geoJson = p3.isBoolean() && p3.toBoolean();
    // if geoJson, map [lon, lat] -> lat, lon
    VPackSlice lat = geoJson ? arr[1] : arr[0];
    VPackSlice lon = geoJson ? arr[0] : arr[1];
    if (!lat.isNumber() || !lon.isNumber()) {
      ::registerInvalidArgumentWarning(expressionContext, "IS_IN_POLYGON");
      return AqlValue(AqlValueHintNull());
    }
    latitude = lat.getNumber<double>();
    longitude = lon.getNumber<double>();
  } else if (p2.isNumber() && p3.isNumber()) {
    bool failed1 = false, failed2 = false;
    latitude = p2.toDouble(failed1);
    longitude = p3.toDouble(failed2);
    if (failed1 || failed2) {
      ::registerInvalidArgumentWarning(expressionContext, "IS_IN_POLYGON");
      return AqlValue(AqlValueHintNull());
    }
  } else {
    ::registerInvalidArgumentWarning(expressionContext, "IS_IN_POLYGON");
    return AqlValue(AqlValueHintNull());
  }

  S2Loop loop;
  loop.set_s2debug_override(S2Debug::DISABLE);
  Result res = geo::geojson::parseLoop(coords.slice(), geoJson, loop);
  if (res.fail() || !loop.IsValid()) {
    ::registerWarning(expressionContext, "IS_IN_POLYGON", res);
    return AqlValue(AqlValueHintNull());
  }

  S2LatLng latLng = S2LatLng::FromDegrees(latitude, longitude);
  return AqlValue(AqlValueHintBool(loop.Contains(latLng.ToPoint())));
}

/// @brief geo constructors

/// @brief function GEO_POINT
AqlValue Functions::GeoPoint(ExpressionContext* expressionContext, transaction::Methods*,
                             VPackFunctionParameters const& parameters) {
  size_t const n = parameters.size();

  if (n < 2) {
    // no parameters
    return AqlValue(AqlValueHintNull());
  }

  AqlValue lon1 = extractFunctionParameterValue(parameters, 0);
  AqlValue lat1 = extractFunctionParameterValue(parameters, 1);

  // non-numeric input
  if (!lat1.isNumber() || !lon1.isNumber()) {
    ::registerWarning(expressionContext, "GEO_POINT",
                      TRI_ERROR_QUERY_FUNCTION_ARGUMENT_TYPE_MISMATCH);
    return AqlValue(arangodb::velocypack::Slice::nullSlice());
  }

  bool failed;
  bool error = false;
  double lon1Value = lon1.toDouble(failed);
  error |= failed;
  double lat1Value = lat1.toDouble(failed);
  error |= failed;

  if (error) {
    ::registerWarning(expressionContext, "GEO_POINT",
                      TRI_ERROR_QUERY_FUNCTION_ARGUMENT_TYPE_MISMATCH);
    return AqlValue(arangodb::velocypack::Slice::nullSlice());
  }

  VPackBuilder b;

  b.add(VPackValue(VPackValueType::Object));
  b.add("type", VPackValue("Point"));
  b.add("coordinates", VPackValue(VPackValueType::Array));
  b.add(VPackValue(lon1Value));
  b.add(VPackValue(lat1Value));
  b.close();
  b.close();

  return AqlValue(b);
}

/// @brief function GEO_MULTIPOINT
AqlValue Functions::GeoMultiPoint(ExpressionContext* expressionContext,
                                  transaction::Methods* trx,
                                  VPackFunctionParameters const& parameters) {
  size_t const n = parameters.size();

  if (n < 1) {
    // no parameters
    return AqlValue(AqlValueHintNull());
  }

  AqlValue const& geoArray = extractFunctionParameterValue(parameters, 0);

  if (!geoArray.isArray()) {
    ::registerWarning(expressionContext, "GEO_MULTIPOINT", TRI_ERROR_QUERY_ARRAY_EXPECTED);
    return AqlValue(arangodb::velocypack::Slice::nullSlice());
  }
  if (geoArray.length() < 2) {
    ::registerWarning(expressionContext, "GEO_MULTIPOINT",
                      Result(TRI_ERROR_QUERY_FUNCTION_ARGUMENT_TYPE_MISMATCH,
                             "a MultiPoint needs at least two positions"));
    return AqlValue(arangodb::velocypack::Slice::nullSlice());
  }

  VPackBuilder b;

  b.add(VPackValue(VPackValueType::Object));
  b.add("type", VPackValue("MultiPoint"));
  b.add("coordinates", VPackValue(VPackValueType::Array));

  AqlValueMaterializer materializer(trx);
  VPackSlice s = materializer.slice(geoArray, false);
  for (auto const& v : VPackArrayIterator(s)) {
    if (v.isArray()) {
      b.openArray();
      for (auto const& coord : VPackArrayIterator(v)) {
        if (coord.isNumber()) {
          b.add(VPackValue(coord.getNumber<double>()));
        } else {
          ::registerWarning(expressionContext, "GEO_MULTIPOINT",
                            Result(TRI_ERROR_QUERY_FUNCTION_ARGUMENT_TYPE_MISMATCH,
                                   "not a numeric value"));
          return AqlValue(arangodb::velocypack::Slice::nullSlice());
        }
      }
      b.close();
    } else {
      ::registerWarning(expressionContext, "GEO_MULTIPOINT",
                        Result(TRI_ERROR_QUERY_FUNCTION_ARGUMENT_TYPE_MISMATCH,
                               "not an array containing positions"));
      return AqlValue(arangodb::velocypack::Slice::nullSlice());
    }
  }

  b.close();
  b.close();

  return AqlValue(b);
}

/// @brief function GEO_POLYGON
AqlValue Functions::GeoPolygon(ExpressionContext* expressionContext,
                               transaction::Methods* trx,
                               VPackFunctionParameters const& parameters) {
  size_t const n = parameters.size();

  if (n < 1) {
    // no parameters
    return AqlValue(AqlValueHintNull());
  }

  AqlValue const& geoArray = extractFunctionParameterValue(parameters, 0);

  if (!geoArray.isArray()) {
    ::registerWarning(expressionContext, "GEO_POLYGON", TRI_ERROR_QUERY_ARRAY_EXPECTED);
    return AqlValue(arangodb::velocypack::Slice::nullSlice());
  }

  VPackBuilder b;
  b.openObject();
  b.add("type", VPackValue("Polygon"));
  b.add("coordinates", VPackValue(VPackValueType::Array));

  AqlValueMaterializer materializer(trx);
  VPackSlice s = materializer.slice(geoArray, false);

  // check if nested or not
  bool unnested = false;
  for (auto const& v : VPackArrayIterator(s)) {
    if (v.isArray() && v.length() == 2) {
      unnested = true;
    }
  }
  if (unnested) {
    b.openArray();
  }

  for (auto const& v : VPackArrayIterator(s)) {
    if (v.isArray() && v.length() > 2) {
      b.openArray();
      for (auto const& coord : VPackArrayIterator(v)) {
        if (coord.isNumber()) {
          b.add(VPackValue(coord.getNumber<double>()));
        } else if (coord.isArray()) {
          if (coord.length() < 2) {
            ::registerWarning(
                expressionContext, "GEO_POLYGON",
                Result(TRI_ERROR_QUERY_FUNCTION_ARGUMENT_TYPE_MISMATCH,
                       "a Position needs at least two numeric values"));
            return AqlValue(arangodb::velocypack::Slice::nullSlice());
          } else {
            b.openArray();
            for (auto const& innercord : VPackArrayIterator(coord)) {
              if (innercord.isNumber()) {
                b.add(VPackValue(innercord.getNumber<double>()));
              } else if (innercord.isArray()) {
                if (innercord.at(0).isNumber() && innercord.at(1).isNumber()) {
                  b.openArray();
                  b.add(VPackValue(innercord.at(0).getNumber<double>()));
                  b.add(VPackValue(innercord.at(1).getNumber<double>()));
                  b.close();
                } else {
                  ::registerWarning(expressionContext, "GEO_POLYGON",
                                    Result(TRI_ERROR_QUERY_FUNCTION_ARGUMENT_TYPE_MISMATCH,
                                           "not a number"));
                  return AqlValue(arangodb::velocypack::Slice::nullSlice());
                }
              } else {
                ::registerWarning(expressionContext, "GEO_POLYGON",
                                  Result(TRI_ERROR_QUERY_FUNCTION_ARGUMENT_TYPE_MISMATCH,
                                         "not an array describing a position"));
                return AqlValue(arangodb::velocypack::Slice::nullSlice());
              }
            }
            b.close();
          }
        } else {
          ::registerWarning(expressionContext, "GEO_POLYGON",
                            Result(TRI_ERROR_QUERY_FUNCTION_ARGUMENT_TYPE_MISMATCH,
                                   "not an array containing positions"));
          return AqlValue(arangodb::velocypack::Slice::nullSlice());
        }
      }
      b.close();
    } else if (v.isArray() && v.length() == 2) {
      if (s.length() > 2) {
        b.openArray();
        for (auto const& innercord : VPackArrayIterator(v)) {
          if (innercord.isNumber()) {
            b.add(VPackValue(innercord.getNumber<double>()));
          } else if (innercord.isArray()) {
            if (innercord.at(0).isNumber() && innercord.at(1).isNumber()) {
              b.openArray();
              b.add(VPackValue(innercord.at(0).getNumber<double>()));
              b.add(VPackValue(innercord.at(1).getNumber<double>()));
              b.close();
            } else {
              ::registerWarning(expressionContext, "GEO_POLYGON",
                                Result(TRI_ERROR_QUERY_FUNCTION_ARGUMENT_TYPE_MISMATCH,
                                       "not a number"));
              return AqlValue(arangodb::velocypack::Slice::nullSlice());
            }
          } else {
            ::registerWarning(expressionContext, "GEO_POLYGON",
                              Result(TRI_ERROR_QUERY_FUNCTION_ARGUMENT_TYPE_MISMATCH,
                                     "not a numeric value"));
            return AqlValue(arangodb::velocypack::Slice::nullSlice());
          }
        }
        b.close();
      } else {
        ::registerWarning(expressionContext, "GEO_POLYGON",
                          Result(TRI_ERROR_QUERY_FUNCTION_ARGUMENT_TYPE_MISMATCH,
                                 "a Polygon needs at least three positions"));
        return AqlValue(arangodb::velocypack::Slice::nullSlice());
      }
    } else {
      ::registerWarning(expressionContext, "GEO_POLYGON",
                        Result(TRI_ERROR_QUERY_FUNCTION_ARGUMENT_TYPE_MISMATCH,
                               "not an array containing positions"));
      return AqlValue(arangodb::velocypack::Slice::nullSlice());
    }
  }

  b.close();
  b.close();

  if (unnested) {
    b.close();
  }

  return AqlValue(b);
}

// TODO: merge MULTIPOLYGON with POLYGON and reuse functions
/// @brief function GEO_MULTIPOLYGON
AqlValue Functions::GeoMultiPolygon(ExpressionContext* expressionContext,
                                    transaction::Methods* trx,
                                    VPackFunctionParameters const& parameters) {
  size_t const n = parameters.size();

  if (n < 1) {
    // no parameters
    return AqlValue(AqlValueHintNull());
  }

  AqlValue const& geoArray = extractFunctionParameterValue(parameters, 0);

  if (!geoArray.isArray()) {
    ::registerWarning(expressionContext, "GEO_MULTIPOLYGON", TRI_ERROR_QUERY_ARRAY_EXPECTED);
    return AqlValue(arangodb::velocypack::Slice::nullSlice());
  }

  VPackBuilder b;
  b.openObject();
  b.add("type", VPackValue("MultiPolygon"));
  b.add("coordinates", VPackValue(VPackValueType::Array));

  AqlValueMaterializer materializer(trx);
  VPackSlice s = materializer.slice(geoArray, false);

  /*
  return GEO_MULTIPOLYGON([
    [
       [[40, 40], [20, 45], [45, 30], [40, 40]]
    ],
    [
        [[20, 35], [10, 30], [10, 10], [30, 5], [45, 20], [20, 35]],
        [[30, 20], [20, 15], [20, 25], [30, 20]]
    ]
  ])
  */

  if (s.isArray() && s.length() < 2) {
    ::registerWarning(
        expressionContext, "GEO_MULTIPOLYGON",
        Result(TRI_ERROR_QUERY_FUNCTION_ARGUMENT_TYPE_MISMATCH,
               "a MultiPolygon needs at least two Polygons inside."));
    return AqlValue(arangodb::velocypack::Slice::nullSlice());
  }

  for (auto const& arrayOfPolygons : VPackArrayIterator(s)) {
    b.openArray();
    for (auto const& v : VPackArrayIterator(arrayOfPolygons)) {
      if (v.isArray() && v.length() > 2) {
        b.openArray();
        for (auto const& coord : VPackArrayIterator(v)) {
          if (coord.isNumber()) {
            b.add(VPackValue(coord.getNumber<double>()));
          } else if (coord.isArray()) {
            if (coord.length() < 2) {
              ::registerWarning(
                  expressionContext, "GEO_MULTIPOLYGON",
                  Result(TRI_ERROR_QUERY_FUNCTION_ARGUMENT_TYPE_MISMATCH,
                         "a Position needs at least two numeric values"));
              return AqlValue(arangodb::velocypack::Slice::nullSlice());
            } else {
              b.openArray();
              for (auto const& innercord : VPackArrayIterator(coord)) {
                if (innercord.isNumber()) {
                  b.add(VPackValue(innercord.getNumber<double>()));
                } else if (innercord.isArray()) {
                  if (innercord.at(0).isNumber() && innercord.at(1).isNumber()) {
                    b.openArray();
                    b.add(VPackValue(innercord.at(0).getNumber<double>()));
                    b.add(VPackValue(innercord.at(1).getNumber<double>()));
                    b.close();
                  } else {
                    ::registerWarning(expressionContext, "GEO_MULTIPOLYGON",
                                      Result(TRI_ERROR_QUERY_FUNCTION_ARGUMENT_TYPE_MISMATCH,
                                             "not a number"));
                    return AqlValue(arangodb::velocypack::Slice::nullSlice());
                  }
                } else {
                  ::registerWarning(
                      expressionContext, "GEO_MULTIPOLYGON",
                      Result(TRI_ERROR_QUERY_FUNCTION_ARGUMENT_TYPE_MISMATCH,
                             "not an array describing a position"));
                  return AqlValue(arangodb::velocypack::Slice::nullSlice());
                }
              }
              b.close();
            }
          } else {
            ::registerWarning(expressionContext, "GEO_MULTIPOLYGON",
                              Result(TRI_ERROR_QUERY_FUNCTION_ARGUMENT_TYPE_MISMATCH,
                                     "not an array containing positions"));
            return AqlValue(arangodb::velocypack::Slice::nullSlice());
          }
        }
        b.close();
      } else {
        ::registerWarning(expressionContext, "GEO_MULTIPOLYGON",
                          Result(TRI_ERROR_QUERY_FUNCTION_ARGUMENT_TYPE_MISMATCH,
                                 "not an array containing positions"));
        return AqlValue(arangodb::velocypack::Slice::nullSlice());
      }
    }
    b.close();
  }

  b.close();
  b.close();

  return AqlValue(b);
}

/// @brief function GEO_LINESTRING
AqlValue Functions::GeoLinestring(ExpressionContext* expressionContext,
                                  transaction::Methods* trx,
                                  VPackFunctionParameters const& parameters) {
  size_t const n = parameters.size();

  if (n < 1) {
    // no parameters
    return AqlValue(AqlValueHintNull());
  }

  AqlValue const& geoArray = extractFunctionParameterValue(parameters, 0);

  if (!geoArray.isArray()) {
    ::registerWarning(expressionContext, "GEO_LINESTRING", TRI_ERROR_QUERY_ARRAY_EXPECTED);
    return AqlValue(arangodb::velocypack::Slice::nullSlice());
  }
  if (geoArray.length() < 2) {
    ::registerWarning(expressionContext, "GEO_LINESTRING",
                      Result(TRI_ERROR_QUERY_FUNCTION_ARGUMENT_TYPE_MISMATCH,
                             "a LineString needs at least two positions"));
    return AqlValue(arangodb::velocypack::Slice::nullSlice());
  }

  VPackBuilder b;

  b.add(VPackValue(VPackValueType::Object));
  b.add("type", VPackValue("LineString"));
  b.add("coordinates", VPackValue(VPackValueType::Array));

  AqlValueMaterializer materializer(trx);
  VPackSlice s = materializer.slice(geoArray, false);
  for (auto const& v : VPackArrayIterator(s)) {
    if (v.isArray()) {
      b.openArray();
      for (auto const& coord : VPackArrayIterator(v)) {
        if (coord.isNumber()) {
          b.add(VPackValue(coord.getNumber<double>()));
        } else {
          ::registerWarning(expressionContext, "GEO_LINESTRING",
                            Result(TRI_ERROR_QUERY_FUNCTION_ARGUMENT_TYPE_MISMATCH,
                                   "not a numeric value"));
          return AqlValue(arangodb::velocypack::Slice::nullSlice());
        }
      }
      b.close();
    } else {
      ::registerWarning(expressionContext, "GEO_LINESTRING",
                        Result(TRI_ERROR_QUERY_FUNCTION_ARGUMENT_TYPE_MISMATCH,
                               "not an array containing positions"));
      return AqlValue(arangodb::velocypack::Slice::nullSlice());
    }
  }

  b.close();
  b.close();

  return AqlValue(b);
}

/// @brief function GEO_MULTILINESTRING
AqlValue Functions::GeoMultiLinestring(ExpressionContext* expressionContext,
                                       transaction::Methods* trx,
                                       VPackFunctionParameters const& parameters) {
  size_t const n = parameters.size();

  if (n < 1) {
    // no parameters
    return AqlValue(AqlValueHintNull());
  }

  AqlValue const& geoArray = extractFunctionParameterValue(parameters, 0);

  if (!geoArray.isArray()) {
    ::registerWarning(expressionContext, "GEO_MULTILINESTRING", TRI_ERROR_QUERY_ARRAY_EXPECTED);
    return AqlValue(arangodb::velocypack::Slice::nullSlice());
  }
  if (geoArray.length() < 1) {
    ::registerWarning(
        expressionContext, "GEO_MULTILINESTRING",
        Result(TRI_ERROR_QUERY_FUNCTION_ARGUMENT_TYPE_MISMATCH,
               "a MultiLineString needs at least one array of linestrings"));
    return AqlValue(arangodb::velocypack::Slice::nullSlice());
  }

  VPackBuilder b;

  b.add(VPackValue(VPackValueType::Object));
  b.add("type", VPackValue("MultiLineString"));
  b.add("coordinates", VPackValue(VPackValueType::Array));

  AqlValueMaterializer materializer(trx);
  VPackSlice s = materializer.slice(geoArray, false);
  for (auto const& v : VPackArrayIterator(s)) {
    if (v.isArray()) {
      if (v.length() > 1) {
        b.openArray();
        for (auto const& inner : VPackArrayIterator(v)) {
          if (inner.isArray()) {
            b.openArray();
            for (auto const& coord : VPackArrayIterator(inner)) {
              if (coord.isNumber()) {
                b.add(VPackValue(coord.getNumber<double>()));
              } else {
                ::registerWarning(expressionContext, "GEO_MULTILINESTRING",
                                  Result(TRI_ERROR_QUERY_FUNCTION_ARGUMENT_TYPE_MISMATCH,
                                         "not a numeric value"));
                return AqlValue(arangodb::velocypack::Slice::nullSlice());
              }
            }
            b.close();
          } else {
            ::registerWarning(expressionContext, "GEO_MULTILINESTRING",
                              Result(TRI_ERROR_QUERY_FUNCTION_ARGUMENT_TYPE_MISMATCH,
                                     "not an array containing positions"));
            return AqlValue(arangodb::velocypack::Slice::nullSlice());
          }
        }
        b.close();
      } else {
        ::registerWarning(expressionContext, "GEO_MULTILINESTRING",
                          Result(TRI_ERROR_QUERY_FUNCTION_ARGUMENT_TYPE_MISMATCH,
                                 "not an array containing linestrings"));
        return AqlValue(arangodb::velocypack::Slice::nullSlice());
      }
    } else {
      ::registerWarning(expressionContext, "GEO_MULTILINESTRING",
                        Result(TRI_ERROR_QUERY_FUNCTION_ARGUMENT_TYPE_MISMATCH,
                               "not an array containing positions"));
      return AqlValue(arangodb::velocypack::Slice::nullSlice());
    }
  }

  b.close();
  b.close();

  return AqlValue(b);
}

/// @brief function FLATTEN
AqlValue Functions::Flatten(ExpressionContext* expressionContext, transaction::Methods* trx,
                            VPackFunctionParameters const& parameters) {
  static char const* AFN = "FLATTEN";

  AqlValue const& list = extractFunctionParameterValue(parameters, 0);
  if (!list.isArray()) {
    ::registerWarning(expressionContext, AFN, TRI_ERROR_QUERY_ARRAY_EXPECTED);
    return AqlValue(AqlValueHintNull());
  }

  size_t maxDepth = 1;
  if (parameters.size() == 2) {
    AqlValue const& maxDepthValue = extractFunctionParameterValue(parameters, 1);
    bool failed;
    double tmpMaxDepth = maxDepthValue.toDouble(failed);
    if (failed || tmpMaxDepth < 1) {
      maxDepth = 1;
    } else {
      maxDepth = static_cast<size_t>(tmpMaxDepth);
    }
  }

  AqlValueMaterializer materializer(trx);
  VPackSlice listSlice = materializer.slice(list, false);

  transaction::BuilderLeaser builder(trx);
  builder->openArray();
  ::flattenList(listSlice, maxDepth, 0, *builder.get());
  builder->close();
  return AqlValue(builder.get());
}

/// @brief function ZIP
AqlValue Functions::Zip(ExpressionContext* expressionContext, transaction::Methods* trx,
                        VPackFunctionParameters const& parameters) {
  static char const* AFN = "ZIP";

  AqlValue const& keys = extractFunctionParameterValue(parameters, 0);
  AqlValue const& values = extractFunctionParameterValue(parameters, 1);

  if (!keys.isArray() || !values.isArray() || keys.length() != values.length()) {
    ::registerWarning(expressionContext, AFN, TRI_ERROR_QUERY_FUNCTION_ARGUMENT_TYPE_MISMATCH);
    return AqlValue(AqlValueHintNull());
  }

  AqlValueMaterializer keyMaterializer(trx);
  VPackSlice keysSlice = keyMaterializer.slice(keys, false);

  AqlValueMaterializer valueMaterializer(trx);
  VPackSlice valuesSlice = valueMaterializer.slice(values, false);

  transaction::BuilderLeaser builder(trx);
  builder->openObject();

  // Buffer will temporarily hold the keys
  std::unordered_set<std::string> keysSeen;
  transaction::StringBufferLeaser buffer(trx);
  arangodb::basics::VPackStringBufferAdapter adapter(buffer->stringBuffer());

  VPackArrayIterator keysIt(keysSlice);
  VPackArrayIterator valuesIt(valuesSlice);

  TRI_ASSERT(keysIt.size() == valuesIt.size());

  while (keysIt.valid()) {
    TRI_ASSERT(valuesIt.valid());

    // stringify key
    buffer->reset();
    Stringify(trx, adapter, keysIt.value());

    if (keysSeen.emplace(buffer->c_str(), buffer->length()).second) {
      // non-duplicate key
      builder->add(buffer->c_str(), buffer->length(), valuesIt.value());
    }

    keysIt.next();
    valuesIt.next();
  }

  builder->close();

  return AqlValue(builder.get());
}

/// @brief function JSON_STRINGIFY
AqlValue Functions::JsonStringify(ExpressionContext*, transaction::Methods* trx,
                                  VPackFunctionParameters const& parameters) {
  AqlValue const& value = extractFunctionParameterValue(parameters, 0);
  AqlValueMaterializer materializer(trx);
  VPackSlice slice = materializer.slice(value, false);

  transaction::StringBufferLeaser buffer(trx);
  arangodb::basics::VPackStringBufferAdapter adapter(buffer->stringBuffer());

  VPackDumper dumper(&adapter, trx->transactionContextPtr()->getVPackOptions());
  dumper.dump(slice);

  return AqlValue(buffer->begin(), buffer->length());
}

/// @brief function JSON_PARSE
AqlValue Functions::JsonParse(ExpressionContext* expressionContext,
                              transaction::Methods* trx,
                              VPackFunctionParameters const& parameters) {
  static char const* AFN = "JSON_PARSE";

  AqlValue const& value = extractFunctionParameterValue(parameters, 0);
  AqlValueMaterializer materializer(trx);
  VPackSlice slice = materializer.slice(value, false);

  if (!slice.isString()) {
    ::registerWarning(expressionContext, AFN, TRI_ERROR_QUERY_FUNCTION_ARGUMENT_TYPE_MISMATCH);
    return AqlValue(AqlValueHintNull());
  }

  VPackValueLength l;
  char const* p = slice.getStringUnchecked(l);

  try {
    std::shared_ptr<VPackBuilder> builder = VPackParser::fromJson(p, l);
    return AqlValue(*builder);
  } catch (...) {
    ::registerWarning(expressionContext, AFN, TRI_ERROR_QUERY_FUNCTION_ARGUMENT_TYPE_MISMATCH);
    return AqlValue(AqlValueHintNull());
  }
}

/// @brief function PARSE_IDENTIFIER
AqlValue Functions::ParseIdentifier(ExpressionContext* expressionContext,
                                    transaction::Methods* trx,
                                    VPackFunctionParameters const& parameters) {
  static char const* AFN = "PARSE_IDENTIFIER";

  AqlValue const& value = extractFunctionParameterValue(parameters, 0);
  std::string identifier;
  if (value.isObject() && value.hasKey(StaticStrings::IdString)) {
    auto resolver = trx->resolver();
    TRI_ASSERT(resolver != nullptr);
    bool localMustDestroy;
    AqlValue valueStr =
        value.get(*resolver, StaticStrings::IdString, localMustDestroy, false);
    AqlValueGuard guard(valueStr, localMustDestroy);

    if (valueStr.isString()) {
      identifier = valueStr.slice().copyString();
    }
  } else if (value.isString()) {
    identifier = value.slice().copyString();
  }

  if (identifier.empty()) {
    ::registerWarning(expressionContext, AFN, TRI_ERROR_QUERY_FUNCTION_ARGUMENT_TYPE_MISMATCH);
    return AqlValue(AqlValueHintNull());
  }

  std::vector<std::string> parts =
      arangodb::basics::StringUtils::split(identifier, "/");

  if (parts.size() != 2) {
    ::registerWarning(expressionContext, AFN, TRI_ERROR_QUERY_FUNCTION_ARGUMENT_TYPE_MISMATCH);
    return AqlValue(AqlValueHintNull());
  }

  transaction::BuilderLeaser builder(trx);
  builder->openObject();
  builder->add("collection", VPackValue(parts[0]));
  builder->add("key", VPackValue(parts[1]));
  builder->close();
  return AqlValue(builder.get());
}

/// @brief function Slice
AqlValue Functions::Slice(ExpressionContext* expressionContext, transaction::Methods* trx,
                          VPackFunctionParameters const& parameters) {
  static char const* AFN = "SLICE";

  AqlValue const& baseArray = extractFunctionParameterValue(parameters, 0);

  if (!baseArray.isArray()) {
    ::registerWarning(expressionContext, AFN, TRI_ERROR_QUERY_FUNCTION_ARGUMENT_TYPE_MISMATCH);
    return AqlValue(AqlValueHintNull());
  }

  // determine lower bound
  AqlValue fromValue = extractFunctionParameterValue(parameters, 1);
  int64_t from = fromValue.toInt64();
  if (from < 0) {
    from = baseArray.length() + from;
    if (from < 0) {
      from = 0;
    }
  }

  // determine upper bound
  AqlValue const& toValue = extractFunctionParameterValue(parameters, 2);
  int64_t to;
  if (toValue.isNull(true)) {
    to = baseArray.length();
  } else {
    to = toValue.toInt64();
    if (to >= 0) {
      to += from;
    } else {
      // negative to value
      to = baseArray.length() + to;
      if (to < 0) {
        to = 0;
      }
    }
  }

  AqlValueMaterializer materializer(trx);
  VPackSlice arraySlice = materializer.slice(baseArray, false);

  transaction::BuilderLeaser builder(trx);
  builder->openArray();

  int64_t pos = 0;
  VPackArrayIterator it(arraySlice);
  while (it.valid()) {
    if (pos >= from && pos < to) {
      builder->add(it.value());
    }
    ++pos;
    if (pos >= to) {
      // done
      break;
    }
    it.next();
  }

  builder->close();
  return AqlValue(builder.get());
}

/// @brief function Minus
AqlValue Functions::Minus(ExpressionContext* expressionContext, transaction::Methods* trx,
                          VPackFunctionParameters const& parameters) {
  static char const* AFN = "MINUS";

  AqlValue const& baseArray = extractFunctionParameterValue(parameters, 0);

  if (!baseArray.isArray()) {
    ::registerWarning(expressionContext, AFN, TRI_ERROR_QUERY_FUNCTION_ARGUMENT_TYPE_MISMATCH);
    return AqlValue(AqlValueHintNull());
  }

  auto options = trx->transactionContextPtr()->getVPackOptions();
  std::unordered_map<VPackSlice, size_t, arangodb::basics::VelocyPackHelper::VPackHash,
                     arangodb::basics::VelocyPackHelper::VPackEqual>
      contains(512, arangodb::basics::VelocyPackHelper::VPackHash(),
               arangodb::basics::VelocyPackHelper::VPackEqual(options));

  // Fill the original map
  AqlValueMaterializer materializer(trx);
  VPackSlice arraySlice = materializer.slice(baseArray, false);

  VPackArrayIterator it(arraySlice);
  while (it.valid()) {
    contains.emplace(it.value(), it.index());
    it.next();
  }

  // Iterate through all following parameters and delete found elements from the
  // map
  for (size_t k = 1; k < parameters.size(); ++k) {
    AqlValue const& next = extractFunctionParameterValue(parameters, k);
    if (!next.isArray()) {
      ::registerWarning(expressionContext, AFN, TRI_ERROR_QUERY_FUNCTION_ARGUMENT_TYPE_MISMATCH);
      return AqlValue(AqlValueHintNull());
    }

    AqlValueMaterializer materializer(trx);
    VPackSlice arraySlice = materializer.slice(next, false);

    for (auto const& search : VPackArrayIterator(arraySlice)) {
      auto find = contains.find(search);

      if (find != contains.end()) {
        contains.erase(find);
      }
    }
  }

  // We omit the normalize part from js, cannot occur here
  transaction::BuilderLeaser builder(trx);
  builder->openArray();
  for (auto const& it : contains) {
    builder->add(it.first);
  }
  builder->close();
  return AqlValue(builder.get());
}

/// @brief function Document
AqlValue Functions::Document(ExpressionContext* expressionContext, transaction::Methods* trx,
                             VPackFunctionParameters const& parameters) {
  static char const* AFN = "DOCUMENT";

  if (parameters.size() == 1) {
    AqlValue const& id = extractFunctionParameterValue(parameters, 0);
    transaction::BuilderLeaser builder(trx);
    if (id.isString()) {
      std::string identifier(id.slice().copyString());
      std::string colName;
      ::getDocumentByIdentifier(trx, colName, identifier, true, *builder.get());
      if (builder->isEmpty()) {
        // not found
        return AqlValue(AqlValueHintNull());
      }
      return AqlValue(builder.get());
    }
    if (id.isArray()) {
      AqlValueMaterializer materializer(trx);
      VPackSlice idSlice = materializer.slice(id, false);
      builder->openArray();
      for (auto const& next : VPackArrayIterator(idSlice)) {
        if (next.isString()) {
          std::string identifier = next.copyString();
          std::string colName;
          ::getDocumentByIdentifier(trx, colName, identifier, true, *builder.get());
        }
      }
      builder->close();
      return AqlValue(builder.get());
    }
    return AqlValue(AqlValueHintNull());
  }

  AqlValue const& collectionValue = extractFunctionParameterValue(parameters, 0);
  if (!collectionValue.isString()) {
    ::registerWarning(expressionContext, AFN, TRI_ERROR_QUERY_FUNCTION_ARGUMENT_TYPE_MISMATCH);
    return AqlValue(AqlValueHintNull());
  }
  std::string collectionName(collectionValue.slice().copyString());

  AqlValue const& id = extractFunctionParameterValue(parameters, 1);
  if (id.isString()) {
    transaction::BuilderLeaser builder(trx);
    std::string identifier(id.slice().copyString());
    ::getDocumentByIdentifier(trx, collectionName, identifier, true, *builder.get());
    if (builder->isEmpty()) {
      return AqlValue(AqlValueHintNull());
    }
    return AqlValue(builder.get());
  }

  if (id.isArray()) {
    transaction::BuilderLeaser builder(trx);
    builder->openArray();

    AqlValueMaterializer materializer(trx);
    VPackSlice idSlice = materializer.slice(id, false);
    for (auto const& next : VPackArrayIterator(idSlice)) {
      if (next.isString()) {
        std::string identifier(next.copyString());
        ::getDocumentByIdentifier(trx, collectionName, identifier, true,
                                  *builder.get());
      }
    }

    builder->close();
    return AqlValue(builder.get());
  }

  // Id has invalid format
  return AqlValue(AqlValueHintNull());
}

/// @brief function MATCHES
AqlValue Functions::Matches(ExpressionContext* expressionContext, transaction::Methods* trx,
                            VPackFunctionParameters const& parameters) {
  static char const* AFN = "MATCHES";

  AqlValue const& docToFind = extractFunctionParameterValue(parameters, 0);

  if (!docToFind.isObject()) {
    return AqlValue(AqlValueHintBool(false));
  }

  AqlValue const& exampleDocs = extractFunctionParameterValue(parameters, 1);

  bool retIdx = false;
  if (parameters.size() == 3) {
    retIdx = extractFunctionParameterValue(parameters, 2).toBoolean();
  }

  AqlValueMaterializer materializer(trx);
  VPackSlice const docSlice = materializer.slice(docToFind, true);

  TRI_ASSERT(docSlice.isObject());

  transaction::BuilderLeaser builder(trx);
  AqlValueMaterializer exampleMaterializer(trx);
  VPackSlice examples = exampleMaterializer.slice(exampleDocs, false);

  if (!examples.isArray()) {
    builder->openArray();
    builder->add(examples);
    builder->close();
    examples = builder->slice();
  }

  auto options = trx->transactionContextPtr()->getVPackOptions();

  bool foundMatch;
  int32_t idx = -1;

  for (auto const& example : VPackArrayIterator(examples)) {
    idx++;

    if (!example.isObject()) {
      ::registerWarning(expressionContext, AFN, TRI_ERROR_QUERY_FUNCTION_ARGUMENT_TYPE_MISMATCH);
      continue;
    }

    foundMatch = true;

    TRI_ASSERT(example.isObject());
    TRI_ASSERT(docSlice.isObject());
    for (auto const& it : VPackObjectIterator(example, true)) {
      VPackSlice keySlice = docSlice.get(it.key.stringRef());

      if (it.value.isNull() && keySlice.isNone()) {
        continue;
      }

      if (keySlice.isNone() ||
          // compare inner content
          basics::VelocyPackHelper::compare(keySlice, it.value, false, options,
                                            &docSlice, &example) != 0) {
        foundMatch = false;
        break;
      }
    }

    if (foundMatch) {
      if (retIdx) {
        return AqlValue(AqlValueHintInt(idx));
      } else {
        return AqlValue(AqlValueHintBool(true));
      }
    }
  }

  if (retIdx) {
    return AqlValue(AqlValueHintInt(-1));
  }

  return AqlValue(AqlValueHintBool(false));
}

/// @brief function ROUND
AqlValue Functions::Round(ExpressionContext*,
                          transaction::Methods*,
                          VPackFunctionParameters const& parameters) {
  AqlValue const& value = extractFunctionParameterValue(parameters, 0);

  double input = value.toDouble();

  // Rounds down for < x.4999 and up for > x.50000
  return ::numberValue(std::floor(input + 0.5), true);
}

/// @brief function ABS
AqlValue Functions::Abs(ExpressionContext*, transaction::Methods*,
                        VPackFunctionParameters const& parameters) {
  AqlValue const& value = extractFunctionParameterValue(parameters, 0);

  double input = value.toDouble();
  return ::numberValue(std::abs(input), true);
}

/// @brief function CEIL
AqlValue Functions::Ceil(ExpressionContext*, transaction::Methods*,
                         VPackFunctionParameters const& parameters) {
  AqlValue const& value = extractFunctionParameterValue(parameters, 0);

  double input = value.toDouble();
  return ::numberValue(std::ceil(input), true);
}

/// @brief function FLOOR
AqlValue Functions::Floor(ExpressionContext*,
                          transaction::Methods*,
                          VPackFunctionParameters const& parameters) {
  AqlValue const& value = extractFunctionParameterValue(parameters, 0);

  double input = value.toDouble();
  return ::numberValue(std::floor(input), true);
}

/// @brief function SQRT
AqlValue Functions::Sqrt(ExpressionContext*, transaction::Methods*,
                         VPackFunctionParameters const& parameters) {
  AqlValue const& value = extractFunctionParameterValue(parameters, 0);

  double input = value.toDouble();
  return ::numberValue(std::sqrt(input), true);
}

/// @brief function POW
AqlValue Functions::Pow(ExpressionContext*, transaction::Methods*,
                        VPackFunctionParameters const& parameters) {
  AqlValue const& baseValue = extractFunctionParameterValue(parameters, 0);
  AqlValue const& expValue = extractFunctionParameterValue(parameters, 1);

  double base = baseValue.toDouble();
  double exp = expValue.toDouble();

  return ::numberValue(std::pow(base, exp), true);
}

/// @brief function LOG
AqlValue Functions::Log(ExpressionContext*, transaction::Methods*,
                        VPackFunctionParameters const& parameters) {
  AqlValue const& value = extractFunctionParameterValue(parameters, 0);

  double input = value.toDouble();
  return ::numberValue(std::log(input), true);
}

/// @brief function LOG2
AqlValue Functions::Log2(ExpressionContext*, transaction::Methods*,
                         VPackFunctionParameters const& parameters) {
  AqlValue const& value = extractFunctionParameterValue(parameters, 0);

  double input = value.toDouble();
  return ::numberValue(std::log2(input), true);
}

/// @brief function LOG10
AqlValue Functions::Log10(ExpressionContext*, transaction::Methods*,
                          VPackFunctionParameters const& parameters) {
  AqlValue const& value = extractFunctionParameterValue(parameters, 0);

  double input = value.toDouble();
  return ::numberValue(std::log10(input), true);
}

/// @brief function EXP
AqlValue Functions::Exp(ExpressionContext*, transaction::Methods*,
                        VPackFunctionParameters const& parameters) {
  AqlValue const& value = extractFunctionParameterValue(parameters, 0);

  double input = value.toDouble();
  return ::numberValue(std::exp(input), true);
}

/// @brief function EXP2
AqlValue Functions::Exp2(ExpressionContext*, transaction::Methods*,
                         VPackFunctionParameters const& parameters) {
  AqlValue const& value = extractFunctionParameterValue(parameters, 0);

  double input = value.toDouble();
  return ::numberValue(std::exp2(input), true);
}

/// @brief function SIN
AqlValue Functions::Sin(ExpressionContext*, transaction::Methods*,
                        VPackFunctionParameters const& parameters) {
  AqlValue const& value = extractFunctionParameterValue(parameters, 0);

  double input = value.toDouble();
  return ::numberValue(std::sin(input), true);
}

/// @brief function COS
AqlValue Functions::Cos(ExpressionContext*, transaction::Methods*,
                        VPackFunctionParameters const& parameters) {
  AqlValue const& value = extractFunctionParameterValue(parameters, 0);

  double input = value.toDouble();
  return ::numberValue(std::cos(input), true);
}

/// @brief function TAN
AqlValue Functions::Tan(ExpressionContext*, transaction::Methods*,
                        VPackFunctionParameters const& parameters) {
  AqlValue const& value = extractFunctionParameterValue(parameters, 0);

  double input = value.toDouble();
  return ::numberValue(std::tan(input), true);
}

/// @brief function ASIN
AqlValue Functions::Asin(ExpressionContext*, transaction::Methods*,
                         VPackFunctionParameters const& parameters) {
  AqlValue const& value = extractFunctionParameterValue(parameters, 0);

  double input = value.toDouble();
  return ::numberValue(std::asin(input), true);
}

/// @brief function ACOS
AqlValue Functions::Acos(ExpressionContext*, transaction::Methods*,
                         VPackFunctionParameters const& parameters) {
  AqlValue const& value = extractFunctionParameterValue(parameters, 0);

  double input = value.toDouble();
  return ::numberValue(std::acos(input), true);
}

/// @brief function ATAN
AqlValue Functions::Atan(ExpressionContext*, transaction::Methods*,
                         VPackFunctionParameters const& parameters) {
  AqlValue const& value = extractFunctionParameterValue(parameters, 0);

  double input = value.toDouble();
  return ::numberValue(std::atan(input), true);
}

/// @brief function ATAN2
AqlValue Functions::Atan2(ExpressionContext*, transaction::Methods*,
                          VPackFunctionParameters const& parameters) {
  AqlValue value1 = extractFunctionParameterValue(parameters, 0);
  AqlValue value2 = extractFunctionParameterValue(parameters, 1);

  double input1 = value1.toDouble();
  double input2 = value2.toDouble();
  return ::numberValue(std::atan2(input1, input2), true);
}

/// @brief function RADIANS
AqlValue Functions::Radians(ExpressionContext*, transaction::Methods*,
                            VPackFunctionParameters const& parameters) {
  AqlValue const& value = extractFunctionParameterValue(parameters, 0);

  double degrees = value.toDouble();
  // acos(-1) == PI
  return ::numberValue(degrees * (std::acos(-1.0) / 180.0), true);
}

/// @brief function DEGREES
AqlValue Functions::Degrees(ExpressionContext*, transaction::Methods*,
                            VPackFunctionParameters const& parameters) {
  AqlValue const& value = extractFunctionParameterValue(parameters, 0);

  double radians = value.toDouble();
  // acos(-1) == PI
  return ::numberValue(radians * (180.0 / std::acos(-1.0)), true);
}

/// @brief function PI
AqlValue Functions::Pi(ExpressionContext*, transaction::Methods* trx,
                       VPackFunctionParameters const& parameters) {
  // acos(-1) == PI
  return ::numberValue(std::acos(-1.0), true);
}

/// @brief function RAND
AqlValue Functions::Rand(ExpressionContext*, transaction::Methods* trx,
                         VPackFunctionParameters const& parameters) {
  // This random functionality is not too good yet...
  return ::numberValue(static_cast<double>(std::rand()) / RAND_MAX, true);
}

/// @brief function FIRST_DOCUMENT
AqlValue Functions::FirstDocument(ExpressionContext*, transaction::Methods* trx,
                                  VPackFunctionParameters const& parameters) {
  size_t const n = parameters.size();
  for (size_t i = 0; i < n; ++i) {
    AqlValue const& a = extractFunctionParameterValue(parameters, i);
    if (a.isObject()) {
      return a.clone();
    }
  }

  return AqlValue(AqlValueHintNull());
}

/// @brief function FIRST_LIST
AqlValue Functions::FirstList(ExpressionContext*, transaction::Methods* trx,
                              VPackFunctionParameters const& parameters) {
  size_t const n = parameters.size();
  for (size_t i = 0; i < n; ++i) {
    AqlValue const& a = extractFunctionParameterValue(parameters, i);
    if (a.isArray()) {
      return a.clone();
    }
  }

  return AqlValue(AqlValueHintNull());
}

/// @brief function PUSH
AqlValue Functions::Push(ExpressionContext* expressionContext, transaction::Methods* trx,
                         VPackFunctionParameters const& parameters) {
  static char const* AFN = "PUSH";

  AqlValue const& list = extractFunctionParameterValue(parameters, 0);
  AqlValue const& toPush = extractFunctionParameterValue(parameters, 1);

  AqlValueMaterializer toPushMaterializer(trx);
  VPackSlice p = toPushMaterializer.slice(toPush, false);

  if (list.isNull(true)) {
    transaction::BuilderLeaser builder(trx);
    builder->openArray();
    builder->add(p);
    builder->close();
    return AqlValue(builder.get());
  }

  if (!list.isArray()) {
    ::registerInvalidArgumentWarning(expressionContext, AFN);
    return AqlValue(AqlValueHintNull());
  }

  transaction::BuilderLeaser builder(trx);
  builder->openArray();
  AqlValueMaterializer materializer(trx);
  VPackSlice l = materializer.slice(list, false);

  for (auto const& it : VPackArrayIterator(l)) {
    builder->add(it);
  }
  if (parameters.size() == 3) {
    auto options = trx->transactionContextPtr()->getVPackOptions();
    AqlValue const& unique = extractFunctionParameterValue(parameters, 2);
    if (!unique.toBoolean() || !::listContainsElement(options, l, p)) {
      builder->add(p);
    }
  } else {
    builder->add(p);
  }
  builder->close();
  return AqlValue(builder.get());
}

/// @brief function POP
AqlValue Functions::Pop(ExpressionContext* expressionContext, transaction::Methods* trx,
                        VPackFunctionParameters const& parameters) {
  static char const* AFN = "POP";

  AqlValue const& list = extractFunctionParameterValue(parameters, 0);

  if (list.isNull(true)) {
    return AqlValue(AqlValueHintNull());
  }

  if (!list.isArray()) {
    ::registerWarning(expressionContext, AFN, TRI_ERROR_QUERY_FUNCTION_ARGUMENT_TYPE_MISMATCH);
    return AqlValue(AqlValueHintNull());
  }

  AqlValueMaterializer materializer(trx);
  VPackSlice slice = materializer.slice(list, false);

  transaction::BuilderLeaser builder(trx);
  builder->openArray();
  auto iterator = VPackArrayIterator(slice);
  while (iterator.valid() && !iterator.isLast()) {
    builder->add(iterator.value());
    iterator.next();
  }
  builder->close();
  return AqlValue(builder.get());
}

/// @brief function APPEND
AqlValue Functions::Append(ExpressionContext* expressionContext, transaction::Methods* trx,
                           VPackFunctionParameters const& parameters) {
  static char const* AFN = "APPEND";

  AqlValue const& list = extractFunctionParameterValue(parameters, 0);
  AqlValue const& toAppend = extractFunctionParameterValue(parameters, 1);

  if (toAppend.isNull(true)) {
    return list.clone();
  }

  AqlValueMaterializer toAppendMaterializer(trx);
  VPackSlice t = toAppendMaterializer.slice(toAppend, false);

  if (t.isArray() && t.length() == 0) {
    return list.clone();
  }

  bool unique = false;
  if (parameters.size() == 3) {
    AqlValue const& a = extractFunctionParameterValue(parameters, 2);
    unique = a.toBoolean();
  }

  AqlValueMaterializer materializer(trx);
  VPackSlice l = materializer.slice(list, false);

  if (l.isNull()) {
    return toAppend.clone();
  }

  if (!l.isArray()) {
    ::registerInvalidArgumentWarning(expressionContext, AFN);
    return AqlValue(AqlValueHintNull());
  }

  std::unordered_set<VPackSlice> added;

  transaction::BuilderLeaser builder(trx);
  builder->openArray();

  for (auto const& it : VPackArrayIterator(l)) {
    if (!unique || added.insert(it).second) {
      builder->add(it);
    }
  }

  AqlValueMaterializer materializer2(trx);
  VPackSlice slice = materializer2.slice(toAppend, false);

  if (!slice.isArray()) {
    if (!unique || added.find(slice) == added.end()) {
      builder->add(slice);
    }
  } else {
    for (auto const& it : VPackArrayIterator(slice)) {
      if (!unique || added.insert(it).second) {
        builder->add(it);
      }
    }
  }
  builder->close();
  return AqlValue(builder.get());
}

/// @brief function UNSHIFT
AqlValue Functions::Unshift(ExpressionContext* expressionContext, transaction::Methods* trx,
                            VPackFunctionParameters const& parameters) {
  static char const* AFN = "UNSHIFT";

  AqlValue const& list = extractFunctionParameterValue(parameters, 0);

  if (!list.isNull(true) && !list.isArray()) {
    ::registerInvalidArgumentWarning(expressionContext, AFN);
    return AqlValue(AqlValueHintNull());
  }

  AqlValue const& toAppend = extractFunctionParameterValue(parameters, 1);
  bool unique = false;
  if (parameters.size() == 3) {
    AqlValue const& a = extractFunctionParameterValue(parameters, 2);
    unique = a.toBoolean();
  }

  auto options = trx->transactionContextPtr()->getVPackOptions();
  size_t unused;
  if (unique && list.isArray() &&
      ::listContainsElement(trx, options, list, toAppend, unused)) {
    // Short circuit, nothing to do return list
    return list.clone();
  }

  AqlValueMaterializer materializer(trx);
  VPackSlice a = materializer.slice(toAppend, false);

  transaction::BuilderLeaser builder(trx);
  builder->openArray();
  builder->add(a);

  if (list.isArray()) {
    AqlValueMaterializer listMaterializer(trx);
    VPackSlice v = listMaterializer.slice(list, false);
    for (auto const& it : VPackArrayIterator(v)) {
      builder->add(it);
    }
  }
  builder->close();
  return AqlValue(builder.get());
}

/// @brief function SHIFT
AqlValue Functions::Shift(ExpressionContext* expressionContext, transaction::Methods* trx,
                          VPackFunctionParameters const& parameters) {
  static char const* AFN = "SHIFT";

  AqlValue const& list = extractFunctionParameterValue(parameters, 0);
  if (list.isNull(true)) {
    return AqlValue(AqlValueHintNull());
  }

  if (!list.isArray()) {
    ::registerInvalidArgumentWarning(expressionContext, AFN);
    return AqlValue(AqlValueHintNull());
  }

  transaction::BuilderLeaser builder(trx);
  builder->openArray();

  if (list.length() > 0) {
    AqlValueMaterializer materializer(trx);
    VPackSlice l = materializer.slice(list, false);

    auto iterator = VPackArrayIterator(l);
    // This jumps over the first element
    iterator.next();
    while (iterator.valid()) {
      builder->add(iterator.value());
      iterator.next();
    }
  }
  builder->close();

  return AqlValue(builder.get());
}

/// @brief function REMOVE_VALUE
AqlValue Functions::RemoveValue(ExpressionContext* expressionContext,
                                transaction::Methods* trx,
                                VPackFunctionParameters const& parameters) {
  static char const* AFN = "REMOVE_VALUE";

  AqlValue const& list = extractFunctionParameterValue(parameters, 0);

  if (list.isNull(true)) {
    return AqlValue(AqlValueHintEmptyArray());
  }

  if (!list.isArray()) {
    ::registerInvalidArgumentWarning(expressionContext, AFN);
    return AqlValue(AqlValueHintNull());
  }

  auto options = trx->transactionContextPtr()->getVPackOptions();

  transaction::BuilderLeaser builder(trx);
  builder->openArray();
  bool useLimit = false;
  int64_t limit = list.length();

  if (parameters.size() == 3) {
    AqlValue const& limitValue = extractFunctionParameterValue(parameters, 2);
    if (!limitValue.isNull(true)) {
      limit = limitValue.toInt64();
      useLimit = true;
    }
  }

  AqlValue const& toRemove = extractFunctionParameterValue(parameters, 1);
  AqlValueMaterializer toRemoveMaterializer(trx);
  VPackSlice r = toRemoveMaterializer.slice(toRemove, false);

  AqlValueMaterializer materializer(trx);
  VPackSlice v = materializer.slice(list, false);

  for (auto const& it : VPackArrayIterator(v)) {
    if (useLimit && limit == 0) {
      // Just copy
      builder->add(it);
      continue;
    }
    if (arangodb::basics::VelocyPackHelper::compare(r, it, false, options) == 0) {
      --limit;
      continue;
    }
    builder->add(it);
  }
  builder->close();
  return AqlValue(builder.get());
}

/// @brief function REMOVE_VALUES
AqlValue Functions::RemoveValues(ExpressionContext* expressionContext,
                                 transaction::Methods* trx,
                                 VPackFunctionParameters const& parameters) {
  static char const* AFN = "REMOVE_VALUES";

  AqlValue const& list = extractFunctionParameterValue(parameters, 0);
  AqlValue const& values = extractFunctionParameterValue(parameters, 1);

  if (values.isNull(true)) {
    return list.clone();
  }

  if (list.isNull(true)) {
    return AqlValue(AqlValueHintEmptyArray());
  }

  if (!list.isArray() || !values.isArray()) {
    ::registerInvalidArgumentWarning(expressionContext, AFN);
    return AqlValue(AqlValueHintNull());
  }

  auto options = trx->transactionContextPtr()->getVPackOptions();
  AqlValueMaterializer valuesMaterializer(trx);
  VPackSlice v = valuesMaterializer.slice(values, false);

  AqlValueMaterializer listMaterializer(trx);
  VPackSlice l = listMaterializer.slice(list, false);

  transaction::BuilderLeaser builder(trx);
  builder->openArray();
  for (auto const& it : VPackArrayIterator(l)) {
    if (!::listContainsElement(options, v, it)) {
      builder->add(it);
    }
  }
  builder->close();
  return AqlValue(builder.get());
}

/// @brief function REMOVE_NTH
AqlValue Functions::RemoveNth(ExpressionContext* expressionContext,
                              transaction::Methods* trx,
                              VPackFunctionParameters const& parameters) {
  static char const* AFN = "REMOVE_NTH";

  AqlValue const& list = extractFunctionParameterValue(parameters, 0);

  if (list.isNull(true)) {
    return AqlValue(AqlValueHintEmptyArray());
  }

  if (!list.isArray()) {
    ::registerInvalidArgumentWarning(expressionContext, AFN);
    return AqlValue(AqlValueHintNull());
  }

  double const count = static_cast<double>(list.length());
  AqlValue const& position = extractFunctionParameterValue(parameters, 1);
  double p = position.toDouble();
  if (p >= count || p < -count) {
    // out of bounds
    return list.clone();
  }

  if (p < 0) {
    p += count;
  }

  AqlValueMaterializer materializer(trx);
  VPackSlice v = materializer.slice(list, false);

  transaction::BuilderLeaser builder(trx);
  size_t target = static_cast<size_t>(p);
  size_t cur = 0;
  builder->openArray();
  for (auto const& it : VPackArrayIterator(v)) {
    if (cur != target) {
      builder->add(it);
    }
    cur++;
  }
  builder->close();
  return AqlValue(builder.get());
}

/// @brief function NOT_NULL
AqlValue Functions::NotNull(ExpressionContext*, transaction::Methods* trx,
                            VPackFunctionParameters const& parameters) {
  size_t const n = parameters.size();
  for (size_t i = 0; i < n; ++i) {
    AqlValue const& element = extractFunctionParameterValue(parameters, i);
    if (!element.isNull(true)) {
      return element.clone();
    }
  }
  return AqlValue(AqlValueHintNull());
}

/// @brief function CURRENT_DATABASE
AqlValue Functions::CurrentDatabase(ExpressionContext* expressionContext,
                                    transaction::Methods* trx,
                                    VPackFunctionParameters const& parameters) {
  return AqlValue(expressionContext->vocbase().name());
}

/// @brief function CURRENT_USER
AqlValue Functions::CurrentUser(ExpressionContext*, transaction::Methods* trx,
                                VPackFunctionParameters const& parameters) {
  if (ExecContext::CURRENT == nullptr) {
    return AqlValue(AqlValueHintNull());
  }

  std::string const& username = ExecContext::CURRENT->user();

  if (username.empty()) {
    return AqlValue(AqlValueHintNull());
  }

  return AqlValue(username);
}

/// @brief function COLLECTION_COUNT
AqlValue Functions::CollectionCount(ExpressionContext*, transaction::Methods* trx,
                                    VPackFunctionParameters const& parameters) {
  static char const* AFN = "COLLECTION_COUNT";

  AqlValue const& element = extractFunctionParameterValue(parameters, 0);
  if (!element.isString()) {
    THROW_ARANGO_EXCEPTION_PARAMS(TRI_ERROR_QUERY_FUNCTION_ARGUMENT_TYPE_MISMATCH, AFN);
  }

  TRI_ASSERT(ServerState::instance()->isSingleServerOrCoordinator());
  std::string const collectionName = element.slice().copyString();
  OperationResult res = trx->count(collectionName, transaction::CountType::Normal);
  if (res.fail()) {
    THROW_ARANGO_EXCEPTION(res.result);
  }

  return AqlValue(res.slice());
}

/// @brief function CHECK_DOCUMENT
AqlValue Functions::CheckDocument(ExpressionContext*, transaction::Methods* trx,
                                  VPackFunctionParameters const& parameters) {
  AqlValue const& value = extractFunctionParameterValue(parameters, 0);
  if (!value.isObject()) {
    // no document at all
    return AqlValue(AqlValueHintBool(false));
  }

  AqlValueMaterializer materializer(trx);
  VPackSlice slice = materializer.slice(value, false);

  return AqlValue(AqlValueHintBool(::isValidDocument(slice)));
}

/// @brief function VARIANCE_SAMPLE
AqlValue Functions::VarianceSample(ExpressionContext* expressionContext,
                                   transaction::Methods* trx,
                                   VPackFunctionParameters const& parameters) {
  static char const* AFN = "VARIANCE_SAMPLE";

  AqlValue const& list = extractFunctionParameterValue(parameters, 0);

  if (!list.isArray()) {
    ::registerWarning(expressionContext, AFN, TRI_ERROR_QUERY_ARRAY_EXPECTED);
    return AqlValue(AqlValueHintNull());
  }

  double value = 0.0;
  size_t count = 0;

  if (!::variance(trx, list, value, count)) {
    ::registerWarning(expressionContext, AFN, TRI_ERROR_QUERY_INVALID_ARITHMETIC_VALUE);
    return AqlValue(AqlValueHintNull());
  }

  if (count < 2) {
    return AqlValue(AqlValueHintNull());
  }

  return ::numberValue(value / (count - 1), true);
}

/// @brief function VARIANCE_POPULATION
AqlValue Functions::VariancePopulation(ExpressionContext* expressionContext,
                                       transaction::Methods* trx,
                                       VPackFunctionParameters const& parameters) {
  static char const* AFN = "VARIANCE_POPULATION";

  AqlValue const& list = extractFunctionParameterValue(parameters, 0);

  if (!list.isArray()) {
    ::registerWarning(expressionContext, AFN, TRI_ERROR_QUERY_ARRAY_EXPECTED);
    return AqlValue(AqlValueHintNull());
  }

  double value = 0.0;
  size_t count = 0;

  if (!::variance(trx, list, value, count)) {
    ::registerWarning(expressionContext, AFN, TRI_ERROR_QUERY_INVALID_ARITHMETIC_VALUE);
    return AqlValue(AqlValueHintNull());
  }

  if (count < 1) {
    return AqlValue(AqlValueHintNull());
  }

  return ::numberValue(value / count, true);
}

/// @brief function STDDEV_SAMPLE
AqlValue Functions::StdDevSample(ExpressionContext* expressionContext,
                                 transaction::Methods* trx,
                                 VPackFunctionParameters const& parameters) {
  static char const* AFN = "STDDEV_SAMPLE";

  AqlValue const& list = extractFunctionParameterValue(parameters, 0);

  if (!list.isArray()) {
    ::registerWarning(expressionContext, AFN, TRI_ERROR_QUERY_ARRAY_EXPECTED);
    return AqlValue(AqlValueHintNull());
  }

  double value = 0.0;
  size_t count = 0;

  if (!::variance(trx, list, value, count)) {
    ::registerWarning(expressionContext, AFN, TRI_ERROR_QUERY_INVALID_ARITHMETIC_VALUE);
    return AqlValue(AqlValueHintNull());
  }

  if (count < 2) {
    return AqlValue(AqlValueHintNull());
  }

  return ::numberValue(std::sqrt(value / (count - 1)), true);
}

/// @brief function STDDEV_POPULATION
AqlValue Functions::StdDevPopulation(ExpressionContext* expressionContext,
                                     transaction::Methods* trx,
                                     VPackFunctionParameters const& parameters) {
  static char const* AFN = "STDDEV_POPULATION";

  AqlValue const& list = extractFunctionParameterValue(parameters, 0);

  if (!list.isArray()) {
    ::registerWarning(expressionContext, AFN, TRI_ERROR_QUERY_ARRAY_EXPECTED);
    return AqlValue(AqlValueHintNull());
  }

  double value = 0.0;
  size_t count = 0;

  if (!::variance(trx, list, value, count)) {
    ::registerWarning(expressionContext, AFN, TRI_ERROR_QUERY_INVALID_ARITHMETIC_VALUE);
    return AqlValue(AqlValueHintNull());
  }

  if (count < 1) {
    return AqlValue(AqlValueHintNull());
  }

  return ::numberValue(std::sqrt(value / count), true);
}

/// @brief function MEDIAN
AqlValue Functions::Median(ExpressionContext* expressionContext, transaction::Methods* trx,
                           VPackFunctionParameters const& parameters) {
  static char const* AFN = "MEDIAN";

  AqlValue const& list = extractFunctionParameterValue(parameters, 0);

  if (!list.isArray()) {
    ::registerWarning(expressionContext, AFN, TRI_ERROR_QUERY_ARRAY_EXPECTED);
    return AqlValue(AqlValueHintNull());
  }

  std::vector<double> values;
  if (!::sortNumberList(trx, list, values)) {
    ::registerWarning(expressionContext, AFN, TRI_ERROR_QUERY_INVALID_ARITHMETIC_VALUE);
    return AqlValue(AqlValueHintNull());
  }

  if (values.empty()) {
    return AqlValue(AqlValueHintNull());
  }
  size_t const l = values.size();
  size_t midpoint = l / 2;

  if (l % 2 == 0) {
    return ::numberValue((values[midpoint - 1] + values[midpoint]) / 2, true);
  }
  return ::numberValue(values[midpoint], true);
}

/// @brief function PERCENTILE
AqlValue Functions::Percentile(ExpressionContext* expressionContext,
                               transaction::Methods* trx,
                               VPackFunctionParameters const& parameters) {
  static char const* AFN = "PERCENTILE";

  AqlValue const& list = extractFunctionParameterValue(parameters, 0);

  if (!list.isArray()) {
    ::registerWarning(expressionContext, AFN, TRI_ERROR_QUERY_ARRAY_EXPECTED);
    return AqlValue(AqlValueHintNull());
  }

  AqlValue const& border = extractFunctionParameterValue(parameters, 1);

  if (!border.isNumber()) {
    ::registerWarning(expressionContext, AFN, TRI_ERROR_QUERY_FUNCTION_ARGUMENT_TYPE_MISMATCH);
    return AqlValue(AqlValueHintNull());
  }

  double p = border.toDouble();
  if (p <= 0.0 || p > 100.0) {
    ::registerWarning(expressionContext, AFN, TRI_ERROR_QUERY_FUNCTION_ARGUMENT_TYPE_MISMATCH);
    return AqlValue(AqlValueHintNull());
  }

  bool useInterpolation = false;

  if (parameters.size() == 3) {
    AqlValue const& methodValue = extractFunctionParameterValue(parameters, 2);
    if (!methodValue.isString()) {
      ::registerWarning(expressionContext, AFN, TRI_ERROR_QUERY_FUNCTION_ARGUMENT_TYPE_MISMATCH);
      return AqlValue(AqlValueHintNull());
    }
    std::string method = methodValue.slice().copyString();
    if (method == "interpolation") {
      useInterpolation = true;
    } else if (method == "rank") {
      useInterpolation = false;
    } else {
      ::registerWarning(expressionContext, AFN, TRI_ERROR_QUERY_FUNCTION_ARGUMENT_TYPE_MISMATCH);
      return AqlValue(AqlValueHintNull());
    }
  }

  std::vector<double> values;
  if (!::sortNumberList(trx, list, values)) {
    ::registerWarning(expressionContext, AFN, TRI_ERROR_QUERY_INVALID_ARITHMETIC_VALUE);
    return AqlValue(AqlValueHintNull());
  }

  if (values.empty()) {
    return AqlValue(AqlValueHintNull());
  }

  size_t l = values.size();
  if (l == 1) {
    return ::numberValue(values[0], true);
  }

  TRI_ASSERT(l > 1);

  if (useInterpolation) {
    double const idx = p * (l + 1) / 100.0;
    double const pos = floor(idx);

    if (pos >= l) {
      return ::numberValue(values[l - 1], true);
    }
    if (pos <= 0) {
      return AqlValue(AqlValueHintNull());
    }

    double const delta = idx - pos;
    return ::numberValue(delta * (values[static_cast<size_t>(pos)] -
                                  values[static_cast<size_t>(pos) - 1]) +
                             values[static_cast<size_t>(pos) - 1],
                         true);
  }

  double const idx = p * l / 100.0;
  double const pos = ceil(idx);
  if (pos >= l) {
    return ::numberValue(values[l - 1], true);
  }
  if (pos <= 0) {
    return AqlValue(AqlValueHintNull());
  }

  return ::numberValue(values[static_cast<size_t>(pos) - 1], true);
}

/// @brief function RANGE
AqlValue Functions::Range(ExpressionContext* expressionContext, transaction::Methods* trx,
                          VPackFunctionParameters const& parameters) {
  static char const* AFN = "RANGE";

  AqlValue const& left = extractFunctionParameterValue(parameters, 0);
  AqlValue const& right = extractFunctionParameterValue(parameters, 1);

  double from = left.toDouble();
  double to = right.toDouble();

  if (parameters.size() < 3) {
    return AqlValue(left.toInt64(), right.toInt64());
  }

  AqlValue const& stepValue = extractFunctionParameterValue(parameters, 2);
  if (stepValue.isNull(true)) {
    // no step specified. return a real range object
    return AqlValue(left.toInt64(), right.toInt64());
  }

  double step = stepValue.toDouble();

  if (step == 0.0 || (from < to && step < 0.0) || (from > to && step > 0.0)) {
    ::registerWarning(expressionContext, AFN, TRI_ERROR_QUERY_FUNCTION_ARGUMENT_TYPE_MISMATCH);
    return AqlValue(AqlValueHintNull());
  }

  transaction::BuilderLeaser builder(trx);
  builder->openArray();
  if (step < 0.0 && to <= from) {
    for (; from >= to; from += step) {
      builder->add(VPackValue(from));
    }
  } else {
    for (; from <= to; from += step) {
      builder->add(VPackValue(from));
    }
  }
  builder->close();
  return AqlValue(builder.get());
}

/// @brief function POSITION
AqlValue Functions::Position(ExpressionContext* expressionContext, transaction::Methods* trx,
                             VPackFunctionParameters const& parameters) {
  static char const* AFN = "POSITION";

  AqlValue const& list = extractFunctionParameterValue(parameters, 0);

  if (!list.isArray()) {
    ::registerWarning(expressionContext, AFN, TRI_ERROR_QUERY_ARRAY_EXPECTED);
    return AqlValue(AqlValueHintNull());
  }

  bool returnIndex = false;
  if (parameters.size() == 3) {
    AqlValue const& a = extractFunctionParameterValue(parameters, 2);
    returnIndex = a.toBoolean();
  }

  if (list.length() > 0) {
    AqlValue const& searchValue = extractFunctionParameterValue(parameters, 1);
    auto options = trx->transactionContextPtr()->getVPackOptions();

    size_t index;
    if (::listContainsElement(trx, options, list, searchValue, index)) {
      if (!returnIndex) {
        // return true
        return AqlValue(arangodb::velocypack::Slice::trueSlice());
      }
      // return position
      transaction::BuilderLeaser builder(trx);
      builder->add(VPackValue(index));
      return AqlValue(builder.get());
    }
  }

  // not found
  if (!returnIndex) {
    // return false
    return AqlValue(arangodb::velocypack::Slice::falseSlice());
  }

  // return -1
  transaction::BuilderLeaser builder(trx);
  builder->add(VPackValue(-1));
  return AqlValue(builder.get());
}

/// @brief function CALL
AqlValue Functions::Call(ExpressionContext* expressionContext, transaction::Methods* trx,
                         VPackFunctionParameters const& parameters) {
  static char const* AFN = "CALL";

  AqlValue const& invokeFN = extractFunctionParameterValue(parameters, 0);
  if (!invokeFN.isString()) {
    ::registerError(expressionContext, AFN, TRI_ERROR_QUERY_FUNCTION_ARGUMENT_TYPE_MISMATCH);
    return AqlValue(AqlValueHintNull());
  }

  SmallVector<AqlValue>::allocator_type::arena_type arena;
  VPackFunctionParameters invokeParams{arena};
  if (parameters.size() >= 2) {
    // we have a list of parameters, need to copy them over except the
    // functionname:
    invokeParams.reserve(parameters.size() - 1);

    for (uint64_t i = 1; i < parameters.size(); i++) {
      invokeParams.push_back(extractFunctionParameterValue(parameters, i));
    }
  }

  return ::callApplyBackend(expressionContext, trx, AFN, invokeFN, invokeParams);
}

/// @brief function APPLY
AqlValue Functions::Apply(ExpressionContext* expressionContext, transaction::Methods* trx,
                          VPackFunctionParameters const& parameters) {
  static char const* AFN = "APPLY";

  AqlValue const& invokeFN = extractFunctionParameterValue(parameters, 0);
  if (!invokeFN.isString()) {
    ::registerError(expressionContext, AFN, TRI_ERROR_QUERY_FUNCTION_ARGUMENT_TYPE_MISMATCH);
    return AqlValue(AqlValueHintNull());
  }

  SmallVector<AqlValue>::allocator_type::arena_type arena;
  VPackFunctionParameters invokeParams{arena};
  AqlValue rawParamArray;
  std::vector<bool> mustFree;

  auto guard = scopeGuard([&mustFree, &invokeParams]() {
    for (size_t i = 0; i < mustFree.size(); ++i) {
      if (mustFree[i]) {
        invokeParams[i].destroy();
      }
    }
  });

  if (parameters.size() == 2) {
    // We have a parameter that should be an array, whichs content we need to
    // make the sub functions parameters.
    rawParamArray = extractFunctionParameterValue(parameters, 1);

    if (!rawParamArray.isArray()) {
      ::registerWarning(expressionContext, AFN, TRI_ERROR_QUERY_FUNCTION_ARGUMENT_TYPE_MISMATCH);
      return AqlValue(AqlValueHintNull());
    }
    uint64_t len = rawParamArray.length();
    invokeParams.reserve(len);
    mustFree.reserve(len);
    for (uint64_t i = 0; i < len; i++) {
      bool f;
      invokeParams.push_back(rawParamArray.at(i, f, false));
      mustFree.push_back(f);
    }
  }

  return ::callApplyBackend(expressionContext, trx, AFN, invokeFN, invokeParams);
}

/// @brief function VERSION
AqlValue Functions::Version(ExpressionContext* expressionContext, transaction::Methods* trx,
                            VPackFunctionParameters const& parameters) {
  return AqlValue(rest::Version::getServerVersion());
}

/// @brief function IS_SAME_COLLECTION
AqlValue Functions::IsSameCollection(ExpressionContext* expressionContext,
                                     transaction::Methods* trx,
                                     VPackFunctionParameters const& parameters) {
  static char const* AFN = "IS_SAME_COLLECTION";

  std::string const first = ::extractCollectionName(trx, parameters, 0);
  std::string const second = ::extractCollectionName(trx, parameters, 1);

  if (!first.empty() && !second.empty()) {
    return AqlValue(AqlValueHintBool(first == second));
  }

  ::registerWarning(expressionContext, AFN, TRI_ERROR_QUERY_FUNCTION_ARGUMENT_TYPE_MISMATCH);
  return AqlValue(AqlValueHintNull());
}

AqlValue Functions::PregelResult(ExpressionContext* expressionContext,
                                 transaction::Methods*,
                                 VPackFunctionParameters const& parameters) {
  static char const* AFN = "PREGEL_RESULT";

  AqlValue arg1 = extractFunctionParameterValue(parameters, 0);
  if (!arg1.isNumber()) {
    THROW_ARANGO_EXCEPTION_PARAMS(TRI_ERROR_QUERY_FUNCTION_ARGUMENT_TYPE_MISMATCH, AFN);
  }

  uint64_t execNr = arg1.toInt64();
  pregel::PregelFeature* feature = pregel::PregelFeature::instance();
  if (!feature) {
    ::registerWarning(expressionContext, AFN, TRI_ERROR_FAILED);
    return AqlValue(AqlValueHintEmptyArray());
  }

  auto buffer = std::make_unique<VPackBuffer<uint8_t>>();
  VPackBuilder builder(*buffer);
  if (ServerState::instance()->isCoordinator()) {
    std::shared_ptr<pregel::Conductor> c = feature->conductor(execNr);
    if (!c) {
      ::registerWarning(expressionContext, AFN, TRI_ERROR_HTTP_NOT_FOUND);
      return AqlValue(AqlValueHintEmptyArray());
    }
    c->collectAQLResults(builder);

  } else {
    std::shared_ptr<pregel::IWorker> worker = feature->worker(execNr);
    if (!worker) {
      ::registerWarning(expressionContext, AFN, TRI_ERROR_HTTP_NOT_FOUND);
      return AqlValue(AqlValueHintEmptyArray());
    }
    worker->aqlResult(builder);
  }

  if (builder.isEmpty()) {
    return AqlValue(AqlValueHintEmptyArray());
  }
  TRI_ASSERT(builder.slice().isArray());

  // move the buffer into
  bool shouldDelete = true;
  AqlValue val(buffer.get(), shouldDelete);
  if (!shouldDelete) {
    buffer.release();
  }
  return val;
}

AqlValue Functions::Assert(ExpressionContext* expressionContext, transaction::Methods* trx,
                           VPackFunctionParameters const& parameters) {
  static char const* AFN = "ASSERT";

  auto const expr = extractFunctionParameterValue(parameters, 0);
  auto const message = extractFunctionParameterValue(parameters, 1);

  if (!message.isString()) {
    ::registerInvalidArgumentWarning(expressionContext, AFN);
    return AqlValue(AqlValueHintNull());
  }
  if (!expr.toBoolean()) {
    std::string msg = message.slice().copyString();
    expressionContext->registerError(TRI_ERROR_QUERY_USER_ASSERT, msg.data());
  }
  return AqlValue(AqlValueHintBool(true));
}

AqlValue Functions::Warn(ExpressionContext* expressionContext, transaction::Methods* trx,
                         VPackFunctionParameters const& parameters) {
  static char const* AFN = "WARN";

  auto const expr = extractFunctionParameterValue(parameters, 0);
  auto const message = extractFunctionParameterValue(parameters, 1);

  if (!message.isString()) {
    ::registerInvalidArgumentWarning(expressionContext, AFN);
    return AqlValue(AqlValueHintNull());
  }

  if (!expr.toBoolean()) {
    std::string msg = message.slice().copyString();
    expressionContext->registerWarning(TRI_ERROR_QUERY_USER_WARN, msg.data());
    return AqlValue(AqlValueHintBool(false));
  }
  return AqlValue(AqlValueHintBool(true));
}

AqlValue Functions::Fail(ExpressionContext*, transaction::Methods* trx,
                         VPackFunctionParameters const& parameters) {
  if (parameters.size() == 0) {
    THROW_ARANGO_EXCEPTION_PARAMS(TRI_ERROR_QUERY_FAIL_CALLED, "");
  }

  AqlValue const& value = extractFunctionParameterValue(parameters, 0);

  if (!value.isString()) {
    THROW_ARANGO_EXCEPTION_PARAMS(TRI_ERROR_QUERY_FAIL_CALLED, "");
  }

  AqlValueMaterializer materializer(trx);
  VPackSlice str = materializer.slice(value, false);
  THROW_ARANGO_EXCEPTION_MESSAGE(TRI_ERROR_QUERY_FAIL_CALLED, str.copyString());
}

/// @brief function DATE_FORMAT
AqlValue Functions::DateFormat(ExpressionContext* expressionContext,
                               transaction::Methods* trx,
                               VPackFunctionParameters const& params) {
  static char const* AFN = "DATE_FORMAT";
  tp_sys_clock_ms tp;

  if (!::parameterToTimePoint(expressionContext, params, tp, AFN, 0)) {
    return AqlValue(AqlValueHintNull());
  }

  AqlValue const& aqlFormatString = extractFunctionParameterValue(params, 1);
  if (!aqlFormatString.isString()) {
    ::registerInvalidArgumentWarning(expressionContext, AFN);
    return AqlValue(AqlValueHintNull());
  }

  std::string const formatString = aqlFormatString.slice().copyString();
  return AqlValue(::executeDateFormatRegex(formatString, tp));
}

AqlValue Functions::NotImplemented(ExpressionContext* expressionContext,
                                   transaction::Methods*,
                                   VPackFunctionParameters const& params) {
  ::registerError(expressionContext, "UNKNOWN", TRI_ERROR_NOT_IMPLEMENTED);
  return AqlValue(AqlValueHintNull());
}<|MERGE_RESOLUTION|>--- conflicted
+++ resolved
@@ -1032,7 +1032,7 @@
                     TRI_ERROR_QUERY_FUNCTION_ARGUMENT_TYPE_MISMATCH);
 }
 
-bool parameterToTimePoint(ExpressionContext* expressionContext, 
+bool parameterToTimePoint(ExpressionContext* expressionContext,
                           VPackFunctionParameters const& parameters,
                           tp_sys_clock_ms& tp, char const* AFN, size_t parameterIndex) {
   AqlValue const& value = extractFunctionParameterValue(parameters, parameterIndex);
@@ -1532,7 +1532,6 @@
     milliseconds ms(0);
 
     if (parameters.size() >= 4) {
-<<<<<<< HEAD
       h = hours((extractFunctionParameterValue(parameters, 3).toInt64()));
     }
     if (parameters.size() >= 5) {
@@ -1542,24 +1541,11 @@
       s = seconds((extractFunctionParameterValue(parameters, 5).toInt64()));
     }
     if (parameters.size() == 7) {
-      ms = milliseconds(
-          (extractFunctionParameterValue(parameters, 6).toInt64()));
-=======
-      h = hours(extractFunctionParameterValue(parameters, 3).toInt64(trx));
-    }
-    if (parameters.size() >= 5) {
-      min = minutes(extractFunctionParameterValue(parameters, 4).toInt64(trx));
-    }
-    if (parameters.size() >= 6) {
-      s = seconds(extractFunctionParameterValue(parameters, 5).toInt64(trx));
-    }
-    if (parameters.size() == 7) {
-      int64_t v = extractFunctionParameterValue(parameters, 6).toInt64(trx);
+      int64_t v = extractFunctionParameterValue(parameters, 6).toInt64();
       if (v > 999) {
         v = 999;
       }
       ms = milliseconds(v);
->>>>>>> 5670698d
     }
 
     if ((h < hours{0}) || (min < minutes{0}) || (s < seconds{0}) ||
@@ -2236,7 +2222,7 @@
 }
 
 /// @brief function NTH
-AqlValue Functions::Nth(ExpressionContext* expressionContext, 
+AqlValue Functions::Nth(ExpressionContext* expressionContext,
                         transaction::Methods*,
                         VPackFunctionParameters const& parameters) {
   static char const* AFN = "NTH";
