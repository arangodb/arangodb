////////////////////////////////////////////////////////////////////////////////
/// DISCLAIMER
///
/// Copyright 2014-2016 ArangoDB GmbH, Cologne, Germany
/// Copyright 2004-2014 triAGENS GmbH, Cologne, Germany
///
/// Licensed under the Apache License, Version 2.0 (the "License");
/// you may not use this file except in compliance with the License.
/// You may obtain a copy of the License at
///
///     http://www.apache.org/licenses/LICENSE-2.0
///
/// Unless required by applicable law or agreed to in writing, software
/// distributed under the License is distributed on an "AS IS" BASIS,
/// WITHOUT WARRANTIES OR CONDITIONS OF ANY KIND, either express or implied.
/// See the License for the specific language governing permissions and
/// limitations under the License.
///
/// Copyright holder is ArangoDB GmbH, Cologne, Germany
///
/// @author Jan Steemann
////////////////////////////////////////////////////////////////////////////////

#include "Functions.h"

#include "ApplicationFeatures/ApplicationServer.h"
#include "ApplicationFeatures/LanguageFeature.h"
#include "Aql/Function.h"
#include "Aql/Query.h"
#include "Aql/RegexCache.h"
#include "Basics/Exceptions.h"
#include "Basics/StringBuffer.h"
#include "Basics/StringRef.h"
#include "Basics/StringUtils.h"
#include "Basics/Utf8Helper.h"
#include "Basics/VPackStringBufferAdapter.h"
#include "Basics/VelocyPackHelper.h"
#include "Basics/fpconv.h"
#include "Basics/tri-strings.h"
#include "GeneralServer/AuthenticationFeature.h"
#include "Indexes/Index.h"
#include "Logger/Logger.h"
#include "Pregel/PregelFeature.h"
#include "Pregel/Worker.h"
#include "Random/UniformCharacter.h"
#include "Ssl/SslInterface.h"
#include "Transaction/Context.h"
#include "Transaction/Helpers.h"
#include "Transaction/Methods.h"
#include "Utils/CollectionNameResolver.h"
#include "Utils/ExecContext.h"
#include "V8Server/v8-collection.h"
#include "VocBase/KeyGenerator.h"
#include "VocBase/LogicalCollection.h"
#include "VocBase/ManagedDocumentResult.h"

#include <date/date.h>
#include <date/iso_week.h>
#include <unicode/stsearch.h>
#include <unicode/uchar.h>
#include <unicode/unistr.h>
#include <velocypack/Collection.h>
#include <velocypack/Dumper.h>
#include <velocypack/Iterator.h>
#include <velocypack/velocypack-aliases.h>
#include <algorithm>
#include <regex>

using namespace arangodb;
using namespace arangodb::aql;
using namespace std::chrono;
using namespace date;

enum DateSelectionModifier {
  INVALID = 0,
  MILLI,
  SECOND,
  MINUTE,
  HOUR,
  DAY,
  WEEK,
  MONTH,
  YEAR
};
static_assert(DateSelectionModifier::INVALID < DateSelectionModifier::MILLI,
              "incorrect date selection order");
static_assert(DateSelectionModifier::MILLI < DateSelectionModifier::SECOND,
              "incorrect date selection order");
static_assert(DateSelectionModifier::SECOND < DateSelectionModifier::MINUTE,
              "incorrect date selection order");
static_assert(DateSelectionModifier::MINUTE < DateSelectionModifier::HOUR,
              "incorrect date selection order");
static_assert(DateSelectionModifier::HOUR < DateSelectionModifier::DAY,
              "incorrect date selection order");
static_assert(DateSelectionModifier::DAY < DateSelectionModifier::WEEK,
              "incorrect date selection order");
static_assert(DateSelectionModifier::WEEK < DateSelectionModifier::MONTH,
              "incorrect date selection order");
static_assert(DateSelectionModifier::MONTH < DateSelectionModifier::YEAR,
              "incorrect date selection order");


/*
- always specify your user facing function name MYFUNC in error generators
- errors are broadcasted like this:
    - Wrong parameter types: RegisterInvalidArgumentWarning(query, "MYFUNC")
    - Generic errors: RegisterWarning(query, "MYFUNC", TRI_ERROR_QUERY_INVALID_REGEX);
    - close with: return AqlValue(AqlValueHintNull());
- specify the number of parameters you expect at least and at max using: 
  ValidateParameters(parameters, "MYFUNC", 1, 3); (min: 1, max: 3)
- if you support optional parameters, first check whether the count is sufficient
  using parameters.size()
- fetch the values using:
  AqlValue value
  - Anonymous  = ExtractFunctionParameterValue(parameters, 0);
  - GetBooleanParameter() if you expect a bool
  - Stringify() if you need a string.
  - ExtractKeys() if its an object and you need the keys
  - ExtractCollectionName() if you expect a collection
  - ListContainsElement() search for a member
- check the values whether they match your expectations i.e. using:
  - param.isNumber() then extract it using: param.toInt64(trx)
- Available helper functions for working with pamaterers:
  - Variance()
  - SortNumberList()
  - UnsetOrKeep ()
  - GetDocumentByIdentifier ()
  - MergeParameters()
  - FlattenList()

- now do your work with the parameters
- build ub a result using a VPackbuilder like you would with regular velocpyack.
- return it wrapping it into an AqlValue

 */
/// @brief convert a number value into an AqlValue
static inline AqlValue NumberValue(transaction::Methods* trx, int value) {
  return AqlValue(AqlValueHintInt(value));
}

/// @brief convert a number value into an AqlValue
static AqlValue NumberValue(transaction::Methods* trx, double value,
                            bool nullify) {
  if (std::isnan(value) || !std::isfinite(value) || value == HUGE_VAL ||
      value == -HUGE_VAL) {
    if (nullify) {
      // convert to null
      return AqlValue(AqlValueHintNull());
    }
    // convert to 0
    return AqlValue(AqlValueHintZero());
  }

  return AqlValue(AqlValueHintDouble(value));
}

static inline AqlValue TimeAqlValue(tp_sys_clock_ms const& tp) {
  std::string formatted = format("%FT%TZ", floor<milliseconds>(tp));
  return AqlValue(formatted);
}

static DateSelectionModifier ParseDateModifierFlag(VPackSlice flag) {
  if (!flag.isString()) {
    return INVALID;
  }

  std::string flagStr = flag.copyString();
  if (flagStr.empty()) {
    return INVALID;
  }
  TRI_ASSERT(flagStr.size() >= 1);

  std::transform(flagStr.begin(), flagStr.end(), flagStr.begin(), ::tolower);
  switch (flagStr.front()) {
    case 'y':
      if (flagStr == "years" || flagStr == "year" || flagStr == "y") {
        return YEAR;
      }
      break;
    case 'w':
      if (flagStr == "weeks" || flagStr == "week" || flagStr == "w") {
        return WEEK;
      }
    case 'm':
      if (flagStr == "months" || flagStr == "month" || flagStr == "m") {
        return MONTH;
      }
      // Can be minute as well
      if (flagStr == "minutes" || flagStr == "minute") {
        return MINUTE;
      }
      // Can be millisecond as well
      if (flagStr == "milliseconds" || flagStr == "millisecond") {
        return MILLI;
      }
      break;
    case 'd':
      if (flagStr == "days" || flagStr == "day" || flagStr == "d") {
        return DAY;
      }
      break;
    case 'h':
      if (flagStr == "hours" || flagStr == "hour" || flagStr == "h") {
        return HOUR;
      }
      break;
    case 's':
      if (flagStr == "seconds" || flagStr == "second" || flagStr == "s") {
        return SECOND;
      }
      break;
    case 'i':
      if (flagStr == "i") {
        return MINUTE;
      }
      break;
    case 'f':
      if (flagStr == "f") {
        return MILLI;
      }
      break;
  }
  // If we get here the flag is invalid
  return INVALID;
}

AqlValue Functions::AddOrSubtractUnitFromTimestamp(Query* query,
                                                   tp_sys_clock_ms const& tp,
                                                   double durationUnits,
                                                   VPackSlice durationType,
                                                   bool isSubtract) {
  std::chrono::duration<double, std::ratio<1l, 1000l>> ms;
  year_month_day ymd{floor<days>(tp)};
  auto day_time = make_time(tp - sys_days(ymd));

  DateSelectionModifier flag = ParseDateModifierFlag(durationType);
  double intPart = 0.0;
  if (durationUnits < 0.0) {
    // Make sure duration is always positive. So we flip isSubtract in this
    // case.
    isSubtract = !isSubtract;
    durationUnits *= -1.0;
  }
  TRI_ASSERT(durationUnits >= 0.0);

  // All Fallthroughs intentional. We still have some remainder
  switch (flag) {
    case YEAR:
      durationUnits = std::modf(durationUnits, &intPart);
      if (isSubtract) {
        ymd -= years{static_cast<int64_t>(intPart)};
      } else {
        ymd += years{static_cast<int64_t>(intPart)};
      }
      if (durationUnits == 0.0) {
        break;  // We are done
      }
      durationUnits *= 12;
    case MONTH:
      durationUnits = std::modf(durationUnits, &intPart);
      if (isSubtract) {
        ymd -= months{static_cast<int64_t>(intPart)};
      } else {
        ymd += months{static_cast<int64_t>(intPart)};
      }
      if (durationUnits == 0.0) {
        break;  // We are done
      }
      durationUnits *= 30;  // 1 Month ~= 30 Days
    // After this fall through the date may actually a bit off
    case DAY:
      // From here on we do not need leap-day handling
      ms = days{1};
      ms *= durationUnits;
      break;
    case WEEK:
      ms = weeks{1};
      ms *= durationUnits;
      break;
    case HOUR:
      ms = hours{1};
      ms *= durationUnits;
      break;
    case MINUTE:
      ms = minutes{1};
      ms *= durationUnits;
      break;
    case SECOND:
      ms = seconds{1};
      ms *= durationUnits;
      break;
    case MILLI:
      ms = milliseconds{1};
      ms *= durationUnits;
      break;
    default:
      if (isSubtract) {
        RegisterWarning(query, "DATE_SUBTRACT",
                        TRI_ERROR_QUERY_INVALID_DATE_VALUE);
      } else {
        RegisterWarning(query, "DATE_ADD", TRI_ERROR_QUERY_INVALID_DATE_VALUE);
      }
      return AqlValue(AqlValueHintNull());
  }
  // Here we reconstruct the timepoint again

  tp_sys_clock_ms resTime;
  if (isSubtract) {
    resTime = tp_sys_clock_ms{sys_days(ymd) + day_time.to_duration() -
                              std::chrono::duration_cast<milliseconds>(ms)};
  } else {
    resTime = tp_sys_clock_ms{sys_days(ymd) + day_time.to_duration() +
                              std::chrono::duration_cast<milliseconds>(ms)};
  }
  return TimeAqlValue(resTime);
}

AqlValue Functions::AddOrSubtractIsoDurationFromTimestamp(
    Query* query, tp_sys_clock_ms const& tp, std::string const& duration,
    bool isSubtract) {
  year_month_day ymd{floor<days>(tp)};
  auto day_time = make_time(tp - sys_days(ymd));
  std::smatch duration_parts;
  if (!basics::regex_isoDuration(duration, duration_parts)) {
    if (isSubtract) {
      RegisterWarning(query, "DATE_SUBTRACT",
                      TRI_ERROR_QUERY_INVALID_DATE_VALUE);
    } else {
      RegisterWarning(query, "DATE_ADD", TRI_ERROR_QUERY_INVALID_DATE_VALUE);
    }
    return AqlValue(AqlValueHintNull());
  }

  int number = basics::StringUtils::int32(duration_parts[2].str());
  if (isSubtract) {
    ymd -= years{number};
  } else {
    ymd += years{number};
  }

  number = basics::StringUtils::int32(duration_parts[4].str());
  if (isSubtract) {
    ymd -= months{number};
  } else {
    ymd += months{number};
  }

  milliseconds ms{0};
  number = basics::StringUtils::int32(duration_parts[6].str());
  ms += weeks{number};

  number = basics::StringUtils::int32(duration_parts[8].str());
  ms += days{number};

  number = basics::StringUtils::int32(duration_parts[11].str());
  ms += hours{number};

  number = basics::StringUtils::int32(duration_parts[13].str());
  ms += minutes{number};

  number = basics::StringUtils::int32(duration_parts[15].str());
  ms += seconds{number};

  // The Milli seconds can be shortened:
  // .1 => 100ms
  // so we append 00 but only take the first 3 digits
  number = basics::StringUtils::int32(
      (duration_parts[17].str() + "00").substr(0, 3));
  ms += milliseconds{number};

  tp_sys_clock_ms resTime;
  if (isSubtract) {
    resTime = tp_sys_clock_ms{sys_days(ymd) + day_time.to_duration() - ms};
  } else {
    resTime = tp_sys_clock_ms{sys_days(ymd) + day_time.to_duration() + ms};
  }
  return TimeAqlValue(resTime);
}

/// @brief validate the number of parameters
void Functions::ValidateParameters(VPackFunctionParameters const& parameters,
                                   char const* function, int minParams,
                                   int maxParams) {
  if (parameters.size() < static_cast<size_t>(minParams) ||
      parameters.size() > static_cast<size_t>(maxParams)) {
    THROW_ARANGO_EXCEPTION_PARAMS(
        TRI_ERROR_QUERY_FUNCTION_ARGUMENT_NUMBER_MISMATCH, function, minParams,
        maxParams);
  }
}

void Functions::ValidateParameters(VPackFunctionParameters const& parameters,
                                   char const* function, int minParams) {
  return ValidateParameters(parameters, function, minParams,
                            static_cast<int>(Function::MaxArguments));
}

/// @brief extract a function parameter from the arguments
AqlValue Functions::ExtractFunctionParameterValue(
    VPackFunctionParameters const& parameters, size_t position) {
  if (position >= parameters.size()) {
    // parameter out of range
    return AqlValue();
  }
  return parameters[position];
}

/// @brief extra a collection name from an AqlValue
std::string Functions::ExtractCollectionName(
    transaction::Methods* trx, VPackFunctionParameters const& parameters,
    size_t position) {
  AqlValue value = ExtractFunctionParameterValue(parameters, position);

  std::string identifier;

  if (value.isString()) {
    // already a string
    identifier = value.slice().copyString();
  } else {
    AqlValueMaterializer materializer(trx);
    VPackSlice slice = materializer.slice(value, true);
    VPackSlice id = slice;

    if (slice.isObject() && slice.hasKey(StaticStrings::IdString)) {
      id = slice.get(StaticStrings::IdString);
    }
    if (id.isString()) {
      identifier = id.copyString();
    } else if (id.isCustom()) {
      identifier = trx->extractIdString(slice);
    }
  }

  if (!identifier.empty()) {
    size_t pos = identifier.find('/');

    if (pos != std::string::npos) {
      return identifier.substr(0, pos);
    }

    return identifier;
  }

  return StaticStrings::Empty;
}

/// @brief register warning
void Functions::RegisterWarning(arangodb::aql::Query* query, char const* fName,
                                int code) {
  std::string msg;

  if (code == TRI_ERROR_QUERY_FUNCTION_ARGUMENT_TYPE_MISMATCH) {
    msg = arangodb::basics::Exception::FillExceptionString(code, fName);
  } else {
    msg.append("in function '");
    msg.append(fName);
    msg.append("()': ");
    msg.append(TRI_errno_string(code));
  }

  query->registerWarning(code, msg.c_str());
}

/// @brief register usage of an invalid function argument
void Functions::RegisterInvalidArgumentWarning(arangodb::aql::Query* query,
                                               char const* functionName) {
  RegisterWarning(query, functionName,
                  TRI_ERROR_QUERY_FUNCTION_ARGUMENT_TYPE_MISMATCH);
}

/// @brief converts a value into a number value
static double ValueToNumber(VPackSlice const& slice, bool& isValid) {
  if (slice.isNull()) {
    isValid = true;
    return 0.0;
  }
  if (slice.isBoolean()) {
    isValid = true;
    return (slice.getBoolean() ? 1.0 : 0.0);
  }
  if (slice.isNumber()) {
    isValid = true;
    return slice.getNumericValue<double>();
  }
  if (slice.isString()) {
    std::string const str = slice.copyString();
    try {
      if (str.empty()) {
        isValid = true;
        return 0.0;
      }
      size_t behind = 0;
      double value = std::stod(str, &behind);
      while (behind < str.size()) {
        char c = str[behind];
        if (c != ' ' && c != '\t' && c != '\r' && c != '\n' && c != '\f') {
          isValid = false;
          return 0.0;
        }
        ++behind;
      }
      isValid = true;
      return value;
    } catch (...) {
      size_t behind = 0;
      while (behind < str.size()) {
        char c = str[behind];
        if (c != ' ' && c != '\t' && c != '\r' && c != '\n' && c != '\f') {
          isValid = false;
          return 0.0;
        }
        ++behind;
      }
      // A string only containing whitespae-characters is valid and should
      // return 0.0
      // It throws in std::stod
      isValid = true;
      return 0.0;
    }
  }
  if (slice.isArray()) {
    VPackValueLength const n = slice.length();
    if (n == 0) {
      isValid = true;
      return 0.0;
    }
    if (n == 1) {
      return ValueToNumber(slice.at(0), isValid);
    }
  }

  // All other values are invalid
  isValid = false;
  return 0.0;
}

/// @brief extract a boolean parameter from an array
static bool GetBooleanParameter(transaction::Methods* trx,
                                VPackFunctionParameters const& parameters,
                                size_t startParameter, bool defaultValue) {
  size_t const n = parameters.size();

  if (startParameter >= n) {
    return defaultValue;
  }

  return parameters[startParameter].toBoolean();
}

/// @brief extract attribute names from the arguments
void Functions::ExtractKeys(std::unordered_set<std::string>& names,
                            arangodb::aql::Query* query,
                            transaction::Methods* trx,
                            VPackFunctionParameters const& parameters,
                            size_t startParameter, char const* functionName) {
  size_t const n = parameters.size();

  for (size_t i = startParameter; i < n; ++i) {
    AqlValue param = ExtractFunctionParameterValue(parameters, i);

    if (param.isString()) {
      names.emplace(param.slice().copyString());
    } else if (param.isNumber()) {
      double number = param.toDouble(trx);

      if (std::isnan(number) || number == HUGE_VAL || number == -HUGE_VAL) {
        names.emplace("null");
      } else {
        char buffer[24];
        int length = fpconv_dtoa(number, &buffer[0]);
        names.emplace(std::string(&buffer[0], static_cast<size_t>(length)));
      }
    } else if (param.isArray()) {
      AqlValueMaterializer materializer(trx);
      VPackSlice s = materializer.slice(param, false);

      for (auto const& v : VPackArrayIterator(s)) {
        if (v.isString()) {
          names.emplace(v.copyString());
        } else {
          RegisterInvalidArgumentWarning(query, functionName);
        }
      }
    }
  }
}

/// @brief append the VelocyPack value to a string buffer
///        Note: Backwards compatibility. Is different than Slice.toJson()
void Functions::Stringify(transaction::Methods* trx,
                          arangodb::basics::VPackStringBufferAdapter& buffer,
                          VPackSlice const& slice) {
  if (slice.isNull()) {
    // null is the empty string
    return;
  }

  if (slice.isString()) {
    // dumping adds additional ''
    VPackValueLength length;
    char const* p = slice.getString(length);
    buffer.append(p, length);
    return;
  }

  VPackOptions* options =
      trx->transactionContextPtr()->getVPackOptionsForDump();
  VPackOptions adjustedOptions = *options;
  adjustedOptions.escapeUnicode = false;
  adjustedOptions.escapeForwardSlashes = false;
  VPackDumper dumper(&buffer, &adjustedOptions);
  dumper.dump(slice);
}

/// @brief append the VelocyPack value to a string buffer
///        Note: Backwards compatibility. Is different than Slice.toJson()
static void AppendAsString(transaction::Methods* trx,
                           arangodb::basics::VPackStringBufferAdapter& buffer,
                           AqlValue const& value) {
  AqlValueMaterializer materializer(trx);
  VPackSlice slice = materializer.slice(value, false);

  Functions::Stringify(trx, buffer, slice);
}

/// @brief Checks if the given list contains the element
static bool ListContainsElement(transaction::Methods* trx,
                                VPackOptions const* options,
                                AqlValue const& list, AqlValue const& testee,
                                size_t& index) {
  TRI_ASSERT(list.isArray());
  AqlValueMaterializer materializer(trx);
  VPackSlice slice = materializer.slice(list, false);

  AqlValueMaterializer testeeMaterializer(trx);
  VPackSlice testeeSlice = testeeMaterializer.slice(testee, false);

  VPackArrayIterator it(slice);
  while (it.valid()) {
    if (arangodb::basics::VelocyPackHelper::compare(testeeSlice, it.value(),
                                                    false, options) == 0) {
      index = static_cast<size_t>(it.index());
      return true;
    }
    it.next();
  }
  return false;
}

/// @brief Checks if the given list contains the element
/// DEPRECATED
static bool ListContainsElement(VPackOptions const* options,
                                VPackSlice const& list,
                                VPackSlice const& testee, size_t& index) {
  TRI_ASSERT(list.isArray());
  for (size_t i = 0; i < static_cast<size_t>(list.length()); ++i) {
    if (arangodb::basics::VelocyPackHelper::compare(testee, list.at(i), false,
                                                    options) == 0) {
      index = i;
      return true;
    }
  }
  return false;
}

static bool ListContainsElement(VPackOptions const* options,
                                VPackSlice const& list,
                                VPackSlice const& testee) {
  size_t unused;
  return ListContainsElement(options, list, testee, unused);
}

/// @brief Computes the Variance of the given list.
///        If successful value will contain the variance and count
///        will contain the number of elements.
///        If not successful value and count contain garbage.
static bool Variance(transaction::Methods* trx, AqlValue const& values,
                     double& value, size_t& count) {
  TRI_ASSERT(values.isArray());
  value = 0.0;
  count = 0;
  bool unused = false;
  double mean = 0.0;

  AqlValueMaterializer materializer(trx);
  VPackSlice slice = materializer.slice(values, false);

  for (auto const& element : VPackArrayIterator(slice)) {
    if (!element.isNull()) {
      if (!element.isNumber()) {
        return false;
      }
      double current = ValueToNumber(element, unused);
      count++;
      double delta = current - mean;
      mean += delta / count;
      value += delta * (current - mean);
    }
  }
  return true;
}

/// @brief Sorts the given list of Numbers in ASC order.
///        Removes all null entries.
///        Returns false if the list contains non-number values.
static bool SortNumberList(transaction::Methods* trx, AqlValue const& values,
                           std::vector<double>& result) {
  TRI_ASSERT(values.isArray());
  TRI_ASSERT(result.empty());
  bool unused;
  AqlValueMaterializer materializer(trx);
  VPackSlice slice = materializer.slice(values, false);

  for (auto const& element : VPackArrayIterator(slice)) {
    if (!element.isNull()) {
      if (!element.isNumber()) {
        return false;
      }
      result.emplace_back(ValueToNumber(element, unused));
    }
  }
  std::sort(result.begin(), result.end());
  return true;
}

/// @brief Helper function to unset or keep all given names in the value.
///        Recursively iterates over sub-object and unsets or keeps their values
///        as well
static void UnsetOrKeep(transaction::Methods* trx, VPackSlice const& value,
                        std::unordered_set<std::string> const& names,
                        bool unset,  // true means unset, false means keep
                        bool recursive, VPackBuilder& result) {
  TRI_ASSERT(value.isObject());
  VPackObjectBuilder b(&result);  // Close the object after this function
  for (auto const& entry : VPackObjectIterator(value, false)) {
    TRI_ASSERT(entry.key.isString());
    std::string key = entry.key.copyString();
    if ((names.find(key) == names.end()) == unset) {
      // not found and unset or found and keep
      if (recursive && entry.value.isObject()) {
        result.add(entry.key);  // Add the key
        UnsetOrKeep(trx, entry.value, names, unset, recursive,
                    result);  // Adds the object
      } else {
        if (entry.value.isCustom()) {
          result.add(key, VPackValue(trx->extractIdString(value)));
        } else {
          result.add(key, entry.value);
        }
      }
    }
  }
}

/// @brief Helper function to get a document by it's identifier
///        Lazy Locks the collection if necessary.
static void GetDocumentByIdentifier(transaction::Methods* trx,
                                    std::string& collectionName,
                                    std::string const& identifier,
                                    bool ignoreError, VPackBuilder& result) {
  transaction::BuilderLeaser searchBuilder(trx);

  size_t pos = identifier.find('/');
  if (pos == std::string::npos) {
    searchBuilder->add(VPackValue(identifier));
  } else {
    if (collectionName.empty()) {
      searchBuilder->add(VPackValue(identifier.substr(pos + 1)));
      collectionName = identifier.substr(0, pos);
    } else if (identifier.substr(0, pos) != collectionName) {
      // Requesting an _id that cannot be stored in this collection
      if (ignoreError) {
        return;
      }
      THROW_ARANGO_EXCEPTION(TRI_ERROR_ARANGO_CROSS_COLLECTION_REQUEST);
    } else {
      searchBuilder->add(VPackValue(identifier.substr(pos + 1)));
    }
  }

  Result res;
  try {
    res = trx->documentFastPath(collectionName, nullptr, searchBuilder->slice(),
                                result, true);
  } catch (arangodb::basics::Exception const& ex) {
    res.reset(ex.code());
  }

  if (!res.ok()) {
    if (ignoreError) {
<<<<<<< HEAD
      if (res.errorNumber() == TRI_ERROR_ARANGO_DOCUMENT_NOT_FOUND ||
          res.errorNumber() == TRI_ERROR_ARANGO_COLLECTION_NOT_FOUND ||
=======
      if (res.errorNumber() == TRI_ERROR_ARANGO_DOCUMENT_NOT_FOUND || 
          res.errorNumber() == TRI_ERROR_ARANGO_DATA_SOURCE_NOT_FOUND ||
>>>>>>> 16a5eb29
          res.errorNumber() == TRI_ERROR_ARANGO_CROSS_COLLECTION_REQUEST) {
        return;
      }
    }
    if (res.errorNumber() == TRI_ERROR_TRANSACTION_UNREGISTERED_COLLECTION) {
      // special error message to indicate which collection was undeclared
      THROW_ARANGO_EXCEPTION_MESSAGE(
          res.errorNumber(),
          res.errorMessage() + ": " + collectionName + " [" +
              AccessMode::typeString(AccessMode::Type::READ) + "]");
    }
    THROW_ARANGO_EXCEPTION(res);
  }
}

/// @brief Helper function to merge given parameters
///        Works for an array of objects as first parameter or arbitrary many
///        object parameters
AqlValue Functions::MergeParameters(arangodb::aql::Query* query,
                                    transaction::Methods* trx,
                                    VPackFunctionParameters const& parameters,
                                    char const* funcName, bool recursive) {
  size_t const n = parameters.size();

  if (n == 0) {
    return AqlValue(arangodb::basics::VelocyPackHelper::EmptyObjectValue());
  }

  // use the first argument as the preliminary result
  AqlValue initial = ExtractFunctionParameterValue(parameters, 0);
  AqlValueMaterializer materializer(trx);
  VPackSlice initialSlice = materializer.slice(initial, true);

  VPackBuilder builder;

  if (initial.isArray() && n == 1) {
    // special case: a single array parameter
    // Create an empty document as start point
    builder.openObject();
    builder.close();
    // merge in all other arguments
    for (auto const& it : VPackArrayIterator(initialSlice)) {
      if (!it.isObject()) {
        RegisterInvalidArgumentWarning(query, funcName);
        return AqlValue(AqlValueHintNull());
      }
      builder = arangodb::basics::VelocyPackHelper::merge(builder.slice(), it,
                                                          false, recursive);
    }
    return AqlValue(builder);
  }

  if (!initial.isObject()) {
    RegisterInvalidArgumentWarning(query, funcName);
    return AqlValue(AqlValueHintNull());
  }

  // merge in all other arguments
  for (size_t i = 1; i < n; ++i) {
    AqlValue param = ExtractFunctionParameterValue(parameters, i);

    if (!param.isObject()) {
      RegisterInvalidArgumentWarning(query, funcName);
      return AqlValue(AqlValueHintNull());
    }

    AqlValueMaterializer materializer(trx);
    VPackSlice slice = materializer.slice(param, false);

    builder = arangodb::basics::VelocyPackHelper::merge(initialSlice, slice,
                                                        false, recursive);
    initialSlice = builder.slice();
  }
  if (n == 1) {
    // only one parameter. now add original document
    builder.add(initialSlice);
  }
  return AqlValue(builder);
}

/// @brief internal recursive flatten helper
static void FlattenList(VPackSlice const& array, size_t maxDepth,
                        size_t curDepth, VPackBuilder& result) {
  TRI_ASSERT(result.isOpenArray());
  for (auto const& tmp : VPackArrayIterator(array)) {
    if (tmp.isArray() && curDepth < maxDepth) {
      FlattenList(tmp, maxDepth, curDepth + 1, result);
    } else {
      // Copy the content of tmp into the result
      result.add(tmp);
    }
  }
}

/// @brief function IS_NULL
AqlValue Functions::IsNull(arangodb::aql::Query* query,
                           transaction::Methods* trx,
                           VPackFunctionParameters const& parameters) {
  AqlValue a = ExtractFunctionParameterValue(parameters, 0);
  return AqlValue(AqlValueHintBool(a.isNull(true)));
}

/// @brief function IS_BOOL
AqlValue Functions::IsBool(arangodb::aql::Query* query,
                           transaction::Methods* trx,
                           VPackFunctionParameters const& parameters) {
  AqlValue a = ExtractFunctionParameterValue(parameters, 0);
  return AqlValue(AqlValueHintBool(a.isBoolean()));
}

/// @brief function IS_NUMBER
AqlValue Functions::IsNumber(arangodb::aql::Query* query,
                             transaction::Methods* trx,
                             VPackFunctionParameters const& parameters) {
  AqlValue a = ExtractFunctionParameterValue(parameters, 0);
  return AqlValue(AqlValueHintBool(a.isNumber()));
}

/// @brief function IS_STRING
AqlValue Functions::IsString(arangodb::aql::Query* query,
                             transaction::Methods* trx,
                             VPackFunctionParameters const& parameters) {
  AqlValue a = ExtractFunctionParameterValue(parameters, 0);
  return AqlValue(AqlValueHintBool(a.isString()));
}

/// @brief function IS_ARRAY
AqlValue Functions::IsArray(arangodb::aql::Query* query,
                            transaction::Methods* trx,
                            VPackFunctionParameters const& parameters) {
  AqlValue a = ExtractFunctionParameterValue(parameters, 0);
  return AqlValue(AqlValueHintBool(a.isArray()));
}

/// @brief function IS_OBJECT
AqlValue Functions::IsObject(arangodb::aql::Query* query,
                             transaction::Methods* trx,
                             VPackFunctionParameters const& parameters) {
  AqlValue a = ExtractFunctionParameterValue(parameters, 0);
  return AqlValue(AqlValueHintBool(a.isObject()));
}

/// @brief function TYPENAME
AqlValue Functions::Typename(arangodb::aql::Query* query,
                             transaction::Methods* trx,
                             VPackFunctionParameters const& parameters) {
  AqlValue value = ExtractFunctionParameterValue(parameters, 0);
  char const* type = value.getTypeString();

  return AqlValue(TRI_CHAR_LENGTH_PAIR(type));
}

/// @brief function TO_NUMBER
AqlValue Functions::ToNumber(arangodb::aql::Query* query,
                             transaction::Methods* trx,
                             VPackFunctionParameters const& parameters) {
  AqlValue a = ExtractFunctionParameterValue(parameters, 0);
  bool failed;
  double value = a.toDouble(trx, failed);

  if (failed) {
    return AqlValue(AqlValueHintZero());
  }

  return AqlValue(AqlValueHintDouble(value));
}

/// @brief function TO_STRING
AqlValue Functions::ToString(arangodb::aql::Query* query,
                             transaction::Methods* trx,
                             VPackFunctionParameters const& parameters) {
  AqlValue value = ExtractFunctionParameterValue(parameters, 0);

  transaction::StringBufferLeaser buffer(trx);
  arangodb::basics::VPackStringBufferAdapter adapter(buffer->stringBuffer());

  AppendAsString(trx, adapter, value);
  return AqlValue(buffer->begin(), buffer->length());
}

/// @brief function TO_BOOL
AqlValue Functions::ToBool(arangodb::aql::Query* query,
                           transaction::Methods* trx,
                           VPackFunctionParameters const& parameters) {
  AqlValue a = ExtractFunctionParameterValue(parameters, 0);
  return AqlValue(AqlValueHintBool(a.toBoolean()));
}

/// @brief function TO_ARRAY
AqlValue Functions::ToArray(arangodb::aql::Query* query,
                            transaction::Methods* trx,
                            VPackFunctionParameters const& parameters) {
  AqlValue value = ExtractFunctionParameterValue(parameters, 0);

  if (value.isArray()) {
    // return copy of the original array
    return value.clone();
  }

  if (value.isNull(true)) {
    return AqlValue(arangodb::basics::VelocyPackHelper::EmptyArrayValue());
  }

  transaction::BuilderLeaser builder(trx);
  builder->openArray();
  if (value.isBoolean() || value.isNumber() || value.isString()) {
    // return array with single member
    builder->add(value.slice());
  } else if (value.isObject()) {
    AqlValueMaterializer materializer(trx);
    VPackSlice slice = materializer.slice(value, false);
    // return an array with the attribute values
    for (auto const& it : VPackObjectIterator(slice, true)) {
      if (it.value.isCustom()) {
        builder->add(VPackValue(trx->extractIdString(slice)));
      } else {
        builder->add(it.value);
      }
    }
  }
  builder->close();
  return AqlValue(builder.get());
}

/// @brief function LENGTH
AqlValue Functions::Length(arangodb::aql::Query* query,
                           transaction::Methods* trx,
                           VPackFunctionParameters const& parameters) {
  ValidateParameters(parameters, "LENGTH", 1, 1);

  AqlValue value = ExtractFunctionParameterValue(parameters, 0);
  if (value.isArray()) {
    // shortcut!
    return AqlValue(AqlValueHintUInt(value.length()));
  }

  size_t length = 0;
  if (value.isNull(true)) {
    length = 0;
  } else if (value.isBoolean()) {
    if (value.toBoolean()) {
      length = 1;
    } else {
      length = 0;
    }
  } else if (value.isNumber()) {
    double tmp = value.toDouble(trx);
    if (std::isnan(tmp) || !std::isfinite(tmp)) {
      length = 0;
    } else {
      char buffer[24];
      length = static_cast<size_t>(fpconv_dtoa(tmp, buffer));
    }
  } else if (value.isString()) {
    VPackValueLength l;
    char const* p = value.slice().getString(l);
    length = TRI_CharLengthUtf8String(p, l);
  } else if (value.isObject()) {
    length = static_cast<size_t>(value.length());
  }

  return AqlValue(AqlValueHintUInt(length));
}

/// @brief function FIND_FIRST
/// FIND_FIRST(text, search, start, end) → position
AqlValue Functions::FindFirst(arangodb::aql::Query* query,
                              transaction::Methods* trx,
                              VPackFunctionParameters const& parameters) {
  ValidateParameters(parameters, "FIND_FIRST", 2, 4);

  AqlValue value = ExtractFunctionParameterValue(parameters, 0);
  AqlValue searchValue = ExtractFunctionParameterValue(parameters, 1);

  transaction::StringBufferLeaser buf1(trx);
  arangodb::basics::VPackStringBufferAdapter adapter(buf1->stringBuffer());
  AppendAsString(trx, adapter, value);
  UnicodeString uBuf(buf1->c_str(), static_cast<int32_t>(buf1->length()));

  transaction::StringBufferLeaser buf2(trx);
  arangodb::basics::VPackStringBufferAdapter adapter2(buf2->stringBuffer());
  AppendAsString(trx, adapter2, searchValue);
  UnicodeString uSearchBuf(buf2->c_str(), static_cast<int32_t>(buf2->length()));
  auto searchLen = uSearchBuf.length();

  int64_t startOffset = 0;
  int64_t maxEnd = -1;

  if (parameters.size() >= 3) {
    AqlValue optionalStartOffset = ExtractFunctionParameterValue(parameters, 2);
    startOffset = optionalStartOffset.toInt64(trx);
    if (startOffset < 0) {
      return AqlValue(AqlValueHintInt(-1));
    }
  }

  maxEnd = uBuf.length();
  if (parameters.size() == 4) {
    AqlValue optionalEndMax = ExtractFunctionParameterValue(parameters, 3);
    if (!optionalEndMax.isNull(true)) {
      maxEnd = optionalEndMax.toInt64(trx);
      if ((maxEnd < startOffset) || (maxEnd < 0)) {
        return AqlValue(AqlValueHintInt(-1));
      }
    }
  }

  if (searchLen == 0) {
    return AqlValue(AqlValueHintInt(startOffset));
  }
  if (uBuf.length() == 0) {
    return AqlValue(AqlValueHintInt(-1));
  }

  auto locale = LanguageFeature::instance()->getLocale();
  UErrorCode status = U_ZERO_ERROR;
  StringSearch search(uSearchBuf, uBuf, locale, NULL, status);

  for (int pos = search.first(status); U_SUCCESS(status) && pos != USEARCH_DONE;
       pos = search.next(status)) {
    if ((pos >= startOffset) && ((pos + searchLen - 1) <= maxEnd)) {
      return AqlValue(AqlValueHintInt(pos));
    }
  }
  return AqlValue(AqlValueHintInt(-1));
}

/// @brief function FIND_LAST
/// FIND_FIRST(text, search, start, end) → position
AqlValue Functions::FindLast(arangodb::aql::Query* query,
                             transaction::Methods* trx,
                             VPackFunctionParameters const& parameters) {
  ValidateParameters(parameters, "FIND_LAST", 2, 4);

  AqlValue value = ExtractFunctionParameterValue(parameters, 0);
  AqlValue searchValue = ExtractFunctionParameterValue(parameters, 1);

  transaction::StringBufferLeaser buf1(trx);
  arangodb::basics::VPackStringBufferAdapter adapter(buf1->stringBuffer());
  AppendAsString(trx, adapter, value);
  UnicodeString uBuf(buf1->c_str(), static_cast<int32_t>(buf1->length()));

  transaction::StringBufferLeaser buf2(trx);
  arangodb::basics::VPackStringBufferAdapter adapter2(buf2->stringBuffer());
  AppendAsString(trx, adapter2, searchValue);
  UnicodeString uSearchBuf(buf2->c_str(), static_cast<int32_t>(buf2->length()));
  auto searchLen = uSearchBuf.length();

  int64_t startOffset = 0;
  int64_t maxEnd = -1;

  if (parameters.size() >= 3) {
    AqlValue optionalStartOffset = ExtractFunctionParameterValue(parameters, 2);
    startOffset = optionalStartOffset.toInt64(trx);
    if (startOffset < 0) {
      return AqlValue(AqlValueHintInt(-1));
    }
  }

  maxEnd = uBuf.length();
  int emptySearchCludge = 0;
  if (parameters.size() == 4) {
    AqlValue optionalEndMax = ExtractFunctionParameterValue(parameters, 3);
    if (!optionalEndMax.isNull(true)) {
      maxEnd = optionalEndMax.toInt64(trx);
      if ((maxEnd < startOffset) || (maxEnd < 0)) {
        return AqlValue(AqlValueHintInt(-1));
      }
      emptySearchCludge = 1;
    }
  }

  if (searchLen == 0) {
    return AqlValue(AqlValueHintInt(maxEnd + emptySearchCludge));
  }
  if (uBuf.length() == 0) {
    return AqlValue(AqlValueHintInt(-1));
  }

  auto locale = LanguageFeature::instance()->getLocale();
  UErrorCode status = U_ZERO_ERROR;
  StringSearch search(uSearchBuf, uBuf, locale, NULL, status);

  int foundPos = -1;
  for (int pos = search.first(status); U_SUCCESS(status) && pos != USEARCH_DONE;
       pos = search.next(status)) {
    if ((pos >= startOffset) && ((pos + searchLen - 1) <= maxEnd)) {
      foundPos = pos;
    }
  }
  return AqlValue(AqlValueHintInt(foundPos));
}

/// @brief function FIRST
AqlValue Functions::First(arangodb::aql::Query* query,
                          transaction::Methods* trx,
                          VPackFunctionParameters const& parameters) {
  ValidateParameters(parameters, "FIRST", 1, 1);
  AqlValue value = ExtractFunctionParameterValue(parameters, 0);

  if (!value.isArray()) {
    // not an array
    RegisterWarning(query, "FIRST", TRI_ERROR_QUERY_ARRAY_EXPECTED);
    return AqlValue(AqlValueHintNull());
  }

  if (value.length() == 0) {
    return AqlValue(AqlValueHintNull());
  }

  bool mustDestroy;
  return value.at(trx, 0, mustDestroy, true);
}

/// @brief function LAST
AqlValue Functions::Last(arangodb::aql::Query* query, transaction::Methods* trx,
                         VPackFunctionParameters const& parameters) {
  ValidateParameters(parameters, "LAST", 1, 1);
  AqlValue value = ExtractFunctionParameterValue(parameters, 0);

  if (!value.isArray()) {
    // not an array
    RegisterWarning(query, "LAST", TRI_ERROR_QUERY_ARRAY_EXPECTED);
    return AqlValue(AqlValueHintNull());
  }

  VPackValueLength const n = value.length();

  if (n == 0) {
    return AqlValue(AqlValueHintNull());
  }

  bool mustDestroy;
  return value.at(trx, n - 1, mustDestroy, true);
}

/// @brief function NTH
AqlValue Functions::Nth(arangodb::aql::Query* query, transaction::Methods* trx,
                        VPackFunctionParameters const& parameters) {
  ValidateParameters(parameters, "NTH", 2, 2);
  AqlValue value = ExtractFunctionParameterValue(parameters, 0);

  if (!value.isArray()) {
    // not an array
    RegisterWarning(query, "NTH", TRI_ERROR_QUERY_ARRAY_EXPECTED);
    return AqlValue(AqlValueHintNull());
  }

  VPackValueLength const n = value.length();

  if (n == 0) {
    return AqlValue(AqlValueHintNull());
  }

  AqlValue position = ExtractFunctionParameterValue(parameters, 1);
  int64_t index = position.toInt64(trx);

  if (index < 0 || index >= static_cast<int64_t>(n)) {
    return AqlValue(AqlValueHintNull());
  }

  bool mustDestroy;
  return value.at(trx, index, mustDestroy, true);
}

/// @brief function CONTAINS
AqlValue Functions::Contains(arangodb::aql::Query* query,
                             transaction::Methods* trx,
                             VPackFunctionParameters const& parameters) {
  ValidateParameters(parameters, "CONTAINS", 2, 3);

  AqlValue value = ExtractFunctionParameterValue(parameters, 0);
  AqlValue search = ExtractFunctionParameterValue(parameters, 1);
  AqlValue returnIndex = ExtractFunctionParameterValue(parameters, 2);

  bool const willReturnIndex = returnIndex.toBoolean();

  int result = -1;  // default is "not found"
  {
    transaction::StringBufferLeaser buffer(trx);
    arangodb::basics::VPackStringBufferAdapter adapter(buffer->stringBuffer());

    AppendAsString(trx, adapter, value);
    size_t const valueLength = buffer->length();

    size_t const searchOffset = buffer->length();
    AppendAsString(trx, adapter, search);
    size_t const searchLength = buffer->length() - valueLength;

    if (searchLength > 0) {
      char const* found = static_cast<char const*>(
          memmem(buffer->c_str(), valueLength, buffer->c_str() + searchOffset,
                 searchLength));

      if (found != nullptr) {
        if (willReturnIndex) {
          // find offset into string
          int bytePosition = static_cast<int>(found - buffer->c_str());
          char const* p = buffer->c_str();
          int pos = 0;
          while (pos < bytePosition) {
            unsigned char c = static_cast<unsigned char>(*p);
            if (c < 128) {
              ++pos;
            } else if (c < 224) {
              pos += 2;
            } else if (c < 240) {
              pos += 3;
            } else if (c < 248) {
              pos += 4;
            }
          }
          result = pos;
        } else {
          // fake result position, but it does not matter as it will
          // only be compared to -1 later
          result = 0;
        }
      }
    }
  }

  if (willReturnIndex) {
    // return numeric value
    return NumberValue(trx, result);
  }

  // return boolean
  return AqlValue(AqlValueHintBool(result != -1));
}

/// @brief function CONCAT
AqlValue Functions::Concat(arangodb::aql::Query* query,
                           transaction::Methods* trx,
                           VPackFunctionParameters const& parameters) {
  transaction::StringBufferLeaser buffer(trx);
  arangodb::basics::VPackStringBufferAdapter adapter(buffer->stringBuffer());

  size_t const n = parameters.size();

  if (n == 1) {
    AqlValue member = ExtractFunctionParameterValue(parameters, 0);
    if (member.isArray()) {
      AqlValueMaterializer materializer(trx);
      VPackSlice slice = materializer.slice(member, false);

      for (auto const& it : VPackArrayIterator(slice)) {
        if (it.isNull()) {
          continue;
        }
        // convert member to a string and append
        AppendAsString(trx, adapter, AqlValue(it.begin()));
      }
      return AqlValue(buffer->c_str(), buffer->length());
    }
  }

  for (size_t i = 0; i < n; ++i) {
    AqlValue member = ExtractFunctionParameterValue(parameters, i);

    if (member.isNull(true)) {
      continue;
    }

    // convert member to a string and append
    AppendAsString(trx, adapter, member);
  }

  return AqlValue(buffer->c_str(), buffer->length());
}

/// @brief function CONCAT_SEPARATOR
AqlValue Functions::ConcatSeparator(arangodb::aql::Query* query,
                                    transaction::Methods* trx,
                                    VPackFunctionParameters const& parameters) {
  transaction::StringBufferLeaser buffer(trx);
  arangodb::basics::VPackStringBufferAdapter adapter(buffer->stringBuffer());

  bool found = false;
  size_t const n = parameters.size();

  AqlValue separator = ExtractFunctionParameterValue(parameters, 0);
  AppendAsString(trx, adapter, separator);
  std::string const plainStr(buffer->c_str(), buffer->length());

  buffer->clear();

  if (n == 2) {
    AqlValue member = ExtractFunctionParameterValue(parameters, 1);

    if (member.isArray()) {
      // reserve *some* space
      buffer->reserve((plainStr.size() + 10) * member.length());

      AqlValueMaterializer materializer(trx);
      VPackSlice slice = materializer.slice(member, false);

      for (auto const& it : VPackArrayIterator(slice)) {
        if (it.isNull()) {
          continue;
        }
        if (found) {
          buffer->appendText(plainStr);
        }
        // convert member to a string and append
        AppendAsString(trx, adapter, AqlValue(it.begin()));
        found = true;
      }
      return AqlValue(buffer->c_str(), buffer->length());
    }
  }

  // reserve *some* space
  buffer->reserve((plainStr.size() + 10) * n);
  for (size_t i = 1; i < n; ++i) {
    AqlValue member = ExtractFunctionParameterValue(parameters, i);

    if (member.isNull(true)) {
      continue;
    }
    if (found) {
      buffer->appendText(plainStr);
    }

    // convert member to a string and append
    AppendAsString(trx, adapter, member);
    found = true;
  }

  return AqlValue(buffer->c_str(), buffer->length());
}

/// @brief function CHAR_LENGTH
AqlValue Functions::CharLength(arangodb::aql::Query* query,
                               transaction::Methods* trx,
                               VPackFunctionParameters const& parameters) {
  ValidateParameters(parameters, "CHAR_LENGTH", 1, 1);

  AqlValue value = ExtractFunctionParameterValue(parameters, 0);
  size_t length = 0;

  if (value.isArray() || value.isObject()) {
    AqlValueMaterializer materializer(trx);
    VPackSlice slice = materializer.slice(value, false);

    transaction::StringBufferLeaser buffer(trx);
    arangodb::basics::VPackStringBufferAdapter adapter(buffer->stringBuffer());

    VPackDumper dumper(&adapter,
                       trx->transactionContextPtr()->getVPackOptions());
    dumper.dump(slice);

    length = buffer->length();

  } else if (value.isNull(true)) {
    length = 0;

  } else if (value.isBoolean()) {
    if (value.toBoolean()) {
      length = 4;
    } else {
      length = 5;
    }

  } else if (value.isNumber()) {
    double tmp = value.toDouble(trx);
    if (std::isnan(tmp) || !std::isfinite(tmp)) {
      length = 0;
    } else {
      char buffer[24];
      length = static_cast<size_t>(fpconv_dtoa(tmp, buffer));
    }

  } else if (value.isString()) {
    VPackValueLength l;
    char const* p = value.slice().getString(l);
    length = TRI_CharLengthUtf8String(p, l);
  }

  return AqlValue(AqlValueHintUInt(length));
}

/// @brief function LOWER
AqlValue Functions::Lower(arangodb::aql::Query* query,
                          transaction::Methods* trx,
                          VPackFunctionParameters const& parameters) {
  ValidateParameters(parameters, "LOWER", 1, 1);

  std::string utf8;
  AqlValue value = ExtractFunctionParameterValue(parameters, 0);

  transaction::StringBufferLeaser buffer(trx);
  arangodb::basics::VPackStringBufferAdapter adapter(buffer->stringBuffer());

  AppendAsString(trx, adapter, value);

  UnicodeString unicodeStr(buffer->c_str(),
                           static_cast<int32_t>(buffer->length()));
  unicodeStr.toLower(NULL);
  unicodeStr.toUTF8String(utf8);

  return AqlValue(utf8);
}

/// @brief function UPPER
AqlValue Functions::Upper(arangodb::aql::Query* query,
                          transaction::Methods* trx,
                          VPackFunctionParameters const& parameters) {
  ValidateParameters(parameters, "UPPER", 1, 1);

  std::string utf8;
  AqlValue value = ExtractFunctionParameterValue(parameters, 0);

  transaction::StringBufferLeaser buffer(trx);
  arangodb::basics::VPackStringBufferAdapter adapter(buffer->stringBuffer());

  AppendAsString(trx, adapter, value);

  UnicodeString unicodeStr(buffer->c_str(),
                           static_cast<int32_t>(buffer->length()));
  unicodeStr.toUpper(NULL);
  unicodeStr.toUTF8String(utf8);

  return AqlValue(utf8);
}

/// @brief function SUBSTRING
AqlValue Functions::Substring(arangodb::aql::Query* query,
                              transaction::Methods* trx,
                              VPackFunctionParameters const& parameters) {
  ValidateParameters(parameters, "SUBSTRING", 2, 3);
  AqlValue value = ExtractFunctionParameterValue(parameters, 0);

  int32_t length = INT32_MAX;

  transaction::StringBufferLeaser buffer(trx);
  arangodb::basics::VPackStringBufferAdapter adapter(buffer->stringBuffer());

  AppendAsString(trx, adapter, value);
  UnicodeString unicodeStr(buffer->c_str(),
                           static_cast<int32_t>(buffer->length()));

  int32_t offset = static_cast<int32_t>(
      ExtractFunctionParameterValue(parameters, 1).toInt64(trx));

  if (parameters.size() == 3) {
    length = static_cast<int32_t>(
        ExtractFunctionParameterValue(parameters, 2).toInt64(trx));
  }

  if (offset < 0) {
    offset = unicodeStr.moveIndex32(
        unicodeStr.moveIndex32(unicodeStr.length(), 0), offset);
  } else {
    offset = unicodeStr.moveIndex32(0, offset);
  }

  std::string utf8;
  unicodeStr
      .tempSubString(offset, unicodeStr.moveIndex32(offset, length) - offset)
      .toUTF8String(utf8);

  return AqlValue(utf8);
}

/// @brief function LEFT str, length
AqlValue Functions::Left(arangodb::aql::Query* query, transaction::Methods* trx,
                         VPackFunctionParameters const& parameters) {
  ValidateParameters(parameters, "LEFT", 2, 2);

  AqlValue value = ExtractFunctionParameterValue(parameters, 0);
  uint32_t length = static_cast<int32_t>(
      ExtractFunctionParameterValue(parameters, 1).toInt64(trx));

  std::string utf8;
  transaction::StringBufferLeaser buffer(trx);
  arangodb::basics::VPackStringBufferAdapter adapter(buffer->stringBuffer());

  AppendAsString(trx, adapter, value);

  UnicodeString unicodeStr(buffer->c_str(),
                           static_cast<int32_t>(buffer->length()));
  UnicodeString left =
      unicodeStr.tempSubString(0, unicodeStr.moveIndex32(0, length));

  left.toUTF8String(utf8);
  return AqlValue(utf8);
}

/// @brief function RIGHT
AqlValue Functions::Right(arangodb::aql::Query* query,
                          transaction::Methods* trx,
                          VPackFunctionParameters const& parameters) {
  ValidateParameters(parameters, "RIGHT", 2, 2);

  AqlValue value = ExtractFunctionParameterValue(parameters, 0);
  uint32_t length = static_cast<int32_t>(
      ExtractFunctionParameterValue(parameters, 1).toInt64(trx));

  std::string utf8;
  transaction::StringBufferLeaser buffer(trx);
  arangodb::basics::VPackStringBufferAdapter adapter(buffer->stringBuffer());

  AppendAsString(trx, adapter, value);

  UnicodeString unicodeStr(buffer->c_str(),
                           static_cast<int32_t>(buffer->length()));
  UnicodeString right = unicodeStr.tempSubString(unicodeStr.moveIndex32(
      unicodeStr.length(), -static_cast<int32_t>(length)));

  right.toUTF8String(utf8);
  return AqlValue(utf8);
}

namespace {
void ltrimInternal(uint32_t& startOffset, uint32_t& endOffset,
                   UnicodeString& unicodeStr, uint32_t numWhitespaces,
                   UChar32* spaceChars) {
  for (; startOffset < endOffset;
       startOffset = unicodeStr.moveIndex32(startOffset, 1)) {
    bool found = false;

    for (uint32_t pos = 0; pos < numWhitespaces; pos++) {
      if (unicodeStr.char32At(startOffset) == spaceChars[pos]) {
        found = true;
        break;
      }
    }

    if (!found) {
      break;
    }
  }  // for
}
void rtrimInternal(uint32_t& startOffset, uint32_t& endOffset,
                   UnicodeString& unicodeStr, uint32_t numWhitespaces,
                   UChar32* spaceChars) {
  for (uint32_t codeUnitPos = unicodeStr.moveIndex32(unicodeStr.length(), -1);
       startOffset < codeUnitPos;
       codeUnitPos = unicodeStr.moveIndex32(codeUnitPos, -1)) {
    bool found = false;

    for (uint32_t pos = 0; pos < numWhitespaces; pos++) {
      if (unicodeStr.char32At(codeUnitPos) == spaceChars[pos]) {
        found = true;
        break;
      }
    }

    endOffset = unicodeStr.moveIndex32(codeUnitPos, 1);
    if (!found) {
      break;
    }
  }  // for
}
}

/// @brief function TRIM
AqlValue Functions::Trim(arangodb::aql::Query* query, transaction::Methods* trx,
                         VPackFunctionParameters const& parameters) {
  ValidateParameters(parameters, "TRIM", 1, 2);

  AqlValue value = ExtractFunctionParameterValue(parameters, 0);
  transaction::StringBufferLeaser buffer(trx);
  arangodb::basics::VPackStringBufferAdapter adapter(buffer->stringBuffer());
  AppendAsString(trx, adapter, value);
  UnicodeString unicodeStr(buffer->c_str(),
                           static_cast<int32_t>(buffer->length()));

  int64_t howToTrim = 0;
  UnicodeString whitespace("\r\n\t ");

  if (parameters.size() == 2) {
    AqlValue optional = ExtractFunctionParameterValue(parameters, 1);

    if (optional.isNumber()) {
      howToTrim = optional.toInt64(trx);

      if (howToTrim < 0 || 2 < howToTrim) {
        howToTrim = 0;
      }
    } else if (optional.isString()) {
      buffer->clear();
      AppendAsString(trx, adapter, optional);
      whitespace = UnicodeString(buffer->c_str(),
                                 static_cast<int32_t>(buffer->length()));
    }
  }

  uint32_t numWhitespaces = whitespace.countChar32();
  UErrorCode errorCode = U_ZERO_ERROR;
  auto spaceChars = std::make_unique<UChar32[]>(numWhitespaces);

  whitespace.toUTF32(spaceChars.get(), numWhitespaces, errorCode);

  uint32_t startOffset = 0, endOffset = unicodeStr.length();

  if (howToTrim <= 1) {
    ltrimInternal(startOffset, endOffset, unicodeStr, numWhitespaces,
                  spaceChars.get());
  }

  if (howToTrim == 2 || howToTrim == 0) {
    rtrimInternal(startOffset, endOffset, unicodeStr, numWhitespaces,
                  spaceChars.get());
  }

  UnicodeString result =
      unicodeStr.tempSubString(startOffset, endOffset - startOffset);
  std::string utf8;
  result.toUTF8String(utf8);
  return AqlValue(utf8);
}

/// @brief function LTRIM
AqlValue Functions::LTrim(arangodb::aql::Query* query,
                          transaction::Methods* trx,
                          VPackFunctionParameters const& parameters) {
  ValidateParameters(parameters, "LTRIM", 1, 2);

  AqlValue value = ExtractFunctionParameterValue(parameters, 0);
  transaction::StringBufferLeaser buffer(trx);
  arangodb::basics::VPackStringBufferAdapter adapter(buffer->stringBuffer());
  AppendAsString(trx, adapter, value);
  UnicodeString unicodeStr(buffer->c_str(),
                           static_cast<int32_t>(buffer->length()));
  UnicodeString whitespace("\r\n\t ");

  if (parameters.size() == 2) {
    AqlValue pWhitespace = ExtractFunctionParameterValue(parameters, 1);
    buffer->clear();
    AppendAsString(trx, adapter, pWhitespace);
    whitespace =
        UnicodeString(buffer->c_str(), static_cast<int32_t>(buffer->length()));
  }

  uint32_t numWhitespaces = whitespace.countChar32();
  UErrorCode errorCode = U_ZERO_ERROR;
  auto spaceChars = std::make_unique<UChar32[]>(numWhitespaces);

  whitespace.toUTF32(spaceChars.get(), numWhitespaces, errorCode);

  uint32_t startOffset = 0, endOffset = unicodeStr.length();

  ltrimInternal(startOffset, endOffset, unicodeStr, numWhitespaces,
                spaceChars.get());

  UnicodeString result =
      unicodeStr.tempSubString(startOffset, endOffset - startOffset);
  std::string utf8;
  result.toUTF8String(utf8);
  return AqlValue(utf8);
}

/// @brief function RTRIM
AqlValue Functions::RTrim(arangodb::aql::Query* query,
                          transaction::Methods* trx,
                          VPackFunctionParameters const& parameters) {
  ValidateParameters(parameters, "RTRIM", 1, 2);

  AqlValue value = ExtractFunctionParameterValue(parameters, 0);
  transaction::StringBufferLeaser buffer(trx);
  arangodb::basics::VPackStringBufferAdapter adapter(buffer->stringBuffer());
  AppendAsString(trx, adapter, value);
  UnicodeString unicodeStr(buffer->c_str(),
                           static_cast<int32_t>(buffer->length()));
  UnicodeString whitespace("\r\n\t ");

  if (parameters.size() == 2) {
    AqlValue pWhitespace = ExtractFunctionParameterValue(parameters, 1);
    buffer->clear();
    AppendAsString(trx, adapter, pWhitespace);
    whitespace =
        UnicodeString(buffer->c_str(), static_cast<int32_t>(buffer->length()));
  }

  uint32_t numWhitespaces = whitespace.countChar32();
  UErrorCode errorCode = U_ZERO_ERROR;
  auto spaceChars = std::make_unique<UChar32[]>(numWhitespaces);

  whitespace.toUTF32(spaceChars.get(), numWhitespaces, errorCode);

  uint32_t startOffset = 0, endOffset = unicodeStr.length();

  rtrimInternal(startOffset, endOffset, unicodeStr, numWhitespaces,
                spaceChars.get());

  UnicodeString result =
      unicodeStr.tempSubString(startOffset, endOffset - startOffset);
  std::string utf8;
  result.toUTF8String(utf8);
  return AqlValue(utf8);
}

/// @brief function LIKE
AqlValue Functions::Like(arangodb::aql::Query* query, transaction::Methods* trx,
                         VPackFunctionParameters const& parameters) {
  ValidateParameters(parameters, "LIKE", 2, 3);
  bool const caseInsensitive = GetBooleanParameter(trx, parameters, 2, false);
  transaction::StringBufferLeaser buffer(trx);
  arangodb::basics::VPackStringBufferAdapter adapter(buffer->stringBuffer());

  // build pattern from parameter #1
  AqlValue regex = ExtractFunctionParameterValue(parameters, 1);
  AppendAsString(trx, adapter, regex);

  // the matcher is owned by the query!
  ::RegexMatcher* matcher = query->regexCache()->buildLikeMatcher(
      buffer->c_str(), buffer->length(), caseInsensitive);

  if (matcher == nullptr) {
    // compiling regular expression failed
    RegisterWarning(query, "LIKE", TRI_ERROR_QUERY_INVALID_REGEX);
    return AqlValue(AqlValueHintNull());
  }

  // extract value
  buffer->clear();
  AqlValue value = ExtractFunctionParameterValue(parameters, 0);
  AppendAsString(trx, adapter, value);

  bool error = false;
  bool const result = arangodb::basics::Utf8Helper::DefaultUtf8Helper.matches(
      matcher, buffer->c_str(), buffer->length(), false, error);

  if (error) {
    // compiling regular expression failed
    RegisterWarning(query, "LIKE", TRI_ERROR_QUERY_INVALID_REGEX);
    return AqlValue(AqlValueHintNull());
  }

  return AqlValue(AqlValueHintBool(result));
}

/// @brief function SPLIT
AqlValue Functions::Split(arangodb::aql::Query* query,
                          transaction::Methods* trx,
                          VPackFunctionParameters const& parameters) {
  ValidateParameters(parameters, "SPLIT", 1, 3);

  // cheapest parameter checks first:
  int64_t limitNumber = -1;
  if (parameters.size() == 3) {
    AqlValue aqlLimit = ExtractFunctionParameterValue(parameters, 2);
    if (aqlLimit.isNumber()) {
      limitNumber = aqlLimit.toInt64(trx);
    }
    else {
      RegisterInvalidArgumentWarning(query, "SPLIT");
      return AqlValue(AqlValueHintNull());
    }

    // these are edge cases which are documented to have these return values:
    if (limitNumber < 0) {
      return AqlValue(AqlValueHintNull());
    }
    if (limitNumber == 0) {
      return AqlValue(VPackSlice::emptyArraySlice());
    }
  }

  transaction::StringBufferLeaser regexBuffer(trx);
  AqlValue aqlSeparatorExpression;
  if (parameters.size() >= 2) {
    aqlSeparatorExpression = ExtractFunctionParameterValue(parameters, 1);
    if (aqlSeparatorExpression.isObject()) {
      RegisterInvalidArgumentWarning(query, "SPLIT");
      return AqlValue(AqlValueHintNull());
    }
  }

  AqlValueMaterializer materializer(trx);
  AqlValue aqlValueToSplit = ExtractFunctionParameterValue(parameters, 0);

  if (parameters.size() == 1) {
    // pre-documented edge-case: if we only have the first parameter, return it.
    VPackBuilder result;
    result.openArray();
    result.add(aqlValueToSplit.slice());
    result.close();
    return AqlValue(result);
  }

   // Get ready for ICU
  transaction::StringBufferLeaser buffer(trx);
  arangodb::basics::VPackStringBufferAdapter adapter(buffer->stringBuffer());
  Stringify(trx, adapter, aqlValueToSplit.slice());
  UnicodeString valueToSplit(buffer->c_str(), static_cast<int32_t>(buffer->length()));
  bool isEmptyExpression = false;
  // the matcher is owned by the query!
  ::RegexMatcher* matcher = query->regexCache()->buildSplitMatcher(aqlSeparatorExpression, trx, isEmptyExpression);

  if (matcher == nullptr) {
    // compiling regular expression failed
    RegisterWarning(query, "SPLIT", TRI_ERROR_QUERY_INVALID_REGEX);
    return AqlValue(AqlValueHintNull());
  }

  VPackBuilder result;
  result.openArray();
  if (!isEmptyExpression && (buffer->length() == 0)) {
    // Edge case: splitting an empty string by non-empty expression produces an empty string again.
    result.add(VPackValue(""));
    result.close();
    return AqlValue(result);
  }

  std::string utf8;
  static const uint16_t nrResults = 16;
  UnicodeString uResults[nrResults];
  int64_t totalCount = 0;
  while (true) {
    UErrorCode errorCode = U_ZERO_ERROR;
    auto uCount = matcher->split(valueToSplit, uResults, nrResults, errorCode);
    uint16_t copyThisTime = uCount;
    
    if (U_FAILURE(errorCode)) {
      RegisterWarning(query, "SPLIT", TRI_ERROR_QUERY_INVALID_REGEX);
      return AqlValue(AqlValueHintNull());
    }
    
    if ((copyThisTime > 0) && (copyThisTime > nrResults)) {
      // last hit is the remaining string to be fed into split in a subsequent invocation
      copyThisTime --;
    }
    
    if ((copyThisTime > 0) && ((copyThisTime == nrResults) || isEmptyExpression)) {
      // ICU will give us a traling empty string we don't care for if we split
      // with empty strings.
      copyThisTime --;
    }

    int64_t i = 0;
    while ((i < copyThisTime) &&
           ((limitNumber < 0 ) || (totalCount < limitNumber))) {
      if ((i == 0) && isEmptyExpression) {
        // ICU will give us an empty string that we don't care for
        // as first value of one match-chunk
        i++;
        continue;
      }
      uResults[i].toUTF8String(utf8);
      result.add(VPackValue(utf8));
      utf8.clear();
      i++;
      totalCount++;
    }
           
    if (((uCount != nrResults)) || // fetch any / found less then N
        ((limitNumber >= 0) && (totalCount >= limitNumber))) { // fetch N
      break;
    }
    // ok, we have more to parse in the last result slot, reiterate with it:
    if(uCount == nrResults) {
      valueToSplit = uResults[nrResults - 1];
    }
    else {
      // shoult not go beyound the last match!
      TRI_ASSERT(false);
      break;
    }
  }
  
  result.close();
  return AqlValue(result);
}
/// @brief function REGEX_TEST
AqlValue Functions::RegexTest(arangodb::aql::Query* query,
                              transaction::Methods* trx,
                              VPackFunctionParameters const& parameters) {
  ValidateParameters(parameters, "REGEX_TEST", 2, 3);
  bool const caseInsensitive = GetBooleanParameter(trx, parameters, 2, false);
  transaction::StringBufferLeaser buffer(trx);
  arangodb::basics::VPackStringBufferAdapter adapter(buffer->stringBuffer());

  // build pattern from parameter #1
  AqlValue regex = ExtractFunctionParameterValue(parameters, 1);
  AppendAsString(trx, adapter, regex);

  // the matcher is owned by the query!
  ::RegexMatcher* matcher = query->regexCache()->buildRegexMatcher(
      buffer->c_str(), buffer->length(), caseInsensitive);

  if (matcher == nullptr) {
    // compiling regular expression failed
    RegisterWarning(query, "REGEX_TEST", TRI_ERROR_QUERY_INVALID_REGEX);
    return AqlValue(AqlValueHintNull());
  }

  // extract value
  buffer->clear();
  AqlValue value = ExtractFunctionParameterValue(parameters, 0);
  AppendAsString(trx, adapter, value);

  bool error = false;
  bool const result = arangodb::basics::Utf8Helper::DefaultUtf8Helper.matches(
      matcher, buffer->c_str(), buffer->length(), true, error);

  if (error) {
    // compiling regular expression failed
    RegisterWarning(query, "REGEX_TEST", TRI_ERROR_QUERY_INVALID_REGEX);
    return AqlValue(AqlValueHintNull());
  }

  return AqlValue(AqlValueHintBool(result));
}

/// @brief function REGEX_REPLACE
AqlValue Functions::RegexReplace(arangodb::aql::Query* query,
                                 transaction::Methods* trx,
                                 VPackFunctionParameters const& parameters) {
  ValidateParameters(parameters, "REGEX_REPLACE", 3, 4);
  bool const caseInsensitive = GetBooleanParameter(trx, parameters, 3, false);
  transaction::StringBufferLeaser buffer(trx);
  arangodb::basics::VPackStringBufferAdapter adapter(buffer->stringBuffer());

  // build pattern from parameter #1
  AqlValue regex = ExtractFunctionParameterValue(parameters, 1);
  AppendAsString(trx, adapter, regex);

  // the matcher is owned by the query!
  ::RegexMatcher* matcher = query->regexCache()->buildRegexMatcher(
      buffer->c_str(), buffer->length(), caseInsensitive);

  if (matcher == nullptr) {
    // compiling regular expression failed
    RegisterWarning(query, "REGEX_REPLACE", TRI_ERROR_QUERY_INVALID_REGEX);
    return AqlValue(AqlValueHintNull());
  }

  // extract value
  buffer->clear();
  AqlValue value = ExtractFunctionParameterValue(parameters, 0);
  AppendAsString(trx, adapter, value);

  size_t const split = buffer->length();
  AqlValue replace = ExtractFunctionParameterValue(parameters, 2);
  AppendAsString(trx, adapter, replace);

  bool error = false;
  std::string result = arangodb::basics::Utf8Helper::DefaultUtf8Helper.replace(
      matcher, buffer->c_str(), split, buffer->c_str() + split,
      buffer->length() - split, false, error);

  if (error) {
    // compiling regular expression failed
    RegisterWarning(query, "REGEX_REPLACE", TRI_ERROR_QUERY_INVALID_REGEX);
    return AqlValue(AqlValueHintNull());
  }

  return AqlValue(result);
}

/// @brief function DATE_NOW
AqlValue Functions::DateNow(arangodb::aql::Query*, transaction::Methods*,
                            VPackFunctionParameters const&) {
  auto millis =
      duration_cast<milliseconds>(system_clock::now().time_since_epoch());
  uint64_t dur = millis.count();
  return AqlValue(AqlValueHintUInt(dur));
}

bool Functions::ParameterToTimePoint(Query* query, transaction::Methods* trx,
                                     VPackFunctionParameters const& parameters,
                                     tp_sys_clock_ms& tp,
                                     std::string const& functionName,
                                     size_t parameterIndex) {
  AqlValue value = ExtractFunctionParameterValue(parameters, parameterIndex);

  if (!value.isString() && !value.isNumber()) {
    RegisterInvalidArgumentWarning(query, functionName.c_str());
    return false;
  }

  if (value.isNumber()) {
    tp = tp_sys_clock_ms(milliseconds(value.toInt64(trx)));
  } else {
    std::string const dateVal = value.slice().copyString();
    if (!basics::parse_dateTime(dateVal, tp)) {
      RegisterWarning(query, functionName.c_str(),
                      TRI_ERROR_QUERY_INVALID_DATE_VALUE);
      return false;
    }
  }

  return true;
}

/**
 * @brief Parses 1 or 3-7 input parameters and creates a Date object out of it.
 *        This object can either be a timestamp in milliseconds or an ISO_8601
 * DATE
 *
 * @param query The AQL query
 * @param trx The used transaction
 * @param parameters list of parameters, only 1 or 3-7 are allowed
 * @param asTimestamp If it should return a timestamp (true) or ISO_DATE (false)
 *
 * @return Returns a timestamp if asTimestamp is true, an ISO_DATE otherwise
 */
AqlValue Functions::DateFromParameters(
    arangodb::aql::Query* query, transaction::Methods* trx,
    VPackFunctionParameters const& parameters, bool asTimestamp) {
  std::string funcName;
  if (asTimestamp) {
    funcName = "DATE_TIMESTAMP";
  } else {
    funcName = "DATE_ISO8601";
  }
  tp_sys_clock_ms tp;

  if (parameters.size() == 1) {
    if (!ParameterToTimePoint(query, trx, parameters, tp, funcName.c_str(),
                              0)) {
      return AqlValue(AqlValueHintNull());
    }
  } else {
    if (parameters.size() < 3 || parameters.size() > 7) {
      // YMD is a must
      RegisterInvalidArgumentWarning(query, funcName.c_str());
      return AqlValue(AqlValueHintNull());
    }

    for (uint8_t i = 0; i < parameters.size(); i++) {
      AqlValue value = ExtractFunctionParameterValue(parameters, i);

      // All Parameters have to be a number or a string
      if (!value.isNumber() && !value.isString()) {
        RegisterInvalidArgumentWarning(query, funcName.c_str());
        return AqlValue(AqlValueHintNull());
      }
    }

    // Parse the Year
    years y{ExtractFunctionParameterValue(parameters, 0).toInt64(trx)};
    if (y < years{0}) {
      RegisterWarning(query, funcName.c_str(),
                      TRI_ERROR_QUERY_INVALID_DATE_VALUE);
      return AqlValue(AqlValueHintNull());
    }

    // Parse the Month
    months m{ExtractFunctionParameterValue(parameters, 1).toInt64(trx)};
    if (m < months{0}) {
      RegisterWarning(query, funcName.c_str(),
                      TRI_ERROR_QUERY_INVALID_DATE_VALUE);
      return AqlValue(AqlValueHintNull());
    }

    // Parse the Day
    days d{ExtractFunctionParameterValue(parameters, 2).toInt64(trx)};
    if (d < days{0}) {
      RegisterWarning(query, funcName.c_str(),
                      TRI_ERROR_QUERY_INVALID_DATE_VALUE);
      return AqlValue(AqlValueHintNull());
    }

    year_month_day ymd = year{y.count()} / m.count() / d.count();

    // Parse the Hour
    hours h(0);
    if (parameters.size() >= 4) {
      h = hours((ExtractFunctionParameterValue(parameters, 3).toInt64(trx)));
      if (h < hours{0}) {
        RegisterWarning(query, funcName.c_str(),
                        TRI_ERROR_QUERY_INVALID_DATE_VALUE);
        return AqlValue(AqlValueHintNull());
      }
    }

    // Parse the Minutes
    minutes min(0);
    if (parameters.size() >= 5) {
      min =
          minutes((ExtractFunctionParameterValue(parameters, 4).toInt64(trx)));
      if (min < minutes{0}) {
        RegisterWarning(query, funcName.c_str(),
                        TRI_ERROR_QUERY_INVALID_DATE_VALUE);
        return AqlValue(AqlValueHintNull());
      }
    }

    // Parse the Seconds
    seconds s(0);
    if (parameters.size() >= 6) {
      s = seconds((ExtractFunctionParameterValue(parameters, 5).toInt64(trx)));
      if (s < seconds{0}) {
        RegisterWarning(query, funcName.c_str(),
                        TRI_ERROR_QUERY_INVALID_DATE_VALUE);
        return AqlValue(AqlValueHintNull());
      }
    }

    // Parse the Millis
    milliseconds ms(0);
    if (parameters.size() == 7) {
      ms = milliseconds(
          (ExtractFunctionParameterValue(parameters, 6).toInt64(trx)));
      if (ms < milliseconds{0}) {
        RegisterWarning(query, funcName.c_str(),
                        TRI_ERROR_QUERY_INVALID_DATE_VALUE);
        return AqlValue(AqlValueHintNull());
      }
    }

    tp = sys_days(ymd) + h + min + s + ms;
  }

  if (asTimestamp) {
    auto millis = duration_cast<milliseconds>(tp.time_since_epoch());
    return AqlValue(AqlValueHintInt(millis.count()));
  } else {
    return TimeAqlValue(tp);
  }
}

/// @brief function DATE_ISO8601
AqlValue Functions::DateIso8601(arangodb::aql::Query* query,
                                transaction::Methods* trx,
                                VPackFunctionParameters const& parameters) {
  return DateFromParameters(query, trx, parameters, false);
}

/// @brief function DATE_TIMESTAMP
AqlValue Functions::DateTimestamp(arangodb::aql::Query* query,
                                  transaction::Methods* trx,
                                  VPackFunctionParameters const& parameters) {
  return DateFromParameters(query, trx, parameters, true);
}

/// @brief function IS_DATESTRING
AqlValue Functions::IsDatestring(arangodb::aql::Query*, transaction::Methods*,
                                 VPackFunctionParameters const& parameters) {
  AqlValue value = ExtractFunctionParameterValue(parameters, 0);

  bool isValid = false;

  if (value.isString()) {
    tp_sys_clock_ms tp;  // unused
    isValid = basics::parse_dateTime(value.slice().copyString(), tp);
  }

  return AqlValue(AqlValueHintBool(isValid));
}

/// @brief function DATE_DAYOFWEEK
AqlValue Functions::DateDayOfWeek(arangodb::aql::Query* query,
                                  transaction::Methods* trx,
                                  VPackFunctionParameters const& parameters) {
  tp_sys_clock_ms tp;
  if (!ParameterToTimePoint(query, trx, parameters, tp, "DATE_DAYOFWEEK", 0)) {
    return AqlValue(AqlValueHintNull());
  }
  weekday wd{floor<days>(tp)};

  // Library has unsigned operator implemented
  return AqlValue(AqlValueHintUInt(static_cast<uint64_t>(unsigned(wd))));
}

/// @brief function DATE_YEAR
AqlValue Functions::DateYear(arangodb::aql::Query* query,
                             transaction::Methods* trx,
                             VPackFunctionParameters const& parameters) {
  tp_sys_clock_ms tp;

  if (!ParameterToTimePoint(query, trx, parameters, tp, "DATE_YEAR", 0)) {
    return AqlValue(AqlValueHintNull());
  }
  auto ymd = year_month_day(floor<days>(tp));
  // Not the library has operator (int) implemented...
  int64_t year = static_cast<int64_t>((int)ymd.year());
  return AqlValue(AqlValueHintInt(year));
}

/// @brief function DATE_MONTH
AqlValue Functions::DateMonth(arangodb::aql::Query* query,
                              transaction::Methods* trx,
                              VPackFunctionParameters const& parameters) {
  tp_sys_clock_ms tp;

  if (!ParameterToTimePoint(query, trx, parameters, tp, "DATE_MONTH", 0)) {
    return AqlValue(AqlValueHintNull());
  }
  auto ymd = year_month_day(floor<days>(tp));
  // The library has operator (unsigned) implemented
  uint64_t month = static_cast<uint64_t>((unsigned)ymd.month());
  return AqlValue(AqlValueHintUInt(month));
}

/// @brief function DATE_DAY
AqlValue Functions::DateDay(arangodb::aql::Query* query,
                            transaction::Methods* trx,
                            VPackFunctionParameters const& parameters) {
  tp_sys_clock_ms tp;

  if (!ParameterToTimePoint(query, trx, parameters, tp, "DATE_DAY", 0)) {
    return AqlValue(AqlValueHintNull());
  }

  auto ymd = year_month_day(floor<days>(tp));
  // The library has operator (unsigned) implemented
  uint64_t day = static_cast<uint64_t>((unsigned)ymd.day());
  return AqlValue(AqlValueHintUInt(day));
}

/// @brief function DATE_HOUR
AqlValue Functions::DateHour(arangodb::aql::Query* query,
                             transaction::Methods* trx,
                             VPackFunctionParameters const& parameters) {
  tp_sys_clock_ms tp;

  if (!ParameterToTimePoint(query, trx, parameters, tp, "DATE_HOUR", 0)) {
    return AqlValue(AqlValueHintNull());
  }

  auto day_time = make_time(tp - floor<days>(tp));
  uint64_t hours = day_time.hours().count();
  return AqlValue(AqlValueHintUInt(hours));
}

/// @brief function DATE_MINUTE
AqlValue Functions::DateMinute(arangodb::aql::Query* query,
                               transaction::Methods* trx,
                               VPackFunctionParameters const& parameters) {
  tp_sys_clock_ms tp;

  if (!ParameterToTimePoint(query, trx, parameters, tp, "DATE_MINUTE", 0)) {
    return AqlValue(AqlValueHintNull());
  }

  auto day_time = make_time(tp - floor<days>(tp));
  uint64_t minutes = day_time.minutes().count();
  return AqlValue(AqlValueHintUInt(minutes));
}

/// @brief function DATE_SECOND
AqlValue Functions::DateSecond(arangodb::aql::Query* query,
                               transaction::Methods* trx,
                               VPackFunctionParameters const& parameters) {
  tp_sys_clock_ms tp;

  if (!ParameterToTimePoint(query, trx, parameters, tp, "DATE_SECOND", 0)) {
    return AqlValue(AqlValueHintNull());
  }

  auto day_time = make_time(tp - floor<days>(tp));
  uint64_t seconds = day_time.seconds().count();
  return AqlValue(AqlValueHintUInt(seconds));
}

/// @brief function DATE_MILLISECOND
AqlValue Functions::DateMillisecond(arangodb::aql::Query* query,
                                    transaction::Methods* trx,
                                    VPackFunctionParameters const& parameters) {
  tp_sys_clock_ms tp;

  if (!ParameterToTimePoint(query, trx, parameters, tp, "DATE_MILLISECOND",
                            0)) {
    return AqlValue(AqlValueHintNull());
  }
  auto day_time = make_time(tp - floor<days>(tp));
  uint64_t millis = day_time.subseconds().count();
  return AqlValue(AqlValueHintUInt(millis));
}

/// @brief function DATE_DAYOFYEAR
AqlValue Functions::DateDayOfYear(arangodb::aql::Query* query,
                                  transaction::Methods* trx,
                                  VPackFunctionParameters const& parameters) {
  tp_sys_clock_ms tp;

  if (!ParameterToTimePoint(query, trx, parameters, tp, "DATE_DAYOFYEAR", 0)) {
    return AqlValue(AqlValueHintNull());
  }

  auto ymd = year_month_day(floor<days>(tp));
  auto yyyy = year{ymd.year()};
  auto firstDayInYear = yyyy / 1 / 0;
  uint64_t daysSinceFirst =
      duration_cast<days>(tp - sys_days(firstDayInYear)).count();

  return AqlValue(AqlValueHintUInt(daysSinceFirst));
}

/// @brief function DATE_ISOWEEK
AqlValue Functions::DateIsoWeek(arangodb::aql::Query* query,
                                transaction::Methods* trx,
                                VPackFunctionParameters const& parameters) {
  tp_sys_clock_ms tp;

  if (!ParameterToTimePoint(query, trx, parameters, tp, "DATE_ISOWEEK", 0)) {
    return AqlValue(AqlValueHintNull());
  }

  iso_week::year_weeknum_weekday yww{floor<days>(tp)};
  // The (unsigned) operator is overloaded...
  uint64_t isoWeek = static_cast<uint64_t>((unsigned)(yww.weeknum()));
  return AqlValue(AqlValueHintUInt(isoWeek));
}

/// @brief function DATE_LEAPYEAR
AqlValue Functions::DateLeapYear(arangodb::aql::Query* query,
                                 transaction::Methods* trx,
                                 VPackFunctionParameters const& parameters) {
  tp_sys_clock_ms tp;

  if (!ParameterToTimePoint(query, trx, parameters, tp, "DATE_LEAPYEAR", 0)) {
    return AqlValue(AqlValueHintNull());
  }

  year_month_day ymd{floor<days>(tp)};

  return AqlValue(AqlValueHintBool(ymd.year().is_leap()));
}

/// @brief function DATE_QUARTER
AqlValue Functions::DateQuarter(arangodb::aql::Query* query,
                                transaction::Methods* trx,
                                VPackFunctionParameters const& parameters) {
  tp_sys_clock_ms tp;

  if (!ParameterToTimePoint(query, trx, parameters, tp, "DATE_QUARTER", 0)) {
    return AqlValue(AqlValueHintNull());
  }

  year_month_day ymd{floor<days>(tp)};
  month m = ymd.month();

  // Library has unsigned operator implemented.
  uint64_t part = static_cast<uint64_t>(ceil(unsigned(m) / 3.0f));
  // We only have 4 quarters ;)
  TRI_ASSERT(part <= 4);
  return AqlValue(AqlValueHintUInt(part));
}

/// @brief function DATE_DAYS_IN_MONTH
AqlValue Functions::DateDaysInMonth(arangodb::aql::Query* query,
                                    transaction::Methods* trx,
                                    VPackFunctionParameters const& parameters) {
  tp_sys_clock_ms tp;

  if (!ParameterToTimePoint(query, trx, parameters, tp, "DATE_DAYS_IN_MONTH",
                            0)) {
    return AqlValue(AqlValueHintNull());
  }

  auto ymd = year_month_day{floor<days>(tp)};
  auto lastMonthDay = ymd.year() / ymd.month() / last;

  // The Library has operator unsigned implemented
  return AqlValue(AqlValueHintUInt(static_cast<uint64_t>(unsigned(lastMonthDay.day()))));
}

/// @brief function DATE_ADD
AqlValue Functions::DateAdd(arangodb::aql::Query* query,
                            transaction::Methods* trx,
                            VPackFunctionParameters const& parameters) {
  tp_sys_clock_ms tp;

  if (!ParameterToTimePoint(query, trx, parameters, tp, "DATE_ADD", 0)) {
    return AqlValue(AqlValueHintNull());
  }

  // size == 3 unit / unit type
  // size == 2 iso duration

  if (parameters.size() == 3) {
    AqlValue durationUnit = ExtractFunctionParameterValue(parameters, 1);
    if (!durationUnit.isNumber()) {  // unit must be number
      RegisterInvalidArgumentWarning(query, "DATE_ADD");
      return AqlValue(AqlValueHintNull());
    }

    AqlValue durationType = ExtractFunctionParameterValue(parameters, 2);
    if (!durationType.isString()) {  // unit type must be string
      RegisterInvalidArgumentWarning(query, "DATE_ADD");
      return AqlValue(AqlValueHintNull());
    }

    double doubleUnits = durationUnit.toDouble(trx);
    return AddOrSubtractUnitFromTimestamp(query, tp, doubleUnits,
                                          durationType.slice(), false);
  } else {  // iso duration
    AqlValue isoDuration = ExtractFunctionParameterValue(parameters, 1);
    if (!isoDuration.isString()) {
      RegisterInvalidArgumentWarning(query, "DATE_ADD");
      return AqlValue(AqlValueHintNull());
    }

    std::string const duration = isoDuration.slice().copyString();
    return AddOrSubtractIsoDurationFromTimestamp(query, tp, duration, false);
  }
}

/// @brief function DATE_SUBTRACT
AqlValue Functions::DateSubtract(arangodb::aql::Query* query,
                                 transaction::Methods* trx,
                                 VPackFunctionParameters const& parameters) {
  tp_sys_clock_ms tp;

  if (!ParameterToTimePoint(query, trx, parameters, tp, "DATE_SUBTRACT", 0)) {
    return AqlValue(AqlValueHintNull());
  }

  // size == 3 unit / unit type
  // size == 2 iso duration

  year_month_day ymd{floor<days>(tp)};
  if (parameters.size() == 3) {
    AqlValue durationUnit = ExtractFunctionParameterValue(parameters, 1);
    if (!durationUnit.isNumber()) {  // unit must be number
      RegisterInvalidArgumentWarning(query, "DATE_SUBTRACT");
      return AqlValue(AqlValueHintNull());
    }

    AqlValue durationType = ExtractFunctionParameterValue(parameters, 2);
    if (!durationType.isString()) {  // unit type must be string
      RegisterInvalidArgumentWarning(query, "DATE_SUBTRACT");
      return AqlValue(AqlValueHintNull());
    }

    double doubleUnits = durationUnit.toDouble(trx);
    return AddOrSubtractUnitFromTimestamp(query, tp, doubleUnits,
                                          durationType.slice(), true);
  } else {  // iso duration
    AqlValue isoDuration = ExtractFunctionParameterValue(parameters, 1);
    if (!isoDuration.isString()) {
      RegisterInvalidArgumentWarning(query, "DATE_SUBTRACT");
      return AqlValue(AqlValueHintNull());
    }

    std::string const duration = isoDuration.slice().copyString();
    return AddOrSubtractIsoDurationFromTimestamp(query, tp, duration, true);
  }
}

/// @brief function DATE_DIFF
AqlValue Functions::DateDiff(arangodb::aql::Query* query,
                             transaction::Methods* trx,
                             VPackFunctionParameters const& parameters) {
  // Extract first date
  tp_sys_clock_ms tp1;
  if (!ParameterToTimePoint(query, trx, parameters, tp1, "DATE_DIFF", 0)) {
    return AqlValue(AqlValueHintNull());
  }

  // Extract second date
  tp_sys_clock_ms tp2;
  if (!ParameterToTimePoint(query, trx, parameters, tp2, "DATE_DIFF", 1)) {
    return AqlValue(AqlValueHintNull());
  }

  double diff = 0.0;
  bool asFloat = false;
  auto diffDuration = tp2 - tp1;

  AqlValue unitValue = ExtractFunctionParameterValue(parameters, 2);
  if (!unitValue.isString()) {
    RegisterInvalidArgumentWarning(query, "DATE_DIFF");
    return AqlValue(AqlValueHintNull());
  }

  DateSelectionModifier flag = ParseDateModifierFlag(unitValue.slice());

  if (parameters.size() == 4) {
    AqlValue asFloatValue = ExtractFunctionParameterValue(parameters, 3);
    if (!asFloatValue.isBoolean()) {
      RegisterInvalidArgumentWarning(query, "DATE_DIFF");
      return AqlValue(AqlValueHintNull());
    }
    asFloat = asFloatValue.toBoolean();
  }

  switch (flag) {
    case YEAR:
      diff = duration_cast<duration<
          double, std::ratio_multiply<std::ratio<146097, 400>, days::period>>>(
                 diffDuration)
                 .count();
      break;
    case MONTH:
      diff =
          duration_cast<
              duration<double, std::ratio_divide<years::period, std::ratio<12>>>>(
              diffDuration)
              .count();
      break;
    case WEEK:
      diff = duration_cast<
                 duration<double, std::ratio_multiply<std::ratio<7>, days::period>>>(
                 diffDuration)
                 .count();
      break;
    case DAY:
      diff = duration_cast<duration<
          double,
          std::ratio_multiply<std::ratio<24>, std::chrono::hours::period>>>(
                 diffDuration)
                 .count();
      break;
    case HOUR:
      diff =
          duration_cast<duration<double, std::ratio<3600>>>(diffDuration).count();
      break;
    case MINUTE:
      diff =
          duration_cast<duration<double, std::ratio<60>>>(diffDuration).count();
      break;
    case SECOND:
      diff = duration_cast<duration<double>>(diffDuration).count();
      break;
    case MILLI:
      diff = duration_cast<duration<double, std::milli>>(diffDuration).count();
      break;
    case INVALID:
      RegisterWarning(query, "DATE_DIFF", TRI_ERROR_QUERY_INVALID_DATE_VALUE);
      return AqlValue(AqlValueHintNull());
  }

  if (asFloat) {
    return AqlValue(AqlValueHintDouble(diff));
  } else {
    return AqlValue(AqlValueHintInt(static_cast<int64_t>(std::round(diff))));
  }
}

/// @brief function DATE_COMPARE
AqlValue Functions::DateCompare(arangodb::aql::Query* query,
                                transaction::Methods* trx,
                                VPackFunctionParameters const& parameters) {
  tp_sys_clock_ms tp1;
  if (!ParameterToTimePoint(query, trx, parameters, tp1, "DATE_COMPARE", 0)) {
    return AqlValue(AqlValueHintNull());
  }

  tp_sys_clock_ms tp2;
  if (!ParameterToTimePoint(query, trx, parameters, tp2, "DATE_COMPARE", 1)) {
    return AqlValue(AqlValueHintNull());
  }

  AqlValue rangeStartValue = ExtractFunctionParameterValue(parameters, 2);

  DateSelectionModifier rangeStart =
      ParseDateModifierFlag(rangeStartValue.slice());

  if (rangeStart == INVALID) {
    RegisterWarning(query, "DATE_COMPARE",
                    TRI_ERROR_QUERY_FUNCTION_ARGUMENT_TYPE_MISMATCH);
    return AqlValue(AqlValueHintNull());
  }

  DateSelectionModifier rangeEnd = rangeStart;
  if (parameters.size() == 4) {
    AqlValue rangeEndValue = ExtractFunctionParameterValue(parameters, 3);
    rangeEnd = ParseDateModifierFlag(rangeEndValue.slice());

    if (rangeEnd == INVALID) {
      RegisterWarning(query, "DATE_COMPARE",
                      TRI_ERROR_QUERY_FUNCTION_ARGUMENT_TYPE_MISMATCH);
      return AqlValue(AqlValueHintNull());
    }
  }
  auto ymd1 = year_month_day{floor<days>(tp1)};
  auto ymd2 = year_month_day{floor<days>(tp2)};
  auto time1 = make_time(tp1 - floor<days>(tp1));
  auto time2 = make_time(tp2 - floor<days>(tp2));

  // This switch has the following feature:
  // It is ordered by the Highest value of
  // the Modifier (YEAR) and flows down to
  // lower values.
  // In each case if the value is significant
  // (above or equal the endRange) we compare it.
  // If this part is not equal we return false.
  // Otherwise we fall down to the next part.
  // As soon as we are below the endRange
  // we bail out.
  // So all Fall throughs here are intentional
  switch (rangeStart) {
    case YEAR:
      // Always check for the year
      if (ymd1.year() != ymd2.year()) {
        return AqlValue(AqlValueHintBool(false));
      }
    case MONTH:
      if (rangeEnd > MONTH) {
        break;
      }
      if (ymd1.month() != ymd2.month()) {
        return AqlValue(AqlValueHintBool(false));
      }
    case DAY:
      if (rangeEnd > DAY) {
        break;
      }
      if (ymd1.day() != ymd2.day()) {
        return AqlValue(AqlValueHintBool(false));
      }
    case HOUR:
      if (rangeEnd > HOUR) {
        break;
      }
      if (time1.hours() != time2.hours()) {
        return AqlValue(AqlValueHintBool(false));
      }
    case MINUTE:
      if (rangeEnd > MINUTE) {
        break;
      }
      if (time1.minutes() != time2.minutes()) {
        return AqlValue(AqlValueHintBool(false));
      }
    case SECOND:
      if (rangeEnd > SECOND) {
        break;
      }
      if (time1.seconds() != time2.seconds()) {
        return AqlValue(AqlValueHintBool(false));
      }
    case MILLI:
      if (rangeEnd > MILLI) {
        break;
      }
      if (time1.subseconds() != time2.subseconds()) {
        return AqlValue(AqlValueHintBool(false));
      }
      break;
    case INVALID:
    case WEEK:
      // Was handled before
      TRI_ASSERT(false);
  }

  // If we get here all significant places are equal
  // Name these two dates as equal
  return AqlValue(AqlValueHintBool(true));
}

/// @brief function PASSTHRU
AqlValue Functions::Passthru(arangodb::aql::Query* query,
                             transaction::Methods* trx,
                             VPackFunctionParameters const& parameters) {
  if (parameters.empty()) {
    return AqlValue(AqlValueHintNull());
  }

  return ExtractFunctionParameterValue(parameters, 0).clone();
}

/// @brief function UNSET
AqlValue Functions::Unset(arangodb::aql::Query* query,
                          transaction::Methods* trx,
                          VPackFunctionParameters const& parameters) {
  ValidateParameters(parameters, "UNSET", 2);
  AqlValue value = ExtractFunctionParameterValue(parameters, 0);

  if (!value.isObject()) {
    RegisterInvalidArgumentWarning(query, "UNSET");
    return AqlValue(AqlValueHintNull());
  }

  std::unordered_set<std::string> names;
  ExtractKeys(names, query, trx, parameters, 1, "UNSET");

  AqlValueMaterializer materializer(trx);
  VPackSlice slice = materializer.slice(value, false);
  transaction::BuilderLeaser builder(trx);
  UnsetOrKeep(trx, slice, names, true, false, *builder.get());
  return AqlValue(builder.get());
}

/// @brief function UNSET_RECURSIVE
AqlValue Functions::UnsetRecursive(arangodb::aql::Query* query,
                                   transaction::Methods* trx,
                                   VPackFunctionParameters const& parameters) {
  ValidateParameters(parameters, "UNSET_RECURSIVE", 2);
  AqlValue value = ExtractFunctionParameterValue(parameters, 0);

  if (!value.isObject()) {
    RegisterInvalidArgumentWarning(query, "UNSET_RECURSIVE");
    return AqlValue(AqlValueHintNull());
  }

  std::unordered_set<std::string> names;
  ExtractKeys(names, query, trx, parameters, 1, "UNSET_RECURSIVE");

  AqlValueMaterializer materializer(trx);
  VPackSlice slice = materializer.slice(value, false);
  transaction::BuilderLeaser builder(trx);
  UnsetOrKeep(trx, slice, names, true, true, *builder.get());
  return AqlValue(builder.get());
}

/// @brief function KEEP
AqlValue Functions::Keep(arangodb::aql::Query* query, transaction::Methods* trx,
                         VPackFunctionParameters const& parameters) {
  ValidateParameters(parameters, "KEEP", 2);
  AqlValue value = ExtractFunctionParameterValue(parameters, 0);

  if (!value.isObject()) {
    RegisterInvalidArgumentWarning(query, "KEEP");
    return AqlValue(AqlValueHintNull());
  }

  std::unordered_set<std::string> names;

  ExtractKeys(names, query, trx, parameters, 1, "KEEP");

  AqlValueMaterializer materializer(trx);
  VPackSlice slice = materializer.slice(value, false);
  transaction::BuilderLeaser builder(trx);
  UnsetOrKeep(trx, slice, names, false, false, *builder.get());
  return AqlValue(builder.get());
}

/// @brief function TRANSLATE
AqlValue Functions::Translate(arangodb::aql::Query* query,
                              transaction::Methods* trx,
                              VPackFunctionParameters const& parameters) {
  ValidateParameters(parameters, "TRANSLATE", 2, 3);
  AqlValue key = ExtractFunctionParameterValue(parameters, 0);
  AqlValue lookupDocument = ExtractFunctionParameterValue(parameters, 1);

  if (!lookupDocument.isObject()) {
    RegisterInvalidArgumentWarning(query, "TRANSLATE");
    return AqlValue(AqlValueHintNull());
  }

  AqlValueMaterializer materializer(trx);
  VPackSlice slice = materializer.slice(lookupDocument, true);
  TRI_ASSERT(slice.isObject());

  VPackSlice result;
  if (key.isString()) {
    result = slice.get(key.slice().copyString());
  } else {
    transaction::StringBufferLeaser buffer(trx);
    arangodb::basics::VPackStringBufferAdapter adapter(buffer->stringBuffer());
    Functions::Stringify(trx, adapter, key.slice());
    result = slice.get(buffer->toString());
  }

  if (!result.isNone()) {
    return AqlValue(result);
  }

  // attribute not found, now return the default value
  // we must create copy of it however
  AqlValue defaultValue = ExtractFunctionParameterValue(parameters, 2);
  if (defaultValue.isNone()) {
    return key.clone();
  }
  return defaultValue.clone();
}

/// @brief function MERGE
AqlValue Functions::Merge(arangodb::aql::Query* query,
                          transaction::Methods* trx,
                          VPackFunctionParameters const& parameters) {
  return MergeParameters(query, trx, parameters, "MERGE", false);
}

/// @brief function MERGE_RECURSIVE
AqlValue Functions::MergeRecursive(arangodb::aql::Query* query,
                                   transaction::Methods* trx,
                                   VPackFunctionParameters const& parameters) {
  return MergeParameters(query, trx, parameters, "MERGE_RECURSIVE", true);
}

/// @brief function HAS
AqlValue Functions::Has(arangodb::aql::Query* query, transaction::Methods* trx,
                        VPackFunctionParameters const& parameters) {
  size_t const n = parameters.size();
  if (n < 2) {
    // no parameters
    return AqlValue(AqlValueHintBool(false));
  }

  AqlValue value = ExtractFunctionParameterValue(parameters, 0);

  if (!value.isObject()) {
    // not an object
    return AqlValue(AqlValueHintBool(false));
  }

  AqlValue name = ExtractFunctionParameterValue(parameters, 1);
  std::string p;
  if (!name.isString()) {
    transaction::StringBufferLeaser buffer(trx);
    arangodb::basics::VPackStringBufferAdapter adapter(buffer->stringBuffer());
    AppendAsString(trx, adapter, name);
    p = std::string(buffer->c_str(), buffer->length());
  } else {
    p = name.slice().copyString();
  }

  return AqlValue(AqlValueHintBool(value.hasKey(trx, p)));
}

/// @brief function ATTRIBUTES
AqlValue Functions::Attributes(arangodb::aql::Query* query,
                               transaction::Methods* trx,
                               VPackFunctionParameters const& parameters) {
  size_t const n = parameters.size();

  if (n < 1) {
    // no parameters
    return AqlValue(AqlValueHintNull());
  }

  AqlValue value = ExtractFunctionParameterValue(parameters, 0);
  if (!value.isObject()) {
    // not an object
    RegisterWarning(query, "ATTRIBUTES",
                    TRI_ERROR_QUERY_FUNCTION_ARGUMENT_TYPE_MISMATCH);
    return AqlValue(AqlValueHintNull());
  }

  bool const removeInternal = GetBooleanParameter(trx, parameters, 1, false);
  bool const doSort = GetBooleanParameter(trx, parameters, 2, false);

  TRI_ASSERT(value.isObject());
  if (value.length() == 0) {
    return AqlValue(arangodb::basics::VelocyPackHelper::EmptyArrayValue());
  }

  AqlValueMaterializer materializer(trx);
  VPackSlice slice = materializer.slice(value, false);

  if (doSort) {
    std::set<std::string,
             arangodb::basics::VelocyPackHelper::AttributeSorterUTF8>
        keys;

    VPackCollection::keys(slice, keys);
    VPackBuilder result;
    result.openArray();
    for (auto const& it : keys) {
      TRI_ASSERT(!it.empty());
      if (removeInternal && !it.empty() && it.at(0) == '_') {
        continue;
      }
      result.add(VPackValue(it));
    }
    result.close();

    return AqlValue(result);
  }

  std::unordered_set<std::string> keys;
  VPackCollection::keys(slice, keys);

  VPackBuilder result;
  result.openArray();
  for (auto const& it : keys) {
    if (removeInternal && !it.empty() && it.at(0) == '_') {
      continue;
    }
    result.add(VPackValue(it));
  }
  result.close();
  return AqlValue(result);
}

/// @brief function VALUES
AqlValue Functions::Values(arangodb::aql::Query* query,
                           transaction::Methods* trx,
                           VPackFunctionParameters const& parameters) {
  size_t const n = parameters.size();

  if (n < 1) {
    // no parameters
    return AqlValue(AqlValueHintNull());
  }

  AqlValue value = ExtractFunctionParameterValue(parameters, 0);
  if (!value.isObject()) {
    // not an object
    RegisterWarning(query, "VALUES",
                    TRI_ERROR_QUERY_FUNCTION_ARGUMENT_TYPE_MISMATCH);
    return AqlValue(AqlValueHintNull());
  }

  bool const removeInternal = GetBooleanParameter(trx, parameters, 1, false);

  TRI_ASSERT(value.isObject());
  if (value.length() == 0) {
    return AqlValue(arangodb::basics::VelocyPackHelper::EmptyArrayValue());
  }

  AqlValueMaterializer materializer(trx);
  VPackSlice slice = materializer.slice(value, false);
  transaction::BuilderLeaser builder(trx);
  builder->openArray();
  for (auto const& entry : VPackObjectIterator(slice, true)) {
    if (!entry.key.isString()) {
      // somehow invalid
      continue;
    }
    if (removeInternal) {
      VPackValueLength l;
      char const* p = entry.key.getString(l);
      if (l > 0 && *p == '_') {
        // skip attribute
        continue;
      }
    }
    if (entry.value.isCustom()) {
      builder->add(VPackValue(trx->extractIdString(slice)));
    } else {
      builder->add(entry.value);
    }
  }
  builder->close();

  return AqlValue(builder.get());
}

/// @brief function MIN
AqlValue Functions::Min(arangodb::aql::Query* query, transaction::Methods* trx,
                        VPackFunctionParameters const& parameters) {
  AqlValue value = ExtractFunctionParameterValue(parameters, 0);

  if (!value.isArray()) {
    // not an array
    RegisterWarning(query, "MIN", TRI_ERROR_QUERY_ARRAY_EXPECTED);
    return AqlValue(AqlValueHintNull());
  }

  AqlValueMaterializer materializer(trx);
  VPackSlice slice = materializer.slice(value, false);

  VPackSlice minValue;
  auto options = trx->transactionContextPtr()->getVPackOptions();
  for (auto const& it : VPackArrayIterator(slice)) {
    if (it.isNull()) {
      continue;
    }
    if (minValue.isNone() ||
        arangodb::basics::VelocyPackHelper::compare(it, minValue, true,
                                                    options) < 0) {
      minValue = it;
    }
  }
  if (minValue.isNone()) {
    return AqlValue(AqlValueHintNull());
  }
  return AqlValue(minValue);
}

/// @brief function MAX
AqlValue Functions::Max(arangodb::aql::Query* query, transaction::Methods* trx,
                        VPackFunctionParameters const& parameters) {
  AqlValue value = ExtractFunctionParameterValue(parameters, 0);

  if (!value.isArray()) {
    // not an array
    RegisterWarning(query, "MAX", TRI_ERROR_QUERY_ARRAY_EXPECTED);
    return AqlValue(AqlValueHintNull());
  }

  AqlValueMaterializer materializer(trx);
  VPackSlice slice = materializer.slice(value, false);
  VPackSlice maxValue;
  auto options = trx->transactionContextPtr()->getVPackOptions();
  for (auto const& it : VPackArrayIterator(slice)) {
    if (maxValue.isNone() ||
        arangodb::basics::VelocyPackHelper::compare(it, maxValue, true,
                                                    options) > 0) {
      maxValue = it;
    }
  }
  if (maxValue.isNone()) {
    return AqlValue(AqlValueHintNull());
  }
  return AqlValue(maxValue);
}

/// @brief function SUM
AqlValue Functions::Sum(arangodb::aql::Query* query, transaction::Methods* trx,
                        VPackFunctionParameters const& parameters) {
  AqlValue value = ExtractFunctionParameterValue(parameters, 0);

  if (!value.isArray()) {
    // not an array
    RegisterWarning(query, "SUM", TRI_ERROR_QUERY_ARRAY_EXPECTED);
    return AqlValue(AqlValueHintNull());
  }

  AqlValueMaterializer materializer(trx);
  VPackSlice slice = materializer.slice(value, false);
  double sum = 0.0;
  for (auto const& it : VPackArrayIterator(slice)) {
    if (it.isNull()) {
      continue;
    }
    if (!it.isNumber()) {
      return AqlValue(AqlValueHintNull());
    }
    double const number = it.getNumericValue<double>();

    if (!std::isnan(number) && number != HUGE_VAL && number != -HUGE_VAL) {
      sum += number;
    }
  }

  return NumberValue(trx, sum, false);
}

/// @brief function AVERAGE
AqlValue Functions::Average(arangodb::aql::Query* query,
                            transaction::Methods* trx,
                            VPackFunctionParameters const& parameters) {
  AqlValue value = ExtractFunctionParameterValue(parameters, 0);

  if (!value.isArray()) {
    // not an array
    RegisterWarning(query, "AVERAGE", TRI_ERROR_QUERY_ARRAY_EXPECTED);
    return AqlValue(AqlValueHintNull());
  }

  AqlValueMaterializer materializer(trx);
  VPackSlice slice = materializer.slice(value, false);

  double sum = 0.0;
  size_t count = 0;
  for (auto const& v : VPackArrayIterator(slice)) {
    if (v.isNull()) {
      continue;
    }
    if (!v.isNumber()) {
      RegisterWarning(query, "AVERAGE", TRI_ERROR_QUERY_ARRAY_EXPECTED);
      return AqlValue(AqlValueHintNull());
    }

    // got a numeric value
    double const number = v.getNumericValue<double>();

    if (!std::isnan(number) && number != HUGE_VAL && number != -HUGE_VAL) {
      sum += number;
      ++count;
    }
  }

  if (count > 0 && !std::isnan(sum) && sum != HUGE_VAL && sum != -HUGE_VAL) {
    return NumberValue(trx, sum / static_cast<size_t>(count), false);
  }

  return AqlValue(AqlValueHintNull());
}

/// @brief function SLEEP
AqlValue Functions::Sleep(arangodb::aql::Query* query,
                          transaction::Methods* trx,
                          VPackFunctionParameters const& parameters) {
  AqlValue value = ExtractFunctionParameterValue(parameters, 0);

  if (!value.isNumber() || value.toDouble(trx) < 0) {
    RegisterWarning(query, "SLEEP",
                    TRI_ERROR_QUERY_FUNCTION_ARGUMENT_TYPE_MISMATCH);
    return AqlValue(AqlValueHintNull());
  }

  double const until = TRI_microtime() + value.toDouble(trx);

  while (TRI_microtime() < until) {
    std::this_thread::sleep_for(std::chrono::microseconds(30000));

    if (query->killed()) {
      THROW_ARANGO_EXCEPTION(TRI_ERROR_QUERY_KILLED);
    } else if (application_features::ApplicationServer::isStopping()) {
      THROW_ARANGO_EXCEPTION(TRI_ERROR_SHUTTING_DOWN);
    }
  }
  return AqlValue(AqlValueHintNull());
}

/// @brief function COLLECTIONS
AqlValue Functions::Collections(arangodb::aql::Query* query,
                                transaction::Methods* trx,
                                VPackFunctionParameters const& parameters) {
  transaction::BuilderLeaser builder(trx);
  builder->openArray();

  TRI_vocbase_t* vocbase = query->vocbase();

  std::vector<LogicalCollection*> colls;

  // clean memory
  std::function<void()> cleanup;

  // if we are a coordinator, we need to fetch the collection info from the
  // agency
  if (ServerState::instance()->isCoordinator()) {
    cleanup = [&colls]() {
      for (auto& it : colls) {
        if (it != nullptr) {
          delete it;
        }
      }
    };
    colls = GetCollectionsCluster(vocbase);
  } else {
    colls = vocbase->collections(false);
    cleanup = []() {};
  }

  // make sure memory is cleaned up
  TRI_DEFER(cleanup());

  std::sort(colls.begin(), colls.end(),
            [](LogicalCollection* lhs, LogicalCollection* rhs) -> bool {
              return basics::StringUtils::tolower(lhs->name()) <
                     basics::StringUtils::tolower(rhs->name());
            });

  size_t const n = colls.size();
  for (size_t i = 0; i < n; ++i) {
    LogicalCollection* coll = colls[i];

    if (ExecContext::CURRENT != nullptr &&
        !ExecContext::CURRENT->canUseCollection(vocbase->name(), coll->name(),
                                                auth::Level::RO)) {
      continue;
    }

    builder->openObject();
    builder->add("_id", VPackValue(std::to_string(coll->id())));
    builder->add("name", VPackValue(coll->name()));
    builder->close();
  }

  builder->close();

  return AqlValue(builder.get());
}

/// @brief function RANDOM_TOKEN
AqlValue Functions::RandomToken(arangodb::aql::Query* query,
                                transaction::Methods* trx,
                                VPackFunctionParameters const& parameters) {
  AqlValue value = ExtractFunctionParameterValue(parameters, 0);

  int64_t const length = value.toInt64(trx);
  if (length <= 0 || length > 65536) {
    THROW_ARANGO_EXCEPTION_PARAMS(
        TRI_ERROR_QUERY_FUNCTION_ARGUMENT_TYPE_MISMATCH, "RANDOM_TOKEN");
  }

  UniformCharacter JSNumGenerator(
      "abcdefghijklmnopqrstuvwxyzABCDEFGHIJKLMNOPQRSTUVWXYZ0123456789");
  return AqlValue(JSNumGenerator.random(static_cast<size_t>(length)));
}

/// @brief function MD5
AqlValue Functions::Md5(arangodb::aql::Query* query, transaction::Methods* trx,
                        VPackFunctionParameters const& parameters) {
  AqlValue value = ExtractFunctionParameterValue(parameters, 0);
  transaction::StringBufferLeaser buffer(trx);
  arangodb::basics::VPackStringBufferAdapter adapter(buffer->stringBuffer());

  AppendAsString(trx, adapter, value);

  // create md5
  char hash[17];
  char* p = &hash[0];
  size_t length;

  arangodb::rest::SslInterface::sslMD5(buffer->c_str(), buffer->length(), p,
                                       length);

  // as hex
  char hex[33];
  p = &hex[0];

  arangodb::rest::SslInterface::sslHEX(hash, 16, p, length);

  return AqlValue(&hex[0], 32);
}

/// @brief function SHA1
AqlValue Functions::Sha1(arangodb::aql::Query* query, transaction::Methods* trx,
                         VPackFunctionParameters const& parameters) {
  AqlValue value = ExtractFunctionParameterValue(parameters, 0);
  transaction::StringBufferLeaser buffer(trx);
  arangodb::basics::VPackStringBufferAdapter adapter(buffer->stringBuffer());

  AppendAsString(trx, adapter, value);

  // create sha1
  char hash[21];
  char* p = &hash[0];
  size_t length;

  arangodb::rest::SslInterface::sslSHA1(buffer->c_str(), buffer->length(), p,
                                        length);

  // as hex
  char hex[41];
  p = &hex[0];

  arangodb::rest::SslInterface::sslHEX(hash, 20, p, length);

  return AqlValue(&hex[0], 40);
}

/// @brief function SHA512
AqlValue Functions::Sha512(arangodb::aql::Query* query,
                           transaction::Methods* trx,
                           VPackFunctionParameters const& parameters) {
  AqlValue value = ExtractFunctionParameterValue(parameters, 0);
  transaction::StringBufferLeaser buffer(trx);
  arangodb::basics::VPackStringBufferAdapter adapter(buffer->stringBuffer());

  AppendAsString(trx, adapter, value);

  // create sha512
  char hash[65];
  char* p = &hash[0];
  size_t length;

  arangodb::rest::SslInterface::sslSHA512(buffer->c_str(), buffer->length(), p,
                                          length);

  // as hex
  char hex[129];
  p = &hex[0];

  arangodb::rest::SslInterface::sslHEX(hash, 64, p, length);

  return AqlValue(&hex[0], 128);
}

/// @brief function HASH
AqlValue Functions::Hash(arangodb::aql::Query* query, transaction::Methods* trx,
                         VPackFunctionParameters const& parameters) {
  AqlValue value = ExtractFunctionParameterValue(parameters, 0);

  // throw away the top bytes so the hash value can safely be used
  // without precision loss when storing in JavaScript etc.
  uint64_t hash = value.hash(trx) & 0x0007ffffffffffffULL;

  return AqlValue(AqlValueHintUInt(hash));
}

/// @brief function IS_KEY
AqlValue Functions::IsKey(arangodb::aql::Query* query,
                          transaction::Methods* trx,
                          VPackFunctionParameters const& parameters) {
  AqlValue value = ExtractFunctionParameterValue(parameters, 0);
  if (!value.isString()) {
    // not a string, so no valid key
    return AqlValue(AqlValueHintBool(false));
  }

  VPackValueLength l;
  char const* p = value.slice().getString(l);
  return AqlValue(AqlValueHintBool(TraditionalKeyGenerator::validateKey(p, l)));
}

/// @brief function UNIQUE
AqlValue Functions::Unique(arangodb::aql::Query* query,
                           transaction::Methods* trx,
                           VPackFunctionParameters const& parameters) {
  ValidateParameters(parameters, "UNIQUE", 1, 1);

  AqlValue value = ExtractFunctionParameterValue(parameters, 0);

  if (!value.isArray()) {
    // not an array
    RegisterWarning(query, "UNIQUE", TRI_ERROR_QUERY_ARRAY_EXPECTED);
    return AqlValue(AqlValueHintNull());
  }

  AqlValueMaterializer materializer(trx);
  VPackSlice slice = materializer.slice(value, false);

  auto options = trx->transactionContextPtr()->getVPackOptions();
  std::unordered_set<VPackSlice, arangodb::basics::VelocyPackHelper::VPackHash,
                     arangodb::basics::VelocyPackHelper::VPackEqual>
      values(512, arangodb::basics::VelocyPackHelper::VPackHash(),
             arangodb::basics::VelocyPackHelper::VPackEqual(options));

  for (VPackSlice s : VPackArrayIterator(slice)) {
    if (!s.isNone()) {
      values.emplace(s.resolveExternal());
    }
  }

  transaction::BuilderLeaser builder(trx);
  builder->openArray();
  for (auto const& it : values) {
    builder->add(it);
  }
  builder->close();
  return AqlValue(builder.get());
}

/// @brief function SORTED_UNIQUE
AqlValue Functions::SortedUnique(arangodb::aql::Query* query,
                                 transaction::Methods* trx,
                                 VPackFunctionParameters const& parameters) {
  ValidateParameters(parameters, "SORTED_UNIQUE", 1, 1);
  AqlValue value = ExtractFunctionParameterValue(parameters, 0);

  if (!value.isArray()) {
    // not an array
    return AqlValue(AqlValueHintNull());
  }

  AqlValueMaterializer materializer(trx);
  VPackSlice slice = materializer.slice(value, false);

  arangodb::basics::VelocyPackHelper::VPackLess<true> less(
      trx->transactionContext()->getVPackOptions(), &slice, &slice);
  std::set<VPackSlice, arangodb::basics::VelocyPackHelper::VPackLess<true>>
      values(less);
  for (auto const& it : VPackArrayIterator(slice)) {
    if (!it.isNone()) {
      values.insert(it);
    }
  }

  transaction::BuilderLeaser builder(trx);
  builder->openArray();
  for (auto const& it : values) {
    builder->add(it);
  }
  builder->close();
  return AqlValue(builder.get());
}

/// @brief function SORTED
AqlValue Functions::Sorted(arangodb::aql::Query* query,
                           transaction::Methods* trx,
                           VPackFunctionParameters const& parameters) {
  ValidateParameters(parameters, "SORTED", 1, 1);
  AqlValue value = ExtractFunctionParameterValue(parameters, 0);

  if (!value.isArray()) {
    // not an array
    return AqlValue(AqlValueHintNull());
  }

  AqlValueMaterializer materializer(trx);
  VPackSlice slice = materializer.slice(value, false);

  arangodb::basics::VelocyPackHelper::VPackLess<true> less(
      trx->transactionContext()->getVPackOptions(), &slice, &slice);
  std::map<VPackSlice, size_t,
           arangodb::basics::VelocyPackHelper::VPackLess<true>>
      values(less);
  for (auto const& it : VPackArrayIterator(slice)) {
    if (!it.isNone()) {
      auto f = values.emplace(it, 1);
      if (!f.second) {
        ++(*f.first).second;
      }
    }
  }

  transaction::BuilderLeaser builder(trx);
  builder->openArray();
  for (auto const& it : values) {
    for (size_t i = 0; i < it.second; ++i) {
      builder->add(it.first);
    }
  }
  builder->close();
  return AqlValue(builder.get());
}

/// @brief function UNION
AqlValue Functions::Union(arangodb::aql::Query* query,
                          transaction::Methods* trx,
                          VPackFunctionParameters const& parameters) {
  ValidateParameters(parameters, "UNION", 2);

  transaction::BuilderLeaser builder(trx);
  builder->openArray();
  size_t const n = parameters.size();
  for (size_t i = 0; i < n; ++i) {
    AqlValue value = ExtractFunctionParameterValue(parameters, i);

    if (!value.isArray()) {
      // not an array
      RegisterInvalidArgumentWarning(query, "UNION");
      return AqlValue(AqlValueHintNull());
    }

    TRI_IF_FAILURE("AqlFunctions::OutOfMemory1") {
      THROW_ARANGO_EXCEPTION(TRI_ERROR_DEBUG);
    }

    AqlValueMaterializer materializer(trx);
    VPackSlice slice = materializer.slice(value, false);

    // this passes ownership for the JSON contens into result
    for (auto const& it : VPackArrayIterator(slice)) {
      builder->add(it);
      TRI_IF_FAILURE("AqlFunctions::OutOfMemory2") {
        THROW_ARANGO_EXCEPTION(TRI_ERROR_DEBUG);
      }
    }
  }
  builder->close();
  TRI_IF_FAILURE("AqlFunctions::OutOfMemory3") {
    THROW_ARANGO_EXCEPTION(TRI_ERROR_DEBUG);
  }

  return AqlValue(builder.get());
}

/// @brief function UNION_DISTINCT
AqlValue Functions::UnionDistinct(arangodb::aql::Query* query,
                                  transaction::Methods* trx,
                                  VPackFunctionParameters const& parameters) {
  ValidateParameters(parameters, "UNION_DISTINCT", 2);
  size_t const n = parameters.size();

  auto options = trx->transactionContextPtr()->getVPackOptions();
  std::unordered_set<VPackSlice, arangodb::basics::VelocyPackHelper::VPackHash,
                     arangodb::basics::VelocyPackHelper::VPackEqual>
      values(512, arangodb::basics::VelocyPackHelper::VPackHash(),
             arangodb::basics::VelocyPackHelper::VPackEqual(options));

  std::vector<AqlValueMaterializer> materializers;
  materializers.reserve(n);
  for (size_t i = 0; i < n; ++i) {
    AqlValue value = ExtractFunctionParameterValue(parameters, i);

    if (!value.isArray()) {
      // not an array
      RegisterInvalidArgumentWarning(query, "UNION_DISTINCT");
      return AqlValue(AqlValueHintNull());
    }

    materializers.emplace_back(trx);
    VPackSlice slice = materializers.back().slice(value, false);

    for (VPackSlice v : VPackArrayIterator(slice)) {
      v = v.resolveExternal();
      if (values.find(v) == values.end()) {
        TRI_IF_FAILURE("AqlFunctions::OutOfMemory1") {
          THROW_ARANGO_EXCEPTION(TRI_ERROR_DEBUG);
        }

        values.emplace(v);
      }
    }
  }

  TRI_IF_FAILURE("AqlFunctions::OutOfMemory2") {
    THROW_ARANGO_EXCEPTION(TRI_ERROR_DEBUG);
  }

  transaction::BuilderLeaser builder(trx);
  builder->openArray();
  for (auto const& it : values) {
    builder->add(it);
  }
  builder->close();

  TRI_IF_FAILURE("AqlFunctions::OutOfMemory3") {
    THROW_ARANGO_EXCEPTION(TRI_ERROR_DEBUG);
  }

  return AqlValue(builder.get());
}

/// @brief function INTERSECTION
AqlValue Functions::Intersection(arangodb::aql::Query* query,
                                 transaction::Methods* trx,
                                 VPackFunctionParameters const& parameters) {
  ValidateParameters(parameters, "INTERSECTION", 2);

  auto options = trx->transactionContextPtr()->getVPackOptions();
  std::unordered_map<VPackSlice, size_t,
                     arangodb::basics::VelocyPackHelper::VPackHash,
                     arangodb::basics::VelocyPackHelper::VPackEqual>
      values(512, arangodb::basics::VelocyPackHelper::VPackHash(),
             arangodb::basics::VelocyPackHelper::VPackEqual(options));

  size_t const n = parameters.size();
  std::vector<AqlValueMaterializer> materializers;
  materializers.reserve(n);
  for (size_t i = 0; i < n; ++i) {
    AqlValue value = ExtractFunctionParameterValue(parameters, i);

    if (!value.isArray()) {
      // not an array
      RegisterWarning(query, "INTERSECTION", TRI_ERROR_QUERY_ARRAY_EXPECTED);
      return AqlValue(AqlValueHintNull());
    }

    materializers.emplace_back(trx);
    VPackSlice slice = materializers.back().slice(value, false);

    for (auto const& it : VPackArrayIterator(slice)) {
      if (i == 0) {
        // round one

        TRI_IF_FAILURE("AqlFunctions::OutOfMemory1") {
          THROW_ARANGO_EXCEPTION(TRI_ERROR_DEBUG);
        }

        values.emplace(it, 1);
      } else {
        // check if we have seen the same element before
        auto found = values.find(it);
        if (found != values.end()) {
          // already seen
          if ((*found).second < i) {
            (*found).second = 0;
          } else {
            (*found).second = i + 1;
          }
        }
      }
    }
  }

  TRI_IF_FAILURE("AqlFunctions::OutOfMemory2") {
    THROW_ARANGO_EXCEPTION(TRI_ERROR_DEBUG);
  }

  transaction::BuilderLeaser builder(trx);
  builder->openArray();
  for (auto const& it : values) {
    if (it.second == n) {
      builder->add(it.first);
    }
  }
  builder->close();

  TRI_IF_FAILURE("AqlFunctions::OutOfMemory3") {
    THROW_ARANGO_EXCEPTION(TRI_ERROR_DEBUG);
  }
  return AqlValue(builder.get());
}

/// @brief function OUTERSECTION
AqlValue Functions::Outersection(arangodb::aql::Query* query,
                                 transaction::Methods* trx,
                                 VPackFunctionParameters const& parameters) {
  ValidateParameters(parameters, "OUTERSECTION", 2);

  auto options = trx->transactionContextPtr()->getVPackOptions();
  std::unordered_map<VPackSlice, size_t,
                     arangodb::basics::VelocyPackHelper::VPackHash,
                     arangodb::basics::VelocyPackHelper::VPackEqual>
      values(512, arangodb::basics::VelocyPackHelper::VPackHash(),
             arangodb::basics::VelocyPackHelper::VPackEqual(options));

  size_t const n = parameters.size();
  std::vector<AqlValueMaterializer> materializers;
  materializers.reserve(n);
  for (size_t i = 0; i < n; ++i) {
    AqlValue value = ExtractFunctionParameterValue(parameters, i);

    if (!value.isArray()) {
      // not an array
      RegisterWarning(query, "OUTERSECTION", TRI_ERROR_QUERY_ARRAY_EXPECTED);
      return AqlValue(AqlValueHintNull());
    }

    materializers.emplace_back(trx);
    VPackSlice slice = materializers.back().slice(value, false);

    for (auto const& it : VPackArrayIterator(slice)) {
      // check if we have seen the same element before
      auto found = values.find(it);
      if (found != values.end()) {
        // already seen
        TRI_ASSERT((*found).second > 0);
        ++(found->second);
      } else {
        values.emplace(it, 1);
      }
    }
  }

  TRI_IF_FAILURE("AqlFunctions::OutOfMemory2") {
    THROW_ARANGO_EXCEPTION(TRI_ERROR_DEBUG);
  }

  transaction::BuilderLeaser builder(trx);
  builder->openArray();
  for (auto const& it : values) {
    if (it.second == 1) {
      builder->add(it.first);
    }
  }
  builder->close();

  TRI_IF_FAILURE("AqlFunctions::OutOfMemory3") {
    THROW_ARANGO_EXCEPTION(TRI_ERROR_DEBUG);
  }
  return AqlValue(builder.get());
}

/// @brief function DISTANCE
AqlValue Functions::Distance(arangodb::aql::Query* query,
                             transaction::Methods* trx,
                             VPackFunctionParameters const& parameters) {
  ValidateParameters(parameters, "DISTANCE", 4, 4);

  AqlValue lat1 = ExtractFunctionParameterValue(parameters, 0);
  AqlValue lon1 = ExtractFunctionParameterValue(parameters, 1);
  AqlValue lat2 = ExtractFunctionParameterValue(parameters, 2);
  AqlValue lon2 = ExtractFunctionParameterValue(parameters, 3);

  // non-numeric input...
  if (!lat1.isNumber() || !lon1.isNumber() || !lat2.isNumber() ||
      !lon2.isNumber()) {
    RegisterWarning(query, "DISTANCE",
                    TRI_ERROR_QUERY_FUNCTION_ARGUMENT_TYPE_MISMATCH);
    return AqlValue(AqlValueHintNull());
  }

  bool failed;
  bool error = false;
  double lat1Value = lat1.toDouble(trx, failed);
  error |= failed;
  double lon1Value = lon1.toDouble(trx, failed);
  error |= failed;
  double lat2Value = lat2.toDouble(trx, failed);
  error |= failed;
  double lon2Value = lon2.toDouble(trx, failed);
  error |= failed;

  if (error) {
    RegisterWarning(query, "DISTANCE",
                    TRI_ERROR_QUERY_FUNCTION_ARGUMENT_TYPE_MISMATCH);
    return AqlValue(AqlValueHintNull());
  }

  auto toRadians = [](double degrees) -> double {
    return degrees * (std::acos(-1.0) / 180.0);
  };

  double p1 = toRadians(lat1Value);
  double p2 = toRadians(lat2Value);
  double d1 = toRadians(lat2Value - lat1Value);
  double d2 = toRadians(lon2Value - lon1Value);

  double a =
      std::sin(d1 / 2.0) * std::sin(d1 / 2.0) +
      std::cos(p1) * std::cos(p2) * std::sin(d2 / 2.0) * std::sin(d2 / 2.0);

  double c = 2.0 * std::atan2(std::sqrt(a), std::sqrt(1.0 - a));
  double const EARTHRADIAN = 6371000.0;  // metres

  return NumberValue(trx, EARTHRADIAN * c, true);
}

/// @brief function FLATTEN
AqlValue Functions::Flatten(arangodb::aql::Query* query,
                            transaction::Methods* trx,
                            VPackFunctionParameters const& parameters) {
  ValidateParameters(parameters, "FLATTEN", 1, 2);

  AqlValue list = ExtractFunctionParameterValue(parameters, 0);
  if (!list.isArray()) {
    RegisterWarning(query, "FLATTEN", TRI_ERROR_QUERY_ARRAY_EXPECTED);
    return AqlValue(AqlValueHintNull());
  }

  size_t maxDepth = 1;
  if (parameters.size() == 2) {
    AqlValue maxDepthValue = ExtractFunctionParameterValue(parameters, 1);
    bool failed;
    double tmpMaxDepth = maxDepthValue.toDouble(trx, failed);
    if (failed || tmpMaxDepth < 1) {
      maxDepth = 1;
    } else {
      maxDepth = static_cast<size_t>(tmpMaxDepth);
    }
  }

  AqlValueMaterializer materializer(trx);
  VPackSlice listSlice = materializer.slice(list, false);

  transaction::BuilderLeaser builder(trx);
  builder->openArray();
  FlattenList(listSlice, maxDepth, 0, *builder.get());
  builder->close();
  return AqlValue(builder.get());
}

/// @brief function ZIP
AqlValue Functions::Zip(arangodb::aql::Query* query, transaction::Methods* trx,
                        VPackFunctionParameters const& parameters) {
  ValidateParameters(parameters, "ZIP", 2, 2);

  AqlValue keys = ExtractFunctionParameterValue(parameters, 0);
  AqlValue values = ExtractFunctionParameterValue(parameters, 1);

  if (!keys.isArray() || !values.isArray() ||
      keys.length() != values.length()) {
    RegisterWarning(query, "ZIP",
                    TRI_ERROR_QUERY_FUNCTION_ARGUMENT_TYPE_MISMATCH);
    return AqlValue(AqlValueHintNull());
  }

  VPackValueLength n = keys.length();

  AqlValueMaterializer keyMaterializer(trx);
  VPackSlice keysSlice = keyMaterializer.slice(keys, false);

  AqlValueMaterializer valueMaterializer(trx);
  VPackSlice valuesSlice = valueMaterializer.slice(values, false);

  transaction::BuilderLeaser builder(trx);
  builder->openObject();

  // Buffer will temporarily hold the keys
  transaction::StringBufferLeaser buffer(trx);
  arangodb::basics::VPackStringBufferAdapter adapter(buffer->stringBuffer());
  for (VPackValueLength i = 0; i < n; ++i) {
    buffer->reset();
    Stringify(trx, adapter, keysSlice.at(i));
    builder->add(buffer->c_str(), buffer->length(), valuesSlice.at(i));
  }
  builder->close();
  return AqlValue(builder.get());
}

/// @brief function JSON_STRINGIFY
AqlValue Functions::JsonStringify(arangodb::aql::Query* query,
                                  transaction::Methods* trx,
                                  VPackFunctionParameters const& parameters) {
  ValidateParameters(parameters, "JSON_STRINGIFY", 1, 1);

  AqlValue value = ExtractFunctionParameterValue(parameters, 0);
  AqlValueMaterializer materializer(trx);
  VPackSlice slice = materializer.slice(value, false);

  transaction::StringBufferLeaser buffer(trx);
  arangodb::basics::VPackStringBufferAdapter adapter(buffer->stringBuffer());

  VPackDumper dumper(&adapter, trx->transactionContextPtr()->getVPackOptions());
  dumper.dump(slice);

  return AqlValue(buffer->begin(), buffer->length());
}

/// @brief function JSON_PARSE
AqlValue Functions::JsonParse(arangodb::aql::Query* query,
                              transaction::Methods* trx,
                              VPackFunctionParameters const& parameters) {
  ValidateParameters(parameters, "JSON_PARSE", 1, 1);

  AqlValue value = ExtractFunctionParameterValue(parameters, 0);
  AqlValueMaterializer materializer(trx);
  VPackSlice slice = materializer.slice(value, false);

  if (!slice.isString()) {
    RegisterWarning(query, "JSON_PARSE",
                    TRI_ERROR_QUERY_FUNCTION_ARGUMENT_TYPE_MISMATCH);
    return AqlValue(AqlValueHintNull());
  }

  VPackValueLength l;
  char const* p = slice.getString(l);

  try {
    std::shared_ptr<VPackBuilder> builder = VPackParser::fromJson(p, l);
    return AqlValue(*builder);
  } catch (...) {
    RegisterWarning(query, "JSON_PARSE",
                    TRI_ERROR_QUERY_FUNCTION_ARGUMENT_TYPE_MISMATCH);
    return AqlValue(AqlValueHintNull());
  }
}

/// @brief function PARSE_IDENTIFIER
AqlValue Functions::ParseIdentifier(arangodb::aql::Query* query,
                                    transaction::Methods* trx,
                                    VPackFunctionParameters const& parameters) {
  ValidateParameters(parameters, "PARSE_IDENTIFIER", 1, 1);

  AqlValue value = ExtractFunctionParameterValue(parameters, 0);
  std::string identifier;
  if (value.isObject() && value.hasKey(trx, StaticStrings::IdString)) {
    bool localMustDestroy;
    AqlValue valueStr =
        value.get(trx, StaticStrings::IdString, localMustDestroy, false);
    AqlValueGuard guard(valueStr, localMustDestroy);

    if (valueStr.isString()) {
      identifier = valueStr.slice().copyString();
    }
  } else if (value.isString()) {
    identifier = value.slice().copyString();
  }

  if (identifier.empty()) {
    RegisterWarning(query, "PARSE_IDENTIFIER",
                    TRI_ERROR_QUERY_FUNCTION_ARGUMENT_TYPE_MISMATCH);
    return AqlValue(AqlValueHintNull());
  }

  std::vector<std::string> parts =
      arangodb::basics::StringUtils::split(identifier, "/");

  if (parts.size() != 2) {
    RegisterWarning(query, "PARSE_IDENTIFIER",
                    TRI_ERROR_QUERY_FUNCTION_ARGUMENT_TYPE_MISMATCH);
    return AqlValue(AqlValueHintNull());
  }

  transaction::BuilderLeaser builder(trx);
  builder->openObject();
  builder->add("collection", VPackValue(parts[0]));
  builder->add("key", VPackValue(parts[1]));
  builder->close();
  return AqlValue(builder.get());
}

/// @brief function Slice
AqlValue Functions::Slice(arangodb::aql::Query* query,
                          transaction::Methods* trx,
                          VPackFunctionParameters const& parameters) {
  ValidateParameters(parameters, "SLICE", 2, 3);

  AqlValue baseArray = ExtractFunctionParameterValue(parameters, 0);

  if (!baseArray.isArray()) {
    RegisterWarning(query, "SLICE",
                    TRI_ERROR_QUERY_FUNCTION_ARGUMENT_TYPE_MISMATCH);
    return AqlValue(AqlValueHintNull());
  }

  // determine lower bound
  AqlValue fromValue = ExtractFunctionParameterValue(parameters, 1);
  int64_t from = fromValue.toInt64(trx);
  if (from < 0) {
    from = baseArray.length() + from;
    if (from < 0) {
      from = 0;
    }
  }

  // determine upper bound
  AqlValue toValue = ExtractFunctionParameterValue(parameters, 2);
  int64_t to;
  if (toValue.isNull(true)) {
    to = baseArray.length();
  } else {
    to = toValue.toInt64(trx);
    if (to >= 0) {
      to += from;
    } else {
      // negative to value
      to = baseArray.length() + to;
      if (to < 0) {
        to = 0;
      }
    }
  }

  AqlValueMaterializer materializer(trx);
  VPackSlice arraySlice = materializer.slice(baseArray, false);

  transaction::BuilderLeaser builder(trx);
  builder->openArray();

  int64_t pos = 0;
  VPackArrayIterator it(arraySlice);
  while (it.valid()) {
    if (pos >= from && pos < to) {
      builder->add(it.value());
    }
    ++pos;
    if (pos >= to) {
      // done
      break;
    }
    it.next();
  }

  builder->close();
  return AqlValue(builder.get());
}

/// @brief function Minus
AqlValue Functions::Minus(arangodb::aql::Query* query,
                          transaction::Methods* trx,
                          VPackFunctionParameters const& parameters) {
  ValidateParameters(parameters, "MINUS", 2);

  AqlValue baseArray = ExtractFunctionParameterValue(parameters, 0);

  if (!baseArray.isArray()) {
    RegisterWarning(query, "MINUS",
                    TRI_ERROR_QUERY_FUNCTION_ARGUMENT_TYPE_MISMATCH);
    return AqlValue(AqlValueHintNull());
  }

  auto options = trx->transactionContextPtr()->getVPackOptions();
  std::unordered_map<VPackSlice, size_t,
                     arangodb::basics::VelocyPackHelper::VPackHash,
                     arangodb::basics::VelocyPackHelper::VPackEqual>
      contains(512, arangodb::basics::VelocyPackHelper::VPackHash(),
               arangodb::basics::VelocyPackHelper::VPackEqual(options));

  // Fill the original map
  AqlValueMaterializer materializer(trx);
  VPackSlice arraySlice = materializer.slice(baseArray, false);

  VPackArrayIterator it(arraySlice);
  while (it.valid()) {
    contains.emplace(it.value(), it.index());
    it.next();
  }

  // Iterate through all following parameters and delete found elements from the
  // map
  for (size_t k = 1; k < parameters.size(); ++k) {
    AqlValue next = ExtractFunctionParameterValue(parameters, k);
    if (!next.isArray()) {
      RegisterWarning(query, "MINUS",
                      TRI_ERROR_QUERY_FUNCTION_ARGUMENT_TYPE_MISMATCH);
      return AqlValue(AqlValueHintNull());
    }

    AqlValueMaterializer materializer(trx);
    VPackSlice arraySlice = materializer.slice(next, false);

    for (auto const& search : VPackArrayIterator(arraySlice)) {
      auto find = contains.find(search);

      if (find != contains.end()) {
        contains.erase(find);
      }
    }
  }

  // We omit the normalize part from js, cannot occur here
  transaction::BuilderLeaser builder(trx);
  builder->openArray();
  for (auto const& it : contains) {
    builder->add(it.first);
  }
  builder->close();
  return AqlValue(builder.get());
}

/// @brief function Document
AqlValue Functions::Document(arangodb::aql::Query* query,
                             transaction::Methods* trx,
                             VPackFunctionParameters const& parameters) {
  ValidateParameters(parameters, "DOCUMENT", 1, 2);

  if (parameters.size() == 1) {
    AqlValue id = ExtractFunctionParameterValue(parameters, 0);
    transaction::BuilderLeaser builder(trx);
    if (id.isString()) {
      std::string identifier(id.slice().copyString());
      std::string colName;
      GetDocumentByIdentifier(trx, colName, identifier, true, *builder.get());
      if (builder->isEmpty()) {
        // not found
        return AqlValue(AqlValueHintNull());
      }
      return AqlValue(builder.get());
    }
    if (id.isArray()) {
      AqlValueMaterializer materializer(trx);
      VPackSlice idSlice = materializer.slice(id, false);
      builder->openArray();
      for (auto const& next : VPackArrayIterator(idSlice)) {
        if (next.isString()) {
          std::string identifier = next.copyString();
          std::string colName;
          GetDocumentByIdentifier(trx, colName, identifier, true,
                                  *builder.get());
        }
      }
      builder->close();
      return AqlValue(builder.get());
    }
    return AqlValue(AqlValueHintNull());
  }

  AqlValue collectionValue = ExtractFunctionParameterValue(parameters, 0);
  if (!collectionValue.isString()) {
    RegisterWarning(query, "DOCUMENT",
                    TRI_ERROR_QUERY_FUNCTION_ARGUMENT_TYPE_MISMATCH);
    return AqlValue(AqlValueHintNull());
  }
  std::string collectionName(collectionValue.slice().copyString());

  AqlValue id = ExtractFunctionParameterValue(parameters, 1);
  if (id.isString()) {
    transaction::BuilderLeaser builder(trx);
    std::string identifier(id.slice().copyString());
    GetDocumentByIdentifier(trx, collectionName, identifier, true,
                            *builder.get());
    if (builder->isEmpty()) {
      return AqlValue(AqlValueHintNull());
    }
    return AqlValue(builder.get());
  }

  if (id.isArray()) {
    transaction::BuilderLeaser builder(trx);
    builder->openArray();

    AqlValueMaterializer materializer(trx);
    VPackSlice idSlice = materializer.slice(id, false);
    for (auto const& next : VPackArrayIterator(idSlice)) {
      if (next.isString()) {
        std::string identifier(next.copyString());
        GetDocumentByIdentifier(trx, collectionName, identifier, true,
                                *builder.get());
      }
    }

    builder->close();
    return AqlValue(builder.get());
  }

  // Id has invalid format
  return AqlValue(AqlValueHintNull());
}

/// @brief function MATCHES
AqlValue Functions::Matches(arangodb::aql::Query* query,
                            transaction::Methods* trx,
                            VPackFunctionParameters const& parameters) {
  ValidateParameters(parameters, "MATCHES", 2, 3);

  AqlValue docToFind = ExtractFunctionParameterValue(parameters, 0);

  if (!docToFind.isObject()) {
    return AqlValue(AqlValueHintBool(false));
  }

  AqlValue exampleDocs = ExtractFunctionParameterValue(parameters, 1);

  bool retIdx = false;
  if (parameters.size() == 3) {
    retIdx = ExtractFunctionParameterValue(parameters, 2).toBoolean();
  }

  AqlValueMaterializer materializer(trx);
  VPackSlice docSlice = materializer.slice(docToFind, false);

  transaction::BuilderLeaser builder(trx);
  VPackSlice examples = materializer.slice(exampleDocs, false);

  if (!examples.isArray()) {
    builder->openArray();
    builder->add(examples);
    builder->close();
    examples = builder->slice();
  }

  auto options = trx->transactionContextPtr()->getVPackOptions();

  bool foundMatch;
  int32_t idx = -1;

  for (auto const& example : VPackArrayIterator(examples)) {
    idx++;

    if (!example.isObject()) {
      RegisterWarning(query, "MATCHES",
                      TRI_ERROR_QUERY_FUNCTION_ARGUMENT_TYPE_MISMATCH);
      continue;
    }

    foundMatch = true;

    for (auto const& it : VPackObjectIterator(example, true)) {
      std::string key = it.key.copyString();

      if (it.value.isNull() && !docSlice.hasKey(key)) {
        continue;
      }

      if (!docSlice.hasKey(key) ||
          // compare inner content
          basics::VelocyPackHelper::compare(docSlice.get(key), it.value, false,
                                            options, &docSlice,
                                            &example) != 0) {
        foundMatch = false;
        break;
      }
    }

    if (foundMatch) {
      if (retIdx) {
        return AqlValue(AqlValueHintInt(idx));
      } else {
        return AqlValue(AqlValueHintBool(true));
      }
    }
  }

  if (retIdx) {
    return AqlValue(AqlValueHintInt(-1));
  }

  return AqlValue(AqlValueHintBool(false));
}

/// @brief function ROUND
AqlValue Functions::Round(arangodb::aql::Query* query,
                          transaction::Methods* trx,
                          VPackFunctionParameters const& parameters) {
  ValidateParameters(parameters, "ROUND", 1, 1);

  AqlValue value = ExtractFunctionParameterValue(parameters, 0);

  double input = value.toDouble(trx);

  // Rounds down for < x.4999 and up for > x.50000
  return NumberValue(trx, std::floor(input + 0.5), true);
}

/// @brief function ABS
AqlValue Functions::Abs(arangodb::aql::Query* query, transaction::Methods* trx,
                        VPackFunctionParameters const& parameters) {
  ValidateParameters(parameters, "ABS", 1, 1);

  AqlValue value = ExtractFunctionParameterValue(parameters, 0);

  double input = value.toDouble(trx);
  return NumberValue(trx, std::abs(input), true);
}

/// @brief function CEIL
AqlValue Functions::Ceil(arangodb::aql::Query* query, transaction::Methods* trx,
                         VPackFunctionParameters const& parameters) {
  ValidateParameters(parameters, "CEIL", 1, 1);

  AqlValue value = ExtractFunctionParameterValue(parameters, 0);

  double input = value.toDouble(trx);
  return NumberValue(trx, std::ceil(input), true);
}

/// @brief function FLOOR
AqlValue Functions::Floor(arangodb::aql::Query* query,
                          transaction::Methods* trx,
                          VPackFunctionParameters const& parameters) {
  ValidateParameters(parameters, "FLOOR", 1, 1);

  AqlValue value = ExtractFunctionParameterValue(parameters, 0);

  double input = value.toDouble(trx);
  return NumberValue(trx, std::floor(input), true);
}

/// @brief function SQRT
AqlValue Functions::Sqrt(arangodb::aql::Query* query, transaction::Methods* trx,
                         VPackFunctionParameters const& parameters) {
  ValidateParameters(parameters, "SQRT", 1, 1);

  AqlValue value = ExtractFunctionParameterValue(parameters, 0);

  double input = value.toDouble(trx);
  return NumberValue(trx, std::sqrt(input), true);
}

/// @brief function POW
AqlValue Functions::Pow(arangodb::aql::Query* query, transaction::Methods* trx,
                        VPackFunctionParameters const& parameters) {
  ValidateParameters(parameters, "POW", 2, 2);

  AqlValue baseValue = ExtractFunctionParameterValue(parameters, 0);
  AqlValue expValue = ExtractFunctionParameterValue(parameters, 1);

  double base = baseValue.toDouble(trx);
  double exp = expValue.toDouble(trx);

  return NumberValue(trx, std::pow(base, exp), true);
}

/// @brief function LOG
AqlValue Functions::Log(arangodb::aql::Query* query, transaction::Methods* trx,
                        VPackFunctionParameters const& parameters) {
  ValidateParameters(parameters, "LOG", 1, 1);

  AqlValue value = ExtractFunctionParameterValue(parameters, 0);

  double input = value.toDouble(trx);
  return NumberValue(trx, std::log(input), true);
}

/// @brief function LOG2
AqlValue Functions::Log2(arangodb::aql::Query* query, transaction::Methods* trx,
                         VPackFunctionParameters const& parameters) {
  ValidateParameters(parameters, "LOG2", 1, 1);

  AqlValue value = ExtractFunctionParameterValue(parameters, 0);

  double input = value.toDouble(trx);
  return NumberValue(trx, std::log2(input), true);
}

/// @brief function LOG10
AqlValue Functions::Log10(arangodb::aql::Query* query,
                          transaction::Methods* trx,
                          VPackFunctionParameters const& parameters) {
  ValidateParameters(parameters, "LOG10", 1, 1);

  AqlValue value = ExtractFunctionParameterValue(parameters, 0);

  double input = value.toDouble(trx);
  return NumberValue(trx, std::log10(input), true);
}

/// @brief function EXP
AqlValue Functions::Exp(arangodb::aql::Query* query, transaction::Methods* trx,
                        VPackFunctionParameters const& parameters) {
  ValidateParameters(parameters, "EXP", 1, 1);

  AqlValue value = ExtractFunctionParameterValue(parameters, 0);

  double input = value.toDouble(trx);
  return NumberValue(trx, std::exp(input), true);
}

/// @brief function EXP2
AqlValue Functions::Exp2(arangodb::aql::Query* query, transaction::Methods* trx,
                         VPackFunctionParameters const& parameters) {
  ValidateParameters(parameters, "EXP2", 1, 1);

  AqlValue value = ExtractFunctionParameterValue(parameters, 0);

  double input = value.toDouble(trx);
  return NumberValue(trx, std::exp2(input), true);
}

/// @brief function SIN
AqlValue Functions::Sin(arangodb::aql::Query* query, transaction::Methods* trx,
                        VPackFunctionParameters const& parameters) {
  ValidateParameters(parameters, "SIN", 1, 1);

  AqlValue value = ExtractFunctionParameterValue(parameters, 0);

  double input = value.toDouble(trx);
  return NumberValue(trx, std::sin(input), true);
}

/// @brief function COS
AqlValue Functions::Cos(arangodb::aql::Query* query, transaction::Methods* trx,
                        VPackFunctionParameters const& parameters) {
  ValidateParameters(parameters, "COS", 1, 1);

  AqlValue value = ExtractFunctionParameterValue(parameters, 0);

  double input = value.toDouble(trx);
  return NumberValue(trx, std::cos(input), true);
}

/// @brief function TAN
AqlValue Functions::Tan(arangodb::aql::Query* query, transaction::Methods* trx,
                        VPackFunctionParameters const& parameters) {
  ValidateParameters(parameters, "TAN", 1, 1);

  AqlValue value = ExtractFunctionParameterValue(parameters, 0);

  double input = value.toDouble(trx);
  return NumberValue(trx, std::tan(input), true);
}

/// @brief function ASIN
AqlValue Functions::Asin(arangodb::aql::Query* query, transaction::Methods* trx,
                         VPackFunctionParameters const& parameters) {
  ValidateParameters(parameters, "ASIN", 1, 1);

  AqlValue value = ExtractFunctionParameterValue(parameters, 0);

  double input = value.toDouble(trx);
  return NumberValue(trx, std::asin(input), true);
}

/// @brief function ACOS
AqlValue Functions::Acos(arangodb::aql::Query* query, transaction::Methods* trx,
                         VPackFunctionParameters const& parameters) {
  ValidateParameters(parameters, "ACOS", 1, 1);

  AqlValue value = ExtractFunctionParameterValue(parameters, 0);

  double input = value.toDouble(trx);
  return NumberValue(trx, std::acos(input), true);
}

/// @brief function ATAN
AqlValue Functions::Atan(arangodb::aql::Query* query, transaction::Methods* trx,
                         VPackFunctionParameters const& parameters) {
  ValidateParameters(parameters, "ATAN", 1, 1);

  AqlValue value = ExtractFunctionParameterValue(parameters, 0);

  double input = value.toDouble(trx);
  return NumberValue(trx, std::atan(input), true);
}

/// @brief function ATAN2
AqlValue Functions::Atan2(arangodb::aql::Query* query,
                          transaction::Methods* trx,
                          VPackFunctionParameters const& parameters) {
  ValidateParameters(parameters, "ATAN2", 2, 2);

  AqlValue value1 = ExtractFunctionParameterValue(parameters, 0);
  AqlValue value2 = ExtractFunctionParameterValue(parameters, 1);

  double input1 = value1.toDouble(trx);
  double input2 = value2.toDouble(trx);
  return NumberValue(trx, std::atan2(input1, input2), true);
}

/// @brief function RADIANS
AqlValue Functions::Radians(arangodb::aql::Query* query,
                            transaction::Methods* trx,
                            VPackFunctionParameters const& parameters) {
  ValidateParameters(parameters, "RADIANS", 1, 1);

  AqlValue value = ExtractFunctionParameterValue(parameters, 0);

  double degrees = value.toDouble(trx);
  // acos(-1) == PI
  return NumberValue(trx, degrees * (std::acos(-1.0) / 180.0), true);
}

/// @brief function DEGREES
AqlValue Functions::Degrees(arangodb::aql::Query* query,
                            transaction::Methods* trx,
                            VPackFunctionParameters const& parameters) {
  ValidateParameters(parameters, "DEGREES", 1, 1);

  AqlValue value = ExtractFunctionParameterValue(parameters, 0);

  double radians = value.toDouble(trx);
  // acos(-1) == PI
  return NumberValue(trx, radians * (180.0 / std::acos(-1.0)), true);
}

/// @brief function PI
AqlValue Functions::Pi(arangodb::aql::Query* query, transaction::Methods* trx,
                       VPackFunctionParameters const& parameters) {
  ValidateParameters(parameters, "PI", 0, 0);

  // acos(-1) == PI
  return NumberValue(trx, std::acos(-1.0), true);
}

/// @brief function RAND
AqlValue Functions::Rand(arangodb::aql::Query* query, transaction::Methods* trx,
                         VPackFunctionParameters const& parameters) {
  ValidateParameters(parameters, "RAND", 0, 0);

  // This random functionality is not too good yet...
  return NumberValue(trx, static_cast<double>(std::rand()) / RAND_MAX, true);
}

/// @brief function FIRST_DOCUMENT
AqlValue Functions::FirstDocument(arangodb::aql::Query* query,
                                  transaction::Methods* trx,
                                  VPackFunctionParameters const& parameters) {
  size_t const n = parameters.size();
  for (size_t i = 0; i < n; ++i) {
    AqlValue a = ExtractFunctionParameterValue(parameters, i);
    if (a.isObject()) {
      return a.clone();
    }
  }

  return AqlValue(AqlValueHintNull());
}

/// @brief function FIRST_LIST
AqlValue Functions::FirstList(arangodb::aql::Query* query,
                              transaction::Methods* trx,
                              VPackFunctionParameters const& parameters) {
  size_t const n = parameters.size();
  for (size_t i = 0; i < n; ++i) {
    AqlValue a = ExtractFunctionParameterValue(parameters, i);
    if (a.isArray()) {
      return a.clone();
    }
  }

  return AqlValue(AqlValueHintNull());
}

/// @brief function PUSH
AqlValue Functions::Push(arangodb::aql::Query* query, transaction::Methods* trx,
                         VPackFunctionParameters const& parameters) {
  ValidateParameters(parameters, "PUSH", 2, 3);

  AqlValue list = ExtractFunctionParameterValue(parameters, 0);
  AqlValue toPush = ExtractFunctionParameterValue(parameters, 1);

  AqlValueMaterializer toPushMaterializer(trx);
  VPackSlice p = toPushMaterializer.slice(toPush, false);

  if (list.isNull(true)) {
    transaction::BuilderLeaser builder(trx);
    builder->openArray();
    builder->add(p);
    builder->close();
    return AqlValue(builder.get());
  }

  if (!list.isArray()) {
    RegisterInvalidArgumentWarning(query, "PUSH");
    return AqlValue(AqlValueHintNull());
  }

  transaction::BuilderLeaser builder(trx);
  builder->openArray();
  AqlValueMaterializer materializer(trx);
  VPackSlice l = materializer.slice(list, false);

  for (auto const& it : VPackArrayIterator(l)) {
    builder->add(it);
  }
  if (parameters.size() == 3) {
    auto options = trx->transactionContextPtr()->getVPackOptions();
    AqlValue unique = ExtractFunctionParameterValue(parameters, 2);
    if (!unique.toBoolean() || !ListContainsElement(options, l, p)) {
      builder->add(p);
    }
  } else {
    builder->add(p);
  }
  builder->close();
  return AqlValue(builder.get());
}

/// @brief function POP
AqlValue Functions::Pop(arangodb::aql::Query* query, transaction::Methods* trx,
                        VPackFunctionParameters const& parameters) {
  ValidateParameters(parameters, "POP", 1, 1);
  AqlValue list = ExtractFunctionParameterValue(parameters, 0);

  if (list.isNull(true)) {
    return AqlValue(AqlValueHintNull());
  }

  if (!list.isArray()) {
    RegisterWarning(query, "POP",
                    TRI_ERROR_QUERY_FUNCTION_ARGUMENT_TYPE_MISMATCH);
    return AqlValue(AqlValueHintNull());
  }

  AqlValueMaterializer materializer(trx);
  VPackSlice slice = materializer.slice(list, false);

  transaction::BuilderLeaser builder(trx);
  builder->openArray();
  auto iterator = VPackArrayIterator(slice);
  while (iterator.valid() && !iterator.isLast()) {
    builder->add(iterator.value());
    iterator.next();
  }
  builder->close();
  return AqlValue(builder.get());
}

/// @brief function APPEND
AqlValue Functions::Append(arangodb::aql::Query* query,
                           transaction::Methods* trx,
                           VPackFunctionParameters const& parameters) {
  ValidateParameters(parameters, "APPEND", 2, 3);
  AqlValue list = ExtractFunctionParameterValue(parameters, 0);
  AqlValue toAppend = ExtractFunctionParameterValue(parameters, 1);

  if (toAppend.isNull(true)) {
    return list.clone();
  }

  AqlValueMaterializer toAppendMaterializer(trx);
  VPackSlice t = toAppendMaterializer.slice(toAppend, false);

  if (t.isArray() && t.length() == 0) {
    return list.clone();
  }

  bool unique = false;
  if (parameters.size() == 3) {
    AqlValue a = ExtractFunctionParameterValue(parameters, 2);
    unique = a.toBoolean();
  }

  AqlValueMaterializer materializer(trx);
  VPackSlice l = materializer.slice(list, false);

  if (l.isNull()) {
    return toAppend.clone();
  }

  if (!l.isArray()) {
    RegisterInvalidArgumentWarning(query, "APPEND");
    return AqlValue(AqlValueHintNull());
  }

  std::unordered_set<VPackSlice> added;

  transaction::BuilderLeaser builder(trx);
  builder->openArray();

  for (auto const& it : VPackArrayIterator(l)) {
    if (unique) {
      if (added.find(it) == added.end()) {
        builder->add(it);
        added.emplace(it);
      }
    } else {
      builder->add(it);
    }
  }

  AqlValueMaterializer materializer2(trx);
  VPackSlice slice = materializer2.slice(toAppend, false);

  if (!slice.isArray()) {
    if (!unique || added.find(slice) == added.end()) {
      builder->add(slice);
    }
  } else {
    for (auto const& it : VPackArrayIterator(slice)) {
      if (unique) {
        if (added.find(it) == added.end()) {
          builder->add(it);
          added.emplace(it);
        }
      } else {
        builder->add(it);
      }
    }
  }
  builder->close();
  return AqlValue(builder.get());
}

/// @brief function UNSHIFT
AqlValue Functions::Unshift(arangodb::aql::Query* query,
                            transaction::Methods* trx,
                            VPackFunctionParameters const& parameters) {
  ValidateParameters(parameters, "UNSHIFT", 2, 3);
  AqlValue list = ExtractFunctionParameterValue(parameters, 0);

  if (!list.isNull(true) && !list.isArray()) {
    RegisterInvalidArgumentWarning(query, "UNSHIFT");
    return AqlValue(AqlValueHintNull());
  }

  AqlValue toAppend = ExtractFunctionParameterValue(parameters, 1);
  bool unique = false;
  if (parameters.size() == 3) {
    AqlValue a = ExtractFunctionParameterValue(parameters, 2);
    unique = a.toBoolean();
  }

  auto options = trx->transactionContextPtr()->getVPackOptions();
  size_t unused;
  if (unique && list.isArray() &&
      ListContainsElement(trx, options, list, toAppend, unused)) {
    // Short circuit, nothing to do return list
    return list.clone();
  }

  AqlValueMaterializer materializer(trx);
  VPackSlice a = materializer.slice(toAppend, false);

  transaction::BuilderLeaser builder(trx);
  builder->openArray();
  builder->add(a);

  if (list.isArray()) {
    AqlValueMaterializer materializer(trx);
    VPackSlice v = materializer.slice(list, false);
    for (auto const& it : VPackArrayIterator(v)) {
      builder->add(it);
    }
  }
  builder->close();
  return AqlValue(builder.get());
}

/// @brief function SHIFT
AqlValue Functions::Shift(arangodb::aql::Query* query,
                          transaction::Methods* trx,
                          VPackFunctionParameters const& parameters) {
  ValidateParameters(parameters, "SHIFT", 1, 1);

  AqlValue list = ExtractFunctionParameterValue(parameters, 0);
  if (list.isNull(true)) {
    return AqlValue(AqlValueHintNull());
  }

  if (!list.isArray()) {
    RegisterInvalidArgumentWarning(query, "SHIFT");
    return AqlValue(AqlValueHintNull());
  }

  transaction::BuilderLeaser builder(trx);
  builder->openArray();

  if (list.length() > 0) {
    AqlValueMaterializer materializer(trx);
    VPackSlice l = materializer.slice(list, false);

    auto iterator = VPackArrayIterator(l);
    // This jumps over the first element
    iterator.next();
    while (iterator.valid()) {
      builder->add(iterator.value());
      iterator.next();
    }
  }
  builder->close();

  return AqlValue(builder.get());
}

/// @brief function REMOVE_VALUE
AqlValue Functions::RemoveValue(arangodb::aql::Query* query,
                                transaction::Methods* trx,
                                VPackFunctionParameters const& parameters) {
  ValidateParameters(parameters, "REMOVE_VALUE", 2, 3);

  AqlValue list = ExtractFunctionParameterValue(parameters, 0);

  if (list.isNull(true)) {
    return AqlValue(arangodb::basics::VelocyPackHelper::EmptyArrayValue());
  }

  if (!list.isArray()) {
    RegisterInvalidArgumentWarning(query, "REMOVE_VALUE");
    return AqlValue(AqlValueHintNull());
  }

  auto options = trx->transactionContextPtr()->getVPackOptions();

  transaction::BuilderLeaser builder(trx);
  builder->openArray();
  bool useLimit = false;
  int64_t limit = list.length();

  if (parameters.size() == 3) {
    AqlValue limitValue = ExtractFunctionParameterValue(parameters, 2);
    if (!limitValue.isNull(true)) {
      limit = limitValue.toInt64(trx);
      useLimit = true;
    }
  }

  AqlValue toRemove = ExtractFunctionParameterValue(parameters, 1);
  AqlValueMaterializer toRemoveMaterializer(trx);
  VPackSlice r = toRemoveMaterializer.slice(toRemove, false);

  AqlValueMaterializer materializer(trx);
  VPackSlice v = materializer.slice(list, false);

  for (auto const& it : VPackArrayIterator(v)) {
    if (useLimit && limit == 0) {
      // Just copy
      builder->add(it);
      continue;
    }
    if (arangodb::basics::VelocyPackHelper::compare(r, it, false, options) ==
        0) {
      --limit;
      continue;
    }
    builder->add(it);
  }
  builder->close();
  return AqlValue(builder.get());
}

/// @brief function REMOVE_VALUES
AqlValue Functions::RemoveValues(arangodb::aql::Query* query,
                                 transaction::Methods* trx,
                                 VPackFunctionParameters const& parameters) {
  ValidateParameters(parameters, "REMOVE_VALUES", 2, 2);

  AqlValue list = ExtractFunctionParameterValue(parameters, 0);
  AqlValue values = ExtractFunctionParameterValue(parameters, 1);

  if (values.isNull(true)) {
    return list.clone();
  }

  if (list.isNull(true)) {
    return AqlValue(arangodb::basics::VelocyPackHelper::EmptyArrayValue());
  }

  if (!list.isArray() || !values.isArray()) {
    RegisterInvalidArgumentWarning(query, "REMOVE_VALUES");
    return AqlValue(AqlValueHintNull());
  }

  auto options = trx->transactionContextPtr()->getVPackOptions();
  AqlValueMaterializer valuesMaterializer(trx);
  VPackSlice v = valuesMaterializer.slice(values, false);

  AqlValueMaterializer listMaterializer(trx);
  VPackSlice l = listMaterializer.slice(list, false);

  transaction::BuilderLeaser builder(trx);
  builder->openArray();
  for (auto const& it : VPackArrayIterator(l)) {
    if (!ListContainsElement(options, v, it)) {
      builder->add(it);
    }
  }
  builder->close();
  return AqlValue(builder.get());
}

/// @brief function REMOVE_NTH
AqlValue Functions::RemoveNth(arangodb::aql::Query* query,
                              transaction::Methods* trx,
                              VPackFunctionParameters const& parameters) {
  ValidateParameters(parameters, "REMOVE_NTH", 2, 2);

  AqlValue list = ExtractFunctionParameterValue(parameters, 0);

  if (list.isNull(true)) {
    return AqlValue(arangodb::basics::VelocyPackHelper::EmptyArrayValue());
  }

  if (!list.isArray()) {
    RegisterInvalidArgumentWarning(query, "REMOVE_NTH");
    return AqlValue(AqlValueHintNull());
  }

  double const count = static_cast<double>(list.length());
  AqlValue position = ExtractFunctionParameterValue(parameters, 1);
  double p = position.toDouble(trx);
  if (p >= count || p < -count) {
    // out of bounds
    return list.clone();
  }

  if (p < 0) {
    p += count;
  }

  AqlValueMaterializer materializer(trx);
  VPackSlice v = materializer.slice(list, false);

  transaction::BuilderLeaser builder(trx);
  size_t target = static_cast<size_t>(p);
  size_t cur = 0;
  builder->openArray();
  for (auto const& it : VPackArrayIterator(v)) {
    if (cur != target) {
      builder->add(it);
    }
    cur++;
  }
  builder->close();
  return AqlValue(builder.get());
}

/// @brief function NOT_NULL
AqlValue Functions::NotNull(arangodb::aql::Query* query,
                            transaction::Methods* trx,
                            VPackFunctionParameters const& parameters) {
  size_t const n = parameters.size();
  for (size_t i = 0; i < n; ++i) {
    AqlValue element = ExtractFunctionParameterValue(parameters, i);
    if (!element.isNull(true)) {
      return element.clone();
    }
  }
  return AqlValue(AqlValueHintNull());
}

/// @brief function CURRENT_DATABASE
AqlValue Functions::CurrentDatabase(arangodb::aql::Query* query,
                                    transaction::Methods* trx,
                                    VPackFunctionParameters const& parameters) {
  ValidateParameters(parameters, "CURRENT_DATABASE", 0, 0);

  return AqlValue(query->vocbase()->name());
}

/// @brief function COLLECTION_COUNT
AqlValue Functions::CollectionCount(arangodb::aql::Query* query,
                                    transaction::Methods* trx,
                                    VPackFunctionParameters const& parameters) {
  ValidateParameters(parameters, "COLLECTION_COUNT", 1, 1);

  AqlValue element = ExtractFunctionParameterValue(parameters, 0);
  if (!element.isString()) {
    THROW_ARANGO_EXCEPTION_PARAMS(
        TRI_ERROR_QUERY_FUNCTION_ARGUMENT_TYPE_MISMATCH, "COLLECTION_COUNT");
  }

  TRI_ASSERT(ServerState::instance()->isSingleServerOrCoordinator());
  std::string const collectionName = element.slice().copyString();
  OperationResult res = trx->count(collectionName, true);
  if (res.fail()) {
    THROW_ARANGO_EXCEPTION(res.result);
  }

  return AqlValue(res.slice());
}

/// @brief function VARIANCE_SAMPLE
AqlValue Functions::VarianceSample(arangodb::aql::Query* query,
                                   transaction::Methods* trx,
                                   VPackFunctionParameters const& parameters) {
  ValidateParameters(parameters, "VARIANCE_SAMPLE", 1, 1);

  AqlValue list = ExtractFunctionParameterValue(parameters, 0);

  if (!list.isArray()) {
    RegisterWarning(query, "VARIANCE_SAMPLE", TRI_ERROR_QUERY_ARRAY_EXPECTED);
    return AqlValue(AqlValueHintNull());
  }

  double value = 0.0;
  size_t count = 0;

  if (!Variance(trx, list, value, count)) {
    RegisterWarning(query, "VARIANCE_SAMPLE",
                    TRI_ERROR_QUERY_INVALID_ARITHMETIC_VALUE);
    return AqlValue(AqlValueHintNull());
  }

  if (count < 2) {
    return AqlValue(AqlValueHintNull());
  }

  return NumberValue(trx, value / (count - 1), true);
}

/// @brief function VARIANCE_POPULATION
AqlValue Functions::VariancePopulation(
    arangodb::aql::Query* query, transaction::Methods* trx,
    VPackFunctionParameters const& parameters) {
  ValidateParameters(parameters, "VARIANCE_POPULATION", 1, 1);

  AqlValue list = ExtractFunctionParameterValue(parameters, 0);

  if (!list.isArray()) {
    RegisterWarning(query, "VARIANCE_POPULATION",
                    TRI_ERROR_QUERY_ARRAY_EXPECTED);
    return AqlValue(AqlValueHintNull());
  }

  double value = 0.0;
  size_t count = 0;

  if (!Variance(trx, list, value, count)) {
    RegisterWarning(query, "VARIANCE_POPULATION",
                    TRI_ERROR_QUERY_INVALID_ARITHMETIC_VALUE);
    return AqlValue(AqlValueHintNull());
  }

  if (count < 1) {
    return AqlValue(AqlValueHintNull());
  }

  return NumberValue(trx, value / count, true);
}

/// @brief function STDDEV_SAMPLE
AqlValue Functions::StdDevSample(arangodb::aql::Query* query,
                                 transaction::Methods* trx,
                                 VPackFunctionParameters const& parameters) {
  ValidateParameters(parameters, "STDDEV_SAMPLE", 1, 1);

  AqlValue list = ExtractFunctionParameterValue(parameters, 0);

  if (!list.isArray()) {
    RegisterWarning(query, "STDDEV_SAMPLE", TRI_ERROR_QUERY_ARRAY_EXPECTED);
    return AqlValue(AqlValueHintNull());
  }

  double value = 0.0;
  size_t count = 0;

  if (!Variance(trx, list, value, count)) {
    RegisterWarning(query, "STDDEV_SAMPLE",
                    TRI_ERROR_QUERY_INVALID_ARITHMETIC_VALUE);
    return AqlValue(AqlValueHintNull());
  }

  if (count < 2) {
    return AqlValue(AqlValueHintNull());
  }

  return NumberValue(trx, std::sqrt(value / (count - 1)), true);
}

/// @brief function STDDEV_POPULATION
AqlValue Functions::StdDevPopulation(
    arangodb::aql::Query* query, transaction::Methods* trx,
    VPackFunctionParameters const& parameters) {
  ValidateParameters(parameters, "STDDEV_POPULATION", 1, 1);

  AqlValue list = ExtractFunctionParameterValue(parameters, 0);

  if (!list.isArray()) {
    RegisterWarning(query, "STDDEV_POPULATION", TRI_ERROR_QUERY_ARRAY_EXPECTED);
    return AqlValue(AqlValueHintNull());
  }

  double value = 0.0;
  size_t count = 0;

  if (!Variance(trx, list, value, count)) {
    RegisterWarning(query, "STDDEV_POPULATION",
                    TRI_ERROR_QUERY_INVALID_ARITHMETIC_VALUE);
    return AqlValue(AqlValueHintNull());
  }

  if (count < 1) {
    return AqlValue(AqlValueHintNull());
  }

  return NumberValue(trx, std::sqrt(value / count), true);
}

/// @brief function MEDIAN
AqlValue Functions::Median(arangodb::aql::Query* query,
                           transaction::Methods* trx,
                           VPackFunctionParameters const& parameters) {
  ValidateParameters(parameters, "MEDIAN", 1, 1);

  AqlValue list = ExtractFunctionParameterValue(parameters, 0);

  if (!list.isArray()) {
    RegisterWarning(query, "MEDIAN", TRI_ERROR_QUERY_ARRAY_EXPECTED);
    return AqlValue(AqlValueHintNull());
  }

  std::vector<double> values;
  if (!SortNumberList(trx, list, values)) {
    RegisterWarning(query, "MEDIAN", TRI_ERROR_QUERY_INVALID_ARITHMETIC_VALUE);
    return AqlValue(AqlValueHintNull());
  }

  if (values.empty()) {
    return AqlValue(AqlValueHintNull());
  }
  size_t const l = values.size();
  size_t midpoint = l / 2;

  if (l % 2 == 0) {
    return NumberValue(trx, (values[midpoint - 1] + values[midpoint]) / 2,
                       true);
  }
  return NumberValue(trx, values[midpoint], true);
}

/// @brief function PERCENTILE
AqlValue Functions::Percentile(arangodb::aql::Query* query,
                               transaction::Methods* trx,
                               VPackFunctionParameters const& parameters) {
  ValidateParameters(parameters, "PERCENTILE", 2, 3);

  AqlValue list = ExtractFunctionParameterValue(parameters, 0);

  if (!list.isArray()) {
    RegisterWarning(query, "PERCENTILE", TRI_ERROR_QUERY_ARRAY_EXPECTED);
    return AqlValue(AqlValueHintNull());
  }

  AqlValue border = ExtractFunctionParameterValue(parameters, 1);

  if (!border.isNumber()) {
    RegisterWarning(query, "PERCENTILE",
                    TRI_ERROR_QUERY_FUNCTION_ARGUMENT_TYPE_MISMATCH);
    return AqlValue(AqlValueHintNull());
  }

  bool unused = false;
  double p = border.toDouble(trx, unused);
  if (p <= 0.0 || p > 100.0) {
    RegisterWarning(query, "PERCENTILE",
                    TRI_ERROR_QUERY_FUNCTION_ARGUMENT_TYPE_MISMATCH);
    return AqlValue(AqlValueHintNull());
  }

  bool useInterpolation = false;

  if (parameters.size() == 3) {
    AqlValue methodValue = ExtractFunctionParameterValue(parameters, 2);
    if (!methodValue.isString()) {
      RegisterWarning(query, "PERCENTILE",
                      TRI_ERROR_QUERY_FUNCTION_ARGUMENT_TYPE_MISMATCH);
      return AqlValue(AqlValueHintNull());
    }
    std::string method = methodValue.slice().copyString();
    if (method == "interpolation") {
      useInterpolation = true;
    } else if (method == "rank") {
      useInterpolation = false;
    } else {
      RegisterWarning(query, "PERCENTILE",
                      TRI_ERROR_QUERY_FUNCTION_ARGUMENT_TYPE_MISMATCH);
      return AqlValue(AqlValueHintNull());
    }
  }

  std::vector<double> values;
  if (!SortNumberList(trx, list, values)) {
    RegisterWarning(query, "PERCENTILE",
                    TRI_ERROR_QUERY_INVALID_ARITHMETIC_VALUE);
    return AqlValue(AqlValueHintNull());
  }

  if (values.empty()) {
    return AqlValue(AqlValueHintNull());
  }

  size_t l = values.size();
  if (l == 1) {
    return NumberValue(trx, values[0], true);
  }

  TRI_ASSERT(l > 1);

  if (useInterpolation) {
    double const idx = p * (l + 1) / 100.0;
    double const pos = floor(idx);

    if (pos >= l) {
      return NumberValue(trx, values[l - 1], true);
    }
    if (pos <= 0) {
      return AqlValue(AqlValueHintNull());
    }

    double const delta = idx - pos;
    return NumberValue(trx, delta * (values[static_cast<size_t>(pos)] -
                                     values[static_cast<size_t>(pos) - 1]) +
                                values[static_cast<size_t>(pos) - 1],
                       true);
  }

  double const idx = p * l / 100.0;
  double const pos = ceil(idx);
  if (pos >= l) {
    return NumberValue(trx, values[l - 1], true);
  }
  if (pos <= 0) {
    return AqlValue(AqlValueHintNull());
  }

  return NumberValue(trx, values[static_cast<size_t>(pos) - 1], true);
}

/// @brief function RANGE
AqlValue Functions::Range(arangodb::aql::Query* query,
                          transaction::Methods* trx,
                          VPackFunctionParameters const& parameters) {
  ValidateParameters(parameters, "RANGE", 2, 3);

  AqlValue left = ExtractFunctionParameterValue(parameters, 0);
  AqlValue right = ExtractFunctionParameterValue(parameters, 1);

  double from = left.toDouble(trx);
  double to = right.toDouble(trx);

  if (parameters.size() < 3) {
    return AqlValue(left.toInt64(trx), right.toInt64(trx));
  }

  AqlValue stepValue = ExtractFunctionParameterValue(parameters, 2);
  if (stepValue.isNull(true)) {
    // no step specified. return a real range object
    return AqlValue(left.toInt64(trx), right.toInt64(trx));
  }

  double step = stepValue.toDouble(trx);

  if (step == 0.0 || (from < to && step < 0.0) || (from > to && step > 0.0)) {
    RegisterWarning(query, "RANGE",
                    TRI_ERROR_QUERY_FUNCTION_ARGUMENT_TYPE_MISMATCH);
    return AqlValue(AqlValueHintNull());
  }

  transaction::BuilderLeaser builder(trx);
  builder->openArray();
  if (step < 0.0 && to <= from) {
    for (; from >= to; from += step) {
      builder->add(VPackValue(from));
    }
  } else {
    for (; from <= to; from += step) {
      builder->add(VPackValue(from));
    }
  }
  builder->close();
  return AqlValue(builder.get());
}

/// @brief function POSITION
AqlValue Functions::Position(arangodb::aql::Query* query,
                             transaction::Methods* trx,
                             VPackFunctionParameters const& parameters) {
  ValidateParameters(parameters, "POSITION", 2, 3);

  AqlValue list = ExtractFunctionParameterValue(parameters, 0);

  if (!list.isArray()) {
    RegisterWarning(query, "POSITION", TRI_ERROR_QUERY_ARRAY_EXPECTED);
    return AqlValue(AqlValueHintNull());
  }

  bool returnIndex = false;
  if (parameters.size() == 3) {
    AqlValue a = ExtractFunctionParameterValue(parameters, 2);
    returnIndex = a.toBoolean();
  }

  if (list.length() > 0) {
    AqlValue searchValue = ExtractFunctionParameterValue(parameters, 1);
    auto options = trx->transactionContextPtr()->getVPackOptions();

    size_t index;
    if (ListContainsElement(trx, options, list, searchValue, index)) {
      if (!returnIndex) {
        // return true
        return AqlValue(arangodb::basics::VelocyPackHelper::TrueValue());
      }
      // return position
      transaction::BuilderLeaser builder(trx);
      builder->add(VPackValue(index));
      return AqlValue(builder.get());
    }
  }

  // not found
  if (!returnIndex) {
    // return false
    return AqlValue(arangodb::basics::VelocyPackHelper::FalseValue());
  }

  // return -1
  transaction::BuilderLeaser builder(trx);
  builder->add(VPackValue(-1));
  return AqlValue(builder.get());
}

/// @brief function IS_SAME_COLLECTION
AqlValue Functions::IsSameCollection(
    arangodb::aql::Query* query, transaction::Methods* trx,
    VPackFunctionParameters const& parameters) {
  ValidateParameters(parameters, "IS_SAME_COLLECTION", 2, 2);

  std::string const first = ExtractCollectionName(trx, parameters, 0);
  std::string const second = ExtractCollectionName(trx, parameters, 1);

  if (!first.empty() && !second.empty()) {
    return AqlValue(AqlValueHintBool(first == second));
  }

  RegisterWarning(query, "IS_SAME_COLLECTION",
                  TRI_ERROR_QUERY_FUNCTION_ARGUMENT_TYPE_MISMATCH);
  return AqlValue(AqlValueHintNull());
}

AqlValue Functions::PregelResult(arangodb::aql::Query* query,
                                 transaction::Methods* trx,
                                 VPackFunctionParameters const& parameters) {
  ValidateParameters(parameters, "PREGEL_RESULT", 1, 1);

  AqlValue arg1 = ExtractFunctionParameterValue(parameters, 0);
  if (!arg1.isNumber()) {
    THROW_ARANGO_EXCEPTION_PARAMS(
        TRI_ERROR_QUERY_FUNCTION_ARGUMENT_TYPE_MISMATCH, "PREGEL_RESULT");
  }

  uint64_t execNr = arg1.toInt64(trx);
  pregel::PregelFeature* feature = pregel::PregelFeature::instance();
  if (feature) {
    std::shared_ptr<pregel::IWorker> worker = feature->worker(execNr);
    if (!worker) {
      RegisterWarning(query, "PREGEL_RESULT",
                      TRI_ERROR_QUERY_FUNCTION_INVALID_CODE);
      return AqlValue(arangodb::basics::VelocyPackHelper::EmptyArrayValue());
    }
    transaction::BuilderLeaser builder(trx);
    worker->aqlResult(builder.get());
    return AqlValue(builder.get());
  } else {
    RegisterWarning(query, "PREGEL_RESULT",
                    TRI_ERROR_QUERY_FUNCTION_INVALID_CODE);
    return AqlValue(arangodb::basics::VelocyPackHelper::EmptyArrayValue());
  }
}

AqlValue Functions::Assert(arangodb::aql::Query* query,
                           transaction::Methods* trx,
                           VPackFunctionParameters const& parameters) {
  ValidateParameters(parameters, "ASSERT", 2, 2);
  auto const expr = ExtractFunctionParameterValue(parameters, 0);
  auto const message = ExtractFunctionParameterValue(parameters, 1);

  if (!message.isString()) {
    RegisterInvalidArgumentWarning(query, "ASSERT");
    return AqlValue(AqlValueHintNull());
  }
  if (!expr.toBoolean()) {
    std::string msg = message.slice().copyString();
    query->registerError(TRI_ERROR_QUERY_USER_ASSERT, msg.data());
  }
  return AqlValue(AqlValueHintBool(true));
}

AqlValue Functions::Warn(arangodb::aql::Query* query, transaction::Methods* trx,
                         VPackFunctionParameters const& parameters) {
  ValidateParameters(parameters, "WARN", 2, 2);
  auto const expr = ExtractFunctionParameterValue(parameters, 0);
  auto const message = ExtractFunctionParameterValue(parameters, 1);

  if (!message.isString()) {
    RegisterInvalidArgumentWarning(query, "WARN");
    return AqlValue(AqlValueHintNull());
  }

  if (!expr.toBoolean()) {
    std::string msg = message.slice().copyString();
    query->registerWarning(TRI_ERROR_QUERY_USER_WARN, msg.data());
    return AqlValue(AqlValueHintBool(false));
  }
  return AqlValue(AqlValueHintBool(true));
}<|MERGE_RESOLUTION|>--- conflicted
+++ resolved
@@ -788,13 +788,8 @@
 
   if (!res.ok()) {
     if (ignoreError) {
-<<<<<<< HEAD
       if (res.errorNumber() == TRI_ERROR_ARANGO_DOCUMENT_NOT_FOUND ||
-          res.errorNumber() == TRI_ERROR_ARANGO_COLLECTION_NOT_FOUND ||
-=======
-      if (res.errorNumber() == TRI_ERROR_ARANGO_DOCUMENT_NOT_FOUND || 
           res.errorNumber() == TRI_ERROR_ARANGO_DATA_SOURCE_NOT_FOUND ||
->>>>>>> 16a5eb29
           res.errorNumber() == TRI_ERROR_ARANGO_CROSS_COLLECTION_REQUEST) {
         return;
       }
