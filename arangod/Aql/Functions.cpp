--- conflicted
+++ resolved
@@ -1132,17 +1132,9 @@
 #if 0
   // JavaScript function (this includes user-defined functions)
   {
-<<<<<<< HEAD
-    v8::Isolate* isolate = v8::Isolate::GetCurrent();
-    TRI_ASSERT(isolate != nullptr);
-
-    v8::HandleScope scope(isolate);                                   \
-    auto context = isolate->GetCurrentContext();
-=======
     ISOLATE;
     v8::HandleScope scope(isolate);
     auto context = TRI_IGETC;
->>>>>>> bce6f8fb
 
     Query* query = expressionContext->query();
     TRI_ASSERT(query != nullptr);
