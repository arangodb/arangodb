--- conflicted
+++ resolved
@@ -7505,18 +7505,10 @@
   return AqlValue(builder.get());
 }
 
-AqlValue Functions::NotImplemented(ExpressionContext* expressionContext,
-                                   transaction::Methods*,
-                                   VPackFunctionParameters const& params) {
-  registerError(expressionContext, "UNKNOWN", TRI_ERROR_NOT_IMPLEMENTED);
-  return AqlValue(AqlValueHintNull());
-}
-
-<<<<<<< HEAD
 AqlValue Functions::SchemaGet(ExpressionContext* expressionContext,
                               transaction::Methods* trx,
                               VPackFunctionParameters const& parameters) {
-  // GET_VALIDATON(collectionName)
+  // SCHEMA_GET(collectionName)
   static char const* AFN = "SCHEMA_GET";
 
   if (parameters.size() != 1) {
@@ -7560,7 +7552,7 @@
 AqlValue Functions::SchemaValidate(ExpressionContext* expressionContext,
                                    transaction::Methods* trx,
                                    VPackFunctionParameters const& parameters) {
-  // SCHEMA_VALIDATE(doc, schema )
+  // SCHEMA_VALIDATE(doc, schema)
   static char const* AFN = "SCHEMA_VALIDATE";
   auto const* vpackOptions = trx->transactionContext()->getVPackOptions();
 
@@ -7611,7 +7603,8 @@
   }
 
   return AqlValue(resultBuilder->slice());
-=======
+}
+
 AqlValue Functions::Interleave(arangodb::aql::ExpressionContext* expressionContext,
                                transaction::Methods* trx,
                                VPackFunctionParameters const& parameters) {
@@ -7661,5 +7654,11 @@
 
   builder->close();
   return AqlValue(builder.get());
->>>>>>> 3801bcc8
-}+}
+
+AqlValue Functions::NotImplemented(ExpressionContext* expressionContext,
+                                   transaction::Methods*,
+                                   VPackFunctionParameters const& params) {
+  registerError(expressionContext, "UNKNOWN", TRI_ERROR_NOT_IMPLEMENTED);
+  return AqlValue(AqlValueHintNull());
+}
