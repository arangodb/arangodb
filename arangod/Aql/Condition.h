////////////////////////////////////////////////////////////////////////////////
/// DISCLAIMER
///
/// Copyright 2014-2016 ArangoDB GmbH, Cologne, Germany
/// Copyright 2004-2014 triAGENS GmbH, Cologne, Germany
///
/// Licensed under the Apache License, Version 2.0 (the "License");
/// you may not use this file except in compliance with the License.
/// You may obtain a copy of the License at
///
///     http://www.apache.org/licenses/LICENSE-2.0
///
/// Unless required by applicable law or agreed to in writing, software
/// distributed under the License is distributed on an "AS IS" BASIS,
/// WITHOUT WARRANTIES OR CONDITIONS OF ANY KIND, either express or implied.
/// See the License for the specific language governing permissions and
/// limitations under the License.
///
/// Copyright holder is ArangoDB GmbH, Cologne, Germany
///
/// @author Jan Steemann
////////////////////////////////////////////////////////////////////////////////

#ifndef ARANGOD_AQL_CONDITION_H
#define ARANGOD_AQL_CONDITION_H 1

#include "Aql/AstNode.h"
#include "Basics/AttributeNameParser.h"
#include "Basics/Common.h"
#include "Transaction/Methods.h"

#include <velocypack/Slice.h>

namespace arangodb {
class Index;

namespace aql {

class Ast;
class EnumerateCollectionNode;
class ExecutionPlan;
class SortCondition;
struct Variable;

enum ConditionPartCompareResult {
  IMPOSSIBLE = 0,
  SELF_CONTAINED_IN_OTHER = 1,
  OTHER_CONTAINED_IN_SELF = 2,
  DISJOINT = 3,
  CONVERT_EQUAL = 4,
  UNKNOWN = 5
};

/// @brief side on which an attribute occurs in a condition
enum AttributeSideType { ATTRIBUTE_LEFT, ATTRIBUTE_RIGHT };

struct ConditionPart {
  static ConditionPartCompareResult const ResultsTable[3][7][7];

  ConditionPart() = delete;

  ConditionPart(Variable const*, std::string const&, AstNode const*,
                AttributeSideType, void*);

  ConditionPart(Variable const*, std::vector<arangodb::basics::AttributeName> const&,
                AstNode const*, AttributeSideType, void*);

  ~ConditionPart();

  inline int whichCompareOperation() const {
    switch (operatorType) {
      case NODE_TYPE_OPERATOR_BINARY_EQ:
      case NODE_TYPE_OPERATOR_BINARY_ARRAY_EQ:
        return 0;
      case NODE_TYPE_OPERATOR_BINARY_NE:
      case NODE_TYPE_OPERATOR_BINARY_ARRAY_NE:
        return 1;
      case NODE_TYPE_OPERATOR_BINARY_LT:
      case NODE_TYPE_OPERATOR_BINARY_ARRAY_LT:
        return 2;
      case NODE_TYPE_OPERATOR_BINARY_LE:
      case NODE_TYPE_OPERATOR_BINARY_ARRAY_LE:
        return 3;
      case NODE_TYPE_OPERATOR_BINARY_GE:
      case NODE_TYPE_OPERATOR_BINARY_ARRAY_GE:
        return 4;
      case NODE_TYPE_OPERATOR_BINARY_GT:
      case NODE_TYPE_OPERATOR_BINARY_ARRAY_GT:
        return 5;
      default:
        return 6;  // not a compare operator.
    }
  }

  /// @brief returns the lower bound
  inline AstNode const* lowerBound() const {
    if (operatorType == NODE_TYPE_OPERATOR_BINARY_GT || operatorType == NODE_TYPE_OPERATOR_BINARY_GE ||
        operatorType == NODE_TYPE_OPERATOR_BINARY_EQ) {
      return valueNode;
    }

    if (operatorType == NODE_TYPE_OPERATOR_BINARY_IN && valueNode->isConstant() &&
        valueNode->isArray() && valueNode->numMembers() > 0) {
      // return first item from IN array.
      // this requires IN arrays to be sorted, which they should be when
      // we get here
      return valueNode->getMember(0);
    }

    return nullptr;
  }

  /// @brief returns if the lower bound is inclusive
  inline bool isLowerInclusive() const {
    if (operatorType == NODE_TYPE_OPERATOR_BINARY_GE || operatorType == NODE_TYPE_OPERATOR_BINARY_EQ ||
        operatorType == NODE_TYPE_OPERATOR_BINARY_IN) {
      return true;
    }

    return false;
  }

  /// @brief returns the upper bound
  inline AstNode const* upperBound() const {
    if (operatorType == NODE_TYPE_OPERATOR_BINARY_LT || operatorType == NODE_TYPE_OPERATOR_BINARY_LE ||
        operatorType == NODE_TYPE_OPERATOR_BINARY_EQ) {
      return valueNode;
    }

    if (operatorType == NODE_TYPE_OPERATOR_BINARY_IN && valueNode->isConstant() &&
        valueNode->isArray() && valueNode->numMembers() > 0) {
      // return last item from IN array.
      // this requires IN arrays to be sorted, which they should be when
      // we get here
      return valueNode->getMember(valueNode->numMembers() - 1);
    }

    return nullptr;
  }

  /// @brief returns if the upper bound is inclusive
  inline bool isUpperInclusive() const {
    if (operatorType == NODE_TYPE_OPERATOR_BINARY_LE || operatorType == NODE_TYPE_OPERATOR_BINARY_EQ ||
        operatorType == NODE_TYPE_OPERATOR_BINARY_IN) {
      return true;
    }
    return false;
  }

  /// @brief true if the condition is completely covered by the other condition
  bool isCoveredBy(ConditionPart const&, bool) const;

  Variable const* variable;
  std::string attributeName;
  AstNodeType operatorType;
  AstNode const* operatorNode;
  AstNode const* valueNode;
  void* data;
  bool isExpanded;
};

class Condition {
 private:
  typedef std::vector<std::pair<size_t, AttributeSideType>> UsagePositionType;
  typedef std::unordered_map<std::string, UsagePositionType> AttributeUsageType;
  typedef std::unordered_map<Variable const*, AttributeUsageType> VariableUsageType;

 public:
  Condition(Condition const&) = delete;
  Condition& operator=(Condition const&) = delete;
  Condition() = delete;

  /// @brief create the condition
  explicit Condition(Ast*);

  /// @brief destroy the condition
  ~Condition();

 public:
<<<<<<< HEAD
  static void collectOverlappingMembers(ExecutionPlan const* plan, Variable const* variable,
                                        AstNode* andNode, AstNode* otherAndNode,
                                        std::unordered_set<size_t>& toRemove,
                                        bool isSparse, bool isFromTraverser);
=======
  /// @brief: note: index may be a nullptr
  static void collectOverlappingMembers(ExecutionPlan const* plan, Variable const* variable,
                                        AstNode const* andNode, AstNode const* otherAndNode,
                                        std::unordered_set<size_t>& toRemove,
                                        Index const* index, bool isFromTraverser);
>>>>>>> a14f6dd5

  /// @brief return the condition root
  inline AstNode* root() const { return _root; }

  /// @brief whether or not the condition is empty
  inline bool isEmpty() const {
    if (_root == nullptr) {
      return true;
    }

    return (_root->numMembers() == 0);
  }

  /// @brief whether or not the condition results will be sorted (this is only
  /// relevant if the condition consists of multiple ORs)
  inline bool isSorted() const { return _isSorted; }

  /// @brief export the condition as VelocyPack
  void toVelocyPack(arangodb::velocypack::Builder&, bool) const;

  /// @brief create a condition from VPack
  static Condition* fromVPack(ExecutionPlan*, arangodb::velocypack::Slice const&);

  /// @brief clone the condition
  Condition* clone() const;

  /// @brief add a sub-condition to the condition
  /// the sub-condition will be AND-combined with the existing condition(s)
  void andCombine(AstNode const*);

  /// @brief normalize the condition
  /// this will convert the condition into its disjunctive normal form
  void normalize(ExecutionPlan*);

  /// @brief normalize the condition
  /// this will convert the condition into its disjunctive normal form
  /// in this case we don't re-run the optimizer. Its expected that you
  /// don't want to remove eventually unneccessary filters.
  void normalize();

  /// @brief removes condition parts from another
<<<<<<< HEAD
  AstNode* removeIndexCondition(ExecutionPlan const*, Variable const*,
                                AstNode const*, bool isSparse);
=======
  AstNode* removeIndexCondition(ExecutionPlan const* plan, Variable const* variable,
                                AstNode const* condition, Index const* index);
>>>>>>> a14f6dd5

  /// @brief removes condition parts from another
  AstNode* removeTraversalCondition(ExecutionPlan const*, Variable const*, AstNode*);

  /// @brief remove (now) invalid variables from the condition
  bool removeInvalidVariables(std::unordered_set<Variable const*> const&);

  /// @brief locate indexes which can be used for conditions
  /// return value is a pair indicating whether the index can be used for
  /// filtering(first) and sorting(second)
  std::pair<bool, bool> findIndexes(EnumerateCollectionNode const*,
                                    std::vector<transaction::Methods::IndexHandle>&,
                                    SortCondition const*);

  /// @brief get the attributes for a sub-condition that are const
  /// (i.e. compared with equality)
<<<<<<< HEAD
  std::vector<std::vector<arangodb::basics::AttributeName>> getConstAttributes(Variable const*, bool);
=======
  std::vector<std::vector<arangodb::basics::AttributeName>> getConstAttributes(
      Variable const*, bool includeNull) const;
>>>>>>> a14f6dd5

 private:
  /// @brief sort ORs for the same attribute so they are in ascending value
  /// order. this will only work if the condition is for a single attribute
  bool sortOrs(Variable const*, std::vector<Index const*>&);

  /// @brief optimize the condition expression tree
  void optimize(ExecutionPlan*);

  /// @brief registers an attribute access for a particular (collection)
  /// variable
  void storeAttributeAccess(
      std::pair<Variable const*, std::vector<arangodb::basics::AttributeName>>& varAccess,
      VariableUsageType&, AstNode const*, size_t, AttributeSideType);

/// @brief validate the condition's AST
#ifdef ARANGODB_ENABLE_MAINTAINER_MODE
  void validateAst(AstNode const*, int);
#endif

  /// @brief checks if the current condition covers the other
<<<<<<< HEAD
  static bool CanRemove(ExecutionPlan const*, ConditionPart const&,
=======
  static bool canRemove(ExecutionPlan const*, ConditionPart const&,
>>>>>>> a14f6dd5
                        AstNode const*, bool isFromTraverser);

  /// @brief deduplicate IN condition values
  /// this may modify the node in place
  AstNode* deduplicateInOperation(AstNode*);

  /// @brief merge the values from two IN operations
  AstNode* mergeInOperations(transaction::Methods* trx, AstNode const*, AstNode const*);

  /// @brief merges the current node with the sub nodes of same type
  AstNode* collapse(AstNode const*);

  /// @brief converts binary to n-ary, comparision normal and negation normal
  ///        form
  AstNode* transformNodePreorder(AstNode*);

  /// @brief converts from negation normal to disjunctive normal form
  AstNode* transformNodePostorder(AstNode*);

  /// @brief Creates a top-level OR node if it does not already exist, and make
  /// sure that all second level nodes are AND nodes. Additionally, this step
  /// will
  /// remove all NOP nodes.
  AstNode* fixRoot(AstNode*, int);

 private:
  /// @brief the AST, used for memory management
  Ast* _ast;

  /// @brief root node of the condition
  AstNode* _root;

  /// @brief whether or not the condition was already normalized
  bool _isNormalized;

  /// @brief whether or not the condition will return a sorted result
  bool _isSorted;
};
}  // namespace aql
}  // namespace arangodb

#endif<|MERGE_RESOLUTION|>--- conflicted
+++ resolved
@@ -177,18 +177,11 @@
   ~Condition();
 
  public:
-<<<<<<< HEAD
-  static void collectOverlappingMembers(ExecutionPlan const* plan, Variable const* variable,
-                                        AstNode* andNode, AstNode* otherAndNode,
-                                        std::unordered_set<size_t>& toRemove,
-                                        bool isSparse, bool isFromTraverser);
-=======
   /// @brief: note: index may be a nullptr
   static void collectOverlappingMembers(ExecutionPlan const* plan, Variable const* variable,
                                         AstNode const* andNode, AstNode const* otherAndNode,
                                         std::unordered_set<size_t>& toRemove,
                                         Index const* index, bool isFromTraverser);
->>>>>>> a14f6dd5
 
   /// @brief return the condition root
   inline AstNode* root() const { return _root; }
@@ -230,13 +223,8 @@
   void normalize();
 
   /// @brief removes condition parts from another
-<<<<<<< HEAD
-  AstNode* removeIndexCondition(ExecutionPlan const*, Variable const*,
-                                AstNode const*, bool isSparse);
-=======
   AstNode* removeIndexCondition(ExecutionPlan const* plan, Variable const* variable,
                                 AstNode const* condition, Index const* index);
->>>>>>> a14f6dd5
 
   /// @brief removes condition parts from another
   AstNode* removeTraversalCondition(ExecutionPlan const*, Variable const*, AstNode*);
@@ -253,12 +241,8 @@
 
   /// @brief get the attributes for a sub-condition that are const
   /// (i.e. compared with equality)
-<<<<<<< HEAD
-  std::vector<std::vector<arangodb::basics::AttributeName>> getConstAttributes(Variable const*, bool);
-=======
   std::vector<std::vector<arangodb::basics::AttributeName>> getConstAttributes(
       Variable const*, bool includeNull) const;
->>>>>>> a14f6dd5
 
  private:
   /// @brief sort ORs for the same attribute so they are in ascending value
@@ -280,11 +264,7 @@
 #endif
 
   /// @brief checks if the current condition covers the other
-<<<<<<< HEAD
-  static bool CanRemove(ExecutionPlan const*, ConditionPart const&,
-=======
   static bool canRemove(ExecutionPlan const*, ConditionPart const&,
->>>>>>> a14f6dd5
                         AstNode const*, bool isFromTraverser);
 
   /// @brief deduplicate IN condition values
