--- conflicted
+++ resolved
@@ -186,15 +186,10 @@
   /// @brief locate indexes which can be used for conditions
   /// return value is a pair indicating whether the index can be used for
   /// filtering(first) and sorting(second)
-<<<<<<< HEAD
-  std::pair<bool, bool> findIndexes(EnumerateCollectionNode const*,
-                                    std::vector<transaction::Methods::IndexHandle>&,
-                                    SortCondition const*, bool&);
-=======
   std::pair<bool, bool> findIndexes(
       EnumerateCollectionNode const*,
-      std::vector<transaction::Methods::IndexHandle>&, SortCondition const*);
->>>>>>> 902f7355
+      std::vector<transaction::Methods::IndexHandle>&, SortCondition const*,
+      bool&);
 
   /// @brief get the attributes for a sub-condition that are const
   /// (i.e. compared with equality)
