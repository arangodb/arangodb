////////////////////////////////////////////////////////////////////////////////
/// DISCLAIMER
///
/// Copyright 2014-2016 ArangoDB GmbH, Cologne, Germany
/// Copyright 2004-2014 triAGENS GmbH, Cologne, Germany
///
/// Licensed under the Apache License, Version 2.0 (the "License");
/// you may not use this file except in compliance with the License.
/// You may obtain a copy of the License at
///
///     http://www.apache.org/licenses/LICENSE-2.0
///
/// Unless required by applicable law or agreed to in writing, software
/// distributed under the License is distributed on an "AS IS" BASIS,
/// WITHOUT WARRANTIES OR CONDITIONS OF ANY KIND, either express or implied.
/// See the License for the specific language governing permissions and
/// limitations under the License.
///
/// Copyright holder is ArangoDB GmbH, Cologne, Germany
///
/// @author Max Neunhoeffer
/// @author Jan Steemann
////////////////////////////////////////////////////////////////////////////////

#ifndef ARANGOD_AQL_OPTIMIZER_RULES_H
#define ARANGOD_AQL_OPTIMIZER_RULES_H 1

#include "Aql/ExecutionPlan.h"
#include "Aql/OptimizerRulesFeature.h"
#include "Basics/Common.h"
#include "ClusterNodes.h"
#include "Containers/SmallUnorderedMap.h"
#include "ExecutionNode.h"
#include "VocBase/vocbase.h"

namespace arangodb {
namespace aql {
class Optimizer;
class ExecutionNode;
class SubqueryNode;

class Query;
struct Collection;
/// Helper
Collection* addCollectionToQuery(Query* query, std::string const& cname, bool assert = true);

/// @brief adds a SORT operation for IN right-hand side operands
void sortInValuesRule(Optimizer*, std::unique_ptr<ExecutionPlan>, OptimizerRule const&);

/// @brief remove redundant sorts
/// this rule modifies the plan in place:
/// - sorts that are covered by earlier sorts will be removed
void removeRedundantSortsRule(Optimizer*, std::unique_ptr<ExecutionPlan>,
                              OptimizerRule const&);

/// @brief remove all unnecessary filters
/// this rule modifies the plan in place:
/// - filters that are always true are removed completely
/// - filters that are always false will be replaced by a NoResults node
void removeUnnecessaryFiltersRule(Optimizer*, std::unique_ptr<ExecutionPlan>,
                                  OptimizerRule const&);

/// @brief remove unused INTO variable from COLLECT, or unused aggregates
void removeCollectVariablesRule(Optimizer*, std::unique_ptr<ExecutionPlan>,
                                OptimizerRule const&);

/// @brief propagate constant attributes in FILTERs
void propagateConstantAttributesRule(Optimizer*, std::unique_ptr<ExecutionPlan>,
                                     OptimizerRule const&);

/// @brief move calculations up in the plan
/// this rule modifies the plan in place
/// it aims to move up calculations as far up in the plan as possible, to
/// avoid redundant calculations in inner loops
void moveCalculationsUpRule(Optimizer*, std::unique_ptr<ExecutionPlan>, OptimizerRule const&);

/// @brief move calculations down in the plan
/// this rule modifies the plan in place
/// it aims to move down calculations as far down in the plan as possible,
/// beyond FILTER and LIMIT statements
void moveCalculationsDownRule(Optimizer*, std::unique_ptr<ExecutionPlan>,
                              OptimizerRule const&);

/// @brief determine the "right" type of CollectNode and
/// add a sort node for each COLLECT (may be removed later)
/// this rule cannot be turned off (otherwise, the query result might be wrong!)
void specializeCollectRule(Optimizer*, std::unique_ptr<ExecutionPlan>, OptimizerRule const&);

/// @brief split and-combined filters and break them into smaller parts
void splitFiltersRule(Optimizer*, std::unique_ptr<ExecutionPlan>, OptimizerRule const&);

/// @brief move filters up in the plan
/// this rule modifies the plan in place
/// filters are moved as far up in the plan as possible to make result sets
/// as small as possible as early as possible
/// filters are not pushed beyond limits
void moveFiltersUpRule(Optimizer*, std::unique_ptr<ExecutionPlan>, OptimizerRule const&);

/// @brief simplify some conditions in CalculationNodes
void simplifyConditionsRule(Optimizer*, std::unique_ptr<ExecutionPlan>, OptimizerRule const&);

/// @brief fuse filter conditions that follow each other
void fuseFiltersRule(Optimizer*, std::unique_ptr<ExecutionPlan>, OptimizerRule const&);

/// @brief remove redundant CalculationNodes
void removeRedundantCalculationsRule(Optimizer*, std::unique_ptr<ExecutionPlan>,
                                     OptimizerRule const&);

/// @brief remove CalculationNodes and SubqueryNodes that are never needed
void removeUnnecessaryCalculationsRule(Optimizer*, std::unique_ptr<ExecutionPlan>,
                                       OptimizerRule const&);

/// @brief useIndex, try to use an index for filtering
void useIndexesRule(Optimizer*, std::unique_ptr<ExecutionPlan>, OptimizerRule const&);

/// @brief try to use the index for sorting
void useIndexForSortRule(Optimizer*, std::unique_ptr<ExecutionPlan>, OptimizerRule const&);

/// @brief try to remove filters which are covered by indexes
void removeFiltersCoveredByIndexRule(Optimizer*, std::unique_ptr<ExecutionPlan>,
                                     OptimizerRule const&);

/// @brief interchange adjacent EnumerateCollectionNodes in all possible ways
void interchangeAdjacentEnumerationsRule(Optimizer*, std::unique_ptr<ExecutionPlan>,
                                         OptimizerRule const&);

/// @brief replace single document operations in cluster by special handling
void substituteClusterSingleDocumentOperationsRule(Optimizer* opt,
                                                   std::unique_ptr<ExecutionPlan> plan,
                                                   OptimizerRule const&);

#ifdef USE_ENTERPRISE
/// @brief optimize queries in the cluster so that the entire query gets pushed
/// to a single server
void clusterOneShardRule(Optimizer*, std::unique_ptr<ExecutionPlan>, OptimizerRule const&);
#endif

/// @brief scatter operations in cluster - send all incoming rows to all remote
/// clients
void scatterInClusterRule(Optimizer*, std::unique_ptr<ExecutionPlan>, OptimizerRule const&);

/// @brief distribute operations in cluster - send each incoming row to every
/// remote client precisely once. This happens in queries like:
///
///   FOR x IN coll1 [SOME FILTER/CALCULATION STATEMENTS] REMOVE f(x) in coll2
///
/// where coll2 is sharded by _key, but not if it is sharded by anything else.
/// The collections coll1 and coll2 do not have to be distinct for this.
void distributeInClusterRule(Optimizer*, std::unique_ptr<ExecutionPlan>,
                             OptimizerRule const&);

#ifdef USE_ENTERPRISE
ExecutionNode* distributeInClusterRuleSmartEdgeCollection(ExecutionPlan*, SubqueryNode* snode,
                                                          ExecutionNode* node,
                                                          ExecutionNode* originalParent,
                                                          bool& wasModified);

/// @brief remove scatter/gather and remote nodes for satellite collections
void scatterSatelliteGraphRule(Optimizer*, std::unique_ptr<ExecutionPlan>,
                               OptimizerRule const&);

/// @brief remove scatter/gather and remote nodes for satellite collections
void removeSatelliteJoinsRule(Optimizer*, std::unique_ptr<ExecutionPlan>,
                              OptimizerRule const&);

void smartJoinsRule(Optimizer*, std::unique_ptr<ExecutionPlan>, OptimizerRule const&);
#endif

/// @brief try to restrict fragments to a single shard if possible
void restrictToSingleShardRule(Optimizer*, std::unique_ptr<ExecutionPlan>,
                               OptimizerRule const&);

/// @brief move collect to the DB servers in cluster
void collectInClusterRule(Optimizer*, std::unique_ptr<ExecutionPlan>, OptimizerRule const&);

void distributeFilterCalcToClusterRule(Optimizer*, std::unique_ptr<ExecutionPlan>,
                                        OptimizerRule const&);

void distributeSortToClusterRule(Optimizer*, std::unique_ptr<ExecutionPlan>,
                                 OptimizerRule const&);

/// @brief try to get rid of a RemoteNode->ScatterNode combination which has
/// only a SingletonNode and possibly some CalculationNodes as dependencies
void removeUnnecessaryRemoteScatterRule(Optimizer*, std::unique_ptr<ExecutionPlan>,
                                        OptimizerRule const&);

/// @brief this rule removes Remote-Gather-Scatter/Distribute-Remote nodes from
/// plans arising from queries of the form:
///
///   FOR x IN coll [SOME FILTER/CALCULATION STATEMENTS] REMOVE x IN coll
///
/// when coll is any collection sharded by any attributes, and
///
///   FOR x IN coll [SOME FILTER/CALCULATION STATEMENTS] REMOVE x._key IN coll
///
/// when the coll is sharded by _key.
///
/// This rule dues not work for queries like:
///
///    FOR x IN coll [SOME FILTER/CALCULATION STATEMENTS] REMOVE y IN coll
///
/// [different variable names], or
///
///   FOR x IN coll1 [SOME FILTER/CALCULATION STATEMENTS] REMOVE x in coll2
///
///  when coll1 and coll2 are not the same, or
///
///   FOR x IN coll [SOME FILTER/CALCULATION STATEMENTS] REMOVE f(x) in coll
///
///  where f is some function.
///
void undistributeRemoveAfterEnumCollRule(Optimizer*, std::unique_ptr<ExecutionPlan>,
                                         OptimizerRule const&);

/// @brief this rule replaces expressions of the type:
///   x.val == 1 || x.val == 2 || x.val == 3
//  with
//    x.val IN [1,2,3]
//  when the OR conditions are present in the same FILTER node, and refer to the
//  same (single) attribute.
void replaceOrWithInRule(Optimizer*, std::unique_ptr<ExecutionPlan>, OptimizerRule const&);

void removeRedundantOrRule(Optimizer*, std::unique_ptr<ExecutionPlan>, OptimizerRule const&);

/// @brief remove $OLD and $NEW variables from data-modification statements
/// if not required
void removeDataModificationOutVariablesRule(Optimizer*, std::unique_ptr<ExecutionPlan>,
                                            OptimizerRule const&);

/// @brief patch UPDATE statement on single collection that iterates over the
/// entire collection to operate in batches
void patchUpdateStatementsRule(Optimizer*, std::unique_ptr<ExecutionPlan>,
                               OptimizerRule const&);

/// @brief optimizes away unused traversal output variables and
/// merges filter nodes into graph traversal nodes
void optimizeTraversalsRule(Optimizer* opt, std::unique_ptr<ExecutionPlan> plan,
                            OptimizerRule const&);

/// @brief removes filter nodes already covered by the traversal and removes
/// unused variables
void removeFiltersCoveredByTraversal(Optimizer* opt, std::unique_ptr<ExecutionPlan> plan,
                                     OptimizerRule const&);

/// @brief removes redundant path variables, after applying
/// `removeFiltersCoveredByTraversal`. Should significantly reduce overhead
void removeTraversalPathVariable(Optimizer* opt, std::unique_ptr<ExecutionPlan> plan,
                                 OptimizerRule const&);

/// @brief moves simple subqueries one level higher
void inlineSubqueriesRule(Optimizer*, std::unique_ptr<ExecutionPlan>, OptimizerRule const&);

/// @brief replace FILTER and SORT containing DISTANCE function
void geoIndexRule(Optimizer*, std::unique_ptr<aql::ExecutionPlan>, OptimizerRule const&);

/// @brief make sort node aware of limit to enable internal optimizations
void sortLimitRule(Optimizer*, std::unique_ptr<aql::ExecutionPlan>, OptimizerRule const&);

/// @brief push LIMIT into subqueries, and simplify them
void optimizeSubqueriesRule(Optimizer*, std::unique_ptr<ExecutionPlan>, OptimizerRule const&);

/// @brief replace legacy JS functions in the plan.
void replaceNearWithinFulltextRule(Optimizer*, std::unique_ptr<ExecutionPlan>,
                                   OptimizerRule const&);

/// @brief move filters into EnumerateCollection nodes
void moveFiltersIntoEnumerateRule(Optimizer*, std::unique_ptr<ExecutionPlan>,
                                  OptimizerRule const&);

/// @brief parallelize Gather nodes (cluster-only)
void parallelizeGatherRule(Optimizer*, std::unique_ptr<ExecutionPlan>, OptimizerRule const&);

//// @brief splice in subqueries
void spliceSubqueriesRule(Optimizer*, std::unique_ptr<ExecutionPlan>, OptimizerRule const&);

<<<<<<< HEAD
//// @brief reduces a sorted gather to an unsorted gather if only one shard is involved
void decayUnnecessarySortedGather(Optimizer*, std::unique_ptr<ExecutionPlan>, OptimizerRule const&);

void createScatterGatherSnippet(ExecutionPlan& plan, TRI_vocbase_t* vocbase,
                                ExecutionNode* node, bool isRootNode,
                                std::vector<ExecutionNode*> const& nodeDependencies,
                                std::vector<ExecutionNode*> const& nodeParents,
                                SortElementVector const& elements, size_t numberOfShards,
                                std::unordered_map<ExecutionNode*, ExecutionNode*> const& subqueries,
                                Collection const* collection);
=======
//// @brief enclose a node in SCATTER/GATHER
void insertScatterGatherSnippet(
    ExecutionPlan& plan, ExecutionNode* at,
    containers::SmallUnorderedMap<ExecutionNode*, ExecutionNode*> const& subqueries);

//// @brief find all subqueries in a plan and store a map from subqueries to nodes
void findSubqueriesInPlan(ExecutionPlan& plan,
                          containers::SmallUnorderedMap<ExecutionNode*, ExecutionNode*>& subqueries);
>>>>>>> f44b6f71

}  // namespace aql
}  // namespace arangodb

#endif<|MERGE_RESOLUTION|>--- conflicted
+++ resolved
@@ -174,7 +174,7 @@
 void collectInClusterRule(Optimizer*, std::unique_ptr<ExecutionPlan>, OptimizerRule const&);
 
 void distributeFilterCalcToClusterRule(Optimizer*, std::unique_ptr<ExecutionPlan>,
-                                        OptimizerRule const&);
+                                       OptimizerRule const&);
 
 void distributeSortToClusterRule(Optimizer*, std::unique_ptr<ExecutionPlan>,
                                  OptimizerRule const&);
@@ -273,9 +273,9 @@
 //// @brief splice in subqueries
 void spliceSubqueriesRule(Optimizer*, std::unique_ptr<ExecutionPlan>, OptimizerRule const&);
 
-<<<<<<< HEAD
 //// @brief reduces a sorted gather to an unsorted gather if only one shard is involved
-void decayUnnecessarySortedGather(Optimizer*, std::unique_ptr<ExecutionPlan>, OptimizerRule const&);
+void decayUnnecessarySortedGather(Optimizer*, std::unique_ptr<ExecutionPlan>,
+                                  OptimizerRule const&);
 
 void createScatterGatherSnippet(ExecutionPlan& plan, TRI_vocbase_t* vocbase,
                                 ExecutionNode* node, bool isRootNode,
@@ -284,7 +284,7 @@
                                 SortElementVector const& elements, size_t numberOfShards,
                                 std::unordered_map<ExecutionNode*, ExecutionNode*> const& subqueries,
                                 Collection const* collection);
-=======
+
 //// @brief enclose a node in SCATTER/GATHER
 void insertScatterGatherSnippet(
     ExecutionPlan& plan, ExecutionNode* at,
@@ -293,7 +293,6 @@
 //// @brief find all subqueries in a plan and store a map from subqueries to nodes
 void findSubqueriesInPlan(ExecutionPlan& plan,
                           containers::SmallUnorderedMap<ExecutionNode*, ExecutionNode*>& subqueries);
->>>>>>> f44b6f71
 
 }  // namespace aql
 }  // namespace arangodb
