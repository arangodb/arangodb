--- conflicted
+++ resolved
@@ -37,7 +37,6 @@
 
 namespace arangodb::aql {
 
-<<<<<<< HEAD
 MaterializeExecutorBase::MaterializeExecutorBase(Infos& infos)
     : _trx{infos.query().newTrxContext()}, _infos(infos) {}
 
@@ -45,43 +44,6 @@
     : MaterializeExecutorBase(infos),
       _collection(infos.collection()->getCollection()->getPhysical()) {
   TRI_ASSERT(_collection != nullptr);
-=======
-template<bool localDocumentId>
-MaterializeExecutor<localDocumentId>::ReadContext::ReadContext(Infos& infos)
-    : infos{&infos} {
-  if constexpr (localDocumentId) {
-    callback = {
-        [this](LocalDocumentId /*id*/, VPackSlice doc) {
-          TRI_ASSERT(this->infos);
-          TRI_ASSERT(outputRow);
-          TRI_ASSERT(inputRow);
-          TRI_ASSERT(inputRow->isInitialized());
-          outputRow->moveValueInto(
-              this->infos->outputMaterializedDocumentRegId(), *inputRow, doc);
-          return true;
-        },
-        [this](LocalDocumentId /*id*/, std::unique_ptr<std::string>& doc) {
-          TRI_ASSERT(this->infos);
-          TRI_ASSERT(outputRow);
-          TRI_ASSERT(inputRow);
-          TRI_ASSERT(inputRow->isInitialized());
-          outputRow->moveValueInto(
-              this->infos->outputMaterializedDocumentRegId(), *inputRow, &doc);
-          return true;
-        }};
-  }
-}
-
-template<bool localDocumentId>
-void MaterializeExecutor<localDocumentId>::ReadContext::ReadContext::moveInto(
-    std::unique_ptr<std::string> data) {
-  TRI_ASSERT(infos);
-  TRI_ASSERT(outputRow);
-  TRI_ASSERT(inputRow);
-  TRI_ASSERT(inputRow->isInitialized());
-  outputRow->moveValueInto(infos->outputMaterializedDocumentRegId(), *inputRow,
-                           &data);
->>>>>>> 668cb02d
 }
 
 std::tuple<ExecutorState, MaterializeStats, AqlCall>
@@ -117,14 +79,20 @@
     LocalDocumentId id{input.getValue(docRegId).slice().getUInt()};
     written =
         _collection
-            ->read(
+            ->lookup(
                 &_trx, id,
-                [&, &input = input](LocalDocumentId /*id*/, VPackSlice doc) {
-                  TRI_ASSERT(input.isInitialized());
-                  output.moveValueInto(docOutReg, input, doc);
-                  return true;
-                },
-                ReadOwnWrites::no)
+                {[&, &input = input](LocalDocumentId /*id*/, VPackSlice doc) {
+                   TRI_ASSERT(input.isInitialized());
+                   output.moveValueInto(docOutReg, input, doc);
+                   return true;
+                 },
+                 [&, &input = input](LocalDocumentId /*id*/,
+                                     std::unique_ptr<std::string>& doc) {
+                   TRI_ASSERT(input.isInitialized());
+                   output.moveValueInto(docOutReg, input, &doc);
+                   return true;
+                 }},
+                {})
             .ok();
 
     TRI_ASSERT(written);
@@ -272,24 +240,12 @@
       }
     }
 
-<<<<<<< HEAD
     if (it != end) {
-=======
-    if constexpr (localDocumentId) {
-      static_assert(isSingleCollection);
-      LocalDocumentId id{input.getValue(docRegId).slice().getUInt()};
-      written = _collection->lookup(&_trx, id, callback, {}).ok();
-    } else if (it != end) {
->>>>>>> 668cb02d
       if (it->executor != kInvalidRecord) {
         if (auto& value = _getCtx.values[it->executor]; value) {
           TRI_ASSERT(input.isInitialized());
-          AqlValue data{std::move(value)};
-          AqlValueGuard guard{data, true};
-          // TODO(MBkkt) add moveValueInto overload for
-          // std::unique_ptr<uint8_t[]>
           output.moveValueInto(_infos.outputMaterializedDocumentRegId(), input,
-                               guard);
+                               &value);
           written = true;
         }
       }
