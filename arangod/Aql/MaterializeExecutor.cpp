////////////////////////////////////////////////////////////////////////////////
/// DISCLAIMER
///
/// Copyright 2014-2021 ArangoDB GmbH, Cologne, Germany
/// Copyright 2004-2014 triAGENS GmbH, Cologne, Germany
///
/// Licensed under the Apache License, Version 2.0 (the "License");
/// you may not use this file except in compliance with the License.
/// You may obtain a copy of the License at
///
///     http://www.apache.org/licenses/LICENSE-2.0
///
/// Unless required by applicable law or agreed to in writing, software
/// distributed under the License is distributed on an "AS IS" BASIS,
/// WITHOUT WARRANTIES OR CONDITIONS OF ANY KIND, either express or implied.
/// See the License for the specific language governing permissions and
/// limitations under the License.
///
/// Copyright holder is ArangoDB GmbH, Cologne, Germany
///
/// @author Andrei Lobov
////////////////////////////////////////////////////////////////////////////////

#include "MaterializeExecutor.h"

#include "Aql/QueryContext.h"
#include "Aql/SingleRowFetcher.h"
#include "Aql/Stats.h"
#include "StorageEngine/PhysicalCollection.h"
#include "StorageEngine/StorageEngine.h"

using namespace arangodb;
using namespace arangodb::aql;

template<typename T>
arangodb::IndexIterator::DocumentCallback
MaterializeExecutor<T>::ReadContext::copyDocumentCallback(ReadContext& ctx) {
  typedef std::function<arangodb::IndexIterator::DocumentCallback(ReadContext&)>
      CallbackFactory;
  static CallbackFactory const callbackFactory{[](ReadContext& ctx) {
    return [&ctx](LocalDocumentId /*id*/, VPackSlice doc) {
      TRI_ASSERT(ctx._outputRow);
      TRI_ASSERT(ctx._inputRow);
      TRI_ASSERT(ctx._inputRow->isInitialized());
      TRI_ASSERT(ctx._infos);
      arangodb::aql::AqlValue a{arangodb::aql::AqlValueHintCopy(doc.begin())};
      bool mustDestroy = true;
      arangodb::aql::AqlValueGuard guard{a, mustDestroy};
      ctx._outputRow->moveValueInto(
          ctx._infos->outputMaterializedDocumentRegId(), *ctx._inputRow, guard);
      return true;
    };
  }};

  return callbackFactory(ctx);
}

template<typename T>
arangodb::aql::MaterializerExecutorInfos<T>::MaterializerExecutorInfos(
    T collectionSource, RegisterId inNmDocId, RegisterId outDocRegId,
    aql::QueryContext& query)
    : _collectionSource(collectionSource),
      _inNonMaterializedDocRegId(inNmDocId),
      _outMaterializedDocumentRegId(outDocRegId),
      _query(query) {}

template<typename T>
arangodb::aql::MaterializeExecutor<T>::MaterializeExecutor(
    MaterializeExecutor<T>::Fetcher& fetcher, Infos& infos)
    : _trx(infos.query().newTrxContext()),
      _readDocumentContext(infos),
      _infos(infos) {}

template<typename T>
std::tuple<ExecutorState, NoStats, AqlCall>
arangodb::aql::MaterializeExecutor<T>::produceRows(
    AqlItemBlockInputRange& inputRange, OutputAqlItemRow& output) {
  AqlCall upstreamCall{};
  upstreamCall.fullCount = output.getClientCall().fullCount;

  while (inputRange.hasDataRow() && !output.isFull()) {
    bool written = false;

    // some micro-optimization
    auto& callback = _readDocumentContext._callback;
    auto docRegId = _readDocumentContext._infos->inputNonMaterializedDocRegId();
    T collectionSource = _readDocumentContext._infos->collectionSource();
    auto const [state, input] =
        inputRange.nextDataRow(AqlItemBlockInputRange::HasDataRow{});

    arangodb::LogicalCollection const* collection = nullptr;
    if constexpr (std::is_same<T, std::string const&>::value) {
      if (_collection == nullptr) {
        _collection = _trx.documentCollection(collectionSource);
      }
      collection = _collection;
    } else {
      collection = reinterpret_cast<arangodb::LogicalCollection const*>(
          input.getValue(collectionSource).slice().getUInt());
    }
    TRI_ASSERT(collection != nullptr);
    _readDocumentContext._inputRow = &input;
    _readDocumentContext._outputRow = &output;
<<<<<<< HEAD

    TRI_IF_FAILURE("MaterializeExecutor::all_fail") { continue; }

    TRI_IF_FAILURE("MaterializeExecutor::only_one") {
      static bool skipMe{false};
      if (skipMe) {
        continue;
      } else {
        skipMe = true;
      }
    }

    written = collection->getPhysical()->read(
        &_trx, LocalDocumentId(input.getValue(docRegId).slice().getUInt()), callback, ReadOwnWrites::no).ok();
=======
    written =
        collection->getPhysical()
            ->read(&_trx,
                   LocalDocumentId(input.getValue(docRegId).slice().getUInt()),
                   callback, ReadOwnWrites::no)
            .ok();
>>>>>>> a6bd3ccd
    if (written) {
      output.advanceRow();
    }
  }

  return {inputRange.upstreamState(), NoStats{}, upstreamCall};
}

template<typename T>
std::tuple<ExecutorState, NoStats, size_t, AqlCall>
arangodb::aql::MaterializeExecutor<T>::skipRowsRange(
    AqlItemBlockInputRange& inputRange, AqlCall& call) {
  size_t skipped = 0;

  // hasDataRow may only occur during fullCount due to previous overfetching
  TRI_ASSERT(!inputRange.hasDataRow() || call.getOffset() == 0);

  if (call.getOffset() > 0) {
    // we can only account for offset
    skipped += inputRange.skip(call.getOffset());
  } else {
    skipped += inputRange.countAndSkipAllRemainingDataRows();

    skipped += inputRange.skipAll();
  }
  call.didSkip(skipped);

  return {inputRange.upstreamState(), NoStats{}, skipped, call};
}

template class ::arangodb::aql::MaterializeExecutor<RegisterId>;
template class ::arangodb::aql::MaterializeExecutor<std::string const&>;

template class ::arangodb::aql::MaterializerExecutorInfos<RegisterId>;
template class ::arangodb::aql::MaterializerExecutorInfos<std::string const&>;<|MERGE_RESOLUTION|>--- conflicted
+++ resolved
@@ -101,7 +101,6 @@
     TRI_ASSERT(collection != nullptr);
     _readDocumentContext._inputRow = &input;
     _readDocumentContext._outputRow = &output;
-<<<<<<< HEAD
 
     TRI_IF_FAILURE("MaterializeExecutor::all_fail") { continue; }
 
@@ -114,16 +113,12 @@
       }
     }
 
-    written = collection->getPhysical()->read(
-        &_trx, LocalDocumentId(input.getValue(docRegId).slice().getUInt()), callback, ReadOwnWrites::no).ok();
-=======
     written =
         collection->getPhysical()
             ->read(&_trx,
                    LocalDocumentId(input.getValue(docRegId).slice().getUInt()),
                    callback, ReadOwnWrites::no)
             .ok();
->>>>>>> a6bd3ccd
     if (written) {
       output.advanceRow();
     }
