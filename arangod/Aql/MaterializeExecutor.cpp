////////////////////////////////////////////////////////////////////////////////
/// DISCLAIMER
///
/// Copyright 2019 ArangoDB GmbH, Cologne, Germany
///
/// Licensed under the Apache License, Version 2.0 (the "License");
/// you may not use this file except in compliance with the License.
/// You may obtain a copy of the License at
///
///     http://www.apache.org/licenses/LICENSE-2.0
///
/// Unless required by applicable law or agreed to in writing, software
/// distributed under the License is distributed on an "AS IS" BASIS,
/// WITHOUT WARRANTIES OR CONDITIONS OF ANY KIND, either express or implied.
/// See the License for the specific language governing permissions and
/// limitations under the License.
///
/// Copyright holder is ArangoDB GmbH, Cologne, Germany
///
/// @author Andrei Lobov
////////////////////////////////////////////////////////////////////////////////

#include "MaterializeExecutor.h"

#include "Aql/QueryContext.h"
#include "Aql/SingleRowFetcher.h"
#include "Aql/Stats.h"
#include "StorageEngine/EngineSelectorFeature.h"
#include "StorageEngine/StorageEngine.h"

using namespace arangodb;
using namespace arangodb::aql;

template <typename T>
arangodb::IndexIterator::DocumentCallback MaterializeExecutor<T>::ReadContext::copyDocumentCallback(
    ReadContext& ctx) {
  typedef std::function<arangodb::IndexIterator::DocumentCallback(ReadContext&)> CallbackFactory;
  static CallbackFactory const callbackFactory{
      [](ReadContext& ctx) {
        return [&ctx](LocalDocumentId /*id*/, VPackSlice doc) {
          TRI_ASSERT(ctx._outputRow);
          TRI_ASSERT(ctx._inputRow);
          TRI_ASSERT(ctx._inputRow->isInitialized());
          TRI_ASSERT(ctx._infos);
          arangodb::aql::AqlValue a{arangodb::aql::AqlValueHintCopy(doc.begin())};
          bool mustDestroy = true;
          arangodb::aql::AqlValueGuard guard{a, mustDestroy};
          ctx._outputRow->moveValueInto(ctx._infos->outputMaterializedDocumentRegId(),
                                        *ctx._inputRow, guard);
          return true;
        };
      }
    };

  return callbackFactory(ctx);
}

template <typename T>
arangodb::aql::MaterializerExecutorInfos<T>::MaterializerExecutorInfos(
<<<<<<< HEAD
    RegisterId nrInputRegisters, RegisterId nrOutputRegisters,
    // cppcheck-suppress passedByValue
    std::unordered_set<RegisterId> registersToClear,
    // cppcheck-suppress passedByValue
    std::unordered_set<RegisterId> registersToKeep, T const collectionSource,
    RegisterId inNmDocId, RegisterId outDocRegId, aql::QueryContext& query)
    : ExecutorInfos(getReadableInputRegisters(collectionSource, inNmDocId),
                    make_shared_unordered_set(std::initializer_list<RegisterId>({outDocRegId})),
                    nrInputRegisters, nrOutputRegisters,
                    std::move(registersToClear), std::move(registersToKeep)),
      _collectionSource(collectionSource),
=======
    T collectionSource, RegisterId inNmDocId, RegisterId outDocRegId, transaction::Methods* trx)
    : _collectionSource(collectionSource),
>>>>>>> 3538732d
      _inNonMaterializedDocRegId(inNmDocId),
      _outMaterializedDocumentRegId(outDocRegId),
      _query(query) {}

template <typename T>
arangodb::aql::MaterializeExecutor<T>::MaterializeExecutor(MaterializeExecutor<T>::Fetcher& fetcher, Infos& infos)
    : _trx(infos.query().newTrxContext()),
      _readDocumentContext(infos),
      _infos(infos) {}

template <typename T>
std::tuple<ExecutorState, NoStats, AqlCall> arangodb::aql::MaterializeExecutor<T>::produceRows(
    AqlItemBlockInputRange& inputRange, OutputAqlItemRow& output) {
  AqlCall upstreamCall{};
  upstreamCall.fullCount = output.getClientCall().fullCount;

  while (inputRange.hasDataRow() && !output.isFull()) {
    bool written = false;

    // some micro-optimization
    auto& callback = _readDocumentContext._callback;
    auto docRegId = _readDocumentContext._infos->inputNonMaterializedDocRegId();
    T collectionSource = _readDocumentContext._infos->collectionSource();
    auto const [state, input] = inputRange.nextDataRow();

    arangodb::LogicalCollection const* collection = nullptr;
    if constexpr (std::is_same<T, std::string const&>::value) {
      if (_collection == nullptr) {
        _collection = _trx.documentCollection(collectionSource);
      }
      collection = _collection;
    } else {
      collection = reinterpret_cast<arangodb::LogicalCollection const*>(
          input.getValue(collectionSource).slice().getUInt());
    }
    TRI_ASSERT(collection != nullptr);
    _readDocumentContext._inputRow = &input;
    _readDocumentContext._outputRow = &output;
    written = collection->readDocumentWithCallback(
        &_trx, LocalDocumentId(input.getValue(docRegId).slice().getUInt()), callback);
    if (written) {
      output.advanceRow();
    }
  }

  return {inputRange.upstreamState(), NoStats{}, upstreamCall};
}

template <typename T>
std::tuple<ExecutorState, NoStats, size_t, AqlCall> arangodb::aql::MaterializeExecutor<T>::skipRowsRange(
    AqlItemBlockInputRange& inputRange, AqlCall& call) {
  size_t skipped = 0;

  if (call.getLimit() > 0) {
    // we can only account for offset
    skipped = inputRange.skip(call.getOffset());
  } else {
    skipped = inputRange.skipAll();
  }
  call.didSkip(skipped);

  return {inputRange.upstreamState(), NoStats{}, skipped, call};
}

template class ::arangodb::aql::MaterializeExecutor<RegisterId>;
template class ::arangodb::aql::MaterializeExecutor<std::string const&>;

template class ::arangodb::aql::MaterializerExecutorInfos<RegisterId>;
template class ::arangodb::aql::MaterializerExecutorInfos<std::string const&>;<|MERGE_RESOLUTION|>--- conflicted
+++ resolved
@@ -57,22 +57,8 @@
 
 template <typename T>
 arangodb::aql::MaterializerExecutorInfos<T>::MaterializerExecutorInfos(
-<<<<<<< HEAD
-    RegisterId nrInputRegisters, RegisterId nrOutputRegisters,
-    // cppcheck-suppress passedByValue
-    std::unordered_set<RegisterId> registersToClear,
-    // cppcheck-suppress passedByValue
-    std::unordered_set<RegisterId> registersToKeep, T const collectionSource,
-    RegisterId inNmDocId, RegisterId outDocRegId, aql::QueryContext& query)
-    : ExecutorInfos(getReadableInputRegisters(collectionSource, inNmDocId),
-                    make_shared_unordered_set(std::initializer_list<RegisterId>({outDocRegId})),
-                    nrInputRegisters, nrOutputRegisters,
-                    std::move(registersToClear), std::move(registersToKeep)),
-      _collectionSource(collectionSource),
-=======
-    T collectionSource, RegisterId inNmDocId, RegisterId outDocRegId, transaction::Methods* trx)
+    T collectionSource, RegisterId inNmDocId, RegisterId outDocRegId, aql::QueryContext& query)
     : _collectionSource(collectionSource),
->>>>>>> 3538732d
       _inNonMaterializedDocRegId(inNmDocId),
       _outMaterializedDocumentRegId(outDocRegId),
       _query(query) {}
