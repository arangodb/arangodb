////////////////////////////////////////////////////////////////////////////////
/// DISCLAIMER
///
/// Copyright 2014-2016 ArangoDB GmbH, Cologne, Germany
/// Copyright 2004-2014 triAGENS GmbH, Cologne, Germany
///
/// Licensed under the Apache License, Version 2.0 (the "License");
/// you may not use this file except in compliance with the License.
/// You may obtain a copy of the License at
///
///     http://www.apache.org/licenses/LICENSE-2.0
///
/// Unless required by applicable law or agreed to in writing, software
/// distributed under the License is distributed on an "AS IS" BASIS,
/// WITHOUT WARRANTIES OR CONDITIONS OF ANY KIND, either express or implied.
/// See the License for the specific language governing permissions and
/// limitations under the License.
///
/// Copyright holder is ArangoDB GmbH, Cologne, Germany
///
/// @author Jan Steemann
////////////////////////////////////////////////////////////////////////////////

#include "Expression.h"
#include "Aql/AqlItemBlock.h"
#include "Aql/AqlValue.h"
#include "Aql/Ast.h"
#include "Aql/AttributeAccessor.h"
#include "Aql/ExecutionNode.h"
#include "Aql/ExecutionPlan.h"
#include "Aql/ExpressionContext.h"
#include "Aql/Function.h"
#include "Aql/Functions.h"
#include "Aql/Quantifier.h"
#include "Aql/Query.h"
#include "Aql/V8Executor.h"
#include "Aql/Variable.h"
#include "Basics/Exceptions.h"
#include "Basics/NumberUtils.h"
#include "Basics/StringBuffer.h"
#include "Basics/VPackStringBufferAdapter.h"
#include "Basics/VelocyPackHelper.h"
#include "Transaction/Helpers.h"
#include "Transaction/Methods.h"
#include "V8/v8-globals.h"
#include "V8/v8-vpack.h"

#include <velocypack/Builder.h>
#include <velocypack/Iterator.h>
#include <velocypack/Slice.h>
#include <velocypack/StringRef.h>
#include <velocypack/velocypack-aliases.h>

#include <v8.h>

using namespace arangodb;
using namespace arangodb::aql;
using VelocyPackHelper = arangodb::basics::VelocyPackHelper;

/// @brief create the expression
Expression::Expression(ExecutionPlan* plan, Ast* ast, AstNode* node)
    : _plan(plan),
      _ast(ast),
      _node(node),
      _type(UNPROCESSED),
      _canRunOnDBServer(false),
      _isDeterministic(false),
      _willUseV8(false),
      _attributes(),
      _expressionContext(nullptr) {
  _ast->query()->unPrepareV8Context();
  TRI_ASSERT(_ast != nullptr);
  TRI_ASSERT(_node != nullptr);
}

/// @brief create an expression from VPack
Expression::Expression(ExecutionPlan* plan, Ast* ast, arangodb::velocypack::Slice const& slice)
    : Expression(plan, ast, new AstNode(ast, slice.get("expression"))) {}

/// @brief destroy the expression
Expression::~Expression() { freeInternals(); }

/// @brief return all variables used in the expression
void Expression::variables(std::unordered_set<Variable const*>& result) const {
  Ast::getReferencedVariables(_node, result);
}

/// @brief execute the expression
AqlValue Expression::execute(transaction::Methods* trx, ExpressionContext* ctx,
                             bool& mustDestroy) {
  buildExpression(trx);

  TRI_ASSERT(_type != UNPROCESSED);
  _expressionContext = ctx;

  // and execute
  switch (_type) {
    case JSON: {
      mustDestroy = false;
      TRI_ASSERT(_data != nullptr);
      return AqlValue(_data);
    }

    case SIMPLE: {
      return executeSimpleExpression(_node, trx, mustDestroy, true);
    }

    case ATTRIBUTE_ACCESS: {
      TRI_ASSERT(_accessor != nullptr);
      return _accessor->get(trx, ctx, mustDestroy);
    }

    case UNPROCESSED: {
      // fall-through to exception
    }
  }

  THROW_ARANGO_EXCEPTION_MESSAGE(TRI_ERROR_INTERNAL, "invalid expression type");
}

/// @brief replace variables in the expression with other variables
void Expression::replaceVariables(std::unordered_map<VariableId, Variable const*> const& replacements) {
  _node = _ast->clone(_node);
  TRI_ASSERT(_node != nullptr);

  _node = _ast->replaceVariables(const_cast<AstNode*>(_node), replacements);

  if (_type == ATTRIBUTE_ACCESS && _accessor != nullptr) {
    _accessor->replaceVariable(replacements);
  } else {
    freeInternals();
  }
}

/// @brief replace a variable reference in the expression with another
/// expression (e.g. inserting c = `a + b` into expression `c + 1` so the latter
/// becomes `a + b + 1`
void Expression::replaceVariableReference(Variable const* variable, AstNode const* node) {
  _node = _ast->clone(_node);
  TRI_ASSERT(_node != nullptr);

  _node = _ast->replaceVariableReference(const_cast<AstNode*>(_node), variable, node);
  invalidateAfterReplacements();
}

void Expression::replaceAttributeAccess(Variable const* variable,
                                        std::vector<std::string> const& attribute) {
  _node = _ast->clone(_node);
  TRI_ASSERT(_node != nullptr);

  _node = _ast->replaceAttributeAccess(const_cast<AstNode*>(_node), variable, attribute);
  invalidateAfterReplacements();
}

/// @brief free the internal data structures
void Expression::freeInternals() noexcept {
  switch (_type) {
    case JSON:
      delete[] _data;
      _data = nullptr;
      break;

    case ATTRIBUTE_ACCESS: {
      delete _accessor;
      _accessor = nullptr;
      break;
    }

    case SIMPLE:
    case UNPROCESSED: {
      // nothing to do
      break;
    }
  }
}

/// @brief reset internal attributes after variables in the expression were
/// changed
void Expression::invalidateAfterReplacements() {
  if (_type == ATTRIBUTE_ACCESS || _type == SIMPLE) {
    freeInternals();
    // must even set back the expression type so the expression will be analyzed
    // again
    _type = UNPROCESSED;
    _node->clearFlagsRecursive();  // recursively delete the node's flags
  }

  const_cast<AstNode*>(_node)->clearFlags();
  _attributes.clear();
}

/// @brief invalidates an expression
/// this only has an effect for V8-based functions, which need to be created,
/// used and destroyed in the same context. when a V8 function is used across
/// multiple V8 contexts, it must be invalidated in between
void Expression::invalidate() {
  // context may change next time, so "prepare for re-preparation"
  _ast->query()->unPrepareV8Context();

  // V8 expressions need a special handling
  freeInternals();
  // we do not need to invalidate the other expression type
  // expression data will be freed in the destructor
}

/// @brief find a value in an AQL array node
/// this performs either a binary search (if the node is sorted) or a
/// linear search (if the node is not sorted)
bool Expression::findInArray(AqlValue const& left, AqlValue const& right,
                             transaction::Methods* trx, AstNode const* node) const {
  TRI_ASSERT(right.isArray());

  size_t const n = right.length();

  if (n >= AstNode::SortNumberThreshold &&
      (node->getMember(1)->isSorted() ||
       ((node->type == NODE_TYPE_OPERATOR_BINARY_IN || node->type == NODE_TYPE_OPERATOR_BINARY_NIN) &&
        node->getBoolValue()))) {
    // node values are sorted. can use binary search
    size_t l = 0;
    size_t r = n - 1;

    while (true) {
      // determine midpoint
      size_t m = l + ((r - l) / 2);

      bool localMustDestroy;
      AqlValue a = right.at(trx, m, localMustDestroy, false);
      AqlValueGuard guard(a, localMustDestroy);

      int compareResult = AqlValue::Compare(trx, left, a, true);

      if (compareResult == 0) {
        // item found in the list
        return true;
      }

      if (compareResult < 0) {
        if (m == 0) {
          // not found
          return false;
        }
        r = m - 1;
      } else {
        l = m + 1;
      }
      if (r < l) {
        return false;
      }
    }
  }

  // if right operand of IN/NOT IN is a range, we can use an optimized search
  if (right.isRange()) {
    // but only if left operand is a number
    if (!left.isNumber()) {
      // a non-number will never be contained in the range
      return false;
    }

    // check if conversion to int64 would be lossy
    int64_t value = left.toInt64(trx);
    if (left.toDouble(trx) == static_cast<double>(value)) {
      // no loss
      Range const* r = right.range();
      TRI_ASSERT(r != nullptr);

      return r->isIn(value);
    }
    // fall-through to linear search
  }

  // use linear search
  for (size_t i = 0; i < n; ++i) {
    bool mustDestroy;
    AqlValue a = right.at(trx, i, mustDestroy, false);
    AqlValueGuard guard(a, mustDestroy);

    int compareResult = AqlValue::Compare(trx, left, a, false);

    if (compareResult == 0) {
      // item found in the list
      return true;
    }
  }

  return false;
}

void Expression::initConstantExpression() {
  _canRunOnDBServer = true;
  _isDeterministic = true;
  _willUseV8 = false;
  _data = nullptr;

  _type = JSON;
}

void Expression::initSimpleExpression() {
  _canRunOnDBServer = _node->canRunOnDBServer();
  _isDeterministic = _node->isDeterministic();
  _willUseV8 = _node->willUseV8();

  _type = SIMPLE;

  if (_node->type != NODE_TYPE_ATTRIBUTE_ACCESS) {
    return;
  }

  // optimization for attribute accesses
  TRI_ASSERT(_node->numMembers() == 1);
  auto member = _node->getMemberUnchecked(0);
  std::vector<std::string> parts{_node->getString()};

  while (member->type == NODE_TYPE_ATTRIBUTE_ACCESS) {
    parts.insert(parts.begin(), member->getString());
    member = member->getMemberUnchecked(0);
  }

  if (member->type != NODE_TYPE_REFERENCE) {
    return;
  }
  auto v = static_cast<Variable const*>(member->getData());

  bool dataIsFromCollection = false;
  if (_plan != nullptr) {
    // check if the variable we are referring to is set by
    // a collection enumeration/index enumeration
    auto setter = _plan->getVarSetBy(v->id);
    if (setter != nullptr && (setter->getType() == ExecutionNode::INDEX ||
                              setter->getType() == ExecutionNode::ENUMERATE_COLLECTION)) {
      // it is
      dataIsFromCollection = true;
    }
  }

  // specialize the simple expression into an attribute accessor
  _accessor = AttributeAccessor::create(std::move(parts), v, dataIsFromCollection);
  _type = ATTRIBUTE_ACCESS;
}

/// @brief analyze the expression (determine its type etc.)
void Expression::initExpression() {
  TRI_ASSERT(_type == UNPROCESSED);

  if (_node->isConstant()) {
    // expression is a constant value
    initConstantExpression();
  } else {
    // expression is a simple expression
    initSimpleExpression();
  }

  TRI_ASSERT(_type != UNPROCESSED);
}

/// @brief build the expression
void Expression::buildExpression(transaction::Methods* trx) {
  if (_type == UNPROCESSED) {
    initExpression();
  }

  TRI_ASSERT(_type != UNPROCESSED);

  if (_type == JSON && _data == nullptr) {
    // generate a constant value
    transaction::BuilderLeaser builder(trx);
    _node->toVelocyPackValue(*builder.get());

    _data = new uint8_t[static_cast<size_t>(builder->size())];
    memcpy(_data, builder->data(), static_cast<size_t>(builder->size()));
  }
}

/// @brief execute an expression of type SIMPLE, the convention is that
/// the resulting AqlValue will be destroyed outside eventually
AqlValue Expression::executeSimpleExpression(AstNode const* node, transaction::Methods* trx,
                                             bool& mustDestroy, bool doCopy) {
  switch (node->type) {
    case NODE_TYPE_ATTRIBUTE_ACCESS:
      return executeSimpleExpressionAttributeAccess(node, trx, mustDestroy, doCopy);
    case NODE_TYPE_INDEXED_ACCESS:
      return executeSimpleExpressionIndexedAccess(node, trx, mustDestroy, doCopy);
    case NODE_TYPE_ARRAY:
      return executeSimpleExpressionArray(node, trx, mustDestroy);
    case NODE_TYPE_OBJECT:
      return executeSimpleExpressionObject(node, trx, mustDestroy);
    case NODE_TYPE_VALUE:
      return executeSimpleExpressionValue(node, trx, mustDestroy);
    case NODE_TYPE_REFERENCE:
      return executeSimpleExpressionReference(node, trx, mustDestroy, doCopy);
    case NODE_TYPE_FCALL:
      return executeSimpleExpressionFCall(node, trx, mustDestroy);
    case NODE_TYPE_FCALL_USER:
      return executeSimpleExpressionFCallJS(node, trx, mustDestroy);
    case NODE_TYPE_RANGE:
      return executeSimpleExpressionRange(node, trx, mustDestroy);
    case NODE_TYPE_OPERATOR_UNARY_NOT:
      return executeSimpleExpressionNot(node, trx, mustDestroy);
    case NODE_TYPE_OPERATOR_UNARY_PLUS:
      return executeSimpleExpressionPlus(node, trx, mustDestroy);
    case NODE_TYPE_OPERATOR_UNARY_MINUS:
      return executeSimpleExpressionMinus(node, trx, mustDestroy);
    case NODE_TYPE_OPERATOR_BINARY_AND:
      return executeSimpleExpressionAnd(node, trx, mustDestroy);
    case NODE_TYPE_OPERATOR_BINARY_OR:
      return executeSimpleExpressionOr(node, trx, mustDestroy);
    case NODE_TYPE_OPERATOR_BINARY_EQ:
    case NODE_TYPE_OPERATOR_BINARY_NE:
    case NODE_TYPE_OPERATOR_BINARY_LT:
    case NODE_TYPE_OPERATOR_BINARY_LE:
    case NODE_TYPE_OPERATOR_BINARY_GT:
    case NODE_TYPE_OPERATOR_BINARY_GE:
    case NODE_TYPE_OPERATOR_BINARY_IN:
    case NODE_TYPE_OPERATOR_BINARY_NIN:
      return executeSimpleExpressionComparison(node, trx, mustDestroy);
    case NODE_TYPE_OPERATOR_BINARY_ARRAY_EQ:
    case NODE_TYPE_OPERATOR_BINARY_ARRAY_NE:
    case NODE_TYPE_OPERATOR_BINARY_ARRAY_LT:
    case NODE_TYPE_OPERATOR_BINARY_ARRAY_LE:
    case NODE_TYPE_OPERATOR_BINARY_ARRAY_GT:
    case NODE_TYPE_OPERATOR_BINARY_ARRAY_GE:
    case NODE_TYPE_OPERATOR_BINARY_ARRAY_IN:
    case NODE_TYPE_OPERATOR_BINARY_ARRAY_NIN:
      return executeSimpleExpressionArrayComparison(node, trx, mustDestroy);
    case NODE_TYPE_OPERATOR_TERNARY:
      return executeSimpleExpressionTernary(node, trx, mustDestroy);
    case NODE_TYPE_EXPANSION:
      return executeSimpleExpressionExpansion(node, trx, mustDestroy);
    case NODE_TYPE_ITERATOR:
      return executeSimpleExpressionIterator(node, trx, mustDestroy);
    case NODE_TYPE_OPERATOR_BINARY_PLUS:
    case NODE_TYPE_OPERATOR_BINARY_MINUS:
    case NODE_TYPE_OPERATOR_BINARY_TIMES:
    case NODE_TYPE_OPERATOR_BINARY_DIV:
    case NODE_TYPE_OPERATOR_BINARY_MOD:
      return executeSimpleExpressionArithmetic(node, trx, mustDestroy);
    case NODE_TYPE_OPERATOR_NARY_AND:
    case NODE_TYPE_OPERATOR_NARY_OR:
      return executeSimpleExpressionNaryAndOr(node, trx, mustDestroy);
    case NODE_TYPE_COLLECTION:
      THROW_ARANGO_EXCEPTION_MESSAGE(
          TRI_ERROR_NOT_IMPLEMENTED,
          "node type 'collection' is not supported in ArangoDB 3.4");
    case NODE_TYPE_VIEW:
      THROW_ARANGO_EXCEPTION_MESSAGE(
          TRI_ERROR_NOT_IMPLEMENTED,
          "node type 'view' is not supported in ArangoDB 3.4");

    default:
      std::string msg("unhandled type '");
      msg.append(node->getTypeString());
      msg.append("' in executeSimpleExpression()");
      THROW_ARANGO_EXCEPTION_MESSAGE(TRI_ERROR_INTERNAL, msg);
  }
}

/// @brief check whether this is an attribute access of any degree (e.g. a.b,
/// a.b.c, ...)
bool Expression::isAttributeAccess() const {
  return _node->isAttributeAccessForVariable();
}

/// @brief check whether this is a reference access
bool Expression::isReference() const {
  return (_node->type == arangodb::aql::NODE_TYPE_REFERENCE);
}

/// @brief check whether this is a constant node
bool Expression::isConstant() const { return _node->isConstant(); }

/// @brief stringify an expression
/// note that currently stringification is only supported for certain node types
void Expression::stringify(arangodb::basics::StringBuffer* buffer) const {
  _node->stringify(buffer, true, false);
}

/// @brief stringify an expression
/// note that currently stringification is only supported for certain node types
void Expression::stringifyIfNotTooLong(arangodb::basics::StringBuffer* buffer) const {
  _node->stringify(buffer, true, true);
}

/// @brief execute an expression of type SIMPLE with ATTRIBUTE ACCESS
/// always creates a copy
AqlValue Expression::executeSimpleExpressionAttributeAccess(AstNode const* node,
                                                            transaction::Methods* trx,
                                                            bool& mustDestroy, bool doCopy) {
  // object lookup, e.g. users.name
  TRI_ASSERT(node->numMembers() == 1);

  auto member = node->getMemberUnchecked(0);
  char const* name = static_cast<char const*>(node->getData());

  bool localMustDestroy;
  AqlValue result = executeSimpleExpression(member, trx, localMustDestroy, false);
  AqlValueGuard guard(result, localMustDestroy);

  return result.get(trx, arangodb::velocypack::StringRef(name, node->getStringLength()),
                    mustDestroy, true);
}

/// @brief execute an expression of type SIMPLE with INDEXED ACCESS
AqlValue Expression::executeSimpleExpressionIndexedAccess(AstNode const* node,
                                                          transaction::Methods* trx,
                                                          bool& mustDestroy, bool doCopy) {
  // array lookup, e.g. users[0]
  // note: it depends on the type of the value whether an array lookup or an
  // object lookup is performed
  // for example, if the value is an object, then its elements might be accessed
  // like this:
  // users['name'] or even users['0'] (as '0' is a valid attribute name, too)
  // if the value is an array, then string indexes might also be used and will
  // be converted to integers, e.g.
  // users['0'] is the same as users[0], users['-2'] is the same as users[-2]
  // etc.
  TRI_ASSERT(node->numMembers() == 2);

  auto member = node->getMemberUnchecked(0);
  auto index = node->getMemberUnchecked(1);

  mustDestroy = false;
  AqlValue result = executeSimpleExpression(member, trx, mustDestroy, false);

  AqlValueGuard guard(result, mustDestroy);

  if (result.isArray()) {
    AqlValue indexResult = executeSimpleExpression(index, trx, mustDestroy, false);

    AqlValueGuard guard(indexResult, mustDestroy);

    if (indexResult.isNumber()) {
      return result.at(trx, indexResult.toInt64(trx), mustDestroy, true);
    }

    if (indexResult.isString()) {
      VPackSlice s = indexResult.slice();
      TRI_ASSERT(s.isString());
      VPackValueLength l;
      char const* p = s.getString(l);

      bool valid;
      int64_t position = NumberUtils::atoi<int64_t>(p, p + l, valid);
      if (valid) {
        return result.at(trx, position, mustDestroy, true);
      }
      // no number found.
    }

    // fall-through to returning null
  } else if (result.isObject()) {
    AqlValue indexResult = executeSimpleExpression(index, trx, mustDestroy, false);

    AqlValueGuard guard(indexResult, mustDestroy);

    if (indexResult.isNumber()) {
      std::string const indexString = std::to_string(indexResult.toInt64(trx));
      return result.get(trx, indexString, mustDestroy, true);
    }

    if (indexResult.isString()) {
      return result.get(trx, arangodb::velocypack::StringRef(indexResult.slice()),
                        mustDestroy, true);
    }

    // fall-through to returning null
  }

  return AqlValue(AqlValueHintNull());
}

/// @brief execute an expression of type SIMPLE with ARRAY
AqlValue Expression::executeSimpleExpressionArray(AstNode const* node,
                                                  transaction::Methods* trx,
                                                  bool& mustDestroy) {
  mustDestroy = false;
  if (node->isConstant()) {
    // this will not create a copy
    return AqlValue(node->computeValue().begin());
  }

  size_t const n = node->numMembers();

  if (n == 0) {
    return AqlValue(AqlValueHintEmptyArray());
  }

  transaction::BuilderLeaser builder(trx);
  builder->openArray();

  for (size_t i = 0; i < n; ++i) {
    auto member = node->getMemberUnchecked(i);
    bool localMustDestroy = false;
    AqlValue result = executeSimpleExpression(member, trx, localMustDestroy, false);
    AqlValueGuard guard(result, localMustDestroy);
    result.toVelocyPack(trx, *builder.get(), false);
  }

  builder->close();
  mustDestroy = true;  // AqlValue contains builder contains dynamic data
  return AqlValue(builder.get());
}

/// @brief execute an expression of type SIMPLE with OBJECT
AqlValue Expression::executeSimpleExpressionObject(AstNode const* node,
                                                   transaction::Methods* trx,
                                                   bool& mustDestroy) {
  mustDestroy = false;
  if (node->isConstant()) {
    // this will not create a copy
    return AqlValue(node->computeValue().begin());
  }

  size_t const n = node->numMembers();

  if (n == 0) {
    return AqlValue(AqlValueHintEmptyObject());
  }

  // unordered set for tracking unique object keys
  std::unordered_set<std::string> keys;
  bool const mustCheckUniqueness = node->mustCheckUniqueness();

  transaction::BuilderLeaser builder(trx);
  builder->openObject();

  for (size_t i = 0; i < n; ++i) {
    auto member = node->getMemberUnchecked(i);

    // process attribute key, taking into account duplicates
    if (member->type == NODE_TYPE_CALCULATED_OBJECT_ELEMENT) {
      bool localMustDestroy;
      AqlValue result =
          executeSimpleExpression(member->getMember(0), trx, localMustDestroy, false);
      AqlValueGuard guard(result, localMustDestroy);

      // make sure key is a string, and convert it if not
      transaction::StringBufferLeaser buffer(trx);
      arangodb::basics::VPackStringBufferAdapter adapter(buffer->stringBuffer());

      AqlValueMaterializer materializer(trx);
      VPackSlice slice = materializer.slice(result, false);

      Functions::Stringify(trx, adapter, slice);

      if (mustCheckUniqueness) {
        std::string key(buffer->begin(), buffer->length());

        // prevent duplicate keys from being used
        auto it = keys.find(key);

        if (it != keys.end()) {
          // duplicate key
          continue;
        }

        // unique key
        builder->add(VPackValue(key));
        if (i != n - 1) {
          // track usage of key
          keys.emplace(std::move(key));
        }
      } else {
        builder->add(VPackValuePair(buffer->begin(), buffer->length(), VPackValueType::String));
      }

      // value
      member = member->getMember(1);
    } else {
      TRI_ASSERT(member->type == NODE_TYPE_OBJECT_ELEMENT);

<<<<<<< HEAD
=======
      builder->add(VPackValuePair(member->getStringValue(),
                                  member->getStringLength(), VPackValueType::String));

>>>>>>> 20d5e165
      if (mustCheckUniqueness) {
        std::string key(member->getString());

        // track each individual object key 
        auto it = keys.find(key);

        if (it != keys.end()) {
          // duplicate key
          continue;
        }

        // unique key
        builder->add(VPackValue(key));
        if (i != n - 1) {
          // track usage of key
          keys.emplace(std::move(key));
        }
      } else {
        builder->add(VPackValuePair(member->getStringValue(), member->getStringLength(), VPackValueType::String));
      }

      // value
      member = member->getMember(0);
    }

    // add the attribute value
    bool localMustDestroy;
    AqlValue result = executeSimpleExpression(member, trx, localMustDestroy, false);
    AqlValueGuard guard(result, localMustDestroy);
    result.toVelocyPack(trx, *builder.get(), false);
  }

  builder->close();

  mustDestroy = true;  // AqlValue contains builder contains dynamic data

  return AqlValue(*builder.get());
}

/// @brief execute an expression of type SIMPLE with VALUE
AqlValue Expression::executeSimpleExpressionValue(AstNode const* node,
                                                  transaction::Methods* trx,
                                                  bool& mustDestroy) {
  // this will not create a copy
  mustDestroy = false;
  return AqlValue(node->computeValue().begin());
}

/// @brief execute an expression of type SIMPLE with REFERENCE
AqlValue Expression::executeSimpleExpressionReference(AstNode const* node,
                                                      transaction::Methods* trx,
                                                      bool& mustDestroy, bool doCopy) {
  mustDestroy = false;
  auto v = static_cast<Variable const*>(node->getData());
  TRI_ASSERT(v != nullptr);

  if (!_variables.empty()) {
    auto it = _variables.find(v);

    if (it != _variables.end()) {
      // copy the slice we found
      mustDestroy = true;
      return AqlValue((*it).second);
    }
  }
  return _expressionContext->getVariableValue(v, doCopy, mustDestroy);
}

/// @brief execute an expression of type SIMPLE with RANGE
AqlValue Expression::executeSimpleExpressionRange(AstNode const* node,
                                                  transaction::Methods* trx,
                                                  bool& mustDestroy) {
  auto low = node->getMember(0);
  auto high = node->getMember(1);
  mustDestroy = false;

  AqlValue resultLow = executeSimpleExpression(low, trx, mustDestroy, false);

  AqlValueGuard guardLow(resultLow, mustDestroy);

  AqlValue resultHigh = executeSimpleExpression(high, trx, mustDestroy, false);

  AqlValueGuard guardHigh(resultHigh, mustDestroy);

  mustDestroy = true;  // as we're creating a new range object
  return AqlValue(resultLow.toInt64(trx), resultHigh.toInt64(trx));
}

/// @brief execute an expression of type SIMPLE with FCALL, dispatcher
AqlValue Expression::executeSimpleExpressionFCall(AstNode const* node,
                                                  transaction::Methods* trx,
                                                  bool& mustDestroy) {
  // only some functions have C++ handlers
  // check that the called function actually has one
  auto func = static_cast<Function*>(node->getData());
  if (func->implementation != nullptr) {
    return executeSimpleExpressionFCallCxx(node, trx, mustDestroy);
  }
  return executeSimpleExpressionFCallJS(node, trx, mustDestroy);
}

/// @brief execute an expression of type SIMPLE with FCALL, CXX version
AqlValue Expression::executeSimpleExpressionFCallCxx(AstNode const* node,
                                                     transaction::Methods* trx,
                                                     bool& mustDestroy) {
  mustDestroy = false;
  auto func = static_cast<Function*>(node->getData());
  TRI_ASSERT(func->implementation != nullptr);

  auto member = node->getMemberUnchecked(0);
  TRI_ASSERT(member->type == NODE_TYPE_ARRAY);

  struct FunctionParameters {
    // use stack-based allocation for the first few function call
    // parameters. this saves a few heap allocations per function
    // call invocation
    SmallVector<AqlValue>::allocator_type::arena_type arena;
    VPackFunctionParameters parameters{arena};

    // same here
    SmallVector<uint64_t>::allocator_type::arena_type arena2;
    SmallVector<uint64_t> destroyParameters{arena2};

    explicit FunctionParameters(size_t n) {
      parameters.reserve(n);
      destroyParameters.reserve(n);
    }

    ~FunctionParameters() {
      for (size_t i = 0; i < destroyParameters.size(); ++i) {
        if (destroyParameters[i]) {
          parameters[i].destroy();
        }
      }
    }
  };

  size_t const n = member->numMembers();

  FunctionParameters params(n);

  for (size_t i = 0; i < n; ++i) {
    auto arg = member->getMemberUnchecked(i);

    if (arg->type == NODE_TYPE_COLLECTION) {
      params.parameters.emplace_back(arg->getStringValue(), arg->getStringLength());
      params.destroyParameters.push_back(1);
    } else {
      bool localMustDestroy;
      params.parameters.emplace_back(
          executeSimpleExpression(arg, trx, localMustDestroy, false));
      params.destroyParameters.push_back(localMustDestroy ? 1 : 0);
    }
  }

  TRI_ASSERT(params.parameters.size() == params.destroyParameters.size());
  TRI_ASSERT(params.parameters.size() == n);

  AqlValue a = func->implementation(_expressionContext, trx, params.parameters);
  mustDestroy = true;  // function result is always dynamic

  return a;
}

AqlValue Expression::invokeV8Function(ExpressionContext* expressionContext,
                                      transaction::Methods* trx, std::string const& jsName,
                                      std::string const& ucInvokeFN, char const* AFN,
                                      bool rethrowV8Exception, size_t callArgs,
                                      v8::Handle<v8::Value>* args, bool& mustDestroy) {
  ISOLATE;
  auto current = isolate->GetCurrentContext()->Global();

  v8::Handle<v8::Value> module =
      current->Get(TRI_V8_ASCII_STRING(isolate, "_AQL"));
  if (module.IsEmpty() || !module->IsObject()) {
    THROW_ARANGO_EXCEPTION_MESSAGE(TRI_ERROR_INTERNAL,
                                   "unable to find global _AQL module");
  }

  v8::Handle<v8::Value> function =
      v8::Handle<v8::Object>::Cast(module)->Get(TRI_V8_STD_STRING(isolate, jsName));
  if (function.IsEmpty() || !function->IsFunction()) {
    THROW_ARANGO_EXCEPTION_MESSAGE(
        TRI_ERROR_INTERNAL,
        std::string("unable to find AQL function '") + jsName + "'");
  }

  // actually call the V8 function
  v8::TryCatch tryCatch;
  v8::Handle<v8::Value> result =
      v8::Handle<v8::Function>::Cast(function)->Call(current, static_cast<int>(callArgs), args);

  try {
    V8Executor::HandleV8Error(tryCatch, result, nullptr, false);
  } catch (arangodb::basics::Exception const& ex) {
    if (rethrowV8Exception || ex.code() == TRI_ERROR_QUERY_FUNCTION_NOT_FOUND) {
      throw;
    }
    std::string message("while invoking '");
    message += ucInvokeFN + "' via '" + AFN + "': " + ex.message();
    expressionContext->registerWarning(ex.code(), message.c_str());
    return AqlValue(AqlValueHintNull());
  }
  if (result.IsEmpty() || result->IsUndefined()) {
    return AqlValue(AqlValueHintNull());
  }

  transaction::BuilderLeaser builder(trx);

  int res = TRI_V8ToVPack(isolate, *builder.get(), result, false);

  if (res != TRI_ERROR_NO_ERROR) {
    THROW_ARANGO_EXCEPTION(res);
  }

  mustDestroy = true;  // builder = dynamic data
  return AqlValue(builder.get());
}

/// @brief execute an expression of type SIMPLE, JavaScript variant
AqlValue Expression::executeSimpleExpressionFCallJS(AstNode const* node,
                                                    transaction::Methods* trx,
                                                    bool& mustDestroy) {
  auto member = node->getMemberUnchecked(0);
  TRI_ASSERT(member->type == NODE_TYPE_ARRAY);

  mustDestroy = false;

  {
    ISOLATE;
    TRI_ASSERT(isolate != nullptr);
    TRI_V8_CURRENT_GLOBALS_AND_SCOPE;
    _ast->query()->prepareV8Context();

    auto old = v8g->_query;
    v8g->_query = static_cast<void*>(_ast->query());
    TRI_DEFER(v8g->_query = old);

    std::string jsName;
    size_t const n = static_cast<int>(member->numMembers());
    size_t callArgs = (node->type == NODE_TYPE_FCALL_USER ? 2 : n);
    auto args = std::make_unique<v8::Handle<v8::Value>[]>(callArgs);

    if (node->type == NODE_TYPE_FCALL_USER) {
      // a call to a user-defined function
      jsName = "FCALL_USER";
      v8::Handle<v8::Array> params = v8::Array::New(isolate, static_cast<int>(n));

      for (size_t i = 0; i < n; ++i) {
        auto arg = member->getMemberUnchecked(i);

        bool localMustDestroy;
        AqlValue a = executeSimpleExpression(arg, trx, localMustDestroy, false);
        AqlValueGuard guard(a, localMustDestroy);

        params->Set(static_cast<uint32_t>(i), a.toV8(isolate, trx));
      }

      // function name
      args[0] = TRI_V8_STD_STRING(isolate, node->getString());
      // call parameters
      args[1] = params;
      // args[2] will be null
    } else {
      // a call to a built-in V8 function
      auto func = static_cast<Function*>(node->getData());
      jsName = "AQL_" + func->name;

      for (size_t i = 0; i < n; ++i) {
        auto arg = member->getMemberUnchecked(i);

        if (arg->type == NODE_TYPE_COLLECTION) {
          // parameter conversion for NODE_TYPE_COLLECTION here
          args[i] = TRI_V8_ASCII_PAIR_STRING(isolate, arg->getStringValue(),
                                             arg->getStringLength());
        } else {
          bool localMustDestroy;
          AqlValue a = executeSimpleExpression(arg, trx, localMustDestroy, false);
          AqlValueGuard guard(a, localMustDestroy);

          args[i] = a.toV8(isolate, trx);
        }
      }
    }

    return invokeV8Function(_expressionContext, trx, jsName, "", "", true,
                            callArgs, args.get(), mustDestroy);
  }
}

/// @brief execute an expression of type SIMPLE with NOT
AqlValue Expression::executeSimpleExpressionNot(AstNode const* node,
                                                transaction::Methods* trx, bool& mustDestroy) {
  mustDestroy = false;
  AqlValue operand = executeSimpleExpression(node->getMember(0), trx, mustDestroy, false);

  AqlValueGuard guard(operand, mustDestroy);
  bool const operandIsTrue = operand.toBoolean();

  mustDestroy = false;  // only a boolean
  return AqlValue(AqlValueHintBool(!operandIsTrue));
}

/// @brief execute an expression of type SIMPLE with +
AqlValue Expression::executeSimpleExpressionPlus(AstNode const* node,
                                                 transaction::Methods* trx,
                                                 bool& mustDestroy) {
  mustDestroy = false;
  AqlValue operand = executeSimpleExpression(node->getMember(0), trx, mustDestroy, false);

  AqlValueGuard guard(operand, mustDestroy);

  if (operand.isNumber()) {
    VPackSlice const s = operand.slice();

    if (s.isSmallInt() || s.isInt()) {
      // can use int64
      return AqlValue(AqlValueHintInt(s.getNumber<int64_t>()));
    } else if (s.isUInt()) {
      // can use uint64
      return AqlValue(AqlValueHintUInt(s.getUInt()));
    }
    // fallthrouh intentional
  }

  // use a double value for all other cases
  bool failed = false;
  double value = operand.toDouble(trx, failed);

  if (failed) {
    value = 0.0;
  }

  return AqlValue(AqlValueHintDouble(+value));
}

/// @brief execute an expression of type SIMPLE with -
AqlValue Expression::executeSimpleExpressionMinus(AstNode const* node,
                                                  transaction::Methods* trx,
                                                  bool& mustDestroy) {
  mustDestroy = false;
  AqlValue operand = executeSimpleExpression(node->getMember(0), trx, mustDestroy, false);

  AqlValueGuard guard(operand, mustDestroy);

  if (operand.isNumber()) {
    VPackSlice const s = operand.slice();
    if (s.isSmallInt()) {
      // can use int64
      return AqlValue(AqlValueHintInt(-s.getNumber<int64_t>()));
    } else if (s.isInt()) {
      int64_t v = s.getNumber<int64_t>();
      if (v != INT64_MIN) {
        // can use int64
        return AqlValue(AqlValueHintInt(-v));
      }
    } else if (s.isUInt()) {
      uint64_t v = s.getNumber<uint64_t>();
      if (v <= uint64_t(INT64_MAX)) {
        // can use int64 too
        int64_t v = s.getNumber<int64_t>();
        return AqlValue(AqlValueHintInt(-v));
      }
    }
    // fallthrough intentional
  }

  bool failed = false;
  double value = operand.toDouble(trx, failed);

  if (failed) {
    value = 0.0;
  }

  return AqlValue(AqlValueHintDouble(-value));
}

/// @brief execute an expression of type SIMPLE with AND
AqlValue Expression::executeSimpleExpressionAnd(AstNode const* node,
                                                transaction::Methods* trx, bool& mustDestroy) {
  AqlValue left =
      executeSimpleExpression(node->getMemberUnchecked(0), trx, mustDestroy, true);

  if (left.toBoolean()) {
    // left is true => return right
    if (mustDestroy) {
      left.destroy();
    }
    return executeSimpleExpression(node->getMemberUnchecked(1), trx, mustDestroy, true);
  }

  // left is false, return left
  return left;
}

/// @brief execute an expression of type SIMPLE with OR
AqlValue Expression::executeSimpleExpressionOr(AstNode const* node,
                                               transaction::Methods* trx, bool& mustDestroy) {
  AqlValue left =
      executeSimpleExpression(node->getMemberUnchecked(0), trx, mustDestroy, true);

  if (left.toBoolean()) {
    // left is true => return left
    return left;
  }

  // left is false => return right
  if (mustDestroy) {
    left.destroy();
  }
  return executeSimpleExpression(node->getMemberUnchecked(1), trx, mustDestroy, true);
}

/// @brief execute an expression of type SIMPLE with AND or OR
AqlValue Expression::executeSimpleExpressionNaryAndOr(AstNode const* node,
                                                      transaction::Methods* trx,
                                                      bool& mustDestroy) {
  mustDestroy = false;
  size_t count = node->numMembers();
  if (count == 0) {
    // There is nothing to evaluate. So this is always true
    return AqlValue(AqlValueHintBool(true));
  }

  // AND
  if (node->type == NODE_TYPE_OPERATOR_NARY_AND) {
    for (size_t i = 0; i < count; ++i) {
      bool localMustDestroy = false;
      AqlValue check = executeSimpleExpression(node->getMemberUnchecked(i), trx,
                                               localMustDestroy, false);
      bool result = check.toBoolean();

      if (localMustDestroy) {
        check.destroy();
      }

      if (!result) {
        // we are allowed to return early here, because this is only called
        // in the context of index lookups
        return AqlValue(AqlValueHintBool(false));
      }
    }
    return AqlValue(AqlValueHintBool(true));
  }

  // OR
  for (size_t i = 0; i < count; ++i) {
    bool localMustDestroy = false;
    AqlValue check = executeSimpleExpression(node->getMemberUnchecked(i), trx,
                                             localMustDestroy, true);
    bool result = check.toBoolean();

    if (localMustDestroy) {
      check.destroy();
    }

    if (result) {
      // we are allowed to return early here, because this is only called
      // in the context of index lookups
      return AqlValue(AqlValueHintBool(true));
    }
  }

  // anything else... we shouldn't get here
  TRI_ASSERT(false);
  return AqlValue(AqlValueHintBool(false));
}

/// @brief execute an expression of type SIMPLE with COMPARISON
AqlValue Expression::executeSimpleExpressionComparison(AstNode const* node,
                                                       transaction::Methods* trx,
                                                       bool& mustDestroy) {
  AqlValue left =
      executeSimpleExpression(node->getMemberUnchecked(0), trx, mustDestroy, false);
  AqlValueGuard guardLeft(left, mustDestroy);

  AqlValue right =
      executeSimpleExpression(node->getMemberUnchecked(1), trx, mustDestroy, false);
  AqlValueGuard guardRight(right, mustDestroy);

  mustDestroy = false;  // we're returning a boolean only

  if (node->type == NODE_TYPE_OPERATOR_BINARY_IN || node->type == NODE_TYPE_OPERATOR_BINARY_NIN) {
    // IN and NOT IN
    if (!right.isArray()) {
      // right operand must be an array, otherwise we return false
      // do not throw, but return "false" instead
      return AqlValue(AqlValueHintBool(false));
    }

    bool result = findInArray(left, right, trx, node);

    if (node->type == NODE_TYPE_OPERATOR_BINARY_NIN) {
      // revert the result in case of a NOT IN
      result = !result;
    }

    return AqlValue(AqlValueHintBool(result));
  }

  // all other comparison operators...

  // for equality and non-equality we can use a binary comparison
  bool compareUtf8 = (node->type != NODE_TYPE_OPERATOR_BINARY_EQ &&
                      node->type != NODE_TYPE_OPERATOR_BINARY_NE);

  int compareResult = AqlValue::Compare(trx, left, right, compareUtf8);

  switch (node->type) {
    case NODE_TYPE_OPERATOR_BINARY_EQ:
      return AqlValue(AqlValueHintBool(compareResult == 0));
    case NODE_TYPE_OPERATOR_BINARY_NE:
      return AqlValue(AqlValueHintBool(compareResult != 0));
    case NODE_TYPE_OPERATOR_BINARY_LT:
      return AqlValue(AqlValueHintBool(compareResult < 0));
    case NODE_TYPE_OPERATOR_BINARY_LE:
      return AqlValue(AqlValueHintBool(compareResult <= 0));
    case NODE_TYPE_OPERATOR_BINARY_GT:
      return AqlValue(AqlValueHintBool(compareResult > 0));
    case NODE_TYPE_OPERATOR_BINARY_GE:
      return AqlValue(AqlValueHintBool(compareResult >= 0));
    default:
      std::string msg("unhandled type '");
      msg.append(node->getTypeString());
      msg.append("' in executeSimpleExpression()");
      THROW_ARANGO_EXCEPTION_MESSAGE(TRI_ERROR_INTERNAL, msg);
  }
}

/// @brief execute an expression of type SIMPLE with ARRAY COMPARISON
AqlValue Expression::executeSimpleExpressionArrayComparison(AstNode const* node,
                                                            transaction::Methods* trx,
                                                            bool& mustDestroy) {
  AqlValue left = executeSimpleExpression(node->getMember(0), trx, mustDestroy, false);
  AqlValueGuard guardLeft(left, mustDestroy);

  AqlValue right = executeSimpleExpression(node->getMember(1), trx, mustDestroy, false);
  AqlValueGuard guardRight(right, mustDestroy);

  mustDestroy = false;  // we're returning a boolean only

  if (!left.isArray()) {
    // left operand must be an array
    // do not throw, but return "false" instead
    return AqlValue(AqlValueHintBool(false));
  }

  if (node->type == NODE_TYPE_OPERATOR_BINARY_ARRAY_IN ||
      node->type == NODE_TYPE_OPERATOR_BINARY_ARRAY_NIN) {
    // IN and NOT IN
    if (!right.isArray()) {
      // right operand must be an array, otherwise we return false
      // do not throw, but return "false" instead
      return AqlValue(AqlValueHintBool(false));
    }
  }

  size_t const n = left.length();

  if (n == 0) {
    if (Quantifier::IsAllOrNone(node->getMember(2))) {
      // [] ALL ...
      // [] NONE ...
      return AqlValue(AqlValueHintBool(true));
    } else {
      // [] ANY ...
      return AqlValue(AqlValueHintBool(false));
    }
  }

  std::pair<size_t, size_t> requiredMatches =
      Quantifier::RequiredMatches(n, node->getMember(2));

  TRI_ASSERT(requiredMatches.first <= requiredMatches.second);

  // for equality and non-equality we can use a binary comparison
  bool const compareUtf8 = (node->type != NODE_TYPE_OPERATOR_BINARY_ARRAY_EQ &&
                            node->type != NODE_TYPE_OPERATOR_BINARY_ARRAY_NE);

  bool overallResult = true;
  size_t matches = 0;
  size_t numLeft = n;

  for (size_t i = 0; i < n; ++i) {
    bool localMustDestroy;
    AqlValue leftItemValue = left.at(trx, i, localMustDestroy, false);
    AqlValueGuard guard(leftItemValue, localMustDestroy);

    bool result;

    // IN and NOT IN
    if (node->type == NODE_TYPE_OPERATOR_BINARY_ARRAY_IN ||
        node->type == NODE_TYPE_OPERATOR_BINARY_ARRAY_NIN) {
      result = findInArray(leftItemValue, right, trx, node);

      if (node->type == NODE_TYPE_OPERATOR_BINARY_ARRAY_NIN) {
        // revert the result in case of a NOT IN
        result = !result;
      }
    } else {
      // other operators
      int compareResult = AqlValue::Compare(trx, leftItemValue, right, compareUtf8);

      result = false;
      switch (node->type) {
        case NODE_TYPE_OPERATOR_BINARY_ARRAY_EQ:
          result = (compareResult == 0);
          break;
        case NODE_TYPE_OPERATOR_BINARY_ARRAY_NE:
          result = (compareResult != 0);
          break;
        case NODE_TYPE_OPERATOR_BINARY_ARRAY_LT:
          result = (compareResult < 0);
          break;
        case NODE_TYPE_OPERATOR_BINARY_ARRAY_LE:
          result = (compareResult <= 0);
          break;
        case NODE_TYPE_OPERATOR_BINARY_ARRAY_GT:
          result = (compareResult > 0);
          break;
        case NODE_TYPE_OPERATOR_BINARY_ARRAY_GE:
          result = (compareResult >= 0);
          break;
        default:
          TRI_ASSERT(false);
      }
    }

    --numLeft;

    if (result) {
      ++matches;
      if (matches > requiredMatches.second) {
        // too many matches
        overallResult = false;
        break;
      }
      if (matches >= requiredMatches.first &&
          matches + numLeft <= requiredMatches.second) {
        // enough matches
        overallResult = true;
        break;
      }
    } else {
      if (matches + numLeft < requiredMatches.first) {
        // too few matches
        overallResult = false;
        break;
      }
    }
  }

  TRI_ASSERT(!mustDestroy);
  return AqlValue(AqlValueHintBool(overallResult));
}

/// @brief execute an expression of type SIMPLE with TERNARY
AqlValue Expression::executeSimpleExpressionTernary(AstNode const* node,
                                                    transaction::Methods* trx,
                                                    bool& mustDestroy) {
  AqlValue condition =
      executeSimpleExpression(node->getMember(0), trx, mustDestroy, false);

  AqlValueGuard guardCondition(condition, mustDestroy);

  size_t position;
  if (condition.toBoolean()) {
    // return true part
    position = 1;
  } else {
    // return false part
    position = 2;
  }

  return executeSimpleExpression(node->getMemberUnchecked(position), trx, mustDestroy, true);
}

/// @brief execute an expression of type SIMPLE with EXPANSION
AqlValue Expression::executeSimpleExpressionExpansion(AstNode const* node,
                                                      transaction::Methods* trx,
                                                      bool& mustDestroy) {
  TRI_ASSERT(node->numMembers() == 5);
  mustDestroy = false;

  // LIMIT
  int64_t offset = 0;
  int64_t count = INT64_MAX;

  auto limitNode = node->getMember(3);

  if (limitNode->type != NODE_TYPE_NOP) {
    bool localMustDestroy;
    AqlValue subOffset =
        executeSimpleExpression(limitNode->getMember(0), trx, localMustDestroy, false);
    offset = subOffset.toInt64(trx);
    if (localMustDestroy) {
      subOffset.destroy();
    }

    AqlValue subCount =
        executeSimpleExpression(limitNode->getMember(1), trx, localMustDestroy, false);
    count = subCount.toInt64(trx);
    if (localMustDestroy) {
      subCount.destroy();
    }
  }

  if (offset < 0 || count <= 0) {
    // no items to return... can already stop here
    return AqlValue(AqlValueHintEmptyArray());
  }

  // FILTER
  AstNode const* filterNode = node->getMember(2);

  if (filterNode->type == NODE_TYPE_NOP) {
    filterNode = nullptr;
  } else if (filterNode->isConstant()) {
    if (filterNode->isTrue()) {
      // filter expression is always true
      filterNode = nullptr;
    } else {
      // filter expression is always false
      return AqlValue(AqlValueHintEmptyArray());
    }
  }

  auto iterator = node->getMember(0);
  auto variable = static_cast<Variable*>(iterator->getMember(0)->getData());
  auto levels = node->getIntValue(true);

  AqlValue value;

  if (levels > 1) {
    // flatten value...
    bool localMustDestroy;
    AqlValue a = executeSimpleExpression(node->getMember(0), trx, localMustDestroy, false);

    AqlValueGuard guard(a, localMustDestroy);

    if (!a.isArray()) {
      TRI_ASSERT(!mustDestroy);
      return AqlValue(AqlValueHintEmptyArray());
    }

    VPackBuilder builder;
    builder.openArray();

    // generate a new temporary for the flattened array
    std::function<void(AqlValue const&, int64_t)> flatten = [&](AqlValue const& v,
                                                                int64_t level) {
      if (!v.isArray()) {
        return;
      }

      size_t const n = v.length();
      for (size_t i = 0; i < n; ++i) {
        bool localMustDestroy;
        AqlValue item = v.at(trx, i, localMustDestroy, false);
        AqlValueGuard guard(item, localMustDestroy);

        bool const isArray = item.isArray();

        if (!isArray || level == levels) {
          builder.add(item.slice());
        } else if (isArray && level < levels) {
          flatten(item, level + 1);
        }
      }
    };

    flatten(a, 1);
    builder.close();

    mustDestroy = true;  // builder = dynamic data
    value = AqlValue(builder);
  } else {
    bool localMustDestroy;
    AqlValue a = executeSimpleExpression(node->getMember(0), trx, localMustDestroy, false);

    AqlValueGuard guard(a, localMustDestroy);

    if (!a.isArray()) {
      TRI_ASSERT(!mustDestroy);
      return AqlValue(AqlValueHintEmptyArray());
    }

    mustDestroy = localMustDestroy;  // maybe we need to destroy...
    guard.steal();                   // guard is not responsible anymore
    value = a;
  }

  AqlValueGuard guard(value, mustDestroy);

  // RETURN
  // the default is to return array member unmodified
  AstNode const* projectionNode = node->getMember(1);

  if (node->getMember(4)->type != NODE_TYPE_NOP) {
    // return projection
    projectionNode = node->getMember(4);
  }

  if (filterNode == nullptr && projectionNode->type == NODE_TYPE_REFERENCE &&
      value.isArray() && offset == 0 && count == INT64_MAX) {
    // no filter and no projection... we can return the array as it is
    auto other = static_cast<Variable const*>(projectionNode->getData());

    if (other->id == variable->id) {
      // simplify `v[*]` to just `v` if it's already an array
      mustDestroy = true;
      guard.steal();
      return value;
    }
  }

  VPackBuilder builder;
  builder.openArray();

  size_t const n = value.length();
  for (size_t i = 0; i < n; ++i) {
    bool localMustDestroy;
    AqlValue item = value.at(trx, i, localMustDestroy, false);
    AqlValueGuard guard(item, localMustDestroy);

    AqlValueMaterializer materializer(trx);
    setVariable(variable, materializer.slice(item, false));

    bool takeItem = true;

    if (filterNode != nullptr) {
      // have a filter
      bool localMustDestroy;
      AqlValue sub = executeSimpleExpression(filterNode, trx, localMustDestroy, false);

      takeItem = sub.toBoolean();
      if (localMustDestroy) {
        sub.destroy();
      }
    }

    if (takeItem && offset > 0) {
      // there is an offset in place
      --offset;
      takeItem = false;
    }

    if (takeItem) {
      bool localMustDestroy;
      AqlValue sub = executeSimpleExpression(projectionNode, trx, localMustDestroy, false);
      sub.toVelocyPack(trx, builder, false);
      if (localMustDestroy) {
        sub.destroy();
      }
    }

    clearVariable(variable);

    if (takeItem && count > 0) {
      // number of items to pick was restricted
      if (--count == 0) {
        // done
        break;
      }
    }
  }

  builder.close();
  mustDestroy = true;
  return AqlValue(builder);  // builder = dynamic data
}

/// @brief execute an expression of type SIMPLE with ITERATOR
AqlValue Expression::executeSimpleExpressionIterator(AstNode const* node,
                                                     transaction::Methods* trx,
                                                     bool& mustDestroy) {
  TRI_ASSERT(node != nullptr);
  TRI_ASSERT(node->numMembers() == 2);

  return executeSimpleExpression(node->getMember(1), trx, mustDestroy, true);
}

/// @brief execute an expression of type SIMPLE with BINARY_* (+, -, * , /, %)
AqlValue Expression::executeSimpleExpressionArithmetic(AstNode const* node,
                                                       transaction::Methods* trx,
                                                       bool& mustDestroy) {
  AqlValue lhs =
      executeSimpleExpression(node->getMemberUnchecked(0), trx, mustDestroy, true);
  AqlValueGuard guardLhs(lhs, mustDestroy);

  AqlValue rhs =
      executeSimpleExpression(node->getMemberUnchecked(1), trx, mustDestroy, true);
  AqlValueGuard guardRhs(rhs, mustDestroy);

  mustDestroy = false;

  bool failed = false;
  double l = lhs.toDouble(trx, failed);

  if (failed) {
    TRI_ASSERT(!mustDestroy);
    l = 0.0;
  }

  double r = rhs.toDouble(trx, failed);

  if (failed) {
    TRI_ASSERT(!mustDestroy);
    r = 0.0;
  }

  if (r == 0.0) {
    if (node->type == NODE_TYPE_OPERATOR_BINARY_DIV || node->type == NODE_TYPE_OPERATOR_BINARY_MOD) {
      // division by zero
      TRI_ASSERT(!mustDestroy);
      std::string msg("in operator ");
      msg.append(node->type == NODE_TYPE_OPERATOR_BINARY_DIV ? "/" : "%");
      msg.append(": ");
      msg.append(TRI_errno_string(TRI_ERROR_QUERY_DIVISION_BY_ZERO));
      _expressionContext->registerWarning(TRI_ERROR_QUERY_DIVISION_BY_ZERO, msg.c_str());
      return AqlValue(AqlValueHintNull());
    }
  }

  mustDestroy = false;
  double result;

  switch (node->type) {
    case NODE_TYPE_OPERATOR_BINARY_PLUS:
      result = l + r;
      break;
    case NODE_TYPE_OPERATOR_BINARY_MINUS:
      result = l - r;
      break;
    case NODE_TYPE_OPERATOR_BINARY_TIMES:
      result = l * r;
      break;
    case NODE_TYPE_OPERATOR_BINARY_DIV:
      result = l / r;
      break;
    case NODE_TYPE_OPERATOR_BINARY_MOD:
      result = fmod(l, r);
      break;
    default:
      return AqlValue(AqlValueHintZero());
  }

  // this will convert NaN, +inf & -inf to null
  return AqlValue(AqlValueHintDouble(result));
}<|MERGE_RESOLUTION|>--- conflicted
+++ resolved
@@ -669,12 +669,6 @@
     } else {
       TRI_ASSERT(member->type == NODE_TYPE_OBJECT_ELEMENT);
 
-<<<<<<< HEAD
-=======
-      builder->add(VPackValuePair(member->getStringValue(),
-                                  member->getStringLength(), VPackValueType::String));
-
->>>>>>> 20d5e165
       if (mustCheckUniqueness) {
         std::string key(member->getString());
 
