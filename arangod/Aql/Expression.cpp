////////////////////////////////////////////////////////////////////////////////
/// DISCLAIMER
///
/// Copyright 2014-2016 ArangoDB GmbH, Cologne, Germany
/// Copyright 2004-2014 triAGENS GmbH, Cologne, Germany
///
/// Licensed under the Apache License, Version 2.0 (the "License");
/// you may not use this file except in compliance with the License.
/// You may obtain a copy of the License at
///
///     http://www.apache.org/licenses/LICENSE-2.0
///
/// Unless required by applicable law or agreed to in writing, software
/// distributed under the License is distributed on an "AS IS" BASIS,
/// WITHOUT WARRANTIES OR CONDITIONS OF ANY KIND, either express or implied.
/// See the License for the specific language governing permissions and
/// limitations under the License.
///
/// Copyright holder is ArangoDB GmbH, Cologne, Germany
///
/// @author Jan Steemann
////////////////////////////////////////////////////////////////////////////////

#include "Expression.h"

#include "Aql/AqlItemBlock.h"
#include "Aql/AqlValue.h"
#include "Aql/Ast.h"
#include "Aql/AttributeAccessor.h"
#include "Aql/ExecutionNode.h"
#include "Aql/ExecutionPlan.h"
#include "Aql/ExpressionContext.h"
#include "Aql/Function.h"
#include "Aql/Functions.h"
#include "Aql/Quantifier.h"
#include "Aql/QueryContext.h"
#include "Aql/Range.h"
#include "Aql/V8Executor.h"
#include "Aql/Variable.h"
#include "Aql/AqlValueMaterializer.h"
#include "Basics/Exceptions.h"
#include "Basics/NumberUtils.h"
#include "Basics/StringBuffer.h"
#include "Basics/VPackStringBufferAdapter.h"
#include "Basics/VelocyPackHelper.h"
#include "Transaction/Context.h"
#include "Transaction/Helpers.h"
#include "Transaction/Methods.h"
#include "V8/v8-globals.h"
#include "V8/v8-vpack.h"

#include <velocypack/Builder.h>
#include <velocypack/Iterator.h>
#include <velocypack/Slice.h>
#include <velocypack/StringRef.h>
#include <velocypack/velocypack-aliases.h>

#include <v8.h>

using namespace arangodb;
using namespace arangodb::aql;
using VelocyPackHelper = arangodb::basics::VelocyPackHelper;

/// @brief create the expression
Expression::Expression(Ast* ast, AstNode* node)
    : _ast(ast), 
      _node(node), 
      _data(nullptr), 
      _type(UNPROCESSED), 
      _expressionContext(nullptr) {
  TRI_ASSERT(_ast != nullptr);
  TRI_ASSERT(_node != nullptr);

  TRI_ASSERT(_data == nullptr);
  TRI_ASSERT(_accessor == nullptr);

  determineType();
  TRI_ASSERT(_type != UNPROCESSED);
}

/// @brief create an expression from VPack
Expression::Expression(Ast* ast, arangodb::velocypack::Slice const& slice)
    : Expression(ast, new AstNode(ast, slice.get("expression"))) {
  TRI_ASSERT(_type != UNPROCESSED);
}

/// @brief destroy the expression
Expression::~Expression() { freeInternals(); }

/// @brief return all variables used in the expression
void Expression::variables(VarSet& result) const {
  Ast::getReferencedVariables(_node, result);
}

/// @brief execute the expression
AqlValue Expression::execute(ExpressionContext* ctx, bool& mustDestroy) {
  auto& trx = ctx->trx();
  prepareForExecution(&trx, ctx);

  TRI_ASSERT(_type != UNPROCESSED);
      
  _expressionContext = ctx;

  // and execute
  switch (_type) {
    case JSON: {
      mustDestroy = false;
      TRI_ASSERT(_data != nullptr);
      return AqlValue(_data);
    }

    case SIMPLE: {
      return executeSimpleExpression(_node, &trx, mustDestroy, true);
    }

    case ATTRIBUTE_ACCESS: {
      TRI_ASSERT(_accessor != nullptr);
      auto resolver = trx.resolver();
      TRI_ASSERT(resolver != nullptr);
      return _accessor->get(*resolver, ctx, mustDestroy);
    }

    case UNPROCESSED: {
      // fall-through to exception
    }
  }

  THROW_ARANGO_EXCEPTION_MESSAGE(TRI_ERROR_INTERNAL, "invalid expression type");
}

/// @brief replace variables in the expression with other variables
void Expression::replaceVariables(std::unordered_map<VariableId, Variable const*> const& replacements) {
  _node = _ast->clone(_node);
  TRI_ASSERT(_node != nullptr);

  _node = Ast::replaceVariables(const_cast<AstNode*>(_node), replacements);

  if (_type == ATTRIBUTE_ACCESS && _accessor != nullptr) {
    _accessor->replaceVariable(replacements);
  } else {
    freeInternals();
  }
}

/// @brief replace a variable reference in the expression with another
/// expression (e.g. inserting c = `a + b` into expression `c + 1` so the latter
/// becomes `a + b + 1`
void Expression::replaceVariableReference(Variable const* variable, AstNode const* node) {
  _node = _ast->clone(_node);
  TRI_ASSERT(_node != nullptr);

  _node = Ast::replaceVariableReference(const_cast<AstNode*>(_node), variable, node);
  invalidateAfterReplacements();
}

void Expression::replaceAttributeAccess(Variable const* variable,
                                        std::vector<std::string> const& attribute) {
  _node = _ast->clone(_node);
  TRI_ASSERT(_node != nullptr);

  _node = Ast::replaceAttributeAccess(const_cast<AstNode*>(_node), variable, attribute);
  invalidateAfterReplacements();
}

/// @brief free the internal data structures
void Expression::freeInternals() noexcept {
  switch (_type) {
    case JSON:
      delete[] _data;
      _data = nullptr;
      break;

    case ATTRIBUTE_ACCESS: {
      delete _accessor;
      _accessor = nullptr;
      break;
    }

    case SIMPLE:
    case UNPROCESSED: {
      // nothing to do
      break;
    }
  }
}

/// @brief reset internal attributes after variables in the expression were
/// changed
void Expression::invalidateAfterReplacements() {
  if (_type == ATTRIBUTE_ACCESS || _type == SIMPLE) {
    freeInternals();
    _node->clearFlagsRecursive();  // recursively delete the node's flags
  }

  const_cast<AstNode*>(_node)->clearFlags();

  // must even set back the expression type so the expression will be analyzed
  // again
   _type = UNPROCESSED;
  determineType();
}

/// @brief find a value in an AQL array node
/// this performs either a binary search (if the node is sorted) or a
/// linear search (if the node is not sorted)
bool Expression::findInArray(AqlValue const& left, AqlValue const& right,
                             transaction::Methods* trx, AstNode const* node) const {
  TRI_ASSERT(right.isArray());

  size_t const n = right.length();

  if (n >= AstNode::SortNumberThreshold &&
      (node->getMember(1)->isSorted() ||
       ((node->type == NODE_TYPE_OPERATOR_BINARY_IN || node->type == NODE_TYPE_OPERATOR_BINARY_NIN) &&
        node->getBoolValue()))) {
    // node values are sorted. can use binary search
    size_t l = 0;
    size_t r = n - 1;

    while (true) {
      // determine midpoint
      size_t m = l + ((r - l) / 2);

      bool localMustDestroy;
      AqlValue a = right.at(m, localMustDestroy, false);
      AqlValueGuard guard(a, localMustDestroy);

      int compareResult = AqlValue::Compare(trx, left, a, true);

      if (compareResult == 0) {
        // item found in the list
        return true;
      }

      if (compareResult < 0) {
        if (m == 0) {
          // not found
          return false;
        }
        r = m - 1;
      } else {
        l = m + 1;
      }
      if (r < l) {
        return false;
      }
    }
  }

  // if right operand of IN/NOT IN is a range, we can use an optimized search
  if (right.isRange()) {
    // but only if left operand is a number
    if (!left.isNumber()) {
      // a non-number will never be contained in the range
      return false;
    }

    // check if conversion to int64 would be lossy
    int64_t value = left.toInt64();
    if (left.toDouble() == static_cast<double>(value)) {
      // no loss
      Range const* r = right.range();
      TRI_ASSERT(r != nullptr);

      return r->isIn(value);
    }
    // fall-through to linear search
  }
  
  // use linear search

  if (!right.isDocvec() && !right.isRange() &&
      !left.isDocvec() && !left.isRange()) {
    // optimization for the case in which rhs is a Velocypack array, and we 
    // can simply use a VelocyPack iterator to walk through it. this will
    // be a lot more efficient than using right.at(i) in case the array is
    // of type Compact (without any index tables)
    VPackSlice const lhs(left.slice());

    VPackOptions const* options = trx->transactionContextPtr()->getVPackOptions();
    VPackArrayIterator it(right.slice());
    while (it.valid()) {
      int compareResult = arangodb::basics::VelocyPackHelper::compare(lhs, it.value(), false, options);
    
      if (compareResult == 0) {
        // item found in the list
        return true;
      }
      it.next();
    }
  } else {
    for (size_t i = 0; i < n; ++i) {
      bool mustDestroy;
      AqlValue a = right.at(i, mustDestroy, false);
      AqlValueGuard guard(a, mustDestroy);

      int compareResult = AqlValue::Compare(trx, left, a, false);

      if (compareResult == 0) {
        // item found in the list
        return true;
      }
    }
  }

  return false;
}

/// @brief analyze the expression (determine its type)
void Expression::determineType() {
  TRI_ASSERT(_type == UNPROCESSED);
  
  TRI_ASSERT(_data == nullptr);
  TRI_ASSERT(_accessor == nullptr);

  if (_node->isConstant()) {
    // expression is a constant value
    _data = nullptr;
    _type = JSON;
    return;
  }

  // expression is a simple expression
  _type = SIMPLE;

  if (_node->type == NODE_TYPE_ATTRIBUTE_ACCESS) {
    // optimization for attribute accesses
    TRI_ASSERT(_node->numMembers() == 1);
    auto member = _node->getMemberUnchecked(0);

    while (member->type == NODE_TYPE_ATTRIBUTE_ACCESS) {
      member = member->getMemberUnchecked(0);
    }

    if (member->type == NODE_TYPE_REFERENCE) {
      _type = ATTRIBUTE_ACCESS;
    }
  }
}

void Expression::initAccessor(ExpressionContext* ctx) {
  TRI_ASSERT(_type == ATTRIBUTE_ACCESS);
  TRI_ASSERT(_accessor == nullptr);
  
  TRI_ASSERT(_node->numMembers() == 1);
  auto member = _node->getMemberUnchecked(0);
  std::vector<std::string> parts{_node->getString()};

  while (member->type == NODE_TYPE_ATTRIBUTE_ACCESS) {
    parts.insert(parts.begin(), member->getString());
    member = member->getMemberUnchecked(0);
  }

  TRI_ASSERT(member->type == NODE_TYPE_REFERENCE);
  auto v = static_cast<Variable const*>(member->getData());

  TRI_ASSERT(ctx != nullptr);
  bool const dataIsFromColl = ctx->isDataFromCollection(v);
  // specialize the simple expression into an attribute accessor
  _accessor = AttributeAccessor::create(std::move(parts), v, dataIsFromColl);
  TRI_ASSERT(_accessor != nullptr);
}

/// @brief prepare the expression for execution
void Expression::prepareForExecution(transaction::Methods* trx, ExpressionContext* ctx) {
  TRI_ASSERT(_type != UNPROCESSED);

  switch (_type) {
    case JSON: {
      if (_data == nullptr) {
        // generate a constant value
        transaction::BuilderLeaser builder(trx);
        _node->toVelocyPackValue(*builder.get());

        _data = new uint8_t[static_cast<size_t>(builder->size())];
        memcpy(_data, builder->data(), static_cast<size_t>(builder->size()));
      }
      break;
    }
    case ATTRIBUTE_ACCESS: {
      if (_accessor == nullptr) {
        initAccessor(ctx);
      }
      break;
    }
    default: {}
  }
}

/// @brief execute an expression of type SIMPLE, the convention is that
/// the resulting AqlValue will be destroyed outside eventually
AqlValue Expression::executeSimpleExpression(AstNode const* node, transaction::Methods* trx,
                                             bool& mustDestroy, bool doCopy) {
  switch (node->type) {
    case NODE_TYPE_ATTRIBUTE_ACCESS:
      return executeSimpleExpressionAttributeAccess(node, trx, mustDestroy, doCopy);
    case NODE_TYPE_INDEXED_ACCESS:
      return executeSimpleExpressionIndexedAccess(node, trx, mustDestroy, doCopy);
    case NODE_TYPE_ARRAY:
      return executeSimpleExpressionArray(node, trx, mustDestroy);
    case NODE_TYPE_OBJECT:
      return executeSimpleExpressionObject(node, trx, mustDestroy);
    case NODE_TYPE_VALUE:
      return executeSimpleExpressionValue(node, trx, mustDestroy);
    case NODE_TYPE_REFERENCE:
      return executeSimpleExpressionReference(node, trx, mustDestroy, doCopy);
    case NODE_TYPE_FCALL:
      return executeSimpleExpressionFCall(node, trx, mustDestroy);
    case NODE_TYPE_FCALL_USER:
      return executeSimpleExpressionFCallJS(node, trx, mustDestroy);
    case NODE_TYPE_RANGE:
      return executeSimpleExpressionRange(node, trx, mustDestroy);
    case NODE_TYPE_OPERATOR_UNARY_NOT:
      return executeSimpleExpressionNot(node, trx, mustDestroy);
    case NODE_TYPE_OPERATOR_UNARY_PLUS:
      return executeSimpleExpressionPlus(node, trx, mustDestroy);
    case NODE_TYPE_OPERATOR_UNARY_MINUS:
      return executeSimpleExpressionMinus(node, trx, mustDestroy);
    case NODE_TYPE_OPERATOR_BINARY_AND:
      return executeSimpleExpressionAnd(node, trx, mustDestroy);
    case NODE_TYPE_OPERATOR_BINARY_OR:
      return executeSimpleExpressionOr(node, trx, mustDestroy);
    case NODE_TYPE_OPERATOR_BINARY_EQ:
    case NODE_TYPE_OPERATOR_BINARY_NE:
    case NODE_TYPE_OPERATOR_BINARY_LT:
    case NODE_TYPE_OPERATOR_BINARY_LE:
    case NODE_TYPE_OPERATOR_BINARY_GT:
    case NODE_TYPE_OPERATOR_BINARY_GE:
    case NODE_TYPE_OPERATOR_BINARY_IN:
    case NODE_TYPE_OPERATOR_BINARY_NIN:
      return executeSimpleExpressionComparison(node, trx, mustDestroy);
    case NODE_TYPE_OPERATOR_BINARY_ARRAY_EQ:
    case NODE_TYPE_OPERATOR_BINARY_ARRAY_NE:
    case NODE_TYPE_OPERATOR_BINARY_ARRAY_LT:
    case NODE_TYPE_OPERATOR_BINARY_ARRAY_LE:
    case NODE_TYPE_OPERATOR_BINARY_ARRAY_GT:
    case NODE_TYPE_OPERATOR_BINARY_ARRAY_GE:
    case NODE_TYPE_OPERATOR_BINARY_ARRAY_IN:
    case NODE_TYPE_OPERATOR_BINARY_ARRAY_NIN:
      return executeSimpleExpressionArrayComparison(node, trx, mustDestroy);
    case NODE_TYPE_OPERATOR_TERNARY:
      return executeSimpleExpressionTernary(node, trx, mustDestroy);
    case NODE_TYPE_EXPANSION:
      return executeSimpleExpressionExpansion(node, trx, mustDestroy);
    case NODE_TYPE_ITERATOR:
      return executeSimpleExpressionIterator(node, trx, mustDestroy);
    case NODE_TYPE_OPERATOR_BINARY_PLUS:
    case NODE_TYPE_OPERATOR_BINARY_MINUS:
    case NODE_TYPE_OPERATOR_BINARY_TIMES:
    case NODE_TYPE_OPERATOR_BINARY_DIV:
    case NODE_TYPE_OPERATOR_BINARY_MOD:
      return executeSimpleExpressionArithmetic(node, trx, mustDestroy);
    case NODE_TYPE_OPERATOR_NARY_AND:
    case NODE_TYPE_OPERATOR_NARY_OR:
      return executeSimpleExpressionNaryAndOr(node, trx, mustDestroy);
    case NODE_TYPE_COLLECTION:
    case NODE_TYPE_VIEW:
      THROW_ARANGO_EXCEPTION_MESSAGE(
          TRI_ERROR_NOT_IMPLEMENTED,
          std::string("node type '") + node->getTypeString() + "' is not supported in expressions");

    default:
      std::string msg("unhandled type '");
      msg.append(node->getTypeString());
      msg.append("' in executeSimpleExpression()");
      THROW_ARANGO_EXCEPTION_MESSAGE(TRI_ERROR_INTERNAL, msg);
  }
}

/// @brief check whether this is an attribute access of any degree (e.g. a.b,
/// a.b.c, ...)
bool Expression::isAttributeAccess() const {
  return _node->isAttributeAccessForVariable();
}

/// @brief check whether this is a reference access
bool Expression::isReference() const {
  return (_node->type == arangodb::aql::NODE_TYPE_REFERENCE);
}

/// @brief check whether this is a constant node
bool Expression::isConstant() const { return _node->isConstant(); }

/// @brief stringify an expression
/// note that currently stringification is only supported for certain node types
void Expression::stringify(arangodb::basics::StringBuffer* buffer) const {
  _node->stringify(buffer, true, false);
}

/// @brief stringify an expression
/// note that currently stringification is only supported for certain node types
void Expression::stringifyIfNotTooLong(arangodb::basics::StringBuffer* buffer) const {
  _node->stringify(buffer, true, true);
}

/// @brief execute an expression of type SIMPLE with ATTRIBUTE ACCESS
/// always creates a copy
AqlValue Expression::executeSimpleExpressionAttributeAccess(AstNode const* node,
                                                            transaction::Methods* trx,
                                                            bool& mustDestroy, bool doCopy) {
  // object lookup, e.g. users.name
  TRI_ASSERT(node->numMembers() == 1);

  auto member = node->getMemberUnchecked(0);

  bool localMustDestroy;
  AqlValue result = executeSimpleExpression(member, trx, localMustDestroy, false);
  AqlValueGuard guard(result, localMustDestroy);
  auto resolver = trx->resolver();
  TRI_ASSERT(resolver != nullptr);

  return result.get(
      *resolver, 
      arangodb::velocypack::StringRef(static_cast<char const*>(node->getData()), node->getStringLength()), 
      mustDestroy, 
      true
  );
}

/// @brief execute an expression of type SIMPLE with INDEXED ACCESS
AqlValue Expression::executeSimpleExpressionIndexedAccess(AstNode const* node,
                                                          transaction::Methods* trx,
                                                          bool& mustDestroy, bool doCopy) {
  // array lookup, e.g. users[0]
  // note: it depends on the type of the value whether an array lookup or an
  // object lookup is performed
  // for example, if the value is an object, then its elements might be accessed
  // like this:
  // users['name'] or even users['0'] (as '0' is a valid attribute name, too)
  // if the value is an array, then string indexes might also be used and will
  // be converted to integers, e.g.
  // users['0'] is the same as users[0], users['-2'] is the same as users[-2]
  // etc.
  TRI_ASSERT(node->numMembers() == 2);

  auto member = node->getMemberUnchecked(0);
  auto index = node->getMemberUnchecked(1);

  mustDestroy = false;
  AqlValue result = executeSimpleExpression(member, trx, mustDestroy, false);

  AqlValueGuard guard(result, mustDestroy);

  if (result.isArray()) {
    AqlValue indexResult = executeSimpleExpression(index, trx, mustDestroy, false);

    AqlValueGuard guardIdx(indexResult, mustDestroy);

    if (indexResult.isNumber()) {
      return result.at(indexResult.toInt64(), mustDestroy, true);
    }

    if (indexResult.isString()) {
      VPackSlice s = indexResult.slice();
      TRI_ASSERT(s.isString());
      VPackValueLength l;
      char const* p = s.getString(l);

      bool valid;
      int64_t position = NumberUtils::atoi<int64_t>(p, p + l, valid);
      if (valid) {
        return result.at(position, mustDestroy, true);
      }
      // no number found.
    }

    // fall-through to returning null
  } else if (result.isObject()) {
    AqlValue indexResult = executeSimpleExpression(index, trx, mustDestroy, false);

    AqlValueGuard guardIdx(indexResult, mustDestroy);

    if (indexResult.isNumber()) {
      std::string const indexString = std::to_string(indexResult.toInt64());
      auto resolver = trx->resolver();
      TRI_ASSERT(resolver != nullptr);
      return result.get(*resolver, indexString, mustDestroy, true);
    }

    if (indexResult.isString()) {
      VPackValueLength l;
      char const* p = indexResult.slice().getStringUnchecked(l);
      auto resolver = trx->resolver();
      TRI_ASSERT(resolver != nullptr);
      return result.get(*resolver, arangodb::velocypack::StringRef(p, l), mustDestroy, true);
    }

    // fall-through to returning null
  }

  return AqlValue(AqlValueHintNull());
}

/// @brief execute an expression of type SIMPLE with ARRAY
AqlValue Expression::executeSimpleExpressionArray(AstNode const* node,
                                                  transaction::Methods* trx,
                                                  bool& mustDestroy) {
  mustDestroy = false;
  if (node->isConstant()) {
    // this will not create a copy
    uint8_t const* cv = node->computedValue();
    if (cv != nullptr) {
      return AqlValue(cv);
    }
    transaction::BuilderLeaser builder(trx);
    return AqlValue(node->computeValue(builder.get()).begin());
  }

  size_t const n = node->numMembers();

  if (n == 0) {
    return AqlValue(AqlValueHintEmptyArray());
  }

  transaction::BuilderLeaser builder(trx);
  builder->openArray();

  for (size_t i = 0; i < n; ++i) {
    auto member = node->getMemberUnchecked(i);
    bool localMustDestroy = false;
    AqlValue result = executeSimpleExpression(member, trx, localMustDestroy, false);
    AqlValueGuard guard(result, localMustDestroy);
    result.toVelocyPack(&trx->vpackOptions(), *builder.get(), false);
  }

  builder->close();
  mustDestroy = true;  // AqlValue contains builder contains dynamic data
  return AqlValue(builder->slice());
}

/// @brief execute an expression of type SIMPLE with OBJECT
AqlValue Expression::executeSimpleExpressionObject(AstNode const* node,
                                                   transaction::Methods* trx,
                                                   bool& mustDestroy) {
  mustDestroy = false;
  if (node->isConstant()) {
    // this will not create a copy
    uint8_t const* cv = node->computedValue();
    if (cv != nullptr) {
      return AqlValue(cv);
    }
    transaction::BuilderLeaser builder(trx);
    return AqlValue(node->computeValue(builder.get()).begin());
  }

  size_t const n = node->numMembers();

  if (n == 0) {
    return AqlValue(AqlValueHintEmptyObject());
  }

  // unordered set for tracking unique object keys
  std::unordered_set<std::string> keys;
  bool const mustCheckUniqueness = node->mustCheckUniqueness();

  transaction::BuilderLeaser builder(trx);
  builder->openObject();

  for (size_t i = 0; i < n; ++i) {
    auto member = node->getMemberUnchecked(i);

    // process attribute key, taking into account duplicates
    if (member->type == NODE_TYPE_CALCULATED_OBJECT_ELEMENT) {
      bool localMustDestroy;
      AqlValue result =
          executeSimpleExpression(member->getMember(0), trx, localMustDestroy, false);
      AqlValueGuard guard(result, localMustDestroy);

      // make sure key is a string, and convert it if not
      transaction::StringBufferLeaser buffer(trx);
      arangodb::basics::VPackStringBufferAdapter adapter(buffer->stringBuffer());

      AqlValueMaterializer materializer(trx);
      VPackSlice slice = materializer.slice(result, false);

      Functions::Stringify(trx, adapter, slice);

      if (mustCheckUniqueness) {
        std::string key(buffer->begin(), buffer->length());

        // prevent duplicate keys from being used
        auto it = keys.find(key);

        if (it != keys.end()) {
          // duplicate key
          continue;
        }

        // unique key
        builder->add(VPackValue(key));
        if (i != n - 1) {
          // track usage of key
          keys.emplace(std::move(key));
        }
      } else {
        builder->add(VPackValuePair(buffer->begin(), buffer->length(), VPackValueType::String));
      }

      // value
      member = member->getMember(1);
    } else {
      TRI_ASSERT(member->type == NODE_TYPE_OBJECT_ELEMENT);

      if (mustCheckUniqueness) {
        std::string key(member->getString());

        // track each individual object key
        auto it = keys.find(key);

        if (it != keys.end()) {
          // duplicate key
          continue;
        }

        // unique key
        builder->add(VPackValue(key));
        if (i != n - 1) {
          // track usage of key
          keys.emplace(std::move(key));
        }
      } else {
        builder->add(VPackValuePair(member->getStringValue(),
                                    member->getStringLength(), VPackValueType::String));
      }

      // value
      member = member->getMember(0);
    }

    // add the attribute value
    bool localMustDestroy;
    AqlValue result = executeSimpleExpression(member, trx, localMustDestroy, false);
    AqlValueGuard guard(result, localMustDestroy);
    result.toVelocyPack(&trx->vpackOptions(), *builder.get(), false);
  }

  builder->close();

  mustDestroy = true;  // AqlValue contains builder contains dynamic data

  return AqlValue(*builder.get());
}

/// @brief execute an expression of type SIMPLE with VALUE
AqlValue Expression::executeSimpleExpressionValue(AstNode const* node,
                                                  transaction::Methods* trx,
                                                  bool& mustDestroy) {
  // this will not create a copy
  mustDestroy = false;
  uint8_t const* cv = node->computedValue();
  if (cv != nullptr) {
    return AqlValue(cv);
  }
  transaction::BuilderLeaser builder(trx);
  return AqlValue(node->computeValue(builder.get()).begin());
}

/// @brief execute an expression of type SIMPLE with REFERENCE
AqlValue Expression::executeSimpleExpressionReference(AstNode const* node,
                                                      transaction::Methods* trx,
                                                      bool& mustDestroy, bool doCopy) {
  mustDestroy = false;
  auto v = static_cast<Variable const*>(node->getData());
  TRI_ASSERT(v != nullptr);

  if (!_variables.empty()) {
    auto it = _variables.find(v);

    if (it != _variables.end()) {
      // copy the slice we found
      mustDestroy = true;
      return AqlValue((*it).second);
    }
  }
  return _expressionContext->getVariableValue(v, doCopy, mustDestroy);
}

/// @brief execute an expression of type SIMPLE with RANGE
AqlValue Expression::executeSimpleExpressionRange(AstNode const* node,
                                                  transaction::Methods* trx,
                                                  bool& mustDestroy) {
  auto low = node->getMember(0);
  auto high = node->getMember(1);
  mustDestroy = false;

  AqlValue resultLow = executeSimpleExpression(low, trx, mustDestroy, false);

  AqlValueGuard guardLow(resultLow, mustDestroy);

  AqlValue resultHigh = executeSimpleExpression(high, trx, mustDestroy, false);

  AqlValueGuard guardHigh(resultHigh, mustDestroy);

  mustDestroy = true; // as we're creating a new range object
  return AqlValue(resultLow.toInt64(), resultHigh.toInt64());
}

/// @brief execute an expression of type SIMPLE with FCALL, dispatcher
AqlValue Expression::executeSimpleExpressionFCall(AstNode const* node,
                                                  transaction::Methods* trx,
                                                  bool& mustDestroy) {
  // only some functions have C++ handlers
  // check that the called function actually has one
  auto func = static_cast<Function*>(node->getData());
  if (func->implementation != nullptr) {
    return executeSimpleExpressionFCallCxx(node, trx, mustDestroy);
  }
  return executeSimpleExpressionFCallJS(node, trx, mustDestroy);
}

/// @brief execute an expression of type SIMPLE with FCALL, CXX version
AqlValue Expression::executeSimpleExpressionFCallCxx(AstNode const* node,
                                                     transaction::Methods* trx,
                                                     bool& mustDestroy) {
  mustDestroy = false;
  auto func = static_cast<Function*>(node->getData());
  TRI_ASSERT(func->implementation != nullptr);

  auto member = node->getMemberUnchecked(0);
  TRI_ASSERT(member->type == NODE_TYPE_ARRAY);

  struct FunctionParameters {
    // use stack-based allocation for the first few function call
    // parameters. this saves a few heap allocations per function
    // call invocation
    ::arangodb::containers::SmallVector<AqlValue>::allocator_type::arena_type arena;
    VPackFunctionParameters parameters{arena};

    // same here
    ::arangodb::containers::SmallVector<uint64_t>::allocator_type::arena_type arena2;
    ::arangodb::containers::SmallVector<uint64_t> destroyParameters{arena2};

    explicit FunctionParameters(size_t n) {
      parameters.reserve(n);
      destroyParameters.reserve(n);
    }

    ~FunctionParameters() {
      for (size_t i = 0; i < destroyParameters.size(); ++i) {
        if (destroyParameters[i]) {
          parameters[i].destroy();
        }
      }
    }
  };

  size_t const n = member->numMembers();

  FunctionParameters params(n);

  for (size_t i = 0; i < n; ++i) {
    auto arg = member->getMemberUnchecked(i);

    if (arg->type == NODE_TYPE_COLLECTION) {
      params.parameters.emplace_back(arg->getStringValue(), arg->getStringLength());
      params.destroyParameters.push_back(1);
    } else {
      bool localMustDestroy;
      params.parameters.emplace_back(
          executeSimpleExpression(arg, trx, localMustDestroy, false));
      params.destroyParameters.push_back(localMustDestroy ? 1 : 0);
    }
  }

  TRI_ASSERT(params.parameters.size() == params.destroyParameters.size());
  TRI_ASSERT(params.parameters.size() == n);

  AqlValue a = func->implementation(_expressionContext, trx, params.parameters);
  mustDestroy = true;  // function result is always dynamic

  return a;
}

AqlValue Expression::invokeV8Function(ExpressionContext* expressionContext,
                                      std::string const& jsName,
                                      std::string const& ucInvokeFN, char const* AFN,
                                      bool rethrowV8Exception, size_t callArgs,
                                      v8::Handle<v8::Value>* args, bool& mustDestroy) {
  ISOLATE;
  auto current = isolate->GetCurrentContext()->Global();
  auto context = TRI_IGETC;

  v8::Handle<v8::Value> module =
    current->Get(context, TRI_V8_ASCII_STRING(isolate, "_AQL")).FromMaybe(v8::Local<v8::Value>());
  if (module.IsEmpty() || !module->IsObject()) {
    THROW_ARANGO_EXCEPTION_MESSAGE(TRI_ERROR_INTERNAL,
                                   "unable to find global _AQL module");
  }

  v8::Handle<v8::Value> function =
    v8::Handle<v8::Object>::Cast(module)->Get(context,
                                              TRI_V8_STD_STRING(isolate, jsName)
                                              ).FromMaybe(v8::Local<v8::Value>());
  if (function.IsEmpty() || !function->IsFunction()) {
    THROW_ARANGO_EXCEPTION_MESSAGE(
        TRI_ERROR_INTERNAL,
        std::string("unable to find AQL function '") + jsName + "'");
  }

  // actually call the V8 function
  v8::TryCatch tryCatch(isolate);
  v8::Handle<v8::Value> result =
    v8::Handle<v8::Function>::Cast(function)->Call(context, current, static_cast<int>(callArgs), args).FromMaybe(v8::Local<v8::Value>());

  try {
    V8Executor::HandleV8Error(tryCatch, result, nullptr, false);
  } catch (arangodb::basics::Exception const& ex) {
    if (rethrowV8Exception || ex.code() == TRI_ERROR_QUERY_FUNCTION_NOT_FOUND) {
      throw;
    }
    std::string message("while invoking '");
    message += ucInvokeFN + "' via '" + AFN + "': " + ex.message();
    expressionContext->registerWarning(ex.code(), message.c_str());
    return AqlValue(AqlValueHintNull());
  }
  if (result.IsEmpty() || result->IsUndefined()) {
    return AqlValue(AqlValueHintNull());
  }

  auto& trx = expressionContext->trx();
  transaction::BuilderLeaser builder(&trx);

  int res = TRI_V8ToVPack(isolate, *builder.get(), result, false);

  if (res != TRI_ERROR_NO_ERROR) {
    THROW_ARANGO_EXCEPTION(res);
  }

  mustDestroy = true;  // builder = dynamic data
  return AqlValue(builder->slice());
}

/// @brief execute an expression of type SIMPLE, JavaScript variant
AqlValue Expression::executeSimpleExpressionFCallJS(AstNode const* node,
                                                    transaction::Methods* trx,
                                                    bool& mustDestroy) {
  auto member = node->getMemberUnchecked(0);
  TRI_ASSERT(member->type == NODE_TYPE_ARRAY);

  mustDestroy = false;

  {
    ISOLATE;
    TRI_ASSERT(isolate != nullptr);
<<<<<<< HEAD
    v8::HandleScope scope(isolate);           
=======
    v8::HandleScope scope(isolate);      
>>>>>>> f3b1e090
    auto context = TRI_IGETC;
    
    VPackOptions const* options = trx->transactionContext()->getVPackOptions();

    std::string jsName;
    size_t const n = member->numMembers();
    size_t callArgs = (node->type == NODE_TYPE_FCALL_USER ? 2 : n);
    auto args = std::make_unique<v8::Handle<v8::Value>[]>(callArgs);

    if (node->type == NODE_TYPE_FCALL_USER) {
      // a call to a user-defined function
      jsName = "FCALL_USER";
      v8::Handle<v8::Array> params = v8::Array::New(isolate, static_cast<int>(n));

      for (size_t i = 0; i < n; ++i) {
        auto arg = member->getMemberUnchecked(i);

        bool localMustDestroy;
        AqlValue a = executeSimpleExpression(arg, trx, localMustDestroy, false);
        AqlValueGuard guard(a, localMustDestroy);

        params->Set(context, static_cast<uint32_t>(i), a.toV8(isolate, options)).FromMaybe(false);
      }

      // function name
      args[0] = TRI_V8_STD_STRING(isolate, node->getString());
      // call parameters
      args[1] = params;
      // args[2] will be null
    } else {
      // a call to a built-in V8 function
      auto func = static_cast<Function*>(node->getData());
      jsName = "AQL_" + func->name;

      for (size_t i = 0; i < n; ++i) {
        auto arg = member->getMemberUnchecked(i);

        if (arg->type == NODE_TYPE_COLLECTION) {
          // parameter conversion for NODE_TYPE_COLLECTION here
          args[i] = TRI_V8_ASCII_PAIR_STRING(isolate, arg->getStringValue(),
                                             arg->getStringLength());
        } else {
          bool localMustDestroy;
          AqlValue a = executeSimpleExpression(arg, trx, localMustDestroy, false);
          AqlValueGuard guard(a, localMustDestroy);

          args[i] = a.toV8(isolate, options);
        }
      }
    }

    return invokeV8Function(_expressionContext, jsName, "", "", true,
                            callArgs, args.get(), mustDestroy);
  }
}

/// @brief execute an expression of type SIMPLE with NOT
AqlValue Expression::executeSimpleExpressionNot(AstNode const* node,
                                                transaction::Methods* trx, bool& mustDestroy) {
  mustDestroy = false;
  AqlValue operand = executeSimpleExpression(node->getMember(0), trx, mustDestroy, false);

  AqlValueGuard guard(operand, mustDestroy);
  bool const operandIsTrue = operand.toBoolean();

  mustDestroy = false;  // only a boolean
  return AqlValue(AqlValueHintBool(!operandIsTrue));
}

/// @brief execute an expression of type SIMPLE with +
AqlValue Expression::executeSimpleExpressionPlus(AstNode const* node,
                                                 transaction::Methods* trx,
                                                 bool& mustDestroy) {
  mustDestroy = false;
  AqlValue operand = executeSimpleExpression(node->getMember(0), trx, mustDestroy, false);

  AqlValueGuard guard(operand, mustDestroy);

  if (operand.isNumber()) {
    VPackSlice const s = operand.slice();

    if (s.isSmallInt() || s.isInt()) {
      // can use int64
      return AqlValue(AqlValueHintInt(s.getNumber<int64_t>()));
    } else if (s.isUInt()) {
      // can use uint64
      return AqlValue(AqlValueHintUInt(s.getUInt()));
    }
    // fallthrouh intentional
  }

  // use a double value for all other cases
  bool failed = false;
  double value = operand.toDouble(failed);

  if (failed) {
    value = 0.0;
  }

  return AqlValue(AqlValueHintDouble(+value));
}

/// @brief execute an expression of type SIMPLE with -
AqlValue Expression::executeSimpleExpressionMinus(AstNode const* node,
                                                  transaction::Methods* trx,
                                                  bool& mustDestroy) {
  mustDestroy = false;
  AqlValue operand = executeSimpleExpression(node->getMember(0), trx, mustDestroy, false);

  AqlValueGuard guard(operand, mustDestroy);

  if (operand.isNumber()) {
    VPackSlice const s = operand.slice();
    if (s.isSmallInt()) {
      // can use int64
      return AqlValue(AqlValueHintInt(-s.getNumber<int64_t>()));
    } else if (s.isInt()) {
      int64_t v = s.getNumber<int64_t>();
      if (v != INT64_MIN) {
        // can use int64
        return AqlValue(AqlValueHintInt(-v));
      }
    } else if (s.isUInt()) {
      uint64_t v = s.getNumber<uint64_t>();
      if (v <= uint64_t(INT64_MAX)) {
        // can use int64 too
        int64_t v = s.getNumber<int64_t>();
        return AqlValue(AqlValueHintInt(-v));
      }
    }
    // fallthrough intentional
  }

  bool failed = false;
  double value = operand.toDouble(failed);

  if (failed) {
    value = 0.0;
  }

  return AqlValue(AqlValueHintDouble(-value));
}

/// @brief execute an expression of type SIMPLE with AND
AqlValue Expression::executeSimpleExpressionAnd(AstNode const* node,
                                                transaction::Methods* trx, bool& mustDestroy) {
  AqlValue left =
      executeSimpleExpression(node->getMemberUnchecked(0), trx, mustDestroy, true);

  if (left.toBoolean()) {
    // left is true => return right
    if (mustDestroy) {
      left.destroy();
    }
    return executeSimpleExpression(node->getMemberUnchecked(1), trx, mustDestroy, true);
  }

  // left is false, return left
  return left;
}

/// @brief execute an expression of type SIMPLE with OR
AqlValue Expression::executeSimpleExpressionOr(AstNode const* node,
                                               transaction::Methods* trx, bool& mustDestroy) {
  AqlValue left =
      executeSimpleExpression(node->getMemberUnchecked(0), trx, mustDestroy, true);

  if (left.toBoolean()) {
    // left is true => return left
    return left;
  }

  // left is false => return right
  if (mustDestroy) {
    left.destroy();
  }
  return executeSimpleExpression(node->getMemberUnchecked(1), trx, mustDestroy, true);
}

/// @brief execute an expression of type SIMPLE with AND or OR
AqlValue Expression::executeSimpleExpressionNaryAndOr(AstNode const* node,
                                                      transaction::Methods* trx,
                                                      bool& mustDestroy) {
  mustDestroy = false;
  size_t count = node->numMembers();
  if (count == 0) {
    // There is nothing to evaluate. So this is always true
    return AqlValue(AqlValueHintBool(true));
  }

  // AND
  if (node->type == NODE_TYPE_OPERATOR_NARY_AND) {
    for (size_t i = 0; i < count; ++i) {
      bool localMustDestroy = false;
      AqlValue check = executeSimpleExpression(node->getMemberUnchecked(i), trx,
                                               localMustDestroy, false);
      bool result = check.toBoolean();

      if (localMustDestroy) {
        check.destroy();
      }

      if (!result) {
        // we are allowed to return early here, because this is only called
        // in the context of index lookups
        return AqlValue(AqlValueHintBool(false));
      }
    }
    return AqlValue(AqlValueHintBool(true));
  }

  // OR
  for (size_t i = 0; i < count; ++i) {
    bool localMustDestroy = false;
    AqlValue check = executeSimpleExpression(node->getMemberUnchecked(i), trx,
                                             localMustDestroy, true);
    bool result = check.toBoolean();

    if (localMustDestroy) {
      check.destroy();
    }

    if (result) {
      // we are allowed to return early here, because this is only called
      // in the context of index lookups
      return AqlValue(AqlValueHintBool(true));
    }
  }

  // anything else... we shouldn't get here
  TRI_ASSERT(false);
  return AqlValue(AqlValueHintBool(false));
}

/// @brief execute an expression of type SIMPLE with COMPARISON
AqlValue Expression::executeSimpleExpressionComparison(AstNode const* node,
                                                       transaction::Methods* trx,
                                                       bool& mustDestroy) {
  AqlValue left =
      executeSimpleExpression(node->getMemberUnchecked(0), trx, mustDestroy, false);
  AqlValueGuard guardLeft(left, mustDestroy);

  AqlValue right =
      executeSimpleExpression(node->getMemberUnchecked(1), trx, mustDestroy, false);
  AqlValueGuard guardRight(right, mustDestroy);

  mustDestroy = false;  // we're returning a boolean only

  if (node->type == NODE_TYPE_OPERATOR_BINARY_IN || node->type == NODE_TYPE_OPERATOR_BINARY_NIN) {
    // IN and NOT IN
    if (!right.isArray()) {
      // right operand must be an array, otherwise we return false
      // do not throw, but return "false" instead
      return AqlValue(AqlValueHintBool(false));
    }

    bool result = findInArray(left, right, trx, node);

    if (node->type == NODE_TYPE_OPERATOR_BINARY_NIN) {
      // revert the result in case of a NOT IN
      result = !result;
    }

    return AqlValue(AqlValueHintBool(result));
  }

  // all other comparison operators...

  // for equality and non-equality we can use a binary comparison
  bool compareUtf8 = (node->type != NODE_TYPE_OPERATOR_BINARY_EQ &&
                      node->type != NODE_TYPE_OPERATOR_BINARY_NE);

  int compareResult = AqlValue::Compare(trx, left, right, compareUtf8);

  switch (node->type) {
    case NODE_TYPE_OPERATOR_BINARY_EQ:
      return AqlValue(AqlValueHintBool(compareResult == 0));
    case NODE_TYPE_OPERATOR_BINARY_NE:
      return AqlValue(AqlValueHintBool(compareResult != 0));
    case NODE_TYPE_OPERATOR_BINARY_LT:
      return AqlValue(AqlValueHintBool(compareResult < 0));
    case NODE_TYPE_OPERATOR_BINARY_LE:
      return AqlValue(AqlValueHintBool(compareResult <= 0));
    case NODE_TYPE_OPERATOR_BINARY_GT:
      return AqlValue(AqlValueHintBool(compareResult > 0));
    case NODE_TYPE_OPERATOR_BINARY_GE:
      return AqlValue(AqlValueHintBool(compareResult >= 0));
    default:
      std::string msg("unhandled type '");
      msg.append(node->getTypeString());
      msg.append("' in executeSimpleExpression()");
      THROW_ARANGO_EXCEPTION_MESSAGE(TRI_ERROR_INTERNAL, msg);
  }
}

/// @brief execute an expression of type SIMPLE with ARRAY COMPARISON
AqlValue Expression::executeSimpleExpressionArrayComparison(AstNode const* node,
                                                            transaction::Methods* trx,
                                                            bool& mustDestroy) {
  AqlValue left = executeSimpleExpression(node->getMember(0), trx, mustDestroy, false);
  AqlValueGuard guardLeft(left, mustDestroy);

  AqlValue right = executeSimpleExpression(node->getMember(1), trx, mustDestroy, false);
  AqlValueGuard guardRight(right, mustDestroy);

  mustDestroy = false;  // we're returning a boolean only

  if (!left.isArray()) {
    // left operand must be an array
    // do not throw, but return "false" instead
    return AqlValue(AqlValueHintBool(false));
  }

  if (node->type == NODE_TYPE_OPERATOR_BINARY_ARRAY_IN ||
      node->type == NODE_TYPE_OPERATOR_BINARY_ARRAY_NIN) {
    // IN and NOT IN
    if (!right.isArray()) {
      // right operand must be an array, otherwise we return false
      // do not throw, but return "false" instead
      return AqlValue(AqlValueHintBool(false));
    }
  }

  size_t const n = left.length();

  if (n == 0) {
    if (Quantifier::IsAllOrNone(node->getMember(2))) {
      // [] ALL ...
      // [] NONE ...
      return AqlValue(AqlValueHintBool(true));
    } else {
      // [] ANY ...
      return AqlValue(AqlValueHintBool(false));
    }
  }

  std::pair<size_t, size_t> requiredMatches =
      Quantifier::RequiredMatches(n, node->getMember(2));

  TRI_ASSERT(requiredMatches.first <= requiredMatches.second);

  // for equality and non-equality we can use a binary comparison
  bool const compareUtf8 = (node->type != NODE_TYPE_OPERATOR_BINARY_ARRAY_EQ &&
                            node->type != NODE_TYPE_OPERATOR_BINARY_ARRAY_NE);

  bool overallResult = true;
  size_t matches = 0;
  size_t numLeft = n;

  for (size_t i = 0; i < n; ++i) {
    bool localMustDestroy;
    AqlValue leftItemValue = left.at(i, localMustDestroy, false);
    AqlValueGuard guard(leftItemValue, localMustDestroy);

    bool result;

    // IN and NOT IN
    if (node->type == NODE_TYPE_OPERATOR_BINARY_ARRAY_IN ||
        node->type == NODE_TYPE_OPERATOR_BINARY_ARRAY_NIN) {
      result = findInArray(leftItemValue, right, trx, node);

      if (node->type == NODE_TYPE_OPERATOR_BINARY_ARRAY_NIN) {
        // revert the result in case of a NOT IN
        result = !result;
      }
    } else {
      // other operators
      int compareResult = AqlValue::Compare(trx, leftItemValue, right, compareUtf8);

      result = false;
      switch (node->type) {
        case NODE_TYPE_OPERATOR_BINARY_ARRAY_EQ:
          result = (compareResult == 0);
          break;
        case NODE_TYPE_OPERATOR_BINARY_ARRAY_NE:
          result = (compareResult != 0);
          break;
        case NODE_TYPE_OPERATOR_BINARY_ARRAY_LT:
          result = (compareResult < 0);
          break;
        case NODE_TYPE_OPERATOR_BINARY_ARRAY_LE:
          result = (compareResult <= 0);
          break;
        case NODE_TYPE_OPERATOR_BINARY_ARRAY_GT:
          result = (compareResult > 0);
          break;
        case NODE_TYPE_OPERATOR_BINARY_ARRAY_GE:
          result = (compareResult >= 0);
          break;
        default:
          TRI_ASSERT(false);
      }
    }

    --numLeft;

    if (result) {
      ++matches;
      if (matches > requiredMatches.second) {
        // too many matches
        overallResult = false;
        break;
      }
      if (matches >= requiredMatches.first &&
          matches + numLeft <= requiredMatches.second) {
        // enough matches
        overallResult = true;
        break;
      }
    } else {
      if (matches + numLeft < requiredMatches.first) {
        // too few matches
        overallResult = false;
        break;
      }
    }
  }

  TRI_ASSERT(!mustDestroy);
  return AqlValue(AqlValueHintBool(overallResult));
}

/// @brief execute an expression of type SIMPLE with TERNARY
AqlValue Expression::executeSimpleExpressionTernary(AstNode const* node,
                                                    transaction::Methods* trx,
                                                    bool& mustDestroy) {
  if (node->numMembers() == 2) {
    AqlValue condition =
      executeSimpleExpression(node->getMember(0), trx, mustDestroy, true);
    AqlValueGuard guard(condition, mustDestroy);

    if (condition.toBoolean()) {
      guard.steal();
      return condition;
    }
    return executeSimpleExpression(node->getMemberUnchecked(1), trx, mustDestroy, true);
  }
  
  TRI_ASSERT(node->numMembers() == 3);

  AqlValue condition =
      executeSimpleExpression(node->getMember(0), trx, mustDestroy, false);

  AqlValueGuard guardCondition(condition, mustDestroy);

  size_t position;
  if (condition.toBoolean()) {
    // return true part
    position = 1;
  } else {
    // return false part
    position = 2;
  }

  return executeSimpleExpression(node->getMemberUnchecked(position), trx, mustDestroy, true);
}

/// @brief execute an expression of type SIMPLE with EXPANSION
AqlValue Expression::executeSimpleExpressionExpansion(AstNode const* node,
                                                      transaction::Methods* trx,
                                                      bool& mustDestroy) {
  TRI_ASSERT(node->numMembers() == 5);
  mustDestroy = false;

  // LIMIT
  int64_t offset = 0;
  int64_t count = INT64_MAX;

  auto limitNode = node->getMember(3);

  if (limitNode->type != NODE_TYPE_NOP) {
    bool localMustDestroy;
    AqlValue subOffset =
        executeSimpleExpression(limitNode->getMember(0), trx, localMustDestroy, false);
    offset = subOffset.toInt64();
    if (localMustDestroy) {
      subOffset.destroy();
    }

    AqlValue subCount =
        executeSimpleExpression(limitNode->getMember(1), trx, localMustDestroy, false);
    count = subCount.toInt64();
    if (localMustDestroy) {
      subCount.destroy();
    }
  }

  if (offset < 0 || count <= 0) {
    // no items to return... can already stop here
    return AqlValue(AqlValueHintEmptyArray());
  }

  // FILTER
  AstNode const* filterNode = node->getMember(2);

  if (filterNode->type == NODE_TYPE_NOP) {
    filterNode = nullptr;
  } else if (filterNode->isConstant()) {
    if (filterNode->isTrue()) {
      // filter expression is always true
      filterNode = nullptr;
    } else {
      // filter expression is always false
      return AqlValue(AqlValueHintEmptyArray());
    }
  }

  auto iterator = node->getMember(0);
  auto variable = static_cast<Variable*>(iterator->getMember(0)->getData());
  auto levels = node->getIntValue(true);

  AqlValue value;

  if (levels > 1) {
    // flatten value...
    bool localMustDestroy;
    AqlValue a = executeSimpleExpression(node->getMember(0), trx, localMustDestroy, false);

    AqlValueGuard guard(a, localMustDestroy);

    if (!a.isArray()) {
      TRI_ASSERT(!mustDestroy);
      return AqlValue(AqlValueHintEmptyArray());
    }

    VPackBuilder builder;
    builder.openArray();

    // generate a new temporary for the flattened array
    std::function<void(AqlValue const&, int64_t)> flatten = [&](AqlValue const& v,
                                                                int64_t level) {
      if (!v.isArray()) {
        return;
      }

      size_t const n = v.length();
      for (size_t i = 0; i < n; ++i) {
        bool localMustDestroy;
        AqlValue item = v.at(i, localMustDestroy, false);
        AqlValueGuard guard(item, localMustDestroy);

        bool const isArray = item.isArray();

        if (!isArray || level == levels) {
          builder.add(item.slice());
        } else if (isArray && level < levels) {
          flatten(item, level + 1);
        }
      }
    };

    flatten(a, 1);
    builder.close();

    mustDestroy = true;  // builder = dynamic data
    value = AqlValue(builder);
  } else {
    bool localMustDestroy;
    AqlValue a = executeSimpleExpression(node->getMember(0), trx, localMustDestroy, false);

    AqlValueGuard guard(a, localMustDestroy);

    if (!a.isArray()) {
      TRI_ASSERT(!mustDestroy);
      return AqlValue(AqlValueHintEmptyArray());
    }

    mustDestroy = localMustDestroy;  // maybe we need to destroy...
    guard.steal();                   // guard is not responsible anymore
    value = a;
  }

  AqlValueGuard guard(value, mustDestroy);

  // RETURN
  // the default is to return array member unmodified
  AstNode const* projectionNode = node->getMember(1);

  if (node->getMember(4)->type != NODE_TYPE_NOP) {
    // return projection
    projectionNode = node->getMember(4);
  }

  if (filterNode == nullptr && projectionNode->type == NODE_TYPE_REFERENCE &&
      value.isArray() && offset == 0 && count == INT64_MAX) {
    // no filter and no projection... we can return the array as it is
    auto other = static_cast<Variable const*>(projectionNode->getData());

    if (other->id == variable->id) {
      // simplify `v[*]` to just `v` if it's already an array
      mustDestroy = true;
      guard.steal();
      return value;
    }
  }

  VPackBuilder builder;
  builder.openArray();

  size_t const n = value.length();
  for (size_t i = 0; i < n; ++i) {
    bool localMustDestroy;
    AqlValue item = value.at(i, localMustDestroy, false);
    AqlValueGuard guard(item, localMustDestroy);

    AqlValueMaterializer materializer(trx);
    setVariable(variable, materializer.slice(item, false));

    bool takeItem = true;

    if (filterNode != nullptr) {
      // have a filter
      AqlValue sub = executeSimpleExpression(filterNode, trx, localMustDestroy, false);

      takeItem = sub.toBoolean();
      if (localMustDestroy) {
        sub.destroy();
      }
    }

    if (takeItem && offset > 0) {
      // there is an offset in place
      --offset;
      takeItem = false;
    }

    if (takeItem) {
      AqlValue sub = executeSimpleExpression(projectionNode, trx, localMustDestroy, false);
      sub.toVelocyPack(&trx->vpackOptions(), builder, false);
      if (localMustDestroy) {
        sub.destroy();
      }
    }

    clearVariable(variable);

    if (takeItem && count > 0) {
      // number of items to pick was restricted
      if (--count == 0) {
        // done
        break;
      }
    }
  }

  builder.close();
  mustDestroy = true;
  return AqlValue(builder);  // builder = dynamic data
}

/// @brief execute an expression of type SIMPLE with ITERATOR
AqlValue Expression::executeSimpleExpressionIterator(AstNode const* node,
                                                     transaction::Methods* trx,
                                                     bool& mustDestroy) {
  TRI_ASSERT(node != nullptr);
  TRI_ASSERT(node->numMembers() == 2);

  return executeSimpleExpression(node->getMember(1), trx, mustDestroy, true);
}

/// @brief execute an expression of type SIMPLE with BINARY_* (+, -, * , /, %)
AqlValue Expression::executeSimpleExpressionArithmetic(AstNode const* node,
                                                       transaction::Methods* trx,
                                                       bool& mustDestroy) {
  AqlValue lhs =
      executeSimpleExpression(node->getMemberUnchecked(0), trx, mustDestroy, true);
  AqlValueGuard guardLhs(lhs, mustDestroy);

  AqlValue rhs =
      executeSimpleExpression(node->getMemberUnchecked(1), trx, mustDestroy, true);
  AqlValueGuard guardRhs(rhs, mustDestroy);

  mustDestroy = false;

  bool failed = false;
  double l = lhs.toDouble(failed);

  if (failed) {
    TRI_ASSERT(!mustDestroy);
    l = 0.0;
  }

  double r = rhs.toDouble(failed);

  if (failed) {
    TRI_ASSERT(!mustDestroy);
    r = 0.0;
  }
  
  if (r == 0.0) {
    if (node->type == NODE_TYPE_OPERATOR_BINARY_DIV || node->type == NODE_TYPE_OPERATOR_BINARY_MOD) {
      // division by zero
      TRI_ASSERT(!mustDestroy);
      std::string msg("in operator ");
      msg.append(node->type == NODE_TYPE_OPERATOR_BINARY_DIV ? "/" : "%");
      msg.append(": ");
      msg.append(TRI_errno_string(TRI_ERROR_QUERY_DIVISION_BY_ZERO));
      _expressionContext->registerWarning(TRI_ERROR_QUERY_DIVISION_BY_ZERO, msg.c_str());
      return AqlValue(AqlValueHintNull());
    }
  }
  
  mustDestroy = false;
  double result;

  switch (node->type) {
    case NODE_TYPE_OPERATOR_BINARY_PLUS:
      result = l + r;
      break;
    case NODE_TYPE_OPERATOR_BINARY_MINUS:
      result = l - r;
      break;
    case NODE_TYPE_OPERATOR_BINARY_TIMES:
      result = l * r;
      break;
    case NODE_TYPE_OPERATOR_BINARY_DIV:
      result = l / r;
      break;
    case NODE_TYPE_OPERATOR_BINARY_MOD:
      result = fmod(l, r);
      break;
    default:
      return AqlValue(AqlValueHintZero());
  }

  // this will convert NaN, +inf & -inf to null
  return AqlValue(AqlValueHintDouble(result));
}

void Expression::replaceNode(AstNode* node) {
  TRI_ASSERT(node != nullptr);
  if (node != _node) {
    _node = node;
    invalidateAfterReplacements();
  }
}

Ast* Expression::ast() const noexcept { 
  TRI_ASSERT(_ast != nullptr);
  return _ast; 
}

AstNode const* Expression::node() const {
  TRI_ASSERT(_node != nullptr);
  return _node; 
}

AstNode* Expression::nodeForModification() const { 
  TRI_ASSERT(_node != nullptr);
  return _node; 
}

bool Expression::canRunOnDBServer() {
  TRI_ASSERT(_type != UNPROCESSED);
  return (_type == JSON || _node->canRunOnDBServer());
}

bool Expression::isDeterministic() {
  TRI_ASSERT(_type != UNPROCESSED);
  return (_type == JSON || _node->isDeterministic());
}

bool Expression::willUseV8() {
  TRI_ASSERT(_type != UNPROCESSED);
  return (_type == SIMPLE && _node->willUseV8());
}

std::unique_ptr<Expression> Expression::clone(Ast* ast) {
  // We do not need to copy the _ast, since it is managed by the
  // query object and the memory management of the ASTs
  return std::make_unique<Expression>(ast != nullptr ? ast : _ast, _node);
}

void Expression::toVelocyPack(arangodb::velocypack::Builder& builder, bool verbose) const {
  _node->toVelocyPack(builder, verbose);
}

std::string Expression::typeString() {
  TRI_ASSERT(_type != UNPROCESSED);

  switch (_type) {
    case JSON:
      return "json";
    case SIMPLE:
      return "simple";
    case ATTRIBUTE_ACCESS:
      return "attribute";
    case UNPROCESSED: {
    }
  }
  TRI_ASSERT(false);
  return "unknown";
}

void Expression::setVariable(Variable const* variable, arangodb::velocypack::Slice value) {
  _variables.emplace(variable, value);
}

void Expression::clearVariable(Variable const* variable) { _variables.erase(variable); }<|MERGE_RESOLUTION|>--- conflicted
+++ resolved
@@ -942,11 +942,7 @@
   {
     ISOLATE;
     TRI_ASSERT(isolate != nullptr);
-<<<<<<< HEAD
     v8::HandleScope scope(isolate);           
-=======
-    v8::HandleScope scope(isolate);      
->>>>>>> f3b1e090
     auto context = TRI_IGETC;
     
     VPackOptions const* options = trx->transactionContext()->getVPackOptions();
