--- conflicted
+++ resolved
@@ -724,13 +724,7 @@
       VPackSlice slice = materializer.slice(result, false);
 
       Functions::Stringify(trx, adapter, slice);
-<<<<<<< HEAD
       
-=======
-
-      builder->add(VPackValuePair(buffer->begin(), buffer->length(), VPackValueType::String));
-
->>>>>>> ec27adc8
       if (mustCheckUniqueness) {
         std::string key(buffer->begin(), buffer->length());
 
@@ -757,12 +751,6 @@
     } else {
       TRI_ASSERT(member->type == NODE_TYPE_OBJECT_ELEMENT);
 
-<<<<<<< HEAD
-=======
-      builder->add(VPackValuePair(member->getStringValue(),
-                                  member->getStringLength(), VPackValueType::String));
-
->>>>>>> ec27adc8
       if (mustCheckUniqueness) {
         std::string key(member->getString());
 
@@ -799,47 +787,6 @@
 
   mustDestroy = true;  // AqlValue contains builder contains dynamic data
 
-<<<<<<< HEAD
-=======
-  if (!isUnique) {
-    // must make the object keys unique now
-
-    // we must have at least two members...
-    TRI_ASSERT(n > 1);
-
-    VPackSlice nonUnique = builder->slice();
-
-    transaction::BuilderLeaser unique(trx);
-    unique->openObject();
-
-    size_t pos = 0;
-    // iterate over all attributes of the non-unique object
-    VPackObjectIterator it(nonUnique, true);
-    while (it.valid()) {
-      // key should be a string. ignore it if not
-      VPackSlice key = it.key();
-      if (key.isString()) {
-        // check if this instance of the key is the one we need to hand out
-        auto it2 = uniqueKeyValues.find(key.copyString());
-        if (it2 != uniqueKeyValues.end()) {
-          // key is in map. this is always expected
-          if (pos == (*it2).second) {
-            // this is the correct occurrence of the key
-            unique->add((*it2).first, it.value());
-          }
-        }
-      }
-      // advance iterator and position
-      it.next();
-      ++pos;
-    }
-
-    unique->close();
-
-    return AqlValue(*unique.get());
-  }
-
->>>>>>> ec27adc8
   return AqlValue(*builder.get());
 }
 
