////////////////////////////////////////////////////////////////////////////////
/// DISCLAIMER
///
/// Copyright 2014-2016 ArangoDB GmbH, Cologne, Germany
/// Copyright 2004-2014 triAGENS GmbH, Cologne, Germany
///
/// Licensed under the Apache License, Version 2.0 (the "License");
/// you may not use this file except in compliance with the License.
/// You may obtain a copy of the License at
///
///     http://www.apache.org/licenses/LICENSE-2.0
///
/// Unless required by applicable law or agreed to in writing, software
/// distributed under the License is distributed on an "AS IS" BASIS,
/// WITHOUT WARRANTIES OR CONDITIONS OF ANY KIND, either express or implied.
/// See the License for the specific language governing permissions and
/// limitations under the License.
///
/// Copyright holder is ArangoDB GmbH, Cologne, Germany
///
/// @author Jan Steemann
////////////////////////////////////////////////////////////////////////////////

#include "Expression.h"
#include "Aql/AqlItemBlock.h"
#include "Aql/AqlValue.h"
#include "Aql/Ast.h"
#include "Aql/AttributeAccessor.h"
#include "Aql/BaseExpressionContext.h"
#include "Aql/ExecutionNode.h"
#include "Aql/ExecutionPlan.h"
#include "Aql/ExpressionContext.h"
#include "Aql/Function.h"
#include "Aql/Functions.h"
#include "Aql/Quantifier.h"
#include "Aql/Query.h"
#include "Aql/V8Executor.h"
#include "Aql/Variable.h"
#include "Basics/Exceptions.h"
#include "Basics/NumberUtils.h"
#include "Basics/StringBuffer.h"
#include "Basics/VPackStringBufferAdapter.h"
#include "Basics/VelocyPackHelper.h"
#include "Transaction/Helpers.h"
#include "Transaction/Methods.h"
#include "V8/v8-globals.h"
#include "V8/v8-vpack.h"

#include <velocypack/Builder.h>
#include <velocypack/Iterator.h>
#include <velocypack/Slice.h>
#include <velocypack/StringRef.h>
#include <velocypack/velocypack-aliases.h>

#include <v8.h>

using namespace arangodb;
using namespace arangodb::aql;
using VelocyPackHelper = arangodb::basics::VelocyPackHelper;

namespace {

/// @brief register warning
static void registerWarning(arangodb::aql::Ast const* ast,
                            char const* functionName, int code) {
  std::string msg;

  if (code == TRI_ERROR_QUERY_FUNCTION_ARGUMENT_TYPE_MISMATCH) {
    msg = arangodb::basics::Exception::FillExceptionString(code, functionName);
  } else {
    if (strlen(functionName) <= 2) {
      // only an operator but no "real" function
      msg.append("in operator ");
      msg.append(functionName);
      msg.append(": ");
    } else {
      msg.append("in function '");
      msg.append(functionName);
      msg.append("()': ");
    }
    msg.append(TRI_errno_string(code));
  }

  ast->query()->registerWarning(code, msg.c_str());
}

}  // namespace

/// @brief create the expression
Expression::Expression(ExecutionPlan* plan, Ast* ast, AstNode* node)
    : _plan(plan),
      _ast(ast),
      _node(node),
      _type(UNPROCESSED),
      _canRunOnDBServer(false),
      _isDeterministic(false),
      _willUseV8(false),
      _attributes(),
      _expressionContext(nullptr) {
  _ast->query()->unPrepareV8Context();
  TRI_ASSERT(_ast != nullptr);
  TRI_ASSERT(_node != nullptr);
}

/// @brief create an expression from VPack
Expression::Expression(ExecutionPlan* plan, Ast* ast, arangodb::velocypack::Slice const& slice)
    : Expression(plan, ast, new AstNode(ast, slice.get("expression"))) {}

/// @brief destroy the expression
Expression::~Expression() { freeInternals(); }

/// @brief return all variables used in the expression
void Expression::variables(std::unordered_set<Variable const*>& result) const {
  Ast::getReferencedVariables(_node, result);
}

/// @brief execute the expression
AqlValue Expression::execute(transaction::Methods* trx, ExpressionContext* ctx,
                             bool& mustDestroy) {
  buildExpression(trx);

  TRI_ASSERT(_type != UNPROCESSED);
  _expressionContext = ctx;

  // and execute
  switch (_type) {
    case JSON: {
      mustDestroy = false;
      TRI_ASSERT(_data != nullptr);
      return AqlValue(_data);
    }

    case SIMPLE: {
      return executeSimpleExpression(_node, trx, mustDestroy, true);
    }

    case ATTRIBUTE_ACCESS: {
      TRI_ASSERT(_accessor != nullptr);
      return _accessor->get(trx, ctx, mustDestroy);
    }

    case UNPROCESSED: {
      // fall-through to exception
    }
  }

  THROW_ARANGO_EXCEPTION_MESSAGE(TRI_ERROR_INTERNAL, "invalid expression type");
}

/// @brief replace variables in the expression with other variables
void Expression::replaceVariables(std::unordered_map<VariableId, Variable const*> const& replacements) {
  _node = _ast->clone(_node);
  TRI_ASSERT(_node != nullptr);

  _node = _ast->replaceVariables(const_cast<AstNode*>(_node), replacements);

  if (_type == ATTRIBUTE_ACCESS && _accessor != nullptr) {
    _accessor->replaceVariable(replacements);
  } else {
    freeInternals();
  }
}

/// @brief replace a variable reference in the expression with another
/// expression (e.g. inserting c = `a + b` into expression `c + 1` so the latter
/// becomes `a + b + 1`
void Expression::replaceVariableReference(Variable const* variable, AstNode const* node) {
  _node = _ast->clone(_node);
  TRI_ASSERT(_node != nullptr);

  _node = _ast->replaceVariableReference(const_cast<AstNode*>(_node), variable, node);
  invalidateAfterReplacements();
}

void Expression::replaceAttributeAccess(Variable const* variable,
                                        std::vector<std::string> const& attribute) {
  _node = _ast->clone(_node);
  TRI_ASSERT(_node != nullptr);

  _node = _ast->replaceAttributeAccess(const_cast<AstNode*>(_node), variable, attribute);
  invalidateAfterReplacements();
}

/// @brief free the internal data structures
void Expression::freeInternals() noexcept {
  switch (_type) {
    case JSON:
      delete[] _data;
      _data = nullptr;
      break;

    case ATTRIBUTE_ACCESS: {
      delete _accessor;
      _accessor = nullptr;
      break;
    }

    case SIMPLE:
    case UNPROCESSED: {
      // nothing to do
      break;
    }
  }
}

/// @brief reset internal attributes after variables in the expression were changed
void Expression::invalidateAfterReplacements() {
  if (_type == ATTRIBUTE_ACCESS || _type == SIMPLE) {
    freeInternals();
    // must even set back the expression type so the expression will be analyzed
    // again
    _type = UNPROCESSED;
    _node->clearFlagsRecursive();  // recursively delete the node's flags
  }

  const_cast<AstNode*>(_node)->clearFlags();
  _attributes.clear();
}

/// @brief invalidates an expression
/// this only has an effect for V8-based functions, which need to be created,
/// used and destroyed in the same context. when a V8 function is used across
/// multiple V8 contexts, it must be invalidated in between
void Expression::invalidate() {
  // context may change next time, so "prepare for re-preparation"
  _ast->query()->unPrepareV8Context();

  // V8 expressions need a special handling
  freeInternals();
  // we do not need to invalidate the other expression type
  // expression data will be freed in the destructor
}

/// @brief find a value in an AQL list node
/// this performs either a binary search (if the node is sorted) or a
/// linear search (if the node is not sorted)
bool Expression::findInArray(AqlValue const& left, AqlValue const& right,
                             transaction::Methods* trx, AstNode const* node) const {
  TRI_ASSERT(right.isArray());

  size_t const n = right.length();

  if (n >= AstNode::SortNumberThreshold &&
      (node->getMember(1)->isSorted() ||
       ((node->type == NODE_TYPE_OPERATOR_BINARY_IN || node->type == NODE_TYPE_OPERATOR_BINARY_NIN) &&
        node->getBoolValue()))) {
    // node values are sorted. can use binary search
    size_t l = 0;
    size_t r = n - 1;

    while (true) {
      // determine midpoint
      size_t m = l + ((r - l) / 2);

      bool localMustDestroy;
      AqlValue a = right.at(trx, m, localMustDestroy, false);
      AqlValueGuard guard(a, localMustDestroy);

      int compareResult = AqlValue::Compare(trx, left, a, true);

      if (compareResult == 0) {
        // item found in the list
        return true;
      }

      if (compareResult < 0) {
        if (m == 0) {
          // not found
          return false;
        }
        r = m - 1;
      } else {
        l = m + 1;
      }
      if (r < l) {
        return false;
      }
    }
  }

  // if right operand of IN/NOT IN is a range, we can use an optimized search
  if (right.isRange()) {
    // but only if left operand is a number
    if (!left.isNumber()) {
      // a non-number will never be contained in the range
      return false;
    }

    // check if conversion to int64 would be lossy
    int64_t value = left.toInt64(trx);
    if (left.toDouble(trx) == static_cast<double>(value)) {
      // no loss
      Range const* r = right.range();
      TRI_ASSERT(r != nullptr);

      return r->isIn(value);
    }
    // fall-through to linear search
  }

  // use linear search
  for (size_t i = 0; i < n; ++i) {
    bool mustDestroy;
    AqlValue a = right.at(trx, i, mustDestroy, false);
    AqlValueGuard guard(a, mustDestroy);

    int compareResult = AqlValue::Compare(trx, left, a, false);

    if (compareResult == 0) {
      // item found in the list
      return true;
    }
  }

  return false;
}

void Expression::initConstantExpression() {
  _canRunOnDBServer = true;
  _isDeterministic = true;
  _willUseV8 = false;
  _data = nullptr;

  _type = JSON;
}

void Expression::initSimpleExpression() {
  _canRunOnDBServer = _node->canRunOnDBServer();
  _isDeterministic = _node->isDeterministic();
  _willUseV8 = _node->willUseV8();

  _type = SIMPLE;

  if (_node->type != NODE_TYPE_ATTRIBUTE_ACCESS) {
    return;
  }

  // optimization for attribute accesses
  TRI_ASSERT(_node->numMembers() == 1);
  auto member = _node->getMemberUnchecked(0);
  std::vector<std::string> parts{_node->getString()};

  while (member->type == NODE_TYPE_ATTRIBUTE_ACCESS) {
    parts.insert(parts.begin(), member->getString());
    member = member->getMemberUnchecked(0);
  }

  if (member->type != NODE_TYPE_REFERENCE) {
    return;
  }
  auto v = static_cast<Variable const*>(member->getData());

  bool dataIsFromCollection = false;
  if (_plan != nullptr) {
    // check if the variable we are referring to is set by
    // a collection enumeration/index enumeration
    auto setter = _plan->getVarSetBy(v->id);
    if (setter != nullptr && (setter->getType() == ExecutionNode::INDEX ||
                              setter->getType() == ExecutionNode::ENUMERATE_COLLECTION)) {
      // it is
      dataIsFromCollection = true;
    }
  }

  // specialize the simple expression into an attribute accessor
  _accessor = AttributeAccessor::create(std::move(parts), v, dataIsFromCollection);
  _type = ATTRIBUTE_ACCESS;
}

/// @brief analyze the expression (determine its type etc.)
void Expression::initExpression() {
  TRI_ASSERT(_type == UNPROCESSED);

  if (_node->isConstant()) {
    // expression is a constant value
    initConstantExpression();
  } else {
    // expression is a simple expression
    initSimpleExpression();
  }

  TRI_ASSERT(_type != UNPROCESSED);
}

/// @brief build the expression
void Expression::buildExpression(transaction::Methods* trx) {
  if (_type == UNPROCESSED) {
    initExpression();
  }

  TRI_ASSERT(_type != UNPROCESSED);

  if (_type == JSON && _data == nullptr) {
    // generate a constant value
    transaction::BuilderLeaser builder(trx);
    _node->toVelocyPackValue(*builder.get());

    _data = new uint8_t[static_cast<size_t>(builder->size())];
    memcpy(_data, builder->data(), static_cast<size_t>(builder->size()));
  }
}

/// @brief execute an expression of type SIMPLE, the convention is that
/// the resulting AqlValue will be destroyed outside eventually
AqlValue Expression::executeSimpleExpression(AstNode const* node, transaction::Methods* trx,
                                             bool& mustDestroy, bool doCopy) {
  switch (node->type) {
    case NODE_TYPE_ATTRIBUTE_ACCESS:
      return executeSimpleExpressionAttributeAccess(node, trx, mustDestroy, doCopy);
    case NODE_TYPE_INDEXED_ACCESS:
      return executeSimpleExpressionIndexedAccess(node, trx, mustDestroy, doCopy);
    case NODE_TYPE_ARRAY:
      return executeSimpleExpressionArray(node, trx, mustDestroy);
    case NODE_TYPE_OBJECT:
      return executeSimpleExpressionObject(node, trx, mustDestroy);
    case NODE_TYPE_VALUE:
      return executeSimpleExpressionValue(node, trx, mustDestroy);
    case NODE_TYPE_REFERENCE:
      return executeSimpleExpressionReference(node, trx, mustDestroy, doCopy);
    case NODE_TYPE_FCALL:
      return executeSimpleExpressionFCall(node, trx, mustDestroy);
    case NODE_TYPE_FCALL_USER:
      return executeSimpleExpressionFCallJS(node, trx, mustDestroy);
    case NODE_TYPE_RANGE:
      return executeSimpleExpressionRange(node, trx, mustDestroy);
    case NODE_TYPE_OPERATOR_UNARY_NOT:
      return executeSimpleExpressionNot(node, trx, mustDestroy);
    case NODE_TYPE_OPERATOR_UNARY_PLUS:
      return executeSimpleExpressionPlus(node, trx, mustDestroy);
    case NODE_TYPE_OPERATOR_UNARY_MINUS:
      return executeSimpleExpressionMinus(node, trx, mustDestroy);
    case NODE_TYPE_OPERATOR_BINARY_AND:
      return executeSimpleExpressionAnd(node, trx, mustDestroy);
    case NODE_TYPE_OPERATOR_BINARY_OR:
      return executeSimpleExpressionOr(node, trx, mustDestroy);
    case NODE_TYPE_OPERATOR_BINARY_EQ:
    case NODE_TYPE_OPERATOR_BINARY_NE:
    case NODE_TYPE_OPERATOR_BINARY_LT:
    case NODE_TYPE_OPERATOR_BINARY_LE:
    case NODE_TYPE_OPERATOR_BINARY_GT:
    case NODE_TYPE_OPERATOR_BINARY_GE:
    case NODE_TYPE_OPERATOR_BINARY_IN:
    case NODE_TYPE_OPERATOR_BINARY_NIN:
      return executeSimpleExpressionComparison(node, trx, mustDestroy);
    case NODE_TYPE_OPERATOR_BINARY_ARRAY_EQ:
    case NODE_TYPE_OPERATOR_BINARY_ARRAY_NE:
    case NODE_TYPE_OPERATOR_BINARY_ARRAY_LT:
    case NODE_TYPE_OPERATOR_BINARY_ARRAY_LE:
    case NODE_TYPE_OPERATOR_BINARY_ARRAY_GT:
    case NODE_TYPE_OPERATOR_BINARY_ARRAY_GE:
    case NODE_TYPE_OPERATOR_BINARY_ARRAY_IN:
    case NODE_TYPE_OPERATOR_BINARY_ARRAY_NIN:
      return executeSimpleExpressionArrayComparison(node, trx, mustDestroy);
    case NODE_TYPE_OPERATOR_TERNARY:
      return executeSimpleExpressionTernary(node, trx, mustDestroy);
    case NODE_TYPE_EXPANSION:
      return executeSimpleExpressionExpansion(node, trx, mustDestroy);
    case NODE_TYPE_ITERATOR:
      return executeSimpleExpressionIterator(node, trx, mustDestroy);
    case NODE_TYPE_OPERATOR_BINARY_PLUS:
    case NODE_TYPE_OPERATOR_BINARY_MINUS:
    case NODE_TYPE_OPERATOR_BINARY_TIMES:
    case NODE_TYPE_OPERATOR_BINARY_DIV:
    case NODE_TYPE_OPERATOR_BINARY_MOD:
      return executeSimpleExpressionArithmetic(node, trx, mustDestroy);
    case NODE_TYPE_OPERATOR_NARY_AND:
    case NODE_TYPE_OPERATOR_NARY_OR:
      return executeSimpleExpressionNaryAndOr(node, trx, mustDestroy);
    case NODE_TYPE_COLLECTION:
      THROW_ARANGO_EXCEPTION_MESSAGE(
          TRI_ERROR_NOT_IMPLEMENTED,
          "node type 'collection' is not supported in ArangoDB 3.4");
    case NODE_TYPE_VIEW:
      THROW_ARANGO_EXCEPTION_MESSAGE(
          TRI_ERROR_NOT_IMPLEMENTED,
          "node type 'view' is not supported in ArangoDB 3.4");

    default:
      std::string msg("unhandled type '");
      msg.append(node->getTypeString());
      msg.append("' in executeSimpleExpression()");
      THROW_ARANGO_EXCEPTION_MESSAGE(TRI_ERROR_INTERNAL, msg);
  }
}

/// @brief check whether this is an attribute access of any degree (e.g. a.b,
/// a.b.c, ...)
bool Expression::isAttributeAccess() const {
  return _node->isAttributeAccessForVariable();
}

/// @brief check whether this is a reference access
bool Expression::isReference() const {
  return (_node->type == arangodb::aql::NODE_TYPE_REFERENCE);
}

/// @brief check whether this is a constant node
bool Expression::isConstant() const { return _node->isConstant(); }

/// @brief stringify an expression
/// note that currently stringification is only supported for certain node types
void Expression::stringify(arangodb::basics::StringBuffer* buffer) const {
  _node->stringify(buffer, true, false);
}

/// @brief stringify an expression
/// note that currently stringification is only supported for certain node types
void Expression::stringifyIfNotTooLong(arangodb::basics::StringBuffer* buffer) const {
  _node->stringify(buffer, true, true);
}

/// @brief execute an expression of type SIMPLE with ATTRIBUTE ACCESS
/// always creates a copy
AqlValue Expression::executeSimpleExpressionAttributeAccess(AstNode const* node,
                                                            transaction::Methods* trx,
                                                            bool& mustDestroy, bool doCopy) {
  // object lookup, e.g. users.name
  TRI_ASSERT(node->numMembers() == 1);

  auto member = node->getMemberUnchecked(0);
  char const* name = static_cast<char const*>(node->getData());

  bool localMustDestroy;
  AqlValue result = executeSimpleExpression(member, trx, localMustDestroy, false);
  AqlValueGuard guard(result, localMustDestroy);

  return result.get(trx, arangodb::velocypack::StringRef(name, node->getStringLength()),
                    mustDestroy, true);
}

/// @brief execute an expression of type SIMPLE with INDEXED ACCESS
AqlValue Expression::executeSimpleExpressionIndexedAccess(AstNode const* node,
                                                          transaction::Methods* trx,
                                                          bool& mustDestroy, bool doCopy) {
  // array lookup, e.g. users[0]
  // note: it depends on the type of the value whether an array lookup or an
  // object lookup is performed
  // for example, if the value is an object, then its elements might be accessed
  // like this:
  // users['name'] or even users['0'] (as '0' is a valid attribute name, too)
  // if the value is an array, then string indexes might also be used and will
  // be converted to integers, e.g.
  // users['0'] is the same as users[0], users['-2'] is the same as users[-2]
  // etc.
  TRI_ASSERT(node->numMembers() == 2);

  auto member = node->getMemberUnchecked(0);
  auto index = node->getMemberUnchecked(1);

  mustDestroy = false;
  AqlValue result = executeSimpleExpression(member, trx, mustDestroy, false);

  AqlValueGuard guard(result, mustDestroy);

  if (result.isArray()) {
    AqlValue indexResult = executeSimpleExpression(index, trx, mustDestroy, false);

    AqlValueGuard guard(indexResult, mustDestroy);

    if (indexResult.isNumber()) {
      return result.at(trx, indexResult.toInt64(trx), mustDestroy, true);
    }

    if (indexResult.isString()) {
      VPackSlice s = indexResult.slice();
      TRI_ASSERT(s.isString());
      VPackValueLength l;
      char const* p = s.getString(l);

      bool valid;
      int64_t position = NumberUtils::atoi<int64_t>(p, p + l, valid);
      if (valid) {
        return result.at(trx, position, mustDestroy, true);
      }
      // no number found.
    }

    // fall-through to returning null
  } else if (result.isObject()) {
    AqlValue indexResult = executeSimpleExpression(index, trx, mustDestroy, false);

    AqlValueGuard guard(indexResult, mustDestroy);

    if (indexResult.isNumber()) {
      std::string const indexString = std::to_string(indexResult.toInt64(trx));
      return result.get(trx, indexString, mustDestroy, true);
    }

    if (indexResult.isString()) {
      return result.get(trx, arangodb::velocypack::StringRef(indexResult.slice()),
                        mustDestroy, true);
    }

    // fall-through to returning null
  }

  return AqlValue(AqlValueHintNull());
}

/// @brief execute an expression of type SIMPLE with ARRAY
AqlValue Expression::executeSimpleExpressionArray(AstNode const* node,
                                                  transaction::Methods* trx,
                                                  bool& mustDestroy) {
  mustDestroy = false;
  if (node->isConstant()) {
    // this will not create a copy
    return AqlValue(node->computeValue().begin());
  }

  size_t const n = node->numMembers();

  if (n == 0) {
    return AqlValue(arangodb::velocypack::Slice::emptyArraySlice());
  }

  transaction::BuilderLeaser builder(trx);
  builder->openArray();

  for (size_t i = 0; i < n; ++i) {
    auto member = node->getMemberUnchecked(i);
    bool localMustDestroy = false;
    AqlValue result = executeSimpleExpression(member, trx, localMustDestroy, false);
    AqlValueGuard guard(result, localMustDestroy);
    result.toVelocyPack(trx, *builder.get(), false);
  }

  builder->close();
  mustDestroy = true;  // AqlValue contains builder contains dynamic data
  return AqlValue(builder.get());
}

/// @brief execute an expression of type SIMPLE with OBJECT
AqlValue Expression::executeSimpleExpressionObject(AstNode const* node,
                                                   transaction::Methods* trx,
                                                   bool& mustDestroy) {
  mustDestroy = false;
  if (node->isConstant()) {
    // this will not create a copy
    return AqlValue(node->computeValue().begin());
  }

  size_t const n = node->numMembers();

  if (n == 0) {
    return AqlValue(arangodb::velocypack::Slice::emptyObjectSlice());
  }

  // unordered set for tracking unique object keys
  std::unordered_set<std::string> keys;
  bool const mustCheckUniqueness = node->mustCheckUniqueness();

  transaction::BuilderLeaser builder(trx);
  builder->openObject();

  for (size_t i = 0; i < n; ++i) {
    auto member = node->getMemberUnchecked(i);

    // process attribute key, taking into account duplicates
    if (member->type == NODE_TYPE_CALCULATED_OBJECT_ELEMENT) {
      bool localMustDestroy;
      AqlValue result =
          executeSimpleExpression(member->getMember(0), trx, localMustDestroy, false);
      AqlValueGuard guard(result, localMustDestroy);

      // make sure key is a string, and convert it if not
      transaction::StringBufferLeaser buffer(trx);
      arangodb::basics::VPackStringBufferAdapter adapter(buffer->stringBuffer());

      AqlValueMaterializer materializer(trx);
      VPackSlice slice = materializer.slice(result, false);

      Functions::Stringify(trx, adapter, slice);

      if (mustCheckUniqueness) {
        std::string key(buffer->begin(), buffer->length());

        // prevent duplicate keys from being used
        auto it = keys.find(key);

        if (it != keys.end()) {
          // duplicate key
          continue;
        }

        // unique key
        builder->add(VPackValue(key));
        if (i != n - 1) {
          // track usage of key
          keys.emplace(std::move(key));
        }
      } else {
        builder->add(VPackValuePair(buffer->begin(), buffer->length(), VPackValueType::String));
      }

      // value
      member = member->getMember(1);
    } else {
      TRI_ASSERT(member->type == NODE_TYPE_OBJECT_ELEMENT);

<<<<<<< HEAD
=======
      builder->add(VPackValuePair(member->getStringValue(),
                                  member->getStringLength(), VPackValueType::String));

>>>>>>> fd9a67e3
      if (mustCheckUniqueness) {
        std::string key(member->getString());

        // track each individual object key 
        auto it = keys.find(key);

        if (it != keys.end()) {
          // duplicate key
          continue;
        }

        // unique key
        builder->add(VPackValue(key));
        if (i != n - 1) {
          // track usage of key
          keys.emplace(std::move(key));
        }
      } else {
        builder->add(VPackValuePair(member->getStringValue(), member->getStringLength(), VPackValueType::String));
      }

      // value
      member = member->getMember(0);
    }

    // add the attribute value
    bool localMustDestroy;
    AqlValue result = executeSimpleExpression(member, trx, localMustDestroy, false);
    AqlValueGuard guard(result, localMustDestroy);
    result.toVelocyPack(trx, *builder.get(), false);
  }

  builder->close();

  mustDestroy = true;  // AqlValue contains builder contains dynamic data

  return AqlValue(*builder.get());
}

/// @brief execute an expression of type SIMPLE with VALUE
AqlValue Expression::executeSimpleExpressionValue(AstNode const* node,
                                                  transaction::Methods* trx,
                                                  bool& mustDestroy) {
  // this will not create a copy
  mustDestroy = false;
  return AqlValue(node->computeValue().begin());
}

/// @brief execute an expression of type SIMPLE with REFERENCE
AqlValue Expression::executeSimpleExpressionReference(AstNode const* node,
                                                      transaction::Methods* trx,
                                                      bool& mustDestroy, bool doCopy) {
  mustDestroy = false;
  auto v = static_cast<Variable const*>(node->getData());
  TRI_ASSERT(v != nullptr);

  if (!_variables.empty()) {
    auto it = _variables.find(v);

    if (it != _variables.end()) {
      // copy the slice we found
      mustDestroy = true;
      return AqlValue((*it).second);
    }
  }
  return _expressionContext->getVariableValue(v, doCopy, mustDestroy);
}

/// @brief execute an expression of type SIMPLE with RANGE
AqlValue Expression::executeSimpleExpressionRange(AstNode const* node,
                                                  transaction::Methods* trx,
                                                  bool& mustDestroy) {
  auto low = node->getMember(0);
  auto high = node->getMember(1);
  mustDestroy = false;

  AqlValue resultLow = executeSimpleExpression(low, trx, mustDestroy, false);

  AqlValueGuard guardLow(resultLow, mustDestroy);

  AqlValue resultHigh = executeSimpleExpression(high, trx, mustDestroy, false);

  AqlValueGuard guardHigh(resultHigh, mustDestroy);

  mustDestroy = true;  // as we're creating a new range object
  return AqlValue(resultLow.toInt64(trx), resultHigh.toInt64(trx));
}

/// @brief execute an expression of type SIMPLE with FCALL, dispatcher
AqlValue Expression::executeSimpleExpressionFCall(AstNode const* node,
                                                  transaction::Methods* trx,
                                                  bool& mustDestroy) {
  // only some functions have C++ handlers
  // check that the called function actually has one
  auto func = static_cast<Function*>(node->getData());
  if (func->implementation != nullptr) {
    return executeSimpleExpressionFCallCxx(node, trx, mustDestroy);
  }
  return executeSimpleExpressionFCallJS(node, trx, mustDestroy);
}

/// @brief execute an expression of type SIMPLE with FCALL, CXX version
AqlValue Expression::executeSimpleExpressionFCallCxx(AstNode const* node,
                                                     transaction::Methods* trx,
                                                     bool& mustDestroy) {
  mustDestroy = false;
  auto func = static_cast<Function*>(node->getData());
  TRI_ASSERT(func->implementation != nullptr);

  auto member = node->getMemberUnchecked(0);
  TRI_ASSERT(member->type == NODE_TYPE_ARRAY);

  struct FunctionParameters {
    // use stack-based allocation for the first few function call
    // parameters. this saves a few heap allocations per function
    // call invocation
    SmallVector<AqlValue>::allocator_type::arena_type arena;
    VPackFunctionParameters parameters{arena};

    // same here
    SmallVector<uint64_t>::allocator_type::arena_type arena2;
    SmallVector<uint64_t> destroyParameters{arena2};

    explicit FunctionParameters(size_t n) {
      parameters.reserve(n);
      destroyParameters.reserve(n);
    }

    ~FunctionParameters() {
      for (size_t i = 0; i < destroyParameters.size(); ++i) {
        if (destroyParameters[i]) {
          parameters[i].destroy();
        }
      }
    }
  };

  size_t const n = member->numMembers();

  FunctionParameters params(n);

  for (size_t i = 0; i < n; ++i) {
    auto arg = member->getMemberUnchecked(i);

    if (arg->type == NODE_TYPE_COLLECTION) {
      params.parameters.emplace_back(arg->getStringValue(), arg->getStringLength());
      params.destroyParameters.push_back(1);
    } else {
      bool localMustDestroy;
      params.parameters.emplace_back(
          executeSimpleExpression(arg, trx, localMustDestroy, false));
      params.destroyParameters.push_back(localMustDestroy ? 1 : 0);
    }
  }

  TRI_ASSERT(params.parameters.size() == params.destroyParameters.size());
  TRI_ASSERT(params.parameters.size() == n);

  AqlValue a = func->implementation(_ast->query(), trx, params.parameters);
  mustDestroy = true;  // function result is always dynamic

  return a;
}

AqlValue Expression::invokeV8Function(arangodb::aql::Query* query,
                                      transaction::Methods* trx, std::string const& jsName,
                                      std::string const& ucInvokeFN, char const* AFN,
                                      bool rethrowV8Exception, size_t callArgs,
                                      v8::Handle<v8::Value>* args, bool& mustDestroy) {
  ISOLATE;
  auto current = isolate->GetCurrentContext()->Global();

  v8::Handle<v8::Value> module =
      current->Get(TRI_V8_ASCII_STRING(isolate, "_AQL"));
  if (module.IsEmpty() || !module->IsObject()) {
    THROW_ARANGO_EXCEPTION_MESSAGE(TRI_ERROR_INTERNAL,
                                   "unable to find global _AQL module");
  }

  v8::Handle<v8::Value> function =
      v8::Handle<v8::Object>::Cast(module)->Get(TRI_V8_STD_STRING(isolate, jsName));
  if (function.IsEmpty() || !function->IsFunction()) {
    THROW_ARANGO_EXCEPTION_MESSAGE(
        TRI_ERROR_INTERNAL,
        std::string("unable to find AQL function '") + jsName + "'");
  }

  // actually call the V8 function
  v8::TryCatch tryCatch;
  v8::Handle<v8::Value> result =
      v8::Handle<v8::Function>::Cast(function)->Call(current, static_cast<int>(callArgs), args);

  try {
    V8Executor::HandleV8Error(tryCatch, result, nullptr, false);
  } catch (arangodb::basics::Exception const& ex) {
    if (rethrowV8Exception || ex.code() == TRI_ERROR_QUERY_FUNCTION_NOT_FOUND) {
      throw;
    }
    std::string message("while invoking '");
    message += ucInvokeFN + "' via '" + AFN + "': " + ex.message();
    query->registerWarning(ex.code(), message.c_str());
    return AqlValue(AqlValueHintNull());
  }
  if (result.IsEmpty() || result->IsUndefined()) {
    return AqlValue(AqlValueHintNull());
  }

  transaction::BuilderLeaser builder(trx);

  int res = TRI_V8ToVPack(isolate, *builder.get(), result, false);

  if (res != TRI_ERROR_NO_ERROR) {
    THROW_ARANGO_EXCEPTION(res);
  }

  mustDestroy = true;  // builder = dynamic data
  return AqlValue(builder.get());
}

/// @brief execute an expression of type SIMPLE, JavaScript variant
AqlValue Expression::executeSimpleExpressionFCallJS(AstNode const* node,
                                                    transaction::Methods* trx,
                                                    bool& mustDestroy) {
  auto member = node->getMemberUnchecked(0);
  TRI_ASSERT(member->type == NODE_TYPE_ARRAY);

  mustDestroy = false;

  {
    ISOLATE;
    TRI_ASSERT(isolate != nullptr);
    TRI_V8_CURRENT_GLOBALS_AND_SCOPE;
    _ast->query()->prepareV8Context();

    auto old = v8g->_query;
    v8g->_query = static_cast<void*>(_ast->query());
    TRI_DEFER(v8g->_query = old);

    std::string jsName;
    size_t const n = static_cast<int>(member->numMembers());
    size_t callArgs = (node->type == NODE_TYPE_FCALL_USER ? 2 : n);
    auto args = std::make_unique<v8::Handle<v8::Value>[]>(callArgs);

    if (node->type == NODE_TYPE_FCALL_USER) {
      // a call to a user-defined function
      jsName = "FCALL_USER";
      v8::Handle<v8::Array> params = v8::Array::New(isolate, static_cast<int>(n));

      for (size_t i = 0; i < n; ++i) {
        auto arg = member->getMemberUnchecked(i);

        bool localMustDestroy;
        AqlValue a = executeSimpleExpression(arg, trx, localMustDestroy, false);
        AqlValueGuard guard(a, localMustDestroy);

        params->Set(static_cast<uint32_t>(i), a.toV8(isolate, trx));
      }

      // function name
      args[0] = TRI_V8_STD_STRING(isolate, node->getString());
      // call parameters
      args[1] = params;
      // args[2] will be null
    } else {
      // a call to a built-in V8 function
      auto func = static_cast<Function*>(node->getData());
      jsName = "AQL_" + func->name;

      for (size_t i = 0; i < n; ++i) {
        auto arg = member->getMemberUnchecked(i);

        if (arg->type == NODE_TYPE_COLLECTION) {
          // parameter conversion for NODE_TYPE_COLLECTION here
          args[i] = TRI_V8_ASCII_PAIR_STRING(isolate, arg->getStringValue(),
                                             arg->getStringLength());
        } else {
          bool localMustDestroy;
          AqlValue a = executeSimpleExpression(arg, trx, localMustDestroy, false);
          AqlValueGuard guard(a, localMustDestroy);

          args[i] = a.toV8(isolate, trx);
        }
      }
    }

    return invokeV8Function(_ast->query(), trx, jsName, "", "", true, callArgs,
                            args.get(), mustDestroy);
  }
}

/// @brief execute an expression of type SIMPLE with NOT
AqlValue Expression::executeSimpleExpressionNot(AstNode const* node,
                                                transaction::Methods* trx, bool& mustDestroy) {
  mustDestroy = false;
  AqlValue operand = executeSimpleExpression(node->getMember(0), trx, mustDestroy, false);

  AqlValueGuard guard(operand, mustDestroy);
  bool const operandIsTrue = operand.toBoolean();

  mustDestroy = false;  // only a boolean
  return AqlValue(AqlValueHintBool(!operandIsTrue));
}

/// @brief execute an expression of type SIMPLE with +
AqlValue Expression::executeSimpleExpressionPlus(AstNode const* node,
                                                 transaction::Methods* trx,
                                                 bool& mustDestroy) {
  mustDestroy = false;
  AqlValue operand = executeSimpleExpression(node->getMember(0), trx, mustDestroy, false);

  AqlValueGuard guard(operand, mustDestroy);

  if (operand.isNumber()) {
    VPackSlice const s = operand.slice();

    if (s.isSmallInt() || s.isInt()) {
      // can use int64
      return AqlValue(AqlValueHintInt(s.getNumber<int64_t>()));
    } else if (s.isUInt()) {
      // can use uint64
      return AqlValue(AqlValueHintUInt(s.getUInt()));
    }
    // fallthrouh intentional
  }

  // use a double value for all other cases
  bool failed = false;
  double value = operand.toDouble(trx, failed);

  if (failed) {
    value = 0.0;
  }

  return AqlValue(AqlValueHintDouble(+value));
}

/// @brief execute an expression of type SIMPLE with -
AqlValue Expression::executeSimpleExpressionMinus(AstNode const* node,
                                                  transaction::Methods* trx,
                                                  bool& mustDestroy) {
  mustDestroy = false;
  AqlValue operand = executeSimpleExpression(node->getMember(0), trx, mustDestroy, false);

  AqlValueGuard guard(operand, mustDestroy);

  if (operand.isNumber()) {
    VPackSlice const s = operand.slice();
    if (s.isSmallInt()) {
      // can use int64
      return AqlValue(AqlValueHintInt(-s.getNumber<int64_t>()));
    } else if (s.isInt()) {
      int64_t v = s.getNumber<int64_t>();
      if (v != INT64_MIN) {
        // can use int64
        return AqlValue(AqlValueHintInt(-v));
      }
    } else if (s.isUInt()) {
      uint64_t v = s.getNumber<uint64_t>();
      if (v <= uint64_t(INT64_MAX)) {
        // can use int64 too
        int64_t v = s.getNumber<int64_t>();
        return AqlValue(AqlValueHintInt(-v));
      }
    }
    // fallthrough intentional
  }

  bool failed = false;
  double value = operand.toDouble(trx, failed);

  if (failed) {
    value = 0.0;
  }

  return AqlValue(AqlValueHintDouble(-value));
}

/// @brief execute an expression of type SIMPLE with AND
AqlValue Expression::executeSimpleExpressionAnd(AstNode const* node,
                                                transaction::Methods* trx, bool& mustDestroy) {
  AqlValue left =
      executeSimpleExpression(node->getMemberUnchecked(0), trx, mustDestroy, true);

  if (left.toBoolean()) {
    // left is true => return right
    if (mustDestroy) {
      left.destroy();
    }
    return executeSimpleExpression(node->getMemberUnchecked(1), trx, mustDestroy, true);
  }

  // left is false, return left
  return left;
}

/// @brief execute an expression of type SIMPLE with OR
AqlValue Expression::executeSimpleExpressionOr(AstNode const* node,
                                               transaction::Methods* trx, bool& mustDestroy) {
  AqlValue left =
      executeSimpleExpression(node->getMemberUnchecked(0), trx, mustDestroy, true);

  if (left.toBoolean()) {
    // left is true => return left
    return left;
  }

  // left is false => return right
  if (mustDestroy) {
    left.destroy();
  }
  return executeSimpleExpression(node->getMemberUnchecked(1), trx, mustDestroy, true);
}

/// @brief execute an expression of type SIMPLE with AND or OR
AqlValue Expression::executeSimpleExpressionNaryAndOr(AstNode const* node,
                                                      transaction::Methods* trx,
                                                      bool& mustDestroy) {
  mustDestroy = false;
  size_t count = node->numMembers();
  if (count == 0) {
    // There is nothing to evaluate. So this is always true
    return AqlValue(AqlValueHintBool(true));
  }

  // AND
  if (node->type == NODE_TYPE_OPERATOR_NARY_AND) {
    for (size_t i = 0; i < count; ++i) {
      bool localMustDestroy = false;
      AqlValue check = executeSimpleExpression(node->getMemberUnchecked(i), trx,
                                               localMustDestroy, false);
      bool result = check.toBoolean();

      if (localMustDestroy) {
        check.destroy();
      }

      if (!result) {
        // we are allowed to return early here, because this is only called
        // in the context of index lookups
        return AqlValue(AqlValueHintBool(false));
      }
    }
    return AqlValue(AqlValueHintBool(true));
  }

  // OR
  for (size_t i = 0; i < count; ++i) {
    bool localMustDestroy = false;
    AqlValue check = executeSimpleExpression(node->getMemberUnchecked(i), trx,
                                             localMustDestroy, true);
    bool result = check.toBoolean();

    if (localMustDestroy) {
      check.destroy();
    }

    if (result) {
      // we are allowed to return early here, because this is only called
      // in the context of index lookups
      return AqlValue(AqlValueHintBool(true));
    }
  }

  // anything else... we shouldn't get here
  TRI_ASSERT(false);
  return AqlValue(AqlValueHintBool(false));
}

/// @brief execute an expression of type SIMPLE with COMPARISON
AqlValue Expression::executeSimpleExpressionComparison(AstNode const* node,
                                                       transaction::Methods* trx,
                                                       bool& mustDestroy) {
  AqlValue left =
      executeSimpleExpression(node->getMemberUnchecked(0), trx, mustDestroy, false);
  AqlValueGuard guardLeft(left, mustDestroy);

  AqlValue right =
      executeSimpleExpression(node->getMemberUnchecked(1), trx, mustDestroy, false);
  AqlValueGuard guardRight(right, mustDestroy);

  mustDestroy = false;  // we're returning a boolean only

  if (node->type == NODE_TYPE_OPERATOR_BINARY_IN || node->type == NODE_TYPE_OPERATOR_BINARY_NIN) {
    // IN and NOT IN
    if (!right.isArray()) {
      // right operand must be an array, otherwise we return false
      // do not throw, but return "false" instead
      return AqlValue(AqlValueHintBool(false));
    }

    bool result = findInArray(left, right, trx, node);

    if (node->type == NODE_TYPE_OPERATOR_BINARY_NIN) {
      // revert the result in case of a NOT IN
      result = !result;
    }

    return AqlValue(AqlValueHintBool(result));
  }

  // all other comparison operators...

  // for equality and non-equality we can use a binary comparison
  bool compareUtf8 = (node->type != NODE_TYPE_OPERATOR_BINARY_EQ &&
                      node->type != NODE_TYPE_OPERATOR_BINARY_NE);

  int compareResult = AqlValue::Compare(trx, left, right, compareUtf8);

  switch (node->type) {
    case NODE_TYPE_OPERATOR_BINARY_EQ:
      return AqlValue(AqlValueHintBool(compareResult == 0));
    case NODE_TYPE_OPERATOR_BINARY_NE:
      return AqlValue(AqlValueHintBool(compareResult != 0));
    case NODE_TYPE_OPERATOR_BINARY_LT:
      return AqlValue(AqlValueHintBool(compareResult < 0));
    case NODE_TYPE_OPERATOR_BINARY_LE:
      return AqlValue(AqlValueHintBool(compareResult <= 0));
    case NODE_TYPE_OPERATOR_BINARY_GT:
      return AqlValue(AqlValueHintBool(compareResult > 0));
    case NODE_TYPE_OPERATOR_BINARY_GE:
      return AqlValue(AqlValueHintBool(compareResult >= 0));
    default:
      std::string msg("unhandled type '");
      msg.append(node->getTypeString());
      msg.append("' in executeSimpleExpression()");
      THROW_ARANGO_EXCEPTION_MESSAGE(TRI_ERROR_INTERNAL, msg);
  }
}

/// @brief execute an expression of type SIMPLE with ARRAY COMPARISON
AqlValue Expression::executeSimpleExpressionArrayComparison(AstNode const* node,
                                                            transaction::Methods* trx,
                                                            bool& mustDestroy) {
  AqlValue left = executeSimpleExpression(node->getMember(0), trx, mustDestroy, false);
  AqlValueGuard guardLeft(left, mustDestroy);

  AqlValue right = executeSimpleExpression(node->getMember(1), trx, mustDestroy, false);
  AqlValueGuard guardRight(right, mustDestroy);

  mustDestroy = false;  // we're returning a boolean only

  if (!left.isArray()) {
    // left operand must be an array
    // do not throw, but return "false" instead
    return AqlValue(AqlValueHintBool(false));
  }

  if (node->type == NODE_TYPE_OPERATOR_BINARY_ARRAY_IN ||
      node->type == NODE_TYPE_OPERATOR_BINARY_ARRAY_NIN) {
    // IN and NOT IN
    if (!right.isArray()) {
      // right operand must be an array, otherwise we return false
      // do not throw, but return "false" instead
      return AqlValue(AqlValueHintBool(false));
    }
  }

  size_t const n = left.length();

  if (n == 0) {
    if (Quantifier::IsAllOrNone(node->getMember(2))) {
      // [] ALL ...
      // [] NONE ...
      return AqlValue(AqlValueHintBool(true));
    } else {
      // [] ANY ...
      return AqlValue(AqlValueHintBool(false));
    }
  }

  std::pair<size_t, size_t> requiredMatches =
      Quantifier::RequiredMatches(n, node->getMember(2));

  TRI_ASSERT(requiredMatches.first <= requiredMatches.second);

  // for equality and non-equality we can use a binary comparison
  bool const compareUtf8 = (node->type != NODE_TYPE_OPERATOR_BINARY_ARRAY_EQ &&
                            node->type != NODE_TYPE_OPERATOR_BINARY_ARRAY_NE);

  bool overallResult = true;
  size_t matches = 0;
  size_t numLeft = n;

  for (size_t i = 0; i < n; ++i) {
    bool localMustDestroy;
    AqlValue leftItemValue = left.at(trx, i, localMustDestroy, false);
    AqlValueGuard guard(leftItemValue, localMustDestroy);

    bool result;

    // IN and NOT IN
    if (node->type == NODE_TYPE_OPERATOR_BINARY_ARRAY_IN ||
        node->type == NODE_TYPE_OPERATOR_BINARY_ARRAY_NIN) {
      result = findInArray(leftItemValue, right, trx, node);

      if (node->type == NODE_TYPE_OPERATOR_BINARY_ARRAY_NIN) {
        // revert the result in case of a NOT IN
        result = !result;
      }
    } else {
      // other operators
      int compareResult = AqlValue::Compare(trx, leftItemValue, right, compareUtf8);

      result = false;
      switch (node->type) {
        case NODE_TYPE_OPERATOR_BINARY_ARRAY_EQ:
          result = (compareResult == 0);
          break;
        case NODE_TYPE_OPERATOR_BINARY_ARRAY_NE:
          result = (compareResult != 0);
          break;
        case NODE_TYPE_OPERATOR_BINARY_ARRAY_LT:
          result = (compareResult < 0);
          break;
        case NODE_TYPE_OPERATOR_BINARY_ARRAY_LE:
          result = (compareResult <= 0);
          break;
        case NODE_TYPE_OPERATOR_BINARY_ARRAY_GT:
          result = (compareResult > 0);
          break;
        case NODE_TYPE_OPERATOR_BINARY_ARRAY_GE:
          result = (compareResult >= 0);
          break;
        default:
          TRI_ASSERT(false);
      }
    }

    --numLeft;

    if (result) {
      ++matches;
      if (matches > requiredMatches.second) {
        // too many matches
        overallResult = false;
        break;
      }
      if (matches >= requiredMatches.first &&
          matches + numLeft <= requiredMatches.second) {
        // enough matches
        overallResult = true;
        break;
      }
    } else {
      if (matches + numLeft < requiredMatches.first) {
        // too few matches
        overallResult = false;
        break;
      }
    }
  }

  TRI_ASSERT(!mustDestroy);
  return AqlValue(AqlValueHintBool(overallResult));
}

/// @brief execute an expression of type SIMPLE with TERNARY
AqlValue Expression::executeSimpleExpressionTernary(AstNode const* node,
                                                    transaction::Methods* trx,
                                                    bool& mustDestroy) {
  AqlValue condition =
      executeSimpleExpression(node->getMember(0), trx, mustDestroy, false);

  AqlValueGuard guardCondition(condition, mustDestroy);

  size_t position;
  if (condition.toBoolean()) {
    // return true part
    position = 1;
  } else {
    // return false part
    position = 2;
  }

  return executeSimpleExpression(node->getMemberUnchecked(position), trx, mustDestroy, true);
}

/// @brief execute an expression of type SIMPLE with EXPANSION
AqlValue Expression::executeSimpleExpressionExpansion(AstNode const* node,
                                                      transaction::Methods* trx,
                                                      bool& mustDestroy) {
  TRI_ASSERT(node->numMembers() == 5);
  mustDestroy = false;

  // LIMIT
  int64_t offset = 0;
  int64_t count = INT64_MAX;

  auto limitNode = node->getMember(3);

  if (limitNode->type != NODE_TYPE_NOP) {
    bool localMustDestroy;
    AqlValue subOffset =
        executeSimpleExpression(limitNode->getMember(0), trx, localMustDestroy, false);
    offset = subOffset.toInt64(trx);
    if (localMustDestroy) {
      subOffset.destroy();
    }

    AqlValue subCount =
        executeSimpleExpression(limitNode->getMember(1), trx, localMustDestroy, false);
    count = subCount.toInt64(trx);
    if (localMustDestroy) {
      subCount.destroy();
    }
  }

  if (offset < 0 || count <= 0) {
    // no items to return... can already stop here
    return AqlValue(arangodb::velocypack::Slice::emptyArraySlice());
  }

  // FILTER
  AstNode const* filterNode = node->getMember(2);

  if (filterNode->type == NODE_TYPE_NOP) {
    filterNode = nullptr;
  } else if (filterNode->isConstant()) {
    if (filterNode->isTrue()) {
      // filter expression is always true
      filterNode = nullptr;
    } else {
      // filter expression is always false
      return AqlValue(arangodb::velocypack::Slice::emptyArraySlice());
    }
  }

  auto iterator = node->getMember(0);
  auto variable = static_cast<Variable*>(iterator->getMember(0)->getData());
  auto levels = node->getIntValue(true);

  AqlValue value;

  if (levels > 1) {
    // flatten value...
    bool localMustDestroy;
    AqlValue a = executeSimpleExpression(node->getMember(0), trx, localMustDestroy, false);

    AqlValueGuard guard(a, localMustDestroy);

    if (!a.isArray()) {
      TRI_ASSERT(!mustDestroy);
      return AqlValue(arangodb::velocypack::Slice::emptyArraySlice());
    }

    VPackBuilder builder;
    builder.openArray();

    // generate a new temporary for the flattened array
    std::function<void(AqlValue const&, int64_t)> flatten = [&](AqlValue const& v,
                                                                int64_t level) {
      if (!v.isArray()) {
        return;
      }

      size_t const n = v.length();
      for (size_t i = 0; i < n; ++i) {
        bool localMustDestroy;
        AqlValue item = v.at(trx, i, localMustDestroy, false);
        AqlValueGuard guard(item, localMustDestroy);

        bool const isArray = item.isArray();

        if (!isArray || level == levels) {
          builder.add(item.slice());
        } else if (isArray && level < levels) {
          flatten(item, level + 1);
        }
      }
    };

    flatten(a, 1);
    builder.close();

    mustDestroy = true;  // builder = dynamic data
    value = AqlValue(builder);
  } else {
    bool localMustDestroy;
    AqlValue a = executeSimpleExpression(node->getMember(0), trx, localMustDestroy, false);

    AqlValueGuard guard(a, localMustDestroy);

    if (!a.isArray()) {
      TRI_ASSERT(!mustDestroy);
      return AqlValue(arangodb::velocypack::Slice::emptyArraySlice());
    }

    mustDestroy = localMustDestroy;  // maybe we need to destroy...
    guard.steal();                   // guard is not responsible anymore
    value = a;
  }

  AqlValueGuard guard(value, mustDestroy);

  // RETURN
  // the default is to return array member unmodified
  AstNode const* projectionNode = node->getMember(1);

  if (node->getMember(4)->type != NODE_TYPE_NOP) {
    // return projection
    projectionNode = node->getMember(4);
  }

  if (filterNode == nullptr && projectionNode->type == NODE_TYPE_REFERENCE &&
      value.isArray() && offset == 0 && count == INT64_MAX) {
    // no filter and no projection... we can return the array as it is
    auto other = static_cast<Variable const*>(projectionNode->getData());

    if (other->id == variable->id) {
      // simplify `v[*]` to just `v` if it's already an array
      mustDestroy = true;
      guard.steal();
      return value;
    }
  }

  VPackBuilder builder;
  builder.openArray();

  size_t const n = value.length();
  for (size_t i = 0; i < n; ++i) {
    bool localMustDestroy;
    AqlValue item = value.at(trx, i, localMustDestroy, false);
    AqlValueGuard guard(item, localMustDestroy);

    AqlValueMaterializer materializer(trx);
    setVariable(variable, materializer.slice(item, false));

    bool takeItem = true;

    if (filterNode != nullptr) {
      // have a filter
      bool localMustDestroy;
      AqlValue sub = executeSimpleExpression(filterNode, trx, localMustDestroy, false);

      takeItem = sub.toBoolean();
      if (localMustDestroy) {
        sub.destroy();
      }
    }

    if (takeItem && offset > 0) {
      // there is an offset in place
      --offset;
      takeItem = false;
    }

    if (takeItem) {
      bool localMustDestroy;
      AqlValue sub = executeSimpleExpression(projectionNode, trx, localMustDestroy, false);
      sub.toVelocyPack(trx, builder, false);
      if (localMustDestroy) {
        sub.destroy();
      }
    }

    clearVariable(variable);

    if (takeItem && count > 0) {
      // number of items to pick was restricted
      if (--count == 0) {
        // done
        break;
      }
    }
  }

  builder.close();
  mustDestroy = true;
  return AqlValue(builder);  // builder = dynamic data
}

/// @brief execute an expression of type SIMPLE with ITERATOR
AqlValue Expression::executeSimpleExpressionIterator(AstNode const* node,
                                                     transaction::Methods* trx,
                                                     bool& mustDestroy) {
  TRI_ASSERT(node != nullptr);
  TRI_ASSERT(node->numMembers() == 2);

  return executeSimpleExpression(node->getMember(1), trx, mustDestroy, true);
}

/// @brief execute an expression of type SIMPLE with BINARY_* (+, -, * , /, %)
AqlValue Expression::executeSimpleExpressionArithmetic(AstNode const* node,
                                                       transaction::Methods* trx,
                                                       bool& mustDestroy) {
  AqlValue lhs =
      executeSimpleExpression(node->getMemberUnchecked(0), trx, mustDestroy, true);
  AqlValueGuard guardLhs(lhs, mustDestroy);

  AqlValue rhs =
      executeSimpleExpression(node->getMemberUnchecked(1), trx, mustDestroy, true);
  AqlValueGuard guardRhs(rhs, mustDestroy);

  mustDestroy = false;

  bool failed = false;
  double l = lhs.toDouble(trx, failed);

  if (failed) {
    TRI_ASSERT(!mustDestroy);
    l = 0.0;
  }

  double r = rhs.toDouble(trx, failed);

  if (failed) {
    TRI_ASSERT(!mustDestroy);
    r = 0.0;
  }

  if (r == 0.0) {
    if (node->type == NODE_TYPE_OPERATOR_BINARY_DIV) {
      // division by zero
      registerWarning(_ast, "/", TRI_ERROR_QUERY_DIVISION_BY_ZERO);
      TRI_ASSERT(!mustDestroy);
      return AqlValue(AqlValueHintNull());
    } else if (node->type == NODE_TYPE_OPERATOR_BINARY_MOD) {
      // modulo zero
      registerWarning(_ast, "%", TRI_ERROR_QUERY_DIVISION_BY_ZERO);
      TRI_ASSERT(!mustDestroy);
      return AqlValue(AqlValueHintNull());
    }
  }

  mustDestroy = false;
  double result;

  switch (node->type) {
    case NODE_TYPE_OPERATOR_BINARY_PLUS:
      result = l + r;
      break;
    case NODE_TYPE_OPERATOR_BINARY_MINUS:
      result = l - r;
      break;
    case NODE_TYPE_OPERATOR_BINARY_TIMES:
      result = l * r;
      break;
    case NODE_TYPE_OPERATOR_BINARY_DIV:
      result = l / r;
      break;
    case NODE_TYPE_OPERATOR_BINARY_MOD:
      result = fmod(l, r);
      break;
    default:
      return AqlValue(AqlValueHintZero());
  }

  // this will convert NaN, +inf & -inf to null
  return AqlValue(AqlValueHintDouble(result));
}<|MERGE_RESOLUTION|>--- conflicted
+++ resolved
@@ -697,12 +697,6 @@
     } else {
       TRI_ASSERT(member->type == NODE_TYPE_OBJECT_ELEMENT);
 
-<<<<<<< HEAD
-=======
-      builder->add(VPackValuePair(member->getStringValue(),
-                                  member->getStringLength(), VPackValueType::String));
-
->>>>>>> fd9a67e3
       if (mustCheckUniqueness) {
         std::string key(member->getString());
 
