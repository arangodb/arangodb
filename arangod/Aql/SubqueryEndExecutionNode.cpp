--- conflicted
+++ resolved
@@ -102,26 +102,14 @@
   auto outReg = variableToRegisterId(_outVariable);
   outputRegisters->emplace(outReg);
 
-<<<<<<< HEAD
-  auto const& vpackOptions = engine.getQuery().vpackOptions();
-  SubqueryEndExecutorInfos infos(inputRegisters, outputRegisters,
-                                 getRegisterPlan()->nrRegs[previousNode->getDepth()],
-                                 getRegisterPlan()->nrRegs[getDepth()],
-                                 getRegsToClear(), calcRegsToKeep(), &vpackOptions,
-                                 inReg, outReg, isModificationNode());
-
-  return std::make_unique<ExecutionBlockImpl<SubqueryEndExecutor>>(&engine, this,
-                                                                   std::move(infos));
-=======
   auto registerInfos = createRegisterInfos(inputRegisters, outputRegisters);
 
-  auto const vpackOptions = trx->transactionContextPtr()->getVPackOptions();
+  auto const& vpackOptions = engine.getQuery().vpackOptions();
   auto executorInfos =
-      SubqueryEndExecutorInfos(vpackOptions, inReg, outReg, isModificationNode());
+      SubqueryEndExecutorInfos(&vpackOptions, inReg, outReg, isModificationNode());
 
   return std::make_unique<ExecutionBlockImpl<SubqueryEndExecutor>>(
       &engine, this, std::move(registerInfos), std::move(executorInfos));
->>>>>>> 3538732d
 }
 
 ExecutionNode* SubqueryEndNode::clone(ExecutionPlan* plan, bool withDependencies,
