////////////////////////////////////////////////////////////////////////////////
/// DISCLAIMER
///
/// Copyright 2014-2016 ArangoDB GmbH, Cologne, Germany
/// Copyright 2004-2014 triAGENS GmbH, Cologne, Germany
///
/// Licensed under the Apache License, Version 2.0 (the "License");
/// you may not use this file except in compliance with the License.
/// You may obtain a copy of the License at
///
///     http://www.apache.org/licenses/LICENSE-2.0
///
/// Unless required by applicable law or agreed to in writing, software
/// distributed under the License is distributed on an "AS IS" BASIS,
/// WITHOUT WARRANTIES OR CONDITIONS OF ANY KIND, either express or implied.
/// See the License for the specific language governing permissions and
/// limitations under the License.
///
/// Copyright holder is ArangoDB GmbH, Cologne, Germany
///
/// @author Michael Hackstein
////////////////////////////////////////////////////////////////////////////////

#include "IndexNode.h"

#include "Aql/Ast.h"
#include "Aql/Collection.h"
#include "Aql/Condition.h"
#include "Aql/ExecutionBlockImpl.h"
#include "Aql/ExecutionNode.h"
#include "Aql/ExecutionPlan.h"
#include "Aql/Expression.h"
#include "Aql/IndexExecutor.h"
#include "Aql/Query.h"
#include "Aql/RegisterPlan.h"
#include "Aql/SingleRowFetcher.h"
#include "Basics/AttributeNameParser.h"
#include "Basics/StringUtils.h"
#include "Basics/VelocyPackHelper.h"
#include "Indexes/Index.h"
#include "StorageEngine/EngineSelectorFeature.h"
#include "StorageEngine/StorageEngine.h"
#include "Transaction/Methods.h"

#include <velocypack/Iterator.h>
#include <velocypack/velocypack-aliases.h>

using namespace arangodb;
using namespace arangodb::aql;

/// @brief constructor
IndexNode::IndexNode(ExecutionPlan* plan, size_t id,
                     Collection const* collection, Variable const* outVariable,
                     std::vector<transaction::Methods::IndexHandle> const& indexes,
                     std::unique_ptr<Condition> condition, IndexIteratorOptions const& opts)
    : ExecutionNode(plan, id),
      DocumentProducingNode(outVariable),
      CollectionAccessingNode(collection),
      _indexes(indexes),
      _condition(std::move(condition)),
      _needsGatherNodeSort(false),
      _options(opts),
      _outNonMaterializedDocId(nullptr) {
  TRI_ASSERT(_condition != nullptr);

  initIndexCoversProjections();
}

/// @brief constructor for IndexNode
IndexNode::IndexNode(ExecutionPlan* plan, arangodb::velocypack::Slice const& base)
    : ExecutionNode(plan, base),
      DocumentProducingNode(plan, base),
      CollectionAccessingNode(plan, base),
      _indexes(),
      _needsGatherNodeSort(
          basics::VelocyPackHelper::getBooleanValue(base, "needsGatherNodeSort", false)),
      _options(),
      _outNonMaterializedDocId(
          aql::Variable::varFromVPack(plan->getAst(), base, "outNmDocId", true)) {
  _options.sorted = basics::VelocyPackHelper::getBooleanValue(base, "sorted", true);
  _options.ascending =
      basics::VelocyPackHelper::getBooleanValue(base, "ascending", false);
  _options.evaluateFCalls =
      basics::VelocyPackHelper::getBooleanValue(base, "evalFCalls", true);
  _options.limit = basics::VelocyPackHelper::getNumericValue(base, "limit", 0);

  if (_options.sorted && base.isObject() && base.get("reverse").isBool()) {
    // legacy
    _options.sorted = true;
    _options.ascending = !(base.get("reverse").getBool());
  }

  VPackSlice indexes = base.get("indexes");

  if (!indexes.isArray()) {
    THROW_ARANGO_EXCEPTION_MESSAGE(TRI_ERROR_BAD_PARAMETER,
                                   "\"indexes\" attribute should be an array");
  }

  _indexes.reserve(indexes.length());

  auto trx = plan->getAst()->query()->trx();
  for (VPackSlice it : VPackArrayIterator(indexes)) {
    std::string iid = it.get("id").copyString();
    _indexes.emplace_back(trx->getIndexByIdentifier(_collection->name(), iid));
  }

  VPackSlice condition = base.get("condition");
  if (!condition.isObject()) {
    THROW_ARANGO_EXCEPTION_MESSAGE(
        TRI_ERROR_BAD_PARAMETER, "\"condition\" attribute should be an object");
  }

  _condition = Condition::fromVPack(plan, condition);

  TRI_ASSERT(_condition != nullptr);

  initIndexCoversProjections();

  if (_outNonMaterializedDocId != nullptr) {
    auto const* vars = plan->getAst()->variables();
    TRI_ASSERT(vars);

    auto const indexIdSlice = base.get("indexIdOfVars");
    if (!indexIdSlice.isNumber<TRI_idx_iid_t>()) {
      THROW_ARANGO_EXCEPTION_FORMAT(
          TRI_ERROR_BAD_PARAMETER, "\"indexIdOfVars\" %s should be a number",
            indexIdSlice.toString().c_str());
    }

    auto const indexId = indexIdSlice.getNumber<TRI_idx_iid_t>();

    auto const indexValuesVarsSlice = base.get("indexValuesVars");
    if (!indexValuesVarsSlice.isArray()) {
      THROW_ARANGO_EXCEPTION_MESSAGE(TRI_ERROR_BAD_PARAMETER,
                                     "\"indexValuesVars\" attribute should be an array");
    }
    std::vector<std::pair<size_t, Variable const*>> indexValuesVars;
    indexValuesVars.reserve(indexValuesVarsSlice.length());
    for (auto const indVar : velocypack::ArrayIterator(indexValuesVarsSlice)) {
      auto const fieldNumberSlice = indVar.get("fieldNumber");
      if (!fieldNumberSlice.isNumber<size_t>()) {
        THROW_ARANGO_EXCEPTION_FORMAT(
            TRI_ERROR_BAD_PARAMETER, "\"indexValuesVars[*].fieldNumber\" %s should be a number",
              fieldNumberSlice.toString().c_str());
      }
      auto const fieldNumber = fieldNumberSlice.getNumber<size_t>();

      auto const varIdSlice = indVar.get("id");
      if (!varIdSlice.isNumber<aql::VariableId>()) {
        THROW_ARANGO_EXCEPTION_FORMAT(
            TRI_ERROR_BAD_PARAMETER, "\"indexValuesVars[*].id\" variable id %s should be a number",
              varIdSlice.toString().c_str());
      }

      auto const varId = varIdSlice.getNumber<aql::VariableId>();
      auto const* var = vars->getVariable(varId);

      if (!var) {
        THROW_ARANGO_EXCEPTION_FORMAT(
            TRI_ERROR_BAD_PARAMETER, "\"indexValuesVars[*].id\" unable to find variable by id %d",
              varId);
      }
      indexValuesVars.emplace_back(fieldNumber, var);
    }
    _outNonMaterializedIndVars.first = indexId;
    _outNonMaterializedIndVars.second = std::move(indexValuesVars);
  }
}

/// @brief called to build up the matching positions of the index values for
/// the projection attributes (if any)
void IndexNode::initIndexCoversProjections() {
  _coveringIndexAttributePositions.clear();

  if (_indexes.empty()) {
    // no indexes used
    return;
  }

  // cannot apply the optimization if we use more than one different index
  auto const& idx = _indexes[0];
  for (size_t i = 1; i < _indexes.size(); ++i) {
    if (_indexes[i] != idx) {
      // different index used => optimization not possible
      return;
    }
  }

  // note that we made sure that if we have multiple index instances, they
  // are actually all of the same index

  if (!idx->hasCoveringIterator()) {
    // index does not have a covering index iterator
    return;
  }

  // check if we can use covering indexes
  auto const& fields = idx->coveredFields();

  if (fields.size() < projections().size()) {
    // we will not be able to satisfy all requested projections with this index
    return;
  }

  std::vector<size_t> coveringAttributePositions;
  // test if the index fields are the same fields as used in the projection
  std::string result;
  for (auto const& it : projections()) {
    bool found = false;
    for (size_t j = 0; j < fields.size(); ++j) {
      result.clear();
      TRI_AttributeNamesToString(fields[j], result, false);
      if (result == it) {
        found = true;
        coveringAttributePositions.emplace_back(j);
        break;
      }
    }
    if (!found) {
      return;
    }
  }

  _coveringIndexAttributePositions = std::move(coveringAttributePositions);
  _options.forceProjection = true;
}

void IndexNode::planNodeRegisters(
    std::vector<aql::RegisterId>& nrRegsHere, std::vector<aql::RegisterId>& nrRegs,
    std::unordered_map<aql::VariableId, aql::VarInfo>& varInfo,
    unsigned int& totalNrRegs, unsigned int depth) const {
  // create a copy of the last value here
  // this is required because back returns a reference and emplace/push_back
  // may invalidate all references
  auto regsCount = nrRegs.back();
  nrRegs.emplace_back(regsCount + 1);
  nrRegsHere.emplace_back(1);

  if (isLateMaterialized()) {
    varInfo.emplace(_outNonMaterializedDocId->id, aql::VarInfo(depth, totalNrRegs++));
    // plan registers for index references
    for (auto const& fieldVar : _outNonMaterializedIndVars.second) {
      ++nrRegsHere[depth];
      ++nrRegs[depth];
      varInfo.emplace(fieldVar.second->id, aql::VarInfo(depth, totalNrRegs++));
    }
  } else {
    varInfo.emplace(_outVariable->id, aql::VarInfo(depth, totalNrRegs++));
  }
}

/// @brief toVelocyPack, for IndexNode
void IndexNode::toVelocyPackHelper(VPackBuilder& builder, unsigned flags,
                                   std::unordered_set<ExecutionNode const*>& seen) const {
  // call base class method
  ExecutionNode::toVelocyPackHelperGeneric(builder, flags, seen);

  // add outvariable and projections
  DocumentProducingNode::toVelocyPack(builder, flags);

  // add collection information
  CollectionAccessingNode::toVelocyPack(builder, flags);

  // Now put info about vocbase and cid in there
  builder.add("needsGatherNodeSort", VPackValue(_needsGatherNodeSort));
  builder.add("indexCoversProjections",
              VPackValue(!_coveringIndexAttributePositions.empty()));

  builder.add(VPackValue("indexes"));
  {
    VPackArrayBuilder guard(&builder);
    for (auto const& index : _indexes) {
      index->toVelocyPack(builder, Index::makeFlags(Index::Serialize::Estimates));
    }
  }
  builder.add(VPackValue("condition"));
  _condition->toVelocyPack(builder, flags);
  // IndexIteratorOptions
  builder.add("sorted", VPackValue(_options.sorted));
  builder.add("ascending", VPackValue(_options.ascending));
  builder.add("reverse", VPackValue(!_options.ascending));  // legacy
  builder.add("evalFCalls", VPackValue(_options.evaluateFCalls));
  builder.add("limit", VPackValue(_options.limit));

  if (isLateMaterialized()) {
    builder.add(VPackValue("outNmDocId"));
    _outNonMaterializedDocId->toVelocyPack(builder);

    builder.add("indexIdOfVars", VPackValue(_outNonMaterializedIndVars.first));
    // container _indexes contains a few items
    auto indIt = std::find_if(_indexes.cbegin(), _indexes.cend(), [this](auto const& index) {
      return index->id() == _outNonMaterializedIndVars.first;
    });
    TRI_ASSERT(indIt != _indexes.cend());
    auto const& fields = (*indIt)->fields();
<<<<<<< HEAD
    VPackArrayBuilder arrayScope(&builder, "IndexValuesVars");
    for (auto const& fieldVar : _outNonMaterializedIndVars.second) {
=======
    VPackArrayBuilder arrayScope(&builder, "indexValuesVars");
    for (auto const& indVar : _outNonMaterializedIndVars.second) {
>>>>>>> 77f08b2e
      VPackObjectBuilder objectScope(&builder);
      builder.add("fieldNumber", VPackValue(fieldVar.first));
      builder.add("id", VPackValue(fieldVar.second->id));
      builder.add("name", VPackValue(fieldVar.second->name)); // for explainer.js
      std::string fieldName;
      TRI_ASSERT(fieldVar.first < fields.size());
      basics::TRI_AttributeNamesToString(fields[fieldVar.first], fieldName, true);
      builder.add("field", VPackValue(fieldName)); // for explainer.js
    }
  }

  // And close it:
  builder.close();
}

/// @brief adds a UNIQUE() to a dynamic IN condition
arangodb::aql::AstNode* IndexNode::makeUnique(arangodb::aql::AstNode* node,
                                              transaction::Methods* trx) const {
  if (node->type != arangodb::aql::NODE_TYPE_ARRAY || node->numMembers() >= 2) {
    // an non-array or an array with more than 1 member
    auto ast = _plan->getAst();
    auto array = _plan->getAst()->createNodeArray();
    array->addMember(node);
   
    TRI_ASSERT(trx != nullptr);

    // Here it does not matter which index we choose for the isSorted/isSparse
    // check, we need them all sorted here.

    auto idx = _indexes.at(0);
    if (!idx) {
      THROW_ARANGO_EXCEPTION_MESSAGE(TRI_ERROR_BAD_PARAMETER,
                                     "The index id cannot be empty.");
    }
    
    if (idx->sparse() || idx->isSorted()) {
      // the index is sorted. we need to use SORTED_UNIQUE to get the
      // result back in index order
      return ast->createNodeFunctionCall(TRI_CHAR_LENGTH_PAIR("SORTED_UNIQUE"), array);
    }
    // a regular UNIQUE will do
    return ast->createNodeFunctionCall(TRI_CHAR_LENGTH_PAIR("UNIQUE"), array);
  }

  // presumably an array with no or a single member
  return node;
}

void IndexNode::initializeOnce(bool hasV8Expression, std::vector<Variable const*>& inVars,
                               std::vector<RegisterId>& inRegs,
                               std::vector<std::unique_ptr<NonConstExpression>>& nonConstExpressions,
                               transaction::Methods* trxPtr) const {
  // instantiate expressions:
  auto instantiateExpression = [&](AstNode* a, std::vector<size_t>&& idxs) -> void {
    // all new AstNodes are registered with the Ast in the Query
    auto e = std::make_unique<Expression>(_plan, _plan->getAst(), a);

    TRI_IF_FAILURE("IndexBlock::initialize") {
      THROW_ARANGO_EXCEPTION(TRI_ERROR_DEBUG);
    }

    hasV8Expression |= e->willUseV8();

    ::arangodb::containers::HashSet<Variable const*> innerVars;
    e->variables(innerVars);

    nonConstExpressions.emplace_back(
        std::make_unique<NonConstExpression>(std::move(e), std::move(idxs)));

    for (auto const& v : innerVars) {
      inVars.emplace_back(v);
      auto it = getRegisterPlan()->varInfo.find(v->id);
      TRI_ASSERT(it != getRegisterPlan()->varInfo.cend());
      TRI_ASSERT(it->second.registerId < RegisterPlan::MaxRegisterId);
      inRegs.emplace_back(it->second.registerId);
    }
  };

  if (_condition->root() != nullptr) {
    auto outVariable = _outVariable;
    std::function<bool(AstNode const*)> hasOutVariableAccess = [&](AstNode const* node) -> bool {
      if (node->isAttributeAccessForVariable(outVariable, true)) {
        return true;
      }

      bool accessedInSubtree = false;
      for (size_t i = 0; i < node->numMembers() && !accessedInSubtree; i++) {
        accessedInSubtree = hasOutVariableAccess(node->getMemberUnchecked(i));
      }

      return accessedInSubtree;
    };

    auto instFCallArgExpressions = [&](AstNode* fcall, std::vector<size_t>&& indexPath) {
      TRI_ASSERT(1 == fcall->numMembers());
      indexPath.emplace_back(0);  // for the arguments array
      AstNode* array = fcall->getMemberUnchecked(0);
      for (size_t k = 0; k < array->numMembers(); k++) {
        AstNode* child = array->getMemberUnchecked(k);
        if (!child->isConstant() && !hasOutVariableAccess(child)) {
          std::vector<size_t> idx = indexPath;
          idx.emplace_back(k);
          instantiateExpression(child, std::move(idx));

          TRI_IF_FAILURE("IndexBlock::initializeExpressions") {
            THROW_ARANGO_EXCEPTION(TRI_ERROR_DEBUG);
          }
        }
      }
    };

    // conditions can be of the form (a [<|<=|>|=>] b) && ...
    // in case of a geo spatial index a might take the form
    // of a GEO_* function. We might need to evaluate fcall arguments
    for (size_t i = 0; i < _condition->root()->numMembers(); ++i) {
      auto andCond = _condition->root()->getMemberUnchecked(i);
      for (size_t j = 0; j < andCond->numMembers(); ++j) {
        auto leaf = andCond->getMemberUnchecked(j);

        // FCALL at this level is most likely a geo index
        if (leaf->type == NODE_TYPE_FCALL) {
          instFCallArgExpressions(leaf, {i, j});
          continue;
        } else if (leaf->numMembers() != 2) {
          continue;
        }

        // We only support binary conditions
        TRI_ASSERT(leaf->numMembers() == 2);
        AstNode* lhs = leaf->getMember(0);
        AstNode* rhs = leaf->getMember(1);

        if (lhs->isAttributeAccessForVariable(outVariable, false)) {
          // Index is responsible for the left side, check if right side
          // has to be evaluated
          if (!rhs->isConstant()) {
            if (leaf->type == NODE_TYPE_OPERATOR_BINARY_IN) {
              rhs = makeUnique(rhs, trxPtr);
            }
            instantiateExpression(rhs, {i, j, 1});
            TRI_IF_FAILURE("IndexBlock::initializeExpressions") {
              THROW_ARANGO_EXCEPTION(TRI_ERROR_DEBUG);
            }
          }
        } else {
          // Index is responsible for the right side, check if left side
          // has to be evaluated

          if (lhs->type == NODE_TYPE_FCALL && !options().evaluateFCalls) {
            // most likely a geo index condition
            instFCallArgExpressions(lhs, {i, j, 0});
          } else if (!lhs->isConstant()) {
            instantiateExpression(lhs, {i, j, 0});
            TRI_IF_FAILURE("IndexBlock::initializeExpressions") {
              THROW_ARANGO_EXCEPTION(TRI_ERROR_DEBUG);
            }
          }
        }
      }
    }
  }
}

/// @brief creates corresponding ExecutionBlock
std::unique_ptr<ExecutionBlock> IndexNode::createBlock(
    ExecutionEngine& engine, std::unordered_map<ExecutionNode*, ExecutionBlock*> const&) const {
  ExecutionNode const* previousNode = getFirstDependency();
  TRI_ASSERT(previousNode != nullptr);

  transaction::Methods* trxPtr = _plan->getAst()->query()->trx();

  trxPtr->pinData(_collection->id());

  bool hasV8Expression = false;
  /// @brief _inVars, a vector containing for each expression above
  /// a vector of Variable*, used to execute the expression
  std::vector<Variable const*> inVars;

  /// @brief _inRegs, a vector containing for each expression above
  /// a vector of RegisterId, used to execute the expression
  std::vector<RegisterId> inRegs;

  /// @brief _nonConstExpressions, list of all non const expressions, mapped
  /// by their _condition node path indexes
  std::vector<std::unique_ptr<NonConstExpression>> nonConstExpressions;

  initializeOnce(hasV8Expression, inVars, inRegs, nonConstExpressions, trxPtr);

  auto const firstOutputRegister = getNrInputRegisters();
  auto numIndVarsRegisters = static_cast<aql::RegisterCount>(_outNonMaterializedIndVars.second.size());
  TRI_ASSERT(0 == numIndVarsRegisters || isLateMaterialized());

  // We could be asked to produce only document id for later materialization or full document body at once
  aql::RegisterCount numDocumentRegs = 1;

  // if late materialized
  // We have one additional output register for each index variable which is used later, before
  // the output register for document id
  // These must of course fit in the available registers.
  // There may be unused registers reserved for later blocks.
  std::shared_ptr<std::unordered_set<aql::RegisterId>> writableOutputRegisters =
      aql::make_shared_unordered_set();
  writableOutputRegisters->reserve(numDocumentRegs + numIndVarsRegisters);
  for (aql::RegisterId reg = firstOutputRegister;
       reg < firstOutputRegister + numIndVarsRegisters + numDocumentRegs; ++reg) {
    writableOutputRegisters->emplace(reg);
  }

  TRI_ASSERT(writableOutputRegisters->size() == numDocumentRegs + numIndVarsRegisters);
  TRI_ASSERT(writableOutputRegisters->begin() != writableOutputRegisters->end());
  TRI_ASSERT(firstOutputRegister == *std::min_element(writableOutputRegisters->cbegin(),
                                                      writableOutputRegisters->cend()));

  auto const& varInfos = getRegisterPlan()->varInfo;
  IndexValuesRegisters outNonMaterializedIndRegs;
  outNonMaterializedIndRegs.first = _outNonMaterializedIndVars.first;
  outNonMaterializedIndRegs.second.reserve(_outNonMaterializedIndVars.second.size());
  std::transform(_outNonMaterializedIndVars.second.cbegin(), _outNonMaterializedIndVars.second.cend(),
                 std::inserter(outNonMaterializedIndRegs.second, outNonMaterializedIndRegs.second.end()),
                 [&varInfos](auto const& indVar) {
                   auto it = varInfos.find(indVar.second->id);
                   TRI_ASSERT(it != varInfos.cend());

                   return std::make_pair(indVar.first, it->second.registerId);
                 });

  IndexExecutorInfos infos(std::move(writableOutputRegisters),
                           getRegisterPlan()->nrRegs[previousNode->getDepth()],
                           firstOutputRegister,
                           getRegisterPlan()->nrRegs[getDepth()], getRegsToClear(),
                           calcRegsToKeep(), &engine, this->_collection, _outVariable,
                           (this->isVarUsedLater(_outVariable) || this->_filter != nullptr),
                           this->_filter.get(), this->projections(),
                           this->coveringIndexAttributePositions(),
                           EngineSelectorFeature::ENGINE->useRawDocumentPointers(),
                           std::move(nonConstExpressions), std::move(inVars),
                           std::move(inRegs), hasV8Expression, _condition->root(),
                           this->getIndexes(), _plan->getAst(), this->options(),
                           std::move(outNonMaterializedIndRegs));

  return std::make_unique<ExecutionBlockImpl<IndexExecutor>>(&engine, this, std::move(infos));
}

ExecutionNode* IndexNode::clone(ExecutionPlan* plan, bool withDependencies,
                                bool withProperties) const {
  auto outVariable = _outVariable;
  auto outNonMaterializedDocId = _outNonMaterializedDocId;
  auto outNonMaterializedIndVars = _outNonMaterializedIndVars;

  if (withProperties) {
    outVariable = plan->getAst()->variables()->createVariable(outVariable);
    if (outNonMaterializedDocId != nullptr) {
      outNonMaterializedDocId = plan->getAst()->variables()->createVariable(outNonMaterializedDocId);
    }
    for (auto& indVar : outNonMaterializedIndVars.second) {
      indVar.second = plan->getAst()->variables()->createVariable(indVar.second);
    }
  }

  auto c = std::make_unique<IndexNode>(plan, _id, _collection, outVariable, _indexes,
                                       std::unique_ptr<Condition>(_condition->clone()),
                                       _options);

  c->projections(_projections);
  c->needsGatherNodeSort(_needsGatherNodeSort);
  c->initIndexCoversProjections();
  c->_outNonMaterializedDocId = outNonMaterializedDocId;
  c->_outNonMaterializedIndVars = std::move(outNonMaterializedIndVars);
  CollectionAccessingNode::cloneInto(*c);
  DocumentProducingNode::cloneInto(plan, *c);
  return cloneHelper(std::move(c), withDependencies, withProperties);
}

/// @brief destroy the IndexNode
IndexNode::~IndexNode() = default;

/// @brief the cost of an index node is a multiple of the cost of
/// its unique dependency
CostEstimate IndexNode::estimateCost() const {
  CostEstimate estimate = _dependencies.at(0)->getCost();
  size_t incoming = estimate.estimatedNrItems;

  transaction::Methods* trx = _plan->getAst()->query()->trx();
  // estimate for the number of documents in the collection. may be outdated...
  size_t const itemsInCollection = _collection->count(trx);
  size_t totalItems = 0;
  double totalCost = 0.0;

  auto root = _condition->root();

  for (size_t i = 0; i < _indexes.size(); ++i) {
    Index::FilterCosts costs = Index::FilterCosts::defaultCosts(itemsInCollection);

    if (root != nullptr && root->numMembers() > i) {
      arangodb::aql::AstNode const* condition = root->getMember(i);
      costs = _indexes[i]->supportsFilterCondition(
          std::vector<std::shared_ptr<Index>>(), condition, _outVariable, itemsInCollection);
    }

    totalItems += costs.estimatedItems;
    totalCost += costs.estimatedCosts;
  }

  estimate.estimatedNrItems *= totalItems;
  estimate.estimatedCost += incoming * totalCost;
  return estimate;
}

/// @brief getVariablesUsedHere, modifying the set in-place
void IndexNode::getVariablesUsedHere(::arangodb::containers::HashSet<Variable const*>& vars) const {
  Ast::getReferencedVariables(_condition->root(), vars);

  vars.erase(_outVariable);
}
ExecutionNode::NodeType IndexNode::getType() const { return INDEX; }

Condition* IndexNode::condition() const { return _condition.get(); }

IndexIteratorOptions IndexNode::options() const { return _options; }

void IndexNode::setAscending(bool value) { _options.ascending = value; }

bool IndexNode::needsGatherNodeSort() const { return _needsGatherNodeSort; }

void IndexNode::needsGatherNodeSort(bool value) {
  _needsGatherNodeSort = value;
}

std::vector<Variable const*> IndexNode::getVariablesSetHere() const {
  if (!isLateMaterialized()) {
    return std::vector<Variable const*>{_outVariable};
  }

  std::vector<arangodb::aql::Variable const*> vars;
  vars.reserve(1 + _outNonMaterializedIndVars.second.size());
  vars.emplace_back(_outNonMaterializedDocId);
  std::transform(_outNonMaterializedIndVars.second.cbegin(),
                 _outNonMaterializedIndVars.second.cend(),
                 std::back_inserter(vars),
                 [](auto const& indVar) {
    return indVar.second;
  });

  return vars;
}

std::vector<transaction::Methods::IndexHandle> const& IndexNode::getIndexes() const {
  return _indexes;
}

void IndexNode::setLateMaterialized(aql::Variable const* docIdVariable,
                                    TRI_idx_iid_t commonIndexId,
                                    IndexVarsInfo const& indexVariables) {
  _outNonMaterializedIndVars.second.clear();
  _outNonMaterializedIndVars.first = commonIndexId;
  _outNonMaterializedDocId = docIdVariable;
  for (auto& indVars : indexVariables) {
    _outNonMaterializedIndVars.second.emplace_back(indVars.second.indexFieldNum, indVars.second.var);
  }
}

NonConstExpression::NonConstExpression(std::unique_ptr<Expression> exp,
                                       std::vector<size_t>&& idxPath)
    : expression(std::move(exp)), indexPath(std::move(idxPath)) {}<|MERGE_RESOLUTION|>--- conflicted
+++ resolved
@@ -294,13 +294,8 @@
     });
     TRI_ASSERT(indIt != _indexes.cend());
     auto const& fields = (*indIt)->fields();
-<<<<<<< HEAD
-    VPackArrayBuilder arrayScope(&builder, "IndexValuesVars");
+    VPackArrayBuilder arrayScope(&builder, "indexValuesVars");
     for (auto const& fieldVar : _outNonMaterializedIndVars.second) {
-=======
-    VPackArrayBuilder arrayScope(&builder, "indexValuesVars");
-    for (auto const& indVar : _outNonMaterializedIndVars.second) {
->>>>>>> 77f08b2e
       VPackObjectBuilder objectScope(&builder);
       builder.add("fieldNumber", VPackValue(fieldVar.first));
       builder.add("id", VPackValue(fieldVar.second->id));
