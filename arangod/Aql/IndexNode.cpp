////////////////////////////////////////////////////////////////////////////////
/// DISCLAIMER
///
/// Copyright 2014-2016 ArangoDB GmbH, Cologne, Germany
/// Copyright 2004-2014 triAGENS GmbH, Cologne, Germany
///
/// Licensed under the Apache License, Version 2.0 (the "License");
/// you may not use this file except in compliance with the License.
/// You may obtain a copy of the License at
///
///     http://www.apache.org/licenses/LICENSE-2.0
///
/// Unless required by applicable law or agreed to in writing, software
/// distributed under the License is distributed on an "AS IS" BASIS,
/// WITHOUT WARRANTIES OR CONDITIONS OF ANY KIND, either express or implied.
/// See the License for the specific language governing permissions and
/// limitations under the License.
///
/// Copyright holder is ArangoDB GmbH, Cologne, Germany
///
/// @author Michael Hackstein
////////////////////////////////////////////////////////////////////////////////

#include "IndexNode.h"

#include "Aql/Ast.h"
#include "Aql/Collection.h"
#include "Aql/Condition.h"
#include "Aql/ExecutionBlockImpl.h"
#include "Aql/ExecutionEngine.h"
#include "Aql/ExecutionNode.h"
#include "Aql/ExecutionNodeId.h"
#include "Aql/ExecutionPlan.h"
#include "Aql/Expression.h"
#include "Aql/IndexExecutor.h"
#include "Aql/Query.h"
#include "Aql/RegisterPlan.h"
#include "Aql/SingleRowFetcher.h"
#include "Basics/AttributeNameParser.h"
#include "Basics/StringUtils.h"
#include "Basics/VelocyPackHelper.h"
#include "Indexes/Index.h"
#include "StorageEngine/EngineSelectorFeature.h"
#include "StorageEngine/StorageEngine.h"
#include "Transaction/CountCache.h"
#include "Transaction/Methods.h"

#include <velocypack/Iterator.h>
#include <velocypack/velocypack-aliases.h>

using namespace arangodb;
using namespace arangodb::aql;

/// @brief constructor
IndexNode::IndexNode(ExecutionPlan* plan, ExecutionNodeId id,
                     Collection const* collection, Variable const* outVariable,
                     std::vector<transaction::Methods::IndexHandle> const& indexes,
                     std::unique_ptr<Condition> condition, IndexIteratorOptions const& opts)
    : ExecutionNode(plan, id),
      DocumentProducingNode(outVariable),
      CollectionAccessingNode(collection),
      _indexes(indexes),
      _condition(std::move(condition)),
      _needsGatherNodeSort(false),
      _options(opts),
      _outNonMaterializedDocId(nullptr) {
  TRI_ASSERT(_condition != nullptr);

  initIndexCoversProjections();
}

/// @brief constructor for IndexNode
IndexNode::IndexNode(ExecutionPlan* plan, arangodb::velocypack::Slice const& base)
    : ExecutionNode(plan, base),
      DocumentProducingNode(plan, base),
      CollectionAccessingNode(plan, base),
      _indexes(),
      _needsGatherNodeSort(
          basics::VelocyPackHelper::getBooleanValue(base, "needsGatherNodeSort", false)),
      _options(),
      _outNonMaterializedDocId(
          aql::Variable::varFromVPack(plan->getAst(), base, "outNmDocId", true)) {
  _options.sorted = basics::VelocyPackHelper::getBooleanValue(base, "sorted", true);
  _options.ascending =
      basics::VelocyPackHelper::getBooleanValue(base, "ascending", false);
  _options.evaluateFCalls =
      basics::VelocyPackHelper::getBooleanValue(base, "evalFCalls", true);
  _options.limit = basics::VelocyPackHelper::getNumericValue(base, "limit", 0);

  if (_options.sorted && base.isObject() && base.get("reverse").isBool()) {
    // legacy
    _options.sorted = true;
    _options.ascending = !(base.get("reverse").getBool());
  }

  VPackSlice indexes = base.get("indexes");

  if (!indexes.isArray()) {
    THROW_ARANGO_EXCEPTION_MESSAGE(TRI_ERROR_BAD_PARAMETER,
                                   "\"indexes\" attribute should be an array");
  }

  _indexes.reserve(indexes.length());
  
  aql::Collections const& collections = plan->getAst()->query().collections();
  auto* coll = collections.get(collection()->name());
  if (!coll) {
    TRI_ASSERT(false);
    THROW_ARANGO_EXCEPTION(TRI_ERROR_ARANGO_DATA_SOURCE_NOT_FOUND);
  }
        
  for (VPackSlice it : VPackArrayIterator(indexes)) {
    std::string iid = it.get("id").copyString();
    _indexes.emplace_back(coll->indexByIdentifier(iid));
  }

  VPackSlice condition = base.get("condition");
  if (!condition.isObject()) {
    THROW_ARANGO_EXCEPTION_MESSAGE(
        TRI_ERROR_BAD_PARAMETER, "\"condition\" attribute should be an object");
  }

  _condition = Condition::fromVPack(plan, condition);

  TRI_ASSERT(_condition != nullptr);

  initIndexCoversProjections();

  if (_outNonMaterializedDocId != nullptr) {
    auto const* vars = plan->getAst()->variables();
    TRI_ASSERT(vars);

    auto const indexIdSlice = base.get("indexIdOfVars");
    if (!indexIdSlice.isNumber<IndexId::BaseType>()) {
      THROW_ARANGO_EXCEPTION_FORMAT(TRI_ERROR_BAD_PARAMETER,
                                    "\"indexIdOfVars\" %s should be a number",
                                    indexIdSlice.toString().c_str());
    }

    _outNonMaterializedIndVars.first = IndexId(indexIdSlice.getNumber<IndexId::BaseType>());

    auto const indexValuesVarsSlice = base.get("indexValuesVars");
    if (!indexValuesVarsSlice.isArray()) {
      THROW_ARANGO_EXCEPTION_MESSAGE(
          TRI_ERROR_BAD_PARAMETER,
          "\"indexValuesVars\" attribute should be an array");
    }
    _outNonMaterializedIndVars.second.reserve(indexValuesVarsSlice.length());
    for (auto const indVar : velocypack::ArrayIterator(indexValuesVarsSlice)) {
      auto const fieldNumberSlice = indVar.get("fieldNumber");
      if (!fieldNumberSlice.isNumber<size_t>()) {
        THROW_ARANGO_EXCEPTION_FORMAT(
            TRI_ERROR_BAD_PARAMETER,
            "\"indexValuesVars[*].fieldNumber\" %s should be a number",
            fieldNumberSlice.toString().c_str());
      }
      auto const fieldNumber = fieldNumberSlice.getNumber<size_t>();

      auto const varIdSlice = indVar.get("id");
      if (!varIdSlice.isNumber<aql::VariableId>()) {
        THROW_ARANGO_EXCEPTION_FORMAT(
            TRI_ERROR_BAD_PARAMETER,
            "\"indexValuesVars[*].id\" variable id %s should be a number",
            varIdSlice.toString().c_str());
      }

      auto const varId = varIdSlice.getNumber<aql::VariableId>();
      auto const* var = vars->getVariable(varId);

      if (!var) {
        THROW_ARANGO_EXCEPTION_FORMAT(
            TRI_ERROR_BAD_PARAMETER,
            "\"indexValuesVars[*].id\" unable to find variable by id %d", varId);
      }
      _outNonMaterializedIndVars.second.try_emplace(var, fieldNumber);
    }
  }
}

/// @brief called to build up the matching positions of the index values for
/// the projection attributes (if any)
void IndexNode::initIndexCoversProjections() {
  _coveringIndexAttributePositions.clear();

  if (_indexes.empty()) {
    // no indexes used
    return;
  }

  // cannot apply the optimization if we use more than one different index
  auto const& idx = _indexes[0];
  for (size_t i = 1; i < _indexes.size(); ++i) {
    if (_indexes[i] != idx) {
      // different index used => optimization not possible
      return;
    }
  }

  // note that we made sure that if we have multiple index instances, they
  // are actually all of the same index

  if (!idx->hasCoveringIterator()) {
    // index does not have a covering index iterator
    return;
  }

  // check if we can use covering indexes
  auto const& fields = idx->coveredFields();

  if (fields.size() < projections().size()) {
    // we will not be able to satisfy all requested projections with this index
    return;
  }

  std::vector<size_t> coveringAttributePositions;
  // test if the index fields are the same fields as used in the projection
  std::string result;
  for (auto const& it : projections()) {
    bool found = false;
    for (size_t j = 0; j < fields.size(); ++j) {
      result.clear();
      TRI_AttributeNamesToString(fields[j], result, false);
      if (result == it) {
        found = true;
        coveringAttributePositions.emplace_back(j);
        break;
      }
    }
    if (!found) {
      return;
    }
  }

  _coveringIndexAttributePositions = std::move(coveringAttributePositions);
  _options.forceProjection = true;
}

void IndexNode::planNodeRegisters(RegisterPlan& registerPlan) const {
  if (isLateMaterialized()) {
    registerPlan.registerVariable(_outNonMaterializedDocId->id);
    // plan registers for index references
    for (auto const& fieldVar : _outNonMaterializedIndVars.second) {
      registerPlan.registerVariable(fieldVar.first->id);
    }
  } else {
    registerPlan.registerVariable(_outVariable->id);
  }
}

/// @brief toVelocyPack, for IndexNode
void IndexNode::toVelocyPackHelper(VPackBuilder& builder, unsigned flags,
                                   std::unordered_set<ExecutionNode const*>& seen) const {
  // call base class method
  ExecutionNode::toVelocyPackHelperGeneric(builder, flags, seen);

  // add outvariable and projections
  DocumentProducingNode::toVelocyPack(builder, flags);

  // add collection information
  CollectionAccessingNode::toVelocyPack(builder, flags);

  // Now put info about vocbase and cid in there
  builder.add("needsGatherNodeSort", VPackValue(_needsGatherNodeSort));
  builder.add("indexCoversProjections",
              VPackValue(!_coveringIndexAttributePositions.empty()));

  builder.add(VPackValue("indexes"));
  {
    VPackArrayBuilder guard(&builder);
    for (auto const& index : _indexes) {
      index->toVelocyPack(builder, Index::makeFlags(Index::Serialize::Estimates));
    }
  }
  builder.add(VPackValue("condition"));
  _condition->toVelocyPack(builder, flags);
  // IndexIteratorOptions
  builder.add("sorted", VPackValue(_options.sorted));
  builder.add("ascending", VPackValue(_options.ascending));
  builder.add("reverse", VPackValue(!_options.ascending));  // legacy
  builder.add("evalFCalls", VPackValue(_options.evaluateFCalls));
  builder.add("limit", VPackValue(_options.limit));

  if (isLateMaterialized()) {
    builder.add(VPackValue("outNmDocId"));
    _outNonMaterializedDocId->toVelocyPack(builder);

    builder.add("indexIdOfVars", VPackValue(_outNonMaterializedIndVars.first.id()));
    // container _indexes contains a few items
    auto indIt = std::find_if(_indexes.cbegin(), _indexes.cend(), [this](auto const& index) {
      return index->id() == _outNonMaterializedIndVars.first;
    });
    TRI_ASSERT(indIt != _indexes.cend());
    auto const& fields = (*indIt)->fields();
    VPackArrayBuilder arrayScope(&builder, "indexValuesVars");
    for (auto const& fieldVar : _outNonMaterializedIndVars.second) {
      VPackObjectBuilder objectScope(&builder);
      builder.add("fieldNumber", VPackValue(fieldVar.second));
      builder.add("id", VPackValue(fieldVar.first->id));
      builder.add("name", VPackValue(fieldVar.first->name)); // for explainer.js
      std::string fieldName;
      TRI_ASSERT(fieldVar.second < fields.size());
      basics::TRI_AttributeNamesToString(fields[fieldVar.second], fieldName, true);
      builder.add("field", VPackValue(fieldName)); // for explainer.js
    }
  }

  // And close it:
  builder.close();
}

/// @brief adds a UNIQUE() to a dynamic IN condition
arangodb::aql::AstNode* IndexNode::makeUnique(arangodb::aql::AstNode* node) const {
  if (node->type != arangodb::aql::NODE_TYPE_ARRAY || node->numMembers() >= 2) {
    // an non-array or an array with more than 1 member
    auto ast = _plan->getAst();
    auto array = _plan->getAst()->createNodeArray();
    array->addMember(node);
<<<<<<< HEAD
   
=======

    TRI_ASSERT(trx != nullptr);

>>>>>>> b1198e8e
    // Here it does not matter which index we choose for the isSorted/isSparse
    // check, we need them all sorted here.

    auto idx = _indexes.at(0);
    if (!idx) {
      THROW_ARANGO_EXCEPTION_MESSAGE(TRI_ERROR_BAD_PARAMETER,
                                     "The index id cannot be empty.");
    }

    if (idx->sparse() || idx->isSorted()) {
      // the index is sorted. we need to use SORTED_UNIQUE to get the
      // result back in index order
      return ast->createNodeFunctionCall(TRI_CHAR_LENGTH_PAIR("SORTED_UNIQUE"), array);
    }
    // a regular UNIQUE will do
    return ast->createNodeFunctionCall(TRI_CHAR_LENGTH_PAIR("UNIQUE"), array);
  }

  // presumably an array with no or a single member
  return node;
}

void IndexNode::initializeOnce(bool& hasV8Expression, std::vector<Variable const*>& inVars,
                               std::vector<RegisterId>& inRegs,
                               std::vector<std::unique_ptr<NonConstExpression>>& nonConstExpressions) const {
  // instantiate expressions:
  auto instantiateExpression = [&](AstNode* a, std::vector<size_t>&& idxs) -> void {
    // all new AstNodes are registered with the Ast in the Query
    auto e = std::make_unique<Expression>(_plan->getAst(), a);

    TRI_IF_FAILURE("IndexBlock::initialize") {
      THROW_ARANGO_EXCEPTION(TRI_ERROR_DEBUG);
    }

    hasV8Expression |= e->willUseV8();

    ::arangodb::containers::HashSet<Variable const*> innerVars;
    e->variables(innerVars);

    nonConstExpressions.emplace_back(
        std::make_unique<NonConstExpression>(std::move(e), std::move(idxs)));

    for (auto const& v : innerVars) {
      inVars.emplace_back(v);
      auto it = getRegisterPlan()->varInfo.find(v->id);
      TRI_ASSERT(it != getRegisterPlan()->varInfo.cend());
      TRI_ASSERT(it->second.registerId < RegisterPlan::MaxRegisterId);
      inRegs.emplace_back(it->second.registerId);
    }
  };

  if (_condition->root() != nullptr) {
    auto outVariable = _outVariable;
    std::function<bool(AstNode const*)> hasOutVariableAccess = [&](AstNode const* node) -> bool {
      if (node->isAttributeAccessForVariable(outVariable, true)) {
        return true;
      }

      bool accessedInSubtree = false;
      for (size_t i = 0; i < node->numMembers() && !accessedInSubtree; i++) {
        accessedInSubtree = hasOutVariableAccess(node->getMemberUnchecked(i));
      }

      return accessedInSubtree;
    };

    auto instFCallArgExpressions = [&](AstNode* fcall, std::vector<size_t>&& indexPath) {
      TRI_ASSERT(1 == fcall->numMembers());
      indexPath.emplace_back(0);  // for the arguments array
      AstNode* array = fcall->getMemberUnchecked(0);
      for (size_t k = 0; k < array->numMembers(); k++) {
        AstNode* child = array->getMemberUnchecked(k);
        if (!child->isConstant() && !hasOutVariableAccess(child)) {
          std::vector<size_t> idx = indexPath;
          idx.emplace_back(k);
          instantiateExpression(child, std::move(idx));

          TRI_IF_FAILURE("IndexBlock::initializeExpressions") {
            THROW_ARANGO_EXCEPTION(TRI_ERROR_DEBUG);
          }
        }
      }
    };

    // conditions can be of the form (a [<|<=|>|=>] b) && ...
    // in case of a geo spatial index a might take the form
    // of a GEO_* function. We might need to evaluate fcall arguments
    for (size_t i = 0; i < _condition->root()->numMembers(); ++i) {
      auto andCond = _condition->root()->getMemberUnchecked(i);
      for (size_t j = 0; j < andCond->numMembers(); ++j) {
        auto leaf = andCond->getMemberUnchecked(j);

        // FCALL at this level is most likely a geo index
        if (leaf->type == NODE_TYPE_FCALL) {
          instFCallArgExpressions(leaf, {i, j});
          continue;
        } else if (leaf->numMembers() != 2) {
          continue;
        }

        // We only support binary conditions
        TRI_ASSERT(leaf->numMembers() == 2);
        AstNode* lhs = leaf->getMember(0);
        AstNode* rhs = leaf->getMember(1);

        if (lhs->isAttributeAccessForVariable(outVariable, false)) {
          // Index is responsible for the left side, check if right side
          // has to be evaluated
          if (!rhs->isConstant()) {
            if (leaf->type == NODE_TYPE_OPERATOR_BINARY_IN) {
              rhs = makeUnique(rhs);
            }
            instantiateExpression(rhs, {i, j, 1});
            TRI_IF_FAILURE("IndexBlock::initializeExpressions") {
              THROW_ARANGO_EXCEPTION(TRI_ERROR_DEBUG);
            }
          }
        } else {
          // Index is responsible for the right side, check if left side
          // has to be evaluated

          if (lhs->type == NODE_TYPE_FCALL && !options().evaluateFCalls) {
            // most likely a geo index condition
            instFCallArgExpressions(lhs, {i, j, 0});
          } else if (!lhs->isConstant()) {
            instantiateExpression(lhs, {i, j, 0});
            TRI_IF_FAILURE("IndexBlock::initializeExpressions") {
              THROW_ARANGO_EXCEPTION(TRI_ERROR_DEBUG);
            }
          }
        }
      }
    }
  }
}

/// @brief creates corresponding ExecutionBlock
std::unique_ptr<ExecutionBlock> IndexNode::createBlock(
    ExecutionEngine& engine, std::unordered_map<ExecutionNode*, ExecutionBlock*> const&) const {
  ExecutionNode const* previousNode = getFirstDependency();
  TRI_ASSERT(previousNode != nullptr);

  bool hasV8Expression = false;
  /// @brief _inVars, a vector containing for each expression above
  /// a vector of Variable*, used to execute the expression
  std::vector<Variable const*> inVars;

  /// @brief _inRegs, a vector containing for each expression above
  /// a vector of RegisterId, used to execute the expression
  std::vector<RegisterId> inRegs;

  /// @brief _nonConstExpressions, list of all non const expressions, mapped
  /// by their _condition node path indexes
  std::vector<std::unique_ptr<NonConstExpression>> nonConstExpressions;

  initializeOnce(hasV8Expression, inVars, inRegs, nonConstExpressions);

  auto const firstOutputRegister = getNrInputRegisters();
  auto numIndVarsRegisters =
      static_cast<aql::RegisterCount>(_outNonMaterializedIndVars.second.size());
  TRI_ASSERT(0 == numIndVarsRegisters || isLateMaterialized());

  // We could be asked to produce only document id for later materialization or full document body at once
  aql::RegisterCount numDocumentRegs = 1;

  // if late materialized
  // We have one additional output register for each index variable which is used later, before
  // the output register for document id
  // These must of course fit in the available registers.
  // There may be unused registers reserved for later blocks.
  std::shared_ptr<std::unordered_set<aql::RegisterId>> writableOutputRegisters =
      aql::make_shared_unordered_set();
  writableOutputRegisters->reserve(numDocumentRegs + numIndVarsRegisters);
  for (aql::RegisterId reg = firstOutputRegister;
       reg < firstOutputRegister + numIndVarsRegisters + numDocumentRegs; ++reg) {
    writableOutputRegisters->emplace(reg);
  }

  TRI_ASSERT(writableOutputRegisters->size() == numDocumentRegs + numIndVarsRegisters);
  TRI_ASSERT(writableOutputRegisters->begin() != writableOutputRegisters->end());
  TRI_ASSERT(firstOutputRegister == *std::min_element(writableOutputRegisters->cbegin(),
                                                      writableOutputRegisters->cend()));

  auto const& varInfos = getRegisterPlan()->varInfo;
  IndexValuesRegisters outNonMaterializedIndRegs;
  outNonMaterializedIndRegs.first = _outNonMaterializedIndVars.first;
  outNonMaterializedIndRegs.second.reserve(_outNonMaterializedIndVars.second.size());
  std::transform(_outNonMaterializedIndVars.second.cbegin(),
                 _outNonMaterializedIndVars.second.cend(),
                 std::inserter(outNonMaterializedIndRegs.second,
                               outNonMaterializedIndRegs.second.end()),
                 [&varInfos](auto const& indVar) {
                   auto it = varInfos.find(indVar.first->id);
                   TRI_ASSERT(it != varInfos.cend());

                   return std::make_pair(indVar.second, it->second.registerId);
                 });

  IndexExecutorInfos infos(std::move(writableOutputRegisters),
                           getRegisterPlan()->nrRegs[previousNode->getDepth()],
<<<<<<< HEAD
                           firstOutputRegister,
                           getRegisterPlan()->nrRegs[getDepth()], getRegsToClear(),
                           calcRegsToKeep(), engine.getQuery(), this->collection(), _outVariable,
                           isProduceResult(),
=======
                           firstOutputRegister, getRegisterPlan()->nrRegs[getDepth()],
                           getRegsToClear(), calcRegsToKeep(), &engine,
                           this->collection(), _outVariable, isProduceResult(),
>>>>>>> b1198e8e
                           this->_filter.get(), this->projections(),
                           this->coveringIndexAttributePositions(),
                           std::move(nonConstExpressions), std::move(inVars),
                           std::move(inRegs), hasV8Expression, _condition->root(),
                           this->getIndexes(), _plan->getAst(), this->options(),
                           _outNonMaterializedIndVars,
                           std::move(outNonMaterializedIndRegs));

  return std::make_unique<ExecutionBlockImpl<IndexExecutor>>(&engine, this,
                                                             std::move(infos));
}

ExecutionNode* IndexNode::clone(ExecutionPlan* plan, bool withDependencies,
                                bool withProperties) const {
  auto outVariable = _outVariable;
  auto outNonMaterializedDocId = _outNonMaterializedDocId;
  IndexValuesVars outNonMaterializedIndVars;

  if (withProperties) {
    outVariable = plan->getAst()->variables()->createVariable(outVariable);
    if (outNonMaterializedDocId != nullptr) {
      outNonMaterializedDocId =
          plan->getAst()->variables()->createVariable(outNonMaterializedDocId);
    }
    outNonMaterializedIndVars.first = _outNonMaterializedIndVars.first;
    outNonMaterializedIndVars.second.reserve(_outNonMaterializedIndVars.second.size());
    for (auto& indVar : _outNonMaterializedIndVars.second) {
      outNonMaterializedIndVars.second.try_emplace(plan->getAst()->variables()->createVariable(indVar.first), indVar.second);
    }
  } else {
    outNonMaterializedIndVars = _outNonMaterializedIndVars;
  }

  auto c =
      std::make_unique<IndexNode>(plan, _id, collection(), outVariable, _indexes,
                                  std::unique_ptr<Condition>(_condition->clone()), _options);

  c->projections(_projections);
  c->needsGatherNodeSort(_needsGatherNodeSort);
  c->initIndexCoversProjections();
  c->_outNonMaterializedDocId = outNonMaterializedDocId;
  c->_outNonMaterializedIndVars = std::move(outNonMaterializedIndVars);
  CollectionAccessingNode::cloneInto(*c);
  DocumentProducingNode::cloneInto(plan, *c);
  return cloneHelper(std::move(c), withDependencies, withProperties);
}

/// @brief destroy the IndexNode
IndexNode::~IndexNode() = default;

/// @brief the cost of an index node is a multiple of the cost of
/// its unique dependency
CostEstimate IndexNode::estimateCost() const {
  CostEstimate estimate = _dependencies.at(0)->getCost();
  size_t incoming = estimate.estimatedNrItems;

  transaction::Methods& trx = _plan->getAst()->query().trxForOptimization();
  // estimate for the number of documents in the collection. may be outdated...
  size_t const itemsInCollection = collection()->count(&trx, transaction::CountType::TryCache);
  size_t totalItems = 0;
  double totalCost = 0.0;

  auto root = _condition->root();

  for (size_t i = 0; i < _indexes.size(); ++i) {
    Index::FilterCosts costs = Index::FilterCosts::defaultCosts(itemsInCollection);

    if (root != nullptr && root->numMembers() > i) {
      arangodb::aql::AstNode const* condition = root->getMember(i);
      costs = _indexes[i]->supportsFilterCondition(std::vector<std::shared_ptr<Index>>(),
                                                   condition, _outVariable,
                                                   itemsInCollection);
    }

    totalItems += costs.estimatedItems;
    totalCost += costs.estimatedCosts;
  }

  estimate.estimatedNrItems *= totalItems;
  estimate.estimatedCost += incoming * totalCost;
  return estimate;
}

/// @brief getVariablesUsedHere, modifying the set in-place
void IndexNode::getVariablesUsedHere(::arangodb::containers::HashSet<Variable const*>& vars) const {
  Ast::getReferencedVariables(_condition->root(), vars);

  vars.erase(_outVariable);
}
ExecutionNode::NodeType IndexNode::getType() const { return INDEX; }

Condition* IndexNode::condition() const { return _condition.get(); }

IndexIteratorOptions IndexNode::options() const { return _options; }

void IndexNode::setAscending(bool value) { _options.ascending = value; }

bool IndexNode::needsGatherNodeSort() const { return _needsGatherNodeSort; }

void IndexNode::needsGatherNodeSort(bool value) {
  _needsGatherNodeSort = value;
}

std::vector<Variable const*> IndexNode::getVariablesSetHere() const {
  if (!isLateMaterialized()) {
    return std::vector<Variable const*>{_outVariable};
  }

  std::vector<arangodb::aql::Variable const*> vars;
  vars.reserve(1 + _outNonMaterializedIndVars.second.size());
  vars.emplace_back(_outNonMaterializedDocId);
  std::transform(_outNonMaterializedIndVars.second.cbegin(),
                 _outNonMaterializedIndVars.second.cend(),
                 std::back_inserter(vars),
                 [](auto const& indVar) {
    return indVar.first;
  });

  return vars;
}

std::vector<transaction::Methods::IndexHandle> const& IndexNode::getIndexes() const {
  return _indexes;
}

void IndexNode::setLateMaterialized(aql::Variable const* docIdVariable, IndexId commonIndexId,
                                    IndexVarsInfo const& indexVariables) {
  _outNonMaterializedDocId = docIdVariable;
  _outNonMaterializedIndVars.first = commonIndexId;
  _outNonMaterializedIndVars.second.clear();
  _outNonMaterializedIndVars.second.reserve(indexVariables.size());
  for (auto& indVars : indexVariables) {
    _outNonMaterializedIndVars.second.try_emplace(indVars.second.var,
                                                   indVars.second.indexFieldNum);
  }
}

VariableIdSet IndexNode::getOutputVariables() const {
  VariableIdSet vars;
  if (isLateMaterialized()) {
    TRI_ASSERT(_outNonMaterializedDocId != nullptr);
    vars.insert(_outNonMaterializedDocId->id);
    // plan registers for index references
    for (auto const& fieldVar : _outNonMaterializedIndVars.second) {
      TRI_ASSERT(fieldVar.first != nullptr);
      vars.insert(fieldVar.first->id);
    }
  } else {
    TRI_ASSERT(_outVariable != nullptr);
    vars.insert(_outVariable->id);
  }

  return vars;
}

NonConstExpression::NonConstExpression(std::unique_ptr<Expression> exp,
                                       std::vector<size_t>&& idxPath)
    : expression(std::move(exp)), indexPath(std::move(idxPath)) {}<|MERGE_RESOLUTION|>--- conflicted
+++ resolved
@@ -315,13 +315,7 @@
     auto ast = _plan->getAst();
     auto array = _plan->getAst()->createNodeArray();
     array->addMember(node);
-<<<<<<< HEAD
-   
-=======
-
-    TRI_ASSERT(trx != nullptr);
-
->>>>>>> b1198e8e
+    
     // Here it does not matter which index we choose for the isSorted/isSparse
     // check, we need them all sorted here.
 
@@ -522,16 +516,10 @@
 
   IndexExecutorInfos infos(std::move(writableOutputRegisters),
                            getRegisterPlan()->nrRegs[previousNode->getDepth()],
-<<<<<<< HEAD
                            firstOutputRegister,
                            getRegisterPlan()->nrRegs[getDepth()], getRegsToClear(),
                            calcRegsToKeep(), engine.getQuery(), this->collection(), _outVariable,
                            isProduceResult(),
-=======
-                           firstOutputRegister, getRegisterPlan()->nrRegs[getDepth()],
-                           getRegsToClear(), calcRegsToKeep(), &engine,
-                           this->collection(), _outVariable, isProduceResult(),
->>>>>>> b1198e8e
                            this->_filter.get(), this->projections(),
                            this->coveringIndexAttributePositions(),
                            std::move(nonConstExpressions), std::move(inVars),
