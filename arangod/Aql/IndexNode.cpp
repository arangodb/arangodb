--- conflicted
+++ resolved
@@ -512,7 +512,6 @@
                    return std::make_pair(indVar.second, it->second.registerId);
                  });
 
-<<<<<<< HEAD
   auto registerInfos = createRegisterInfos({}, writableOutputRegisters);
 
   auto executorInfos = IndexExecutorInfos(
@@ -529,23 +528,6 @@
   return std::make_unique<ExecutionBlockImpl<IndexExecutor>>(&engine, this,
                                                              std::move(registerInfos),
                                                              std::move(executorInfos));
-=======
-  IndexExecutorInfos infos(std::move(writableOutputRegisters),
-                           getRegisterPlan()->nrRegs[previousNode->getDepth()],
-                           firstOutputRegister, getRegisterPlan()->nrRegs[getDepth()],
-                           getRegsToClear(), calcRegsToKeep(), &engine,
-                           this->collection(), _outVariable, isProduceResult(),
-                           this->_filter.get(), this->projections(),
-                           this->coveringIndexAttributePositions(),
-                           std::move(nonConstExpressions), std::move(inVars),
-                           std::move(inRegs), hasV8Expression, _condition->root(),
-                           this->getIndexes(), _plan->getAst(), this->options(),
-                           _outNonMaterializedIndVars,
-                           std::move(outNonMaterializedIndRegs));
-
-  return std::make_unique<ExecutionBlockImpl<IndexExecutor>>(&engine, this,
-                                                             std::move(infos));
->>>>>>> 4a883cbb
 }
 
 ExecutionNode* IndexNode::clone(ExecutionPlan* plan, bool withDependencies,
