////////////////////////////////////////////////////////////////////////////////
/// DISCLAIMER
///
/// Copyright 2014-2016 ArangoDB GmbH, Cologne, Germany
/// Copyright 2004-2014 triAGENS GmbH, Cologne, Germany
///
/// Licensed under the Apache License, Version 2.0 (the "License");
/// you may not use this file except in compliance with the License.
/// You may obtain a copy of the License at
///
///     http://www.apache.org/licenses/LICENSE-2.0
///
/// Unless required by applicable law or agreed to in writing, software
/// distributed under the License is distributed on an "AS IS" BASIS,
/// WITHOUT WARRANTIES OR CONDITIONS OF ANY KIND, either express or implied.
/// See the License for the specific language governing permissions and
/// limitations under the License.
///
/// Copyright holder is ArangoDB GmbH, Cologne, Germany
///
/// @author Michael Hackstein
////////////////////////////////////////////////////////////////////////////////

#include "IndexNode.h"
#include "Aql/Ast.h"
#include "Aql/Collection.h"
#include "Aql/Condition.h"
#include "Aql/ExecutionPlan.h"
#include "Aql/Query.h"
#include "Logger/Logger.h"
#include "Transaction/Methods.h"

#include <velocypack/Iterator.h>
#include <velocypack/velocypack-aliases.h>

using namespace arangodb;
using namespace arangodb::aql;

/// @brief constructor
IndexNode::IndexNode(ExecutionPlan* plan, size_t id, TRI_vocbase_t* vocbase,
            Collection const* collection, Variable const* outVariable,
            std::vector<transaction::Methods::IndexHandle> const& indexes,
            Condition* condition, bool reverse)
      : ExecutionNode(plan, id),
        DocumentProducingNode(outVariable),
        _vocbase(vocbase),
        _collection(collection),
        _indexes(indexes),
        _condition(condition),
        _reverse(reverse) {
  TRI_ASSERT(_vocbase != nullptr);
  TRI_ASSERT(_collection != nullptr);
  TRI_ASSERT(_condition != nullptr);
}

/// @brief constructor for IndexNode 
IndexNode::IndexNode(ExecutionPlan* plan, arangodb::velocypack::Slice const& base) 
    : ExecutionNode(plan, base),
      DocumentProducingNode(plan, base),
      _vocbase(plan->getAst()->query()->vocbase()),
      _collection(plan->getAst()->query()->collections()->get(
          base.get("collection").copyString())),
      _indexes(),
      _condition(nullptr),
      _reverse(base.get("reverse").getBoolean()) {
<<<<<<< HEAD
  if (_collection == nullptr) {

    LOG_TOPIC(ERR, arangodb::Logger::AQL) << "Collection required for IndexNode not present. Tried to find collection \"" << base.get("collection").copyString() << "\". Known collections:";
    for (auto const& cname : plan->getAst()->query()->collections()->collectionNames()) {
      LOG_TOPIC(ERR, arangodb::Logger::AQL) << cname;
    }
    THROW_ARANGO_EXCEPTION_MESSAGE(TRI_ERROR_QUERY_BAD_JSON_PLAN, "Could not find required collection in JSON-plan.");
  }
=======

  TRI_ASSERT(_vocbase != nullptr);
  TRI_ASSERT(_collection != nullptr);

  if (_collection == nullptr) {
    std::string msg("collection '");
    msg.append(base.get("collection").copyString());
    msg.append("' not found");
    THROW_ARANGO_EXCEPTION_MESSAGE(TRI_ERROR_ARANGO_COLLECTION_NOT_FOUND, msg);
  }

>>>>>>> 9a2385b9
  VPackSlice indexes = base.get("indexes");

  if (!indexes.isArray()) {
    THROW_ARANGO_EXCEPTION_MESSAGE(TRI_ERROR_BAD_PARAMETER, "\"indexes\" attribute should be an array");
  }

  _indexes.reserve(indexes.length());

  auto trx = plan->getAst()->query()->trx();
  for (auto const& it : VPackArrayIterator(indexes)) {
    std::string iid  = it.get("id").copyString();
    _indexes.emplace_back(trx->getIndexByIdentifier(_collection->getName(), iid));
  }

  VPackSlice condition = base.get("condition");
  if (!condition.isObject()) {
    THROW_ARANGO_EXCEPTION_MESSAGE(TRI_ERROR_BAD_PARAMETER, "\"condition\" attribute should be an object");
  }

  _condition = Condition::fromVPack(plan, condition);

  TRI_ASSERT(_condition != nullptr);
}

/// @brief toVelocyPack, for IndexNode
void IndexNode::toVelocyPackHelper(VPackBuilder& nodes, bool verbose) const {
  ExecutionNode::toVelocyPackHelperGeneric(nodes,
                                           verbose);  // call base class method

  // Now put info about vocbase and cid in there
  nodes.add("database", VPackValue(_vocbase->name()));
  nodes.add("collection", VPackValue(_collection->getName()));
  nodes.add("satellite", VPackValue(_collection->isSatellite()));
  
  // add outvariable and projection
  DocumentProducingNode::toVelocyPack(nodes);
  
  nodes.add(VPackValue("indexes"));
  {
    VPackArrayBuilder guard(&nodes);
    for (auto& index : _indexes) {
      index.toVelocyPack(nodes, false);
    }
  }
  nodes.add(VPackValue("condition"));
  _condition->toVelocyPack(nodes, verbose);
  nodes.add("reverse", VPackValue(_reverse));

  // And close it:
  nodes.close();
}

ExecutionNode* IndexNode::clone(ExecutionPlan* plan, bool withDependencies,
                                bool withProperties) const {
  auto outVariable = _outVariable;

  if (withProperties) {
    outVariable = plan->getAst()->variables()->createVariable(outVariable);
  }

  auto c = new IndexNode(plan, _id, _vocbase, _collection, outVariable,
                         _indexes, _condition->clone(), _reverse);

  cloneHelper(c, plan, withDependencies, withProperties);

  return static_cast<ExecutionNode*>(c);
}

/// @brief destroy the IndexNode
IndexNode::~IndexNode() { delete _condition; }

/// @brief the cost of an index node is a multiple of the cost of
/// its unique dependency
double IndexNode::estimateCost(size_t& nrItems) const {
  size_t incoming = 0;
  double const dependencyCost = _dependencies.at(0)->getCost(incoming);
  transaction::Methods* trx = _plan->getAst()->query()->trx();
  size_t const itemsInCollection = _collection->count(trx);
  size_t totalItems = 0;
  double totalCost = 0.0;

  auto root = _condition->root();

  for (size_t i = 0; i < _indexes.size(); ++i) {
    double estimatedCost = 0.0;
    size_t estimatedItems = 0;

    arangodb::aql::AstNode const* condition;
    if (root == nullptr || root->numMembers() <= i) {
      condition = nullptr;
    } else {
      condition = root->getMember(i);
    }

    if (condition != nullptr &&
        trx->supportsFilterCondition(_indexes[i], condition,
                                     _outVariable, itemsInCollection,
                                     estimatedItems, estimatedCost)) {
      totalItems += estimatedItems;
      totalCost += estimatedCost;
    } else {
      totalItems += itemsInCollection;
      totalCost += static_cast<double>(itemsInCollection);
    }
  }

  nrItems = incoming * totalItems;
  return dependencyCost + incoming * totalCost;
}

/// @brief getVariablesUsedHere, returning a vector
std::vector<Variable const*> IndexNode::getVariablesUsedHere() const {
  std::unordered_set<Variable const*> s;
  // actual work is done by that method
  getVariablesUsedHere(s);

  // copy result into vector
  std::vector<Variable const*> v;
  v.reserve(s.size());

  for (auto const& vv : s) {
    v.emplace_back(const_cast<Variable*>(vv));
  }
  return v;
}

/// @brief getVariablesUsedHere, modifying the set in-place
void IndexNode::getVariablesUsedHere(
    std::unordered_set<Variable const*>& vars) const {
  Ast::getReferencedVariables(_condition->root(), vars);

  vars.erase(_outVariable);
}<|MERGE_RESOLUTION|>--- conflicted
+++ resolved
@@ -63,17 +63,6 @@
       _indexes(),
       _condition(nullptr),
       _reverse(base.get("reverse").getBoolean()) {
-<<<<<<< HEAD
-  if (_collection == nullptr) {
-
-    LOG_TOPIC(ERR, arangodb::Logger::AQL) << "Collection required for IndexNode not present. Tried to find collection \"" << base.get("collection").copyString() << "\". Known collections:";
-    for (auto const& cname : plan->getAst()->query()->collections()->collectionNames()) {
-      LOG_TOPIC(ERR, arangodb::Logger::AQL) << cname;
-    }
-    THROW_ARANGO_EXCEPTION_MESSAGE(TRI_ERROR_QUERY_BAD_JSON_PLAN, "Could not find required collection in JSON-plan.");
-  }
-=======
-
   TRI_ASSERT(_vocbase != nullptr);
   TRI_ASSERT(_collection != nullptr);
 
@@ -84,7 +73,6 @@
     THROW_ARANGO_EXCEPTION_MESSAGE(TRI_ERROR_ARANGO_COLLECTION_NOT_FOUND, msg);
   }
 
->>>>>>> 9a2385b9
   VPackSlice indexes = base.get("indexes");
 
   if (!indexes.isArray()) {
