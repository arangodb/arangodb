////////////////////////////////////////////////////////////////////////////////
/// DISCLAIMER
///
/// Copyright 2014-2016 ArangoDB GmbH, Cologne, Germany
/// Copyright 2004-2014 triAGENS GmbH, Cologne, Germany
///
/// Licensed under the Apache License, Version 2.0 (the "License");
/// you may not use this file except in compliance with the License.
/// You may obtain a copy of the License at
///
///     http://www.apache.org/licenses/LICENSE-2.0
///
/// Unless required by applicable law or agreed to in writing, software
/// distributed under the License is distributed on an "AS IS" BASIS,
/// WITHOUT WARRANTIES OR CONDITIONS OF ANY KIND, either express or implied.
/// See the License for the specific language governing permissions and
/// limitations under the License.
///
/// Copyright holder is ArangoDB GmbH, Cologne, Germany
///
/// @author Michael Hackstein
////////////////////////////////////////////////////////////////////////////////

#include "IndexNode.h"

#include "Aql/Ast.h"
#include "Aql/Collection.h"
#include "Aql/Condition.h"
#include "Aql/ExecutionBlockImpl.h"
#include "Aql/ExecutionEngine.h"
#include "Aql/ExecutionNode.h"
#include "Aql/ExecutionNodeId.h"
#include "Aql/ExecutionPlan.h"
#include "Aql/Expression.h"
#include "Aql/IndexExecutor.h"
#include "Aql/Query.h"
#include "Aql/RegisterPlan.h"
#include "Aql/SingleRowFetcher.h"
#include "Basics/AttributeNameParser.h"
#include "Basics/StringUtils.h"
#include "Basics/VelocyPackHelper.h"
#include "Indexes/Index.h"
#include "StorageEngine/EngineSelectorFeature.h"
#include "StorageEngine/StorageEngine.h"
#include "Transaction/CountCache.h"
#include "Transaction/Methods.h"

#include <velocypack/Iterator.h>
#include <velocypack/velocypack-aliases.h>

using namespace arangodb;
using namespace arangodb::aql;

/// @brief constructor
IndexNode::IndexNode(ExecutionPlan* plan, ExecutionNodeId id,
                     Collection const* collection, Variable const* outVariable,
                     std::vector<transaction::Methods::IndexHandle> const& indexes,
                     std::unique_ptr<Condition> condition, IndexIteratorOptions const& opts)
    : ExecutionNode(plan, id),
      DocumentProducingNode(outVariable),
      CollectionAccessingNode(collection),
      _indexes(indexes),
      _condition(std::move(condition)),
      _needsGatherNodeSort(false),
      _options(opts),
      _outNonMaterializedDocId(nullptr) {
  TRI_ASSERT(_condition != nullptr);

  initIndexCoversProjections();
}

/// @brief constructor for IndexNode
IndexNode::IndexNode(ExecutionPlan* plan, arangodb::velocypack::Slice const& base)
    : ExecutionNode(plan, base),
      DocumentProducingNode(plan, base),
      CollectionAccessingNode(plan, base),
      _indexes(),
      _needsGatherNodeSort(
          basics::VelocyPackHelper::getBooleanValue(base, "needsGatherNodeSort", false)),
      _options(),
      _outNonMaterializedDocId(
          aql::Variable::varFromVPack(plan->getAst(), base, "outNmDocId", true)) {
  _options.sorted = basics::VelocyPackHelper::getBooleanValue(base, "sorted", true);
  _options.ascending =
      basics::VelocyPackHelper::getBooleanValue(base, "ascending", false);
  _options.evaluateFCalls =
      basics::VelocyPackHelper::getBooleanValue(base, "evalFCalls", true);
  _options.limit = basics::VelocyPackHelper::getNumericValue(base, "limit", 0);

  if (_options.sorted && base.isObject() && base.get("reverse").isBool()) {
    // legacy
    _options.sorted = true;
    _options.ascending = !(base.get("reverse").getBool());
  }

  VPackSlice indexes = base.get("indexes");

  if (!indexes.isArray()) {
    THROW_ARANGO_EXCEPTION_MESSAGE(TRI_ERROR_BAD_PARAMETER,
                                   "\"indexes\" attribute should be an array");
  }

  _indexes.reserve(indexes.length());
  
  aql::Collections const& collections = plan->getAst()->query().collections();
  auto* coll = collections.get(collection()->name());
  if (!coll) {
    TRI_ASSERT(false);
    THROW_ARANGO_EXCEPTION(TRI_ERROR_ARANGO_DATA_SOURCE_NOT_FOUND);
  }
        
  for (VPackSlice it : VPackArrayIterator(indexes)) {
    std::string iid = it.get("id").copyString();
    _indexes.emplace_back(coll->indexByIdentifier(iid));
  }

  VPackSlice condition = base.get("condition");
  if (!condition.isObject()) {
    THROW_ARANGO_EXCEPTION_MESSAGE(
        TRI_ERROR_BAD_PARAMETER, "\"condition\" attribute should be an object");
  }

  _condition = Condition::fromVPack(plan, condition);

  TRI_ASSERT(_condition != nullptr);

  initIndexCoversProjections();

  if (_outNonMaterializedDocId != nullptr) {
    auto const* vars = plan->getAst()->variables();
    TRI_ASSERT(vars);

    auto const indexIdSlice = base.get("indexIdOfVars");
    if (!indexIdSlice.isNumber<IndexId::BaseType>()) {
      THROW_ARANGO_EXCEPTION_FORMAT(TRI_ERROR_BAD_PARAMETER,
                                    "\"indexIdOfVars\" %s should be a number",
                                    indexIdSlice.toString().c_str());
    }

    _outNonMaterializedIndVars.first =
        IndexId(indexIdSlice.getNumber<IndexId::BaseType>());

    auto const indexValuesVarsSlice = base.get("indexValuesVars");
    if (!indexValuesVarsSlice.isArray()) {
      THROW_ARANGO_EXCEPTION_MESSAGE(
          TRI_ERROR_BAD_PARAMETER,
          "\"indexValuesVars\" attribute should be an array");
    }
    _outNonMaterializedIndVars.second.reserve(indexValuesVarsSlice.length());
    for (auto const indVar : velocypack::ArrayIterator(indexValuesVarsSlice)) {
      auto const fieldNumberSlice = indVar.get("fieldNumber");
      if (!fieldNumberSlice.isNumber<size_t>()) {
        THROW_ARANGO_EXCEPTION_FORMAT(
            TRI_ERROR_BAD_PARAMETER,
            "\"indexValuesVars[*].fieldNumber\" %s should be a number",
            fieldNumberSlice.toString().c_str());
      }
      auto const fieldNumber = fieldNumberSlice.getNumber<size_t>();

      auto const varIdSlice = indVar.get("id");
      if (!varIdSlice.isNumber<aql::VariableId>()) {
        THROW_ARANGO_EXCEPTION_FORMAT(
            TRI_ERROR_BAD_PARAMETER,
            "\"indexValuesVars[*].id\" variable id %s should be a number",
            varIdSlice.toString().c_str());
      }

      auto const varId = varIdSlice.getNumber<aql::VariableId>();
      auto const* var = vars->getVariable(varId);

      if (!var) {
        THROW_ARANGO_EXCEPTION_FORMAT(
            TRI_ERROR_BAD_PARAMETER,
            "\"indexValuesVars[*].id\" unable to find variable by id %d", varId);
      }
      _outNonMaterializedIndVars.second.try_emplace(var, fieldNumber);
    }
  }
}

/// @brief called to build up the matching positions of the index values for
/// the projection attributes (if any)
void IndexNode::initIndexCoversProjections() {
  _coveringIndexAttributePositions.clear();

  if (_indexes.empty()) {
    // no indexes used
    return;
  }

  // cannot apply the optimization if we use more than one different index
  auto const& idx = _indexes[0];
  for (size_t i = 1; i < _indexes.size(); ++i) {
    if (_indexes[i] != idx) {
      // different index used => optimization not possible
      return;
    }
  }

  // note that we made sure that if we have multiple index instances, they
  // are actually all of the same index

  if (!idx->hasCoveringIterator()) {
    // index does not have a covering index iterator
    return;
  }

  // check if we can use covering indexes
  auto const& fields = idx->coveredFields();

  if (fields.size() < projections().size()) {
    // we will not be able to satisfy all requested projections with this index
    return;
  }

  std::vector<size_t> coveringAttributePositions;
  // test if the index fields are the same fields as used in the projection
  std::string result;
  for (auto const& it : projections()) {
    bool found = false;
    for (size_t j = 0; j < fields.size(); ++j) {
      result.clear();
      TRI_AttributeNamesToString(fields[j], result, false);
      if (result == it) {
        found = true;
        coveringAttributePositions.emplace_back(j);
        break;
      }
    }
    if (!found) {
      return;
    }
  }

  _coveringIndexAttributePositions = std::move(coveringAttributePositions);
  _options.forceProjection = true;
}

void IndexNode::planNodeRegisters(RegisterPlan& registerPlan) const {
  if (isLateMaterialized()) {
    registerPlan.registerVariable(_outNonMaterializedDocId->id);
    // plan registers for index references
    for (auto const& fieldVar : _outNonMaterializedIndVars.second) {
      registerPlan.registerVariable(fieldVar.first->id);
    }
  } else {
    registerPlan.registerVariable(_outVariable->id);
  }
}

/// @brief toVelocyPack, for IndexNode
void IndexNode::toVelocyPackHelper(VPackBuilder& builder, unsigned flags,
                                   std::unordered_set<ExecutionNode const*>& seen) const {
  // call base class method
  ExecutionNode::toVelocyPackHelperGeneric(builder, flags, seen);

  // add outvariable and projections
  DocumentProducingNode::toVelocyPack(builder, flags);

  // add collection information
  CollectionAccessingNode::toVelocyPack(builder, flags);

  // Now put info about vocbase and cid in there
  builder.add("needsGatherNodeSort", VPackValue(_needsGatherNodeSort));
  builder.add("indexCoversProjections",
              VPackValue(!_coveringIndexAttributePositions.empty()));

  builder.add(VPackValue("indexes"));
  {
    VPackArrayBuilder guard(&builder);
    for (auto const& index : _indexes) {
      index->toVelocyPack(builder, Index::makeFlags(Index::Serialize::Estimates));
    }
  }
  builder.add(VPackValue("condition"));
  _condition->toVelocyPack(builder, flags);
  // IndexIteratorOptions
  builder.add("sorted", VPackValue(_options.sorted));
  builder.add("ascending", VPackValue(_options.ascending));
  builder.add("reverse", VPackValue(!_options.ascending));  // legacy
  builder.add("evalFCalls", VPackValue(_options.evaluateFCalls));
  builder.add("limit", VPackValue(_options.limit));

  if (isLateMaterialized()) {
    builder.add(VPackValue("outNmDocId"));
    _outNonMaterializedDocId->toVelocyPack(builder);

    builder.add("indexIdOfVars", VPackValue(_outNonMaterializedIndVars.first.id()));
    // container _indexes contains a few items
    auto indIt = std::find_if(_indexes.cbegin(), _indexes.cend(), [this](auto const& index) {
      return index->id() == _outNonMaterializedIndVars.first;
    });
    TRI_ASSERT(indIt != _indexes.cend());
    auto const& fields = (*indIt)->fields();
    VPackArrayBuilder arrayScope(&builder, "indexValuesVars");
    for (auto const& fieldVar : _outNonMaterializedIndVars.second) {
      VPackObjectBuilder objectScope(&builder);
      builder.add("fieldNumber", VPackValue(fieldVar.second));
      builder.add("id", VPackValue(fieldVar.first->id));
      builder.add("name", VPackValue(fieldVar.first->name));  // for explainer.js
      std::string fieldName;
      TRI_ASSERT(fieldVar.second < fields.size());
      basics::TRI_AttributeNamesToString(fields[fieldVar.second], fieldName, true);
      builder.add("field", VPackValue(fieldName));  // for explainer.js
    }
  }

  // And close it:
  builder.close();
}

/// @brief adds a UNIQUE() to a dynamic IN condition
arangodb::aql::AstNode* IndexNode::makeUnique(arangodb::aql::AstNode* node) const {
  if (node->type != arangodb::aql::NODE_TYPE_ARRAY || node->numMembers() >= 2) {
    // an non-array or an array with more than 1 member
    auto ast = _plan->getAst();
    auto array = _plan->getAst()->createNodeArray();
    array->addMember(node);
    
    // Here it does not matter which index we choose for the isSorted/isSparse
    // check, we need them all sorted here.

    auto idx = _indexes.at(0);
    if (!idx) {
      THROW_ARANGO_EXCEPTION_MESSAGE(TRI_ERROR_BAD_PARAMETER,
                                     "The index id cannot be empty.");
    }

    if (idx->sparse() || idx->isSorted()) {
      // the index is sorted. we need to use SORTED_UNIQUE to get the
      // result back in index order
      return ast->createNodeFunctionCall(TRI_CHAR_LENGTH_PAIR("SORTED_UNIQUE"), array);
    }
    // a regular UNIQUE will do
    return ast->createNodeFunctionCall(TRI_CHAR_LENGTH_PAIR("UNIQUE"), array);
  }

  // presumably an array with no or a single member
  return node;
}

void IndexNode::initializeOnce(bool& hasV8Expression, std::vector<Variable const*>& inVars,
                               std::vector<RegisterId>& inRegs,
                               std::vector<std::unique_ptr<NonConstExpression>>& nonConstExpressions) const {
  // instantiate expressions:
  auto instantiateExpression = [&](AstNode* a, std::vector<size_t>&& idxs) -> void {
    // all new AstNodes are registered with the Ast in the Query
    auto e = std::make_unique<Expression>(_plan->getAst(), a);

    TRI_IF_FAILURE("IndexBlock::initialize") {
      THROW_ARANGO_EXCEPTION(TRI_ERROR_DEBUG);
    }

    hasV8Expression |= e->willUseV8();

    ::arangodb::containers::HashSet<Variable const*> innerVars;
    e->variables(innerVars);

    nonConstExpressions.emplace_back(
        std::make_unique<NonConstExpression>(std::move(e), std::move(idxs)));

    for (auto const& v : innerVars) {
      inVars.emplace_back(v);
      auto it = getRegisterPlan()->varInfo.find(v->id);
      TRI_ASSERT(it != getRegisterPlan()->varInfo.cend());
      TRI_ASSERT(it->second.registerId < RegisterPlan::MaxRegisterId);
      inRegs.emplace_back(it->second.registerId);
    }
  };

  if (_condition->root() != nullptr) {
    auto outVariable = _outVariable;
    std::function<bool(AstNode const*)> hasOutVariableAccess = [&](AstNode const* node) -> bool {
      if (node->isAttributeAccessForVariable(outVariable, true)) {
        return true;
      }

      bool accessedInSubtree = false;
      for (size_t i = 0; i < node->numMembers() && !accessedInSubtree; i++) {
        accessedInSubtree = hasOutVariableAccess(node->getMemberUnchecked(i));
      }

      return accessedInSubtree;
    };

    auto instFCallArgExpressions = [&](AstNode* fcall, std::vector<size_t>&& indexPath) {
      TRI_ASSERT(1 == fcall->numMembers());
      indexPath.emplace_back(0);  // for the arguments array
      AstNode* array = fcall->getMemberUnchecked(0);
      for (size_t k = 0; k < array->numMembers(); k++) {
        AstNode* child = array->getMemberUnchecked(k);
        if (!child->isConstant() && !hasOutVariableAccess(child)) {
          std::vector<size_t> idx = indexPath;
          idx.emplace_back(k);
          instantiateExpression(child, std::move(idx));

          TRI_IF_FAILURE("IndexBlock::initializeExpressions") {
            THROW_ARANGO_EXCEPTION(TRI_ERROR_DEBUG);
          }
        }
      }
    };

    // conditions can be of the form (a [<|<=|>|=>] b) && ...
    // in case of a geo spatial index a might take the form
    // of a GEO_* function. We might need to evaluate fcall arguments
    for (size_t i = 0; i < _condition->root()->numMembers(); ++i) {
      auto andCond = _condition->root()->getMemberUnchecked(i);
      for (size_t j = 0; j < andCond->numMembers(); ++j) {
        auto leaf = andCond->getMemberUnchecked(j);

        // FCALL at this level is most likely a geo index
        if (leaf->type == NODE_TYPE_FCALL) {
          instFCallArgExpressions(leaf, {i, j});
          continue;
        } else if (leaf->numMembers() != 2) {
          continue;
        }

        // We only support binary conditions
        TRI_ASSERT(leaf->numMembers() == 2);
        AstNode* lhs = leaf->getMember(0);
        AstNode* rhs = leaf->getMember(1);

        if (lhs->isAttributeAccessForVariable(outVariable, false)) {
          // Index is responsible for the left side, check if right side
          // has to be evaluated
          if (!rhs->isConstant()) {
            if (leaf->type == NODE_TYPE_OPERATOR_BINARY_IN) {
              rhs = makeUnique(rhs);
            }
            instantiateExpression(rhs, {i, j, 1});
            TRI_IF_FAILURE("IndexBlock::initializeExpressions") {
              THROW_ARANGO_EXCEPTION(TRI_ERROR_DEBUG);
            }
          }
        } else {
          // Index is responsible for the right side, check if left side
          // has to be evaluated

          if (lhs->type == NODE_TYPE_FCALL && !options().evaluateFCalls) {
            // most likely a geo index condition
            instFCallArgExpressions(lhs, {i, j, 0});
          } else if (!lhs->isConstant()) {
            instantiateExpression(lhs, {i, j, 0});
            TRI_IF_FAILURE("IndexBlock::initializeExpressions") {
              THROW_ARANGO_EXCEPTION(TRI_ERROR_DEBUG);
            }
          }
        }
      }
    }
  }
}

/// @brief creates corresponding ExecutionBlock
std::unique_ptr<ExecutionBlock> IndexNode::createBlock(
    ExecutionEngine& engine, std::unordered_map<ExecutionNode*, ExecutionBlock*> const&) const {
  ExecutionNode const* previousNode = getFirstDependency();
  TRI_ASSERT(previousNode != nullptr);

  if (!engine.waitForSatellites(engine.getQuery(), collection())) {
    double maxWait = engine.getQuery().queryOptions().satelliteSyncWait;
    THROW_ARANGO_EXCEPTION_MESSAGE(TRI_ERROR_CLUSTER_AQL_COLLECTION_OUT_OF_SYNC,
                                   "collection " + collection()->name() +
                                       " did not come into sync in time (" +
                                       std::to_string(maxWait) + ")");
  }

  bool hasV8Expression = false;
  /// @brief _inVars, a vector containing for each expression above
  /// a vector of Variable*, used to execute the expression
  std::vector<Variable const*> inVars;

  /// @brief _inRegs, a vector containing for each expression above
  /// a vector of RegisterId, used to execute the expression
  std::vector<RegisterId> inRegs;

  /// @brief _nonConstExpressions, list of all non const expressions, mapped
  /// by their _condition node path indexes
  std::vector<std::unique_ptr<NonConstExpression>> nonConstExpressions;
<<<<<<< HEAD

  initializeOnce(hasV8Expression, inVars, inRegs, nonConstExpressions);
=======
  initializeOnce(hasV8Expression, inVars, inRegs, nonConstExpressions, trxPtr);
>>>>>>> 2096dcfd

  auto const outVariable = isLateMaterialized() ? _outNonMaterializedDocId : _outVariable;
  auto const outRegister = variableToRegisterId(outVariable);
  auto numIndVarsRegisters =
      static_cast<aql::RegisterCount>(_outNonMaterializedIndVars.second.size());
  TRI_ASSERT(0 == numIndVarsRegisters || isLateMaterialized());

  // We could be asked to produce only document id for later materialization or full document body at once
  aql::RegisterCount numDocumentRegs = 1;

  // if late materialized
  // We have one additional output register for each index variable which is used later, before
  // the output register for document id
  // These must of course fit in the available registers.
  // There may be unused registers reserved for later blocks.
  std::shared_ptr<std::unordered_set<aql::RegisterId>> writableOutputRegisters =
      aql::make_shared_unordered_set();
  writableOutputRegisters->reserve(numDocumentRegs + numIndVarsRegisters);
  writableOutputRegisters->emplace(outRegister);

  auto const& varInfos = getRegisterPlan()->varInfo;
  IndexValuesRegisters outNonMaterializedIndRegs;
  outNonMaterializedIndRegs.first = _outNonMaterializedIndVars.first;
  outNonMaterializedIndRegs.second.reserve(_outNonMaterializedIndVars.second.size());
  std::transform(_outNonMaterializedIndVars.second.cbegin(),
                 _outNonMaterializedIndVars.second.cend(),
                 std::inserter(outNonMaterializedIndRegs.second,
                               outNonMaterializedIndRegs.second.end()),
                 [&](auto const& indVar) {
                   auto it = varInfos.find(indVar.first->id);
                   TRI_ASSERT(it != varInfos.cend());
                   RegisterId regId = it->second.registerId;

                   writableOutputRegisters->emplace(regId);
                   return std::make_pair(indVar.second, regId);
                 });

  TRI_ASSERT(writableOutputRegisters->size() == numDocumentRegs + numIndVarsRegisters);

  auto registerInfos = createRegisterInfos({}, writableOutputRegisters);

  auto executorInfos =
<<<<<<< HEAD
      IndexExecutorInfos(firstOutputRegister, engine.getQuery(), this->collection(),
                         _outVariable, isProduceResult(), this->_filter.get(),
                         this->projections(), this->coveringIndexAttributePositions(),
=======
      IndexExecutorInfos(outRegister, &engine, this->collection(), _outVariable,
                         isProduceResult(), this->_filter.get(), this->projections(),
                         this->coveringIndexAttributePositions(),
>>>>>>> 2096dcfd
                         std::move(nonConstExpressions), std::move(inVars),
                         std::move(inRegs), hasV8Expression, _condition->root(),
                         this->getIndexes(), _plan->getAst(), this->options(),
                         _outNonMaterializedIndVars, std::move(outNonMaterializedIndRegs));

  return std::make_unique<ExecutionBlockImpl<IndexExecutor>>(&engine, this,
                                                             std::move(registerInfos),
                                                             std::move(executorInfos));
}

ExecutionNode* IndexNode::clone(ExecutionPlan* plan, bool withDependencies,
                                bool withProperties) const {
  auto outVariable = _outVariable;
  auto outNonMaterializedDocId = _outNonMaterializedDocId;
  IndexValuesVars outNonMaterializedIndVars;

  if (withProperties) {
    outVariable = plan->getAst()->variables()->createVariable(outVariable);
    if (outNonMaterializedDocId != nullptr) {
      outNonMaterializedDocId =
          plan->getAst()->variables()->createVariable(outNonMaterializedDocId);
    }
    outNonMaterializedIndVars.first = _outNonMaterializedIndVars.first;
    outNonMaterializedIndVars.second.reserve(_outNonMaterializedIndVars.second.size());
    for (auto& indVar : _outNonMaterializedIndVars.second) {
      outNonMaterializedIndVars.second.try_emplace(
          plan->getAst()->variables()->createVariable(indVar.first), indVar.second);
    }
  } else {
    outNonMaterializedIndVars = _outNonMaterializedIndVars;
  }

  auto c =
      std::make_unique<IndexNode>(plan, _id, collection(), outVariable, _indexes,
                                  std::unique_ptr<Condition>(_condition->clone()), _options);

  c->projections(_projections);
  c->needsGatherNodeSort(_needsGatherNodeSort);
  c->initIndexCoversProjections();
  c->_outNonMaterializedDocId = outNonMaterializedDocId;
  c->_outNonMaterializedIndVars = std::move(outNonMaterializedIndVars);
  CollectionAccessingNode::cloneInto(*c);
  DocumentProducingNode::cloneInto(plan, *c);
  return cloneHelper(std::move(c), withDependencies, withProperties);
}

/// @brief destroy the IndexNode
IndexNode::~IndexNode() = default;

/// @brief the cost of an index node is a multiple of the cost of
/// its unique dependency
CostEstimate IndexNode::estimateCost() const {
  CostEstimate estimate = _dependencies.at(0)->getCost();
  size_t incoming = estimate.estimatedNrItems;

  transaction::Methods& trx = _plan->getAst()->query().trxForOptimization();
  // estimate for the number of documents in the collection. may be outdated...
  size_t const itemsInCollection = collection()->count(&trx, transaction::CountType::TryCache);
  size_t totalItems = 0;
  double totalCost = 0.0;

  auto root = _condition->root();

  for (size_t i = 0; i < _indexes.size(); ++i) {
    Index::FilterCosts costs = Index::FilterCosts::defaultCosts(itemsInCollection);

    if (root != nullptr && root->numMembers() > i) {
      arangodb::aql::AstNode const* condition = root->getMember(i);
      costs = _indexes[i]->supportsFilterCondition(std::vector<std::shared_ptr<Index>>(),
                                                   condition, _outVariable,
                                                   itemsInCollection);
    }

    totalItems += costs.estimatedItems;
    totalCost += costs.estimatedCosts;
  }

  estimate.estimatedNrItems *= totalItems;
  estimate.estimatedCost += incoming * totalCost;
  return estimate;
}

/// @brief getVariablesUsedHere, modifying the set in-place
void IndexNode::getVariablesUsedHere(::arangodb::containers::HashSet<Variable const*>& vars) const {
  Ast::getReferencedVariables(_condition->root(), vars);

  vars.erase(_outVariable);
}
ExecutionNode::NodeType IndexNode::getType() const { return INDEX; }

Condition* IndexNode::condition() const { return _condition.get(); }

IndexIteratorOptions IndexNode::options() const { return _options; }

void IndexNode::setAscending(bool value) { _options.ascending = value; }

bool IndexNode::needsGatherNodeSort() const { return _needsGatherNodeSort; }

void IndexNode::needsGatherNodeSort(bool value) {
  _needsGatherNodeSort = value;
}

std::vector<Variable const*> IndexNode::getVariablesSetHere() const {
  if (!isLateMaterialized()) {
    return std::vector<Variable const*>{_outVariable};
  }

  std::vector<arangodb::aql::Variable const*> vars;
  vars.reserve(1 + _outNonMaterializedIndVars.second.size());
  vars.emplace_back(_outNonMaterializedDocId);
  std::transform(_outNonMaterializedIndVars.second.cbegin(),
                 _outNonMaterializedIndVars.second.cend(), std::back_inserter(vars),
                 [](auto const& indVar) { return indVar.first; });

  return vars;
}

std::vector<transaction::Methods::IndexHandle> const& IndexNode::getIndexes() const {
  return _indexes;
}

void IndexNode::setLateMaterialized(aql::Variable const* docIdVariable, IndexId commonIndexId,
                                    IndexVarsInfo const& indexVariables) {
  _outNonMaterializedDocId = docIdVariable;
  _outNonMaterializedIndVars.first = commonIndexId;
  _outNonMaterializedIndVars.second.clear();
  _outNonMaterializedIndVars.second.reserve(indexVariables.size());
  for (auto& indVars : indexVariables) {
    _outNonMaterializedIndVars.second.try_emplace(indVars.second.var,
                                                  indVars.second.indexFieldNum);
  }
}

VariableIdSet IndexNode::getOutputVariables() const {
  VariableIdSet vars;
  if (isLateMaterialized()) {
    TRI_ASSERT(_outNonMaterializedDocId != nullptr);
    vars.insert(_outNonMaterializedDocId->id);
    // plan registers for index references
    for (auto const& fieldVar : _outNonMaterializedIndVars.second) {
      TRI_ASSERT(fieldVar.first != nullptr);
      vars.insert(fieldVar.first->id);
    }
  } else {
    TRI_ASSERT(_outVariable != nullptr);
    vars.insert(_outVariable->id);
  }

  return vars;
}

NonConstExpression::NonConstExpression(std::unique_ptr<Expression> exp,
                                       std::vector<size_t>&& idxPath)
    : expression(std::move(exp)), indexPath(std::move(idxPath)) {}<|MERGE_RESOLUTION|>--- conflicted
+++ resolved
@@ -479,12 +479,7 @@
   /// @brief _nonConstExpressions, list of all non const expressions, mapped
   /// by their _condition node path indexes
   std::vector<std::unique_ptr<NonConstExpression>> nonConstExpressions;
-<<<<<<< HEAD
-
   initializeOnce(hasV8Expression, inVars, inRegs, nonConstExpressions);
-=======
-  initializeOnce(hasV8Expression, inVars, inRegs, nonConstExpressions, trxPtr);
->>>>>>> 2096dcfd
 
   auto const outVariable = isLateMaterialized() ? _outNonMaterializedDocId : _outVariable;
   auto const outRegister = variableToRegisterId(outVariable);
@@ -527,15 +522,9 @@
   auto registerInfos = createRegisterInfos({}, writableOutputRegisters);
 
   auto executorInfos =
-<<<<<<< HEAD
-      IndexExecutorInfos(firstOutputRegister, engine.getQuery(), this->collection(),
+      IndexExecutorInfos(outRegister, engine.getQuery(), this->collection(),
                          _outVariable, isProduceResult(), this->_filter.get(),
                          this->projections(), this->coveringIndexAttributePositions(),
-=======
-      IndexExecutorInfos(outRegister, &engine, this->collection(), _outVariable,
-                         isProduceResult(), this->_filter.get(), this->projections(),
-                         this->coveringIndexAttributePositions(),
->>>>>>> 2096dcfd
                          std::move(nonConstExpressions), std::move(inVars),
                          std::move(inRegs), hasV8Expression, _condition->root(),
                          this->getIndexes(), _plan->getAst(), this->options(),
