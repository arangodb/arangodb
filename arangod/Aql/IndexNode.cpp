--- conflicted
+++ resolved
@@ -350,16 +350,10 @@
   auto executorInfos =
       IndexExecutorInfos(outRegister, engine.getQuery(), this->collection(),
                          _outVariable, isProduceResult(), this->_filter.get(),
-<<<<<<< HEAD
-                         this->projections(),
-                         std::move(nonConstExpressions), std::move(inVars),
-                         std::move(inRegs), hasV8Expression, doCount(), canReadOwnWrites(),
-                         _condition->root(), _allCoveredByOneIndex, this->getIndexes(), _plan->getAst(), this->options(),
-=======
                          this->projections(), std::move(nonConstExpressions),
                          doCount(), canReadOwnWrites(), _condition->root(),
+                         _allCoveredByOneIndex,
                          this->getIndexes(), _plan->getAst(), this->options(),
->>>>>>> c7092dd9
                          _outNonMaterializedIndVars, std::move(outNonMaterializedIndRegs));
 
   return std::make_unique<ExecutionBlockImpl<IndexExecutor>>(&engine, this,
