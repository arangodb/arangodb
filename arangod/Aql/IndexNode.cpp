////////////////////////////////////////////////////////////////////////////////
/// DISCLAIMER
///
/// Copyright 2014-2016 ArangoDB GmbH, Cologne, Germany
/// Copyright 2004-2014 triAGENS GmbH, Cologne, Germany
///
/// Licensed under the Apache License, Version 2.0 (the "License");
/// you may not use this file except in compliance with the License.
/// You may obtain a copy of the License at
///
///     http://www.apache.org/licenses/LICENSE-2.0
///
/// Unless required by applicable law or agreed to in writing, software
/// distributed under the License is distributed on an "AS IS" BASIS,
/// WITHOUT WARRANTIES OR CONDITIONS OF ANY KIND, either express or implied.
/// See the License for the specific language governing permissions and
/// limitations under the License.
///
/// Copyright holder is ArangoDB GmbH, Cologne, Germany
///
/// @author Michael Hackstein
////////////////////////////////////////////////////////////////////////////////

#include "IndexNode.h"

#include "Aql/Ast.h"
#include "Aql/Collection.h"
#include "Aql/Condition.h"
#include "Aql/ExecutionBlockImpl.h"
#include "Aql/ExecutionNode.h"
#include "Aql/ExecutionPlan.h"
#include "Aql/Expression.h"
#include "Aql/IndexExecutor.h"
#include "Aql/Query.h"
#include "Aql/RegisterPlan.h"
#include "Aql/SingleRowFetcher.h"
#include "Basics/AttributeNameParser.h"
#include "Basics/StringUtils.h"
#include "Basics/VelocyPackHelper.h"
#include "Indexes/Index.h"
#include "StorageEngine/EngineSelectorFeature.h"
#include "StorageEngine/StorageEngine.h"
#include "Transaction/Methods.h"

#include <velocypack/Iterator.h>
#include <velocypack/velocypack-aliases.h>

using namespace arangodb;
using namespace arangodb::aql;

/// @brief constructor
IndexNode::IndexNode(ExecutionPlan* plan, size_t id,
                     Collection const* collection, Variable const* outVariable,
                     std::vector<transaction::Methods::IndexHandle> const& indexes,
                     std::unique_ptr<Condition> condition, IndexIteratorOptions const& opts)
    : ExecutionNode(plan, id),
      DocumentProducingNode(outVariable),
      CollectionAccessingNode(collection),
      _indexes(indexes),
      _condition(std::move(condition)),
      _needsGatherNodeSort(false),
      _options(opts),
      _outNonMaterializedDocId(nullptr) {
  TRI_ASSERT(_condition != nullptr);

  initIndexCoversProjections();
}

/// @brief constructor for IndexNode
IndexNode::IndexNode(ExecutionPlan* plan, arangodb::velocypack::Slice const& base)
    : ExecutionNode(plan, base),
      DocumentProducingNode(plan, base),
      CollectionAccessingNode(plan, base),
      _indexes(),
      _needsGatherNodeSort(
          basics::VelocyPackHelper::getBooleanValue(base, "needsGatherNodeSort", false)),
      _options(),
      _outNonMaterializedDocId(
          aql::Variable::varFromVPack(plan->getAst(), base, "outNmDocId", true)) {
  _options.sorted = basics::VelocyPackHelper::getBooleanValue(base, "sorted", true);
  _options.ascending =
      basics::VelocyPackHelper::getBooleanValue(base, "ascending", false);
  _options.evaluateFCalls =
      basics::VelocyPackHelper::getBooleanValue(base, "evalFCalls", true);
  _options.limit = basics::VelocyPackHelper::getNumericValue(base, "limit", 0);

  if (_options.sorted && base.isObject() && base.get("reverse").isBool()) {
    // legacy
    _options.sorted = true;
    _options.ascending = !(base.get("reverse").getBool());
  }

  VPackSlice indexes = base.get("indexes");

  if (!indexes.isArray()) {
    THROW_ARANGO_EXCEPTION_MESSAGE(TRI_ERROR_BAD_PARAMETER,
                                   "\"indexes\" attribute should be an array");
  }

  _indexes.reserve(indexes.length());

  auto trx = plan->getAst()->query()->trx();
  for (VPackSlice it : VPackArrayIterator(indexes)) {
    std::string iid = it.get("id").copyString();
    _indexes.emplace_back(trx->getIndexByIdentifier(collection()->name(), iid));
  }

  VPackSlice condition = base.get("condition");
  if (!condition.isObject()) {
    THROW_ARANGO_EXCEPTION_MESSAGE(
        TRI_ERROR_BAD_PARAMETER, "\"condition\" attribute should be an object");
  }

  _condition = Condition::fromVPack(plan, condition);

  TRI_ASSERT(_condition != nullptr);

  initIndexCoversProjections();

  if (_outNonMaterializedDocId != nullptr) {
    auto const* vars = plan->getAst()->variables();
    TRI_ASSERT(vars);

    auto const indexIdSlice = base.get("indexIdOfVars");
    if (!indexIdSlice.isNumber<IndexId::BaseType>()) {
      THROW_ARANGO_EXCEPTION_FORMAT(
          TRI_ERROR_BAD_PARAMETER, "\"indexIdOfVars\" %s should be a number",
            indexIdSlice.toString().c_str());
    }

    IndexId const indexId{indexIdSlice.getNumber<IndexId::BaseType>()};

    auto const indexValuesVarsSlice = base.get("indexValuesVars");
    if (!indexValuesVarsSlice.isArray()) {
      THROW_ARANGO_EXCEPTION_MESSAGE(TRI_ERROR_BAD_PARAMETER,
                                     "\"indexValuesVars\" attribute should be an array");
    }
    std::vector<std::pair<size_t, Variable const*>> indexValuesVars;
    indexValuesVars.reserve(indexValuesVarsSlice.length());
    for (auto const indVar : velocypack::ArrayIterator(indexValuesVarsSlice)) {
      auto const fieldNumberSlice = indVar.get("fieldNumber");
      if (!fieldNumberSlice.isNumber<size_t>()) {
        THROW_ARANGO_EXCEPTION_FORMAT(
            TRI_ERROR_BAD_PARAMETER, "\"indexValuesVars[*].fieldNumber\" %s should be a number",
              fieldNumberSlice.toString().c_str());
      }
      auto const fieldNumber = fieldNumberSlice.getNumber<size_t>();

      auto const varIdSlice = indVar.get("id");
      if (!varIdSlice.isNumber<aql::VariableId>()) {
        THROW_ARANGO_EXCEPTION_FORMAT(
            TRI_ERROR_BAD_PARAMETER, "\"indexValuesVars[*].id\" variable id %s should be a number",
              varIdSlice.toString().c_str());
      }

      auto const varId = varIdSlice.getNumber<aql::VariableId>();
      auto const* var = vars->getVariable(varId);

      if (!var) {
        THROW_ARANGO_EXCEPTION_FORMAT(
            TRI_ERROR_BAD_PARAMETER, "\"indexValuesVars[*].id\" unable to find variable by id %d",
              varId);
      }
      indexValuesVars.emplace_back(fieldNumber, var);
    }
    _outNonMaterializedIndVars.first = indexId;
    _outNonMaterializedIndVars.second = std::move(indexValuesVars);
  }
}

/// @brief called to build up the matching positions of the index values for
/// the projection attributes (if any)
void IndexNode::initIndexCoversProjections() {
  _coveringIndexAttributePositions.clear();

  if (_indexes.empty()) {
    // no indexes used
    return;
  }

  // cannot apply the optimization if we use more than one different index
  auto const& idx = _indexes[0];
  for (size_t i = 1; i < _indexes.size(); ++i) {
    if (_indexes[i] != idx) {
      // different index used => optimization not possible
      return;
    }
  }

  // note that we made sure that if we have multiple index instances, they
  // are actually all of the same index

  if (!idx->hasCoveringIterator()) {
    // index does not have a covering index iterator
    return;
  }

  // check if we can use covering indexes
  auto const& fields = idx->coveredFields();

  if (fields.size() < projections().size()) {
    // we will not be able to satisfy all requested projections with this index
    return;
  }

  std::vector<size_t> coveringAttributePositions;
  // test if the index fields are the same fields as used in the projection
  std::string result;
  for (auto const& it : projections()) {
    bool found = false;
    for (size_t j = 0; j < fields.size(); ++j) {
      result.clear();
      TRI_AttributeNamesToString(fields[j], result, false);
      if (result == it) {
        found = true;
        coveringAttributePositions.emplace_back(j);
        break;
      }
    }
    if (!found) {
      return;
    }
  }

  _coveringIndexAttributePositions = std::move(coveringAttributePositions);
  _options.forceProjection = true;
}

void IndexNode::planNodeRegisters(
    std::vector<aql::RegisterId>& nrRegsHere, std::vector<aql::RegisterId>& nrRegs,
    std::unordered_map<aql::VariableId, aql::VarInfo>& varInfo,
    unsigned int& totalNrRegs, unsigned int depth) const {
  // create a copy of the last value here
  // this is required because back returns a reference and emplace/push_back
  // may invalidate all references
  auto regsCount = nrRegs.back();
  nrRegs.emplace_back(regsCount + 1);
  nrRegsHere.emplace_back(1);

  if (isLateMaterialized()) {
    varInfo.emplace(_outNonMaterializedDocId->id, aql::VarInfo(depth, totalNrRegs++));
    // plan registers for index references
    for (auto const& fieldVar : _outNonMaterializedIndVars.second) {
      ++nrRegsHere[depth];
      ++nrRegs[depth];
      varInfo.emplace(fieldVar.second->id, aql::VarInfo(depth, totalNrRegs++));
    }
  } else {
    varInfo.emplace(_outVariable->id, aql::VarInfo(depth, totalNrRegs++));
  }
}

/// @brief toVelocyPack, for IndexNode
void IndexNode::toVelocyPackHelper(VPackBuilder& builder, unsigned flags,
                                   std::unordered_set<ExecutionNode const*>& seen) const {
  // call base class method
  ExecutionNode::toVelocyPackHelperGeneric(builder, flags, seen);

  // add outvariable and projections
  DocumentProducingNode::toVelocyPack(builder, flags);

  // add collection information
  CollectionAccessingNode::toVelocyPack(builder, flags);

  // Now put info about vocbase and cid in there
  builder.add("needsGatherNodeSort", VPackValue(_needsGatherNodeSort));
  builder.add("indexCoversProjections",
              VPackValue(!_coveringIndexAttributePositions.empty()));

  builder.add(VPackValue("indexes"));
  {
    VPackArrayBuilder guard(&builder);
    for (auto const& index : _indexes) {
      index->toVelocyPack(builder, Index::makeFlags(Index::Serialize::Estimates));
    }
  }
  builder.add(VPackValue("condition"));
  _condition->toVelocyPack(builder, flags);
  // IndexIteratorOptions
  builder.add("sorted", VPackValue(_options.sorted));
  builder.add("ascending", VPackValue(_options.ascending));
  builder.add("reverse", VPackValue(!_options.ascending));  // legacy
  builder.add("evalFCalls", VPackValue(_options.evaluateFCalls));
  builder.add("limit", VPackValue(_options.limit));

  if (isLateMaterialized()) {
    builder.add(VPackValue("outNmDocId"));
    _outNonMaterializedDocId->toVelocyPack(builder);

    builder.add("indexIdOfVars", VPackValue(_outNonMaterializedIndVars.first.id()));
    // container _indexes contains a few items
    auto indIt = std::find_if(_indexes.cbegin(), _indexes.cend(), [this](auto const& index) {
      return index->id() == _outNonMaterializedIndVars.first;
    });
    TRI_ASSERT(indIt != _indexes.cend());
    auto const& fields = (*indIt)->fields();
    VPackArrayBuilder arrayScope(&builder, "indexValuesVars");
    for (auto const& fieldVar : _outNonMaterializedIndVars.second) {
      VPackObjectBuilder objectScope(&builder);
      builder.add("fieldNumber", VPackValue(fieldVar.first));
      builder.add("id", VPackValue(fieldVar.second->id));
      builder.add("name", VPackValue(fieldVar.second->name)); // for explainer.js
      std::string fieldName;
      TRI_ASSERT(fieldVar.first < fields.size());
      basics::TRI_AttributeNamesToString(fields[fieldVar.first], fieldName, true);
      builder.add("field", VPackValue(fieldName)); // for explainer.js
    }
  }

  // And close it:
  builder.close();
}

/// @brief adds a UNIQUE() to a dynamic IN condition
arangodb::aql::AstNode* IndexNode::makeUnique(arangodb::aql::AstNode* node,
                                              transaction::Methods* trx) const {
  if (node->type != arangodb::aql::NODE_TYPE_ARRAY || node->numMembers() >= 2) {
    // an non-array or an array with more than 1 member
    auto ast = _plan->getAst();
    auto array = _plan->getAst()->createNodeArray();
    array->addMember(node);
   
    TRI_ASSERT(trx != nullptr);

    // Here it does not matter which index we choose for the isSorted/isSparse
    // check, we need them all sorted here.

    auto idx = _indexes.at(0);
    if (!idx) {
      THROW_ARANGO_EXCEPTION_MESSAGE(TRI_ERROR_BAD_PARAMETER,
                                     "The index id cannot be empty.");
    }
    
    if (idx->sparse() || idx->isSorted()) {
      // the index is sorted. we need to use SORTED_UNIQUE to get the
      // result back in index order
      return ast->createNodeFunctionCall(TRI_CHAR_LENGTH_PAIR("SORTED_UNIQUE"), array);
    }
    // a regular UNIQUE will do
    return ast->createNodeFunctionCall(TRI_CHAR_LENGTH_PAIR("UNIQUE"), array);
  }

  // presumably an array with no or a single member
  return node;
}

void IndexNode::initializeOnce(bool hasV8Expression, std::vector<Variable const*>& inVars,
                               std::vector<RegisterId>& inRegs,
                               std::vector<std::unique_ptr<NonConstExpression>>& nonConstExpressions,
                               transaction::Methods* trxPtr) const {
  // instantiate expressions:
  auto instantiateExpression = [&](AstNode* a, std::vector<size_t>&& idxs) -> void {
    // all new AstNodes are registered with the Ast in the Query
    auto e = std::make_unique<Expression>(_plan, _plan->getAst(), a);

    TRI_IF_FAILURE("IndexBlock::initialize") {
      THROW_ARANGO_EXCEPTION(TRI_ERROR_DEBUG);
    }

    hasV8Expression |= e->willUseV8();

    ::arangodb::containers::HashSet<Variable const*> innerVars;
    e->variables(innerVars);

    nonConstExpressions.emplace_back(
        std::make_unique<NonConstExpression>(std::move(e), std::move(idxs)));

    for (auto const& v : innerVars) {
      inVars.emplace_back(v);
      auto it = getRegisterPlan()->varInfo.find(v->id);
      TRI_ASSERT(it != getRegisterPlan()->varInfo.cend());
      TRI_ASSERT(it->second.registerId < RegisterPlan::MaxRegisterId);
      inRegs.emplace_back(it->second.registerId);
    }
  };

  if (_condition->root() != nullptr) {
    auto outVariable = _outVariable;
    std::function<bool(AstNode const*)> hasOutVariableAccess = [&](AstNode const* node) -> bool {
      if (node->isAttributeAccessForVariable(outVariable, true)) {
        return true;
      }

      bool accessedInSubtree = false;
      for (size_t i = 0; i < node->numMembers() && !accessedInSubtree; i++) {
        accessedInSubtree = hasOutVariableAccess(node->getMemberUnchecked(i));
      }

      return accessedInSubtree;
    };

    auto instFCallArgExpressions = [&](AstNode* fcall, std::vector<size_t>&& indexPath) {
      TRI_ASSERT(1 == fcall->numMembers());
      indexPath.emplace_back(0);  // for the arguments array
      AstNode* array = fcall->getMemberUnchecked(0);
      for (size_t k = 0; k < array->numMembers(); k++) {
        AstNode* child = array->getMemberUnchecked(k);
        if (!child->isConstant() && !hasOutVariableAccess(child)) {
          std::vector<size_t> idx = indexPath;
          idx.emplace_back(k);
          instantiateExpression(child, std::move(idx));

          TRI_IF_FAILURE("IndexBlock::initializeExpressions") {
            THROW_ARANGO_EXCEPTION(TRI_ERROR_DEBUG);
          }
        }
      }
    };

    // conditions can be of the form (a [<|<=|>|=>] b) && ...
    // in case of a geo spatial index a might take the form
    // of a GEO_* function. We might need to evaluate fcall arguments
    for (size_t i = 0; i < _condition->root()->numMembers(); ++i) {
      auto andCond = _condition->root()->getMemberUnchecked(i);
      for (size_t j = 0; j < andCond->numMembers(); ++j) {
        auto leaf = andCond->getMemberUnchecked(j);

        // FCALL at this level is most likely a geo index
        if (leaf->type == NODE_TYPE_FCALL) {
          instFCallArgExpressions(leaf, {i, j});
          continue;
        } else if (leaf->numMembers() != 2) {
          continue;
        }

        // We only support binary conditions
        TRI_ASSERT(leaf->numMembers() == 2);
        AstNode* lhs = leaf->getMember(0);
        AstNode* rhs = leaf->getMember(1);

        if (lhs->isAttributeAccessForVariable(outVariable, false)) {
          // Index is responsible for the left side, check if right side
          // has to be evaluated
          if (!rhs->isConstant()) {
            if (leaf->type == NODE_TYPE_OPERATOR_BINARY_IN) {
              rhs = makeUnique(rhs, trxPtr);
            }
            instantiateExpression(rhs, {i, j, 1});
            TRI_IF_FAILURE("IndexBlock::initializeExpressions") {
              THROW_ARANGO_EXCEPTION(TRI_ERROR_DEBUG);
            }
          }
        } else {
          // Index is responsible for the right side, check if left side
          // has to be evaluated

          if (lhs->type == NODE_TYPE_FCALL && !options().evaluateFCalls) {
            // most likely a geo index condition
            instFCallArgExpressions(lhs, {i, j, 0});
          } else if (!lhs->isConstant()) {
            instantiateExpression(lhs, {i, j, 0});
            TRI_IF_FAILURE("IndexBlock::initializeExpressions") {
              THROW_ARANGO_EXCEPTION(TRI_ERROR_DEBUG);
            }
          }
        }
      }
    }
  }
}

/// @brief creates corresponding ExecutionBlock
std::unique_ptr<ExecutionBlock> IndexNode::createBlock(
    ExecutionEngine& engine, std::unordered_map<ExecutionNode*, ExecutionBlock*> const&) const {
  ExecutionNode const* previousNode = getFirstDependency();
  TRI_ASSERT(previousNode != nullptr);

  transaction::Methods* trxPtr = _plan->getAst()->query()->trx();

<<<<<<< HEAD
  trxPtr->pinData(collection()->id());

=======
>>>>>>> 2bc4f398
  bool hasV8Expression = false;
  /// @brief _inVars, a vector containing for each expression above
  /// a vector of Variable*, used to execute the expression
  std::vector<Variable const*> inVars;

  /// @brief _inRegs, a vector containing for each expression above
  /// a vector of RegisterId, used to execute the expression
  std::vector<RegisterId> inRegs;

  /// @brief _nonConstExpressions, list of all non const expressions, mapped
  /// by their _condition node path indexes
  std::vector<std::unique_ptr<NonConstExpression>> nonConstExpressions;

  initializeOnce(hasV8Expression, inVars, inRegs, nonConstExpressions, trxPtr);

  auto const firstOutputRegister = getNrInputRegisters();
  auto numIndVarsRegisters = static_cast<aql::RegisterCount>(_outNonMaterializedIndVars.second.size());
  TRI_ASSERT(0 == numIndVarsRegisters || isLateMaterialized());

  // We could be asked to produce only document id for later materialization or full document body at once
  aql::RegisterCount numDocumentRegs = 1;

  // if late materialized
  // We have one additional output register for each index variable which is used later, before
  // the output register for document id
  // These must of course fit in the available registers.
  // There may be unused registers reserved for later blocks.
  std::shared_ptr<std::unordered_set<aql::RegisterId>> writableOutputRegisters =
      aql::make_shared_unordered_set();
  writableOutputRegisters->reserve(numDocumentRegs + numIndVarsRegisters);
  for (aql::RegisterId reg = firstOutputRegister;
       reg < firstOutputRegister + numIndVarsRegisters + numDocumentRegs; ++reg) {
    writableOutputRegisters->emplace(reg);
  }

  TRI_ASSERT(writableOutputRegisters->size() == numDocumentRegs + numIndVarsRegisters);
  TRI_ASSERT(writableOutputRegisters->begin() != writableOutputRegisters->end());
  TRI_ASSERT(firstOutputRegister == *std::min_element(writableOutputRegisters->cbegin(),
                                                      writableOutputRegisters->cend()));

  auto const& varInfos = getRegisterPlan()->varInfo;
  IndexValuesRegisters outNonMaterializedIndRegs;
  outNonMaterializedIndRegs.first = _outNonMaterializedIndVars.first;
  outNonMaterializedIndRegs.second.reserve(_outNonMaterializedIndVars.second.size());
  std::transform(_outNonMaterializedIndVars.second.cbegin(), _outNonMaterializedIndVars.second.cend(),
                 std::inserter(outNonMaterializedIndRegs.second, outNonMaterializedIndRegs.second.end()),
                 [&varInfos](auto const& indVar) {
                   auto it = varInfos.find(indVar.second->id);
                   TRI_ASSERT(it != varInfos.cend());

                   return std::make_pair(indVar.first, it->second.registerId);
                 });

  IndexExecutorInfos infos(std::move(writableOutputRegisters),
                           getRegisterPlan()->nrRegs[previousNode->getDepth()],
                           firstOutputRegister,
                           getRegisterPlan()->nrRegs[getDepth()], getRegsToClear(),
                           calcRegsToKeep(), &engine, this->collection(), _outVariable,
                           isProduceResult(),
                           this->_filter.get(), this->projections(),
                           this->coveringIndexAttributePositions(),
                           std::move(nonConstExpressions), std::move(inVars),
                           std::move(inRegs), hasV8Expression, _condition->root(),
                           this->getIndexes(), _plan->getAst(), this->options(),
                           std::move(outNonMaterializedIndRegs));

  return std::make_unique<ExecutionBlockImpl<IndexExecutor>>(&engine, this, std::move(infos));
}

ExecutionNode* IndexNode::clone(ExecutionPlan* plan, bool withDependencies,
                                bool withProperties) const {
  auto outVariable = _outVariable;
  auto outNonMaterializedDocId = _outNonMaterializedDocId;
  auto outNonMaterializedIndVars = _outNonMaterializedIndVars;

  if (withProperties) {
    outVariable = plan->getAst()->variables()->createVariable(outVariable);
    if (outNonMaterializedDocId != nullptr) {
      outNonMaterializedDocId = plan->getAst()->variables()->createVariable(outNonMaterializedDocId);
    }
    for (auto& indVar : outNonMaterializedIndVars.second) {
      indVar.second = plan->getAst()->variables()->createVariable(indVar.second);
    }
  }

  auto c = std::make_unique<IndexNode>(plan, _id, collection(), outVariable, _indexes,
                                       std::unique_ptr<Condition>(_condition->clone()),
                                       _options);

  c->projections(_projections);
  c->needsGatherNodeSort(_needsGatherNodeSort);
  c->initIndexCoversProjections();
  c->_outNonMaterializedDocId = outNonMaterializedDocId;
  c->_outNonMaterializedIndVars = std::move(outNonMaterializedIndVars);
  CollectionAccessingNode::cloneInto(*c);
  DocumentProducingNode::cloneInto(plan, *c);
  return cloneHelper(std::move(c), withDependencies, withProperties);
}

/// @brief destroy the IndexNode
IndexNode::~IndexNode() = default;

/// @brief the cost of an index node is a multiple of the cost of
/// its unique dependency
CostEstimate IndexNode::estimateCost() const {
  CostEstimate estimate = _dependencies.at(0)->getCost();
  size_t incoming = estimate.estimatedNrItems;

  transaction::Methods* trx = _plan->getAst()->query()->trx();
  // estimate for the number of documents in the collection. may be outdated...
  size_t const itemsInCollection = collection()->count(trx);
  size_t totalItems = 0;
  double totalCost = 0.0;

  auto root = _condition->root();

  for (size_t i = 0; i < _indexes.size(); ++i) {
    Index::FilterCosts costs = Index::FilterCosts::defaultCosts(itemsInCollection);

    if (root != nullptr && root->numMembers() > i) {
      arangodb::aql::AstNode const* condition = root->getMember(i);
      costs = _indexes[i]->supportsFilterCondition(
          std::vector<std::shared_ptr<Index>>(), condition, _outVariable, itemsInCollection);
    }

    totalItems += costs.estimatedItems;
    totalCost += costs.estimatedCosts;
  }

  estimate.estimatedNrItems *= totalItems;
  estimate.estimatedCost += incoming * totalCost;
  return estimate;
}

/// @brief getVariablesUsedHere, modifying the set in-place
void IndexNode::getVariablesUsedHere(::arangodb::containers::HashSet<Variable const*>& vars) const {
  Ast::getReferencedVariables(_condition->root(), vars);

  vars.erase(_outVariable);
}
ExecutionNode::NodeType IndexNode::getType() const { return INDEX; }

Condition* IndexNode::condition() const { return _condition.get(); }

IndexIteratorOptions IndexNode::options() const { return _options; }

void IndexNode::setAscending(bool value) { _options.ascending = value; }

bool IndexNode::needsGatherNodeSort() const { return _needsGatherNodeSort; }

void IndexNode::needsGatherNodeSort(bool value) {
  _needsGatherNodeSort = value;
}

std::vector<Variable const*> IndexNode::getVariablesSetHere() const {
  if (!isLateMaterialized()) {
    return std::vector<Variable const*>{_outVariable};
  }

  std::vector<arangodb::aql::Variable const*> vars;
  vars.reserve(1 + _outNonMaterializedIndVars.second.size());
  vars.emplace_back(_outNonMaterializedDocId);
  std::transform(_outNonMaterializedIndVars.second.cbegin(),
                 _outNonMaterializedIndVars.second.cend(),
                 std::back_inserter(vars),
                 [](auto const& indVar) {
    return indVar.second;
  });

  return vars;
}

std::vector<transaction::Methods::IndexHandle> const& IndexNode::getIndexes() const {
  return _indexes;
}

void IndexNode::setLateMaterialized(aql::Variable const* docIdVariable, IndexId commonIndexId,
                                    IndexVarsInfo const& indexVariables) {
  _outNonMaterializedIndVars.second.clear();
  _outNonMaterializedIndVars.first = commonIndexId;
  _outNonMaterializedDocId = docIdVariable;
  for (auto& indVars : indexVariables) {
    _outNonMaterializedIndVars.second.emplace_back(indVars.second.indexFieldNum, indVars.second.var);
  }
}

NonConstExpression::NonConstExpression(std::unique_ptr<Expression> exp,
                                       std::vector<size_t>&& idxPath)
    : expression(std::move(exp)), indexPath(std::move(idxPath)) {}<|MERGE_RESOLUTION|>--- conflicted
+++ resolved
@@ -467,11 +467,6 @@
 
   transaction::Methods* trxPtr = _plan->getAst()->query()->trx();
 
-<<<<<<< HEAD
-  trxPtr->pinData(collection()->id());
-
-=======
->>>>>>> 2bc4f398
   bool hasV8Expression = false;
   /// @brief _inVars, a vector containing for each expression above
   /// a vector of Variable*, used to execute the expression
