--- conflicted
+++ resolved
@@ -30,13 +30,8 @@
 #include "SortNode.h"
 
 namespace {
-<<<<<<< HEAD
-std::string const ConstrainedHeap = "ConstrainedHeap";
-std::string const Standard = "Standard";
-=======
 std::string const ConstrainedHeap = "constrainedHeap";
 std::string const Standard = "standard";
->>>>>>> 27c4ab53
 }  // namespace
 
 using namespace arangodb::basics;
@@ -48,11 +43,8 @@
       return ::Standard;
     case SorterType::ConstrainedHeap:
       return ::ConstrainedHeap;
-<<<<<<< HEAD
-=======
     default:
       return ::Standard;
->>>>>>> 27c4ab53
   }
 }
 
