--- conflicted
+++ resolved
@@ -251,63 +251,6 @@
     RegisterId id = it->second.registerId;
     sortRegs.push_back(SortRegister{id, element});
   }
-<<<<<<< HEAD
-  if (_outMaterializedDocument) {
-    RegisterId inColRegId = 0;
-    RegisterId inDocRegId = 0;
-    RegisterId outDocRegId = 0;
-    //auto inputRegisters = std::make_shared < std::unordered_set<RegisterId>>();
-    //auto outputRegisters = std::make_shared < std::unordered_set<RegisterId>>();
-    {
-      auto it = getRegisterPlan()->varInfo.find(_inNonMaterializedColPtr->id);
-      TRI_ASSERT(it != getRegisterPlan()->varInfo.end());
-      inColRegId = it->second.registerId;
-      //inputRegisters->insert(inColRegId);
-    }
-    {
-      auto it = getRegisterPlan()->varInfo.find(_inNonMaterializedDocId->id);
-      TRI_ASSERT(it != getRegisterPlan()->varInfo.end());
-      inDocRegId = it->second.registerId;
-      //inputRegisters->insert(inDocRegId);
-    }
-    {
-      auto it = getRegisterPlan()->varInfo.find(_outMaterializedDocument->id);
-      TRI_ASSERT(it != getRegisterPlan()->varInfo.end());
-      outDocRegId = it->second.registerId;
-      //outputRegisters->insert(outDocRegId);
-    }
-    SortMaterializingExecutorInfos infos(
-        std::move(sortRegs), _limit, engine.itemBlockManager(),
-        getRegisterPlan()->nrRegs[previousNode->getDepth()],
-        getRegisterPlan()->nrRegs[getDepth()], getRegsToClear(),
-        calcRegsToKeep(), engine.getQuery()->trx(), _stable,
-        inColRegId, inDocRegId, outDocRegId);
-    // Currently ViewNode could emit document which is already missing from the collection (eventual consistency)
-    // this will  give following issues with constrained sort:
-    // 1. Invalid fullCount. Executor may be enable to materialize requested N documents and LIMIT node 
-    //    will be unable to switch to skip (as it didn`t got expected N it will continue to call getSome, not skipSome)
-    // 2. In cluster sorting issues may occur: Shard1 has keys 1..100. Shard2 has keys 101..200. SORT key LIMIT 5 requested
-    //    and key 1 is missing from collection. So shard1 returns only 4 keys 2,3,4,5 and GatherNode will combine
-    //    invalid results 2,3,4,5,101 instead of 2,3,4,5,6
-    // 3. In general LIMIT may return less than expected even if collection has enough documents
-    // Once this problem in ViewNode is solved  - this change could be reverted.
-    return  std::make_unique<ExecutionBlockImpl<SortExecutor<MaterializerProducer>>>(&engine, this, std::move(infos));
-    //if (sorterType() == SorterType::Standard) {
-    //  return  std::make_unique<ExecutionBlockImpl<SortExecutor<MaterializerProducer>>>(&engine, this, std::move(infos));
-    //} else {
-    //  return std::make_unique<ExecutionBlockImpl<ConstrainedSortExecutor<MaterializerProducer>>>(&engine, this, std::move(infos));
-    //}
-  } else {
-    SortExecutorInfos infos(std::move(sortRegs), _limit, engine.itemBlockManager(),
-      getRegisterPlan()->nrRegs[previousNode->getDepth()],
-      getRegisterPlan()->nrRegs[getDepth()], getRegsToClear(),
-      calcRegsToKeep(), engine.getQuery()->trx(), _stable);
-    if (sorterType() == SorterType::Standard) {
-        return std::make_unique<ExecutionBlockImpl<SortExecutor<CopyRowProducer>>>(&engine, this, std::move(infos));
-    } else {
-       return std::make_unique<ExecutionBlockImpl<ConstrainedSortExecutor<CopyRowProducer>>>(&engine, this, std::move(infos));
-    }
-=======
   SortExecutorInfos infos(std::move(sortRegs), _limit, engine.itemBlockManager(),
                           getRegisterPlan()->nrRegs[previousNode->getDepth()],
                           getRegisterPlan()->nrRegs[getDepth()], getRegsToClear(),
@@ -318,7 +261,6 @@
   } else {
     return std::make_unique<ExecutionBlockImpl<ConstrainedSortExecutor>>(&engine, this,
                                                                          std::move(infos));
->>>>>>> 2e293b85
   }
 }
 
