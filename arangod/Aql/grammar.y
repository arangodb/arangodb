--- conflicted
+++ resolved
@@ -39,7 +39,6 @@
 #define scanner parser->scanner()
 
 /// @brief forward for lexer function defined in Aql/tokens.ll
-<<<<<<< HEAD
 int Aqllex(YYSTYPE*, YYLTYPE*, void*);
  
 /// @brief register parse error (this will also abort the currently running query)
@@ -52,30 +51,10 @@
 /// @brief check if any of the variables used in the INTO expression were 
 /// introduced by the COLLECT itself, in which case it would fail
 static Variable const* CheckIntoVariables(AstNode const* collectVars, 
-=======
-////////////////////////////////////////////////////////////////////////////////
-
-int Aqllex (YYSTYPE*,
-            YYLTYPE*,
-            void*);
-
-////////////////////////////////////////////////////////////////////////////////
-/// @brief register parse error
-////////////////////////////////////////////////////////////////////////////////
-
-void Aqlerror (YYLTYPE* locp,
-               arangodb::aql::Parser* parser,
-               char const* message) {
-  parser->registerParseError(TRI_ERROR_QUERY_PARSE, message, locp->first_line, locp->first_column);
-}
-
-////////////////////////////////////////////////////////////////////////////////
+
 /// @brief check if any of the variables used in the INTO expression were
 /// introduced by the COLLECT itself, in which case it would fail
-////////////////////////////////////////////////////////////////////////////////
-
 static Variable const* CheckIntoVariables(AstNode const* collectVars,
->>>>>>> 34c3ee66
                                           std::unordered_set<Variable const*> const& vars) {
   if (collectVars == nullptr || collectVars->type != NODE_TYPE_ARRAY) {
     return nullptr;
@@ -98,13 +77,7 @@
 }
 
 /// @brief register variables in the scope
-<<<<<<< HEAD
 static void RegisterAssignVariables(arangodb::aql::Scopes* scopes, AstNode const* vars) { 
-=======
-////////////////////////////////////////////////////////////////////////////////
-
-static void RegisterAssignVariables(arangodb::aql::Scopes* scopes, AstNode const* vars) {
->>>>>>> 34c3ee66
   size_t const n = vars->numMembers();
   for (size_t i = 0; i < n; ++i) {
     auto member = vars->getMember(i);
@@ -152,13 +125,7 @@
 }
 
 /// @brief start a new scope for the collect
-<<<<<<< HEAD
 static bool StartCollectScope(arangodb::aql::Scopes* scopes) { 
-=======
-////////////////////////////////////////////////////////////////////////////////
-
-static bool StartCollectScope(arangodb::aql::Scopes* scopes) {
->>>>>>> 34c3ee66
   // check if we are in the main scope
   if (scopes->type() == arangodb::aql::AQL_SCOPE_MAIN) {
     return false;
