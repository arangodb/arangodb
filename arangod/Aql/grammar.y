--- conflicted
+++ resolved
@@ -1102,11 +1102,7 @@
     } optional_function_call_arguments T_CLOSE %prec FUNCCALL {
       auto list = static_cast<AstNode const*>(parser->popStack());
       $$ = parser->ast()->createNodeFunctionCall(TRI_CHAR_LENGTH_PAIR("LIKE"), list);
-<<<<<<< HEAD
-    } 
-=======
-    }
->>>>>>> 8297fd38
+    }
   ;
 
 operator_unary:
