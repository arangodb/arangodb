////////////////////////////////////////////////////////////////////////////////
/// DISCLAIMER
///
/// Copyright 2014-2021 ArangoDB GmbH, Cologne, Germany
/// Copyright 2004-2014 triAGENS GmbH, Cologne, Germany
///
/// Licensed under the Apache License, Version 2.0 (the "License");
/// you may not use this file except in compliance with the License.
/// You may obtain a copy of the License at
///
///     http://www.apache.org/licenses/LICENSE-2.0
///
/// Unless required by applicable law or agreed to in writing, software
/// distributed under the License is distributed on an "AS IS" BASIS,
/// WITHOUT WARRANTIES OR CONDITIONS OF ANY KIND, either express or implied.
/// See the License for the specific language governing permissions and
/// limitations under the License.
///
/// Copyright holder is ArangoDB GmbH, Cologne, Germany
///
/// @author Michael Hackstein
/// @author Markus Pfeiffer
/// @author Copyright 2015, ArangoDB GmbH, Cologne, Germany
////////////////////////////////////////////////////////////////////////////////

#include "KShortestPathsNode.h"

#include "Aql/Ast.h"
#include "Aql/Collection.h"
#include "Aql/ExecutionBlockImpl.h"
#include "Aql/ExecutionEngine.h"
#include "Aql/ExecutionPlan.h"
#include "Aql/KShortestPathsExecutor.h"
#include "Aql/Query.h"
#include "Aql/RegisterPlan.h"
#include "Aql/SingleRowFetcher.h"
#include "Graph/AttributeWeightShortestPathFinder.h"
#include "Graph/Enumerators/TwoSidedEnumerator.h"
#include "Graph/KShortestPathsFinder.h"
#include "Graph/PathManagement/PathResult.h"
#include "Graph/PathManagement/PathStore.h"
#include "Graph/PathManagement/PathStoreTracer.h"
#include "Graph/PathManagement/PathValidator.h"
#include "Graph/Providers/ClusterProvider.h"
#include "Graph/Providers/ProviderTracer.h"
#include "Graph/Providers/SingleServerProvider.h"
#include "Graph/Queues/FifoQueue.h"
#include "Graph/Queues/QueueTracer.h"
#include "Graph/ShortestPathOptions.h"
#include "Graph/ShortestPathResult.h"
#include "Graph/Steps/SingleServerProviderStep.h"
#include "Indexes/Index.h"
#include "OptimizerUtils.h"
#include "Utils/CollectionNameResolver.h"

#include "Graph/algorithm-aliases.h"

#include <velocypack/Iterator.h>
#include <velocypack/velocypack-aliases.h>

#include <memory>

using namespace arangodb;
using namespace arangodb::basics;
using namespace arangodb::aql;
using namespace arangodb::graph;

namespace {
static void parseNodeInput(AstNode const* node, std::string& id,
                           Variable const*& variable, char const* part) {
  switch (node->type) {
    case NODE_TYPE_REFERENCE:
      variable = static_cast<Variable*>(node->getData());
      id = "";
      break;
    case NODE_TYPE_VALUE:
      if (node->value.type != VALUE_TYPE_STRING) {
        THROW_ARANGO_EXCEPTION_MESSAGE(
            TRI_ERROR_QUERY_PARSE, std::string("invalid ") + part +
                                       " vertex. Must either be "
                                       "an _id string or an object with _id.");
      }
      variable = nullptr;
      id = node->getString();
      break;
    default:
      THROW_ARANGO_EXCEPTION_MESSAGE(TRI_ERROR_QUERY_PARSE,
                                     std::string("invalid ") + part +
                                         " vertex. Must either be an "
                                         "_id string or an object with _id.");
  }
}

static GraphNode::InputVertex prepareVertexInput(KShortestPathsNode const* node, bool isTarget) {
  using InputVertex = GraphNode::InputVertex;
  if (isTarget) {
    if (node->usesTargetInVariable()) {
      auto it = node->getRegisterPlan()->varInfo.find(node->targetInVariable().id);
      TRI_ASSERT(it != node->getRegisterPlan()->varInfo.end());
      return InputVertex{it->second.registerId};
    } else {
      return InputVertex{node->getTargetVertex()};
    }
  } else {
    if (node->usesStartInVariable()) {
      auto it = node->getRegisterPlan()->varInfo.find(node->startInVariable().id);
      TRI_ASSERT(it != node->getRegisterPlan()->varInfo.end());
      return InputVertex{it->second.registerId};
    } else {
      return InputVertex{node->getStartVertex()};
    }
  }
}
}  // namespace

KShortestPathsNode::KShortestPathsNode(ExecutionPlan* plan, ExecutionNodeId id,
                                       TRI_vocbase_t* vocbase,
                                       arangodb::graph::ShortestPathType::Type shortestPathType,
                                       AstNode const* direction, AstNode const* start,
                                       AstNode const* target, AstNode const* graph,
                                       std::unique_ptr<BaseOptions> options)
    : GraphNode(plan, id, vocbase, direction, graph, std::move(options)),
      _shortestPathType(shortestPathType),
      _pathOutVariable(nullptr),
      _inStartVariable(nullptr),
      _inTargetVariable(nullptr),
      _fromCondition(nullptr),
      _toCondition(nullptr) {
  TRI_ASSERT(start != nullptr);
  TRI_ASSERT(target != nullptr);
  TRI_ASSERT(graph != nullptr);

  auto ast = _plan->getAst();
  // Let us build the conditions on _from and _to. Just in case we need them.
  {
    auto const* access =
        ast->createNodeAttributeAccess(getTemporaryRefNode(),
                                       StaticStrings::FromString.c_str(),
                                       StaticStrings::FromString.length());
    auto const* cond =
        ast->createNodeBinaryOperator(NODE_TYPE_OPERATOR_BINARY_EQ, access, _tmpIdNode);
    _fromCondition = ast->createNodeNaryOperator(NODE_TYPE_OPERATOR_NARY_AND);
    _fromCondition->addMember(cond);
  }
  TRI_ASSERT(_fromCondition != nullptr);

  {
    auto const* access =
        ast->createNodeAttributeAccess(getTemporaryRefNode(),
                                       StaticStrings::ToString.c_str(),
                                       StaticStrings::ToString.length());
    auto const* cond =
        ast->createNodeBinaryOperator(NODE_TYPE_OPERATOR_BINARY_EQ, access, _tmpIdNode);
    _toCondition = ast->createNodeNaryOperator(NODE_TYPE_OPERATOR_NARY_AND);
    _toCondition->addMember(cond);
  }
  TRI_ASSERT(_toCondition != nullptr);

  parseNodeInput(start, _startVertexId, _inStartVariable, "start");
  parseNodeInput(target, _targetVertexId, _inTargetVariable, "target");
}

/// @brief Internal constructor to clone the node.
KShortestPathsNode::KShortestPathsNode(
    ExecutionPlan* plan, ExecutionNodeId id, TRI_vocbase_t* vocbase,
    arangodb::graph::ShortestPathType::Type shortestPathType,
    std::vector<Collection*> const& edgeColls,
    std::vector<Collection*> const& vertexColls, TRI_edge_direction_e defaultDirection,
    std::vector<TRI_edge_direction_e> const& directions,
    Variable const* inStartVariable, std::string const& startVertexId,
    Variable const* inTargetVariable, std::string const& targetVertexId,
    std::unique_ptr<graph::BaseOptions> options, graph::Graph const* graph)
    : GraphNode(plan, id, vocbase, edgeColls, vertexColls, defaultDirection,
                directions, std::move(options), graph),
      _shortestPathType(shortestPathType),
      _pathOutVariable(nullptr),
      _inStartVariable(inStartVariable),
      _startVertexId(startVertexId),
      _inTargetVariable(inTargetVariable),
      _targetVertexId(targetVertexId),
      _fromCondition(nullptr),
      _toCondition(nullptr) {}

KShortestPathsNode::~KShortestPathsNode() = default;

KShortestPathsNode::KShortestPathsNode(ExecutionPlan* plan,
                                       arangodb::velocypack::Slice const& base)
    : GraphNode(plan, base),
      _shortestPathType(arangodb::graph::ShortestPathType::Type::KShortestPaths),
      _pathOutVariable(nullptr),
      _inStartVariable(nullptr),
      _inTargetVariable(nullptr),
      _fromCondition(nullptr),
      _toCondition(nullptr) {
  if (base.hasKey(StaticStrings::GraphQueryShortestPathType)) {
    _shortestPathType = arangodb::graph::ShortestPathType::fromString(
        base.get(StaticStrings::GraphQueryShortestPathType).copyString().c_str());
  }

  // Path out variable
  if (base.hasKey("pathOutVariable")) {
    _pathOutVariable =
        Variable::varFromVPack(plan->getAst(), base, "pathOutVariable");
  }

  // Start Vertex
  if (base.hasKey("startInVariable")) {
    _inStartVariable =
        Variable::varFromVPack(plan->getAst(), base, "startInVariable");
  } else {
    VPackSlice v = base.get("startVertexId");
    if (!v.isString()) {
      THROW_ARANGO_EXCEPTION_MESSAGE(TRI_ERROR_QUERY_BAD_JSON_PLAN,
                                     "start vertex must be a string");
    }
    _startVertexId = v.copyString();

    if (_startVertexId.empty()) {
      THROW_ARANGO_EXCEPTION_MESSAGE(TRI_ERROR_QUERY_BAD_JSON_PLAN,
                                     "start vertex mustn't be empty");
    }
  }

  // Target Vertex
  if (base.hasKey("targetInVariable")) {
    _inTargetVariable =
        Variable::varFromVPack(plan->getAst(), base, "targetInVariable");
  } else {
    VPackSlice v = base.get("targetVertexId");
    if (!v.isString()) {
      THROW_ARANGO_EXCEPTION_MESSAGE(TRI_ERROR_QUERY_BAD_JSON_PLAN,
                                     "target vertex must be a string");
    }
    _targetVertexId = v.copyString();
    if (_targetVertexId.empty()) {
      THROW_ARANGO_EXCEPTION_MESSAGE(TRI_ERROR_QUERY_BAD_JSON_PLAN,
                                     "target vertex mustn't be empty");
    }
  }

  // Filter Condition Parts
  TRI_ASSERT(base.hasKey("fromCondition"));
  // the plan's AST takes ownership of the newly created AstNode, so this is
  // safe cppcheck-suppress *
  _fromCondition = plan->getAst()->createNode(base.get("fromCondition"));

  TRI_ASSERT(base.hasKey("toCondition"));
  // the plan's AST takes ownership of the newly created AstNode, so this is
  // safe cppcheck-suppress *
  _toCondition = plan->getAst()->createNode(base.get("toCondition"));
}

// This constructor is only used from LocalTraversalNode, and GraphNode
// is virtually inherited; thus its constructor is never called from here.
KShortestPathsNode::KShortestPathsNode(ExecutionPlan& plan, KShortestPathsNode const& other)
    : GraphNode(GraphNode::THIS_THROWS_WHEN_CALLED{}),
      _shortestPathType(other._shortestPathType),
      _pathOutVariable(other._pathOutVariable),
      _inStartVariable(other._inStartVariable),
      _startVertexId(other._startVertexId),
      _inTargetVariable(other._inTargetVariable),
      _targetVertexId(other._targetVertexId),
      _fromCondition(nullptr),
      _toCondition(nullptr) {
  other.kShortestPathsCloneHelper(plan, *this, false);
}

void KShortestPathsNode::setStartInVariable(Variable const* inVariable) {
  _inStartVariable = inVariable;
  _startVertexId = "";
}

void KShortestPathsNode::doToVelocyPack(VPackBuilder& nodes, unsigned flags) const {
  GraphNode::doToVelocyPack(nodes, flags);  // call base class method
  nodes.add(StaticStrings::GraphQueryShortestPathType,
            VPackValue(arangodb::graph::ShortestPathType::toString(_shortestPathType)));

  // Out variables
  if (usesPathOutVariable()) {
    nodes.add(VPackValue("pathOutVariable"));
    pathOutVariable().toVelocyPack(nodes);
  }

  // In variables
  if (usesStartInVariable()) {
    nodes.add(VPackValue("startInVariable"));
    startInVariable().toVelocyPack(nodes);
  } else {
    nodes.add("startVertexId", VPackValue(_startVertexId));
  }

  if (usesTargetInVariable()) {
    nodes.add(VPackValue("targetInVariable"));
    targetInVariable().toVelocyPack(nodes);
  } else {
    nodes.add("targetVertexId", VPackValue(_targetVertexId));
  }

  // Filter Conditions
  TRI_ASSERT(_fromCondition != nullptr);
  nodes.add(VPackValue("fromCondition"));
  _fromCondition->toVelocyPack(nodes, flags);

  TRI_ASSERT(_toCondition != nullptr);
  nodes.add(VPackValue("toCondition"));
  _toCondition->toVelocyPack(nodes, flags);
}

/// @brief creates corresponding ExecutionBlock
std::unique_ptr<ExecutionBlock> KShortestPathsNode::createBlock(
    ExecutionEngine& engine, std::unordered_map<ExecutionNode*, ExecutionBlock*> const&) const {
  ExecutionNode const* previousNode = getFirstDependency();
  TRI_ASSERT(previousNode != nullptr);
  RegIdSet inputRegisters;
  if (usesStartInVariable()) {
    inputRegisters.emplace(variableToRegisterId(&startInVariable()));
  }
  if (usesTargetInVariable()) {
    inputRegisters.emplace(variableToRegisterId(&targetInVariable()));
  }

  TRI_ASSERT(usesPathOutVariable());  // This node always produces the path!
  auto outputRegister = variableToRegisterId(&pathOutVariable());
  auto outputRegisters = RegIdSet{outputRegister};

  auto registerInfos =
      createRegisterInfos(std::move(inputRegisters), std::move(outputRegisters));

  auto opts = static_cast<ShortestPathOptions*>(options());

  GraphNode::InputVertex sourceInput = ::prepareVertexInput(this, false);
  GraphNode::InputVertex targetInput = ::prepareVertexInput(this, true);

#ifdef USE_ENTERPRISE
  waitForSatelliteIfRequired(&engine);
#endif

  if (shortestPathType() == arangodb::graph::ShortestPathType::Type::KPaths) {
    arangodb::graph::TwoSidedEnumeratorOptions enumeratorOptions{opts->minDepth,
                                                                 opts->maxDepth};
    PathValidatorOptions validatorOptions(opts->tmpVar(), opts->getExpressionCtx());

    if (!ServerState::instance()->isCoordinator()) {
      // Create IndexAccessor for BaseProviderOptions (TODO: Location need to
      // be changed in the future) create BaseProviderOptions

<<<<<<< HEAD
      // TODO FIXME START - only tmp workaround - we'll provide an empty depth based index info (also add an alias for large type)
=======
>>>>>>> 8ad644bb
      std::pair<std::vector<IndexAccessor>, std::unordered_map<uint64_t, std::vector<IndexAccessor>>> usedIndexes{};
      usedIndexes.first = buildUsedIndexes();

      std::pair<std::vector<IndexAccessor>, std::unordered_map<uint64_t, std::vector<IndexAccessor>>> reversedUsedIndexes{};
      reversedUsedIndexes.first = buildReverseUsedIndexes();
<<<<<<< HEAD
      // TODO FIXME END

      BaseProviderOptions forwardProviderOptions(opts->tmpVar(), usedIndexes,
                                                 opts->getExpressionCtx(),
                                                 opts->collectionToShard());
      BaseProviderOptions backwardProviderOptions(opts->tmpVar(), reversedUsedIndexes,
=======

      BaseProviderOptions forwardProviderOptions(opts->tmpVar(), std::move(usedIndexes),
                                                 opts->getExpressionCtx(),
                                                 opts->collectionToShard());
      BaseProviderOptions backwardProviderOptions(opts->tmpVar(), std::move(reversedUsedIndexes),
>>>>>>> 8ad644bb
                                                  opts->getExpressionCtx(),
                                                  opts->collectionToShard());

      if (opts->query().queryOptions().getTraversalProfileLevel() ==
          TraversalProfileLevel::None) {
        using KPathRefactored =
            KPathEnumerator<SingleServerProvider<SingleServerProviderStep>>;

        auto kPathUnique = std::make_unique<KPathRefactored>(
<<<<<<< HEAD
            SingleServerProvider<SingleServerProviderStep>{opts->query(), forwardProviderOptions,
                                                           opts->query().resourceMonitor()},
            SingleServerProvider<SingleServerProviderStep>{opts->query(), backwardProviderOptions,
=======
            SingleServerProvider<SingleServerProviderStep>{opts->query(), std::move(forwardProviderOptions),
                                                           opts->query().resourceMonitor()},
            SingleServerProvider<SingleServerProviderStep>{opts->query(), std::move(backwardProviderOptions),
>>>>>>> 8ad644bb
                                                           opts->query().resourceMonitor()},
            std::move(enumeratorOptions), std::move(validatorOptions),
            opts->query().resourceMonitor());

        auto executorInfos =
            KShortestPathsExecutorInfos(outputRegister, engine.getQuery(),
                                        std::move(kPathUnique), std::move(sourceInput),
                                        std::move(targetInput));
        return std::make_unique<ExecutionBlockImpl<KShortestPathsExecutor<KPathRefactored>>>(
            &engine, this, std::move(registerInfos), std::move(executorInfos));
      } else {
        // TODO: implement better initialization with less duplicate code
        using TracedKPathRefactored =
            TracedKPathEnumerator<SingleServerProvider<SingleServerProviderStep>>;
        auto kPathUnique = std::make_unique<TracedKPathRefactored>(
            ProviderTracer<SingleServerProvider<SingleServerProviderStep>>{
<<<<<<< HEAD
                opts->query(), forwardProviderOptions, opts->query().resourceMonitor()},
            ProviderTracer<SingleServerProvider<SingleServerProviderStep>>{
                opts->query(), backwardProviderOptions, opts->query().resourceMonitor()},
=======
                opts->query(), std::move(forwardProviderOptions), opts->query().resourceMonitor()},
            ProviderTracer<SingleServerProvider<SingleServerProviderStep>>{
                opts->query(), std::move(backwardProviderOptions), opts->query().resourceMonitor()},
>>>>>>> 8ad644bb
            std::move(enumeratorOptions), std::move(validatorOptions),
            opts->query().resourceMonitor());

        auto executorInfos =
            KShortestPathsExecutorInfos(outputRegister, engine.getQuery(),
                                        std::move(kPathUnique), std::move(sourceInput),
                                        std::move(targetInput));
        return std::make_unique<ExecutionBlockImpl<KShortestPathsExecutor<TracedKPathRefactored>>>(
            &engine, this, std::move(registerInfos), std::move(executorInfos));
      }
    } else {
      auto cache = std::make_shared<RefactoredClusterTraverserCache>(
          opts->query().resourceMonitor());
      ClusterBaseProviderOptions forwardProviderOptions(cache, engines(), false);
      ClusterBaseProviderOptions backwardProviderOptions(cache, engines(), true);

      if (opts->query().queryOptions().getTraversalProfileLevel() ==
          TraversalProfileLevel::None) {
        using KPathRefactoredCluster = KPathEnumerator<ClusterProvider>;

        auto kPathUnique = std::make_unique<KPathRefactoredCluster>(
            ClusterProvider{opts->query(), forwardProviderOptions,
                            opts->query().resourceMonitor()},
            ClusterProvider{opts->query(), backwardProviderOptions,
                            opts->query().resourceMonitor()},
            std::move(enumeratorOptions), std::move(validatorOptions),
            opts->query().resourceMonitor());

        auto executorInfos =
            KShortestPathsExecutorInfos(outputRegister, engine.getQuery(),
                                        std::move(kPathUnique), std::move(sourceInput),
                                        std::move(targetInput));
        return std::make_unique<ExecutionBlockImpl<KShortestPathsExecutor<KPathRefactoredCluster>>>(
            &engine, this, std::move(registerInfos), std::move(executorInfos));
      } else {
        using KPathRefactoredClusterTracer = TracedKPathEnumerator<ClusterProvider>;

        auto kPathUnique = std::make_unique<KPathRefactoredClusterTracer>(
            ProviderTracer<ClusterProvider>{opts->query(), forwardProviderOptions,
                                            opts->query().resourceMonitor()},
            ProviderTracer<ClusterProvider>{opts->query(), backwardProviderOptions,
                                            opts->query().resourceMonitor()},
            std::move(enumeratorOptions), std::move(validatorOptions),
            opts->query().resourceMonitor());

        auto executorInfos =
            KShortestPathsExecutorInfos(outputRegister, engine.getQuery(),
                                        std::move(kPathUnique), std::move(sourceInput),
                                        std::move(targetInput));
        return std::make_unique<ExecutionBlockImpl<KShortestPathsExecutor<KPathRefactoredClusterTracer>>>(
            &engine, this, std::move(registerInfos), std::move(executorInfos));
      }
    }
  } else {
    auto finder = std::make_unique<graph::KShortestPathsFinder>(*opts);
    auto executorInfos =
        KShortestPathsExecutorInfos(outputRegister, engine.getQuery(), std::move(finder),
                                    std::move(sourceInput), std::move(targetInput));
    return std::make_unique<ExecutionBlockImpl<KShortestPathsExecutor<graph::KShortestPathsFinder>>>(
        &engine, this, std::move(registerInfos), std::move(executorInfos));
  }
}

ExecutionNode* KShortestPathsNode::clone(ExecutionPlan* plan, bool withDependencies,
                                         bool withProperties) const {
  TRI_ASSERT(!_optionsBuilt);
  auto oldOpts = static_cast<ShortestPathOptions*>(options());
  std::unique_ptr<BaseOptions> tmp = std::make_unique<ShortestPathOptions>(*oldOpts);
  auto c = std::make_unique<KShortestPathsNode>(plan, _id, _vocbase, _shortestPathType,
                                                _edgeColls, _vertexColls,
                                                _defaultDirection, _directions,
                                                _inStartVariable, _startVertexId,
                                                _inTargetVariable, _targetVertexId,
                                                std::move(tmp), _graphObj);

  kShortestPathsCloneHelper(*plan, *c, withProperties);

  return cloneHelper(std::move(c), withDependencies, withProperties);
}

void KShortestPathsNode::kShortestPathsCloneHelper(ExecutionPlan& plan,
                                                   KShortestPathsNode& c,
                                                   bool withProperties) const {
  graphCloneHelper(plan, c, withProperties);
  if (usesPathOutVariable()) {
    auto pathOutVariable = _pathOutVariable;
    if (withProperties) {
      pathOutVariable = plan.getAst()->variables()->createVariable(pathOutVariable);
    }
    TRI_ASSERT(pathOutVariable != nullptr);
    c.setPathOutput(pathOutVariable);
  }

  // Temporary Filter Objects
  c._tmpObjVariable = _tmpObjVariable;
  c._tmpObjVarNode = _tmpObjVarNode;
  c._tmpIdNode = _tmpIdNode;

  // Filter Condition Parts
  c._fromCondition = _fromCondition->clone(_plan->getAst());
  c._toCondition = _toCondition->clone(_plan->getAst());
}

void KShortestPathsNode::replaceVariables(std::unordered_map<VariableId, Variable const*> const& replacements) {
  if (_inStartVariable != nullptr) {
    _inStartVariable = Variable::replace(_inStartVariable, replacements);
  }
  if (_inTargetVariable != nullptr) {
    _inTargetVariable = Variable::replace(_inTargetVariable, replacements);
  }
}

/// @brief getVariablesSetHere
std::vector<Variable const*> KShortestPathsNode::getVariablesSetHere() const {
  std::vector<Variable const*> vars;
  TRI_ASSERT(_pathOutVariable != nullptr);
  vars.emplace_back(_pathOutVariable);
  return vars;
}

/// @brief getVariablesUsedHere, modifying the set in-place
void KShortestPathsNode::getVariablesUsedHere(VarSet& vars) const {
  if (_inStartVariable != nullptr) {
    vars.emplace(_inStartVariable);
  }
  if (_inTargetVariable != nullptr) {
    vars.emplace(_inTargetVariable);
  }
}

std::vector<arangodb::graph::IndexAccessor> KShortestPathsNode::buildUsedIndexes() const {
  std::vector<IndexAccessor> indexAccessors{};

  size_t numEdgeColls = _edgeColls.size();
  bool onlyEdgeIndexes = true;

  for (size_t i = 0; i < numEdgeColls; ++i) {
    auto dir = _directions[i];
    switch (dir) {
      case TRI_EDGE_IN: {
        std::shared_ptr<Index> indexToUse{nullptr};
        aql::AstNode* toCondition = _toCondition->clone(_plan->getAst());
        bool res = aql::utils::getBestIndexHandleForFilterCondition(
            *_edgeColls[i], toCondition, options()->tmpVar(), 1000,
            aql::IndexHint(), indexToUse, onlyEdgeIndexes);
        if (!res) {
          THROW_ARANGO_EXCEPTION_MESSAGE(TRI_ERROR_INTERNAL,
                                         "expected edge index not found");
        }

        indexAccessors.emplace_back(indexToUse,
                                    _toCondition->clone(options()->query().ast()),
<<<<<<< HEAD
                                    0, nullptr, i);
=======
                                    0, nullptr, std::nullopt, i);
>>>>>>> 8ad644bb
        break;
      }
      case TRI_EDGE_OUT: {
        std::shared_ptr<Index> indexToUse{nullptr};
        aql::AstNode* fromCondition = _fromCondition->clone(_plan->getAst());
        bool res = aql::utils::getBestIndexHandleForFilterCondition(
            *_edgeColls[i], fromCondition, options()->tmpVar(), 1000,
            aql::IndexHint(), indexToUse, onlyEdgeIndexes);
        if (!res) {
          THROW_ARANGO_EXCEPTION_MESSAGE(TRI_ERROR_INTERNAL,
                                         "expected edge index not found");
        }

        indexAccessors.emplace_back(indexToUse,
                                    _fromCondition->clone(options()->query().ast()),
<<<<<<< HEAD
                                    0, nullptr, i);
=======
                                    0, nullptr, std::nullopt, i);
>>>>>>> 8ad644bb
        break;
      }
      case TRI_EDGE_ANY:
        TRI_ASSERT(false);
        break;
    }
  }
  return indexAccessors;
}

std::vector<arangodb::graph::IndexAccessor> KShortestPathsNode::buildReverseUsedIndexes() const {
  std::vector<IndexAccessor> indexAccessors{};

  size_t numEdgeColls = _edgeColls.size();
  bool onlyEdgeIndexes = true;

  for (size_t i = 0; i < numEdgeColls; ++i) {
    auto dir = _directions[i];
    switch (dir) {
      case TRI_EDGE_IN: {
        std::shared_ptr<Index> indexToUse{nullptr};
        aql::AstNode* fromCondition = _fromCondition->clone(_plan->getAst());
        bool res = aql::utils::getBestIndexHandleForFilterCondition(
            *_edgeColls[i], fromCondition, options()->tmpVar(), 1000,
            aql::IndexHint(), indexToUse, onlyEdgeIndexes);
        if (!res) {
          THROW_ARANGO_EXCEPTION_MESSAGE(TRI_ERROR_INTERNAL,
                                         "expected edge index not found");
        }

        indexAccessors.emplace_back(indexToUse,
                                    _fromCondition->clone(options()->query().ast()),
<<<<<<< HEAD
                                    0, nullptr, i);
=======
                                    0, nullptr, std::nullopt, i);
>>>>>>> 8ad644bb
        break;
      }
      case TRI_EDGE_OUT: {
        std::shared_ptr<Index> indexToUse{nullptr};
        aql::AstNode* toCondition = _toCondition->clone(_plan->getAst());
        bool res = aql::utils::getBestIndexHandleForFilterCondition(
            *_edgeColls[i], toCondition, options()->tmpVar(), 1000,
            aql::IndexHint(), indexToUse, onlyEdgeIndexes);
        if (!res) {
          THROW_ARANGO_EXCEPTION_MESSAGE(TRI_ERROR_INTERNAL,
                                         "expected edge index not found");
        }

        indexAccessors.emplace_back(indexToUse,
                                    _toCondition->clone(options()->query().ast()),
<<<<<<< HEAD
                                    0, nullptr, i);
=======
                                    0, nullptr, std::nullopt, i);
>>>>>>> 8ad644bb
        break;
      }
      case TRI_EDGE_ANY:
        TRI_ASSERT(false);
        break;
    }
  }
  return indexAccessors;
}

void KShortestPathsNode::prepareOptions() {
  if (_optionsBuilt) {
    return;
  }
  TRI_ASSERT(!_optionsBuilt);

  size_t numEdgeColls = _edgeColls.size();
  Ast* ast = _plan->getAst();
  auto opts = static_cast<ShortestPathOptions*>(options());

  opts->setVariable(getTemporaryVariable());

  // Compute Indexes.
  for (size_t i = 0; i < numEdgeColls; ++i) {
    auto dir = _directions[i];
    switch (dir) {
      case TRI_EDGE_IN:
        opts->addLookupInfo(_plan, _edgeColls[i]->name(),
                            StaticStrings::ToString, _toCondition->clone(ast));
        opts->addReverseLookupInfo(_plan, _edgeColls[i]->name(), StaticStrings::FromString,
                                   _fromCondition->clone(ast));
        break;
      case TRI_EDGE_OUT:
        opts->addLookupInfo(_plan, _edgeColls[i]->name(),
                            StaticStrings::FromString, _fromCondition->clone(ast));
        opts->addReverseLookupInfo(_plan, _edgeColls[i]->name(), StaticStrings::ToString,
                                   _toCondition->clone(ast));
        break;
      case TRI_EDGE_ANY:
        TRI_ASSERT(false);
        break;
    }
  }
  // If we use the path output the cache should activate document
  // caching otherwise it is not worth it.
  if (ServerState::instance()->isCoordinator()) {
    if (!opts->refactor()) {
      _options->activateCache(false, engines());
    }
  } else {
    _options->activateCache(false, nullptr);
  }
  _optionsBuilt = true;
}

auto KShortestPathsNode::options() const -> graph::ShortestPathOptions* {
#ifdef ARANGODB_ENABLE_MAINTAINER_MODE
  auto* opts = dynamic_cast<ShortestPathOptions*>(GraphNode::options());
  TRI_ASSERT((GraphNode::options() == nullptr) == (opts == nullptr));
#else
  auto* opts = static_cast<ShortestPathOptions*>(GraphNode::options());
#endif
  return opts;
}<|MERGE_RESOLUTION|>--- conflicted
+++ resolved
@@ -344,29 +344,16 @@
       // Create IndexAccessor for BaseProviderOptions (TODO: Location need to
       // be changed in the future) create BaseProviderOptions
 
-<<<<<<< HEAD
-      // TODO FIXME START - only tmp workaround - we'll provide an empty depth based index info (also add an alias for large type)
-=======
->>>>>>> 8ad644bb
       std::pair<std::vector<IndexAccessor>, std::unordered_map<uint64_t, std::vector<IndexAccessor>>> usedIndexes{};
       usedIndexes.first = buildUsedIndexes();
 
       std::pair<std::vector<IndexAccessor>, std::unordered_map<uint64_t, std::vector<IndexAccessor>>> reversedUsedIndexes{};
       reversedUsedIndexes.first = buildReverseUsedIndexes();
-<<<<<<< HEAD
-      // TODO FIXME END
-
-      BaseProviderOptions forwardProviderOptions(opts->tmpVar(), usedIndexes,
-                                                 opts->getExpressionCtx(),
-                                                 opts->collectionToShard());
-      BaseProviderOptions backwardProviderOptions(opts->tmpVar(), reversedUsedIndexes,
-=======
 
       BaseProviderOptions forwardProviderOptions(opts->tmpVar(), std::move(usedIndexes),
                                                  opts->getExpressionCtx(),
                                                  opts->collectionToShard());
       BaseProviderOptions backwardProviderOptions(opts->tmpVar(), std::move(reversedUsedIndexes),
->>>>>>> 8ad644bb
                                                   opts->getExpressionCtx(),
                                                   opts->collectionToShard());
 
@@ -376,15 +363,9 @@
             KPathEnumerator<SingleServerProvider<SingleServerProviderStep>>;
 
         auto kPathUnique = std::make_unique<KPathRefactored>(
-<<<<<<< HEAD
-            SingleServerProvider<SingleServerProviderStep>{opts->query(), forwardProviderOptions,
-                                                           opts->query().resourceMonitor()},
-            SingleServerProvider<SingleServerProviderStep>{opts->query(), backwardProviderOptions,
-=======
             SingleServerProvider<SingleServerProviderStep>{opts->query(), std::move(forwardProviderOptions),
                                                            opts->query().resourceMonitor()},
             SingleServerProvider<SingleServerProviderStep>{opts->query(), std::move(backwardProviderOptions),
->>>>>>> 8ad644bb
                                                            opts->query().resourceMonitor()},
             std::move(enumeratorOptions), std::move(validatorOptions),
             opts->query().resourceMonitor());
@@ -401,15 +382,9 @@
             TracedKPathEnumerator<SingleServerProvider<SingleServerProviderStep>>;
         auto kPathUnique = std::make_unique<TracedKPathRefactored>(
             ProviderTracer<SingleServerProvider<SingleServerProviderStep>>{
-<<<<<<< HEAD
-                opts->query(), forwardProviderOptions, opts->query().resourceMonitor()},
-            ProviderTracer<SingleServerProvider<SingleServerProviderStep>>{
-                opts->query(), backwardProviderOptions, opts->query().resourceMonitor()},
-=======
                 opts->query(), std::move(forwardProviderOptions), opts->query().resourceMonitor()},
             ProviderTracer<SingleServerProvider<SingleServerProviderStep>>{
                 opts->query(), std::move(backwardProviderOptions), opts->query().resourceMonitor()},
->>>>>>> 8ad644bb
             std::move(enumeratorOptions), std::move(validatorOptions),
             opts->query().resourceMonitor());
 
@@ -562,11 +537,7 @@
 
         indexAccessors.emplace_back(indexToUse,
                                     _toCondition->clone(options()->query().ast()),
-<<<<<<< HEAD
-                                    0, nullptr, i);
-=======
                                     0, nullptr, std::nullopt, i);
->>>>>>> 8ad644bb
         break;
       }
       case TRI_EDGE_OUT: {
@@ -582,11 +553,7 @@
 
         indexAccessors.emplace_back(indexToUse,
                                     _fromCondition->clone(options()->query().ast()),
-<<<<<<< HEAD
-                                    0, nullptr, i);
-=======
                                     0, nullptr, std::nullopt, i);
->>>>>>> 8ad644bb
         break;
       }
       case TRI_EDGE_ANY:
@@ -619,11 +586,7 @@
 
         indexAccessors.emplace_back(indexToUse,
                                     _fromCondition->clone(options()->query().ast()),
-<<<<<<< HEAD
-                                    0, nullptr, i);
-=======
                                     0, nullptr, std::nullopt, i);
->>>>>>> 8ad644bb
         break;
       }
       case TRI_EDGE_OUT: {
@@ -639,11 +602,7 @@
 
         indexAccessors.emplace_back(indexToUse,
                                     _toCondition->clone(options()->query().ast()),
-<<<<<<< HEAD
-                                    0, nullptr, i);
-=======
                                     0, nullptr, std::nullopt, i);
->>>>>>> 8ad644bb
         break;
       }
       case TRI_EDGE_ANY:
