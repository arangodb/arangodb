////////////////////////////////////////////////////////////////////////////////
/// DISCLAIMER
///
/// Copyright 2014-2022 ArangoDB GmbH, Cologne, Germany
/// Copyright 2004-2014 triAGENS GmbH, Cologne, Germany
///
/// Licensed under the Apache License, Version 2.0 (the "License");
/// you may not use this file except in compliance with the License.
/// You may obtain a copy of the License at
///
///     http://www.apache.org/licenses/LICENSE-2.0
///
/// Unless required by applicable law or agreed to in writing, software
/// distributed under the License is distributed on an "AS IS" BASIS,
/// WITHOUT WARRANTIES OR CONDITIONS OF ANY KIND, either express or implied.
/// See the License for the specific language governing permissions and
/// limitations under the License.
///
/// Copyright holder is ArangoDB GmbH, Cologne, Germany
///
/// @author Michael Hackstein
/// @author Markus Pfeiffer
/// @author Copyright 2015, ArangoDB GmbH, Cologne, Germany
////////////////////////////////////////////////////////////////////////////////

#include "KShortestPathsNode.h"

#include "Aql/Ast.h"
#include "Aql/Collection.h"
#include "Aql/ExecutionBlockImpl.h"
#include "Aql/ExecutionEngine.h"
#include "Aql/ExecutionPlan.h"
#include "Aql/KShortestPathsExecutor.h"
#include "Aql/Query.h"
#include "Aql/RegisterPlan.h"
#include "Aql/SingleRowFetcher.h"
#include "Graph/AttributeWeightShortestPathFinder.h"
#include "Graph/Enumerators/TwoSidedEnumerator.h"
#include "Graph/KShortestPathsFinder.h"
#include "Graph/PathManagement/TwoSidedPathResult.h"
#include "Graph/PathManagement/PathStore.h"
#include "Graph/Providers/ClusterProvider.h"
#include "Graph/Providers/ProviderTracer.h"
#include "Graph/Providers/SingleServerProvider.h"
#include "Graph/Queues/FifoQueue.h"
#include "Graph/ShortestPathOptions.h"
#include "Graph/ShortestPathResult.h"
#include "Graph/Steps/SingleServerProviderStep.h"
#include "Indexes/Index.h"
#include "OptimizerUtils.h"
#include "Utils/CollectionNameResolver.h"

#include "Graph/algorithm-aliases.h"

#include <velocypack/Iterator.h>

#include <memory>

using namespace arangodb;
using namespace arangodb::basics;
using namespace arangodb::aql;
using namespace arangodb::graph;

namespace {
static void parseNodeInput(AstNode const* node, std::string& id,
                           Variable const*& variable, char const* part) {
  switch (node->type) {
    case NODE_TYPE_REFERENCE:
      variable = static_cast<Variable*>(node->getData());
      id = "";
      break;
    case NODE_TYPE_VALUE:
      if (node->value.type != VALUE_TYPE_STRING) {
        THROW_ARANGO_EXCEPTION_MESSAGE(
            TRI_ERROR_QUERY_PARSE, std::string("invalid ") + part +
                                       " vertex. Must either be "
                                       "an _id string or an object with _id.");
      }
      variable = nullptr;
      id = node->getString();
      break;
    default:
      THROW_ARANGO_EXCEPTION_MESSAGE(TRI_ERROR_QUERY_PARSE,
                                     std::string("invalid ") + part +
                                         " vertex. Must either be an "
                                         "_id string or an object with _id.");
  }
}

static GraphNode::InputVertex prepareVertexInput(KShortestPathsNode const* node,
                                                 bool isTarget) {
  using InputVertex = GraphNode::InputVertex;
  if (isTarget) {
    if (node->usesTargetInVariable()) {
      auto it =
          node->getRegisterPlan()->varInfo.find(node->targetInVariable().id);
      TRI_ASSERT(it != node->getRegisterPlan()->varInfo.end());
      return InputVertex{it->second.registerId};
    } else {
      return InputVertex{node->getTargetVertex()};
    }
  } else {
    if (node->usesStartInVariable()) {
      auto it =
          node->getRegisterPlan()->varInfo.find(node->startInVariable().id);
      TRI_ASSERT(it != node->getRegisterPlan()->varInfo.end());
      return InputVertex{it->second.registerId};
    } else {
      return InputVertex{node->getStartVertex()};
    }
  }
}
}  // namespace

KShortestPathsNode::KShortestPathsNode(
    ExecutionPlan* plan, ExecutionNodeId id, TRI_vocbase_t* vocbase,
    arangodb::graph::ShortestPathType::Type shortestPathType,
    AstNode const* direction, AstNode const* start, AstNode const* target,
    AstNode const* graph, std::unique_ptr<BaseOptions> options)
    : GraphNode(plan, id, vocbase, direction, graph, std::move(options)),
      _shortestPathType(shortestPathType),
      _pathOutVariable(nullptr),
      _inStartVariable(nullptr),
      _inTargetVariable(nullptr),
      _fromCondition(nullptr),
      _toCondition(nullptr) {
  TRI_ASSERT(start != nullptr);
  TRI_ASSERT(target != nullptr);
  TRI_ASSERT(graph != nullptr);

  auto ast = _plan->getAst();
  // Let us build the conditions on _from and _to. Just in case we need them.
  {
    auto const* access = ast->createNodeAttributeAccess(
        getTemporaryRefNode(), StaticStrings::FromString);
    auto const* cond = ast->createNodeBinaryOperator(
        NODE_TYPE_OPERATOR_BINARY_EQ, access, _tmpIdNode);
    _fromCondition = ast->createNodeNaryOperator(NODE_TYPE_OPERATOR_NARY_AND);
    _fromCondition->addMember(cond);
  }
  TRI_ASSERT(_fromCondition != nullptr);

  {
    auto const* access = ast->createNodeAttributeAccess(
        getTemporaryRefNode(), StaticStrings::ToString);
    auto const* cond = ast->createNodeBinaryOperator(
        NODE_TYPE_OPERATOR_BINARY_EQ, access, _tmpIdNode);
    _toCondition = ast->createNodeNaryOperator(NODE_TYPE_OPERATOR_NARY_AND);
    _toCondition->addMember(cond);
  }
  TRI_ASSERT(_toCondition != nullptr);

  parseNodeInput(start, _startVertexId, _inStartVariable, "start");
  parseNodeInput(target, _targetVertexId, _inTargetVariable, "target");
}

/// @brief Internal constructor to clone the node.
KShortestPathsNode::KShortestPathsNode(
    ExecutionPlan* plan, ExecutionNodeId id, TRI_vocbase_t* vocbase,
    arangodb::graph::ShortestPathType::Type shortestPathType,
    std::vector<Collection*> const& edgeColls,
    std::vector<Collection*> const& vertexColls,
    TRI_edge_direction_e defaultDirection,
    std::vector<TRI_edge_direction_e> const& directions,
    Variable const* inStartVariable, std::string const& startVertexId,
    Variable const* inTargetVariable, std::string const& targetVertexId,
    std::unique_ptr<graph::BaseOptions> options, graph::Graph const* graph)
    : GraphNode(plan, id, vocbase, edgeColls, vertexColls, defaultDirection,
                directions, std::move(options), graph),
      _shortestPathType(shortestPathType),
      _pathOutVariable(nullptr),
      _inStartVariable(inStartVariable),
      _startVertexId(startVertexId),
      _inTargetVariable(inTargetVariable),
      _targetVertexId(targetVertexId),
      _fromCondition(nullptr),
      _toCondition(nullptr) {}

KShortestPathsNode::~KShortestPathsNode() = default;

KShortestPathsNode::KShortestPathsNode(ExecutionPlan* plan,
                                       arangodb::velocypack::Slice const& base)
    : GraphNode(plan, base),
      _shortestPathType(
          arangodb::graph::ShortestPathType::Type::KShortestPaths),
      _pathOutVariable(nullptr),
      _inStartVariable(nullptr),
      _inTargetVariable(nullptr),
      _fromCondition(nullptr),
      _toCondition(nullptr) {
  if (base.hasKey(StaticStrings::GraphQueryShortestPathType)) {
    _shortestPathType = arangodb::graph::ShortestPathType::fromString(
        base.get(StaticStrings::GraphQueryShortestPathType)
            .copyString()
            .c_str());
  }

  // Path out variable
  if (base.hasKey("pathOutVariable")) {
    _pathOutVariable =
        Variable::varFromVPack(plan->getAst(), base, "pathOutVariable");
  }

  // Start Vertex
  if (base.hasKey("startInVariable")) {
    _inStartVariable =
        Variable::varFromVPack(plan->getAst(), base, "startInVariable");
  } else {
    VPackSlice v = base.get("startVertexId");
    if (!v.isString()) {
      THROW_ARANGO_EXCEPTION_MESSAGE(TRI_ERROR_QUERY_BAD_JSON_PLAN,
                                     "start vertex must be a string");
    }
    _startVertexId = v.copyString();

    if (_startVertexId.empty()) {
      THROW_ARANGO_EXCEPTION_MESSAGE(TRI_ERROR_QUERY_BAD_JSON_PLAN,
                                     "start vertex mustn't be empty");
    }
  }

  // Target Vertex
  if (base.hasKey("targetInVariable")) {
    _inTargetVariable =
        Variable::varFromVPack(plan->getAst(), base, "targetInVariable");
  } else {
    VPackSlice v = base.get("targetVertexId");
    if (!v.isString()) {
      THROW_ARANGO_EXCEPTION_MESSAGE(TRI_ERROR_QUERY_BAD_JSON_PLAN,
                                     "target vertex must be a string");
    }
    _targetVertexId = v.copyString();
    if (_targetVertexId.empty()) {
      THROW_ARANGO_EXCEPTION_MESSAGE(TRI_ERROR_QUERY_BAD_JSON_PLAN,
                                     "target vertex mustn't be empty");
    }
  }

  // Filter Condition Parts
  TRI_ASSERT(base.hasKey("fromCondition"));
  // the plan's AST takes ownership of the newly created AstNode, so this is
  // safe cppcheck-suppress *
  _fromCondition = plan->getAst()->createNode(base.get("fromCondition"));

  TRI_ASSERT(base.hasKey("toCondition"));
  // the plan's AST takes ownership of the newly created AstNode, so this is
  // safe cppcheck-suppress *
  _toCondition = plan->getAst()->createNode(base.get("toCondition"));
}

// This constructor is only used from LocalTraversalNode, and GraphNode
// is virtually inherited; thus its constructor is never called from here.
KShortestPathsNode::KShortestPathsNode(ExecutionPlan& plan,
                                       KShortestPathsNode const& other)
    : GraphNode(GraphNode::THIS_THROWS_WHEN_CALLED{}),
      _shortestPathType(other._shortestPathType),
      _pathOutVariable(other._pathOutVariable),
      _inStartVariable(other._inStartVariable),
      _startVertexId(other._startVertexId),
      _inTargetVariable(other._inTargetVariable),
      _targetVertexId(other._targetVertexId),
      _fromCondition(nullptr),
      _toCondition(nullptr) {
  other.kShortestPathsCloneHelper(plan, *this, false);
}

void KShortestPathsNode::setStartInVariable(Variable const* inVariable) {
  _inStartVariable = inVariable;
  _startVertexId = "";
}

void KShortestPathsNode::doToVelocyPack(VPackBuilder& nodes,
                                        unsigned flags) const {
  GraphNode::doToVelocyPack(nodes, flags);  // call base class method
  nodes.add(StaticStrings::GraphQueryShortestPathType,
            VPackValue(arangodb::graph::ShortestPathType::toString(
                _shortestPathType)));

  // Out variables
  if (usesPathOutVariable()) {
    nodes.add(VPackValue("pathOutVariable"));
    pathOutVariable().toVelocyPack(nodes);
  }

  // In variables
  if (usesStartInVariable()) {
    nodes.add(VPackValue("startInVariable"));
    startInVariable().toVelocyPack(nodes);
  } else {
    nodes.add("startVertexId", VPackValue(_startVertexId));
  }

  if (usesTargetInVariable()) {
    nodes.add(VPackValue("targetInVariable"));
    targetInVariable().toVelocyPack(nodes);
  } else {
    nodes.add("targetVertexId", VPackValue(_targetVertexId));
  }

  // Filter Conditions
  TRI_ASSERT(_fromCondition != nullptr);
  nodes.add(VPackValue("fromCondition"));
  _fromCondition->toVelocyPack(nodes, flags);

  TRI_ASSERT(_toCondition != nullptr);
  nodes.add(VPackValue("toCondition"));
  _toCondition->toVelocyPack(nodes, flags);
}

// Provider is expected to be:
// 1. TracedKPathEnumerator<SingleServerProvider<SingleServerProviderStep>>
// 2. or SingleServerProvider<SingleServerProviderStep>
// 3. or ClusterProvider<ClusterProviderStep>

template<typename KPathRefactored, typename Provider, typename ProviderOptions>
std::unique_ptr<ExecutionBlock> KShortestPathsNode::_makeExecutionBlockImpl(
    ShortestPathOptions* opts, ProviderOptions forwardProviderOptions,
    ProviderOptions backwardProviderOptions,
    arangodb::graph::TwoSidedEnumeratorOptions enumeratorOptions,
    PathValidatorOptions validatorOptions, const RegisterId& outputRegister,
    ExecutionEngine& engine, InputVertex sourceInput, InputVertex targetInput,
    RegisterInfos registerInfos) const {
  auto kPathUnique = std::make_unique<KPathRefactored>(
      Provider{opts->query(), std::move(forwardProviderOptions),
               opts->query().resourceMonitor()},
      Provider{opts->query(), std::move(backwardProviderOptions),
               opts->query().resourceMonitor()},
      std::move(enumeratorOptions), std::move(validatorOptions),
      opts->query().resourceMonitor());

  auto executorInfos = KShortestPathsExecutorInfos(
      outputRegister, engine.getQuery(), std::move(kPathUnique),
      std::move(sourceInput), std::move(targetInput));

  return std::make_unique<
      ExecutionBlockImpl<KShortestPathsExecutor<KPathRefactored>>>(
      &engine, this, std::move(registerInfos), std::move(executorInfos));
};

/// @brief creates corresponding ExecutionBlock
std::unique_ptr<ExecutionBlock> KShortestPathsNode::createBlock(
    ExecutionEngine& engine,
    std::unordered_map<ExecutionNode*, ExecutionBlock*> const&) const {
  ExecutionNode const* previousNode = getFirstDependency();
  TRI_ASSERT(previousNode != nullptr);
  RegIdSet inputRegisters;
  if (usesStartInVariable()) {
    inputRegisters.emplace(variableToRegisterId(&startInVariable()));
  }
  if (usesTargetInVariable()) {
    inputRegisters.emplace(variableToRegisterId(&targetInVariable()));
  }

  TRI_ASSERT(usesPathOutVariable());  // This node always produces the path!
  auto outputRegister = variableToRegisterId(&pathOutVariable());
  auto outputRegisters = RegIdSet{outputRegister};

  auto registerInfos = createRegisterInfos(std::move(inputRegisters),
                                           std::move(outputRegisters));

  auto opts = static_cast<ShortestPathOptions*>(options());

  GraphNode::InputVertex sourceInput = ::prepareVertexInput(this, false);
  GraphNode::InputVertex targetInput = ::prepareVertexInput(this, true);

#ifdef USE_ENTERPRISE
  waitForSatelliteIfRequired(&engine);
#endif

  if (shortestPathType() == arangodb::graph::ShortestPathType::Type::KPaths) {
    arangodb::graph::TwoSidedEnumeratorOptions enumeratorOptions{
        opts->minDepth, opts->maxDepth};
    PathValidatorOptions validatorOptions(opts->tmpVar(),
                                          opts->getExpressionCtx());

    if (!ServerState::instance()->isCoordinator()) {
      // Create IndexAccessor for BaseProviderOptions (TODO: Location need to
      // be changed in the future) create BaseProviderOptions

      std::pair<std::vector<IndexAccessor>,
                std::unordered_map<uint64_t, std::vector<IndexAccessor>>>
          usedIndexes{};
      usedIndexes.first = buildUsedIndexes();

      std::pair<std::vector<IndexAccessor>,
                std::unordered_map<uint64_t, std::vector<IndexAccessor>>>
          reversedUsedIndexes{};
      reversedUsedIndexes.first = buildReverseUsedIndexes();

      // TODO [GraphRefactor]: Clean this up (de-dupllicate with
      // SmartGraphEngine)
<<<<<<< HEAD
      BaseProviderOptions forwardProviderOptions(
          opts->tmpVar(), std::move(usedIndexes), opts->getExpressionCtx(), {},
          opts->collectionToShard());

      BaseProviderOptions backwardProviderOptions(
=======
      SingleServerBaseProviderOptions forwardProviderOptions(
          opts->tmpVar(), std::move(usedIndexes), opts->getExpressionCtx(), {},
          opts->collectionToShard());

      SingleServerBaseProviderOptions backwardProviderOptions(
>>>>>>> ebe97b08
          opts->tmpVar(), std::move(reversedUsedIndexes),
          opts->getExpressionCtx(), {}, opts->collectionToShard());

      if (opts->query().queryOptions().getTraversalProfileLevel() ==
          TraversalProfileLevel::None) {
        return _makeExecutionBlockImpl<
            KPathEnumerator<SingleServerProvider<SingleServerProviderStep>>,
            SingleServerProvider<SingleServerProviderStep>,
<<<<<<< HEAD
            BaseProviderOptions>(opts, std::move(forwardProviderOptions),
                                 std::move(backwardProviderOptions),
                                 enumeratorOptions, validatorOptions,
                                 outputRegister, engine, sourceInput,
                                 targetInput, registerInfos);
=======
            SingleServerBaseProviderOptions>(
            opts, std::move(forwardProviderOptions),
            std::move(backwardProviderOptions), enumeratorOptions,
            validatorOptions, outputRegister, engine, sourceInput, targetInput,
            registerInfos);
>>>>>>> ebe97b08
      } else {
        return _makeExecutionBlockImpl<
            TracedKPathEnumerator<
                SingleServerProvider<SingleServerProviderStep>>,
            ProviderTracer<SingleServerProvider<SingleServerProviderStep>>,
<<<<<<< HEAD
            BaseProviderOptions>(opts, std::move(forwardProviderOptions),
                                 std::move(backwardProviderOptions),
                                 enumeratorOptions, validatorOptions,
                                 outputRegister, engine, sourceInput,
                                 targetInput, registerInfos);
=======
            SingleServerBaseProviderOptions>(
            opts, std::move(forwardProviderOptions),
            std::move(backwardProviderOptions), enumeratorOptions,
            validatorOptions, outputRegister, engine, sourceInput, targetInput,
            registerInfos);
>>>>>>> ebe97b08
      }
    } else {
      auto cache = std::make_shared<RefactoredClusterTraverserCache>(
          opts->query().resourceMonitor());
<<<<<<< HEAD
      ClusterBaseProviderOptions forwardProviderOptions(cache, engines(),
                                                        false);
      ClusterBaseProviderOptions backwardProviderOptions(cache, engines(),
                                                         true);
=======
      ClusterBaseProviderOptions forwardProviderOptions(
          cache, engines(), false, opts->produceVertices());
      ClusterBaseProviderOptions backwardProviderOptions(
          cache, engines(), true, opts->produceVertices());
>>>>>>> ebe97b08

      return _makeExecutionBlockImpl<
          KPathEnumerator<ClusterProvider<ClusterProviderStep>>,
          ClusterProvider<ClusterProviderStep>, ClusterBaseProviderOptions>(
          opts, std::move(forwardProviderOptions),
          std::move(backwardProviderOptions), enumeratorOptions,
          validatorOptions, outputRegister, engine, sourceInput, targetInput,
          registerInfos);
    }
  } else {
    auto finder = std::make_unique<graph::KShortestPathsFinder>(*opts);
    auto executorInfos = KShortestPathsExecutorInfos(
        outputRegister, engine.getQuery(), std::move(finder),
        std::move(sourceInput), std::move(targetInput));
    return std::make_unique<ExecutionBlockImpl<
        KShortestPathsExecutor<graph::KShortestPathsFinder>>>(
        &engine, this, std::move(registerInfos), std::move(executorInfos));
  }
}

ExecutionNode* KShortestPathsNode::clone(ExecutionPlan* plan,
                                         bool withDependencies,
                                         bool withProperties) const {
  TRI_ASSERT(!_optionsBuilt);
  auto oldOpts = static_cast<ShortestPathOptions*>(options());
  std::unique_ptr<BaseOptions> tmp =
      std::make_unique<ShortestPathOptions>(*oldOpts);
  auto c = std::make_unique<KShortestPathsNode>(
      plan, _id, _vocbase, _shortestPathType, _edgeColls, _vertexColls,
      _defaultDirection, _directions, _inStartVariable, _startVertexId,
      _inTargetVariable, _targetVertexId, std::move(tmp), _graphObj);

  kShortestPathsCloneHelper(*plan, *c, withProperties);

  return cloneHelper(std::move(c), withDependencies, withProperties);
}

void KShortestPathsNode::kShortestPathsCloneHelper(ExecutionPlan& plan,
                                                   KShortestPathsNode& c,
                                                   bool withProperties) const {
  graphCloneHelper(plan, c, withProperties);
  if (usesPathOutVariable()) {
    auto pathOutVariable = _pathOutVariable;
    if (withProperties) {
      pathOutVariable =
          plan.getAst()->variables()->createVariable(pathOutVariable);
    }
    TRI_ASSERT(pathOutVariable != nullptr);
    c.setPathOutput(pathOutVariable);
  }

  // Temporary Filter Objects
  c._tmpObjVariable = _tmpObjVariable;
  c._tmpObjVarNode = _tmpObjVarNode;
  c._tmpIdNode = _tmpIdNode;

  // Filter Condition Parts
  c._fromCondition = _fromCondition->clone(_plan->getAst());
  c._toCondition = _toCondition->clone(_plan->getAst());
}

void KShortestPathsNode::replaceVariables(
    std::unordered_map<VariableId, Variable const*> const& replacements) {
  if (_inStartVariable != nullptr) {
    _inStartVariable = Variable::replace(_inStartVariable, replacements);
  }
  if (_inTargetVariable != nullptr) {
    _inTargetVariable = Variable::replace(_inTargetVariable, replacements);
  }
}

/// @brief getVariablesSetHere
std::vector<Variable const*> KShortestPathsNode::getVariablesSetHere() const {
  std::vector<Variable const*> vars;
  TRI_ASSERT(_pathOutVariable != nullptr);
  vars.emplace_back(_pathOutVariable);
  return vars;
}

/// @brief getVariablesUsedHere, modifying the set in-place
void KShortestPathsNode::getVariablesUsedHere(VarSet& vars) const {
  if (_inStartVariable != nullptr) {
    vars.emplace(_inStartVariable);
  }
  if (_inTargetVariable != nullptr) {
    vars.emplace(_inTargetVariable);
  }
}

std::vector<arangodb::graph::IndexAccessor>
KShortestPathsNode::buildUsedIndexes() const {
  return buildIndexes(/*reverse*/ false);
}

std::vector<arangodb::graph::IndexAccessor>
KShortestPathsNode::buildReverseUsedIndexes() const {
  return buildIndexes(/*reverse*/ true);
}

std::vector<arangodb::graph::IndexAccessor> KShortestPathsNode::buildIndexes(
    bool reverse) const {
  size_t numEdgeColls = _edgeColls.size();
  constexpr bool onlyEdgeIndexes = true;

  std::vector<IndexAccessor> indexAccessors;
  indexAccessors.reserve(numEdgeColls);

  for (size_t i = 0; i < numEdgeColls; ++i) {
    auto dir = _directions[i];
    TRI_ASSERT(dir == TRI_EDGE_IN || dir == TRI_EDGE_OUT);
    auto opposite = (dir == TRI_EDGE_IN ? TRI_EDGE_OUT : TRI_EDGE_IN);

    std::shared_ptr<Index> indexToUse;
    aql::AstNode* condition =
        ((dir == TRI_EDGE_IN) != reverse) ? _toCondition : _fromCondition;
    aql::AstNode* clonedCondition = condition->clone(_plan->getAst());
#ifdef ARANGODB_ENABLE_MAINTAINER_MODE
    // very expensive, but only used for assertions:
    // we are stringifying the contents of clonedCondition to figure out
    // if the call to getBestIndexHandleForFilterCondition modifies it.
    std::string const conditionString = clonedCondition->toString();
#endif
    // arbitrary value for "number of edges in collection" used here. the
    // actual value does not matter much. 1000 has historically worked fine.
    constexpr size_t itemsInCollection = 1000;

    bool res = aql::utils::getBestIndexHandleForFilterCondition(
        *_edgeColls[i], clonedCondition, options()->tmpVar(), itemsInCollection,
        aql::IndexHint(), indexToUse, onlyEdgeIndexes);
    if (!res) {
      THROW_ARANGO_EXCEPTION_MESSAGE(TRI_ERROR_INTERNAL,
                                     "expected edge index not found");
    }
#ifdef ARANGODB_ENABLE_MAINTAINER_MODE
    // check that getBestIndexHandleForFilterCondition did not modify
    // clonedCondition in any way.
    // this assumption must hold true, because we can only use an edge
    // index in this method (onlyEdgeIndexes == true) and edge conditions
    // are always simple.
    TRI_ASSERT(clonedCondition->toString() == conditionString);
#endif

    indexAccessors.emplace_back(std::move(indexToUse), clonedCondition, 0,
                                nullptr, std::nullopt, i,
                                reverse ? opposite : dir);
  }

  return indexAccessors;
}

void KShortestPathsNode::prepareOptions() {
  if (_optionsBuilt) {
    return;
  }
  TRI_ASSERT(!_optionsBuilt);

  size_t numEdgeColls = _edgeColls.size();
  Ast* ast = _plan->getAst();
  auto opts = static_cast<ShortestPathOptions*>(options());

  opts->setVariable(getTemporaryVariable());

  // Compute Indexes.
  for (size_t i = 0; i < numEdgeColls; ++i) {
    auto dir = _directions[i];
    switch (dir) {
      case TRI_EDGE_IN:
        opts->addLookupInfo(_plan, _edgeColls[i]->name(),
                            StaticStrings::ToString, _toCondition->clone(ast),
                            /*onlyEdgeIndexes*/ false, dir);
        opts->addReverseLookupInfo(_plan, _edgeColls[i]->name(),
                                   StaticStrings::FromString,
                                   _fromCondition->clone(ast),
                                   /*onlyEdgeIndexes*/ false, TRI_EDGE_OUT);
        break;
      case TRI_EDGE_OUT:
        opts->addLookupInfo(
            _plan, _edgeColls[i]->name(), StaticStrings::FromString,
            _fromCondition->clone(ast), /*onlyEdgeIndexes*/ false, dir);
        opts->addReverseLookupInfo(
            _plan, _edgeColls[i]->name(), StaticStrings::ToString,
            _toCondition->clone(ast), /*onlyEdgeIndexes*/ false, TRI_EDGE_IN);
        break;
      case TRI_EDGE_ANY:
        TRI_ASSERT(false);
        break;
    }
  }
  // If we use the path output the cache should activate document
  // caching otherwise it is not worth it.
  if (ServerState::instance()->isCoordinator()) {
    if (!opts->refactor()) {
      _options->activateCache(false, engines());
    }
  } else {
    _options->activateCache(false, nullptr);
  }
  _optionsBuilt = true;
}

auto KShortestPathsNode::options() const -> graph::ShortestPathOptions* {
#ifdef ARANGODB_ENABLE_MAINTAINER_MODE
  auto* opts = dynamic_cast<ShortestPathOptions*>(GraphNode::options());
  TRI_ASSERT((GraphNode::options() == nullptr) == (opts == nullptr));
#else
  auto* opts = static_cast<ShortestPathOptions*>(GraphNode::options());
#endif
  return opts;
}<|MERGE_RESOLUTION|>--- conflicted
+++ resolved
@@ -37,7 +37,7 @@
 #include "Graph/AttributeWeightShortestPathFinder.h"
 #include "Graph/Enumerators/TwoSidedEnumerator.h"
 #include "Graph/KShortestPathsFinder.h"
-#include "Graph/PathManagement/TwoSidedPathResult.h"
+#include "Graph/PathManagement/PathResult.h"
 #include "Graph/PathManagement/PathStore.h"
 #include "Graph/Providers/ClusterProvider.h"
 #include "Graph/Providers/ProviderTracer.h"
@@ -389,19 +389,11 @@
 
       // TODO [GraphRefactor]: Clean this up (de-dupllicate with
       // SmartGraphEngine)
-<<<<<<< HEAD
-      BaseProviderOptions forwardProviderOptions(
-          opts->tmpVar(), std::move(usedIndexes), opts->getExpressionCtx(), {},
-          opts->collectionToShard());
-
-      BaseProviderOptions backwardProviderOptions(
-=======
       SingleServerBaseProviderOptions forwardProviderOptions(
           opts->tmpVar(), std::move(usedIndexes), opts->getExpressionCtx(), {},
           opts->collectionToShard());
 
       SingleServerBaseProviderOptions backwardProviderOptions(
->>>>>>> ebe97b08
           opts->tmpVar(), std::move(reversedUsedIndexes),
           opts->getExpressionCtx(), {}, opts->collectionToShard());
 
@@ -410,52 +402,29 @@
         return _makeExecutionBlockImpl<
             KPathEnumerator<SingleServerProvider<SingleServerProviderStep>>,
             SingleServerProvider<SingleServerProviderStep>,
-<<<<<<< HEAD
-            BaseProviderOptions>(opts, std::move(forwardProviderOptions),
-                                 std::move(backwardProviderOptions),
-                                 enumeratorOptions, validatorOptions,
-                                 outputRegister, engine, sourceInput,
-                                 targetInput, registerInfos);
-=======
             SingleServerBaseProviderOptions>(
             opts, std::move(forwardProviderOptions),
             std::move(backwardProviderOptions), enumeratorOptions,
             validatorOptions, outputRegister, engine, sourceInput, targetInput,
             registerInfos);
->>>>>>> ebe97b08
       } else {
         return _makeExecutionBlockImpl<
             TracedKPathEnumerator<
                 SingleServerProvider<SingleServerProviderStep>>,
             ProviderTracer<SingleServerProvider<SingleServerProviderStep>>,
-<<<<<<< HEAD
-            BaseProviderOptions>(opts, std::move(forwardProviderOptions),
-                                 std::move(backwardProviderOptions),
-                                 enumeratorOptions, validatorOptions,
-                                 outputRegister, engine, sourceInput,
-                                 targetInput, registerInfos);
-=======
             SingleServerBaseProviderOptions>(
             opts, std::move(forwardProviderOptions),
             std::move(backwardProviderOptions), enumeratorOptions,
             validatorOptions, outputRegister, engine, sourceInput, targetInput,
             registerInfos);
->>>>>>> ebe97b08
       }
     } else {
       auto cache = std::make_shared<RefactoredClusterTraverserCache>(
           opts->query().resourceMonitor());
-<<<<<<< HEAD
-      ClusterBaseProviderOptions forwardProviderOptions(cache, engines(),
-                                                        false);
-      ClusterBaseProviderOptions backwardProviderOptions(cache, engines(),
-                                                         true);
-=======
       ClusterBaseProviderOptions forwardProviderOptions(
           cache, engines(), false, opts->produceVertices());
       ClusterBaseProviderOptions backwardProviderOptions(
           cache, engines(), true, opts->produceVertices());
->>>>>>> ebe97b08
 
       return _makeExecutionBlockImpl<
           KPathEnumerator<ClusterProvider<ClusterProviderStep>>,
