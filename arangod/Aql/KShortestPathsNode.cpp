--- conflicted
+++ resolved
@@ -346,8 +346,11 @@
     if (!ServerState::instance()->isCoordinator()) {
       // Create IndexAccessor for BaseProviderOptions (TODO: Location need to
       // be changed in the future) create BaseProviderOptions
-      BaseProviderOptions forwardProviderOptions(opts->tmpVar(), buildUsedIndexes(), opts->collectionToShard());
-      BaseProviderOptions backwardProviderOptions(opts->tmpVar(), buildReverseUsedIndexes(),  opts->collectionToShard());
+      BaseProviderOptions forwardProviderOptions(opts->tmpVar(), buildUsedIndexes(),
+                                                 opts->collectionToShard());
+      BaseProviderOptions backwardProviderOptions(opts->tmpVar(),
+                                                  buildReverseUsedIndexes(),
+                                                  opts->collectionToShard());
 
       if (opts->query().queryOptions().getTraversalProfileLevel() ==
           TraversalProfileLevel::None) {
@@ -367,7 +370,6 @@
         return std::make_unique<ExecutionBlockImpl<KShortestPathsExecutor<KPathRefactored>>>(
             &engine, this, std::move(registerInfos), std::move(executorInfos));
       } else {
-<<<<<<< HEAD
         // TODO: implement better initialization with less duplicate code
         using TracedKPathRefactored = TracedKPathEnumerator<SingleServerProvider>;
         auto kPathUnique = std::make_unique<TracedKPathRefactored>(
@@ -383,53 +385,12 @@
                                         std::move(targetInput));
         return std::make_unique<ExecutionBlockImpl<KShortestPathsExecutor<TracedKPathRefactored>>>(
             &engine, this, std::move(registerInfos), std::move(executorInfos));
-=======
-        auto cache = std::make_shared<RefactoredClusterTraverserCache>(opts->query().resourceMonitor());
-        ClusterBaseProviderOptions forwardProviderOptions(cache, engines(), false);
-        ClusterBaseProviderOptions backwardProviderOptions(cache, engines(), true);
-
-        if (opts->query().queryOptions().getTraversalProfileLevel() ==
-            TraversalProfileLevel::None) {
-          using KPathRefactoredCluster = KPathEnumerator<ClusterProvider>;
-
-          auto kPathUnique = std::make_unique<KPathRefactoredCluster>(
-              ClusterProvider{opts->query(), forwardProviderOptions,
-                              opts->query().resourceMonitor()},
-              ClusterProvider{opts->query(), backwardProviderOptions,
-                              opts->query().resourceMonitor()},
-              std::move(enumeratorOptions), opts->query().resourceMonitor());
-
-          auto executorInfos =
-              KShortestPathsExecutorInfos(outputRegister, engine.getQuery(),
-                                          std::move(kPathUnique), std::move(sourceInput),
-                                          std::move(targetInput));
-          return std::make_unique<ExecutionBlockImpl<KShortestPathsExecutor<KPathRefactoredCluster>>>(
-              &engine, this, std::move(registerInfos), std::move(executorInfos));
-        } else {
-          using KPathRefactoredClusterTracer = TracedKPathEnumerator<ClusterProvider>;
-
-          auto kPathUnique = std::make_unique<KPathRefactoredClusterTracer>(
-              ProviderTracer<ClusterProvider>{opts->query(), forwardProviderOptions,
-                                              opts->query().resourceMonitor()},
-              ProviderTracer<ClusterProvider>{opts->query(), backwardProviderOptions,
-                                              opts->query().resourceMonitor()},
-              std::move(enumeratorOptions), opts->query().resourceMonitor());
-
-          auto executorInfos =
-              KShortestPathsExecutorInfos(outputRegister, engine.getQuery(),
-                                          std::move(kPathUnique), std::move(sourceInput),
-                                          std::move(targetInput));
-          return std::make_unique<ExecutionBlockImpl<KShortestPathsExecutor<KPathRefactoredClusterTracer>>>(
-              &engine, this, std::move(registerInfos), std::move(executorInfos));
-        }
->>>>>>> 31e033c6
       }
     } else {
-      auto cache =
-          std::make_shared<RefactoredClusterTraverserCache>(engines(),
-                                                            opts->query().resourceMonitor());
-      ClusterBaseProviderOptions forwardProviderOptions(cache, false);
-      ClusterBaseProviderOptions backwardProviderOptions(cache, true);
+      auto cache = std::make_shared<RefactoredClusterTraverserCache>(
+          opts->query().resourceMonitor());
+      ClusterBaseProviderOptions forwardProviderOptions(cache, engines(), false);
+      ClusterBaseProviderOptions backwardProviderOptions(cache, engines(), true);
 
       if (opts->query().queryOptions().getTraversalProfileLevel() ==
           TraversalProfileLevel::None) {
