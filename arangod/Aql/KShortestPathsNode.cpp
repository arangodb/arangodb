/// @brief Implementation of k Shortest Path Execution Node
///
/// @file arangod/Aql/KShortestPathsNode.cpp
///
/// DISCLAIMER
///
/// Copyright 2010-2014 triagens GmbH, Cologne, Germany
///
/// Licensed under the Apache License, Version 2.0 (the "License");
/// you may not use this file except in compliance with the License.
/// You may obtain a copy of the License at
///
///     http://www.apache.org/licenses/LICENSE-2.0
///
/// Unless required by applicable law or agreed to in writing, software
/// distributed under the License is distributed on an "AS IS" BASIS,
/// WITHOUT WARRANTIES OR CONDITIONS OF ANY KIND, either express or implied.
/// See the License for the specific language governing permissions and
/// limitations under the License.
///
/// Copyright holder is ArangoDB GmbH, Cologne, Germany
///
/// @author Michael Hackstein
/// @author Markus Pfeiffer
/// @author Copyright 2015, ArangoDB GmbH, Cologne, Germany
////////////////////////////////////////////////////////////////////////////////

#include "KShortestPathsNode.h"

#include "Aql/Ast.h"
#include "Aql/Collection.h"
#include "Aql/ExecutionBlockImpl.h"
#include "Aql/ExecutionPlan.h"
#include "Aql/KShortestPathsExecutor.h"
#include "Aql/Query.h"
#include "Aql/RegisterPlan.h"
#include "Aql/SingleRowFetcher.h"
#include "Graph/AttributeWeightShortestPathFinder.h"
#include "Graph/KShortestPathsFinder.h"
#include "Graph/ShortestPathOptions.h"
#include "Graph/ShortestPathResult.h"
#include "Indexes/Index.h"
#include "Utils/CollectionNameResolver.h"

#include <velocypack/Iterator.h>
#include <velocypack/velocypack-aliases.h>

using namespace arangodb;
using namespace arangodb::basics;
using namespace arangodb::aql;
using namespace arangodb::graph;

namespace {
static void parseNodeInput(AstNode const* node, std::string& id,
                           Variable const*& variable, char const* part) {
  switch (node->type) {
    case NODE_TYPE_REFERENCE:
      variable = static_cast<Variable*>(node->getData());
      id = "";
      break;
    case NODE_TYPE_VALUE:
      if (node->value.type != VALUE_TYPE_STRING) {
        THROW_ARANGO_EXCEPTION_MESSAGE(
            TRI_ERROR_QUERY_PARSE, std::string("invalid ") + part +
                                       " vertex. Must either be "
                                       "an _id string or an object with _id.");
      }
      variable = nullptr;
      id = node->getString();
      break;
    default:
      THROW_ARANGO_EXCEPTION_MESSAGE(TRI_ERROR_QUERY_PARSE,
                                     std::string("invalid ") + part +
                                         " vertex. Must either be an "
                                         "_id string or an object with _id.");
  }
}
static KShortestPathsExecutorInfos::InputVertex prepareVertexInput(KShortestPathsNode const* node,
                                                                   bool isTarget) {
  using InputVertex = KShortestPathsExecutorInfos::InputVertex;
  if (isTarget) {
    if (node->usesTargetInVariable()) {
      auto it = node->getRegisterPlan()->varInfo.find(node->targetInVariable().id);
      TRI_ASSERT(it != node->getRegisterPlan()->varInfo.end());
      return InputVertex{it->second.registerId};
    } else {
      return InputVertex{node->getTargetVertex()};
    }
  } else {
    if (node->usesStartInVariable()) {
      auto it = node->getRegisterPlan()->varInfo.find(node->startInVariable().id);
      TRI_ASSERT(it != node->getRegisterPlan()->varInfo.end());
      return InputVertex{it->second.registerId};
    } else {
      return InputVertex{node->getStartVertex()};
    }
  }
}
}  // namespace

KShortestPathsNode::KShortestPathsNode(ExecutionPlan* plan, ExecutionNodeId id, TRI_vocbase_t* vocbase,
                                       AstNode const* direction, AstNode const* start,
                                       AstNode const* target, AstNode const* graph,
                                       std::unique_ptr<BaseOptions> options)
    : GraphNode(plan, id, vocbase, direction, graph, std::move(options)),
      _pathOutVariable(nullptr),
      _inStartVariable(nullptr),
      _inTargetVariable(nullptr),
      _fromCondition(nullptr),
      _toCondition(nullptr) {
  TRI_ASSERT(start != nullptr);
  TRI_ASSERT(target != nullptr);
  TRI_ASSERT(graph != nullptr);

  auto ast = _plan->getAst();
  // Let us build the conditions on _from and _to. Just in case we need them.
  {
    auto const* access =
        ast->createNodeAttributeAccess(getTemporaryRefNode(),
                                       StaticStrings::FromString.c_str(),
                                       StaticStrings::FromString.length());
    auto const* cond =
        ast->createNodeBinaryOperator(NODE_TYPE_OPERATOR_BINARY_EQ, access, _tmpIdNode);
    _fromCondition = ast->createNodeNaryOperator(NODE_TYPE_OPERATOR_NARY_AND);
    _fromCondition->addMember(cond);
  }
  TRI_ASSERT(_fromCondition != nullptr);

  {
    auto const* access =
        ast->createNodeAttributeAccess(getTemporaryRefNode(),
                                       StaticStrings::ToString.c_str(),
                                       StaticStrings::ToString.length());
    auto const* cond =
        ast->createNodeBinaryOperator(NODE_TYPE_OPERATOR_BINARY_EQ, access, _tmpIdNode);
    _toCondition = ast->createNodeNaryOperator(NODE_TYPE_OPERATOR_NARY_AND);
    _toCondition->addMember(cond);
  }
  TRI_ASSERT(_toCondition != nullptr);

  parseNodeInput(start, _startVertexId, _inStartVariable, "start");
  parseNodeInput(target, _targetVertexId, _inTargetVariable, "target");
}

/// @brief Internal constructor to clone the node.
KShortestPathsNode::KShortestPathsNode(
<<<<<<< HEAD
    ExecutionPlan* plan, ExecutionNodeId id, TRI_vocbase_t* vocbase,
    std::vector<Collection*> const& edgeColls,
    std::vector<Collection*> const& vertexColls,
    TRI_edge_direction_e defaultDirection,
    std::vector<TRI_edge_direction_e> const& directions, Variable const* inStartVariable,
    std::string const& startVertexId, Variable const* inTargetVariable,
    std::string const& targetVertexId, std::unique_ptr<BaseOptions> options)
=======
    ExecutionPlan* plan, size_t id, TRI_vocbase_t* vocbase,
    std::vector<std::unique_ptr<Collection>> const& edgeColls,
    std::vector<std::unique_ptr<Collection>> const& vertexColls,
    TRI_edge_direction_e defaultDirection, std::vector<TRI_edge_direction_e> const& directions,
    Variable const* inStartVariable, std::string const& startVertexId,
    Variable const* inTargetVariable, std::string const& targetVertexId,
    std::unique_ptr<graph::BaseOptions> options, graph::Graph const* graph)
>>>>>>> 8928909c
    : GraphNode(plan, id, vocbase, edgeColls, vertexColls, defaultDirection,
                directions, std::move(options), graph),
      _pathOutVariable(nullptr),
      _inStartVariable(inStartVariable),
      _startVertexId(startVertexId),
      _inTargetVariable(inTargetVariable),
      _targetVertexId(targetVertexId),
      _fromCondition(nullptr),
      _toCondition(nullptr) {}

KShortestPathsNode::~KShortestPathsNode() = default;

KShortestPathsNode::KShortestPathsNode(ExecutionPlan* plan,
                                       arangodb::velocypack::Slice const& base)
    : GraphNode(plan, base),
      _pathOutVariable(nullptr),
      _inStartVariable(nullptr),
      _inTargetVariable(nullptr),
      _fromCondition(nullptr),
      _toCondition(nullptr) {
  // Path out variable
  if (base.hasKey("pathOutVariable")) {
    _pathOutVariable =
        Variable::varFromVPack(plan->getAst(), base, "pathOutVariable");
  }

  // Start Vertex
  if (base.hasKey("startInVariable")) {
    _inStartVariable =
        Variable::varFromVPack(plan->getAst(), base, "startInVariable");
  } else {
    VPackSlice v = base.get("startVertexId");
    if (!v.isString()) {
      THROW_ARANGO_EXCEPTION_MESSAGE(TRI_ERROR_QUERY_BAD_JSON_PLAN,
                                     "start vertex must be a string");
    }
    _startVertexId = v.copyString();

    if (_startVertexId.empty()) {
      THROW_ARANGO_EXCEPTION_MESSAGE(TRI_ERROR_QUERY_BAD_JSON_PLAN,
                                     "start vertex mustn't be empty");
    }
  }

  // Target Vertex
  if (base.hasKey("targetInVariable")) {
    _inTargetVariable =
        Variable::varFromVPack(plan->getAst(), base, "targetInVariable");
  } else {
    VPackSlice v = base.get("targetVertexId");
    if (!v.isString()) {
      THROW_ARANGO_EXCEPTION_MESSAGE(TRI_ERROR_QUERY_BAD_JSON_PLAN,
                                     "target vertex must be a string");
    }
    _targetVertexId = v.copyString();
    if (_targetVertexId.empty()) {
      THROW_ARANGO_EXCEPTION_MESSAGE(TRI_ERROR_QUERY_BAD_JSON_PLAN,
                                     "target vertex mustn't be empty");
    }
  }

  // Filter Condition Parts
  TRI_ASSERT(base.hasKey("fromCondition"));
  // the plan's AST takes ownership of the newly created AstNode, so this is
  // safe cppcheck-suppress *
  _fromCondition = new AstNode(plan->getAst(), base.get("fromCondition"));

  TRI_ASSERT(base.hasKey("toCondition"));
  // the plan's AST takes ownership of the newly created AstNode, so this is
  // safe cppcheck-suppress *
  _toCondition = new AstNode(plan->getAst(), base.get("toCondition"));
}

// This constructor is only used from LocalTraversalNode, and GraphNode
// is virtually inherited; thus its constructor is never called from here.
KShortestPathsNode::KShortestPathsNode(ExecutionPlan& plan, KShortestPathsNode const& other)
    : GraphNode(GraphNode::THIS_THROWS_WHEN_CALLED{}),
      _pathOutVariable(other._pathOutVariable),
      _inStartVariable(other._inStartVariable),
      _startVertexId(other._startVertexId),
      _inTargetVariable(other._inTargetVariable),
      _targetVertexId(other._targetVertexId),
      _fromCondition(nullptr),
      _toCondition(nullptr) {
  other.kShortestPathsCloneHelper(plan, *this, false);
}

void KShortestPathsNode::toVelocyPackHelper(VPackBuilder& nodes, unsigned flags,
                                            std::unordered_set<ExecutionNode const*>& seen) const {
  GraphNode::toVelocyPackHelper(nodes, flags, seen);  // call base class method
  // Out variables
  if (usesPathOutVariable()) {
    nodes.add(VPackValue("pathOutVariable"));
    pathOutVariable().toVelocyPack(nodes);
  }

  // In variables
  if (usesStartInVariable()) {
    nodes.add(VPackValue("startInVariable"));
    startInVariable().toVelocyPack(nodes);
  } else {
    nodes.add("startVertexId", VPackValue(_startVertexId));
  }

  if (usesTargetInVariable()) {
    nodes.add(VPackValue("targetInVariable"));
    targetInVariable().toVelocyPack(nodes);
  } else {
    nodes.add("targetVertexId", VPackValue(_targetVertexId));
  }

  // Filter Conditions
  TRI_ASSERT(_fromCondition != nullptr);
  nodes.add(VPackValue("fromCondition"));
  _fromCondition->toVelocyPack(nodes, flags);

  TRI_ASSERT(_toCondition != nullptr);
  nodes.add(VPackValue("toCondition"));
  _toCondition->toVelocyPack(nodes, flags);

  // And close it:
  nodes.close();
}

/// @brief creates corresponding ExecutionBlock
std::unique_ptr<ExecutionBlock> KShortestPathsNode::createBlock(
    ExecutionEngine& engine, std::unordered_map<ExecutionNode*, ExecutionBlock*> const&) const {
  ExecutionNode const* previousNode = getFirstDependency();
  TRI_ASSERT(previousNode != nullptr);
  auto inputRegisters = std::make_shared<std::unordered_set<RegisterId>>();
  if (usesStartInVariable()) {
    inputRegisters->emplace(varToRegUnchecked(startInVariable()));
  }
  if (usesTargetInVariable()) {
    inputRegisters->emplace(varToRegUnchecked(targetInVariable()));
  }

  auto outputRegisters = std::make_shared<std::unordered_set<RegisterId>>();
  TRI_ASSERT(usesPathOutVariable());  // This node always produces the path!
  outputRegisters->emplace(varToRegUnchecked(pathOutVariable()));

  auto opts = static_cast<ShortestPathOptions*>(options());

  KShortestPathsExecutorInfos::InputVertex sourceInput = ::prepareVertexInput(this, false);
  KShortestPathsExecutorInfos::InputVertex targetInput = ::prepareVertexInput(this, true);

  std::unique_ptr<KShortestPathsFinder> finder;
  finder.reset(new graph::KShortestPathsFinder(*opts));

  TRI_ASSERT(finder != nullptr);
  KShortestPathsExecutorInfos infos(inputRegisters, outputRegisters,
                                    getRegisterPlan()->nrRegs[previousNode->getDepth()],
                                    getRegisterPlan()->nrRegs[getDepth()],
                                    getRegsToClear(), calcRegsToKeep(), std::move(finder),
                                    std::move(sourceInput), std::move(targetInput));
  return std::make_unique<ExecutionBlockImpl<KShortestPathsExecutor>>(&engine, this,
                                                                      std::move(infos));
}

ExecutionNode* KShortestPathsNode::clone(ExecutionPlan* plan, bool withDependencies,
                                         bool withProperties) const {
  TRI_ASSERT(!_optionsBuilt);
  auto oldOpts = static_cast<ShortestPathOptions*>(options());
  std::unique_ptr<BaseOptions> tmp = std::make_unique<ShortestPathOptions>(*oldOpts);
  auto c = std::make_unique<KShortestPathsNode>(plan, _id, _vocbase, _edgeColls,
                                                _vertexColls, _defaultDirection, _directions,
                                                _inStartVariable, _startVertexId,
                                                _inTargetVariable, _targetVertexId,
                                                std::move(tmp), _graphObj);

  kShortestPathsCloneHelper(*plan, *c, withProperties);

  return cloneHelper(std::move(c), withDependencies, withProperties);
}

void KShortestPathsNode::kShortestPathsCloneHelper(ExecutionPlan& plan,
                                                   KShortestPathsNode& c,
                                                   bool withProperties) const {
  if (usesPathOutVariable()) {
    auto pathOutVariable = _pathOutVariable;
    if (withProperties) {
      pathOutVariable = plan.getAst()->variables()->createVariable(pathOutVariable);
    }
    TRI_ASSERT(pathOutVariable != nullptr);
    c.setPathOutput(pathOutVariable);
  }

  // Temporary Filter Objects
  c._tmpObjVariable = _tmpObjVariable;
  c._tmpObjVarNode = _tmpObjVarNode;
  c._tmpIdNode = _tmpIdNode;

  // Filter Condition Parts
  c._fromCondition = _fromCondition->clone(_plan->getAst());
  c._toCondition = _toCondition->clone(_plan->getAst());
}

void KShortestPathsNode::prepareOptions() {
  if (_optionsBuilt) {
    return;
  }
  TRI_ASSERT(!_optionsBuilt);

  size_t numEdgeColls = _edgeColls.size();
  Ast* ast = _plan->getAst();
  auto opts = static_cast<ShortestPathOptions*>(options());

  opts->setVariable(getTemporaryVariable());

  // Compute Indexes.
  for (size_t i = 0; i < numEdgeColls; ++i) {
    auto dir = _directions[i];
    switch (dir) {
      case TRI_EDGE_IN:
        opts->addLookupInfo(_plan, _edgeColls[i]->name(),
                            StaticStrings::ToString, _toCondition->clone(ast));
        opts->addReverseLookupInfo(_plan, _edgeColls[i]->name(), StaticStrings::FromString,
                                   _fromCondition->clone(ast));
        break;
      case TRI_EDGE_OUT:
        opts->addLookupInfo(_plan, _edgeColls[i]->name(),
                            StaticStrings::FromString, _fromCondition->clone(ast));
        opts->addReverseLookupInfo(_plan, _edgeColls[i]->name(), StaticStrings::ToString,
                                   _toCondition->clone(ast));
        break;
      case TRI_EDGE_ANY:
        TRI_ASSERT(false);
        break;
    }
  }
  // If we use the path output the cache should activate document
  // caching otherwise it is not worth it.
  if (ServerState::instance()->isCoordinator()) {
    _options->activateCache(false, engines());
  } else {
    _options->activateCache(false, nullptr);
  }
  _optionsBuilt = true;
}

auto KShortestPathsNode::options() const -> graph::ShortestPathOptions* {
#ifdef ARANGODB_ENABLE_MAINTAINER_MODE
  auto* opts = dynamic_cast<ShortestPathOptions*>(GraphNode::options());
  TRI_ASSERT((GraphNode::options() == nullptr) == (opts == nullptr));
#else
  auto* opts = static_cast<ShortestPathOptions*>(GraphNode::options());
#endif
  return opts;
}<|MERGE_RESOLUTION|>--- conflicted
+++ resolved
@@ -144,23 +144,13 @@
 
 /// @brief Internal constructor to clone the node.
 KShortestPathsNode::KShortestPathsNode(
-<<<<<<< HEAD
     ExecutionPlan* plan, ExecutionNodeId id, TRI_vocbase_t* vocbase,
     std::vector<Collection*> const& edgeColls,
     std::vector<Collection*> const& vertexColls,
-    TRI_edge_direction_e defaultDirection,
-    std::vector<TRI_edge_direction_e> const& directions, Variable const* inStartVariable,
-    std::string const& startVertexId, Variable const* inTargetVariable,
-    std::string const& targetVertexId, std::unique_ptr<BaseOptions> options)
-=======
-    ExecutionPlan* plan, size_t id, TRI_vocbase_t* vocbase,
-    std::vector<std::unique_ptr<Collection>> const& edgeColls,
-    std::vector<std::unique_ptr<Collection>> const& vertexColls,
     TRI_edge_direction_e defaultDirection, std::vector<TRI_edge_direction_e> const& directions,
     Variable const* inStartVariable, std::string const& startVertexId,
     Variable const* inTargetVariable, std::string const& targetVertexId,
     std::unique_ptr<graph::BaseOptions> options, graph::Graph const* graph)
->>>>>>> 8928909c
     : GraphNode(plan, id, vocbase, edgeColls, vertexColls, defaultDirection,
                 directions, std::move(options), graph),
       _pathOutVariable(nullptr),
