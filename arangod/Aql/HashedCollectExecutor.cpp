////////////////////////////////////////////////////////////////////////////////
/// DISCLAIMER
///
/// Copyright 2014-2020 ArangoDB GmbH, Cologne, Germany
/// Copyright 2004-2014 triAGENS GmbH, Cologne, Germany
///
/// Licensed under the Apache License, Version 2.0 (the "License");
/// you may not use this file except in compliance with the License.
/// You may obtain a copy of the License at
///
///     http://www.apache.org/licenses/LICENSE-2.0
///
/// Unless required by applicable law or agreed to in writing, software
/// distributed under the License is distributed on an "AS IS" BASIS,
/// WITHOUT WARRANTIES OR CONDITIONS OF ANY KIND, either express or implied.
/// See the License for the specific language governing permissions and
/// limitations under the License.
///
/// Copyright holder is ArangoDB GmbH, Cologne, Germany
///
/// @author Tobias Goedderz
/// @author Michael Hackstein
/// @author Heiko Kernbach
/// @author Jan Christoph Uhde
////////////////////////////////////////////////////////////////////////////////

#include "HashedCollectExecutor.h"

#include "Aql/Aggregator.h"
#include "Aql/AqlCall.h"
#include "Aql/AqlValue.h"
#include "Aql/ExecutionNode.h"
#include "Aql/InputAqlItemRow.h"
#include "Aql/OutputAqlItemRow.h"
#include "Aql/RegisterInfos.h"
#include "Aql/RegisterPlan.h"
#include "Aql/SingleRowFetcher.h"
#include "Basics/ResourceUsage.h"

#include <utility>

using namespace arangodb;
using namespace arangodb::aql;

static const AqlValue EmptyValue;

HashedCollectExecutorInfos::HashedCollectExecutorInfos(
    std::vector<std::pair<RegisterId, RegisterId>>&& groupRegisters,
    RegisterId collectRegister, std::vector<std::string>&& aggregateTypes,
    std::vector<std::pair<RegisterId, RegisterId>>&& aggregateRegisters,
    velocypack::Options const* opts, 
    arangodb::ResourceMonitor& resourceMonitor,
    bool count)
    : _aggregateTypes(aggregateTypes),
      _aggregateRegisters(aggregateRegisters),
      _groupRegisters(std::move(groupRegisters)),
      _collectRegister(collectRegister),
      _vpackOptions(opts),
      _resourceMonitor(resourceMonitor),
      _count(count) {
  TRI_ASSERT(!_groupRegisters.empty());
}

std::vector<std::pair<RegisterId, RegisterId>> const& HashedCollectExecutorInfos::getGroupRegisters() const {
  return _groupRegisters;
}

std::vector<std::pair<RegisterId, RegisterId>> const& HashedCollectExecutorInfos::getAggregatedRegisters() const {
  return _aggregateRegisters;
}

std::vector<std::string> const& HashedCollectExecutorInfos::getAggregateTypes() const {
  return _aggregateTypes;
}

velocypack::Options const* HashedCollectExecutorInfos::getVPackOptions() const {
  return _vpackOptions;
}

bool HashedCollectExecutorInfos::getCount() const noexcept { return _count; }

RegisterId HashedCollectExecutorInfos::getCollectRegister() const noexcept {
  return _collectRegister;
}

<<<<<<< HEAD
arangodb::ResourceMonitor& HashedCollectExecutorInfos::getResourceMonitor() const {
  return _resourceMonitor;
}

std::vector<Aggregator::Factory>
=======
std::vector<Aggregator::Factory const*>
>>>>>>> 7d4e9c7c
HashedCollectExecutor::createAggregatorFactories(HashedCollectExecutor::Infos const& infos) {
  std::vector<Aggregator::Factory const*> aggregatorFactories;

  if (infos.getAggregateTypes().empty()) {
    // no aggregate registers. this means we'll only count the number of items
    if (infos.getCount()) {
      aggregatorFactories.emplace_back(
          &Aggregator::factoryFromTypeString("LENGTH"));
    }
  } else {
    // we do have aggregate registers. create them as empty AqlValues
    aggregatorFactories.reserve(infos.getAggregatedRegisters().size());

    // initialize aggregators
    for (auto const& r : infos.getAggregateTypes()) {
      aggregatorFactories.emplace_back(&Aggregator::factoryFromTypeString(r));
    }
  }

  return aggregatorFactories;
}

HashedCollectExecutor::HashedCollectExecutor(Fetcher& fetcher, Infos& infos)
    : _infos(infos),
      _lastInitializedInputRow(InputAqlItemRow{CreateInvalidInputRowHint{}}),
      _allGroups(1024,
                 AqlValueGroupHash(_infos.getGroupRegisters().size()),
                 AqlValueGroupEqual(_infos.getVPackOptions())),
      _isInitialized(false),
      _aggregatorFactories() {
  _aggregatorFactories = createAggregatorFactories(_infos);
  _nextGroup.values.reserve(_infos.getGroupRegisters().size());
};

HashedCollectExecutor::~HashedCollectExecutor() {
  // Generally, _allGroups should be empty when the block is destroyed - except
  // when an exception is thrown during getOrSkipSome, in which case the
  // AqlValue ownership hasn't been transferred.
  destroyAllGroupsAqlValues();
}

void HashedCollectExecutor::destroyAllGroupsAqlValues() {
  size_t memoryUsage = 0;
  for (auto& it : _allGroups) {
<<<<<<< HEAD
    memoryUsage += memoryUsageForGroup(it.first, true);
    for (auto& it2 : it.first) {
=======
    for (auto& it2 : it.first.values) {
>>>>>>> 7d4e9c7c
      const_cast<AqlValue*>(&it2)->destroy();
    }
  }
  _infos.getResourceMonitor().decreaseMemoryUsage(memoryUsage);
}

void HashedCollectExecutor::consumeInputRow(InputAqlItemRow& input) {
  TRI_ASSERT(input.isInitialized());

  decltype(_allGroups)::iterator currentGroupIt = findOrEmplaceGroup(input);

  // reduce the aggregates
  ValueAggregators* aggregateValues = currentGroupIt->second.get();

  if (_infos.getAggregateTypes().empty()) {
    // no aggregate registers. simply increase the counter
    if (_infos.getCount()) {
      // TODO get rid of this special case if possible
      TRI_ASSERT(aggregateValues != nullptr && aggregateValues->size() == 1);
      (*aggregateValues)[0].reduce(EmptyValue);
    }
  } else {
    // apply the aggregators for the group
    TRI_ASSERT(aggregateValues != nullptr && aggregateValues->size() == _infos.getAggregatedRegisters().size());
    size_t j = 0;
    for (auto const& r : _infos.getAggregatedRegisters()) {
      if (r.second == RegisterPlan::MaxRegisterId) {
        (*aggregateValues)[j].reduce(EmptyValue);
      } else {
        (*aggregateValues)[j].reduce(input.getValue(r.second));
      }
      ++j;
    }
  }
}

void HashedCollectExecutor::writeCurrentGroupToOutput(OutputAqlItemRow& output) {
  // build the result
  TRI_ASSERT(!_infos.getCount() || _infos.getCollectRegister() != RegisterPlan::MaxRegisterId);

  auto& keys = _currentGroup->first.values;

  TRI_ASSERT(keys.size() == _infos.getGroupRegisters().size());
  size_t memoryUsage = memoryUsageForGroup(keys, false);
  size_t i = 0;
  for (auto& it : keys) {
    AqlValue& key = *const_cast<AqlValue*>(&it);
    AqlValueGuard guard{key, true};
    output.moveValueInto(_infos.getGroupRegisters()[i++].first,
                         _lastInitializedInputRow, guard);
    key.erase();  // to prevent double-freeing later
  }

  _infos.getResourceMonitor().decreaseMemoryUsage(memoryUsage);

  if (!_infos.getCount()) {
    if (!_infos.getAggregatedRegisters().empty()) {
      TRI_ASSERT(_currentGroup->second != nullptr);
      auto& aggregators = *_currentGroup->second;
      TRI_ASSERT(aggregators.size() == _infos.getAggregatedRegisters().size());
      size_t j = 0;
      for (std::size_t aggregatorIdx = 0; aggregatorIdx < aggregators.size(); ++aggregatorIdx) {
        AqlValue r = aggregators[aggregatorIdx].stealValue();
        AqlValueGuard guard{r, true};
        output.moveValueInto(_infos.getAggregatedRegisters()[j++].first,
                            _lastInitializedInputRow, guard);
      }
    }
  } else {
    // set group count in result register
    TRI_ASSERT(_currentGroup->second != nullptr && _currentGroup->second->size() == 1);
    AqlValue r = (*_currentGroup->second)[0].stealValue();
    AqlValueGuard guard{r, true};
    output.moveValueInto(_infos.getCollectRegister(), _lastInitializedInputRow, guard);
  }
}

auto HashedCollectExecutor::consumeInputRange(AqlItemBlockInputRange& inputRange) -> bool {
  TRI_ASSERT(!_isInitialized);
  do {
    auto [state, input] = inputRange.nextDataRow();
    if (input) {
      consumeInputRow(input);
      // We need to retain this
      _lastInitializedInputRow = std::move(input);
    }
    if (state == ExecutorState::DONE) {
      // initialize group iterator for output
      _currentGroup = _allGroups.begin();
      return true;
    }
  } while (inputRange.hasDataRow());

  TRI_ASSERT(inputRange.upstreamState() == ExecutorState::HASMORE);
  return false;
}

auto HashedCollectExecutor::returnState() const -> ExecutorState {
  if (!_isInitialized || _currentGroup != _allGroups.end()) {
    // We have either not started, or not produce all groups.
    return ExecutorState::HASMORE;
  }
  return ExecutorState::DONE;
}

/**
 * @brief Produce rows.
 *   We need to consume all rows from the inputRange, except the
 *   last Row. This is to indicate that this executor is not yet done.
 *   Afterwards we write all groups into the output.
 *   Only if we have written the last group we consume
 *   the remaining inputRow. This is to indicate that
 *   this executor cannot produce anymore.
 *
 * @param inputRange Data from input
 * @param output Where to write the output
 * @return std::tuple<ExecutorState, NoStats, AqlCall>
 */

auto HashedCollectExecutor::produceRows(AqlItemBlockInputRange& inputRange,
                                        OutputAqlItemRow& output)
    -> std::tuple<ExecutorState, NoStats, AqlCall> {
  TRI_IF_FAILURE("HashedCollectExecutor::produceRows") {
    THROW_ARANGO_EXCEPTION(TRI_ERROR_DEBUG);
  }
  if (!_isInitialized) {
    // Consume the input range
    _isInitialized = consumeInputRange(inputRange);
  }

  if (_isInitialized) {
    while (_currentGroup != _allGroups.end() && !output.isFull()) {
      writeCurrentGroupToOutput(output);
      ++_currentGroup;
      ++_returnedGroups;
      output.advanceRow();
    }
  }

  AqlCall upstreamCall{};
  // We cannot forward anything, no skip, no limit.
  // Need to request all from upstream.
  return {returnState(), NoStats{}, upstreamCall};
}

/**
 * @brief Skip Rows
 *   We need to consume all rows from the inputRange, except the
 *   last Row. This is to indicate that this executor is not yet done.
 *   Afterwards we skip all groups.
 *   Only if we have skipped the last group we consume
 *   the remaining inputRow. This is to indicate that
 *   this executor cannot produce anymore.
 *
 * @param inputRange  Data from input
 * @param call Call from client
 * @return std::tuple<ExecutorState, NoStats, size_t, AqlCall>
 */
auto HashedCollectExecutor::skipRowsRange(AqlItemBlockInputRange& inputRange, AqlCall& call)
    -> std::tuple<ExecutorState, NoStats, size_t, AqlCall> {
  if (!_isInitialized) {
    // Consume the input range
    _isInitialized = consumeInputRange(inputRange);
  }

  if (_isInitialized) {
    while (_currentGroup != _allGroups.end() && call.needSkipMore()) {
      ++_currentGroup;
      call.didSkip(1);
    }
  }

  AqlCall upstreamCall{};
  // We cannot forward anything, no skip, no limit.
  // Need to request all from upstream.
  return {returnState(), NoStats{}, call.getSkipCount(), upstreamCall};
}

// finds the group matching the current row, or emplaces it. in either case,
// it returns an iterator to the group matching the current row in
// _allGroups. additionally, .second is true iff a new group was emplaced.
decltype(HashedCollectExecutor::_allGroups)::iterator HashedCollectExecutor::findOrEmplaceGroup(
    InputAqlItemRow& input) {
  _nextGroup.values.clear();
  TRI_ASSERT(_nextGroup.values.capacity() == _infos.getGroupRegisters().size());

  // for hashing simply re-use the aggregate registers, without cloning
  // their contents
  for (auto const& reg : _infos.getGroupRegisters()) {
    _nextGroup.values.emplace_back(input.getValue(reg.second));
  }

  AqlValueGroupHash hasher(_nextGroup.values.size());
  _nextGroup.hash = hasher(_nextGroup.values);

  auto it = _allGroups.find(_nextGroup);
  if (it != _allGroups.end()) {
    // group already exists
    return it;
  }

  _nextGroup.values.clear();

  if (_infos.getGroupRegisters().size() == 1) {
    auto const& reg = _infos.getGroupRegisters().back();
    // On a single register there can be no duplicate value
    // inside the groupValues, so we cannot get into a situation
    // where it is unclear who is responsible for the data
    AqlValue a = input.stealValue(reg.second);
    AqlValueGuard guard{a, true};
    _nextGroup.values.emplace_back(a);
    guard.steal();
  } else {
    for (auto const& reg : _infos.getGroupRegisters()) {
      // With more then 1 register we cannot reliably figure out who
      // is responsible for which value.
      // E.g. for 2 registers we have two groups: A , 1 and A , 2
      // Now A can be from different input blocks, and can be also
      // be written to different output blocks, or even not handed over
      // because of a limit. So we simply clone A here on every new group.
      // So this block is responsible for every grouped tuple, until it
      // is handed over to the output block. There is no overlapping
      // of responsibilities of tuples.
      AqlValue a = input.getValue(reg.second).clone();
      AqlValueGuard guard{a, true};
      _nextGroup.values.emplace_back(a);
      guard.steal();
    }
  }
  TRI_ASSERT(_nextGroup.hash == hasher(_nextGroup.values));

  // this builds a new group with aggregate functions being prepared.
  auto aggregateValues = makeAggregateValues();

  ResourceUsageScope guard(_infos.getResourceMonitor(), memoryUsageForGroup(_nextGroupValues, true));

  // note: aggregateValues may be a nullptr!
  auto [result, emplaced] =
      _allGroups.try_emplace(std::move(_nextGroup), std::move(aggregateValues));
  // emplace must not fail
  TRI_ASSERT(emplaced);

<<<<<<< HEAD
  // memory now owned by _allGroups
  guard.steal();

  // Moving _nextGroupValues left us with an empty vector of minimum capacity.
=======
  // Moving _nextGroup left us with an empty vector of minimum capacity.
>>>>>>> 7d4e9c7c
  // So in order to have correct capacity reserve again.
  _nextGroup.values.reserve(_infos.getGroupRegisters().size());

  return result;
};

[[nodiscard]] auto HashedCollectExecutor::expectedNumberOfRowsNew(
    AqlItemBlockInputRange const& input, AqlCall const& call) const noexcept -> size_t {
  if (!_isInitialized) {
    if (input.finalState() == ExecutorState::DONE) {
      // Worst case assumption:
      // For every input row we have a new group.
      // We will never produce more then asked for
      auto estOnInput = input.countDataRows();
      if (estOnInput == 0 && _infos.getGroupRegisters().empty()) {
        // Special case, on empty input we will produce 1 output
        estOnInput = 1;
      }
      return std::min(call.getLimit(), estOnInput);
    }
    // Otherwise we do not know.
    return call.getLimit();
  }
  // We know how many groups we have left
  TRI_ASSERT(_returnedGroups <= _allGroups.size());
  return std::min<size_t>(call.getLimit(), _allGroups.size() - _returnedGroups);
}

<<<<<<< HEAD
HashedCollectExecutor::Infos const& HashedCollectExecutor::infos() const noexcept {
  return _infos;
}

size_t HashedCollectExecutor::memoryUsageForGroup(GroupKeyType const& group, bool withBase) const {
  // track memory usage of unordered_map entry (somewhat)
  size_t memoryUsage = 0;
  if (withBase) {
    memoryUsage += 4 * sizeof(void*) + /* generic overhead */
                   group.size() * sizeof(AqlValue) + 
                   _aggregatorFactories.size() * sizeof(void*);
  }

  for (auto const& it : group) {
    if (it.requiresDestruction()) {
      memoryUsage += it.memoryUsage();
    }
  }
  return memoryUsage;
=======
std::unique_ptr<HashedCollectExecutor::ValueAggregators> HashedCollectExecutor::makeAggregateValues() const {
  if (_aggregatorFactories.empty()) {
    return {};
  }
  std::size_t size = sizeof(ValueAggregators) + sizeof(Aggregator*) * _aggregatorFactories.size();
  for (auto factory : _aggregatorFactories) {
    size += factory->getAggregatorSize();
  }
  void* p = ::operator new(size);
  new (p) ValueAggregators(_aggregatorFactories, _infos.getVPackOptions());
  return std::unique_ptr<ValueAggregators>(static_cast<ValueAggregators*>(p));
}

const HashedCollectExecutor::Infos& HashedCollectExecutor::infos() const noexcept {
  return _infos;
}

HashedCollectExecutor::ValueAggregators::ValueAggregators(std::vector<Aggregator::Factory const*> factories, velocypack::Options const* opts) :
  _size(factories.size())
{
  TRI_ASSERT(!factories.empty());
  auto* aggregatorPointers = reinterpret_cast<Aggregator**>(this + 1);
  void* aggregators = aggregatorPointers + _size;
  for (auto factory : factories) {
    factory->createInPlace(aggregators, opts);
    *aggregatorPointers = static_cast<Aggregator*>(aggregators);
    ++aggregatorPointers;
    aggregators = reinterpret_cast<void*>(reinterpret_cast<std::uintptr_t>(aggregators) + factory->getAggregatorSize());
  }
}

HashedCollectExecutor::ValueAggregators::~ValueAggregators() {
  for (std::size_t i = 0; i < _size; ++i) {
    (*this)[i].~Aggregator();
  }
}

std::size_t HashedCollectExecutor::ValueAggregators::size() const {
  return _size;
}

Aggregator& HashedCollectExecutor::ValueAggregators::operator[](std::size_t index) {
  TRI_ASSERT(index < _size);
  return *(reinterpret_cast<Aggregator**>(this + 1)[index]);
}

void HashedCollectExecutor::ValueAggregators::operator delete(void* ptr) {
  ::operator delete(ptr);
>>>>>>> 7d4e9c7c
}<|MERGE_RESOLUTION|>--- conflicted
+++ resolved
@@ -83,15 +83,11 @@
   return _collectRegister;
 }
 
-<<<<<<< HEAD
 arangodb::ResourceMonitor& HashedCollectExecutorInfos::getResourceMonitor() const {
   return _resourceMonitor;
 }
 
-std::vector<Aggregator::Factory>
-=======
 std::vector<Aggregator::Factory const*>
->>>>>>> 7d4e9c7c
 HashedCollectExecutor::createAggregatorFactories(HashedCollectExecutor::Infos const& infos) {
   std::vector<Aggregator::Factory const*> aggregatorFactories;
 
@@ -136,12 +132,8 @@
 void HashedCollectExecutor::destroyAllGroupsAqlValues() {
   size_t memoryUsage = 0;
   for (auto& it : _allGroups) {
-<<<<<<< HEAD
     memoryUsage += memoryUsageForGroup(it.first, true);
-    for (auto& it2 : it.first) {
-=======
     for (auto& it2 : it.first.values) {
->>>>>>> 7d4e9c7c
       const_cast<AqlValue*>(&it2)->destroy();
     }
   }
@@ -182,10 +174,10 @@
   // build the result
   TRI_ASSERT(!_infos.getCount() || _infos.getCollectRegister() != RegisterPlan::MaxRegisterId);
 
+  size_t memoryUsage = memoryUsageForGroup(_currentGroup->first, false);
   auto& keys = _currentGroup->first.values;
 
   TRI_ASSERT(keys.size() == _infos.getGroupRegisters().size());
-  size_t memoryUsage = memoryUsageForGroup(keys, false);
   size_t i = 0;
   for (auto& it : keys) {
     AqlValue& key = *const_cast<AqlValue*>(&it);
@@ -376,7 +368,7 @@
   // this builds a new group with aggregate functions being prepared.
   auto aggregateValues = makeAggregateValues();
 
-  ResourceUsageScope guard(_infos.getResourceMonitor(), memoryUsageForGroup(_nextGroupValues, true));
+  ResourceUsageScope guard(_infos.getResourceMonitor(), memoryUsageForGroup(_nextGroup, true));
 
   // note: aggregateValues may be a nullptr!
   auto [result, emplaced] =
@@ -384,14 +376,7 @@
   // emplace must not fail
   TRI_ASSERT(emplaced);
 
-<<<<<<< HEAD
-  // memory now owned by _allGroups
-  guard.steal();
-
-  // Moving _nextGroupValues left us with an empty vector of minimum capacity.
-=======
   // Moving _nextGroup left us with an empty vector of minimum capacity.
->>>>>>> 7d4e9c7c
   // So in order to have correct capacity reserve again.
   _nextGroup.values.reserve(_infos.getGroupRegisters().size());
 
@@ -420,7 +405,6 @@
   return std::min<size_t>(call.getLimit(), _allGroups.size() - _returnedGroups);
 }
 
-<<<<<<< HEAD
 HashedCollectExecutor::Infos const& HashedCollectExecutor::infos() const noexcept {
   return _infos;
 }
@@ -430,17 +414,18 @@
   size_t memoryUsage = 0;
   if (withBase) {
     memoryUsage += 4 * sizeof(void*) + /* generic overhead */
-                   group.size() * sizeof(AqlValue) + 
+                   group.values.size() * sizeof(AqlValue) + 
                    _aggregatorFactories.size() * sizeof(void*);
   }
 
-  for (auto const& it : group) {
+  for (auto const& it : group.values) {
     if (it.requiresDestruction()) {
       memoryUsage += it.memoryUsage();
     }
   }
   return memoryUsage;
-=======
+}
+
 std::unique_ptr<HashedCollectExecutor::ValueAggregators> HashedCollectExecutor::makeAggregateValues() const {
   if (_aggregatorFactories.empty()) {
     return {};
@@ -454,13 +439,8 @@
   return std::unique_ptr<ValueAggregators>(static_cast<ValueAggregators*>(p));
 }
 
-const HashedCollectExecutor::Infos& HashedCollectExecutor::infos() const noexcept {
-  return _infos;
-}
-
-HashedCollectExecutor::ValueAggregators::ValueAggregators(std::vector<Aggregator::Factory const*> factories, velocypack::Options const* opts) :
-  _size(factories.size())
-{
+HashedCollectExecutor::ValueAggregators::ValueAggregators(std::vector<Aggregator::Factory const*> factories, velocypack::Options const* opts) 
+    : _size(factories.size()) {
   TRI_ASSERT(!factories.empty());
   auto* aggregatorPointers = reinterpret_cast<Aggregator**>(this + 1);
   void* aggregators = aggregatorPointers + _size;
@@ -489,5 +469,4 @@
 
 void HashedCollectExecutor::ValueAggregators::operator delete(void* ptr) {
   ::operator delete(ptr);
->>>>>>> 7d4e9c7c
 }