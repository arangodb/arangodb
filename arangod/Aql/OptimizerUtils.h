--- conflicted
+++ resolved
@@ -61,21 +61,11 @@
 /// @brief Gets the best fitting index for an AQL condition.
 /// note: the caller must have read-locked the underlying collection when
 /// calling this method
-<<<<<<< HEAD
-bool getBestIndexHandleForFilterCondition(aql::Collection const& collection,
-                                          arangodb::aql::AstNode* node,
-                                          arangodb::aql::Variable const* reference,
-                                          size_t itemsInCollection,
-                                          aql::IndexHint const& hint,
-                                          std::shared_ptr<Index>& usedIndex,
-                                          bool onlyEdgeIndexes = false);
-=======
 bool getBestIndexHandleForFilterCondition(
     aql::Collection const& collection, arangodb::aql::AstNode*& node,
     arangodb::aql::Variable const* reference, size_t itemsInCollection,
     aql::IndexHint const& hint, std::shared_ptr<Index>& usedIndex,
     bool onlyEdgeIndexes = false);
->>>>>>> a6bd3ccd
 
 /// @brief Gets the best fitting index for an AQL sort condition
 /// note: the caller must have read-locked the underlying collection when
