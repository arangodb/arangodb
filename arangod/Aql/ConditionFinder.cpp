--- conflicted
+++ resolved
@@ -129,13 +129,8 @@
       }
 
       std::vector<transaction::Methods::IndexHandle> usedIndexes;
-<<<<<<< HEAD
-      bool oneIndexCondition{false};
-      auto [filtering, sorting] = condition->findIndexes(node, usedIndexes, sortCondition.get(), oneIndexCondition);
-=======
       auto [filtering, sorting] =
-          condition->findIndexes(node, usedIndexes, sortCondition.get());
->>>>>>> 902f7355
+          condition->findIndexes(node, usedIndexes, sortCondition.get(), oneIndexCondition);
 
       if (filtering || sorting) {
         bool descending = false;
@@ -163,18 +158,10 @@
 
         // We keep this node's change
         _changes.try_emplace(
-<<<<<<< HEAD
-            node->id(),
-            arangodb::lazyConstruct([&]{
-              IndexNode* idx = new IndexNode(_plan, _plan->nextId(), node->collection(),
-                                             node->outVariable(), usedIndexes, oneIndexCondition,
-                                             std::move(condition), opts);
-=======
             node->id(), arangodb::lazyConstruct([&] {
               IndexNode* idx = new IndexNode(
                   _plan, _plan->nextId(), node->collection(),
-                  node->outVariable(), usedIndexes, std::move(condition), opts);
->>>>>>> 902f7355
+                  node->outVariable(), usedIndexes, oneIndexCondition, std::move(condition), opts);
               // if the enumerate collection node had the counting flag
               // set, we can copy it over to the index node as well
               idx->copyCountFlag(node);
