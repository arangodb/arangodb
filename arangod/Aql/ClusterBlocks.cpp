////////////////////////////////////////////////////////////////////////////////
/// DISCLAIMER
///
/// Copyright 2014-2016 ArangoDB GmbH, Cologne, Germany
/// Copyright 2004-2014 triAGENS GmbH, Cologne, Germany
///
/// Licensed under the Apache License, Version 2.0 (the "License");
/// you may not use this file except in compliance with the License.
/// You may obtain a copy of the License at
///
///     http://www.apache.org/licenses/LICENSE-2.0
///
/// Unless required by applicable law or agreed to in writing, software
/// distributed under the License is distributed on an "AS IS" BASIS,
/// WITHOUT WARRANTIES OR CONDITIONS OF ANY KIND, either express or implied.
/// See the License for the specific language governing permissions and
/// limitations under the License.
///
/// Copyright holder is ArangoDB GmbH, Cologne, Germany
///
/// @author Max Neunhoeffer
////////////////////////////////////////////////////////////////////////////////

#include "ClusterBlocks.h"

#include "Aql/AqlItemBlock.h"
#include "Aql/AqlTransaction.h"
#include "Aql/AqlValue.h"
#include "Aql/BlockCollector.h"
#include "Aql/Collection.h"
#include "Aql/ExecutionEngine.h"
#include "Aql/ExecutionStats.h"
#include "Aql/Query.h"
#include "Aql/WakeupQueryCallback.h"
#include "Basics/Exceptions.h"
#include "Basics/StaticStrings.h"
#include "Basics/StringBuffer.h"
#include "Basics/StringUtils.h"
#include "Basics/VelocyPackHelper.h"
#include "Cluster/ClusterComm.h"
#include "Cluster/ClusterInfo.h"
#include "Cluster/ServerState.h"
#include "Scheduler/SchedulerFeature.h"
#include "Transaction/Methods.h"
#include "Transaction/StandaloneContext.h"
#include "Utils/SingleCollectionTransaction.h"
#include "VocBase/KeyGenerator.h"
#include "VocBase/LogicalCollection.h"
#include "VocBase/ticks.h"
#include "VocBase/vocbase.h"

#include <velocypack/Builder.h>
#include <velocypack/Collection.h>
#include <velocypack/Parser.h>
#include <velocypack/Slice.h>
#include <velocypack/velocypack-aliases.h>

using namespace arangodb;
using namespace arangodb::aql;

using VelocyPackHelper = arangodb::basics::VelocyPackHelper;
using StringBuffer = arangodb::basics::StringBuffer;

namespace {

/// @brief OurLessThan: comparison method for elements of SortingGatherBlock
class OurLessThan {
 public:
  OurLessThan(arangodb::transaction::Methods* trx,
              std::vector<std::deque<AqlItemBlock*>> const& gatherBlockBuffer,
              std::vector<SortRegister>& sortRegisters) noexcept
      : _trx(trx), _gatherBlockBuffer(gatherBlockBuffer), _sortRegisters(sortRegisters) {}

  bool operator()(std::pair<size_t, size_t> const& a,
                  std::pair<size_t, size_t> const& b) const;

 private:
  arangodb::transaction::Methods* _trx;
  std::vector<std::deque<AqlItemBlock*>> const& _gatherBlockBuffer;
  std::vector<SortRegister>& _sortRegisters;
};  // OurLessThan

bool OurLessThan::operator()(std::pair<size_t, size_t> const& a,
                             std::pair<size_t, size_t> const& b) const {
  // nothing in the buffer is maximum!
  if (_gatherBlockBuffer[a.first].empty()) {
    return false;
  }

  if (_gatherBlockBuffer[b.first].empty()) {
    return true;
  }

  TRI_ASSERT(!_gatherBlockBuffer[a.first].empty());
  TRI_ASSERT(!_gatherBlockBuffer[b.first].empty());

  for (auto const& reg : _sortRegisters) {
    auto const& lhs =
        _gatherBlockBuffer[a.first].front()->getValueReference(a.second, reg.reg);
    auto const& rhs =
        _gatherBlockBuffer[b.first].front()->getValueReference(b.second, reg.reg);
    auto const& attributePath = reg.attributePath;

    // Fast path if there is no attributePath:
    int cmp;

    if (attributePath.empty()) {
#if 0  // #ifdef USE_IRESEARCH
      TRI_ASSERT(reg.comparator);
      cmp = (*reg.comparator)(reg.scorer.get(), _trx, lhs, rhs);
#else
      cmp = AqlValue::Compare(_trx, lhs, rhs, true);
#endif
    } else {
      // Take attributePath into consideration:
      bool mustDestroyA;
      AqlValue aa = lhs.get(_trx, attributePath, mustDestroyA, false);
      AqlValueGuard guardA(aa, mustDestroyA);
      bool mustDestroyB;
      AqlValue bb = rhs.get(_trx, attributePath, mustDestroyB, false);
      AqlValueGuard guardB(bb, mustDestroyB);
      cmp = AqlValue::Compare(_trx, aa, bb, true);
    }

    if (cmp < 0) {
      return reg.asc;
    } else if (cmp > 0) {
      return !reg.asc;
    }
  }

  return false;
}

////////////////////////////////////////////////////////////////////////////////
/// @class HeapSorting
/// @brief "Heap" sorting strategy
////////////////////////////////////////////////////////////////////////////////
class HeapSorting final : public SortingStrategy, private OurLessThan {
 public:
  HeapSorting(arangodb::transaction::Methods* trx,
              std::vector<std::deque<AqlItemBlock*>> const& gatherBlockBuffer,
              std::vector<SortRegister>& sortRegisters) noexcept
      : OurLessThan(trx, gatherBlockBuffer, sortRegisters) {}

  virtual ValueType nextValue() override {
    TRI_ASSERT(!_heap.empty());
    std::push_heap(_heap.begin(), _heap.end(), *this);  // re-insert element
    std::pop_heap(_heap.begin(), _heap.end(),
                  *this);  // remove element from _heap but not from vector
    return _heap.back();
  }

  virtual void prepare(std::vector<ValueType>& blockPos) override {
    TRI_ASSERT(!blockPos.empty());

    if (_heap.size() == blockPos.size()) {
      return;
    }

    _heap.clear();
    std::copy(blockPos.begin(), blockPos.end(), std::back_inserter(_heap));
    std::make_heap(_heap.begin(), _heap.end() - 1,
                   *this);  // remain last element out of heap to maintain invariant
    TRI_ASSERT(!_heap.empty());
  }

  virtual void reset() noexcept override { _heap.clear(); }

  bool operator()(std::pair<size_t, size_t> const& lhs,
                  std::pair<size_t, size_t> const& rhs) const {
    return OurLessThan::operator()(rhs, lhs);
  }

 private:
  std::vector<std::reference_wrapper<ValueType>> _heap;
};  // HeapSorting

////////////////////////////////////////////////////////////////////////////////
/// @class MinElementSorting
/// @brief "MinElement" sorting strategy
////////////////////////////////////////////////////////////////////////////////
class MinElementSorting final : public SortingStrategy, public OurLessThan {
 public:
  MinElementSorting(arangodb::transaction::Methods* trx,
                    std::vector<std::deque<AqlItemBlock*>> const& gatherBlockBuffer,
                    std::vector<SortRegister>& sortRegisters) noexcept
      : OurLessThan(trx, gatherBlockBuffer, sortRegisters), _blockPos(nullptr) {}

  virtual ValueType nextValue() override {
    TRI_ASSERT(_blockPos);
    return *(std::min_element(_blockPos->begin(), _blockPos->end(), *this));
  }

  virtual void prepare(std::vector<ValueType>& blockPos) override {
    _blockPos = &blockPos;
  }

  virtual void reset() noexcept override { _blockPos = nullptr; }

 private:
  std::vector<ValueType> const* _blockPos;
};

}  // namespace

BlockWithClients::BlockWithClients(ExecutionEngine* engine, ExecutionNode const* ep,
                                   std::vector<std::string> const& shardIds)
    : ExecutionBlock(engine, ep), _nrClients(shardIds.size()), _wasShutdown(false) {
  _shardIdMap.reserve(_nrClients);
  for (size_t i = 0; i < _nrClients; i++) {
    _shardIdMap.emplace(std::make_pair(shardIds[i], i));
  }
}

std::pair<ExecutionState, Result> BlockWithClients::initializeCursor(AqlItemBlock* items,
                                                                     size_t pos) {
  auto res = ExecutionBlock::initializeCursor(items, pos);

  if (res.first == ExecutionState::WAITING || !res.second.ok()) {
    // If we need to wait or get an error we return as is.
    return res;
  }

  return res;
}

/// @brief shutdown
std::pair<ExecutionState, Result> BlockWithClients::shutdown(int errorCode) {
  if (_wasShutdown) {
    return {ExecutionState::DONE, TRI_ERROR_NO_ERROR};
  }
  auto res = ExecutionBlock::shutdown(errorCode);
  if (res.first == ExecutionState::WAITING) {
    return res;
  }
  _wasShutdown = true;
  return res;
}

/// @brief getSomeForShard
std::pair<ExecutionState, std::unique_ptr<AqlItemBlock>> BlockWithClients::getSomeForShard(
    size_t atMost, std::string const& shardId) {
  traceGetSomeBegin(atMost);

  // NOTE: We do not need to retain these, the getOrSkipSome is required to!
  size_t skipped = 0;
  std::unique_ptr<AqlItemBlock> result = nullptr;
  auto out = getOrSkipSomeForShard(atMost, false, result, skipped, shardId);
  if (out.first == ExecutionState::WAITING) {
    traceGetSomeEnd(result.get(), out.first);
    return {out.first, nullptr};
  }
  if (!out.second.ok()) {
    THROW_ARANGO_EXCEPTION(out.second);
  }
  traceGetSomeEnd(result.get(), out.first);
  return {out.first, std::move(result)};
}

/// @brief skipSomeForShard
std::pair<ExecutionState, size_t> BlockWithClients::skipSomeForShard(size_t atMost,
                                                                     std::string const& shardId) {
  // NOTE: We do not need to retain these, the getOrSkipSome is required to!
  size_t skipped = 0;
  std::unique_ptr<AqlItemBlock> result = nullptr;
  auto out = getOrSkipSomeForShard(atMost, true, result, skipped, shardId);
  if (out.first == ExecutionState::WAITING) {
    return {out.first, 0};
  }
  TRI_ASSERT(result == nullptr);
  if (!out.second.ok()) {
    THROW_ARANGO_EXCEPTION(out.second);
  }
  return {out.first, skipped};
}

/// @brief getClientId: get the number <clientId> (used internally)
/// corresponding to <shardId>
size_t BlockWithClients::getClientId(std::string const& shardId) {
  if (shardId.empty()) {
    THROW_ARANGO_EXCEPTION_MESSAGE(TRI_ERROR_INTERNAL, "got empty shard id");
  }

  auto it = _shardIdMap.find(shardId);
  if (it == _shardIdMap.end()) {
    std::string message("AQL: unknown shard id ");
    message.append(shardId);
    THROW_ARANGO_EXCEPTION_MESSAGE(TRI_ERROR_INTERNAL, message);
  }
  return ((*it).second);
}

/// @brief initializeCursor
std::pair<ExecutionState, Result> ScatterBlock::initializeCursor(AqlItemBlock* items,
                                                                 size_t pos) {
  // local clean up
  _posForClient.clear();

  for (size_t i = 0; i < _nrClients; i++) {
    _posForClient.emplace_back(0, 0);
  }

  return BlockWithClients::initializeCursor(items, pos);
}

ExecutionState ScatterBlock::getHasMoreStateForClientId(size_t clientId) {
  if (hasMoreForClientId(clientId)) {
    return ExecutionState::HASMORE;
  }
  return ExecutionState::DONE;
}

bool ScatterBlock::hasMoreForClientId(size_t clientId) {
  TRI_ASSERT(_nrClients != 0);

  TRI_ASSERT(clientId < _posForClient.size());
  std::pair<size_t, size_t> pos = _posForClient.at(clientId);
  // (i, j) where i is the position in _buffer, and j is the position in
  // _buffer[i] we are sending to <clientId>

  if (pos.first <= _buffer.size()) {
    return true;
  }
  return _upstreamState == ExecutionState::HASMORE;
}

/// @brief hasMoreForShard: any more for shard <shardId>?
bool ScatterBlock::hasMoreForShard(std::string const& shardId) {
  return hasMoreForClientId(getClientId(shardId));
}

ExecutionState ScatterBlock::getHasMoreStateForShard(std::string const& shardId) {
  return getHasMoreStateForClientId(getClientId(shardId));
}

/// @brief getOrSkipSomeForShard
std::pair<ExecutionState, arangodb::Result> ScatterBlock::getOrSkipSomeForShard(
    size_t atMost, bool skipping, std::unique_ptr<AqlItemBlock>& result,
    size_t& skipped, std::string const& shardId) {
  TRI_ASSERT(result == nullptr && skipped == 0);
  TRI_ASSERT(atMost > 0);

  size_t const clientId = getClientId(shardId);

  if (!hasMoreForClientId(clientId)) {
    return {ExecutionState::DONE, TRI_ERROR_NO_ERROR};
  }

  TRI_ASSERT(_posForClient.size() > clientId);
  std::pair<size_t, size_t>& pos = _posForClient[clientId];

  // pull more blocks from dependency if necessary . . .
  if (pos.first >= _buffer.size()) {
    auto res = getBlock(atMost);
    if (res.first == ExecutionState::WAITING) {
      return {res.first, TRI_ERROR_NO_ERROR};
    }
    if (!res.second) {
      TRI_ASSERT(res.first == ExecutionState::DONE);
      return {ExecutionState::DONE, TRI_ERROR_NO_ERROR};
    }
  }

  auto& blockForClient = _buffer[pos.first];

  size_t available = blockForClient->size() - pos.second;
  // available should be non-zero

  skipped = (std::min)(available, atMost);  // nr rows in outgoing block

  if (!skipping) {
    result.reset(blockForClient->slice(pos.second, pos.second + skipped));
  }

  // increment the position . . .
  pos.second += skipped;

  // check if we're done at current block in buffer . . .
  if (pos.second == blockForClient->size()) {
    pos.first++;     // next block
    pos.second = 0;  // reset the position within a block

    // check if we can pop the front of the buffer . . .
    bool popit = true;
    for (size_t i = 0; i < _nrClients; i++) {
      if (_posForClient[i].first == 0) {
        popit = false;
        break;
      }
    }
    if (popit) {
      delete _buffer.front();
      _buffer.pop_front();
      // update the values in first coord of _posForClient
      for (size_t i = 0; i < _nrClients; i++) {
        _posForClient[i].first--;
      }
    }
  }

  return {getHasMoreStateForClientId(clientId), TRI_ERROR_NO_ERROR};
}

DistributeBlock::DistributeBlock(ExecutionEngine* engine, DistributeNode const* ep,
                                 std::vector<std::string> const& shardIds,
                                 Collection const* collection)
    : BlockWithClients(engine, ep, shardIds),
      _collection(collection),
      _index(0),
      _regId(ExecutionNode::MaxRegisterId),
      _alternativeRegId(ExecutionNode::MaxRegisterId),
      _allowSpecifiedKeys(false) {
  // get the variable to inspect . . .
  VariableId varId = ep->_variable->id;

  // get the register id of the variable to inspect . . .
  auto it = ep->getRegisterPlan()->varInfo.find(varId);
  TRI_ASSERT(it != ep->getRegisterPlan()->varInfo.end());
  _regId = (*it).second.registerId;

  TRI_ASSERT(_regId < ExecutionNode::MaxRegisterId);

  if (ep->_alternativeVariable != ep->_variable) {
    // use second variable
    auto it = ep->getRegisterPlan()->varInfo.find(ep->_alternativeVariable->id);
    TRI_ASSERT(it != ep->getRegisterPlan()->varInfo.end());
    _alternativeRegId = (*it).second.registerId;

    TRI_ASSERT(_alternativeRegId < ExecutionNode::MaxRegisterId);
  }

  _usesDefaultSharding = collection->usesDefaultSharding();
  _allowSpecifiedKeys = ep->_allowSpecifiedKeys;
}

/// @brief initializeCursor
std::pair<ExecutionState, Result> DistributeBlock::initializeCursor(AqlItemBlock* items,
                                                                    size_t pos) {
  // local clean up
  _distBuffer.clear();
  _distBuffer.reserve(_nrClients);

  for (size_t i = 0; i < _nrClients; i++) {
    _distBuffer.emplace_back();
  }

  return BlockWithClients::initializeCursor(items, pos);
}

ExecutionState DistributeBlock::getHasMoreStateForClientId(size_t clientId) {
  if (hasMoreForClientId(clientId)) {
    return ExecutionState::HASMORE;
  }
  return ExecutionState::DONE;
}

bool DistributeBlock::hasMoreForClientId(size_t clientId) {
  // We have more for a client ID if
  // we still have some information in the local buffer
  // or if there is still some information from upstream

  TRI_ASSERT(_distBuffer.size() > clientId);
  if (!_distBuffer[clientId].empty()) {
    return true;
  }
  return _upstreamState == ExecutionState::HASMORE;
}

/// @brief hasMore: any more for any shard?
bool DistributeBlock::hasMoreForShard(std::string const& shardId) {
  return hasMoreForClientId(getClientId(shardId));
}

ExecutionState DistributeBlock::getHasMoreStateForShard(std::string const& shardId) {
  return getHasMoreStateForClientId(getClientId(shardId));
}

/// @brief getOrSkipSomeForShard
std::pair<ExecutionState, arangodb::Result> DistributeBlock::getOrSkipSomeForShard(
    size_t atMost, bool skipping, std::unique_ptr<AqlItemBlock>& result,
    size_t& skipped, std::string const& shardId) {
  TRI_ASSERT(result == nullptr && skipped == 0);
  TRI_ASSERT(atMost > 0);

  size_t clientId = getClientId(shardId);

  if (!hasMoreForClientId(clientId)) {
    return {ExecutionState::DONE, TRI_ERROR_NO_ERROR};
  }

  std::deque<std::pair<size_t, size_t>>& buf = _distBuffer.at(clientId);

  if (buf.empty()) {
    auto res = getBlockForClient(atMost, clientId);
    if (res.first == ExecutionState::WAITING) {
      return {res.first, TRI_ERROR_NO_ERROR};
    }
    if (!res.second) {
      // Upstream is empty!
      TRI_ASSERT(res.first == ExecutionState::DONE);
      return {ExecutionState::DONE, TRI_ERROR_NO_ERROR};
    }
  }

  skipped = (std::min)(buf.size(), atMost);

  if (skipping) {
    for (size_t i = 0; i < skipped; i++) {
      buf.pop_front();
    }
    return {getHasMoreStateForClientId(clientId), TRI_ERROR_NO_ERROR};
  }

  BlockCollector collector(&_engine->_itemBlockManager);
  std::vector<size_t> chosen;

  size_t i = 0;
  while (i < skipped) {
    size_t const n = buf.front().first;
    while (buf.front().first == n && i < skipped) {
      chosen.emplace_back(buf.front().second);
      buf.pop_front();
      i++;

      // make sure we are not overreaching over the end of the buffer
      if (buf.empty()) {
        break;
      }
    }

    std::unique_ptr<AqlItemBlock> more(_buffer[n]->slice(chosen, 0, chosen.size()));
    collector.add(std::move(more));

    chosen.clear();
  }

  if (!skipping) {
    result.reset(collector.steal());
  }

  // _buffer is left intact, deleted and cleared at shutdown

  return {getHasMoreStateForClientId(clientId), TRI_ERROR_NO_ERROR};
}

/// @brief getBlockForClient: try to get atMost pairs into
/// _distBuffer.at(clientId), this means we have to look at every row in the
/// incoming blocks until they run out or we find enough rows for clientId. We
/// also keep track of blocks which should be sent to other clients than the
/// current one.
std::pair<ExecutionState, bool> DistributeBlock::getBlockForClient(size_t atMost, size_t clientId) {
  if (_buffer.empty()) {
    _index = 0;  // position in _buffer
    _pos = 0;    // position in _buffer.at(_index)
  }

  // it should be the case that buf.at(clientId) is empty
  auto& buf = _distBuffer[clientId];

  while (buf.size() < atMost) {
    if (_index == _buffer.size()) {
      auto res = ExecutionBlock::getBlock(atMost);
      if (res.first == ExecutionState::WAITING) {
        return {res.first, false};
      }
      if (!res.second) {
        TRI_ASSERT(res.first == ExecutionState::DONE);
        if (buf.empty()) {
          TRI_ASSERT(getHasMoreStateForClientId(clientId) == ExecutionState::DONE);
          return {ExecutionState::DONE, false};
        }
        break;
      }
    }

    AqlItemBlock* cur = _buffer[_index];

    while (_pos < cur->size()) {
      // this may modify the input item buffer in place
      size_t const id = sendToClient(cur);

      _distBuffer[id].emplace_back(_index, _pos++);
    }

    if (_pos == cur->size()) {
      _pos = 0;
      _index++;
    } else {
      break;
    }
  }

  return {getHasMoreStateForClientId(clientId), true};
}

/// @brief sendToClient: for each row of the incoming AqlItemBlock use the
/// attributes <shardKeys> of the Aql value <val> to determine to which shard
/// the row should be sent and return its clientId
size_t DistributeBlock::sendToClient(AqlItemBlock* cur) {
  // inspect cur in row _pos and check to which shard it should be sent . .
  AqlValue val = cur->getValueReference(_pos, _regId);

  VPackSlice input = val.slice();  // will throw when wrong type

  bool usedAlternativeRegId = false;

  if (input.isNull() && _alternativeRegId != ExecutionNode::MaxRegisterId) {
    // value is set, but null
    // check if there is a second input register available (UPSERT makes use of
    // two input registers,
    // one for the search document, the other for the insert document)
    val = cur->getValueReference(_pos, _alternativeRegId);

    input = val.slice();  // will throw when wrong type
    usedAlternativeRegId = true;
  }

  VPackSlice value = input;
  bool hasCreatedKeyAttribute = false;

  if (input.isString() &&
      ExecutionNode::castTo<DistributeNode const*>(_exeNode)->_allowKeyConversionToObject) {
    _keyBuilder.clear();
    _keyBuilder.openObject(true);
    _keyBuilder.add(StaticStrings::KeyString, input);
    _keyBuilder.close();

    // clear the previous value
    cur->destroyValue(_pos, _regId);

    // overwrite with new value
    cur->emplaceValue(_pos, _regId, _keyBuilder.slice());

    value = _keyBuilder.slice();
    hasCreatedKeyAttribute = true;
  } else if (!input.isObject()) {
    THROW_ARANGO_EXCEPTION(TRI_ERROR_ARANGO_DOCUMENT_TYPE_INVALID);
  }

  TRI_ASSERT(value.isObject());

  if (ExecutionNode::castTo<DistributeNode const*>(_exeNode)->_createKeys) {
    bool buildNewObject = false;
    // we are responsible for creating keys if none present

    if (_usesDefaultSharding) {
      // the collection is sharded by _key...
      if (!hasCreatedKeyAttribute && !value.hasKey(StaticStrings::KeyString)) {
        // there is no _key attribute present, so we are responsible for
        // creating one
        buildNewObject = true;
      }
    } else {
      // the collection is not sharded by _key
      if (hasCreatedKeyAttribute || value.hasKey(StaticStrings::KeyString)) {
        // a _key was given, but user is not allowed to specify _key
        if (usedAlternativeRegId || !_allowSpecifiedKeys) {
          THROW_ARANGO_EXCEPTION(TRI_ERROR_CLUSTER_MUST_NOT_SPECIFY_KEY);
        }
      } else {
        buildNewObject = true;
      }
    }

    if (buildNewObject) {
      _keyBuilder.clear();
      _keyBuilder.openObject(true);
      _keyBuilder.add(StaticStrings::KeyString, VPackValue(createKey(value)));
      _keyBuilder.close();

      _objectBuilder.clear();
      VPackCollection::merge(_objectBuilder, input, _keyBuilder.slice(), true);

      // clear the previous value and overwrite with new value:
      if (usedAlternativeRegId) {
        cur->destroyValue(_pos, _alternativeRegId);
        cur->emplaceValue(_pos, _alternativeRegId, _objectBuilder.slice());
      } else {
        cur->destroyValue(_pos, _regId);
        cur->emplaceValue(_pos, _regId, _objectBuilder.slice());
      }
      value = _objectBuilder.slice();
    }
  }

  std::string shardId;
  auto collInfo = _collection->getCollection();

  int res = collInfo->getResponsibleShard(value, true, shardId);

  if (res != TRI_ERROR_NO_ERROR) {
    THROW_ARANGO_EXCEPTION(res);
  }

  TRI_ASSERT(!shardId.empty());

  return getClientId(shardId);
}

/// @brief create a new document key
std::string DistributeBlock::createKey(VPackSlice input) const {
  return _collection->getCollection()->createKey(input);
}

arangodb::Result RemoteBlock::handleCommErrors(ClusterCommResult* res) const {
  if (res->status == CL_COMM_TIMEOUT || res->status == CL_COMM_BACKEND_UNAVAILABLE) {
    return {res->getErrorCode(), res->stringifyErrorMessage()};
  }
  if (res->status == CL_COMM_ERROR) {
    std::string errorMessage =
        std::string("Error message received from shard '") +
        std::string(res->shardID) + std::string("' on cluster node '") +
        std::string(res->serverID) + std::string("': ");

    int errorNum = TRI_ERROR_INTERNAL;
    if (res->result != nullptr) {
      errorNum = TRI_ERROR_NO_ERROR;
      arangodb::basics::StringBuffer const& responseBodyBuf(res->result->getBody());
      std::shared_ptr<VPackBuilder> builder =
          VPackParser::fromJson(responseBodyBuf.c_str(), responseBodyBuf.length());
      VPackSlice slice = builder->slice();

      if (!slice.hasKey(StaticStrings::Error) ||
          slice.get(StaticStrings::Error).getBoolean()) {
        errorNum = TRI_ERROR_INTERNAL;
      }

      if (slice.isObject()) {
        VPackSlice v = slice.get(StaticStrings::ErrorNum);
        if (v.isNumber()) {
          if (v.getNumericValue<int>() != TRI_ERROR_NO_ERROR) {
            /* if we've got an error num, error has to be true. */
            TRI_ASSERT(errorNum == TRI_ERROR_INTERNAL);
            errorNum = v.getNumericValue<int>();
          }
        }

        v = slice.get(StaticStrings::ErrorMessage);
        if (v.isString()) {
          errorMessage += v.copyString();
        } else {
          errorMessage += std::string("(no valid error in response)");
        }
      }
    }
    // In this case a proper HTTP error was reported by the DBserver,
    if (errorNum > 0 && !errorMessage.empty()) {
      return {errorNum, errorMessage};
    }

    // default error
    return {TRI_ERROR_CLUSTER_AQL_COMMUNICATION};
  }

  TRI_ASSERT(res->status == CL_COMM_SENT);

  return {TRI_ERROR_NO_ERROR};
}

/**
 * @brief Steal the last returned body. Will throw an error if
 *        there has been an error of any kind, e.g. communication
 *        or error created by remote server.
 *        Will reset the lastResponse, so after this call we are
 *        ready to send a new request.
 *
 * @return A shared_ptr containing the remote response.
 */
std::shared_ptr<VPackBuilder> RemoteBlock::stealResultBody() {
  if (!_lastError.ok()) {
    THROW_ARANGO_EXCEPTION(_lastError);
  }
  // We have an open result still.
  // Result is the response which is an object containing the ErrorCode
  std::shared_ptr<VPackBuilder> responseBodyBuilder = _lastResponse->getBodyVelocyPack();
  _lastResponse.reset();
  return responseBodyBuilder;
}

/// @brief timeout
double const RemoteBlock::defaultTimeOut = 3600.0;

/// @brief creates a remote block
RemoteBlock::RemoteBlock(ExecutionEngine* engine, RemoteNode const* en,
                         std::string const& server, std::string const& ownName,
                         std::string const& queryId)
    : ExecutionBlock(engine, en),
      _server(server),
      _ownName(ownName),
      _queryId(queryId),
      _isResponsibleForInitializeCursor(en->isResponsibleForInitializeCursor()),
      _lastResponse(nullptr),
      _lastError(TRI_ERROR_NO_ERROR) {
  TRI_ASSERT(!queryId.empty());
  TRI_ASSERT((arangodb::ServerState::instance()->isCoordinator() && ownName.empty()) ||
             (!arangodb::ServerState::instance()->isCoordinator() && !ownName.empty()));
}

Result RemoteBlock::sendAsyncRequest(arangodb::rest::RequestType type,
                                     std::string const& urlPart,
                                     std::shared_ptr<std::string const> body) {
  auto cc = ClusterComm::instance();
  if (cc == nullptr) {
    // nullptr only happens on controlled shutdown
    return {TRI_ERROR_SHUTTING_DOWN};
  }

  // Later, we probably want to set these sensibly:
  CoordTransactionID const coordTransactionId = TRI_NewTickServer();
  std::unordered_map<std::string, std::string> headers;
  if (!_ownName.empty()) {
    headers.emplace("Shard-Id", _ownName);
  }

  std::string url = std::string("/_db/") +
<<<<<<< HEAD
    arangodb::basics::StringUtils::urlEncode(_engine->getQuery()->trx()->vocbase().name()) +
    urlPart + _queryId;
=======
                    arangodb::basics::StringUtils::urlEncode(
                        _engine->getQuery()->trx()->vocbase().name()) +
                    urlPart + _queryId;
>>>>>>> fbb1de5b

  ++_engine->_stats.requests;
  std::shared_ptr<ClusterCommCallback> callback =
      std::make_shared<WakeupQueryCallback>(this, _engine->getQuery());

  // TODO Returns OperationID do we need it in any way?
  cc->asyncRequest(coordTransactionId, _server, type, std::move(url), body,
                   headers, callback, defaultTimeOut, true);

  return {TRI_ERROR_NO_ERROR};
}

/// @brief initializeCursor, could be called multiple times
std::pair<ExecutionState, Result> RemoteBlock::initializeCursor(AqlItemBlock* items,
                                                                size_t pos) {
  // For every call we simply forward via HTTP

  if (!_isResponsibleForInitializeCursor) {
    // do nothing...
    return {ExecutionState::DONE, TRI_ERROR_NO_ERROR};
  }

  if (items == nullptr) {
    // we simply ignore the initialCursor request, as the remote side
    // will initialize the cursor lazily
    return {ExecutionState::DONE, TRI_ERROR_NO_ERROR};
  }

  if (_lastResponse != nullptr || _lastError.fail()) {
    // We have an open result still.
    std::shared_ptr<VPackBuilder> responseBodyBuilder = stealResultBody();

    // Result is the response which is an object containing the ErrorCode
    VPackSlice slice = responseBodyBuilder->slice();
    if (slice.hasKey("code")) {
      return {ExecutionState::DONE, slice.get("code").getNumericValue<int>()};
    }
    return {ExecutionState::DONE, TRI_ERROR_INTERNAL};
  }

  VPackOptions options(VPackOptions::Defaults);
  options.buildUnindexedArrays = true;
  options.buildUnindexedObjects = true;

  VPackBuilder builder(&options);
  builder.openObject();

  // Backwards Compatibility 3.3
  builder.add("exhausted", VPackValue(false));
  // Used in 3.4.0 onwards
  builder.add("done", VPackValue(false));
  builder.add("error", VPackValue(false));
  builder.add("pos", VPackValue(pos));
  builder.add(VPackValue("items"));
  builder.openObject();
  items->toVelocyPack(_engine->getQuery()->trx(), builder);
  builder.close();

  builder.close();

  auto bodyString = std::make_shared<std::string const>(builder.slice().toJson());

  auto res = sendAsyncRequest(rest::RequestType::PUT,
                              "/_api/aql/initializeCursor/", bodyString);

  if (!res.ok()) {
    THROW_ARANGO_EXCEPTION(res);
  }

  return {ExecutionState::WAITING, TRI_ERROR_NO_ERROR};
}

bool RemoteBlock::handleAsyncResult(ClusterCommResult* result) {
  // TODO Handle exceptions thrown while we are in this code
  // Query will not be woken up again.
  _lastError = handleCommErrors(result);
  if (_lastError.ok()) {
    _lastResponse = result->result;
  }
  return true;
}

/// @brief shutdown, will be called exactly once for the whole query
std::pair<ExecutionState, Result> RemoteBlock::shutdown(int errorCode) {
  /* We need to handle this here in ASYNC case
    if (isShutdown && errorNum == TRI_ERROR_QUERY_NOT_FOUND) {
      // this error may happen on shutdown and is thus tolerated
      // pass the info to the caller who can opt to ignore this error
      return true;
    }
  */

  if (_lastError.fail()) {
    TRI_ASSERT(_lastResponse == nullptr);
    Result res = _lastError;
    _lastError.reset();
    // we were called with an error need to throw it.
    THROW_ARANGO_EXCEPTION(res);
  }

  if (_lastResponse != nullptr) {
    TRI_ASSERT(_lastError.ok());

    std::shared_ptr<VPackBuilder> responseBodyBuilder = stealResultBody();

    // both must be reset before return or throw
    TRI_ASSERT(_lastError.ok() && _lastResponse == nullptr);

    VPackSlice slice = responseBodyBuilder->slice();
    if (slice.isObject()) {
      if (slice.hasKey("stats")) {
        ExecutionStats newStats(slice.get("stats"));
        _engine->_stats.add(newStats);
      }

      // read "warnings" attribute if present and add it to our query
      VPackSlice warnings = slice.get("warnings");
      if (warnings.isArray()) {
        auto query = _engine->getQuery();
        for (auto const& it : VPackArrayIterator(warnings)) {
          if (it.isObject()) {
            VPackSlice code = it.get("code");
            VPackSlice message = it.get("message");
            if (code.isNumber() && message.isString()) {
              query->registerWarning(code.getNumericValue<int>(),
                                     message.copyString().c_str());
            }
          }
        }
      }
      if (slice.hasKey("code")) {
        return {ExecutionState::DONE, slice.get("code").getNumericValue<int>()};
      }
    }

    return {ExecutionState::DONE, TRI_ERROR_INTERNAL};
  }

  // For every call we simply forward via HTTP
  VPackBuilder bodyBuilder;
  bodyBuilder.openObject();
  bodyBuilder.add("code", VPackValue(errorCode));
  bodyBuilder.close();

  auto bodyString = std::make_shared<std::string const>(bodyBuilder.slice().toJson());

  auto res = sendAsyncRequest(rest::RequestType::PUT, "/_api/aql/shutdown/", bodyString);

  if (!res.ok()) {
    THROW_ARANGO_EXCEPTION(res);
  }

  return {ExecutionState::WAITING, TRI_ERROR_NO_ERROR};
}

/// @brief getSome
std::pair<ExecutionState, std::unique_ptr<AqlItemBlock>> RemoteBlock::getSome(size_t atMost) {
  // For every call we simply forward via HTTP
  traceGetSomeBegin(atMost);

  if (_lastError.fail()) {
    TRI_ASSERT(_lastResponse == nullptr);
    Result res = _lastError;
    _lastError.reset();
    // we were called with an error need to throw it.
    THROW_ARANGO_EXCEPTION(res);
  }

  if (_lastResponse != nullptr) {
    TRI_ASSERT(_lastError.ok());
    // We do not have an error but a result, all is good
    // We have an open result still.
    std::shared_ptr<VPackBuilder> responseBodyBuilder = stealResultBody();
    // Result is the response which will be a serialized AqlItemBlock

    // both must be reset before return or throw
    TRI_ASSERT(_lastError.ok() && _lastResponse == nullptr);

    VPackSlice responseBody = responseBodyBuilder->slice();

    ExecutionState state = ExecutionState::HASMORE;
    if (VelocyPackHelper::getBooleanValue(responseBody, "done", true)) {
      state = ExecutionState::DONE;
    }
    if (responseBody.hasKey("data")) {
      auto r = std::make_unique<AqlItemBlock>(_engine->getQuery()->resourceMonitor(),
                                              responseBody);
      traceGetSomeEnd(r.get(), state);
      return {state, std::move(r)};
    }
    traceGetSomeEnd(nullptr, ExecutionState::DONE);
    return {ExecutionState::DONE, nullptr};
  }

  // We need to send a request here
  VPackBuilder builder;
  builder.openObject();
  builder.add("atMost", VPackValue(atMost));
  builder.close();

  auto bodyString = std::make_shared<std::string const>(builder.slice().toJson());

  auto res = sendAsyncRequest(rest::RequestType::PUT, "/_api/aql/getSome/", bodyString);
  if (!res.ok()) {
    THROW_ARANGO_EXCEPTION(res);
  }

  traceGetSomeEnd(nullptr, ExecutionState::WAITING);
  return {ExecutionState::WAITING, nullptr};
}

/// @brief skipSome
std::pair<ExecutionState, size_t> RemoteBlock::skipSome(size_t atMost) {
  if (_lastError.fail()) {
    TRI_ASSERT(_lastResponse == nullptr);
    Result res = _lastError;
    _lastError.reset();
    // we were called with an error need to throw it.
    THROW_ARANGO_EXCEPTION(res);
  }

  traceSkipSomeBegin(atMost);

  if (_lastResponse != nullptr) {
    TRI_ASSERT(_lastError.ok());

    // We have an open result still.
    // Result is the response which will be a serialized AqlItemBlock
    std::shared_ptr<VPackBuilder> responseBodyBuilder = stealResultBody();

    // both must be reset before return or throw
    TRI_ASSERT(_lastError.ok() && _lastResponse == nullptr);

    VPackSlice slice = responseBodyBuilder->slice();

    if (!slice.hasKey(StaticStrings::Error) || slice.get(StaticStrings::Error).getBoolean()) {
      THROW_ARANGO_EXCEPTION(TRI_ERROR_CLUSTER_AQL_COMMUNICATION);
    }
    size_t skipped = 0;
    VPackSlice s = slice.get("skipped");
    if (s.isNumber()) {
      int64_t value = s.getNumericValue<int64_t>();
      if (value < 0) {
        THROW_ARANGO_EXCEPTION_MESSAGE(TRI_ERROR_BAD_PARAMETER,
                                       "skipped cannot be negative");
      }
      skipped = s.getNumericValue<size_t>();
    }

    // TODO Check if we can get better with HASMORE/DONE
    if (skipped == 0) {
      traceSkipSomeEnd(skipped, ExecutionState::DONE);
      return {ExecutionState::DONE, skipped};
    }
    traceSkipSomeEnd(skipped, ExecutionState::HASMORE);
    return {ExecutionState::HASMORE, skipped};
  }

  // For every call we simply forward via HTTP

  VPackBuilder builder;
  builder.openObject();
  builder.add("atMost", VPackValue(atMost));
  builder.close();

  auto bodyString = std::make_shared<std::string const>(builder.slice().toJson());

  auto res = sendAsyncRequest(rest::RequestType::PUT, "/_api/aql/skipSome/", bodyString);
  if (!res.ok()) {
    THROW_ARANGO_EXCEPTION(res);
  }

  traceSkipSomeEnd(0, ExecutionState::WAITING);
  return {ExecutionState::WAITING, 0};
}

// -----------------------------------------------------------------------------
// -- SECTION --                                            UnsortingGatherBlock
// -----------------------------------------------------------------------------

/// @brief initializeCursor
std::pair<ExecutionState, arangodb::Result> UnsortingGatherBlock::initializeCursor(
    AqlItemBlock* items, size_t pos) {
  auto res = ExecutionBlock::initializeCursor(items, pos);

  if (res.first == ExecutionState::WAITING || !res.second.ok()) {
    return res;
  }

  _atDep = 0;
  _done = _dependencies.empty();

  return {ExecutionState::DONE, TRI_ERROR_NO_ERROR};
}

/// @brief getSome
std::pair<ExecutionState, std::unique_ptr<AqlItemBlock>> UnsortingGatherBlock::getSome(size_t atMost) {
  traceGetSomeBegin(atMost);

  _done = _dependencies.empty();

  if (_done) {
    TRI_ASSERT(getHasMoreState() == ExecutionState::DONE);
    traceGetSomeEnd(nullptr, ExecutionState::DONE);
    return {ExecutionState::DONE, nullptr};
  }

  // the simple case ...
  auto res = _dependencies[_atDep]->getSome(atMost);
  if (res.first == ExecutionState::WAITING) {
    traceGetSomeEnd(nullptr, ExecutionState::WAITING);
    return res;
  }

  while (res.second == nullptr && _atDep < _dependencies.size() - 1) {
    _atDep++;
    res = _dependencies[_atDep]->getSome(atMost);
    if (res.first == ExecutionState::WAITING) {
      traceGetSomeEnd(nullptr, ExecutionState::WAITING);
      return res;
    }
  }

  _done = (nullptr == res.second);

  traceGetSomeEnd(res.second.get(), getHasMoreState());
  return {getHasMoreState(), std::move(res.second)};
}

/// @brief skipSome
std::pair<ExecutionState, size_t> UnsortingGatherBlock::skipSome(size_t atMost) {
  traceSkipSomeBegin(atMost);
  if (_done) {
    traceSkipSomeEnd(0, ExecutionState::DONE);
    return {ExecutionState::DONE, 0};
  }

  // the simple case . . .
  auto res = _dependencies[_atDep]->skipSome(atMost);
  if (res.first == ExecutionState::WAITING) {
    traceSkipSomeEnd(res.second, ExecutionState::WAITING);
    return res;
  }

  while (res.second == 0 && _atDep < _dependencies.size() - 1) {
    _atDep++;
    res = _dependencies[_atDep]->skipSome(atMost);
    if (res.first == ExecutionState::WAITING) {
      traceSkipSomeEnd(res.second, ExecutionState::WAITING);
      return res;
    }
  }

  _done = (res.second == 0);

  ExecutionState state = getHasMoreState();
  traceSkipSomeEnd(res.second, state);
  return {state, res.second};
}

// -----------------------------------------------------------------------------
// -- SECTION --                                              SortingGatherBlock
// -----------------------------------------------------------------------------

SortingGatherBlock::SortingGatherBlock(ExecutionEngine& engine, GatherNode const& en)
    : ExecutionBlock(&engine, &en) {
  TRI_ASSERT(!en.elements().empty());

  switch (en.sortMode()) {
    case GatherNode::SortMode::Heap:
      _strategy = std::make_unique<HeapSorting>(_trx, _gatherBlockBuffer, _sortRegisters);
      break;
    case GatherNode::SortMode::MinElement:
      _strategy = std::make_unique<MinElementSorting>(_trx, _gatherBlockBuffer, _sortRegisters);
      break;
    default:
      TRI_ASSERT(false);
      break;
  }
  TRI_ASSERT(_strategy);

  // We know that planRegisters has been run, so
  // getPlanNode()->_registerPlan is set up
<<<<<<< HEAD
  SortRegister::fill(
    *en.plan(),
    *en.getRegisterPlan(),
    en.elements(),
    _sortRegisters
  );
}

SortingGatherBlock::~SortingGatherBlock() {
  clearBuffers();
=======
  SortRegister::fill(*en.plan(), *en.getRegisterPlan(), en.elements(), _sortRegisters);
>>>>>>> fbb1de5b
}

SortingGatherBlock::~SortingGatherBlock() { clearBuffers(); }

void SortingGatherBlock::clearBuffers() noexcept {
  for (std::deque<AqlItemBlock*>& it : _gatherBlockBuffer) {
    for (AqlItemBlock* b : it) {
      delete b;
    }
    it.clear();
  }
}

/// @brief initializeCursor
std::pair<ExecutionState, arangodb::Result> SortingGatherBlock::initializeCursor(
    AqlItemBlock* items, size_t pos) {
  auto res = ExecutionBlock::initializeCursor(items, pos);

  if (res.first == ExecutionState::WAITING || !res.second.ok()) {
    return res;
  }

  clearBuffers();

  TRI_ASSERT(!_dependencies.empty());

  if (_gatherBlockBuffer.empty()) {
    // only do this initialization once
    _gatherBlockBuffer.reserve(_dependencies.size());
    _gatherBlockPos.reserve(_dependencies.size());
    _gatherBlockPosDone.reserve(_dependencies.size());

    for (size_t i = 0; i < _dependencies.size(); ++i) {
      _gatherBlockBuffer.emplace_back();
      _gatherBlockPos.emplace_back(i, 0);
      _gatherBlockPosDone.push_back(false);
    }
  } else {
    for (size_t i = 0; i < _dependencies.size(); i++) {
      TRI_ASSERT(_gatherBlockBuffer[i].empty());
      _gatherBlockPos[i].second = 0;
      _gatherBlockPosDone[i] = false;
    }
  }

  TRI_ASSERT(_gatherBlockBuffer.size() == _dependencies.size());
  TRI_ASSERT(_gatherBlockPos.size() == _dependencies.size());
  TRI_ASSERT(_gatherBlockPosDone.size() == _dependencies.size());

  _strategy->reset();

  _done = _dependencies.empty();

  return {ExecutionState::DONE, TRI_ERROR_NO_ERROR};
}

/**
 * @brief Fills all _gatherBlockBuffer entries. Is repeatable during WAITING.
 *
 *
 * @param atMost The amount of data requested per block.
 * @param nonEmptyIndex an index of a non-empty GatherBlock buffer
 *
 * @return Will return {WAITING, 0} if it had to request new data from upstream.
 *         If everything is in place: all buffers are either filled with at
 *         least "atMost" rows, or the upstream block is DONE.
 *         Will return {DONE, SUM(_gatherBlockBuffer)} on success.
 */
std::pair<ExecutionState, size_t> SortingGatherBlock::fillBuffers(size_t atMost) {
  size_t available = 0;

  TRI_ASSERT(_gatherBlockBuffer.size() == _dependencies.size());
  TRI_ASSERT(_gatherBlockPos.size() == _dependencies.size());

  // In the future, we should request all blocks in parallel. But not everything
  // is yet thread safe for that to work, so we have to return immediately on
  // the first WAITING we encounter.
  for (size_t i = 0; i < _dependencies.size(); i++) {
    // reset position to 0 if we're going to fetch a new block.
    // this doesn't hurt, even if we don't get one.
    if (_gatherBlockBuffer[i].empty()) {
      _gatherBlockPos[i].second = 0;
    }
    ExecutionState state;
    bool blockAppended;
    std::tie(state, blockAppended) = getBlocks(i, atMost);
    if (state == ExecutionState::WAITING) {
      return {ExecutionState::WAITING, 0};
    }

    available += availableRows(i);
  }

  return {ExecutionState::DONE, available};
}

/// @brief Returns the number of unprocessed rows in the buffer i.
size_t SortingGatherBlock::availableRows(size_t i) const {
  size_t available = 0;

  TRI_ASSERT(_gatherBlockBuffer.size() == _dependencies.size());
  TRI_ASSERT(i < _dependencies.size());

  auto const& blocks = _gatherBlockBuffer[i];
  size_t curRowIdx = _gatherBlockPos[i].second;

  if (!blocks.empty()) {
    TRI_ASSERT(blocks[0]->size() >= curRowIdx);
    // the first block may already be partially processed
    available += blocks[0]->size() - curRowIdx;
  }

  // add rows from all additional blocks
  for (size_t j = 1; j < blocks.size(); ++j) {
    available += blocks[j]->size();
  }

  return available;
}

/// @brief getSome
std::pair<ExecutionState, std::unique_ptr<AqlItemBlock>> SortingGatherBlock::getSome(size_t atMost) {
  traceGetSomeBegin(atMost);

  if (_dependencies.empty()) {
    _done = true;
  }

  if (_done) {
    TRI_ASSERT(getHasMoreState() == ExecutionState::DONE);
    traceGetSomeEnd(nullptr, ExecutionState::DONE);
    return {ExecutionState::DONE, nullptr};
  }

  // the non-simple case . . .

  // pull more blocks from dependencies . . .
  TRI_ASSERT(_gatherBlockBuffer.size() == _dependencies.size());
  TRI_ASSERT(_gatherBlockBuffer.size() == _gatherBlockPos.size());

  size_t available = 0;
  {
    ExecutionState blockState;
    std::tie(blockState, available) = fillBuffers(atMost);
    if (blockState == ExecutionState::WAITING) {
      traceGetSomeEnd(nullptr, ExecutionState::WAITING);
      return {blockState, nullptr};
    }
  }

  if (available == 0) {
    _done = true;
    TRI_ASSERT(getHasMoreState() == ExecutionState::DONE);
    traceGetSomeEnd(nullptr, ExecutionState::DONE);
    return {ExecutionState::DONE, nullptr};
  }

  size_t toSend = (std::min)(available, atMost);  // nr rows in outgoing block

  // the following is similar to AqlItemBlock's slice method . . .
  std::vector<std::unordered_map<AqlValue, AqlValue>> cache;
  cache.resize(_dependencies.size());

  size_t nrRegs = getNrInputRegisters();

  // automatically deleted if things go wrong
  std::unique_ptr<AqlItemBlock> res(
      requestBlock(toSend, static_cast<arangodb::aql::RegisterId>(nrRegs)));

  _strategy->prepare(_gatherBlockPos);

  for (size_t i = 0; i < toSend; i++) {
    // get the next smallest row from the buffer . . .
    auto const val = _strategy->nextValue();
    auto const& blocks = _gatherBlockBuffer[val.first];

    // copy the row in to the outgoing block . . .
    for (RegisterId col = 0; col < nrRegs; col++) {
      TRI_ASSERT(!blocks.empty());
      AqlValue const& x = blocks.front()->getValueReference(val.second, col);
      if (!x.isEmpty()) {
        if (x.requiresDestruction()) {
          // complex value, with ownership transfer
          auto it = cache[val.first].find(x);

          if (it == cache[val.first].end()) {
            AqlValue y = x.clone();
            try {
              res->setValue(i, col, y);
            } catch (...) {
              y.destroy();
              throw;
            }
            cache[val.first].emplace(x, y);
          } else {
            res->setValue(i, col, (*it).second);
          }
        } else {
          // simple value, no ownership transfer needed
          res->setValue(i, col, x);
        }
      }
    }

    nextRow(val.first);
  }

  traceGetSomeEnd(res.get(), getHasMoreState());
  return {getHasMoreState(), std::move(res)};
}

/// @brief skipSome
std::pair<ExecutionState, size_t> SortingGatherBlock::skipSome(size_t atMost) {
  traceSkipSomeBegin(atMost);
  if (_done) {
    traceSkipSomeEnd(0, ExecutionState::DONE);
    return {ExecutionState::DONE, 0};
  }

  // the non-simple case . . .
  TRI_ASSERT(!_dependencies.empty());

  size_t available = 0;
  {
    ExecutionState blockState;
    std::tie(blockState, available) = fillBuffers(atMost);
    if (blockState == ExecutionState::WAITING) {
      traceSkipSomeEnd(0, ExecutionState::WAITING);
      return {blockState, 0};
    }
  }

  if (available == 0) {
    _done = true;
    traceSkipSomeEnd(0, ExecutionState::DONE);
    return {ExecutionState::DONE, 0};
  }

  size_t const skipped = (std::min)(available, atMost);  // nr rows in outgoing block

  _strategy->prepare(_gatherBlockPos);

  for (size_t i = 0; i < skipped; i++) {
    // get the next smallest row from the buffer . . .
    auto const val = _strategy->nextValue();

    nextRow(val.first);
  }

  // Maybe we can optimize here DONE/HASMORE
  ExecutionState state = getHasMoreState();
  traceSkipSomeEnd(skipped, state);
  return {state, skipped};
}

/// @brief Step to the next row in line in the buffers of dependency i, i.e.,
/// updates _gatherBlockBuffer and _gatherBlockPos. If necessary, steps to the
/// next block and removes the previous one. Will not fetch more blocks.
void SortingGatherBlock::nextRow(size_t i) {
  TRI_ASSERT(i < _dependencies.size());
  TRI_ASSERT(_gatherBlockBuffer.size() == _dependencies.size());
  TRI_ASSERT(_gatherBlockPos.size() == _dependencies.size());

  auto& blocks = _gatherBlockBuffer[i];
  auto& blocksPos = _gatherBlockPos[i];
  if (++blocksPos.second == blocks.front()->size()) {
    TRI_ASSERT(!blocks.empty());
    AqlItemBlock* cur = blocks.front();
    returnBlock(cur);
    blocks.pop_front();
    blocksPos.second = 0;  // reset position within a dependency
  }
}

/// @brief getBlock: from dependency i into _gatherBlockBuffer.at(i),
/// non-simple case only
/// Assures that either atMost rows are actually available in buffer i, or
/// the dependency is DONE.
std::pair<ExecutionState, bool> SortingGatherBlock::getBlocks(size_t i, size_t atMost) {
  TRI_ASSERT(i < _dependencies.size());
  TRI_ASSERT(_gatherBlockBuffer.size() == _dependencies.size());
  TRI_ASSERT(_gatherBlockPos.size() == _dependencies.size());
  TRI_ASSERT(_gatherBlockPosDone.size() == _dependencies.size());

  if (_gatherBlockPosDone[i]) {
    return {ExecutionState::DONE, false};
  }

  bool blockAppended = false;
  size_t rowsAvailable = availableRows(i);
  ExecutionState state = ExecutionState::HASMORE;

  // repeat until either
  // - enough rows are fetched
  // - dep[i] is DONE
  // - dep[i] is WAITING
  while (state == ExecutionState::HASMORE && rowsAvailable < atMost) {
    std::unique_ptr<AqlItemBlock> itemBlock;
    std::tie(state, itemBlock) = _dependencies[i]->getSome(atMost);

    // Assert that state == WAITING => itemBlock == nullptr
    TRI_ASSERT(state != ExecutionState::WAITING || itemBlock == nullptr);

    if (state == ExecutionState::DONE) {
      _gatherBlockPosDone[i] = true;
    }

    if (itemBlock && itemBlock->size() > 0) {
      rowsAvailable += itemBlock->size();
      _gatherBlockBuffer[i].emplace_back(itemBlock.get());
      itemBlock.release();
      blockAppended = true;
    }
  }

  TRI_ASSERT(state == ExecutionState::WAITING ||
             state == ExecutionState::DONE || rowsAvailable >= atMost);

  return {state, blockAppended};
}

/// @brief timeout
double const SingleRemoteOperationBlock::defaultTimeOut = 3600.0;

/// @brief creates a remote block
SingleRemoteOperationBlock::SingleRemoteOperationBlock(ExecutionEngine* engine,
                                                       SingleRemoteOperationNode const* en)
    : ExecutionBlock(engine, static_cast<ExecutionNode const*>(en)),
      _collection(en->collection()),
      _key(en->key()) {
  TRI_ASSERT(arangodb::ServerState::instance()->isCoordinator());
}

namespace {
std::unique_ptr<VPackBuilder> merge(VPackSlice document, std::string const& key,
                                    TRI_voc_rid_t revision) {
  auto builder = std::make_unique<VPackBuilder>();
  {
    VPackObjectBuilder guard(builder.get());
    TRI_SanitizeObject(document, *builder);
    VPackSlice keyInBody = document.get(StaticStrings::KeyString);

    if (keyInBody.isNone() || keyInBody.isNull() ||
        (keyInBody.isString() && keyInBody.copyString() != key) ||
        ((revision != 0) && (TRI_ExtractRevisionId(document) != revision))) {
      // We need to rewrite the document with the given revision and key:
      builder->add(StaticStrings::KeyString, VPackValue(key));
      if (revision != 0) {
        builder->add(StaticStrings::RevString, VPackValue(TRI_RidToString(revision)));
      }
    }
  }
  return builder;
}
}  // namespace

bool SingleRemoteOperationBlock::getOne(arangodb::aql::AqlItemBlock* aqlres,
                                        size_t outputCounter) {
  int possibleWrites = 0;  // TODO - get real statistic values!
  auto node = ExecutionNode::castTo<SingleRemoteOperationNode const*>(getPlanNode());
  auto out = node->_outVariable;
  auto in = node->_inVariable;
  auto OLD = node->_outVariableOld;
  auto NEW = node->_outVariableNew;

  RegisterId inRegId = ExecutionNode::MaxRegisterId;
  RegisterId outRegId = ExecutionNode::MaxRegisterId;
  RegisterId oldRegId = ExecutionNode::MaxRegisterId;
  RegisterId newRegId = ExecutionNode::MaxRegisterId;

  if (in != nullptr) {
    auto itIn = node->getRegisterPlan()->varInfo.find(in->id);
    TRI_ASSERT(itIn != node->getRegisterPlan()->varInfo.end());
    TRI_ASSERT((*itIn).second.registerId < ExecutionNode::MaxRegisterId);
    inRegId = (*itIn).second.registerId;
  }

  if (_key.empty() && in == nullptr) {
    THROW_ARANGO_EXCEPTION_MESSAGE(TRI_ERROR_ARANGO_DOCUMENT_NOT_FOUND,
                                   "missing document reference");
  }

  if (out != nullptr) {
    auto itOut = node->getRegisterPlan()->varInfo.find(out->id);
    TRI_ASSERT(itOut != node->getRegisterPlan()->varInfo.end());
    TRI_ASSERT((*itOut).second.registerId < ExecutionNode::MaxRegisterId);
    outRegId = (*itOut).second.registerId;
  }

  if (OLD != nullptr) {
    auto itOld = node->getRegisterPlan()->varInfo.find(OLD->id);
    TRI_ASSERT(itOld != node->getRegisterPlan()->varInfo.end());
    TRI_ASSERT((*itOld).second.registerId < ExecutionNode::MaxRegisterId);
    oldRegId = (*itOld).second.registerId;
  }

  if (NEW != nullptr) {
    auto itNew = node->getRegisterPlan()->varInfo.find(NEW->id);
    TRI_ASSERT(itNew != node->getRegisterPlan()->varInfo.end());
    TRI_ASSERT((*itNew).second.registerId < ExecutionNode::MaxRegisterId);
    newRegId = (*itNew).second.registerId;
  }

  VPackBuilder inBuilder;
  VPackSlice inSlice = VPackSlice::emptyObjectSlice();
  if (in) {  // IF NOT REMOVE OR SELECT
    if (_buffer.size() < 1) {
      THROW_ARANGO_EXCEPTION_MESSAGE(TRI_ERROR_ARANGO_DOCUMENT_NOT_FOUND,
                                     "missing document reference in Register");
    }
    AqlValue const& inDocument = _buffer.front()->getValueReference(_pos, inRegId);
    inBuilder.add(inDocument.slice());
    inSlice = inBuilder.slice();
  }

  auto const& nodeOps = node->_options;

  OperationOptions opOptions;
  opOptions.ignoreRevs = nodeOps.ignoreRevs;
  opOptions.keepNull = !nodeOps.nullMeansRemove;
  opOptions.mergeObjects = nodeOps.mergeObjects;
  opOptions.returnNew = !!NEW;
  opOptions.returnOld = (!!OLD) || out;
  opOptions.waitForSync = nodeOps.waitForSync;
  opOptions.silent = false;
  opOptions.overwrite = nodeOps.overwrite;

  std::unique_ptr<VPackBuilder> mergedBuilder;
  if (!_key.empty()) {
    mergedBuilder = merge(inSlice, _key, 0);
    inSlice = mergedBuilder->slice();
  }

  OperationResult result;
  if (node->_mode == ExecutionNode::NodeType::INDEX) {
    result = _trx->document(_collection->name(), inSlice, opOptions);
  } else if (node->_mode == ExecutionNode::NodeType::INSERT) {
    if (opOptions.returnOld && !opOptions.overwrite) {
      THROW_ARANGO_EXCEPTION_MESSAGE(
          TRI_ERROR_QUERY_VARIABLE_NAME_UNKNOWN,
          "OLD is only available when using INSERT with the overwrite option");
    }
    result = _trx->insert(_collection->name(), inSlice, opOptions);
    possibleWrites = 1;
  } else if (node->_mode == ExecutionNode::NodeType::REMOVE) {
    result = _trx->remove(_collection->name(), inSlice, opOptions);
    possibleWrites = 1;
  } else if (node->_mode == ExecutionNode::NodeType::REPLACE) {
    if (node->_replaceIndexNode && in == nullptr) {
      // we have a FOR .. IN FILTER doc._key == ... REPLACE - no WITH.
      // in this case replace needs to behave as if it was UPDATE.
      result = _trx->update(_collection->name(), inSlice, opOptions);
    } else {
      result = _trx->replace(_collection->name(), inSlice, opOptions);
    }
    possibleWrites = 1;
  } else if (node->_mode == ExecutionNode::NodeType::UPDATE) {
    result = _trx->update(_collection->name(), inSlice, opOptions);
    possibleWrites = 1;
  }

  // check operation result
  if (!result.ok()) {
    if (result.is(TRI_ERROR_ARANGO_DOCUMENT_NOT_FOUND) &&
        ((node->_mode == ExecutionNode::NodeType::INDEX) ||
         (node->_mode == ExecutionNode::NodeType::UPDATE && node->_replaceIndexNode) ||
         (node->_mode == ExecutionNode::NodeType::REMOVE && node->_replaceIndexNode) ||
         (node->_mode == ExecutionNode::NodeType::REPLACE && node->_replaceIndexNode))) {
      // document not there is not an error in this situation.
      // FOR ... FILTER ... REMOVE wouldn't invoke REMOVE in first place, so
      // don't throw an excetpion.
      return false;
    } else if (!nodeOps.ignoreErrors) {  // TODO remove if
      THROW_ARANGO_EXCEPTION_MESSAGE(result.errorNumber(), result.errorMessage());
    }

    if (node->_mode == ExecutionNode::NodeType::INDEX) {
      return false;
    }
  }

  _engine->_stats.writesExecuted += possibleWrites;
  _engine->_stats.scannedIndex++;

  if (!(out || OLD || NEW)) {
    return node->hasParent();
  }

  // Fill itemblock
  // create block that can hold a result with one entry and a number of
  // variables corresponding to the amount of out variables

  // only copy 1st row of registers inherited from previous frame(s)
  TRI_ASSERT(result.ok());
  VPackSlice outDocument = VPackSlice::nullSlice();
  if (result.buffer) {
    outDocument = result.slice().resolveExternal();
  }

  VPackSlice oldDocument = VPackSlice::nullSlice();
  VPackSlice newDocument = VPackSlice::nullSlice();
  if (outDocument.isObject()) {
    if (NEW && outDocument.hasKey("new")) {
      newDocument = outDocument.get("new");
    }
    if (outDocument.hasKey("old")) {
      outDocument = outDocument.get("old");
      if (OLD) {
        oldDocument = outDocument;
      }
    }
  }

  TRI_ASSERT(out || OLD || NEW);

  // place documents as in the out variable slots of the result
  if (out) {
    aqlres->emplaceValue(outputCounter,
                         static_cast<arangodb::aql::RegisterId>(outRegId), outDocument);
  }

  if (OLD) {
    TRI_ASSERT(opOptions.returnOld);
    aqlres->emplaceValue(outputCounter,
                         static_cast<arangodb::aql::RegisterId>(oldRegId), oldDocument);
  }

  if (NEW) {
    TRI_ASSERT(opOptions.returnNew);
    aqlres->emplaceValue(outputCounter,
                         static_cast<arangodb::aql::RegisterId>(newRegId), newDocument);
  }

  throwIfKilled();  // check if we were aborted

  TRI_IF_FAILURE("SingleRemoteOperationBlock::moreDocuments") {
    THROW_ARANGO_EXCEPTION(TRI_ERROR_DEBUG);
  }

  return true;
}

/// @brief getSome
std::pair<ExecutionState, std::unique_ptr<AqlItemBlock>> SingleRemoteOperationBlock::getSome(size_t atMost) {
  traceGetSomeBegin(atMost);

  if (_done) {
    traceGetSomeEnd(nullptr, ExecutionState::DONE);
    return {ExecutionState::DONE, nullptr};
  }

  RegisterId nrRegs =
      getPlanNode()->getRegisterPlan()->nrRegs[getPlanNode()->getDepth()];
  std::unique_ptr<AqlItemBlock> aqlres(requestBlock(atMost, nrRegs));

  int outputCounter = 0;
  if (_buffer.empty()) {
    size_t toFetch = (std::min)(DefaultBatchSize(), atMost);
    ExecutionState state = ExecutionState::HASMORE;
    bool blockAppended = false;

    std::tie(state, blockAppended) = ExecutionBlock::getBlock(toFetch);
    if (state == ExecutionState::WAITING) {
      traceGetSomeEnd(nullptr, ExecutionState::WAITING);
      return {state, nullptr};
    }
    if (!blockAppended) {
      _done = true;
      traceGetSomeEnd(nullptr, ExecutionState::DONE);
      return {ExecutionState::DONE, nullptr};
    }
    _pos = 0;  // this is in the first block
  }

  // If we get here, we do have _buffer.front()
  arangodb::aql::AqlItemBlock* cur = _buffer.front();
  TRI_ASSERT(cur != nullptr);
  size_t n = cur->size();
  for (size_t i = 0; i < n; i++) {
    inheritRegisters(cur, aqlres.get(), _pos);
    if (getOne(aqlres.get(), outputCounter)) {
      outputCounter++;
    }
    _done = true;
    _pos++;
  }
  _buffer.pop_front();  // does not throw
  returnBlock(cur);
  _pos = 0;
  if (outputCounter == 0) {
    traceGetSomeEnd(nullptr, ExecutionState::DONE);
    return {ExecutionState::DONE, nullptr};
  }
  aqlres->shrink(outputCounter);

  // Clear out registers no longer needed later:
  clearRegisters(aqlres.get());
  traceGetSomeEnd(aqlres.get(), ExecutionState::DONE);
  return {ExecutionState::DONE, std::move(aqlres)};
}

/// @brief skipSome
std::pair<ExecutionState, size_t> SingleRemoteOperationBlock::skipSome(size_t atMost) {
  TRI_ASSERT(false);  // as soon as we need to support LIMIT change me.
  return {ExecutionState::DONE, 0};
}<|MERGE_RESOLUTION|>--- conflicted
+++ resolved
@@ -814,14 +814,9 @@
   }
 
   std::string url = std::string("/_db/") +
-<<<<<<< HEAD
-    arangodb::basics::StringUtils::urlEncode(_engine->getQuery()->trx()->vocbase().name()) +
-    urlPart + _queryId;
-=======
                     arangodb::basics::StringUtils::urlEncode(
                         _engine->getQuery()->trx()->vocbase().name()) +
                     urlPart + _queryId;
->>>>>>> fbb1de5b
 
   ++_engine->_stats.requests;
   std::shared_ptr<ClusterCommCallback> callback =
@@ -1205,20 +1200,7 @@
 
   // We know that planRegisters has been run, so
   // getPlanNode()->_registerPlan is set up
-<<<<<<< HEAD
-  SortRegister::fill(
-    *en.plan(),
-    *en.getRegisterPlan(),
-    en.elements(),
-    _sortRegisters
-  );
-}
-
-SortingGatherBlock::~SortingGatherBlock() {
-  clearBuffers();
-=======
   SortRegister::fill(*en.plan(), *en.getRegisterPlan(), en.elements(), _sortRegisters);
->>>>>>> fbb1de5b
 }
 
 SortingGatherBlock::~SortingGatherBlock() { clearBuffers(); }
