--- conflicted
+++ resolved
@@ -299,8 +299,6 @@
   THROW_ARANGO_EXCEPTION(TRI_ERROR_NOT_IMPLEMENTED);
 }
 
-<<<<<<< HEAD
-=======
 [[nodiscard]] auto SortedCollectExecutor::expectedNumberOfRowsNew(
     AqlItemBlockInputRange const& input, AqlCall const& call) const noexcept -> size_t {
   if (input.finalState() == ExecutorState::DONE) {
@@ -324,7 +322,6 @@
   return call.getLimit();
 }
 
->>>>>>> 174b5d0f
 auto SortedCollectExecutor::produceRows(AqlItemBlockInputRange& inputRange,
                                         OutputAqlItemRow& output)
     -> std::tuple<ExecutorState, Stats, AqlCall> {
