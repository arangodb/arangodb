////////////////////////////////////////////////////////////////////////////////
/// DISCLAIMER
///
/// Copyright 2018 ArangoDB GmbH, Cologne, Germany
///
/// Licensed under the Apache License, Version 2.0 (the "License");
/// you may not use this file except in compliance with the License.
/// You may obtain a copy of the License at
///
///     http://www.apache.org/licenses/LICENSE-2.0
///
/// Unless required by applicable law or agreed to in writing, software
/// distributed under the License is distributed on an "AS IS" BASIS,
/// WITHOUT WARRANTIES OR CONDITIONS OF ANY KIND, either express or implied.
/// See the License for the specific language governing permissions and
/// limitations under the License.
///
/// Copyright holder is ArangoDB GmbH, Cologne, Germany
///
/// @author Lars Maier
/// @author Tobias Goedderz
/// @author Michael Hackstein
/// @author Heiko Kernbach
/// @author Jan Christoph Uhde
////////////////////////////////////////////////////////////////////////////////

#include "SortedCollectExecutor.h"

#include "Aql/AqlValue.h"
#include "Aql/ExecutorInfos.h"
#include "Aql/InputAqlItemRow.h"
#include "Aql/RegisterPlan.h"
#include "Aql/SingleRowFetcher.h"
#include "Basics/ConditionalDeleter.h"

#include <velocypack/Buffer.h>
#include <velocypack/velocypack-aliases.h>

#include <Logger/LogMacros.h>
#include <utility>

// Set this to true to activate devel logging
#define LOG_DEVEL_SORTED_COLLECT_ENABLED false
#define LOG_DEVEL_SC LOG_DEVEL_IF(LOG_DEVEL_SORTED_COLLECT_ENABLED)

using namespace arangodb;
using namespace arangodb::aql;

static const AqlValue EmptyValue;

SortedCollectExecutor::CollectGroup::CollectGroup(bool count, Infos& infos)
    : groupLength(0),
      count(count),
      infos(infos),
      _lastInputRow(InputAqlItemRow{CreateInvalidInputRowHint{}}),
      _shouldDeleteBuilderBuffer(true) {
  for (auto const& aggName : infos.getAggregateTypes()) {
    aggregators.emplace_back(Aggregator::fromTypeString(infos.getTransaction(), aggName));
  }
  TRI_ASSERT(infos.getAggregatedRegisters().size() == aggregators.size());
};

SortedCollectExecutor::CollectGroup::~CollectGroup() {
  for (auto& it : groupValues) {
    it.destroy();
  }
}

void SortedCollectExecutor::CollectGroup::initialize(size_t capacity) {
  groupValues.clear();

  if (capacity > 0) {
    groupValues.reserve(capacity);

    for (size_t i = 0; i < capacity; ++i) {
      groupValues.emplace_back();
    }
  }

  groupLength = 0;

  // reset aggregators
  for (auto& it : aggregators) {
    it->reset();
  }
}

void SortedCollectExecutor::CollectGroup::reset(InputAqlItemRow const& input) {
  _shouldDeleteBuilderBuffer = true;
  ConditionalDeleter<VPackBuffer<uint8_t>> deleter(_shouldDeleteBuilderBuffer);
  std::shared_ptr<VPackBuffer<uint8_t>> buffer(new VPackBuffer<uint8_t>, deleter);
  _builder = VPackBuilder(buffer);

  if (!groupValues.empty()) {
    for (auto& it : groupValues) {
      it.destroy();
    }
    groupValues[0].erase();  // only need to erase [0], because we have
    // only copies of references anyway
  }

  groupLength = 0;
  _lastInputRow = input;

  // reset all aggregators
  for (auto& it : aggregators) {
    it->reset();
  }

  if (input.isInitialized()) {
    // construct the new group
    size_t i = 0;
    _builder.openArray();
    for (auto& it : infos.getGroupRegisters()) {
      this->groupValues[i] = input.getValue(it.second).clone();
      ++i;
    }

    addLine(input);
  } else {
    // We still need an open array...
    _builder.openArray();
  }
}

SortedCollectExecutorInfos::SortedCollectExecutorInfos(
    RegisterId nrInputRegisters, RegisterId nrOutputRegisters,
    std::unordered_set<RegisterId> registersToClear,
    std::unordered_set<RegisterId> registersToKeep,
    std::unordered_set<RegisterId>&& readableInputRegisters,
    std::unordered_set<RegisterId>&& writeableOutputRegisters,
    std::vector<std::pair<RegisterId, RegisterId>>&& groupRegisters,
    RegisterId collectRegister, RegisterId expressionRegister,
    Variable const* expressionVariable, std::vector<std::string>&& aggregateTypes,
    std::vector<std::pair<std::string, RegisterId>>&& variables,
    std::vector<std::pair<RegisterId, RegisterId>>&& aggregateRegisters,
    transaction::Methods* trxPtr, bool count)
    : ExecutorInfos(std::make_shared<std::unordered_set<RegisterId>>(readableInputRegisters),
                    std::make_shared<std::unordered_set<RegisterId>>(writeableOutputRegisters),
                    nrInputRegisters, nrOutputRegisters,
                    std::move(registersToClear), std::move(registersToKeep)),
      _aggregateTypes(aggregateTypes),
      _aggregateRegisters(aggregateRegisters),
      _groupRegisters(groupRegisters),
      _collectRegister(collectRegister),
      _expressionRegister(expressionRegister),
      _variables(variables),
      _expressionVariable(expressionVariable),
      _count(count),
      _trxPtr(trxPtr) {}

SortedCollectExecutor::SortedCollectExecutor(Fetcher&, Infos& infos)
    : _infos(infos), _currentGroup(infos.getCount(), infos) {
  // reserve space for the current row
  _currentGroup.initialize(_infos.getGroupRegisters().size());
  // reset and recreate new group
  // Initialize group with invalid input
  InputAqlItemRow emptyInput{CreateInvalidInputRowHint{}};
  _currentGroup.reset(emptyInput);
};

void SortedCollectExecutor::CollectGroup::addLine(InputAqlItemRow const& input) {
  // remember the last valid row we had
  _lastInputRow = input;

  // calculate aggregate functions
  size_t j = 0;
  for (auto& it : this->aggregators) {
    TRI_ASSERT(!this->aggregators.empty());
    TRI_ASSERT(infos.getAggregatedRegisters().size() > j);
    RegisterId const reg = infos.getAggregatedRegisters()[j].second;
    if (reg != RegisterPlan::MaxRegisterId) {
      it->reduce(input.getValue(reg));
    } else {
      it->reduce(EmptyValue);
    }
    ++j;
  }
  TRI_IF_FAILURE("SortedCollectBlock::getOrSkipSome") {
    THROW_ARANGO_EXCEPTION(TRI_ERROR_DEBUG);
  }
  if (infos.getCollectRegister() != RegisterPlan::MaxRegisterId) {
    if (count) {
      // increase the count
      groupLength++;
    } else if (infos.getExpressionVariable() != nullptr) {
      // compute the expression
      input.getValue(infos.getExpressionRegister()).toVelocyPack(infos.getTransaction(), _builder, false);
    } else {
      // copy variables / keep variables into result register

      _builder.openObject();
      for (auto const& pair : infos.getVariables()) {
        // Only collect input variables, the variable names DO! contain more.
        // e.g. the group variable name
        if (pair.second < infos.numberOfInputRegisters()) {
          _builder.add(VPackValue(pair.first));
          input.getValue(pair.second).toVelocyPack(infos.getTransaction(), _builder, false);
        }
      }
      _builder.close();
    }
  }
  TRI_IF_FAILURE("CollectGroup::addValues") {
    THROW_ARANGO_EXCEPTION(TRI_ERROR_DEBUG);
  }
}

bool SortedCollectExecutor::CollectGroup::isSameGroup(InputAqlItemRow const& input) const {
  // if we do not have valid input, return false
  if (!input.isInitialized()) {
    return false;
  } else {
    // check if groups are equal

    size_t i = 0;

    for (auto& it : infos.getGroupRegisters()) {
      // we already had a group, check if the group has changed
      // compare values 1 1 by one
      int cmp = AqlValue::Compare(infos.getTransaction(), this->groupValues[i],
                                  input.getValue(it.second), false);

      if (cmp != 0) {
        // This part pf the groupcheck differs
        return false;
      }
      ++i;
    }
    // Every part matched
    return true;
  }
}

void SortedCollectExecutor::CollectGroup::groupValuesToArray(VPackBuilder& builder) {
  builder.openArray();
  for (auto const& value : groupValues) {
    value.toVelocyPack(infos.getTransaction(), builder, false);
  }

  builder.close();
}

void SortedCollectExecutor::CollectGroup::writeToOutput(OutputAqlItemRow& output,
                                                        InputAqlItemRow const& input) {
  // Thanks to the edge case that we have to emit a row even if we have no
  // input We cannot assert here that the input row is valid ;(

  if (!input.isInitialized()) {
    output.setAllowSourceRowUninitialized();
  }

  size_t i = 0;
  for (auto& it : infos.getGroupRegisters()) {
    AqlValue val = this->groupValues[i];
    AqlValueGuard guard{val, true};

    output.moveValueInto(it.first, _lastInputRow, guard);
    // ownership of value is transferred into res
    this->groupValues[i].erase();
    ++i;
  }

  // handle aggregators
  size_t j = 0;
  for (auto& it : this->aggregators) {
    AqlValue val = it->stealValue();
    AqlValueGuard guard{val, true};
    output.moveValueInto(infos.getAggregatedRegisters()[j].first, _lastInputRow, guard);
    ++j;
  }

  // set the group values
  if (infos.getCollectRegister() != RegisterPlan::MaxRegisterId) {
    if (infos.getCount()) {
      // only set group count in result register
      output.cloneValueInto(infos.getCollectRegister(), _lastInputRow,
                            AqlValue(AqlValueHintUInt(static_cast<uint64_t>(this->groupLength))));
    } else {
      TRI_ASSERT(_builder.isOpenArray());
      _builder.close();

      auto buffer = _builder.steal();
      AqlValue val(buffer.get(), _shouldDeleteBuilderBuffer);
      AqlValueGuard guard{val, true};

      output.moveValueInto(infos.getCollectRegister(), _lastInputRow, guard);
    }
  }

  output.advanceRow();
}

std::pair<ExecutionState, NoStats> SortedCollectExecutor::produceRows(OutputAqlItemRow& output) {
  THROW_ARANGO_EXCEPTION(TRI_ERROR_NOT_IMPLEMENTED);
}

std::pair<ExecutionState, size_t> SortedCollectExecutor::expectedNumberOfRows(size_t atMost) const {
  THROW_ARANGO_EXCEPTION(TRI_ERROR_NOT_IMPLEMENTED);
}

auto SortedCollectExecutor::produceRows(AqlItemBlockInputRange& inputRange,
                                        OutputAqlItemRow& output)
    -> std::tuple<ExecutorState, Stats, AqlCall> {
  TRI_IF_FAILURE("SortedCollectExecutor::produceRows") {
    THROW_ARANGO_EXCEPTION(TRI_ERROR_DEBUG);
  }

  AqlCall clientCall = output.getClientCall();
  TRI_ASSERT(clientCall.offset == 0);

  size_t rowsProduces = 0;
  bool pendingGroup = false;

  while (!output.isFull()) {
    auto [state, input] = inputRange.peekDataRow();

    LOG_DEVEL_SC << "SortedCollectExecutor::produceRows " << state << " "
                 << input.isInitialized();

    if (state == ExecutorState::DONE && !(_haveSeenData || input.isInitialized())) {
      // we have never been called with data
      LOG_DEVEL_SC << "never called with data";
      if (_infos.getGroupRegisters().empty()) {
        // by definition we need to emit one collect row
        _currentGroup.writeToOutput(output, InputAqlItemRow{CreateInvalidInputRowHint{}});
        rowsProduces += 1;
      }
      break;
    }

    // either state != DONE or we have an input row
    TRI_ASSERT(state == ExecutorState::HASMORE || state == ExecutorState::DONE);
    if (!input.isInitialized() && state != ExecutorState::DONE) {
      LOG_DEVEL_SC << "need more input rows";
      break;
    }

    TRI_IF_FAILURE("SortedCollectBlock::getOrSkipSomeOuter") {
      THROW_ARANGO_EXCEPTION(TRI_ERROR_DEBUG);
    }

    TRI_IF_FAILURE("SortedCollectBlock::hasMore") {
      THROW_ARANGO_EXCEPTION(TRI_ERROR_DEBUG);
    }

    if (input.isInitialized()) {
      _haveSeenData = true;

      // if we are in the same group, we need to add lines to the current group
      if (_currentGroup.isSameGroup(input)) {
        LOG_DEVEL_SC << "input is same group";
        _currentGroup.addLine(input);

      } else if (_currentGroup.isValid()) {
        LOG_DEVEL_SC << "input is new group, writing old group";
        // Write the current group.
        // Start a new group from input
        rowsProduces += 1;
        _currentGroup.writeToOutput(output, input);

        if (output.isFull()) {
          LOG_DEVEL_SC << "now output is full, exit early";
          pendingGroup = true;
          _currentGroup.reset(InputAqlItemRow{CreateInvalidInputRowHint{}});
          break;
        }
        _currentGroup.reset(input);  // reset and recreate new group

      } else {
        LOG_DEVEL_SC << "generating new group";
        // old group was not valid, do not write it
        _currentGroup.reset(input);  // reset and recreate new group
      }
    }

    inputRange.nextDataRow();

    bool produceMore = !output.isFull();
    if (!produceMore) {
      pendingGroup = true;
      break;
    }

    if (state == ExecutorState::DONE) {
      rowsProduces += 1;
      _currentGroup.writeToOutput(output, input);
      _currentGroup.reset(InputAqlItemRow{CreateInvalidInputRowHint{}});
      break;
    }
  }

  auto newState = pendingGroup ? ExecutorState::HASMORE : inputRange.upstreamState();

  LOG_DEVEL_SC << "reporting state: " << newState;
  return {newState, Stats{}, AqlCall{}};
}

auto SortedCollectExecutor::skipRowsRange(AqlItemBlockInputRange& inputRange, AqlCall& clientCall)
    -> std::tuple<ExecutorState, Stats, size_t, AqlCall> {
  TRI_IF_FAILURE("SortedCollectExecutor::skipRowsRange") {
    THROW_ARANGO_EXCEPTION(TRI_ERROR_DEBUG);
  }

  TRI_ASSERT(clientCall.needSkipMore());
  while (clientCall.needSkipMore()) {
    LOG_DEVEL_SC << "clientCall.getSkipCount() == " << clientCall.getSkipCount();
    LOG_DEVEL_SC << "clientCall.needSkipMore() == " << clientCall.needSkipMore();

    {
      auto [state, input] = inputRange.peekDataRow();

      LOG_DEVEL_SC << "SortedCollectExecutor::skipRowsRange " << state << " "
                   << std::boolalpha << input.isInitialized();

      if (input.isInitialized()) {
        // we received data
        _haveSeenData = true;

        // if we are in the same group, we can skip this line
        if (_currentGroup.isSameGroup(input)) {
          LOG_DEVEL_SC << "input is same group";
          std::ignore = inputRange.nextDataRow();
          /* do nothing */
        } else {
          if (_currentGroup.isValid()) {
            LOG_DEVEL_SC << "input is new group, skipping current group";
            // The current group is completed, skip it and create a new one
            clientCall.didSkip(1);
            _currentGroup.reset(InputAqlItemRow{CreateInvalidInputRowHint{}});
            continue;
          }

          LOG_DEVEL_SC << "group is invalid, creating new group";
          _currentGroup.reset(input);
          std::ignore = inputRange.nextDataRow();
        }
      }

      if (!clientCall.needSkipMore()) {
        LOG_DEVEL_SC << "stop skipping early, there could be a pending group";
        break;
      }

      if (state == ExecutorState::DONE) {
        if (!_haveSeenData) {
          // we have never been called with data
          LOG_DEVEL_SC << "never called with data";
          if (_infos.getGroupRegisters().empty()) {
            // by definition we need to emit one collect row
            clientCall.didSkip(1);
          }
        } else {
          LOG_DEVEL_SC << "skipping final group";
          clientCall.didSkip(1);
          _currentGroup.reset(InputAqlItemRow{CreateInvalidInputRowHint{}});
        }
        break;
      } else if (!input.isInitialized()) {
        TRI_ASSERT(state == ExecutorState::HASMORE);
        LOG_DEVEL_SC << "waiting for more data to skip";
        break;
      }
    }
  }

  LOG_DEVEL_SC << " skipped rows: " << clientCall.getSkipCount();
  LOG_DEVEL_SC << "reporting state: " << inputRange.upstreamState();

<<<<<<< HEAD
  return {inputRange.upstreamState(), NoStats{}, clientCall.getSkipCount(), AqlCall{}};
=======
  return {inputRange.upstreamState(), Stats{}, clientCall.getSkipCount(), AqlCall{}};
>>>>>>> 54043f3b
}<|MERGE_RESOLUTION|>--- conflicted
+++ resolved
@@ -467,9 +467,5 @@
   LOG_DEVEL_SC << " skipped rows: " << clientCall.getSkipCount();
   LOG_DEVEL_SC << "reporting state: " << inputRange.upstreamState();
 
-<<<<<<< HEAD
   return {inputRange.upstreamState(), NoStats{}, clientCall.getSkipCount(), AqlCall{}};
-=======
-  return {inputRange.upstreamState(), Stats{}, clientCall.getSkipCount(), AqlCall{}};
->>>>>>> 54043f3b
 }