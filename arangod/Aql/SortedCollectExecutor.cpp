////////////////////////////////////////////////////////////////////////////////
/// DISCLAIMER
///
/// Copyright 2018 ArangoDB GmbH, Cologne, Germany
///
/// Licensed under the Apache License, Version 2.0 (the "License");
/// you may not use this file except in compliance with the License.
/// You may obtain a copy of the License at
///
///     http://www.apache.org/licenses/LICENSE-2.0
///
/// Unless required by applicable law or agreed to in writing, software
/// distributed under the License is distributed on an "AS IS" BASIS,
/// WITHOUT WARRANTIES OR CONDITIONS OF ANY KIND, either express or implied.
/// See the License for the specific language governing permissions and
/// limitations under the License.
///
/// Copyright holder is ArangoDB GmbH, Cologne, Germany
///
/// @author Lars Maier
/// @author Tobias Goedderz
/// @author Michael Hackstein
/// @author Heiko Kernbach
/// @author Jan Christoph Uhde
////////////////////////////////////////////////////////////////////////////////

#include "SortedCollectExecutor.h"

#include "Aql/AqlValue.h"
#include "Aql/InputAqlItemRow.h"
#include "Aql/RegisterInfos.h"
#include "Aql/RegisterPlan.h"
#include "Aql/SingleRowFetcher.h"
#include "Basics/ConditionalDeleter.h"

#include <velocypack/Buffer.h>
#include <velocypack/velocypack-aliases.h>

#include <Logger/LogMacros.h>
#include <utility>

// Set this to true to activate devel logging
#define INTERNAL_LOG_SC LOG_DEVEL_IF(false)

using namespace arangodb;
using namespace arangodb::aql;

static const AqlValue EmptyValue;

SortedCollectExecutor::CollectGroup::CollectGroup(bool count, Infos& infos)
    : groupLength(0),
      count(count),
      _shouldDeleteBuilderBuffer(true),
      infos(infos),
      _lastInputRow(InputAqlItemRow{CreateInvalidInputRowHint{}}) {
  for (auto const& aggName : infos.getAggregateTypes()) {
    aggregators.emplace_back(Aggregator::fromTypeString(infos.getVPackOptions(), aggName));
  }
  TRI_ASSERT(infos.getAggregatedRegisters().size() == aggregators.size());
}

SortedCollectExecutor::CollectGroup::~CollectGroup() {
  for (auto& it : groupValues) {
    it.destroy();
  }
}

void SortedCollectExecutor::CollectGroup::initialize(size_t capacity) {
  groupValues.clear();

  if (capacity > 0) {
    groupValues.reserve(capacity);

    for (size_t i = 0; i < capacity; ++i) {
      groupValues.emplace_back();
    }
  }

  groupLength = 0;

  // reset aggregators
  for (auto& it : aggregators) {
    it->reset();
  }
}

void SortedCollectExecutor::CollectGroup::reset(InputAqlItemRow const& input) {
  _shouldDeleteBuilderBuffer = true;
  ConditionalDeleter<VPackBuffer<uint8_t>> deleter(_shouldDeleteBuilderBuffer);
  std::shared_ptr<VPackBuffer<uint8_t>> buffer(new VPackBuffer<uint8_t>, deleter);
  _builder = VPackBuilder(buffer);

  if (!groupValues.empty()) {
    for (auto& it : groupValues) {
      it.destroy();
    }
    groupValues[0].erase();  // only need to erase [0], because we have
    // only copies of references anyway
  }

  groupLength = 0;
  _lastInputRow = input;

  // reset all aggregators
  for (auto& it : aggregators) {
    it->reset();
  }

  if (input.isInitialized()) {
    // construct the new group
    size_t i = 0;
    _builder.openArray();
    for (auto& it : infos.getGroupRegisters()) {
      this->groupValues[i] = input.getValue(it.second).clone();
      ++i;
    }

    addLine(input);
  } else {
    // We still need an open array...
    _builder.openArray();
  }
}

SortedCollectExecutorInfos::SortedCollectExecutorInfos(
    std::vector<std::pair<RegisterId, RegisterId>>&& groupRegisters,
    RegisterId collectRegister, RegisterId expressionRegister,
    Variable const* expressionVariable, std::vector<std::string>&& aggregateTypes,
    std::vector<std::pair<std::string, RegisterId>>&& inputVariables,
    std::vector<std::pair<RegisterId, RegisterId>>&& aggregateRegisters,
<<<<<<< HEAD
    velocypack::Options const* opts, bool count)
    : ExecutorInfos(std::make_shared<std::unordered_set<RegisterId>>(readableInputRegisters),
                    std::make_shared<std::unordered_set<RegisterId>>(writeableOutputRegisters),
                    nrInputRegisters, nrOutputRegisters,
                    std::move(registersToClear), std::move(registersToKeep)),
      _aggregateTypes(aggregateTypes),
      _aggregateRegisters(aggregateRegisters),
      _groupRegisters(groupRegisters),
=======
    transaction::Methods* trxPtr, bool count)
    : _aggregateTypes(std::move(aggregateTypes)),
      _aggregateRegisters(std::move(aggregateRegisters)),
      _groupRegisters(std::move(groupRegisters)),
>>>>>>> 3538732d
      _collectRegister(collectRegister),
      _expressionRegister(expressionRegister),
      _inputVariables(std::move(inputVariables)),
      _expressionVariable(expressionVariable),
      _vpackOptions(opts),
      _count(count) {}

SortedCollectExecutor::SortedCollectExecutor(Fetcher&, Infos& infos)
    : _infos(infos), _currentGroup(infos.getCount(), infos) {
  // reserve space for the current row
  _currentGroup.initialize(_infos.getGroupRegisters().size());
  // reset and recreate new group
  // Initialize group with invalid input
  InputAqlItemRow emptyInput{CreateInvalidInputRowHint{}};
  _currentGroup.reset(emptyInput);
};

void SortedCollectExecutor::CollectGroup::addLine(InputAqlItemRow const& input) {
  // remember the last valid row we had
  _lastInputRow = input;

  // calculate aggregate functions
  size_t j = 0;
  for (auto& it : this->aggregators) {
    TRI_ASSERT(!this->aggregators.empty());
    TRI_ASSERT(infos.getAggregatedRegisters().size() > j);
    RegisterId const reg = infos.getAggregatedRegisters()[j].second;
    if (reg != RegisterPlan::MaxRegisterId) {
      it->reduce(input.getValue(reg));
    } else {
      it->reduce(EmptyValue);
    }
    ++j;
  }
  TRI_IF_FAILURE("SortedCollectBlock::getOrSkipSome") {
    THROW_ARANGO_EXCEPTION(TRI_ERROR_DEBUG);
  }
  if (infos.getCollectRegister() != RegisterPlan::MaxRegisterId) {
    if (count) {
      // increase the count
      groupLength++;
    } else if (infos.getExpressionVariable() != nullptr) {
      // compute the expression
      input.getValue(infos.getExpressionRegister()).toVelocyPack(infos.getVPackOptions(), _builder, false);
    } else {
      // copy variables / keep variables into result register

      _builder.openObject();
<<<<<<< HEAD
      for (auto const& pair : infos.getVariables()) {
        // Only collect input variables, the variable names DO! contain more.
        // e.g. the group variable name
        if (pair.second < infos.numberOfInputRegisters()) {
          _builder.add(VPackValue(pair.first));
          input.getValue(pair.second).toVelocyPack(infos.getVPackOptions(), _builder, false);
        }
=======
      for (auto const& pair : infos.getInputVariables()) {
        _builder.add(VPackValue(pair.first));
        input.getValue(pair.second).toVelocyPack(infos.getTransaction(), _builder, false);
>>>>>>> 3538732d
      }
      _builder.close();
    }
  }
  TRI_IF_FAILURE("CollectGroup::addValues") {
    THROW_ARANGO_EXCEPTION(TRI_ERROR_DEBUG);
  }
}

bool SortedCollectExecutor::CollectGroup::isSameGroup(InputAqlItemRow const& input) const {
  // if we do not have valid input, return false
  if (!input.isInitialized()) {
    return false;
  } else {
    // check if groups are equal

    size_t i = 0;

    for (auto& it : infos.getGroupRegisters()) {
      // we already had a group, check if the group has changed
      // compare values 1 1 by one
      int cmp = AqlValue::Compare(infos.getVPackOptions(), this->groupValues[i],
                                  input.getValue(it.second), false);

      if (cmp != 0) {
        // This part pf the groupcheck differs
        return false;
      }
      ++i;
    }
    // Every part matched
    return true;
  }
}

void SortedCollectExecutor::CollectGroup::groupValuesToArray(VPackBuilder& builder) {
  builder.openArray();
  for (auto const& value : groupValues) {
    value.toVelocyPack(infos.getVPackOptions(), builder, false);
  }

  builder.close();
}

void SortedCollectExecutor::CollectGroup::writeToOutput(OutputAqlItemRow& output,
                                                        InputAqlItemRow const& input) {
  // Thanks to the edge case that we have to emit a row even if we have no
  // input We cannot assert here that the input row is valid ;(

  if (!input.isInitialized()) {
    output.setAllowSourceRowUninitialized();
  }

  size_t i = 0;
  for (auto& it : infos.getGroupRegisters()) {
    AqlValue val = this->groupValues[i];
    AqlValueGuard guard{val, true};

    output.moveValueInto(it.first, _lastInputRow, guard);
    // ownership of value is transferred into res
    this->groupValues[i].erase();
    ++i;
  }

  // handle aggregators
  size_t j = 0;
  for (auto& it : this->aggregators) {
    AqlValue val = it->stealValue();
    AqlValueGuard guard{val, true};
    output.moveValueInto(infos.getAggregatedRegisters()[j].first, _lastInputRow, guard);
    ++j;
  }

  // set the group values
  if (infos.getCollectRegister() != RegisterPlan::MaxRegisterId) {
    if (infos.getCount()) {
      // only set group count in result register
      output.cloneValueInto(infos.getCollectRegister(), _lastInputRow,
                            AqlValue(AqlValueHintUInt(static_cast<uint64_t>(this->groupLength))));
    } else {
      TRI_ASSERT(_builder.isOpenArray());
      _builder.close();

      auto buffer = _builder.steal();
      AqlValue val(buffer.get(), _shouldDeleteBuilderBuffer);
      AqlValueGuard guard{val, true};

      output.moveValueInto(infos.getCollectRegister(), _lastInputRow, guard);
    }
  }

  output.advanceRow();
}

[[nodiscard]] auto SortedCollectExecutor::expectedNumberOfRowsNew(
    AqlItemBlockInputRange const& input, AqlCall const& call) const noexcept -> size_t {
  if (input.finalState() == ExecutorState::DONE) {
    // Worst case assumption:
    // For every input row we have a new group.
    // If we have an open group right now, we need to add 1 to this estimate.
    // We will never produce more then asked for
    auto estOnInput = input.countDataRows();
    if (_currentGroup.isValid()) {
      // Have one group still to write,
      // that is not part of this input.
      estOnInput += 1;
    }
    if (estOnInput == 0 && _infos.getGroupRegisters().empty()) {
      // Special case, on empty input we will produce 1 output
      estOnInput = 1;
    }
    return std::min(call.getLimit(), estOnInput);
  }
  // Otherwise we do not know.
  return call.getLimit();
}

auto SortedCollectExecutor::produceRows(AqlItemBlockInputRange& inputRange,
                                        OutputAqlItemRow& output)
    -> std::tuple<ExecutorState, Stats, AqlCall> {
  TRI_IF_FAILURE("SortedCollectExecutor::produceRows") {
    THROW_ARANGO_EXCEPTION(TRI_ERROR_DEBUG);
  }

  AqlCall clientCall = output.getClientCall();
  TRI_ASSERT(clientCall.offset == 0);

  size_t rowsProduces = 0;
  bool pendingGroup = false;

  while (!output.isFull()) {
    auto [state, input] = inputRange.peekDataRow();

    INTERNAL_LOG_SC << "SortedCollectExecutor::produceRows " << state << " "
                 << input.isInitialized();

    if (state == ExecutorState::DONE && !(_haveSeenData || input.isInitialized())) {
      // we have never been called with data
      INTERNAL_LOG_SC << "never called with data";
      if (_infos.getGroupRegisters().empty()) {
        // by definition we need to emit one collect row
        _currentGroup.writeToOutput(output, InputAqlItemRow{CreateInvalidInputRowHint{}});
        rowsProduces += 1;
      }
      break;
    }

    // either state != DONE or we have an input row
    TRI_ASSERT(state == ExecutorState::HASMORE || state == ExecutorState::DONE);
    if (!input.isInitialized() && state != ExecutorState::DONE) {
      INTERNAL_LOG_SC << "need more input rows";
      break;
    }

    TRI_IF_FAILURE("SortedCollectBlock::getOrSkipSomeOuter") {
      THROW_ARANGO_EXCEPTION(TRI_ERROR_DEBUG);
    }

    TRI_IF_FAILURE("SortedCollectBlock::hasMore") {
      THROW_ARANGO_EXCEPTION(TRI_ERROR_DEBUG);
    }

    if (input.isInitialized()) {
      _haveSeenData = true;

      // if we are in the same group, we need to add lines to the current group
      if (_currentGroup.isSameGroup(input)) {
        INTERNAL_LOG_SC << "input is same group";
        _currentGroup.addLine(input);

      } else if (_currentGroup.isValid()) {
        INTERNAL_LOG_SC << "input is new group, writing old group";
        // Write the current group.
        // Start a new group from input
        rowsProduces += 1;
        _currentGroup.writeToOutput(output, input);

        if (output.isFull()) {
          INTERNAL_LOG_SC << "now output is full, exit early";
          pendingGroup = true;
          _currentGroup.reset(InputAqlItemRow{CreateInvalidInputRowHint{}});
          break;
        }
        _currentGroup.reset(input);  // reset and recreate new group

      } else {
        INTERNAL_LOG_SC << "generating new group";
        // old group was not valid, do not write it
        _currentGroup.reset(input);  // reset and recreate new group
      }
    }

    inputRange.nextDataRow();

    bool produceMore = !output.isFull();
    if (!produceMore) {
      pendingGroup = true;
      break;
    }

    if (state == ExecutorState::DONE) {
      rowsProduces += 1;
      _currentGroup.writeToOutput(output, input);
      _currentGroup.reset(InputAqlItemRow{CreateInvalidInputRowHint{}});
      break;
    }
  }

  auto newState = pendingGroup ? ExecutorState::HASMORE : inputRange.upstreamState();

  INTERNAL_LOG_SC << "reporting state: " << newState;
  return {newState, Stats{}, AqlCall{}};
}

auto SortedCollectExecutor::skipRowsRange(AqlItemBlockInputRange& inputRange, AqlCall& clientCall)
    -> std::tuple<ExecutorState, Stats, size_t, AqlCall> {
  TRI_IF_FAILURE("SortedCollectExecutor::skipRowsRange") {
    THROW_ARANGO_EXCEPTION(TRI_ERROR_DEBUG);
  }

  TRI_ASSERT(clientCall.needSkipMore());
  while (clientCall.needSkipMore()) {
    INTERNAL_LOG_SC << "clientCall.getSkipCount() == " << clientCall.getSkipCount();
    INTERNAL_LOG_SC << "clientCall.needSkipMore() == " << clientCall.needSkipMore();

    {
      auto [state, input] = inputRange.peekDataRow();

      INTERNAL_LOG_SC << "SortedCollectExecutor::skipRowsRange " << state << " "
                   << std::boolalpha << input.isInitialized();

      if (input.isInitialized()) {
        // we received data
        _haveSeenData = true;

        // if we are in the same group, we can skip this line
        if (_currentGroup.isSameGroup(input)) {
          INTERNAL_LOG_SC << "input is same group";
          std::ignore = inputRange.nextDataRow();
          /* do nothing */
        } else {
          if (_currentGroup.isValid()) {
            INTERNAL_LOG_SC << "input is new group, skipping current group";
            // The current group is completed, skip it and create a new one
            clientCall.didSkip(1);
            _currentGroup.reset(InputAqlItemRow{CreateInvalidInputRowHint{}});
            continue;
          }

          INTERNAL_LOG_SC << "group is invalid, creating new group";
          _currentGroup.reset(input);
          std::ignore = inputRange.nextDataRow();
        }
      }

      if (!clientCall.needSkipMore()) {
        INTERNAL_LOG_SC << "stop skipping early, there could be a pending group";
        break;
      }

      if (state == ExecutorState::DONE) {
        if (!_haveSeenData) {
          // we have never been called with data
          INTERNAL_LOG_SC << "never called with data";
          if (_infos.getGroupRegisters().empty()) {
            // by definition we need to emit one collect row
            clientCall.didSkip(1);
          }
        } else {
          if (_currentGroup.isValid()) {
            INTERNAL_LOG_SC << "skipping final group";
            clientCall.didSkip(1);
            _currentGroup.reset(InputAqlItemRow{CreateInvalidInputRowHint{}});
          }
        }
        break;
      } else if (!input.isInitialized()) {
        TRI_ASSERT(state == ExecutorState::HASMORE);
        INTERNAL_LOG_SC << "waiting for more data to skip";
        break;
      }
    }
  }

  INTERNAL_LOG_SC << " skipped rows: " << clientCall.getSkipCount();
  INTERNAL_LOG_SC << "reporting state: " << inputRange.upstreamState();

  return {inputRange.upstreamState(), NoStats{}, clientCall.getSkipCount(), AqlCall{}};
}<|MERGE_RESOLUTION|>--- conflicted
+++ resolved
@@ -128,21 +128,10 @@
     Variable const* expressionVariable, std::vector<std::string>&& aggregateTypes,
     std::vector<std::pair<std::string, RegisterId>>&& inputVariables,
     std::vector<std::pair<RegisterId, RegisterId>>&& aggregateRegisters,
-<<<<<<< HEAD
     velocypack::Options const* opts, bool count)
-    : ExecutorInfos(std::make_shared<std::unordered_set<RegisterId>>(readableInputRegisters),
-                    std::make_shared<std::unordered_set<RegisterId>>(writeableOutputRegisters),
-                    nrInputRegisters, nrOutputRegisters,
-                    std::move(registersToClear), std::move(registersToKeep)),
-      _aggregateTypes(aggregateTypes),
-      _aggregateRegisters(aggregateRegisters),
-      _groupRegisters(groupRegisters),
-=======
-    transaction::Methods* trxPtr, bool count)
     : _aggregateTypes(std::move(aggregateTypes)),
       _aggregateRegisters(std::move(aggregateRegisters)),
       _groupRegisters(std::move(groupRegisters)),
->>>>>>> 3538732d
       _collectRegister(collectRegister),
       _expressionRegister(expressionRegister),
       _inputVariables(std::move(inputVariables)),
@@ -191,19 +180,9 @@
       // copy variables / keep variables into result register
 
       _builder.openObject();
-<<<<<<< HEAD
-      for (auto const& pair : infos.getVariables()) {
-        // Only collect input variables, the variable names DO! contain more.
-        // e.g. the group variable name
-        if (pair.second < infos.numberOfInputRegisters()) {
-          _builder.add(VPackValue(pair.first));
-          input.getValue(pair.second).toVelocyPack(infos.getVPackOptions(), _builder, false);
-        }
-=======
       for (auto const& pair : infos.getInputVariables()) {
         _builder.add(VPackValue(pair.first));
-        input.getValue(pair.second).toVelocyPack(infos.getTransaction(), _builder, false);
->>>>>>> 3538732d
+        input.getValue(pair.second).toVelocyPack(infos.getVPackOptions(), _builder, false);
       }
       _builder.close();
     }
