////////////////////////////////////////////////////////////////////////////////
/// DISCLAIMER
///
/// Copyright 2014-2024 ArangoDB GmbH, Cologne, Germany
/// Copyright 2004-2014 triAGENS GmbH, Cologne, Germany
///
/// Licensed under the Business Source License 1.1 (the "License");
/// you may not use this file except in compliance with the License.
/// You may obtain a copy of the License at
///
///     https://github.com/arangodb/arangodb/blob/devel/LICENSE
///
/// Unless required by applicable law or agreed to in writing, software
/// distributed under the License is distributed on an "AS IS" BASIS,
/// WITHOUT WARRANTIES OR CONDITIONS OF ANY KIND, either express or implied.
/// See the License for the specific language governing permissions and
/// limitations under the License.
///
/// Copyright holder is ArangoDB GmbH, Cologne, Germany
///
/// @author Jan Steemann
////////////////////////////////////////////////////////////////////////////////

#pragma once

#include "Aql/ProfileLevel.h"
#include "Aql/types.h"
#include "Cluster/Utils/ShardID.h"
#include "Transaction/Options.h"

#include <chrono>
#include <cstddef>
#include <cstdint>
#include <string>
#include <unordered_set>
#include <vector>

namespace arangodb {
namespace velocypack {
class Builder;
class Slice;
}  // namespace velocypack

namespace aql {

struct QueryOptions {
  QueryOptions();
  explicit QueryOptions(velocypack::Slice);
  QueryOptions(QueryOptions&&) noexcept = default;
  QueryOptions(QueryOptions const&) = default;
  TEST_VIRTUAL ~QueryOptions() = default;

<<<<<<< HEAD
  enum ExpandBindParameters : uint8_t {
    // replace all bind parameters early in the process, before any attempts to
    // optimize the query
    kExpandAll,
    // replace only required bind parameters early in the process, and leave the
    // rest for execution
    kExpandOnlyRequired
  };

  enum JoinStrategyType { DEFAULT, GENERIC };
=======
  enum JoinStrategyType : uint8_t { kDefault, kGeneric };
>>>>>>> 11547dca

  void fromVelocyPack(velocypack::Slice slice);
  void toVelocyPack(velocypack::Builder& builder,
                    bool disableOptimizerRules) const;
  TEST_VIRTUAL ProfileLevel getProfileLevel() const { return profile; }
  TEST_VIRTUAL TraversalProfileLevel getTraversalProfileLevel() const {
    return traversalProfile;
  }

  // memory limit threshold value for query
  size_t memoryLimit;

  // maximum number of query plans to generate
  size_t maxNumberOfPlans;

  // maximum number of query warnings to collect
  size_t maxWarningCount;

  // maximum number of execution nodes inside each callstack
  size_t maxNodesPerCallstack;

  size_t spillOverThresholdNumRows;
  size_t spillOverThresholdMemoryUsage;

  // maximum number of members in normalized filter conditions when
  // turning filter conditions into DNF. normalizing filter conditions
  // can lead to very broad DNF trees with lots of member nodes.
  // once the DNF condition reaches this amount of members, the
  // normalization is aborted and the query is continued without the
  // normalization to save time.
  size_t maxDNFConditionMembers;
<<<<<<< HEAD

  // query has to execute within the given time or will be killed
  double maxRuntime;

=======
  // query has to execute within the given time or will be killed
  double maxRuntime;

#ifdef USE_ENTERPRISE
>>>>>>> 11547dca
  std::chrono::duration<double> satelliteSyncWait;
#endif

  // time until query cursor expires - avoids coursors to stick around for ever
  // if client does not collect the data
  double ttl;

  /// Level 0 nothing, Level 1 profile, Level 2,3 log tracing info
  ProfileLevel profile;

  TraversalProfileLevel traversalProfile;

  // make explain return all generated query executed plans
  bool allPlans;

  // add more detail to query execution plans
  bool verbosePlans;

  // add even more detail (internals) to query execution plans
  bool explainInternals;

  // whether or not the query is a streaming query
  bool stream;

  // whether or not the query's cursor supports retrying fetch requests
  bool retriable;

  // do not return query results
  bool silent;

  // make the query fail if a warning is produced
  bool failOnWarning;

  // whether or not the query result is allowed to be stored in the
  // query results cache
  bool cache;

  // whether or not the fullCount should be returned
  bool fullCount;

  bool count;

  // skips audit logging - used only internally
  bool skipAudit;

<<<<<<< HEAD
  // whether or not to expand bind parameters in the query execution
  // plan for explaining. always automatically true when executing
  // queries or profiling.
  ExpandBindParameters expandBindParameters;

=======
>>>>>>> 11547dca
  ExplainRegisterPlan explainRegisters;

  /// @brief desired join strategy used by the JoinNode (if available)
  JoinStrategyType desiredJoinStrategy;

  /// @brief shard key attribute value used to push a query down
  /// to a single server
  std::string forceOneShardAttributeValue;

  /// @brief optimizer rules to turn off/on manually
  std::vector<std::string> optimizerRules;

  /// @brief manual restriction to certain shards
  std::unordered_set<ShardID> restrictToShards;

#ifdef USE_ENTERPRISE
  // TODO: remove as soon as we have cluster wide transactions
  std::unordered_set<std::string> inaccessibleCollections;
#endif

  transaction::Options transactionOptions;

  static size_t defaultMemoryLimit;
  static size_t defaultMaxNumberOfPlans;
  static size_t defaultMaxNodesPerCallstack;
  static size_t defaultSpillOverThresholdNumRows;
  static size_t defaultSpillOverThresholdMemoryUsage;
  static size_t defaultMaxDNFConditionMembers;
  static double defaultMaxRuntime;
  static double defaultTtl;
  static bool defaultFailOnWarning;
  static bool allowMemoryLimitOverride;
};

}  // namespace aql
}  // namespace arangodb<|MERGE_RESOLUTION|>--- conflicted
+++ resolved
@@ -50,7 +50,6 @@
   QueryOptions(QueryOptions const&) = default;
   TEST_VIRTUAL ~QueryOptions() = default;
 
-<<<<<<< HEAD
   enum ExpandBindParameters : uint8_t {
     // replace all bind parameters early in the process, before any attempts to
     // optimize the query
@@ -60,14 +59,12 @@
     kExpandOnlyRequired
   };
 
-  enum JoinStrategyType { DEFAULT, GENERIC };
-=======
   enum JoinStrategyType : uint8_t { kDefault, kGeneric };
->>>>>>> 11547dca
 
   void fromVelocyPack(velocypack::Slice slice);
   void toVelocyPack(velocypack::Builder& builder,
                     bool disableOptimizerRules) const;
+
   TEST_VIRTUAL ProfileLevel getProfileLevel() const { return profile; }
   TEST_VIRTUAL TraversalProfileLevel getTraversalProfileLevel() const {
     return traversalProfile;
@@ -95,23 +92,17 @@
   // normalization is aborted and the query is continued without the
   // normalization to save time.
   size_t maxDNFConditionMembers;
-<<<<<<< HEAD
 
   // query has to execute within the given time or will be killed
   double maxRuntime;
 
-=======
-  // query has to execute within the given time or will be killed
-  double maxRuntime;
-
-#ifdef USE_ENTERPRISE
->>>>>>> 11547dca
-  std::chrono::duration<double> satelliteSyncWait;
-#endif
-
   // time until query cursor expires - avoids coursors to stick around for ever
   // if client does not collect the data
   double ttl;
+
+#ifdef USE_ENTERPRISE
+  std::chrono::duration<double> satelliteSyncWait;
+#endif
 
   /// Level 0 nothing, Level 1 profile, Level 2,3 log tracing info
   ProfileLevel profile;
@@ -151,14 +142,11 @@
   // skips audit logging - used only internally
   bool skipAudit;
 
-<<<<<<< HEAD
   // whether or not to expand bind parameters in the query execution
   // plan for explaining. always automatically true when executing
   // queries or profiling.
   ExpandBindParameters expandBindParameters;
 
-=======
->>>>>>> 11547dca
   ExplainRegisterPlan explainRegisters;
 
   /// @brief desired join strategy used by the JoinNode (if available)
