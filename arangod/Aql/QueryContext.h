////////////////////////////////////////////////////////////////////////////////
/// DISCLAIMER
///
/// Copyright 2014-2023 ArangoDB GmbH, Cologne, Germany
/// Copyright 2004-2014 triAGENS GmbH, Cologne, Germany
///
/// Licensed under the Apache License, Version 2.0 (the "License");
/// you may not use this file except in compliance with the License.
/// You may obtain a copy of the License at
///
///     http://www.apache.org/licenses/LICENSE-2.0
///
/// Unless required by applicable law or agreed to in writing, software
/// distributed under the License is distributed on an "AS IS" BASIS,
/// WITHOUT WARRANTIES OR CONDITIONS OF ANY KIND, either express or implied.
/// See the License for the specific language governing permissions and
/// limitations under the License.
///
/// Copyright holder is ArangoDB GmbH, Cologne, Germany
///
/// @author Simon Grätzer
////////////////////////////////////////////////////////////////////////////////

#pragma once

#include "Aql/Collections.h"
#include "Aql/Graphs.h"
#include "Aql/QueryExecutionState.h"
#include "Aql/QueryOptions.h"
#include "Aql/QueryString.h"
#include "Aql/QueryWarnings.h"
#include "Aql/types.h"
#include "Basics/Common.h"
#include "Basics/ResourceUsage.h"
#include "Basics/ResultT.h"
#include "Transaction/TrxType.h"
#include "VocBase/voc-types.h"

<<<<<<< HEAD
#include <velocypack/Builder.h>
=======
#include <atomic>
#include <mutex>
#include <string>
#include <unordered_map>
>>>>>>> 270fd708

struct TRI_vocbase_t;

namespace arangodb {
class CollectionNameResolver;
class LogicalDataSource;  // forward declaration

namespace transaction {
class Context;
class Methods;
}  // namespace transaction

namespace velocypack {
struct Options;
}

namespace graph {
class Graph;
}

namespace aql {

class Ast;

/// @brief an AQL query basic interface
class QueryContext {
 private:
  QueryContext(QueryContext const&) = delete;
  QueryContext& operator=(QueryContext const&) = delete;

 public:
  explicit QueryContext(TRI_vocbase_t& vocbase,
                        transaction::TrxType trxTypeHint, QueryId id = 0);

  virtual ~QueryContext();

  ResourceMonitor& resourceMonitor() noexcept { return _resourceMonitor; }

  ResourceMonitor const& resourceMonitor() const noexcept {
    return _resourceMonitor;
  }

  /// @brief get the vocbase
<<<<<<< HEAD
  TRI_vocbase_t& vocbase() const noexcept;

  transaction::TrxType getTrxTypeHint() const noexcept;
=======
  TRI_vocbase_t& vocbase() const { return _vocbase; }
>>>>>>> 270fd708

  Collections& collections();
  Collections const& collections() const;

  /// @brief return the names of collections used in the query
  std::vector<std::string> collectionNames() const;

  /// @brief return the user that started the query
  virtual std::string const& user() const;

  /// warnings access is thread safe
  QueryWarnings& warnings();

  /// @brief look up a graph in the _graphs collection
  ResultT<graph::Graph const*> lookupGraphByName(std::string const& name);

  /// @brief note that the query uses the DataSource
  void addDataSource(std::shared_ptr<arangodb::LogicalDataSource> const& ds);

  QueryExecutionState::ValueType state() const noexcept { return _execState; }

  TRI_voc_tick_t id() const noexcept { return _queryId; }

  aql::Ast* ast();

  /// @brief Acquire a lock_guard on the mutex to serialize concurrent snippet
  /// execution
  std::lock_guard<std::mutex> acquireLockGuard() {
    return std::lock_guard{_mutex};
  }

  void incHttpRequests(unsigned i) noexcept {
    _numRequests.fetch_add(i, std::memory_order_relaxed);
  }

  virtual QueryOptions const& queryOptions() const = 0;

  virtual QueryOptions& queryOptions() noexcept = 0;

  /// @brief pass-thru a resolver object from the transaction context
  virtual CollectionNameResolver const& resolver() const = 0;

  virtual velocypack::Options const& vpackOptions() const = 0;

  /// @brief create a transaction::Context
  virtual std::shared_ptr<transaction::Context> newTrxContext() const = 0;

  virtual transaction::Methods& trxForOptimization() = 0;

  virtual bool killed() const = 0;

  // Debug method to kill a query at a specific position
  // during execution. It internally asserts that the query
  // is actually visible through other APIS (e.g. current queries)
  // so user actually has a chance to kill it here.
  virtual void debugKillQuery() = 0;

  /// @brief whether or not a query is a modification query
  virtual bool isModificationQuery() const noexcept = 0;
  virtual bool isAsyncQuery() const noexcept = 0;

  virtual double getLockTimeout() const noexcept = 0;
  virtual void setLockTimeout(double timeout) = 0;

  virtual void enterV8Context();

  virtual void exitV8Context() {}

  virtual bool hasEnteredV8Context() const { return false; }

  // base overhead for each query. the number used here is somewhat arbitrary.
  // it is just that all the basics data structures of a query are not totally
  // free, and there is not other accounting for them. note: this value is
  // counted up in the constructor and counted down in the destructor.
  constexpr static std::size_t baseMemoryUsage = 8192;

 protected:
  /// @brief current resources and limits used by query
  ResourceMonitor _resourceMonitor;

  TRI_voc_tick_t const _queryId;

  /// @brief thread-safe query warnings collector
  QueryWarnings _warnings;

  /// @brief collections used in the query
  Collections _collections;

  /// @brief pointer to vocbase the query runs in
  TRI_vocbase_t& _vocbase;

  /// @brief graphs used in query, identified by name
  std::unordered_map<std::string, std::unique_ptr<graph::Graph>> _graphs;

  /// @brief set of DataSources used in the query
  ///        needed for the query cache, stores datasource guid -> datasource
  ///        name
  std::unordered_map<std::string, std::string> _queryDataSources;

  /// @brief current state the query is in (used for profiling and error
  /// messages)
  std::atomic<QueryExecutionState::ValueType> _execState;

  transaction::TrxType _trxTypeHint;

  /// @brief _ast, we need an ast to manage the memory for AstNodes, even
  /// if we do not have a parser, because AstNodes occur in plans and engines
  std::unique_ptr<Ast> _ast;

  /// @brief number of HTTP requests executed by the query
  std::atomic<unsigned> _numRequests;

  /// @brief this mutex is used to serialize execution of potentially concurrent
  /// snippets as a result of using parallel gather.
  /// In the future we might want to consider using an rwlock instead so that
  /// read-only snippets can actually run concurrently.
  std::mutex _mutex;
};

}  // namespace aql
}  // namespace arangodb<|MERGE_RESOLUTION|>--- conflicted
+++ resolved
@@ -36,14 +36,10 @@
 #include "Transaction/TrxType.h"
 #include "VocBase/voc-types.h"
 
-<<<<<<< HEAD
-#include <velocypack/Builder.h>
-=======
 #include <atomic>
 #include <mutex>
 #include <string>
 #include <unordered_map>
->>>>>>> 270fd708
 
 struct TRI_vocbase_t;
 
@@ -87,13 +83,9 @@
   }
 
   /// @brief get the vocbase
-<<<<<<< HEAD
   TRI_vocbase_t& vocbase() const noexcept;
 
   transaction::TrxType getTrxTypeHint() const noexcept;
-=======
-  TRI_vocbase_t& vocbase() const { return _vocbase; }
->>>>>>> 270fd708
 
   Collections& collections();
   Collections const& collections() const;
