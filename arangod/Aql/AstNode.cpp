--- conflicted
+++ resolved
@@ -605,7 +605,6 @@
       break;
   }
 
-<<<<<<< HEAD
   if (VPackSlice raw = slice.get("raw"); !raw.isNone()) {
     // hack: if there is a "raw" attribute, and we have either an array or
     // an object, it means that a special, more efficient/compact way of
@@ -636,12 +635,7 @@
     // something else that had a "raw" attribute... 🥹
   }
 
-  VPackSlice subNodes = slice.get("subNodes");
-
-  if (subNodes.isArray()) {
-=======
   if (VPackSlice subNodes = slice.get("subNodes"); subNodes.isArray()) {
->>>>>>> 114b453c
     members.reserve(subNodes.length());
 
     try {
