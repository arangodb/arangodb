--- conflicted
+++ resolved
@@ -993,12 +993,7 @@
         }
 
         builder.add(VPackValuePair(member->getStringValue(),
-<<<<<<< HEAD
-                                   member->getStringLength(),
-                                   VPackValueType::String));
-=======
                                    member->getStringLength(), VPackValueType::String));
->>>>>>> fd9a67e3
         member->getMember(0)->toVelocyPackValue(builder);
       }
     }
