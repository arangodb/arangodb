--- conflicted
+++ resolved
@@ -50,22 +50,14 @@
     std::shared_ptr<std::unordered_set<RegisterId> const> outputRegisters,
     std::shared_ptr<std::unordered_set<RegisterId> const> registersToKeep,
     std::shared_ptr<std::unordered_set<RegisterId> const> registersToClear,
-<<<<<<< HEAD
     AqlCall clientCall, CopyRowBehavior copyRowBehavior)
-=======
-    AqlCall&& clientCall, CopyRowBehavior copyRowBehavior)
->>>>>>> 5b3e717e
     : _block(std::move(block)),
       _baseIndex(0),
       _lastBaseIndex(0),
       _inputRowCopied(false),
       _lastSourceRow{CreateInvalidInputRowHint{}},
       _numValuesWritten(0),
-<<<<<<< HEAD
       _call(clientCall),
-=======
-      _call(std::move(clientCall)),
->>>>>>> 5b3e717e
       _doNotCopyInputRow(copyRowBehavior == CopyRowBehavior::DoNotCopyInputRows),
       _outputRegisters(std::move(outputRegisters)),
       _registersToKeep(std::move(registersToKeep)),
@@ -74,7 +66,6 @@
       _setBaseIndexNotUsed(true),
 #endif
       _allowSourceRowUninitialized(false) {
-<<<<<<< HEAD
   TRI_ASSERT(_block != nullptr);
 #ifdef ARANGODB_ENABLE_MAINTAINER_MODE
   if (_block != nullptr) {
@@ -89,12 +80,10 @@
     }
   }
 #endif
-=======
 }
 
 bool OutputAqlItemRow::isInitialized() const noexcept {
   return _block != nullptr;
->>>>>>> 5b3e717e
 }
 
 template <class ItemRowType>
