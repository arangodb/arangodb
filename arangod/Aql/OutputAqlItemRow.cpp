--- conflicted
+++ resolved
@@ -61,25 +61,6 @@
 }
 
 void OutputAqlItemRow::doCopyRow(const InputAqlItemRow& sourceRow, bool ignoreMissing) {
-<<<<<<< HEAD
-  // Note that _lastSourceRow is invalid right after construction. However, when
-  // _baseIndex > 0, then we must have seen one row already.
-  TRI_ASSERT(_baseIndex == 0 || _lastSourceRow.isInitialized());
-  bool mustClone = _baseIndex == 0 || _lastSourceRow != sourceRow;
-
-  if (mustClone) {
-    for (auto itemId : registersToKeep()) {
-      if (ignoreMissing && itemId >= sourceRow.getNrRegisters()) {
-        continue;
-      }
-      auto const& value = sourceRow.getValue(itemId);
-      if (!value.isEmpty()) {
-        AqlValue clonedValue = value.clone();
-        AqlValueGuard guard(clonedValue, true);
-
-        TRI_IF_FAILURE("OutputAqlItemRow::copyRow") {
-          THROW_ARANGO_EXCEPTION(TRI_ERROR_DEBUG);
-=======
   if (!_doNotCopyInputRow) {
     // Note that _lastSourceRow is invalid right after construction. However,
     // when _baseIndex > 0, then we must have seen one row already.
@@ -90,7 +71,6 @@
       for (auto itemId : registersToKeep()) {
         if (ignoreMissing && itemId >= sourceRow.getNrRegisters()) {
           continue;
->>>>>>> 0002aea7
         }
         auto const& value = sourceRow.getValue(itemId);
         if (!value.isEmpty()) {
