--- conflicted
+++ resolved
@@ -36,14 +36,10 @@
 using namespace arangodb;
 using namespace arangodb::aql;
 
-<<<<<<< HEAD
-OutputAqlItemRow::OutputAqlItemRow(std::unique_ptr<OutputAqlItemBlockShell> blockShell)
-=======
 OutputAqlItemRow::OutputAqlItemRow(std::shared_ptr<AqlItemBlockShell> blockShell,
                                    std::shared_ptr<std::unordered_set<RegisterId> const> outputRegisters,
                                    std::shared_ptr<std::unordered_set<RegisterId> const> registersToKeep,
                                    CopyRowBehaviour copyRowBehaviour)
->>>>>>> 161f9947
     : _blockShell(std::move(blockShell)),
       _baseIndex(0),
       _inputRowCopied(false),
@@ -55,58 +51,7 @@
   TRI_ASSERT(_blockShell != nullptr);
 }
 
-<<<<<<< HEAD
-void OutputAqlItemRow::setValue(RegisterId registerId, InputAqlItemRow const& sourceRow,
-                                AqlValue const& value) {
-  bool mustDestroy = true;
-  AqlValue clonedValue = value.clone();
-  AqlValueGuard guard{clonedValue, mustDestroy};
-  // Use copy-implementation of setValue()
-  // NOLINTNEXTLINE(performance-move-const-arg)
-  setValue(registerId, sourceRow, std::move(clonedValue));
-  guard.steal();
-}
-
-void OutputAqlItemRow::setValue(RegisterId registerId,
-                                InputAqlItemRow const& sourceRow, AqlValue&& value) {
-  if (!isOutputRegister(registerId)) {
-    TRI_ASSERT(false);
-    THROW_ARANGO_EXCEPTION(TRI_ERROR_WROTE_IN_WRONG_REGISTER);
-  }
-  // This is already implicitly asserted by isOutputRegister:
-  TRI_ASSERT(registerId < getNrRegisters());
-  if (_numValuesWritten >= numRegistersToWrite()) {
-    TRI_ASSERT(false);
-    THROW_ARANGO_EXCEPTION(TRI_ERROR_WROTE_TOO_MANY_OUTPUT_REGISTERS);
-  }
-  if (!block().getValueReference(_baseIndex, registerId).isNone()) {
-    TRI_ASSERT(false);
-    THROW_ARANGO_EXCEPTION(TRI_ERROR_WROTE_OUTPUT_REGISTER_TWICE);
-  }
-
-  block().setValue(_baseIndex, registerId, value);
-  _numValuesWritten++;
-  // allValuesWritten() must be called only *after* _numValuesWritten was
-  // increased.
-  if (allValuesWritten()) {
-    copyRow(sourceRow);
-  }
-}
-
-void OutputAqlItemRow::copyRow(InputAqlItemRow const& sourceRow) {
-  TRI_ASSERT(sourceRow.isInitialized());
-  // While violating the following asserted states would do no harm, the
-  // implementation as planned should only copy a row after all values have been
-  // set, and copyRow should only be called once.
-  TRI_ASSERT(!_inputRowCopied);
-  TRI_ASSERT(allValuesWritten());
-  if (_inputRowCopied) {
-    return;
-  }
-
-=======
-void OutputAqlItemRow::doCopyRow(const InputAqlItemRow &sourceRow, bool ignoreMissing) {
->>>>>>> 161f9947
+void OutputAqlItemRow::doCopyRow(const InputAqlItemRow& sourceRow, bool ignoreMissing) {
   // Note that _lastSourceRow is invalid right after construction. However, when
   // _baseIndex > 0, then we must have seen one row already.
   TRI_ASSERT(_baseIndex == 0 || _lastSourceRow.isInitialized());
@@ -114,7 +59,7 @@
 
   if (mustClone) {
     for (auto itemId : registersToKeep()) {
-      if(ignoreMissing && itemId >= sourceRow.getNrRegisters()){
+      if (ignoreMissing && itemId >= sourceRow.getNrRegisters()) {
         continue;
       }
       auto const& value = sourceRow.getValue(itemId);
@@ -132,11 +77,7 @@
     }
   } else {
     TRI_ASSERT(_baseIndex > 0);
-<<<<<<< HEAD
-    block().copyValuesFromRow(_baseIndex, _blockShell->registersToKeep(), _baseIndex - 1);
-=======
     block().copyValuesFromRow(_baseIndex, registersToKeep(), _baseIndex - 1);
->>>>>>> 161f9947
   }
 
   _inputRowCopied = true;
@@ -154,27 +95,4 @@
     block->shrink(numRowsWritten());
   }
   return block;
-<<<<<<< HEAD
-}
-
-size_t OutputAqlItemRow::numRegistersToWrite() const {
-  return _blockShell->outputRegisters().size();
-}
-
-bool OutputAqlItemRow::isOutputRegister(RegisterId regId) {
-  return _blockShell->isOutputRegister(regId);
-}
-
-AqlItemBlock const& OutputAqlItemRow::block() const {
-  return _blockShell->block();
-}
-
-AqlItemBlock& OutputAqlItemRow::block() { return _blockShell->block(); }
-
-bool OutputAqlItemRow::isFull() { return numRowsWritten() >= block().size(); }
-
-std::size_t OutputAqlItemRow::getNrRegisters() const {
-  return block().getNrRegs();
-=======
->>>>>>> 161f9947
 }