////////////////////////////////////////////////////////////////////////////////
/// DISCLAIMER
///
/// Copyright 2014-2016 ArangoDB GmbH, Cologne, Germany
/// Copyright 2004-2014 triAGENS GmbH, Cologne, Germany
///
/// Licensed under the Apache License, Version 2.0 (the "License");
/// you may not use this file except in compliance with the License.
/// You may obtain a copy of the License at
///
///     http://www.apache.org/licenses/LICENSE-2.0
///
/// Unless required by applicable law or agreed to in writing, software
/// distributed under the License is distributed on an "AS IS" BASIS,
/// WITHOUT WARRANTIES OR CONDITIONS OF ANY KIND, either express or implied.
/// See the License for the specific language governing permissions and
/// limitations under the License.
///
/// Copyright holder is ArangoDB GmbH, Cologne, Germany
///
/// @author Jan Steemann
////////////////////////////////////////////////////////////////////////////////

#include "QueryList.h"
#include "ApplicationFeatures/ApplicationServer.h"
#include "Aql/Query.h"
#include "Aql/QueryProfile.h"
#include "Basics/Exceptions.h"
#include "Basics/ReadLocker.h"
#include "Basics/Result.h"
#include "Basics/StringUtils.h"
#include "Basics/WriteLocker.h"
#include "Basics/conversions.h"
#include "Basics/system-functions.h"
#include "Logger/LogMacros.h"
#include "Logger/Logger.h"
#include "Logger/LoggerStream.h"
#include "RestServer/QueryRegistryFeature.h"
#include "VocBase/vocbase.h"

#include <velocypack/Builder.h>
#include <velocypack/Dumper.h>
#include <velocypack/Sink.h>
#include <velocypack/StringRef.h>
#include <velocypack/Value.h>

using namespace arangodb;
using namespace arangodb::aql;

QueryEntryCopy::QueryEntryCopy(TRI_voc_tick_t id, std::string const& database,
                               std::string const& user, std::string&& queryString,
                               std::shared_ptr<arangodb::velocypack::Builder> const& bindParameters,
                               std::vector<std::string> dataSources,
                               double started, double runTime,
                               QueryExecutionState::ValueType state, bool stream)
    : id(id),
      database(database),
      user(user),
      queryString(std::move(queryString)),
      bindParameters(bindParameters),
      dataSources(std::move(dataSources)),
      started(started),
      runTime(runTime),
      state(state),
      stream(stream) {}

void QueryEntryCopy::toVelocyPack(velocypack::Builder& out) const {
  auto timeString = TRI_StringTimeStamp(started, Logger::getUseLocalTime());

  out.add(VPackValue(VPackValueType::Object));
  out.add("id", VPackValue(basics::StringUtils::itoa(id)));
  out.add("database", VPackValue(database));
  out.add("user", VPackValue(user));
  out.add("query", VPackValue(queryString));
  if (bindParameters != nullptr) {
    out.add("bindVars", bindParameters->slice());
  } else {
    out.add("bindVars", arangodb::velocypack::Slice::emptyObjectSlice());
  }
  if (!dataSources.empty()) {
    out.add("dataSources", VPackValue(VPackValueType::Array));
    for (auto const& dn : dataSources) {
      out.add(VPackValue(dn));
    }
    out.close();
  }
  out.add("started", VPackValue(timeString));
  out.add("runTime", VPackValue(runTime));
  out.add("state", VPackValue(aql::QueryExecutionState::toString(state)));
  out.add("stream", VPackValue(stream));
  out.close();
}

/// @brief create a query list
QueryList::QueryList(QueryRegistryFeature& feature, TRI_vocbase_t*)
    : _queryRegistryFeature(feature),
      _current(),
      _slow(),
      _slowCount(0),
      _enabled(feature.trackingEnabled()),
      _trackSlowQueries(_enabled && feature.trackSlowQueries()),
      _trackQueryString(feature.trackQueryString()),
      _trackBindVars(feature.trackBindVars()),
      _trackDataSources(feature.trackDataSources()),
      _slowQueryThreshold(feature.slowQueryThreshold()),
      _slowStreamingQueryThreshold(feature.slowStreamingQueryThreshold()),
      _maxSlowQueries(defaultMaxSlowQueries),
      _maxQueryStringLength(defaultMaxQueryStringLength) {
  _current.reserve(64);
}

/// @brief insert a query
bool QueryList::insert(Query* query) {
  // not enable or no query string
  if (!enabled() || query == nullptr || query->queryString().empty()) {
    return false;
  }

  try {
    WRITE_LOCKER(writeLocker, _lock);

    TRI_IF_FAILURE("QueryList::insert") {
      THROW_ARANGO_EXCEPTION(TRI_ERROR_DEBUG);
    }

    auto it = _current.insert({query->id(), query});
    if (it.second) {
      return true;
    }
  } catch (...) {
  }

  return false;
}

/// @brief remove a query
void QueryList::remove(Query* query) {
  // we're intentionally not checking _enabled here...

  // note: there is the possibility that a query got inserted when the
  // tracking was turned on, but is going to be removed when the tracking
  // is turned off. in this case, removal is forced so the contents of
  // the list are correct

  // no query string
  if (query == nullptr || query->queryString().empty()) {
    return;
  }

  WRITE_LOCKER(writeLocker, _lock);

  if (_current.erase(query->id()) == 0) {
    // not found
    return;
  }

  bool const isStreaming = query->queryOptions().stream;
  double threshold = (isStreaming ? _slowStreamingQueryThreshold : _slowQueryThreshold);
  
  double const started = query->startTime();
  double const now = TRI_microtime();
  double const elapsed = now - started;

  _queryRegistryFeature.trackQuery(elapsed);

  if (!trackSlowQueries() || threshold < 0.0) {
    return;
  }

  try {
    // check if we need to push the query into the list of slow queries
<<<<<<< HEAD
    if (elapsed >= threshold && !query->killed()) {
=======
    if (elapsed >= threshold) {
>>>>>>> 18edaeef
      // yes.
  
      _queryRegistryFeature.trackSlowQuery(elapsed);

      TRI_IF_FAILURE("QueryList::remove") {
        THROW_ARANGO_EXCEPTION(TRI_ERROR_DEBUG);
      }

      std::string q = extractQueryString(query, _maxQueryStringLength);

      QueryProfile* profile = query->profile();
      double loadTime = 0.0;

      if (profile != nullptr) {
        loadTime = profile->timer(QueryExecutionState::ValueType::LOADING_COLLECTIONS);
      }

      std::string bindParameters;
      if (_trackBindVars) {
        // also log bind variables
        auto bp = query->bindParameters();
        if (bp != nullptr && !bp->slice().isNone()) {
          bindParameters.append(", bind vars: ");

          bindParameters.append(bp->slice().toJson());
          if (bindParameters.size() > _maxQueryStringLength) {
            bindParameters.resize(_maxQueryStringLength - 3);
            bindParameters.append("...");
          }
        }
      }

      std::string dataSources;
      if (_trackDataSources) {
        auto const c = query->collectionNames();
        if (!c.empty()) {
          size_t i = 0;
          dataSources = ", data sources: [";
          arangodb::velocypack::StringSink sink(&dataSources);
          arangodb::velocypack::Dumper dumper(&sink);
          for (auto const& cn : c) {
            if (i > 0) {
              dataSources.push_back(',');
            }
            dumper.appendString(cn.data(), cn.size());
            ++i;
          }
          dataSources.push_back(']');
        }
      }

      if (loadTime >= 0.1) {
        LOG_TOPIC("d728e", WARN, Logger::QUERIES)
            << "slow " << (isStreaming ? "streaming " : "") << "query: '" << q << "'"
            << bindParameters << dataSources << ", database: " << query->vocbase().name()
            << ", user: " << query->user() << ", took: " << Logger::FIXED(now - started) 
            << " s, loading took: " << Logger::FIXED(loadTime) << " s";
      } else {
        LOG_TOPIC("8bcee", WARN, Logger::QUERIES)
            << "slow " << (isStreaming ? "streaming " : "") << "query: '" << q << "'"
            << bindParameters << dataSources << ", database: " << query->vocbase().name()
            << ", user: " << query->user() << ", took: " << Logger::FIXED(elapsed) << " s";
      }

      _slow.emplace_back(query->id(), query->vocbase().name(), query->user(), std::move(q),
                         _trackBindVars ? query->bindParameters() : nullptr,
                         _trackDataSources ? query->collectionNames() : std::vector<std::string>(),
                         started, elapsed,
                         query->killed() ? QueryExecutionState::ValueType::KILLED : QueryExecutionState::ValueType::FINISHED, isStreaming);

      if (++_slowCount > _maxSlowQueries) {
        // free first element
        _slow.pop_front();
        --_slowCount;
      }
    }
  } catch (...) {
  }
}

/// @brief kills a query
Result QueryList::kill(TRI_voc_tick_t id) {
  READ_LOCKER(writeLocker, _lock);

  auto it = _current.find(id);

  if (it == _current.end()) {
    return {TRI_ERROR_QUERY_NOT_FOUND};
  }

  Query* query = (*it).second;
  LOG_TOPIC("25cc4", WARN, arangodb::Logger::FIXME)
      << "killing AQL query " << id << " '" << extractQueryString(query, _maxQueryStringLength) << "'";

  query->kill();
  return Result();
}

/// @brief kills all currently running queries that match the filter function
/// (i.e. the filter should return true for a queries to be killed)
uint64_t QueryList::kill(std::function<bool(Query&)> const& filter, bool silent) {
  uint64_t killed = 0;
  size_t const maxLength = _maxQueryStringLength;

  READ_LOCKER(readLocker, _lock);

  for (auto& it : _current) {
    Query& query = *(it.second);

    if (!filter(query)) {
      continue;
    }

    if (silent) {
      LOG_TOPIC("f7722", TRACE, arangodb::Logger::FIXME)
          << "killing AQL query " << query.id() << " '" << extractQueryString(&query, maxLength) << "'";
    } else {
      LOG_TOPIC("90113", WARN, arangodb::Logger::FIXME)
          << "killing AQL query " << query.id() << " '" << extractQueryString(&query, maxLength) << "'";
    }

    query.kill();
    ++killed;
  }

  return killed;
}

/// @brief get the list of currently running queries
std::vector<QueryEntryCopy> QueryList::listCurrent() {
  double const now = TRI_microtime();
  size_t const maxLength = _maxQueryStringLength;

  std::vector<QueryEntryCopy> result;
  // reserve room for some queries outside of the lock already,
  // so we reduce the possibility of having to reserve more room
  // later
  result.reserve(16);

  {
    READ_LOCKER(readLocker, _lock);
    // reserve the actually needed space
    result.reserve(_current.size());

    for (auto const& it : _current) {
      Query const* query = it.second;

      if (query == nullptr || query->queryString().empty()) {
        continue;
      }

      double const started = query->startTime();

      result.emplace_back(query->id(), query->vocbase().name(), query->user(),
                          extractQueryString(query, maxLength),
                          _trackBindVars ? query->bindParameters() : nullptr,
                          _trackDataSources ? query->collectionNames() : std::vector<std::string>(),
                          started, now - started, 
                          query->killed() ? QueryExecutionState::ValueType::KILLED : query->state(),
                          query->queryOptions().stream);
    }
  }

  return result;
}

/// @brief get the list of slow queries
std::vector<QueryEntryCopy> QueryList::listSlow() {
  std::vector<QueryEntryCopy> result;
  // reserve room for some queries outside of the lock already,
  // so we reduce the possibility of having to reserve more room
  // later
  result.reserve(16);

  {
    READ_LOCKER(readLocker, _lock);
    // reserve the actually needed space
    result.reserve(_slow.size());

    for (auto const& it : _slow) {
      result.emplace_back(it);
    }
  }

  return result;
}

/// @brief clear the list of slow queries
void QueryList::clearSlow() {
  WRITE_LOCKER(writeLocker, _lock);
  _slow.clear();
  _slowCount = 0;
}
  
size_t QueryList::count() {
  READ_LOCKER(writeLocker, _lock);
  return _current.size();
}

std::string QueryList::extractQueryString(Query const* query, size_t maxLength) const {
  if (trackQueryString()) {
    return query->queryString().extract(maxLength);
  }
  return "<hidden>";
}<|MERGE_RESOLUTION|>--- conflicted
+++ resolved
@@ -169,11 +169,7 @@
 
   try {
     // check if we need to push the query into the list of slow queries
-<<<<<<< HEAD
-    if (elapsed >= threshold && !query->killed()) {
-=======
     if (elapsed >= threshold) {
->>>>>>> 18edaeef
       // yes.
   
       _queryRegistryFeature.trackSlowQuery(elapsed);
