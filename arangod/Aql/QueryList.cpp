////////////////////////////////////////////////////////////////////////////////
/// DISCLAIMER
///
/// Copyright 2014-2016 ArangoDB GmbH, Cologne, Germany
/// Copyright 2004-2014 triAGENS GmbH, Cologne, Germany
///
/// Licensed under the Apache License, Version 2.0 (the "License");
/// you may not use this file except in compliance with the License.
/// You may obtain a copy of the License at
///
///     http://www.apache.org/licenses/LICENSE-2.0
///
/// Unless required by applicable law or agreed to in writing, software
/// distributed under the License is distributed on an "AS IS" BASIS,
/// WITHOUT WARRANTIES OR CONDITIONS OF ANY KIND, either express or implied.
/// See the License for the specific language governing permissions and
/// limitations under the License.
///
/// Copyright holder is ArangoDB GmbH, Cologne, Germany
///
/// @author Jan Steemann
////////////////////////////////////////////////////////////////////////////////

#include "QueryList.h"
#include "ApplicationFeatures/ApplicationServer.h"
#include "Aql/Query.h"
#include "Aql/QueryProfile.h"
#include "Basics/Exceptions.h"
#include "Basics/ReadLocker.h"
#include "Basics/Result.h"
#include "Basics/WriteLocker.h"
#include "Basics/system-functions.h"
#include "Logger/LogMacros.h"
#include "Logger/Logger.h"
#include "Logger/LoggerStream.h"
#include "RestServer/QueryRegistryFeature.h"
#include "VocBase/vocbase.h"

#include <velocypack/Builder.h>
#include <velocypack/StringRef.h>
#include <velocypack/Value.h>

using namespace arangodb;
using namespace arangodb::aql;

QueryEntryCopy::QueryEntryCopy(TRI_voc_tick_t id, std::string&& queryString,
                               std::shared_ptr<arangodb::velocypack::Builder> const& bindParameters,
                               double started, double runTime,
                               QueryExecutionState::ValueType state, bool stream)
    : id(id),
      queryString(std::move(queryString)),
      bindParameters(bindParameters),
      started(started),
      runTime(runTime),
      state(state),
      stream(stream) {}

/// @brief create a query list
QueryList::QueryList(QueryRegistryFeature& feature, TRI_vocbase_t*)
    : _lock(),
      _current(),
      _slow(),
      _slowCount(0),
      _enabled(feature.trackSlowQueries()),
      _trackSlowQueries(feature.trackSlowQueries()),
      _trackBindVars(feature.trackBindVars()),
      _slowQueryThreshold(feature.slowQueryThreshold()),
      _slowStreamingQueryThreshold(feature.slowStreamingQueryThreshold()),
      _maxSlowQueries(defaultMaxSlowQueries),
      _maxQueryStringLength(defaultMaxQueryStringLength) {
  _current.reserve(64);
}

/// @brief insert a query
bool QueryList::insert(Query* query) {
  // not enable or no query string
  if (!_enabled || query == nullptr || query->queryString().empty()) {
    return false;
  }

  try {
    WRITE_LOCKER(writeLocker, _lock);

    TRI_IF_FAILURE("QueryList::insert") {
      THROW_ARANGO_EXCEPTION(TRI_ERROR_DEBUG);
    }

    auto it = _current.insert({query->id(), query});
    if (it.second) {
      return true;
    }
  } catch (...) {
  }

  return false;
}

/// @brief remove a query
void QueryList::remove(Query* query) {
  // we're intentionally not checking _enabled here...

  // note: there is the possibility that a query got inserted when the
  // tracking was turned on, but is going to be removed when the tracking
  // is turned off. in this case, removal is forced so the contents of
  // the list are correct

  // no query string
  if (query == nullptr || query->queryString().empty()) {
    return;
  }

  WRITE_LOCKER(writeLocker, _lock);
  auto it = _current.find(query->id());

  if (it == _current.end()) {
    return;
  }

  _current.erase(it);

  bool const isStreaming = query->queryOptions().stream;
  double threshold = (isStreaming ? _slowStreamingQueryThreshold : _slowQueryThreshold);

  if (!_trackSlowQueries || threshold < 0.0) {
    return;
  }

  double const started = query->startTime();
  double const now = TRI_microtime();

  try {
    // check if we need to push the query into the list of slow queries
    if (now - started >= threshold && !query->killed()) {
      // yes.

      TRI_IF_FAILURE("QueryList::remove") {
        THROW_ARANGO_EXCEPTION(TRI_ERROR_DEBUG);
      }

      std::string q = extractQueryString(query, _maxQueryStringLength);

      QueryProfile* profile = query->profile();
      double loadTime = 0.0;

      if (profile != nullptr) {
        loadTime = profile->timer(QueryExecutionState::ValueType::LOADING_COLLECTIONS);
      }

      std::string bindParameters;
      if (_trackBindVars) {
        // also log bind variables
        auto bp = query->bindParameters();
        if (bp != nullptr) {
          bindParameters.append(", bind vars: ");
          bindParameters.append(bp->slice().toJson());
          if (bindParameters.size() > _maxQueryStringLength) {
            bindParameters.resize(_maxQueryStringLength - 3);
            bindParameters.append("...");
          }
        }
      }

      if (loadTime >= 0.1) {
        LOG_TOPIC("d728e", WARN, Logger::QUERIES)
            << "slow " << (isStreaming ? "streaming " : "") << "query: '" << q
            << "'" << bindParameters << ", took: " << Logger::FIXED(now - started)
            << " s, loading took: " << Logger::FIXED(loadTime) << " s";
      } else {
        LOG_TOPIC("8bcee", WARN, Logger::QUERIES)
            << "slow " << (isStreaming ? "streaming " : "") << "query: '" << q << "'"
            << bindParameters << ", took: " << Logger::FIXED(now - started) << " s";
      }

      _slow.emplace_back(query->id(), std::move(q),
                         _trackBindVars ? query->bindParameters() : nullptr,
                         started, now - started,
                         query->killed() ? QueryExecutionState::ValueType::KILLED : QueryExecutionState::ValueType::FINISHED, isStreaming);

      if (++_slowCount > _maxSlowQueries) {
        // free first element
        _slow.pop_front();
        --_slowCount;
      }
    }
  } catch (...) {
  }
}

/// @brief kills a query
Result QueryList::kill(TRI_voc_tick_t id) {
  WRITE_LOCKER(writeLocker, _lock);

  auto it = _current.find(id);

  if (it == _current.end()) {
    return Result(TRI_ERROR_QUERY_NOT_FOUND);
  }

  Query* query = (*it).second;
  LOG_TOPIC("25cc4", WARN, arangodb::Logger::FIXME)
      << "killing AQL query " << id << " '" << query->queryString() << "'";

  query->kill();
  return Result();
}

/// @brief kills all currently running queries
<<<<<<< HEAD
uint64_t QueryList::kill(std::function<bool(Query*)> const& filter, bool silent) {
=======
uint64_t QueryList::kill(std::function<bool(Query&)> const& filter, bool silent) {
>>>>>>> 76bf2045
  uint64_t killed = 0;

  WRITE_LOCKER(writeLocker, _lock);

  for (auto& it : _current) {
    Query& query = *(it.second);

    if (!filter(query)) {
      continue;
    }

    if (!filter(query)) {
      continue;
    }

    if (silent) {
      LOG_TOPIC("f7722", TRACE, arangodb::Logger::FIXME)
          << "killing AQL query " << query.id() << " '" << query.queryString() << "'";
    } else {
      LOG_TOPIC("90113", WARN, arangodb::Logger::FIXME)
          << "killing AQL query " << query.id() << " '" << query.queryString() << "'";
    }

    query.kill();
    ++killed;
  }

  return killed;
}

/// @brief get the list of currently running queries
std::vector<QueryEntryCopy> QueryList::listCurrent() {
  double const now = TRI_microtime();
  size_t const maxLength = _maxQueryStringLength;

  std::vector<QueryEntryCopy> result;
  // reserve room for some queries outside of the lock already,
  // so we reduce the possibility of having to reserve more room
  // later
  result.reserve(16);

  {
    READ_LOCKER(readLocker, _lock);
    // reserve the actually needed space
    result.reserve(_current.size());

    for (auto const& it : _current) {
      Query const* query = it.second;

      if (query == nullptr || query->queryString().empty()) {
        continue;
      }

      double const started = query->startTime();

      result.emplace_back(query->id(), extractQueryString(query, maxLength),
                          _trackBindVars ? query->bindParameters() : nullptr, started,
                          now - started, 
<<<<<<< HEAD
                          query->killed() ? QueryExecutionState::ValueType::KILLED : QueryExecutionState::ValueType::FINISHED, 
=======
                          query->killed() ? QueryExecutionState::ValueType::KILLED : query->state(),
>>>>>>> 76bf2045
                          query->queryOptions().stream);
    }
  }

  return result;
}

/// @brief get the list of slow queries
std::vector<QueryEntryCopy> QueryList::listSlow() {
  std::vector<QueryEntryCopy> result;
  // reserve room for some queries outside of the lock already,
  // so we reduce the possibility of having to reserve more room
  // later
  result.reserve(16);

  {
    READ_LOCKER(readLocker, _lock);
    // reserve the actually needed space
    result.reserve(_slow.size());

    for (auto const& it : _slow) {
      result.emplace_back(it);
    }
  }

  return result;
}

/// @brief clear the list of slow queries
void QueryList::clearSlow() {
  WRITE_LOCKER(writeLocker, _lock);
  _slow.clear();
  _slowCount = 0;
}
  
size_t QueryList::count() {
  READ_LOCKER(writeLocker, _lock);
  return _current.size();
}

std::string QueryList::extractQueryString(Query const* query, size_t maxLength) const {
  return query->queryString().extract(maxLength);
}<|MERGE_RESOLUTION|>--- conflicted
+++ resolved
@@ -205,21 +205,13 @@
 }
 
 /// @brief kills all currently running queries
-<<<<<<< HEAD
-uint64_t QueryList::kill(std::function<bool(Query*)> const& filter, bool silent) {
-=======
 uint64_t QueryList::kill(std::function<bool(Query&)> const& filter, bool silent) {
->>>>>>> 76bf2045
   uint64_t killed = 0;
 
   WRITE_LOCKER(writeLocker, _lock);
 
   for (auto& it : _current) {
     Query& query = *(it.second);
-
-    if (!filter(query)) {
-      continue;
-    }
 
     if (!filter(query)) {
       continue;
@@ -268,11 +260,7 @@
       result.emplace_back(query->id(), extractQueryString(query, maxLength),
                           _trackBindVars ? query->bindParameters() : nullptr, started,
                           now - started, 
-<<<<<<< HEAD
-                          query->killed() ? QueryExecutionState::ValueType::KILLED : QueryExecutionState::ValueType::FINISHED, 
-=======
                           query->killed() ? QueryExecutionState::ValueType::KILLED : query->state(),
->>>>>>> 76bf2045
                           query->queryOptions().stream);
     }
   }
