////////////////////////////////////////////////////////////////////////////////
/// DISCLAIMER
///
/// Copyright 2014-2016 ArangoDB GmbH, Cologne, Germany
/// Copyright 2004-2014 triAGENS GmbH, Cologne, Germany
///
/// Licensed under the Apache License, Version 2.0 (the "License");
/// you may not use this file except in compliance with the License.
/// You may obtain a copy of the License at
///
///     http://www.apache.org/licenses/LICENSE-2.0
///
/// Unless required by applicable law or agreed to in writing, software
/// distributed under the License is distributed on an "AS IS" BASIS,
/// WITHOUT WARRANTIES OR CONDITIONS OF ANY KIND, either express or implied.
/// See the License for the specific language governing permissions and
/// limitations under the License.
///
/// Copyright holder is ArangoDB GmbH, Cologne, Germany
///
/// @author Jan Steemann
////////////////////////////////////////////////////////////////////////////////

#ifndef ARANGOD_AQL_AQL_ITEM_BLOCK_MANAGER_H
#define ARANGOD_AQL_AQL_ITEM_BLOCK_MANAGER_H 1

<<<<<<< HEAD
=======
#include "Aql/AqlItemBlockSerializationFormat.h"
#include "Aql/SharedAqlItemBlockPtr.h"
>>>>>>> ac2158ee
#include "Aql/types.h"
#include "Basics/Common.h"

#include <array>
#include <cstddef>

namespace arangodb {

namespace velocypack {
class Slice;
}

namespace aql {

class AqlItemBlock;
class SharedAqlItemBlockPtr;
struct ResourceMonitor;

class AqlItemBlockManager {
  friend class SharedAqlItemBlockPtr;

 public:
  /// @brief create the manager
  explicit AqlItemBlockManager(ResourceMonitor*, SerializationFormat format);

  /// @brief destroy the manager
  TEST_VIRTUAL ~AqlItemBlockManager();

 public:
  /// @brief request a block with the specified size
  TEST_VIRTUAL SharedAqlItemBlockPtr requestBlock(size_t nrItems, RegisterId nrRegs);

  /// @brief request a block and initialize it from the slice
  TEST_VIRTUAL SharedAqlItemBlockPtr requestAndInitBlock(velocypack::Slice slice);

<<<<<<< HEAD
  TEST_VIRTUAL ResourceMonitor* resourceMonitor() const noexcept;
=======
  TEST_VIRTUAL ResourceMonitor* resourceMonitor() const noexcept {
    return _resourceMonitor;
  }

  SerializationFormat getFormatType() const { return _format; }
>>>>>>> ac2158ee

#ifdef ARANGODB_USE_GOOGLE_TESTS
  // Only used for the mocks in the catch tests. Other code should always use
  // SharedAqlItemBlockPtr which in turn call returnBlock()!
<<<<<<< HEAD
  static void deleteBlock(AqlItemBlock* block);
=======
  static void deleteBlock(AqlItemBlock* block) { delete block; }
>>>>>>> ac2158ee
#endif

#ifndef ARANGODB_USE_GOOGLE_TESTS
 protected:
#else
  // make returnBlock public for tests so it can be mocked
 public:
#endif
  /// @brief return a block to the manager
  /// Should only be called by SharedAqlItemBlockPtr!
  TEST_VIRTUAL void returnBlock(AqlItemBlock*& block) noexcept;

 private:
  ResourceMonitor* _resourceMonitor;
  SerializationFormat const _format;

  static constexpr size_t numBuckets = 12;
  static constexpr size_t numBlocksPerBucket = 7;

  struct Bucket {
    std::array<AqlItemBlock*, numBlocksPerBucket> blocks;
    size_t numItems;

    Bucket();
    ~Bucket();

    bool empty() const noexcept;

    bool full() const noexcept;

    AqlItemBlock* pop() noexcept;

    void push(AqlItemBlock* block) noexcept;

    static size_t getId(size_t targetSize) noexcept;
  };

  Bucket _buckets[numBuckets];
};

}  // namespace aql
}  // namespace arangodb

#endif<|MERGE_RESOLUTION|>--- conflicted
+++ resolved
@@ -24,11 +24,7 @@
 #ifndef ARANGOD_AQL_AQL_ITEM_BLOCK_MANAGER_H
 #define ARANGOD_AQL_AQL_ITEM_BLOCK_MANAGER_H 1
 
-<<<<<<< HEAD
-=======
 #include "Aql/AqlItemBlockSerializationFormat.h"
-#include "Aql/SharedAqlItemBlockPtr.h"
->>>>>>> ac2158ee
 #include "Aql/types.h"
 #include "Basics/Common.h"
 
@@ -64,24 +60,14 @@
   /// @brief request a block and initialize it from the slice
   TEST_VIRTUAL SharedAqlItemBlockPtr requestAndInitBlock(velocypack::Slice slice);
 
-<<<<<<< HEAD
   TEST_VIRTUAL ResourceMonitor* resourceMonitor() const noexcept;
-=======
-  TEST_VIRTUAL ResourceMonitor* resourceMonitor() const noexcept {
-    return _resourceMonitor;
-  }
 
   SerializationFormat getFormatType() const { return _format; }
->>>>>>> ac2158ee
 
 #ifdef ARANGODB_USE_GOOGLE_TESTS
   // Only used for the mocks in the catch tests. Other code should always use
   // SharedAqlItemBlockPtr which in turn call returnBlock()!
-<<<<<<< HEAD
   static void deleteBlock(AqlItemBlock* block);
-=======
-  static void deleteBlock(AqlItemBlock* block) { delete block; }
->>>>>>> ac2158ee
 #endif
 
 #ifndef ARANGODB_USE_GOOGLE_TESTS
