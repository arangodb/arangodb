////////////////////////////////////////////////////////////////////////////////
/// DISCLAIMER
///
/// Copyright 2014-2016 ArangoDB GmbH, Cologne, Germany
/// Copyright 2004-2014 triAGENS GmbH, Cologne, Germany
///
/// Licensed under the Apache License, Version 2.0 (the "License");
/// you may not use this file except in compliance with the License.
/// You may obtain a copy of the License at
///
///     http://www.apache.org/licenses/LICENSE-2.0
///
/// Unless required by applicable law or agreed to in writing, software
/// distributed under the License is distributed on an "AS IS" BASIS,
/// WITHOUT WARRANTIES OR CONDITIONS OF ANY KIND, either express or implied.
/// See the License for the specific language governing permissions and
/// limitations under the License.
///
/// Copyright holder is ArangoDB GmbH, Cologne, Germany
///
/// @author Jan Steemann
////////////////////////////////////////////////////////////////////////////////

#ifndef ARANGOD_AQL_AQL_ITEM_BLOCK_MANAGER_H
#define ARANGOD_AQL_AQL_ITEM_BLOCK_MANAGER_H 1

#include "Aql/AqlItemBlockSerializationFormat.h"
<<<<<<< HEAD
#include "Aql/SharedAqlItemBlockPtr.h"
=======
>>>>>>> a83c2323
#include "Aql/types.h"
#include "Basics/Common.h"

#include <array>
#include <cstddef>

namespace arangodb {

namespace velocypack {
class Slice;
}

namespace aql {

class AqlItemBlock;
class SharedAqlItemBlockPtr;
struct ResourceMonitor;

class AqlItemBlockManager {
  friend class SharedAqlItemBlockPtr;

 public:
  /// @brief create the manager
  explicit AqlItemBlockManager(ResourceMonitor*, SerializationFormat format);

  /// @brief destroy the manager
  TEST_VIRTUAL ~AqlItemBlockManager();

 public:
  /// @brief request a block with the specified size
  TEST_VIRTUAL SharedAqlItemBlockPtr requestBlock(size_t nrItems, RegisterId nrRegs);

  /// @brief request a block and initialize it from the slice
  TEST_VIRTUAL SharedAqlItemBlockPtr requestAndInitBlock(velocypack::Slice slice);

<<<<<<< HEAD
  TEST_VIRTUAL ResourceMonitor* resourceMonitor() const noexcept {
    return _resourceMonitor;
  }
=======
  TEST_VIRTUAL ResourceMonitor* resourceMonitor() const noexcept;
>>>>>>> a83c2323

  SerializationFormat getFormatType() const { return _format; }

#ifdef ARANGODB_USE_GOOGLE_TESTS
  // Only used for the mocks in the catch tests. Other code should always use
  // SharedAqlItemBlockPtr which in turn call returnBlock()!
<<<<<<< HEAD
  static void deleteBlock(AqlItemBlock* block) { delete block; }
=======
  static void deleteBlock(AqlItemBlock* block);
>>>>>>> a83c2323
#endif

#ifndef ARANGODB_USE_GOOGLE_TESTS
 protected:
#else
  // make returnBlock public for tests so it can be mocked
 public:
#endif
  /// @brief return a block to the manager
  /// Should only be called by SharedAqlItemBlockPtr!
  TEST_VIRTUAL void returnBlock(AqlItemBlock*& block) noexcept;

 private:
  ResourceMonitor* _resourceMonitor;
  SerializationFormat const _format;

  static constexpr size_t numBuckets = 12;
  static constexpr size_t numBlocksPerBucket = 7;

  struct Bucket {
    std::array<AqlItemBlock*, numBlocksPerBucket> blocks;
    size_t numItems;

    Bucket();
    ~Bucket();

    bool empty() const noexcept;

    bool full() const noexcept;

    AqlItemBlock* pop() noexcept;

    void push(AqlItemBlock* block) noexcept;

    static size_t getId(size_t targetSize) noexcept;
  };

  Bucket _buckets[numBuckets];
};

}  // namespace aql
}  // namespace arangodb

#endif<|MERGE_RESOLUTION|>--- conflicted
+++ resolved
@@ -25,10 +25,6 @@
 #define ARANGOD_AQL_AQL_ITEM_BLOCK_MANAGER_H 1
 
 #include "Aql/AqlItemBlockSerializationFormat.h"
-<<<<<<< HEAD
-#include "Aql/SharedAqlItemBlockPtr.h"
-=======
->>>>>>> a83c2323
 #include "Aql/types.h"
 #include "Basics/Common.h"
 
@@ -64,24 +60,14 @@
   /// @brief request a block and initialize it from the slice
   TEST_VIRTUAL SharedAqlItemBlockPtr requestAndInitBlock(velocypack::Slice slice);
 
-<<<<<<< HEAD
-  TEST_VIRTUAL ResourceMonitor* resourceMonitor() const noexcept {
-    return _resourceMonitor;
-  }
-=======
   TEST_VIRTUAL ResourceMonitor* resourceMonitor() const noexcept;
->>>>>>> a83c2323
 
   SerializationFormat getFormatType() const { return _format; }
 
 #ifdef ARANGODB_USE_GOOGLE_TESTS
   // Only used for the mocks in the catch tests. Other code should always use
   // SharedAqlItemBlockPtr which in turn call returnBlock()!
-<<<<<<< HEAD
-  static void deleteBlock(AqlItemBlock* block) { delete block; }
-=======
   static void deleteBlock(AqlItemBlock* block);
->>>>>>> a83c2323
 #endif
 
 #ifndef ARANGODB_USE_GOOGLE_TESTS
