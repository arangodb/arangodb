--- conflicted
+++ resolved
@@ -29,12 +29,8 @@
 #include "Basics/Common.h"
 
 #include <array>
-<<<<<<< HEAD
-#include <cstddef>
+#include <cstdint>
 #include <mutex>
-=======
-#include <cstdint>
->>>>>>> bf7ea335
 
 namespace arangodb {
 
