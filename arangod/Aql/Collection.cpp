////////////////////////////////////////////////////////////////////////////////
/// DISCLAIMER
///
/// Copyright 2014-2016 ArangoDB GmbH, Cologne, Germany
/// Copyright 2004-2014 triAGENS GmbH, Cologne, Germany
///
/// Licensed under the Apache License, Version 2.0 (the "License");
/// you may not use this file except in compliance with the License.
/// You may obtain a copy of the License at
///
///     http://www.apache.org/licenses/LICENSE-2.0
///
/// Unless required by applicable law or agreed to in writing, software
/// distributed under the License is distributed on an "AS IS" BASIS,
/// WITHOUT WARRANTIES OR CONDITIONS OF ANY KIND, either express or implied.
/// See the License for the specific language governing permissions and
/// limitations under the License.
///
/// Copyright holder is ArangoDB GmbH, Cologne, Germany
///
/// @author Jan Steemann
////////////////////////////////////////////////////////////////////////////////

#include "Collection.h"

#include <velocypack/Iterator.h>
#include <velocypack/velocypack-aliases.h>

#include "ApplicationFeatures/ApplicationServer.h"
#include "Basics/Exceptions.h"
#include "Basics/StaticStrings.h"
#include "Basics/StringUtils.h"
#include "Cluster/ClusterFeature.h"
#include "Cluster/ClusterInfo.h"
#include "Cluster/ServerState.h"
#include "Transaction/Methods.h"
#include "VocBase/Identifiers/IndexId.h"
#include "VocBase/LogicalCollection.h"
#include "VocBase/vocbase.h"

using namespace arangodb;
using namespace arangodb::aql;

/// @brief create a collection wrapper
Collection::Collection(std::string const& name, 
                       TRI_vocbase_t* vocbase, 
                       AccessMode::Type accessType,
                       Hint hint)
    : _collection(nullptr),
      _vocbase(vocbase),
      _name(name),
      _accessType(accessType),
      _isReadWrite(false) {
  TRI_ASSERT(!_name.empty());
  TRI_ASSERT(_vocbase != nullptr);

  // _collection will only be populated here in the constructor, and not later.
  // note that it will only be populated for "real" collections and shards though. 
  // aql::Collection objects can also be created for views and for non-existing 
  // collections. In these cases it is not possible to populate _collection, at all.
  if (hint == Hint::Collection) {
    if (ServerState::instance()->isRunningInCluster()) {
      auto& clusterInfo = _vocbase->server().getFeature<ClusterFeature>().clusterInfo();
      _collection = clusterInfo.getCollection(_vocbase->name(), _name);
    } else {
      _collection = _vocbase->lookupCollection(_name);
      //ensureCollection(); // will throw if collection does not exist
    }
  } else if (hint == Hint::Shard) {
    if (ServerState::instance()->isCoordinator()) {
      auto& clusterInfo = _vocbase->server().getFeature<ClusterFeature>().clusterInfo();
      _collection = clusterInfo.getCollection(_vocbase->name(), _name);
    } else {
      _collection = _vocbase->lookupCollection(_name);
      //ensureCollection(); // will throw if collection does not exist
    }
  } else if (hint == Hint::None) {
    // nothing special to do here
  }

  // Whenever getCollection() is called later, _collection must have been set
  // here to a non-nullptr, or an assertion will be triggered. 
  // In non-maintainer mode an exception will be thrown.
}

/// @brief upgrade the access type to exclusive
void Collection::setExclusiveAccess() {
  TRI_ASSERT(AccessMode::isWriteOrExclusive(_accessType));
  _accessType = AccessMode::Type::EXCLUSIVE;
}

/// @brief get the collection id
TRI_voc_cid_t Collection::id() const { return getCollection()->id(); }

/// @brief collection type
TRI_col_type_e Collection::type() const { return getCollection()->type(); }

/// @brief count the number of documents in the collection
size_t Collection::count(transaction::Methods* trx, transaction::CountType type) const {
  OperationResult res = trx->count(_name, type); 
  if (res.fail()) {
    THROW_ARANGO_EXCEPTION(res.result);
  }
  return static_cast<size_t>(res.slice().getUInt());
}

std::unordered_set<std::string> Collection::responsibleServers() const {
  std::unordered_set<std::string> result;
  auto& clusterInfo = _vocbase->server().getFeature<ClusterFeature>().clusterInfo();

  auto shardIds = this->shardIds();
  for (auto const& it : *shardIds) {
    auto servers = clusterInfo.getResponsibleServer(it);
    result.emplace((*servers)[0]);
  }
  return result;
}

size_t Collection::responsibleServers(std::unordered_set<std::string>& result) const {
  auto& clusterInfo = _vocbase->server().getFeature<ClusterFeature>().clusterInfo();

  size_t n = 0;
  auto shardIds = this->shardIds();
  for (auto const& it : *shardIds) {
    auto servers = clusterInfo.getResponsibleServer(it);
    result.emplace((*servers)[0]);
    ++n;
  }
  return n;
}

std::string Collection::distributeShardsLike() const {
  return getCollection()->distributeShardsLike();
}

/// @brief returns the shard ids of a collection
std::shared_ptr<std::vector<std::string>> Collection::shardIds() const {
  auto& clusterInfo = _vocbase->server().getFeature<ClusterFeature>().clusterInfo();
  auto coll = getCollection();
  if (coll->isSmart() && coll->type() == TRI_COL_TYPE_EDGE) {
    auto names = coll->realNamesForRead();
    auto res = std::make_shared<std::vector<std::string>>();
    for (auto const& n : names) {
      auto collectionInfo = clusterInfo.getCollection(_vocbase->name(), n);
      auto list = clusterInfo.getShardList(
          arangodb::basics::StringUtils::itoa(collectionInfo->id()));
      for (auto const& x : *list) {
        res->push_back(x);
      }
    }
    return res;
  }

  return clusterInfo.getShardList(arangodb::basics::StringUtils::itoa(id()));
}

/// @brief returns the filtered list of shard ids of a collection
std::shared_ptr<std::vector<std::string>> Collection::shardIds(
    std::unordered_set<std::string> const& includedShards) const {
  // use the simple method first
  auto copy = shardIds();

  if (includedShards.empty()) {
    // no shards given => return them all!
    return copy;
  }

  // copy first as we will modify the result
  auto result = std::make_shared<std::vector<std::string>>();

  // post-filter the result
  for (auto const& it : *copy) {
    if (includedShards.find(it) == includedShards.end()) {
      continue;
    }
    result->emplace_back(it);
  }

  return result;
}

/// @brief returns the shard keys of a collection
std::vector<std::string> Collection::shardKeys(bool normalize) const {
  auto coll = getCollection();
  auto const& originalKeys = coll->shardKeys();

  if (normalize && coll->isSmart() && coll->type() == TRI_COL_TYPE_DOCUMENT) {
    // smart vertex collection always has ["_key:"] as shard keys
    TRI_ASSERT(originalKeys.size() == 1);
    TRI_ASSERT(originalKeys[0] == "_key:");
    // now normalize it this to _key
    return std::vector<std::string>{StaticStrings::KeyString};
  }
  return {originalKeys.begin(), originalKeys.end()};
}

size_t Collection::numberOfShards() const {
  return getCollection()->numberOfShards();
}

/// @brief whether or not the collection uses the default sharding
bool Collection::usesDefaultSharding() const {
  return getCollection()->usesDefaultShardKeys();
}

/// @brief check smartness of the underlying collection
bool Collection::isSmart() const { return getCollection()->isSmart(); }

<<<<<<< HEAD
/// @brief check if collection is a SatelliteCollection
=======
bool Collection::isDisjoint() const { return getCollection()->isDisjoint(); }

/// @brief check if collection is a satellite collection
>>>>>>> 883f98ac
bool Collection::isSatellite() const { return getCollection()->isSatellite(); }

/// @brief return the name of the SmartJoin attribute (empty string
/// if no SmartJoin attribute is present)
std::string const& Collection::smartJoinAttribute() const {
  return getCollection()->smartJoinAttribute();
}

TRI_vocbase_t* Collection::vocbase() const { return _vocbase; }

AccessMode::Type Collection::accessType() const { return _accessType; }

void Collection::accessType(AccessMode::Type type) { _accessType = type; }

bool Collection::isReadWrite() const { return _isReadWrite; }

void Collection::isReadWrite(bool isReadWrite) { _isReadWrite = isReadWrite; }

std::string const& Collection::name() const {
  if (!_currentShard.empty()) {
    // sharding case: return the current shard name instead of the collection
    // name
    return _currentShard;
  }

  // non-sharding case: simply return the name
  return _name;
}

// moved here from transaction::Methods::getIndexByIdentifier(..)
std::shared_ptr<arangodb::Index> Collection::indexByIdentifier(std::string const& idxId) const {
   if (idxId.empty()) {
     THROW_ARANGO_EXCEPTION_MESSAGE(TRI_ERROR_BAD_PARAMETER,
                                    "The index id cannot be empty.");
   }

   if (!arangodb::Index::validateId(idxId.c_str())) {
     THROW_ARANGO_EXCEPTION(TRI_ERROR_ARANGO_INDEX_HANDLE_BAD);
   }
  
  auto iid = arangodb::IndexId{arangodb::basics::StringUtils::uint64(idxId)};
  auto idx = this->getCollection()->lookupIndex(iid);

  if (!idx) {
    THROW_ARANGO_EXCEPTION_MESSAGE(TRI_ERROR_ARANGO_INDEX_NOT_FOUND,
                                   "Could not find index '" + idxId +
                                       "' in collection '" + this->name() +
                                       "'.");
  }
  
  return idx;
}

std::vector<std::shared_ptr<arangodb::Index>> Collection::indexes() const {
  auto coll = this->getCollection();
  
  // update selectivity estimates if they were expired
  if (ServerState::instance()->isCoordinator()) {
    coll->clusterIndexEstimates(true); 
  }
  
  std::vector<std::shared_ptr<Index>> indexes = coll->getIndexes();
  indexes.erase(std::remove_if(indexes.begin(), indexes.end(),
                               [](std::shared_ptr<Index> const& x) {
                                 return x->isHidden();
                               }),
                indexes.end());
  return indexes;
}

/// @brief use the already set collection 
std::shared_ptr<LogicalCollection> Collection::getCollection() const {
  ensureCollection();
  TRI_ASSERT(_collection != nullptr);
  return _collection;
}
  
/// @brief whether or not we have a collection object underneath (true for
/// existing collections, false for non-existing collections and for views).
bool Collection::hasCollectionObject() const noexcept {
  return _collection != nullptr;
}

/// @brief throw if the underlying collection has not been set
void Collection::ensureCollection() const {
  if (_collection == nullptr) {
    THROW_ARANGO_EXCEPTION_MESSAGE(TRI_ERROR_ARANGO_DATA_SOURCE_NOT_FOUND,
                                   std::string(TRI_errno_string(TRI_ERROR_ARANGO_DATA_SOURCE_NOT_FOUND)) + ": " + _name);
  }
}<|MERGE_RESOLUTION|>--- conflicted
+++ resolved
@@ -206,13 +206,9 @@
 /// @brief check smartness of the underlying collection
 bool Collection::isSmart() const { return getCollection()->isSmart(); }
 
-<<<<<<< HEAD
+bool Collection::isDisjoint() const { return getCollection()->isDisjoint(); }
+
 /// @brief check if collection is a SatelliteCollection
-=======
-bool Collection::isDisjoint() const { return getCollection()->isDisjoint(); }
-
-/// @brief check if collection is a satellite collection
->>>>>>> 883f98ac
 bool Collection::isSatellite() const { return getCollection()->isSatellite(); }
 
 /// @brief return the name of the SmartJoin attribute (empty string
