--- conflicted
+++ resolved
@@ -177,15 +177,7 @@
     auto const errorCode = p.first;
     if (!(infos._ignoreDocumentNotFound && errorCode == TRI_ERROR_ARANGO_DOCUMENT_NOT_FOUND)) {
       // Find the first error and throw with message.
-<<<<<<< HEAD
-      if (!result.slice().isArray()) {
-        LOG_TOPIC("def0b", WARN, Logger::DEVEL)
-          << "throwOperationResultException will fail: " << result.slice().typeName();
-      }
-      for (auto doc : VPackArrayIterator(result.slice())) {
-=======
       for (auto doc : VPackArrayIterator(operationResult.slice())) {
->>>>>>> d10c7ea3
         if (doc.isObject() && doc.hasKey(StaticStrings::ErrorNum) &&
             doc.get(StaticStrings::ErrorNum).getInt() == errorCode) {
           VPackSlice s = doc.get(StaticStrings::ErrorMessage);
