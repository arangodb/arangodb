--- conflicted
+++ resolved
@@ -42,16 +42,12 @@
       _isResponsibleForInitializeCursor(
           base.get("isResponsibleForInitializeCursor").getBoolean()) {}
 
-<<<<<<< HEAD
 ExecutionLocation DistributeConsumerNode::getAllowedLocation() const {
   return ExecutionLocation(ExecutionLocation::LocationType::ANYWHERE);
 }
 
-void DistributeConsumerNode::doToVelocyPack(VPackBuilder& nodes, unsigned flags) const {
-=======
 void DistributeConsumerNode::doToVelocyPack(VPackBuilder& nodes,
                                             unsigned flags) const {
->>>>>>> 7b4b58c1
   nodes.add("distributeId", VPackValue(_distributeId));
   nodes.add("isResponsibleForInitializeCursor",
             VPackValue(_isResponsibleForInitializeCursor));
