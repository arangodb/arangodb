////////////////////////////////////////////////////////////////////////////////
/// DISCLAIMER
///
/// Copyright 2019-2019 ArangoDB GmbH, Cologne, Germany
///
/// Licensed under the Apache License, Version 2.0 (the "License");
/// you may not use this file except in compliance with the License.
/// You may obtain a copy of the License at
///
///     http://www.apache.org/licenses/LICENSE-2.0
///
/// Unless required by applicable law or agreed to in writing, software
/// distributed under the License is distributed on an "AS IS" BASIS,
/// WITHOUT WARRANTIES OR CONDITIONS OF ANY KIND, either express or implied.
/// See the License for the specific language governing permissions and
/// limitations under the License.
///
/// Copyright holder is ArangoDB GmbH, Cologne, Germany
///
/// @author Michael Hackstein
////////////////////////////////////////////////////////////////////////////////

#include "DistributeConsumerNode.h"

#include "Aql/ClusterNodes.h"
#include "Aql/ExecutionBlock.h"
#include "Aql/IdExecutor.h"
#include "Aql/RegisterPlan.h"
#include "Aql/SingleRowFetcher.h"
#include "Basics/VelocyPackHelper.h"

using namespace arangodb;
using namespace arangodb::aql;
using namespace arangodb::basics;

DistributeConsumerNode::DistributeConsumerNode(ExecutionPlan* plan,
                                               arangodb::velocypack::Slice const& base)
    : ExecutionNode(plan, base),
      _distributeId(VelocyPackHelper::getStringValue(base, "distributeId", "")),
      _isResponsibleForInitializeCursor(
          base.get("isResponsibleForInitializeCursor").getBoolean()) {}

void DistributeConsumerNode::toVelocyPackHelper(VPackBuilder& nodes, unsigned flags,
                                                std::unordered_set<ExecutionNode const*>& seen) const {
  // Local variant
  toVelocyPackHelperInternal(nodes, flags, seen);
  // And close it:
  nodes.close();
}

void DistributeConsumerNode::toVelocyPackHelperInternal(
    VPackBuilder& nodes, unsigned flags, std::unordered_set<ExecutionNode const*>& seen) const {
  // call base class method
  ExecutionNode::toVelocyPackHelperGeneric(nodes, flags, seen);
  nodes.add("distributeId", VPackValue(_distributeId));
  nodes.add("isResponsibleForInitializeCursor", VPackValue(_isResponsibleForInitializeCursor));
}

std::unique_ptr<ExecutionBlock> DistributeConsumerNode::createBlock(
    ExecutionEngine& engine, std::unordered_map<ExecutionNode*, ExecutionBlock*> const&) const {
  TRI_ASSERT(hasDependency());
  ExecutionNode const* previousNode = getFirstDependency();
  TRI_ASSERT(previousNode != nullptr);
  TRI_ASSERT(getRegisterPlan()->nrRegs[previousNode->getDepth()] ==
             getRegisterPlan()->nrRegs[getDepth()]);
  auto registerInfos =
      createRegisterInfos({}, {});
  auto executorInfos =
      IdExecutorInfos(false, 0, _distributeId, _isResponsibleForInitializeCursor);
  return std::make_unique<ExecutionBlockImpl<IdExecutor<SingleRowFetcher<BlockPassthrough::Enable>>>>(
      &engine, this, std::move(registerInfos), std::move(executorInfos));
}

<<<<<<< HEAD
auto DistributeConsumerNode::getOutputVariables() const -> VariableIdSet { return {}; }
=======
void DistributeConsumerNode::cloneRegisterPlan(ScatterNode* dependency) {
  TRI_ASSERT(hasDependency());
  TRI_ASSERT(getFirstDependency() == dependency);
  _registerPlan = dependency->getRegisterPlan();
  _depth = dependency->getDepth();
  {
    auto const& later = dependency->getVarsUsedLaterStack();
    setVarsUsedLater(later);
  }
  {
    auto const& valid = dependency->getVarsValidStack();
    setVarsValid(valid);
  }
  setVarUsageValid();
}
>>>>>>> 60d5d315
<|MERGE_RESOLUTION|>--- conflicted
+++ resolved
@@ -69,24 +69,4 @@
       IdExecutorInfos(false, 0, _distributeId, _isResponsibleForInitializeCursor);
   return std::make_unique<ExecutionBlockImpl<IdExecutor<SingleRowFetcher<BlockPassthrough::Enable>>>>(
       &engine, this, std::move(registerInfos), std::move(executorInfos));
-}
-
-<<<<<<< HEAD
-auto DistributeConsumerNode::getOutputVariables() const -> VariableIdSet { return {}; }
-=======
-void DistributeConsumerNode::cloneRegisterPlan(ScatterNode* dependency) {
-  TRI_ASSERT(hasDependency());
-  TRI_ASSERT(getFirstDependency() == dependency);
-  _registerPlan = dependency->getRegisterPlan();
-  _depth = dependency->getDepth();
-  {
-    auto const& later = dependency->getVarsUsedLaterStack();
-    setVarsUsedLater(later);
-  }
-  {
-    auto const& valid = dependency->getVarsValidStack();
-    setVarsValid(valid);
-  }
-  setVarUsageValid();
-}
->>>>>>> 60d5d315
+}