--- conflicted
+++ resolved
@@ -289,26 +289,15 @@
                      [](auto& it) { return it.second.second; });
       TRI_ASSERT(aggregateTypes.size() == _aggregateVariables.size());
 
-<<<<<<< HEAD
-      HashedCollectExecutorInfos infos(
-          getRegisterPlan()->nrRegs[previousNode->getDepth()],
-          getRegisterPlan()->nrRegs[getDepth()], getRegsToClear(), calcRegsToKeep(),
-          std::move(readableInputRegisters), std::move(writeableOutputRegisters),
-          std::move(groupRegisters), collectRegister, std::move(aggregateTypes),
-         std::move(aggregateRegisters), &_plan->getAst()->query().vpackOptions(), _count);
-
-      return std::make_unique<ExecutionBlockImpl<HashedCollectExecutor>>(&engine, this,
-                                                                         std::move(infos));
-=======
       transaction::Methods* trxPtr = _plan->getAst()->query()->trx();
       auto executorInfos =
           HashedCollectExecutorInfos(std::move(groupRegisters), collectRegister,
                                      std::move(aggregateTypes),
-                                     std::move(aggregateRegisters), trxPtr, _count);
+                                     std::move(aggregateRegisters),
+                                     &_plan->getAst()->query().vpackOptions(), _count);
 
       return std::make_unique<ExecutionBlockImpl<HashedCollectExecutor>>(
           &engine, this, std::move(registerInfos), std::move(executorInfos));
->>>>>>> 3538732d
     }
     case CollectOptions::CollectMethod::SORTED: {
       ExecutionNode const* previousNode = getFirstDependency();
@@ -356,23 +345,12 @@
                      [](auto& it) { return it.second.second; });
       TRI_ASSERT(aggregateTypes.size() == _aggregateVariables.size());
 
-<<<<<<< HEAD
-      SortedCollectExecutorInfos infos(
-          getRegisterPlan()->nrRegs[previousNode->getDepth()],
-          getRegisterPlan()->nrRegs[getDepth()], getRegsToClear(), calcRegsToKeep(),
-          std::move(readableInputRegisters), std::move(writeableOutputRegisters),
-          std::move(groupRegisters), collectRegister, expressionRegister,
-          _expressionVariable, std::move(aggregateTypes), std::move(variables),
-          std::move(aggregateRegisters),
-          &_plan->getAst()->query().vpackOptions(), _count);
-=======
-      transaction::Methods* trxPtr = _plan->getAst()->query()->trx();
       auto executorInfos =
           SortedCollectExecutorInfos(std::move(groupRegisters), collectRegister,
                                      expressionRegister, _expressionVariable,
                                      std::move(aggregateTypes), std::move(inputVariables),
-                                     std::move(aggregateRegisters), trxPtr, _count);
->>>>>>> 3538732d
+                                     std::move(aggregateRegisters),
+                                     &_plan->getAst()->query().vpackOptions(), _count);
 
       return std::make_unique<ExecutionBlockImpl<SortedCollectExecutor>>(&engine, this,
                                                                          std::move(registerInfos),
@@ -405,30 +383,16 @@
       // calculate the group registers
       calcGroupRegisters(groupRegisters, readableInputRegisters, writeableOutputRegisters);
 
-<<<<<<< HEAD
-      DistinctCollectExecutorInfos infos(getRegisterPlan()->nrRegs[previousNode->getDepth()],
-                                         getRegisterPlan()->nrRegs[getDepth()],
-                                         getRegsToClear(), calcRegsToKeep(),
-                                         std::move(readableInputRegisters),
-                                         std::move(writeableOutputRegisters),
-                                         groupRegisters.front(),
-                                         &_plan->getAst()->query().vpackOptions());
-
-      return std::make_unique<ExecutionBlockImpl<DistinctCollectExecutor>>(&engine, this,
-                                                                           std::move(infos));
-=======
       auto registerInfos = createRegisterInfos(
           std::make_shared<std::unordered_set<RegisterId>>(readableInputRegisters),
           std::make_shared<std::unordered_set<RegisterId>>(writeableOutputRegisters));
 
-      transaction::Methods* trxPtr = _plan->getAst()->query()->trx();
-
       TRI_ASSERT(groupRegisters.size() == 1);
-      auto executorInfos = DistinctCollectExecutorInfos(groupRegisters.front(), trxPtr);
+      auto executorInfos = DistinctCollectExecutorInfos(groupRegisters.front(),
+                                                        &_plan->getAst()->query().vpackOptions());
 
       return std::make_unique<ExecutionBlockImpl<DistinctCollectExecutor>>(
           &engine, this, std::move(registerInfos), std::move(executorInfos));
->>>>>>> 3538732d
     }
     default:
       THROW_ARANGO_EXCEPTION_MESSAGE(TRI_ERROR_INTERNAL,
