--- conflicted
+++ resolved
@@ -24,11 +24,8 @@
 #include "CollectNode.h"
 #include "Aql/Ast.h"
 #include "Aql/CollectBlock.h"
-<<<<<<< HEAD
 #include "Aql/CountCollectExecutor.h"
-=======
 #include "Aql/DistinctCollectExecutor.h"
->>>>>>> 924115a5
 #include "Aql/ExecutionBlockImpl.h"
 #include "Aql/ExecutionPlan.h"
 #include "Aql/VariableGenerator.h"
@@ -132,9 +129,6 @@
       return std::make_unique<HashedCollectBlock>(&engine, this);
     case CollectOptions::CollectMethod::SORTED:
       return std::make_unique<SortedCollectBlock>(&engine, this);
-<<<<<<< HEAD
-    case CollectOptions::CollectMethod::DISTINCT:
-      return std::make_unique<DistinctCollectBlock>(&engine, this);
     case CollectOptions::CollectMethod::COUNT: {
       ExecutionNode const* previousNode = getFirstDependency();
       TRI_ASSERT(previousNode != nullptr);
@@ -150,7 +144,6 @@
       return std::make_unique<ExecutionBlockImpl<CountCollectExecutor>>(&engine, this,
                                                                         std::move(infos));
     }
-=======
     case CollectOptions::CollectMethod::DISTINCT: {
       ExecutionNode const* previousNode = getFirstDependency();
       TRI_ASSERT(previousNode != nullptr);
@@ -188,9 +181,6 @@
       return std::make_unique<ExecutionBlockImpl<DistinctCollectExecutor>>(&engine, this,
                                                                            std::move(infos));
     }
-    case CollectOptions::CollectMethod::COUNT:
-      return std::make_unique<CountCollectBlock>(&engine, this);
->>>>>>> 924115a5
     default:
       THROW_ARANGO_EXCEPTION_MESSAGE(TRI_ERROR_INTERNAL,
                                      "cannot instantiate CollectBlock with "
