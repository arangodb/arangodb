--- conflicted
+++ resolved
@@ -29,8 +29,10 @@
   TRI_ASSERT(atMost > 0);
   ExecutionState state;
   std::unique_ptr<AqlItemBlock> block;
-<<<<<<< HEAD
   std::tie(state, block) = upstreamBlock().getSome(atMost);
+    TRI_IF_FAILURE("ExecutionBlock::getBlock") {
+      THROW_ARANGO_EXCEPTION(TRI_ERROR_DEBUG);
+    }
 
   if (state == ExecutionState::WAITING) {
     TRI_ASSERT(block == nullptr);
@@ -68,19 +70,6 @@
       return {state, nullptr};
     }
     TRI_ASSERT(state == ExecutionState::HASMORE);
-=======
-  std::tie(state, block) =
-      upstreamBlock().getSome(ExecutionBlock::DefaultBatchSize());
-  if (block != nullptr) {
-    TRI_IF_FAILURE("ExecutionBlock::getBlock") {
-      THROW_ARANGO_EXCEPTION(TRI_ERROR_DEBUG);
-    }
-    auto shell = std::make_shared<InputAqlItemBlockShell>(
-        itemBlockManager(), std::move(block), _inputRegisters);
-    return {state, shell};
-  } else {
-    return {state, nullptr};
->>>>>>> 4c6a8ee3
   }
 
   ExecutionState state;
