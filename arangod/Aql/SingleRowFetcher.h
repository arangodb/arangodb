////////////////////////////////////////////////////////////////////////////////
/// DISCLAIMER
///
/// Copyright 2018 ArangoDB GmbH, Cologne, Germany
///
/// Licensed under the Apache License, Version 2.0 (the "License");
/// you may not use this file except in compliance with the License.
/// You may obtain a copy of the License at
///
///     http://www.apache.org/licenses/LICENSE-2.0
///
/// Unless required by applicable law or agreed to in writing, software
/// distributed under the License is distributed on an "AS IS" BASIS,
/// WITHOUT WARRANTIES OR CONDITIONS OF ANY KIND, either express or implied.
/// See the License for the specific language governing permissions and
/// limitations under the License.
///
/// Copyright holder is ArangoDB GmbH, Cologne, Germany
///
/// @author Tobias Gödderz
/// @author Michael Hackstein
/// @author Heiko Kernbach
/// @author Jan Christoph Uhde
////////////////////////////////////////////////////////////////////////////////

#ifndef ARANGOD_AQL_SINGLE_ROW_FETCHER_H
#define ARANGOD_AQL_SINGLE_ROW_FETCHER_H

#include "Aql/ExecutionBlock.h"
#include "Aql/ExecutionState.h"
#include "Aql/InputAqlItemRow.h"

#include <memory>

namespace arangodb {
namespace aql {

class AqlItemBlock;
template <bool>
class BlockFetcher;

/**
 * @brief Interface for all AqlExecutors that do only need one
 *        row at a time in order to make progress.
 *        The guarantee is the following:
 *        If fetchRow returns a row the pointer to
 *        this row stays valid until the next call
 *        of fetchRow.
 */
template <bool passBlocksThrough>
class SingleRowFetcher {
 public:
  explicit SingleRowFetcher(BlockFetcher<passBlocksThrough>& executionBlock);
  TEST_VIRTUAL ~SingleRowFetcher() = default;

 protected:
  // only for testing! Does not initialize _blockFetcher!
  SingleRowFetcher();

 public:

  /**
   * @brief Fetch one new AqlItemRow from upstream.
   *        **Guarantee**: the pointer returned is valid only
   *        until the next call to fetchRow.
   *
   * @param atMost may be passed if a block knows the maximum it might want to
   *        fetch from upstream (should apply only to the LimitExecutor). Will
   *        not fetch more than the default batch size, so passing something
   *        greater than it will not have any effect.
   *
   * @return A pair with the following properties:
   *         ExecutionState:
   *           WAITING => IO going on, immediatly return to caller.
   *           DONE => No more to expect from Upstream, if you are done with
   *                   this row return DONE to caller.
   *           HASMORE => There is potentially more from above, call again if
   *                      you need more input.
   *         AqlItemRow:
   *           If WAITING => Do not use this Row, it is a nullptr.
   *           If HASMORE => The Row is guaranteed to not be a nullptr.
   *           If DONE => Row can be a nullptr (nothing received) or valid.
   */
  // This is only TEST_VIRTUAL, so we ignore this lint warning:
  // NOLINTNEXTLINE google-default-arguments
  TEST_VIRTUAL std::pair<ExecutionState, InputAqlItemRow> fetchRow(
      size_t atMost = ExecutionBlock::DefaultBatchSize());

  // TODO enable_if<passBlocksThrough>
  std::pair<ExecutionState, std::shared_ptr<AqlItemBlockShell>> fetchBlockForPassthrough(size_t atMost);

  // TODO enable_if<passBlocksThrough>
  std::pair<ExecutionState, std::shared_ptr<AqlItemBlockShell>> fetchBlockForPassthrough(size_t atMost);

 private:
  BlockFetcher<passBlocksThrough>* _blockFetcher;

  /**
   * @brief Holds state returned by the last fetchBlock() call.
   *        This is similar to ExecutionBlock::_upstreamState, but can also be
   *        WAITING.
   *        Part of the Fetcher, and may be moved if the Fetcher implementations
   *        are moved into separate classes.
   */
  ExecutionState _upstreamState;

  /**
   * @brief Input block currently in use. Used for memory management by the
   *        SingleRowFetcher. May be moved if the Fetcher implementations
   *        are moved into separate classes.
   */
  std::shared_ptr<AqlItemBlockShell> _currentBlock;

  /**
   * @brief Index of the row to be returned next by fetchRow(). This is valid
   *        iff _currentBlock != nullptr and it's smaller or equal than
   *        _currentBlock->size(). May be moved if the Fetcher implementations
   *        are moved into separate classes.
   */
  size_t _rowIndex;

  /**
  * @brief The current row, as returned last by fetchRow(). Must stay valid
  *        until the next fetchRow() call.
  */
  InputAqlItemRow _currentRow;

 private:
  /**
   * @brief Delegates to ExecutionBlock::fetchBlock()
   */
  std::pair<ExecutionState, std::shared_ptr<AqlItemBlockShell>>
<<<<<<< HEAD
  fetchBlock();
=======
    fetchBlock(size_t atMost);
>>>>>>> f08c4f62

  /**
   * @brief Delegates to ExecutionBlock::getNrInputRegisters()
   */
  RegisterId getNrInputRegisters() const {
    return _blockFetcher->getNrInputRegisters();
  }
<<<<<<< HEAD

=======
>>>>>>> f08c4f62


<<<<<<< HEAD
  bool isLastRowInBlock() {
    TRI_ASSERT(indexIsValid());
    return _rowIndex + 1 == _currentBlock->block().size();
  }

  size_t getRowIndex() {
    TRI_ASSERT(indexIsValid());
    return _rowIndex;
=======
  bool indexIsValid();

  bool isLastRowInBlock() {
    TRI_ASSERT(indexIsValid());
    return _rowIndex + 1 == _currentBlock->block().size();
>>>>>>> f08c4f62
  }

  size_t getRowIndex() {
    TRI_ASSERT(indexIsValid());
    return _rowIndex;
  }
};

template <bool passBlocksThrough>
<<<<<<< HEAD
std::pair<ExecutionState, InputAqlItemRow> SingleRowFetcher<passBlocksThrough>::fetchRow() {
=======
// NOLINTNEXTLINE google-default-arguments
std::pair<ExecutionState, InputAqlItemRow> SingleRowFetcher<passBlocksThrough>::fetchRow(size_t atMost) {
>>>>>>> f08c4f62
  // Fetch a new block iff necessary
  if (!indexIsValid()) {
    // This returns the AqlItemBlock to the ItemBlockManager before fetching a
    // new one, so we might reuse it immediately!
    _currentBlock = nullptr;

    ExecutionState state;
    std::shared_ptr<AqlItemBlockShell> newBlock;
<<<<<<< HEAD
    std::tie(state, newBlock) = fetchBlock();
=======
    std::tie(state, newBlock) = fetchBlock(atMost);
>>>>>>> f08c4f62
    if (state == ExecutionState::WAITING) {
      return {ExecutionState::WAITING, InputAqlItemRow{CreateInvalidInputRowHint{}}};
    }

    _currentBlock = std::move(newBlock);
    _rowIndex = 0;
  }

  ExecutionState rowState;

  if (_currentBlock == nullptr) {
    TRI_ASSERT(_upstreamState == ExecutionState::DONE);
    _currentRow = InputAqlItemRow{CreateInvalidInputRowHint{}};
    rowState = ExecutionState::DONE;
  } else {
    TRI_ASSERT(_currentBlock);
    _currentRow = InputAqlItemRow{_currentBlock, _rowIndex};

    TRI_ASSERT(_upstreamState != ExecutionState::WAITING);
    if (isLastRowInBlock() && _upstreamState == ExecutionState::DONE) {
      rowState = ExecutionState::DONE;
    } else {
      rowState = ExecutionState::HASMORE;
    }

    _rowIndex++;
  }

  return {rowState, _currentRow};
}

template <bool passBlocksThrough>
bool SingleRowFetcher<passBlocksThrough>::indexIsValid() {
  // TODO Hopefully we can get rid of this distinction later. When there are no
  // more old blocks, we can replace the old getSome interface easily,
  // specifically replace std::unique_ptr<AqlItemBlock> with a shared_ptr
  // with a custom deleter (like AqlItemBlockShell), or a shared_ptr to an
  // AqlItemBlockShell. Then we will never lose the block.
  if /* constexpr */ (passBlocksThrough) {
    return _currentBlock != nullptr && _currentBlock->hasBlock() &&
           _rowIndex < _currentBlock->block().size();
  } else {
    // The current block must never become invalid (i.e. !hasBlock()), unless
    // it's passed through and therefore the output block steals it.
    TRI_ASSERT(_currentBlock == nullptr || _currentBlock->hasBlock());
    return _currentBlock != nullptr && _rowIndex < _currentBlock->block().size();
  }
}

}  // namespace aql
}  // namespace arangodb

#endif  // ARANGOD_AQL_SINGLE_ROW_FETCHER_H<|MERGE_RESOLUTION|>--- conflicted
+++ resolved
@@ -89,9 +89,6 @@
   // TODO enable_if<passBlocksThrough>
   std::pair<ExecutionState, std::shared_ptr<AqlItemBlockShell>> fetchBlockForPassthrough(size_t atMost);
 
-  // TODO enable_if<passBlocksThrough>
-  std::pair<ExecutionState, std::shared_ptr<AqlItemBlockShell>> fetchBlockForPassthrough(size_t atMost);
-
  private:
   BlockFetcher<passBlocksThrough>* _blockFetcher;
 
@@ -130,11 +127,7 @@
    * @brief Delegates to ExecutionBlock::fetchBlock()
    */
   std::pair<ExecutionState, std::shared_ptr<AqlItemBlockShell>>
-<<<<<<< HEAD
-  fetchBlock();
-=======
     fetchBlock(size_t atMost);
->>>>>>> f08c4f62
 
   /**
    * @brief Delegates to ExecutionBlock::getNrInputRegisters()
@@ -142,43 +135,23 @@
   RegisterId getNrInputRegisters() const {
     return _blockFetcher->getNrInputRegisters();
   }
-<<<<<<< HEAD
-
-=======
->>>>>>> f08c4f62
-
-
-<<<<<<< HEAD
-  bool isLastRowInBlock() {
+  bool indexIsValid() const;
+
+  bool isLastRowInBlock() const {
     TRI_ASSERT(indexIsValid());
     return _rowIndex + 1 == _currentBlock->block().size();
   }
 
-  size_t getRowIndex() {
+  size_t getRowIndex() const {
     TRI_ASSERT(indexIsValid());
     return _rowIndex;
-=======
-  bool indexIsValid();
-
-  bool isLastRowInBlock() {
-    TRI_ASSERT(indexIsValid());
-    return _rowIndex + 1 == _currentBlock->block().size();
->>>>>>> f08c4f62
-  }
-
-  size_t getRowIndex() {
-    TRI_ASSERT(indexIsValid());
-    return _rowIndex;
-  }
+  }
+
 };
 
 template <bool passBlocksThrough>
-<<<<<<< HEAD
-std::pair<ExecutionState, InputAqlItemRow> SingleRowFetcher<passBlocksThrough>::fetchRow() {
-=======
 // NOLINTNEXTLINE google-default-arguments
 std::pair<ExecutionState, InputAqlItemRow> SingleRowFetcher<passBlocksThrough>::fetchRow(size_t atMost) {
->>>>>>> f08c4f62
   // Fetch a new block iff necessary
   if (!indexIsValid()) {
     // This returns the AqlItemBlock to the ItemBlockManager before fetching a
@@ -187,11 +160,7 @@
 
     ExecutionState state;
     std::shared_ptr<AqlItemBlockShell> newBlock;
-<<<<<<< HEAD
-    std::tie(state, newBlock) = fetchBlock();
-=======
     std::tie(state, newBlock) = fetchBlock(atMost);
->>>>>>> f08c4f62
     if (state == ExecutionState::WAITING) {
       return {ExecutionState::WAITING, InputAqlItemRow{CreateInvalidInputRowHint{}}};
     }
@@ -224,7 +193,7 @@
 }
 
 template <bool passBlocksThrough>
-bool SingleRowFetcher<passBlocksThrough>::indexIsValid() {
+bool SingleRowFetcher<passBlocksThrough>::indexIsValid() const {
   // TODO Hopefully we can get rid of this distinction later. When there are no
   // more old blocks, we can replace the old getSome interface easily,
   // specifically replace std::unique_ptr<AqlItemBlock> with a shared_ptr
