////////////////////////////////////////////////////////////////////////////////
/// DISCLAIMER
///
/// Copyright 2014-2016 ArangoDB GmbH, Cologne, Germany
/// Copyright 2004-2014 triAGENS GmbH, Cologne, Germany
///
/// Licensed under the Apache License, Version 2.0 (the "License");
/// you may not use this file except in compliance with the License.
/// You may obtain a copy of the License at
///
///     http://www.apache.org/licenses/LICENSE-2.0
///
/// Unless required by applicable law or agreed to in writing, software
/// distributed under the License is distributed on an "AS IS" BASIS,
/// WITHOUT WARRANTIES OR CONDITIONS OF ANY KIND, either express or implied.
/// See the License for the specific language governing permissions and
/// limitations under the License.
///
/// Copyright holder is ArangoDB GmbH, Cologne, Germany
///
/// @author Max Neunhoeffer
////////////////////////////////////////////////////////////////////////////////

#include "Aql/AqlItemBlock.h"
#include "Aql/ExecutionEngine.h"
#include "Basics/Exceptions.h"
#include "SortBlock.h"
#include "VocBase/vocbase.h"

namespace {
/// @brief OurLessThan
class OurLessThan {
 public:
  OurLessThan(arangodb::transaction::Methods* trx,
              std::deque<arangodb::aql::AqlItemBlock*>& buffer,
              std::vector<arangodb::aql::SortRegister>& sortRegisters) noexcept
      : _trx(trx), _buffer(buffer), _sortRegisters(sortRegisters) {}

  bool operator()(std::pair<uint32_t, uint32_t> const& a,
                  std::pair<uint32_t, uint32_t> const& b) const {
    for (auto const& reg : _sortRegisters) {
      auto const& lhs = _buffer[a.first]->getValueReference(a.second, reg.reg);
      auto const& rhs = _buffer[b.first]->getValueReference(b.second, reg.reg);

<<<<<<< HEAD
#if 0  // #ifdef USE_IRESEARCH
      TRI_ASSERT(reg.comparator);
      int const cmp = (*reg.comparator)(reg.scorer.get(), _trx, lhs, rhs);
#else
      int const cmp = arangodb::aql::AqlValue::Compare(_trx, lhs, rhs, true);
#endif
=======
      int const cmp = AqlValue::Compare(_trx, lhs, rhs, true);
>>>>>>> e42befdc

      if (cmp < 0) {
        return reg.asc;
      } else if (cmp > 0) {
        return !reg.asc;
      }
    }

    return false;
  }

 private:
  arangodb::transaction::Methods* _trx;
  std::deque<arangodb::aql::AqlItemBlock*>& _buffer;
  std::vector<arangodb::aql::SortRegister>& _sortRegisters;
};  // OurLessThan

class StandardSorter : public arangodb::aql::SortBlock::Sorter {
 public:
  StandardSorter(arangodb::aql::SortBlock& block, arangodb::transaction::Methods* trx,
                 std::deque<arangodb::aql::AqlItemBlock*>& buffer,
                 std::vector<arangodb::aql::SortRegister>& sortRegisters,
                 Fetcher&& fetch, Allocator&& allocate)
      : arangodb::aql::SortBlock::Sorter(block, trx, buffer, sortRegisters,
                                         std::move(fetch), std::move(allocate)),
        _mustFetchAll{!block.done()} {}

  virtual std::pair<arangodb::aql::ExecutionState, arangodb::Result> sort() {
    using arangodb::aql::ExecutionBlock;
    using arangodb::aql::ExecutionState;

    if (_mustFetchAll) {
      ExecutionState res = ExecutionState::HASMORE;
      // suck all blocks into _buffer
      while (res != ExecutionState::DONE) {
        res = _fetch(ExecutionBlock::DefaultBatchSize()).first;
        if (res == ExecutionState::WAITING) {
          return {res, TRI_ERROR_NO_ERROR};
        }
      }

      _mustFetchAll = false;
      if (!_buffer.empty()) {
        doSorting();
      }
    }

    return {ExecutionState::DONE, TRI_ERROR_NO_ERROR};
  }

 private:
  /// @brief do the actual heavy lifting of the sorting
  void doSorting() {
    using arangodb::aql::AqlItemBlock;
    using arangodb::aql::AqlValue;
    using arangodb::aql::ExecutionBlock;
    using arangodb::aql::RegisterId;

    size_t sum = 0;
    for (auto const& block : _buffer) {
      sum += block->size();
    }

    TRI_IF_FAILURE("SortBlock::doSorting") {
      THROW_ARANGO_EXCEPTION(TRI_ERROR_DEBUG);
    }

    // coords[i][j] is the <j>th row of the <i>th block
    std::vector<std::pair<uint32_t, uint32_t>> coords;
    coords.reserve(sum);

    // install the coords
    // we are intentionally using uint32_t here to save memory and
    // have better cache utilization
    uint32_t count = 0;

    for (auto const& block : _buffer) {
      uint32_t const n = static_cast<uint32_t>(block->size());

      for (uint32_t i = 0; i < n; i++) {
        coords.emplace_back(std::make_pair(count, i));
      }
      ++count;
    }

    // comparison function
    OurLessThan ourLessThan(_trx, _buffer, _sortRegisters);

    // sort coords
    if (_block.stable()) {
      std::stable_sort(coords.begin(), coords.end(), ourLessThan);
    } else {
      std::sort(coords.begin(), coords.end(), ourLessThan);
    }

    // here we collect the new blocks (later swapped into _buffer):
    std::deque<AqlItemBlock*> newbuffer;

    try {  // If we throw from here, the catch will delete the new
      // blocks in newbuffer

      count = 0;
      RegisterId const nrRegs = _buffer.front()->getNrRegs();

      std::unordered_map<AqlValue, AqlValue> cache;

      // install the rearranged values from _buffer into newbuffer

      while (count < sum) {
        size_t sizeNext = (std::min)(sum - count, ExecutionBlock::DefaultBatchSize());
        AqlItemBlock* next = _allocate(sizeNext, nrRegs);

        try {
          TRI_IF_FAILURE("SortBlock::doSortingInner") {
            THROW_ARANGO_EXCEPTION(TRI_ERROR_DEBUG);
          }
          newbuffer.emplace_back(next);
        } catch (...) {
          delete next;
          throw;
        }

        // only copy as much as needed!
        for (size_t i = 0; i < sizeNext; i++) {
          for (RegisterId j = 0; j < nrRegs; j++) {
            auto const& a =
                _buffer[coords[count].first]->getValueReference(coords[count].second, j);
            // If we have already dealt with this value for the next
            // block, then we just put the same value again:
            if (!a.isEmpty()) {
              if (a.requiresDestruction()) {
                // complex value, with ownership transfer
                auto it = cache.find(a);

                if (it != cache.end()) {
                  // If one of the following throws, all is well, because
                  // the new block already has either a copy or stolen
                  // the AqlValue:
                  _buffer[coords[count].first]->eraseValue(coords[count].second, j);
                  next->setValue(i, j, (*it).second);
                } else {
                  // We need to copy a, if it has already been stolen from
                  // its original buffer, which we know by looking at the
                  // valueCount there.
                  auto vCount = _buffer[coords[count].first]->valueCount(a);

                  if (vCount == 0) {
                    // Was already stolen for another block
                    AqlValue b = a.clone();
                    try {
                      TRI_IF_FAILURE("SortBlock::doSortingCache") {
                        THROW_ARANGO_EXCEPTION(TRI_ERROR_DEBUG);
                      }
                      cache.emplace(a, b);
                    } catch (...) {
                      b.destroy();
                      throw;
                    }

                    try {
                      TRI_IF_FAILURE("SortBlock::doSortingNext1") {
                        THROW_ARANGO_EXCEPTION(TRI_ERROR_DEBUG);
                      }
                      next->setValue(i, j, b);
                    } catch (...) {
                      cache.erase(b);
                      b.destroy();
                      throw;
                    }
                    // It does not matter whether the following works or not,
                    // since the original block keeps its responsibility
                    // for a:
                    _buffer[coords[count].first]->eraseValue(coords[count].second, j);
                  } else {
                    TRI_IF_FAILURE("SortBlock::doSortingNext2") {
                      THROW_ARANGO_EXCEPTION(TRI_ERROR_DEBUG);
                    }
                    // Here we are the first to want to inherit a, so we
                    // steal it:
                    next->setValue(i, j, a);
                    _buffer[coords[count].first]->steal(a);
                    _buffer[coords[count].first]->eraseValue(coords[count].second, j);
                    // If this has worked, responsibility is now with the
                    // new block or requestBlockindeed with us!
                    // If the following does not work, we will create a
                    // few unnecessary copies, but this does not matter:
                    cache.emplace(a, a);
                  }
                }
              } else {
                // simple value, which does not need ownership transfer
                TRI_IF_FAILURE("SortBlock::doSortingCache") {
                  THROW_ARANGO_EXCEPTION(TRI_ERROR_DEBUG);
                }
                TRI_IF_FAILURE("SortBlock::doSortingNext1") {
                  THROW_ARANGO_EXCEPTION(TRI_ERROR_DEBUG);
                }
                TRI_IF_FAILURE("SortBlock::doSortingNext2") {
                  THROW_ARANGO_EXCEPTION(TRI_ERROR_DEBUG);
                }
                next->setValue(i, j, a);
                _buffer[coords[count].first]->eraseValue(coords[count].second, j);
              }
            }
          }
          count++;
        }
        cache.clear();
      }
    } catch (...) {
      for (auto& x : newbuffer) {
        delete x;
      }
      throw;
    }
    _buffer.swap(newbuffer);  // does not throw since allocators
    // are the same
    for (auto& x : newbuffer) {
      delete x;
    }
  }

 private:
  bool _mustFetchAll;
};

class ConstrainedHeapSorter : public arangodb::aql::SortBlock::Sorter {
 public:
  ConstrainedHeapSorter(arangodb::aql::SortBlock& block, arangodb::transaction::Methods* trx,
                        std::deque<arangodb::aql::AqlItemBlock*>& buffer,
                        std::vector<arangodb::aql::SortRegister>& sortRegisters,
                        Fetcher&& fetch, Allocator&& allocate, size_t limit)
      : arangodb::aql::SortBlock::Sorter(block, trx, buffer, sortRegisters,
                                         std::move(fetch), std::move(allocate)),
        _limit{limit} {}

  virtual std::pair<arangodb::aql::ExecutionState, arangodb::Result> sort() {
    using arangodb::aql::ExecutionState;

    return {ExecutionState::DONE, TRI_ERROR_NO_ERROR};
  }

 private:
  size_t _limit;
};
}  // namespace

namespace arangodb {
namespace aql {

SortBlock::Sorter::Sorter(arangodb::aql::SortBlock& block, transaction::Methods* trx,
                          std::deque<AqlItemBlock*>& buffer,
                          std::vector<SortRegister>& sortRegisters,
                          Fetcher&& fetch, Allocator&& allocate)
    : _block{block}, _trx{trx}, _buffer{buffer}, _sortRegisters{sortRegisters}, _fetch{std::move(fetch)}, _allocate{std::move(allocate)} {}

SortBlock::Sorter::~Sorter() {}

SortBlock::SortBlock(ExecutionEngine* engine, SortNode const* en, SorterType type, size_t limit)
    : ExecutionBlock(engine, en), _stable(en->_stable), _type{type}, _limit{limit} {
  TRI_ASSERT(en && en->plan() && en->getRegisterPlan());
  SortRegister::fill(*en->plan(), *en->getRegisterPlan(), en->elements(), _sortRegisters);
}

SortBlock::~SortBlock() {}

std::pair<ExecutionState, arangodb::Result> SortBlock::initializeCursor(AqlItemBlock* items,
                                                                        size_t pos) {
  auto res = ExecutionBlock::initializeCursor(items, pos);
  if (res.first == ExecutionState::WAITING || !res.second.ok()) {
    // If we need to wait or get an error we return as is.
    return res;
  }

  _pos = 0;

  if (_sorter.get() == nullptr) {
    initializeSorter();
  }

  return res;
}

std::pair<ExecutionState, arangodb::Result> SortBlock::getOrSkipSome(
    size_t atMost, bool skipping, AqlItemBlock*& result, size_t& skipped) {
  TRI_ASSERT(_sorter != nullptr && result == nullptr && skipped == 0);

  // sorter handles all the dirty work
  auto res = _sorter->sort();
  if (res.first == ExecutionState::WAITING || !res.second.ok()) {
    // If we need to wait or get an error we return as is.
    return res;
  }

  return ExecutionBlock::getOrSkipSome(atMost, skipping, result, skipped);
}

bool SortBlock::stable() const { return _stable; }

void SortBlock::initializeSorter() {
  auto fetch = [this](size_t atMost) -> std::pair<ExecutionState, bool> {
    return getBlock(atMost);
  };
  auto allocate = [this](size_t nrItems, RegisterId nrRegs) -> AqlItemBlock* {
    return requestBlock(nrItems, nrRegs);
  };
  switch (_type) {
    case SorterType::Standard: {
      _sorter = std::make_unique<::StandardSorter>(*this, _trx, _buffer, _sortRegisters,
                                                   std::move(fetch), std::move(allocate));
      break;
    }
    case SorterType::ConstrainedHeap: {
      TRI_ASSERT(!_stable && _limit > 0);
      _sorter = std::make_unique<::ConstrainedHeapSorter>(*this, _trx, _buffer, _sortRegisters,
                                                          std::move(fetch),
                                                          std::move(allocate), _limit);
      break;
    }
  }
}

}  // namespace aql
}  // namespace arangodb<|MERGE_RESOLUTION|>--- conflicted
+++ resolved
@@ -42,16 +42,7 @@
       auto const& lhs = _buffer[a.first]->getValueReference(a.second, reg.reg);
       auto const& rhs = _buffer[b.first]->getValueReference(b.second, reg.reg);
 
-<<<<<<< HEAD
-#if 0  // #ifdef USE_IRESEARCH
-      TRI_ASSERT(reg.comparator);
-      int const cmp = (*reg.comparator)(reg.scorer.get(), _trx, lhs, rhs);
-#else
-      int const cmp = arangodb::aql::AqlValue::Compare(_trx, lhs, rhs, true);
-#endif
-=======
       int const cmp = AqlValue::Compare(_trx, lhs, rhs, true);
->>>>>>> e42befdc
 
       if (cmp < 0) {
         return reg.asc;
