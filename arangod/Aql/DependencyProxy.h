--- conflicted
+++ resolved
@@ -74,11 +74,7 @@
   TEST_VIRTUAL ~DependencyProxy() = default;
 
   // TODO Implement and document properly!
-<<<<<<< HEAD
   TEST_VIRTUAL std::tuple<ExecutionState, size_t, SharedAqlItemBlockPtr> execute(AqlCallStack& stack);
-=======
-  std::tuple<ExecutionState, size_t, SharedAqlItemBlockPtr> execute(AqlCallStack& stack);
->>>>>>> 397fee6c
 
   // This is only TEST_VIRTUAL, so we ignore this lint warning:
   // NOLINTNEXTLINE google-default-arguments
