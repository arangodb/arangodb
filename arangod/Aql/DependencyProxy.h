////////////////////////////////////////////////////////////////////////////////
/// DISCLAIMER
///
/// Copyright 2018 ArangoDB GmbH, Cologne, Germany
///
/// Licensed under the Apache License, Version 2.0 (the "License");
/// you may not use this file except in compliance with the License.
/// You may obtain a copy of the License at
///
///     http://www.apache.org/licenses/LICENSE-2.0
///
/// Unless required by applicable law or agreed to in writing, software
/// distributed under the License is distributed on an "AS IS" BASIS,
/// WITHOUT WARRANTIES OR CONDITIONS OF ANY KIND, either express or implied.
/// See the License for the specific language governing permissions and
/// limitations under the License.
///
/// Copyright holder is ArangoDB GmbH, Cologne, Germany
///
/// @author Tobias Gödderz
////////////////////////////////////////////////////////////////////////////////

#ifndef ARANGOD_AQL_BLOCK_FETCHER_H
#define ARANGOD_AQL_BLOCK_FETCHER_H

#include "Aql/ExecutionBlock.h"
#include "Aql/ExecutionState.h"
#include "Aql/SharedAqlItemBlockPtr.h"
#include "Aql/types.h"

#include <memory>
#include <queue>
#include <unordered_set>
#include <utility>

namespace arangodb {
namespace aql {
class ExecutionBlock;
class AqlItemBlockManager;

/**
 * @brief Thin interface to access the methods of ExecutionBlock that are
 * necessary for the row Fetchers. Makes it easier to test the Fetchers.
 */
template <bool allowBlockPassthrough>
class DependencyProxy {
 public:
  /**
   * @brief Interface to fetch AqlItemBlocks from upstream with getSome.
   * @param dependencies Dependencies of the current ExecutionBlock. Must
   *                     contain EXACTLY ONE element. Otherwise, DependencyProxy
   *                     may be instantiated, but never used. It is allowed to
   *                     pass a reference to an empty vector, but as soon as
   *                     the DependencyProxy is used, the condition must be
   *                     satisfied.
   * @param itemBlockManager All blocks fetched via dependencies[0]->getSome()
   *                         will later be returned to this AqlItemBlockManager.
   * @param inputRegisters Set of registers the current ExecutionBlock is
   *                       allowed to read.
   * @param nrInputRegisters Total number of registers of the AqlItemBlocks
   *                         here. Called nrInputRegisters to discern between
   *                         the widths of input and output blocks.
   *
   * The constructor MAY NOT access the dependencies, nor the itemBlockManager.
   * This is because the dependencies will be added to the ExecutionBlock only
   * after construction, and to allow derived subclasses for testing (read
   * DependencyProxyMock) to create them *after* the parent class was constructed.
   */
  DependencyProxy(std::vector<ExecutionBlock*> const& dependencies,
                  AqlItemBlockManager& itemBlockManager,
                  std::shared_ptr<std::unordered_set<RegisterId> const> inputRegisters,
<<<<<<< HEAD
                  RegisterId nrInputRegisters);
=======
                  RegisterId nrInputRegisters)
      : _dependencies(dependencies),
        _itemBlockManager(itemBlockManager),
        _inputRegisters(std::move(inputRegisters)),
        _nrInputRegisters(nrInputRegisters),
        _distributeId(),
        _blockQueue(),
        _blockPassThroughQueue(),
        _currentDependency(0),
        _skipped(0) {}
>>>>>>> ac2158ee

  TEST_VIRTUAL ~DependencyProxy() = default;

  // This is only TEST_VIRTUAL, so we ignore this lint warning:
  // NOLINTNEXTLINE google-default-arguments
  TEST_VIRTUAL std::pair<ExecutionState, SharedAqlItemBlockPtr> fetchBlock(
      size_t atMost = ExecutionBlock::DefaultBatchSize());

  // This fetches a block from the given dependency.
  // NOTE: It is not allowed to be used in conjunction with prefetching
  // of blocks and will work around the blockQueue
  // This is only TEST_VIRTUAL, so we ignore this lint warning:
  // NOLINTNEXTLINE google-default-arguments
  TEST_VIRTUAL std::pair<ExecutionState, SharedAqlItemBlockPtr> fetchBlockForDependency(
      size_t dependency, size_t atMost = ExecutionBlock::DefaultBatchSize());

  // TODO enable_if<allowBlockPassthrough>
  std::pair<ExecutionState, SharedAqlItemBlockPtr> fetchBlockForPassthrough(size_t atMost);

  std::pair<ExecutionState, size_t> skipSome(size_t atMost);

  TEST_VIRTUAL RegisterId getNrInputRegisters() const;

  // Tries to fetch a block from upstream and push it, wrapped, onto
  // _blockQueue. If it succeeds, it returns HASMORE (the returned state
  // regards the _blockQueue). If it doesn't it's either because
  //  - upstream returned WAITING - then so does prefetchBlock().
  //  - or upstream returned a nullptr with DONE - then so does prefetchBlock().
  ExecutionState prefetchBlock(size_t atMost = ExecutionBlock::DefaultBatchSize());

  TEST_VIRTUAL size_t numberDependencies() const;

  void reset();

  void setDistributeId(std::string const& distId) { _distributeId = distId; }

 protected:
  AqlItemBlockManager& itemBlockManager();
  AqlItemBlockManager const& itemBlockManager() const;

  ExecutionBlock& upstreamBlock();

  ExecutionBlock& upstreamBlockForDependency(size_t index);

 private:
  bool advanceDependency();

 private:
  std::vector<ExecutionBlock*> const& _dependencies;
  AqlItemBlockManager& _itemBlockManager;
  std::shared_ptr<std::unordered_set<RegisterId> const> const _inputRegisters;
  RegisterId const _nrInputRegisters;
  std::string _distributeId;

  // A queue would suffice, but for the clear() call in reset().
  std::deque<std::pair<ExecutionState, SharedAqlItemBlockPtr>> _blockQueue;
  // only used in case of allowBlockPassthrough:
  std::deque<std::pair<ExecutionState, SharedAqlItemBlockPtr>> _blockPassThroughQueue;
  // only modified in case of multiple dependencies + Passthrough otherwise always 0
  size_t _currentDependency;
  size_t _skipped;
};

}  // namespace aql
}  // namespace arangodb

#endif  // ARANGOD_AQL_BLOCK_FETCHER_H<|MERGE_RESOLUTION|>--- conflicted
+++ resolved
@@ -69,20 +69,7 @@
   DependencyProxy(std::vector<ExecutionBlock*> const& dependencies,
                   AqlItemBlockManager& itemBlockManager,
                   std::shared_ptr<std::unordered_set<RegisterId> const> inputRegisters,
-<<<<<<< HEAD
                   RegisterId nrInputRegisters);
-=======
-                  RegisterId nrInputRegisters)
-      : _dependencies(dependencies),
-        _itemBlockManager(itemBlockManager),
-        _inputRegisters(std::move(inputRegisters)),
-        _nrInputRegisters(nrInputRegisters),
-        _distributeId(),
-        _blockQueue(),
-        _blockPassThroughQueue(),
-        _currentDependency(0),
-        _skipped(0) {}
->>>>>>> ac2158ee
 
   TEST_VIRTUAL ~DependencyProxy() = default;
 
