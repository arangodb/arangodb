--- conflicted
+++ resolved
@@ -96,12 +96,7 @@
    * @return ExecutionState,
    *         if something was written output.hasValue() == true
    */
-<<<<<<< HEAD
-  inline std::pair<ExecutionState, Stats> produceRow(OutputAqlItemRow& output) {
-=======
   inline std::pair<ExecutionState, Stats> produceRows(OutputAqlItemRow& output) {
-    ExecutionState state;
->>>>>>> fb67de56
     ReturnExecutor::Stats stats;
     auto res = _fetcher.fetchRow();
     ExecutionState const state = res.first;
