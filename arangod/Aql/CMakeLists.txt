--- conflicted
+++ resolved
@@ -20,11 +20,7 @@
   AstHelper.cpp
   AstNode.cpp
   AstResources.cpp
-<<<<<<< HEAD
-=======
-  AsyncExecutor.cpp
   AsyncPrefetchSlotsManager.cpp
->>>>>>> 04059146
   AttributeAccessor.cpp
   AttributeNamePath.cpp
   BindParameters.cpp
@@ -159,11 +155,8 @@
     V8ErrorHandler.cpp)
 endif()
 
-<<<<<<< HEAD
 add_subdirectory(Executor)
-=======
 add_subdirectory(Function)
->>>>>>> 04059146
 add_subdirectory(Optimizer)
 
 target_link_libraries(arango_aql
