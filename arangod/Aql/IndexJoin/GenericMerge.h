////////////////////////////////////////////////////////////////////////////////
/// DISCLAIMER
///
/// Copyright 2014-2023 ArangoDB GmbH, Cologne, Germany
/// Copyright 2004-2014 triAGENS GmbH, Cologne, Germany
///
/// Licensed under the Apache License, Version 2.0 (the "License");
/// you may not use this file except in compliance with the License.
/// You may obtain a copy of the License at
///
///     http://www.apache.org/licenses/LICENSE-2.0
///
/// Unless required by applicable law or agreed to in writing, software
/// distributed under the License is distributed on an "AS IS" BASIS,
/// WITHOUT WARRANTIES OR CONDITIONS OF ANY KIND, either express or implied.
/// See the License for the specific language governing permissions and
/// limitations under the License.
///
/// Copyright holder is ArangoDB GmbH, Cologne, Germany
////////////////////////////////////////////////////////////////////////////////
#pragma once
#include <memory>
#include <queue>

#include "Logger/LogMacros.h"
#include "Aql/IndexStreamIterator.h"
#include "Aql/IndexJoinStrategy.h"

namespace arangodb::aql {

struct DefaultComparator {
  template<typename U, typename V>
  auto operator()(U&& left, V&& right) const {
    return left <=> right;
  }
};

template<typename SliceType, typename DocIdType,
         typename KeyCompare = DefaultComparator>
struct GenericMergeJoin : IndexJoinStrategy<SliceType, DocIdType> {
  using StreamIteratorType = IndexStreamIterator<SliceType, DocIdType>;
  using Descriptor = IndexDescriptor<SliceType, DocIdType>;

  GenericMergeJoin(std::vector<Descriptor> descs, std::size_t numKeyComponents);

  std::pair<bool, size_t> next(
      std::function<bool(std::span<DocIdType>, std::span<SliceType>)> const& cb)
      override;

  void reset(std::span<SliceType> constants) override;

 private:
  struct IndexStreamData {
    std::unique_ptr<StreamIteratorType> _iter;
    std::span<SliceType> _position;
    std::span<SliceType> _projections;
    DocIdType& _docId;
    size_t _constantSize{0};
    bool exhausted{false};

    IndexStreamData(std::unique_ptr<StreamIteratorType> iter,
                    std::span<SliceType> position,
                    std::span<SliceType> projections, DocIdType& docId,
                    size_t constantSize);
    void seekTo(std::span<SliceType> target);
    bool next();
    void reset(std::span<SliceType> constants);
  };

  struct IndexStreamCompare {
    static std::weak_ordering cmp(IndexStreamData const& left,
                                  IndexStreamData const& right);
    static std::weak_ordering cmp(std::span<SliceType> left,
                                  std::span<SliceType> right);

    bool operator()(IndexStreamData* left, IndexStreamData* right) const;
  };

  struct IndexMinHeap
      : std::priority_queue<IndexStreamData*, std::vector<IndexStreamData*>,
                            IndexStreamCompare> {
    void clear() { this->c.clear(); }
  };

  std::vector<IndexStreamData> indexes;

  bool positionAligned = false;

  std::vector<DocIdType> documentIds;
  std::vector<SliceType> sliceBuffer;
  std::vector<SliceType> currentKeySet;
  std::span<SliceType> projectionsSpan;

  IndexMinHeap minHeap;
  IndexStreamData* maxIter = nullptr;

  void updateHeap();
  std::pair<bool, size_t> advanceIndexes();

  struct ProduceProductResult {
    bool readMore;  // user want to read more data
    bool hasMore;   // iterator has more data
    size_t seeks;   // amount of seeks performed
  };

  ProduceProductResult produceCrossProduct(
      std::function<bool(std::span<DocIdType>, std::span<SliceType>)> const&
          cb);

  void fillInitialMatch();
  std::pair<bool, size_t> findCommonPosition();
};

#define LOG_INDEX_MERGER LOG_DEVEL_IF(true)

template<typename SliceType, typename DocIdType, typename KeyCompare>
void GenericMergeJoin<SliceType, DocIdType, KeyCompare>::reset(
    std::span<SliceType> constants) {
  LOG_DEVEL << "Calling reset in GenericMergeJoin:";

  size_t constOffset = 0;
  for (auto& idx : indexes) {
    idx.reset(constants.subspan(constOffset, idx._constantSize));
    constOffset += idx._constantSize;
  }

  maxIter = nullptr;
  minHeap.clear();
  for (auto& idx : indexes) {
    if (maxIter == nullptr ||
        IndexStreamCompare{}.cmp(*maxIter, idx) == std::weak_ordering::less) {
      maxIter = &idx;
    }
    minHeap.push(&idx);
  }

  auto isAligned = IndexStreamCompare{}.cmp(*maxIter, *minHeap.top()) ==
                   std::weak_ordering::equivalent;
  if (!maxIter->exhausted && isAligned) {
    fillInitialMatch();
    positionAligned = true;
  }
}

template<typename SliceType, typename DocIdType, typename KeyCompare>
std::weak_ordering
GenericMergeJoin<SliceType, DocIdType, KeyCompare>::IndexStreamCompare::cmp(
    IndexStreamData const& left, IndexStreamData const& right) {
  if (!left.exhausted && right.exhausted) {
    return std::weak_ordering::less;
  }

  return cmp(left._position, right._position);
}

template<typename SliceType, typename DocIdType, typename KeyCompare>
std::weak_ordering
GenericMergeJoin<SliceType, DocIdType, KeyCompare>::IndexStreamCompare::cmp(
    std::span<SliceType> left, std::span<SliceType> right) {
  for (std::size_t k = 0; k < left.size(); k++) {
    auto v = KeyCompare{}(left[k], right[k]);
    if (v > 0) {
      return std::weak_ordering::greater;
    } else if (v < 0) {
      return std::weak_ordering::less;
    }
  }

  return std::weak_ordering::equivalent;
}

template<typename SliceType, typename DocIdType, typename KeyCompare>
bool GenericMergeJoin<SliceType, DocIdType, KeyCompare>::IndexStreamCompare::
operator()(IndexStreamData* left, IndexStreamData* right) const {
  return cmp(*left, *right) == std::weak_ordering::greater;
}

template<typename SliceType, typename DocIdType, typename KeyCompare>
GenericMergeJoin<SliceType, DocIdType, KeyCompare>::IndexStreamData::
    IndexStreamData(std::unique_ptr<StreamIteratorType> iter,
                    std::span<SliceType> position,
                    std::span<SliceType> projections, DocIdType& docId,
                    std::size_t constantSize)
    : _iter(std::move(iter)),
      _position(position),
      _projections(projections),
      _docId(docId),
      _constantSize(constantSize) {
  exhausted = !_iter->position(_position);
  LOG_INDEX_MERGER << "iter at " << _position[0];
}

template<typename SliceType, typename DocIdType, typename KeyCompare>
void GenericMergeJoin<SliceType, DocIdType, KeyCompare>::IndexStreamData::
    seekTo(std::span<SliceType> target) {
  LOG_INDEX_MERGER << "iterator seeking to " << target[0].toJson();
  std::copy(target.begin(), target.end(), _position.begin());
  exhausted = !_iter->seek(_position);

  LOG_INDEX_MERGER << "iterator seeked to " << _position[0].toJson()
                   << " exhausted = " << std::boolalpha << exhausted;
}

template<typename SliceType, typename DocIdType, typename KeyCompare>
void GenericMergeJoin<SliceType, DocIdType, KeyCompare>::IndexStreamData::reset(
    std::span<SliceType> constants) {
  exhausted = !_iter->reset(_position, constants);
}

template<typename SliceType, typename DocIdType, typename KeyCompare>
bool GenericMergeJoin<SliceType, DocIdType,
                      KeyCompare>::IndexStreamData::next() {
  return exhausted = !_iter->next(_position, _docId, _projections);
}

template<typename SliceType, typename DocIdType, typename KeyCompare>
GenericMergeJoin<SliceType, DocIdType, KeyCompare>::GenericMergeJoin(
    std::vector<Descriptor> descs, std::size_t numKeyComponents) {
  indexes.reserve(descs.size());
  documentIds.resize(descs.size());
  currentKeySet.resize(numKeyComponents);

  std::size_t bufferSize = 0;
  for (auto const& desc : descs) {
    bufferSize += desc.numProjections + numKeyComponents;
  }

  sliceBuffer.resize(bufferSize);
  auto keySliceIter = sliceBuffer.begin();
  auto projectionsIter = sliceBuffer.begin() + numKeyComponents * descs.size();
  projectionsSpan = {projectionsIter, sliceBuffer.end()};
  auto docIdIter = documentIds.begin();
  for (auto& desc : descs) {
    auto projections = projectionsIter;
    projectionsIter += desc.numProjections;
    auto keyBuffer = keySliceIter;
    keySliceIter += numKeyComponents;
    indexes.emplace_back(std::move(desc.iter),
                         std::span<SliceType>{keyBuffer, keySliceIter},
                         std::span<SliceType>{projections, projectionsIter},
                         *(docIdIter++), desc.numConstants);
  }
}

template<typename SliceType, typename DocIdType, typename KeyCompare>
std::pair<bool, std::size_t>
GenericMergeJoin<SliceType, DocIdType, KeyCompare>::next(
    const std::function<bool(std::span<DocIdType>, std::span<SliceType>)>& cb) {
  size_t amountOfSeeks = 0;
  while (true) {
    if (positionAligned) {
      auto result = produceCrossProduct(cb);
      amountOfSeeks += result.seeks;
      if (!result.hasMore) {
        positionAligned = false;
        updateHeap();
        if (maxIter->exhausted) {
          return {false, amountOfSeeks};
        }
      }
      if (!result.readMore) {
        return {true, amountOfSeeks};  // potentially more data available
      }
    } else {
      auto [hasMore, amountSeeksLocal] = findCommonPosition();
      amountOfSeeks += amountSeeksLocal;

      if (!hasMore) {
        return {false, amountOfSeeks};
      }
      positionAligned = true;
      fillInitialMatch();
    }
  }
}

template<typename SliceType, typename DocIdType, typename KeyCompare>
void GenericMergeJoin<SliceType, DocIdType, KeyCompare>::updateHeap() {
  // clear and rebuild heap
  minHeap.clear();
  for (auto& idx : indexes) {
    if (IndexStreamCompare{}.cmp(*maxIter, idx) == std::weak_ordering::less) {
      maxIter = &idx;
    }
    minHeap.push(&idx);
  }
}

template<typename SliceType, typename DocIdType, typename KeyCompare>
std::pair<bool, size_t>
GenericMergeJoin<SliceType, DocIdType, KeyCompare>::advanceIndexes() {
  std::size_t where = 0;
  std::size_t amountOfSeeks = 0;

  while (true) {
    if (where == indexes.size()) {
      // reached the end of this streak
      positionAligned = false;
      return {false, amountOfSeeks};
    }

    auto& idx = indexes[where];
    bool exhausted = idx.next();
    if (!exhausted) {
      LOG_INDEX_MERGER << "at position " << where;
      for (auto k : indexes[where]._position) {
        LOG_INDEX_MERGER << k;
      }

      LOG_INDEX_MERGER << "at rbegin ";
      for (auto k : indexes.rbegin()->_position) {
        LOG_INDEX_MERGER << k;
      }

      LOG_INDEX_MERGER << "diff = "
                       << (0 == IndexStreamCompare{}.cmp(
                                    indexes[where]._position, currentKeySet));

      if (0 ==
          IndexStreamCompare{}.cmp(indexes[where]._position, currentKeySet)) {
        break;
      }
    }

    where += 1;
  }

  while (where > 0) {
    where -= 1;
    auto& idx = indexes[where];
    LOG_INDEX_MERGER << "seeking iterator at " << where << " to";
    for (auto k : currentKeySet) {
      LOG_INDEX_MERGER << k;
    }
    idx.seekTo(currentKeySet);
    amountOfSeeks++;
    documentIds[where] = idx._iter->load(idx._projections);
  }

  return {true, amountOfSeeks};
}

template<typename SliceType, typename DocIdType, typename KeyCompare>
auto GenericMergeJoin<SliceType, DocIdType, KeyCompare>::produceCrossProduct(
    const std::function<bool(std::span<DocIdType>, std::span<SliceType>)>& cb)
    -> ProduceProductResult {
  bool readMore = true;
  bool hasMore = true;
  size_t amountOfSeeks = 0;

  while (readMore && hasMore) {
    // produce current position
    readMore = cb(documentIds, projectionsSpan);
    auto [hasMoreLocal, amountOfSeeksLocal] = advanceIndexes();
    hasMore = hasMoreLocal;
    amountOfSeeks += amountOfSeeksLocal;

    LOG_INDEX_MERGER << std::boolalpha << "readMore = " << readMore
                     << " hasMore = " << hasMore;
  }

  return {.readMore = readMore, .hasMore = hasMore, .seeks = amountOfSeeks};
}

template<typename SliceType, typename DocIdType, typename KeyCompare>
void GenericMergeJoin<SliceType, DocIdType, KeyCompare>::fillInitialMatch() {
  for (std::size_t i = 0; i < indexes.size(); i++) {
    auto& index = indexes[i];
    documentIds[i] = index._iter->load(index._projections);
  }
  indexes.rbegin()->_iter->cacheCurrentKey(currentKeySet);
}

template<typename SliceType, typename DocIdType, typename KeyCompare>
std::pair<bool, size_t>
GenericMergeJoin<SliceType, DocIdType, KeyCompare>::findCommonPosition() {
  LOG_INDEX_MERGER << "======= ALGO START =======";
  LOG_INDEX_MERGER << "find common position";
  size_t amountOfSeeks = 0;

  while (true) {
    // get the minimum
    auto minIndex = minHeap.top();
<<<<<<< HEAD
    LOG_DEVEL << "Min Heap Size is: " << minHeap.size();
    LOG_INDEX_MERGER << "min is " << minIndex->_position[0].toJson()
                     << " exhausted = " << std::boolalpha << minIndex->exhausted
                     << ", address: " << minIndex;
    LOG_INDEX_MERGER << "max is " << maxIter->_position[0].toJson()
                     << " exhausted = " << std::boolalpha << maxIter->exhausted
                     << ", address: " << maxIter;
=======
    LOG_INDEX_MERGER << "min is " << minIndex->_position[0]
                     << " exhausted = " << std::boolalpha
                     << minIndex->exhausted;
    LOG_INDEX_MERGER << "max is " << maxIter->_position[0]
                     << " exhausted = " << std::boolalpha << maxIter->exhausted;
>>>>>>> 9c96bce2

    if (maxIter->exhausted) {
      LOG_DEVEL << "Max iter is exhausted";
      return {false, amountOfSeeks};
    }

    // check if min == max
    if (IndexStreamCompare::cmp(*minIndex, *maxIter) ==
        std::weak_ordering::equivalent) {
      LOG_DEVEL << "min and max are equivalent";
      // all iterators are at the same position
      break;
    }

    // remove the minimum, we want to modify it
    minHeap.pop();

    // seek this index to the maximum

    LOG_INDEX_MERGER << "seeking to " << maxIter->_position[0];
    minIndex->seekTo(maxIter->_position);
    amountOfSeeks++;

    if (minIndex->exhausted) {
      LOG_INDEX_MERGER << "iterator exhausted ";
      return {false, amountOfSeeks};  // we are done
    }

    LOG_INDEX_MERGER << "seeked to position "
                     << minIndex->_position[0].toJson();
    // check if we have a new maximum
    if (IndexStreamCompare{}.cmp(*maxIter, *minIndex) ==
        std::weak_ordering::less) {
      LOG_INDEX_MERGER << "new max iter ";
      maxIter = minIndex;
    }

    // insert with updated position into heap
    minHeap.push(minIndex);
  }

  LOG_INDEX_MERGER << "common position found: ";
  for (auto const& idx : indexes) {
    LOG_INDEX_MERGER << idx._position[0]
                     << " -> Position: " << idx._position[0].toJson();
  }

  return {true, amountOfSeeks};
}

}  // namespace arangodb::aql<|MERGE_RESOLUTION|>--- conflicted
+++ resolved
@@ -381,7 +381,6 @@
   while (true) {
     // get the minimum
     auto minIndex = minHeap.top();
-<<<<<<< HEAD
     LOG_DEVEL << "Min Heap Size is: " << minHeap.size();
     LOG_INDEX_MERGER << "min is " << minIndex->_position[0].toJson()
                      << " exhausted = " << std::boolalpha << minIndex->exhausted
@@ -389,13 +388,6 @@
     LOG_INDEX_MERGER << "max is " << maxIter->_position[0].toJson()
                      << " exhausted = " << std::boolalpha << maxIter->exhausted
                      << ", address: " << maxIter;
-=======
-    LOG_INDEX_MERGER << "min is " << minIndex->_position[0]
-                     << " exhausted = " << std::boolalpha
-                     << minIndex->exhausted;
-    LOG_INDEX_MERGER << "max is " << maxIter->_position[0]
-                     << " exhausted = " << std::boolalpha << maxIter->exhausted;
->>>>>>> 9c96bce2
 
     if (maxIter->exhausted) {
       LOG_DEVEL << "Max iter is exhausted";
