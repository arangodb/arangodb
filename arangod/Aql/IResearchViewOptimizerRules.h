--- conflicted
+++ resolved
@@ -36,11 +36,7 @@
 
 namespace iresearch {
 
-<<<<<<< HEAD
-/// @brief moves document materialization from view nodes to materialized nodes
-=======
 /// @brief moves document materialization from view nodes to materialize nodes
->>>>>>> caffa6a2
 void lateDocumentMaterializationArangoSearchRule(arangodb::aql::Optimizer* opt,
                      std::unique_ptr<arangodb::aql::ExecutionPlan> plan,
                      arangodb::aql::OptimizerRule const& rule);
