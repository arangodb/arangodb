--- conflicted
+++ resolved
@@ -23,20 +23,10 @@
 
 #include "SortExecutor.h"
 
-<<<<<<< HEAD
-#include "ApplicationFeatures/ApplicationServer.h"
-#include "Aql/AqlItemBlockSerializationFormat.h"
-#include "Aql/AqlItemBlockManager.h"
-=======
->>>>>>> 8dd92510
 #include "Aql/ExecutionBlockImpl.h"
 #include "Aql/ExecutionEngine.h"
 #include "Aql/InputAqlItemRow.h"
 #include "Aql/OutputAqlItemRow.h"
-<<<<<<< HEAD
-#include "Aql/QueryContext.h"
-=======
->>>>>>> 8dd92510
 #include "Aql/SingleRowFetcher.h"
 #include "Aql/SortRegister.h"
 #include "Aql/Stats.h"
@@ -169,7 +159,6 @@
   _infos.getResourceMonitor().decreaseMemoryUsage(_memoryUsageForRowIndexes);
 }
 
-<<<<<<< HEAD
 void SortExecutor::consumeInputForStorage() {
   std::string keyWithPrefix;
 
@@ -224,12 +213,7 @@
 
 void SortExecutor::consumeInput(AqlItemBlockInputRange& inputRange,
                                 ExecutorState& state) {
-  size_t numDataRows = inputRange.countDataRows();
-
-  size_t memoryUsageForRowIndexes =
-      numDataRows * sizeof(AqlItemMatrix::RowIndex);
-
-  _rowIndexes.reserve(numDataRows);
+  _rowIndexes.reserve(_rowIndexes.size() + numDataRows);
 
   ResourceUsageScope guard(_infos.getResourceMonitor(),
                            memoryUsageForRowIndexes);
@@ -311,39 +295,10 @@
   return res;
 }
 
-=======
-void SortExecutor::consumeInput(AqlItemBlockInputRange& inputRange,
-                                ExecutorState& state) {
-  size_t numDataRows = inputRange.countDataRows();
-  size_t memoryUsageForRowIndexes =
-      numDataRows * sizeof(AqlItemMatrix::RowIndex);
-
-  _rowIndexes.reserve(_rowIndexes.size() + numDataRows);
-
-  ResourceUsageScope guard(_infos.getResourceMonitor(),
-                           memoryUsageForRowIndexes);
-
-  InputAqlItemRow input{CreateInvalidInputRowHint{}};
-
-  while (inputRange.hasDataRow()) {
-    // This executor is passthrough. it has enough place to write.
-    _rowIndexes.emplace_back(
-        std::make_pair(static_cast<std::uint32_t>(_inputBlocks.size() - 1),
-                       static_cast<std::uint32_t>(inputRange.getRowIndex())));
-    std::tie(state, input) =
-        inputRange.nextDataRow(AqlItemBlockInputRange::HasDataRow{});
-    TRI_ASSERT(input.isInitialized());
-  }
-  guard.steal();
-  _memoryUsageForRowIndexes += memoryUsageForRowIndexes;
-}
-
->>>>>>> 8dd92510
 std::tuple<ExecutorState, NoStats, AqlCall> SortExecutor::produceRows(
     AqlItemBlockInputRange& inputRange, OutputAqlItemRow& output) {
   AqlCall upstreamCall{};
   ExecutorState state = ExecutorState::HASMORE;
-<<<<<<< HEAD
 
   if (!_inputReady) {
     _curBlock = inputRange.getBlock();
@@ -352,18 +307,11 @@
       if (!_mustStoreInput) {
         _inputBlocks.emplace_back(_curBlock);
       }
-=======
-  if (!_inputReady) {
-    auto inputBlock = inputRange.getBlock();
-    if (inputBlock != nullptr) {
-      _inputBlocks.emplace_back(inputBlock);
->>>>>>> 8dd92510
     }
     consumeInput(inputRange, state);
     if (inputRange.upstreamState() == ExecutorState::HASMORE) {
       return {state, NoStats{}, upstreamCall};
     }
-<<<<<<< HEAD
     if (!_mustStoreInput && (_returnNext < _rowIndexes.size())) {
       doSorting();
     }
@@ -435,21 +383,6 @@
         FATAL_ERROR_EXIT();
       }
     }
-=======
-    doSorting();
-    _inputReady = true;
-  }
-
-  while (_returnNext < _rowIndexes.size() && !output.isFull()) {
-    InputAqlItemRow inRow(_inputBlocks[_rowIndexes[_returnNext].first],
-                          _rowIndexes[_returnNext].second);
-    output.copyRow(inRow);
-    output.advanceRow();
-    _returnNext++;
-  }
-
-  if (_returnNext >= _rowIndexes.size()) {
->>>>>>> 8dd92510
     state = ExecutorState::DONE;
   } else {
     state = ExecutorState::HASMORE;
@@ -478,7 +411,6 @@
   AqlCall upstreamCall{};
 
   ExecutorState state = ExecutorState::HASMORE;
-<<<<<<< HEAD
 
   if (!_inputReady) {
     _curBlock = inputRange.getBlock();
@@ -551,61 +483,4 @@
     return {ExecutorState::DONE, NoStats{}, call.getSkipCount(), upstreamCall};
   }
   return {ExecutorState::HASMORE, NoStats{}, call.getSkipCount(), upstreamCall};
-}
-
-/*
-[[nodiscard]] auto SortExecutor::expectedNumberOfRowsNew(
-    AqlItemBlockInputMatrix const& input, AqlCall const& call) const noexcept
-    -> size_t {
-  size_t rowsAvailable = input.countDataRows();
-  if (_input != nullptr) {
-    if (_returnNext < _sortedIndexes.size()) {
-      TRI_ASSERT(_returnNext <= rowsAvailable);
-      // if we have input, we are enumerating rows
-      // In a block within the given matrix.
-      // Unfortunately there could be more than
-      // one full block in the matrix and we do not know
-      // in which block we are.
-      // So if we are in the first block this will be accurate
-      rowsAvailable -= _returnNext;
-      // If we are in a later block, we will allocate space
-      // again for the first block.
-      // Nevertheless this is highly unlikely and
-      // only is bad if we sort few elements within highly nested
-      // subqueries.
-    }
-    // else we are in DONE state and not yet reset.
-    // We do not exactly now how many rows will be there
-  }
-  if (input.countShadowRows() == 0) {
-    return std::min(call.getLimit(), rowsAvailable);
-  }
-  return rowsAvailable;
-}
- */
-=======
-
-  if (!_inputReady) {
-    auto inputBlock = inputRange.getBlock();
-    if (inputBlock != nullptr) {
-      _inputBlocks.emplace_back(inputBlock);
-    }
-    consumeInput(inputRange, state);
-    if (inputRange.upstreamState() == ExecutorState::HASMORE) {
-      return {state, NoStats{}, 0, upstreamCall};
-    }
-    doSorting();
-    _inputReady = true;
-  }
-
-  while (_returnNext < _rowIndexes.size() && call.shouldSkip()) {
-    _returnNext++;
-    call.didSkip(1);
-  }
-
-  if (_returnNext >= _rowIndexes.size()) {
-    return {ExecutorState::DONE, NoStats{}, call.getSkipCount(), upstreamCall};
-  }
-  return {ExecutorState::HASMORE, NoStats{}, call.getSkipCount(), upstreamCall};
-}
->>>>>>> 8dd92510
+}