--- conflicted
+++ resolved
@@ -108,11 +108,7 @@
       }
       auto const graphIsUsedAsSatellite = graphNode->isUsedAsSatellite();
       auto const isUsedAsSatellite = [&](auto const& col) {
-<<<<<<< HEAD
-        return graphIsUsedAsSatellite || (pushToSingleServer && col->isSatellite()) || (col->isSatellite() && graphNode->isSmart());
-=======
         return graphIsUsedAsSatellite || (col->isSatellite() && (pushToSingleServer || graphNode->isSmart()));
->>>>>>> 9e3e291e
       };
       // Add all Edge Collections to the Transactions, Traversals do never write
       for (auto const& col : graphNode->edgeColls()) {
