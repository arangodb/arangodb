////////////////////////////////////////////////////////////////////////////////
/// DISCLAIMER
///
/// Copyright 2014-2016 ArangoDB GmbH, Cologne, Germany
/// Copyright 2004-2014 triAGENS GmbH, Cologne, Germany
///
/// Licensed under the Apache License, Version 2.0 (the "License");
/// you may not use this file except in compliance with the License.
/// You may obtain a copy of the License at
///
///     http://www.apache.org/licenses/LICENSE-2.0
///
/// Unless required by applicable law or agreed to in writing, software
/// distributed under the License is distributed on an "AS IS" BASIS,
/// WITHOUT WARRANTIES OR CONDITIONS OF ANY KIND, either express or implied.
/// See the License for the specific language governing permissions and
/// limitations under the License.
///
/// Copyright holder is ArangoDB GmbH, Cologne, Germany
///
/// @author Jan Steemann
////////////////////////////////////////////////////////////////////////////////

#include "ExecutionStats.h"
#include "Basics/Exceptions.h"
#include "Basics/StringUtils.h"

#include <velocypack/Builder.h>
#include <velocypack/Iterator.h>
#include <velocypack/Value.h>
#include <velocypack/velocypack-aliases.h>

using namespace arangodb::aql;

/// @brief convert the statistics to VelocyPack
void ExecutionStats::toVelocyPack(VPackBuilder& builder, bool reportFullCount) const {
  builder.openObject();
  builder.add("writesExecuted", VPackValue(writesExecuted));
  builder.add("writesIgnored", VPackValue(writesIgnored));
  builder.add("scannedFull", VPackValue(scannedFull));
  builder.add("scannedIndex", VPackValue(scannedIndex));
  builder.add("filtered", VPackValue(filtered));
  builder.add("httpRequests", VPackValue(requests));
  if (reportFullCount) {
    // fullCount is optional
    builder.add("fullCount", VPackValue(fullCount > count ? fullCount : count));
  }
  builder.add("executionTime", VPackValue(executionTime));

  builder.add("peakMemoryUsage", VPackValue(peakMemoryUsage));

  if (!_nodes.empty()) {
    builder.add("nodes", VPackValue(VPackValueType::Array));
<<<<<<< HEAD
    for (std::pair<size_t const, ExecutionNodeStats> const& pair : _nodes) {
=======
    for (auto const& pair : nodes) {
>>>>>>> 02fc5cee
      builder.openObject();
      builder.add("id", VPackValue(pair.first.id()));
      builder.add("calls", VPackValue(pair.second.calls));
      builder.add("items", VPackValue(pair.second.items));
      builder.add("runtime", VPackValue(pair.second.runtime));
      builder.close();
    }
    builder.close();
  }
  builder.close();
}

/// @brief sumarize two sets of ExecutionStats
void ExecutionStats::add(ExecutionStats const& summand) {
  writesExecuted += summand.writesExecuted;
  writesIgnored += summand.writesIgnored;
  scannedFull += summand.scannedFull;
  scannedIndex += summand.scannedIndex;
  filtered += summand.filtered;
  requests += summand.requests;
  if (summand.fullCount > 0) {
    fullCount += summand.fullCount;
  }
  count += summand.count;
  peakMemoryUsage = std::max(summand.peakMemoryUsage, peakMemoryUsage);
  // intentionally no modification of executionTime, as the overall
  // time is calculated in the end

<<<<<<< HEAD
  for (auto const& pair : summand._nodes) {
    size_t nid = pair.first;
=======
  for (auto const& pair : summand.nodes) {
    auto nid = pair.first;
>>>>>>> 02fc5cee
    auto const& alias = _nodeAliases.find(nid);
    if (alias != _nodeAliases.end()) {
      nid = alias->second;
      if (nid.id() == std::numeric_limits<decltype(nid)::BaseType>::max()) {
        // ignore this value, it is an internal node that we do not want to expose
        continue;
      }
    }
    auto result = _nodes.insert({nid, pair.second});
    if (!result.second) {
      result.first->second += pair.second;
    }
  }
  // simon: TODO optimize away
  for (auto const& pair : summand._nodeAliases) {
    _nodeAliases.try_emplace(pair.first, pair.second);
  }
}

void ExecutionStats::addNode(size_t id, ExecutionNodeStats const& stats) {
  auto it = _nodes.find(id);
  if (it != _nodes.end()) {
    it->second += stats;
  } else {
    _nodes.emplace(id, stats);
  }
}

ExecutionStats::ExecutionStats()
    : writesExecuted(0),
      writesIgnored(0),
      scannedFull(0),
      scannedIndex(0),
      filtered(0),
      requests(0),
      fullCount(0),
      count(0),
      executionTime(0.0),
      peakMemoryUsage(0) {}

ExecutionStats::ExecutionStats(VPackSlice const& slice) : ExecutionStats() {
  if (!slice.isObject()) {
    THROW_ARANGO_EXCEPTION_MESSAGE(TRI_ERROR_INTERNAL,
                                   "stats is not an object");
  }

  writesExecuted = slice.get("writesExecuted").getNumber<int64_t>();
  writesIgnored = slice.get("writesIgnored").getNumber<int64_t>();
  scannedFull = slice.get("scannedFull").getNumber<int64_t>();
  scannedIndex = slice.get("scannedIndex").getNumber<int64_t>();
  filtered = slice.get("filtered").getNumber<int64_t>();

  if (slice.hasKey("httpRequests")) {
    requests = slice.get("httpRequests").getNumber<int64_t>();
  }

  // note: fullCount is an optional attribute!
  if (slice.hasKey("fullCount")) {
    fullCount = slice.get("fullCount").getNumber<int64_t>();
  } else {
    fullCount = count;
  }

  // note: node stats are optional
  if (slice.hasKey("nodes")) {
    ExecutionNodeStats node;
    for (VPackSlice val : VPackArrayIterator(slice.get("nodes"))) {
      auto nid = ExecutionNodeId{val.get("id").getNumber<ExecutionNodeId::BaseType>()};
      node.calls = val.get("calls").getNumber<size_t>();
      node.items = val.get("items").getNumber<size_t>();
      node.runtime = val.get("runtime").getNumber<double>();
      auto const& alias = _nodeAliases.find(nid);
      if (alias != _nodeAliases.end()) {
        nid = alias->second;
      }
      _nodes.try_emplace(nid, node);
    }
  }
}

void ExecutionStats::setExecutionTime(double value) { executionTime = value; }

void ExecutionStats::setPeakMemoryUsage(size_t value) {
  peakMemoryUsage = value;
}

void ExecutionStats::clear() {
  writesExecuted = 0;
  writesIgnored = 0;
  scannedFull = 0;
  scannedIndex = 0;
  filtered = 0;
  requests = 0;
  fullCount = 0;
  count = 0;
  executionTime = 0.0;
  peakMemoryUsage = 0;
  _nodes.clear();
}
<|MERGE_RESOLUTION|>--- conflicted
+++ resolved
@@ -51,11 +51,7 @@
 
   if (!_nodes.empty()) {
     builder.add("nodes", VPackValue(VPackValueType::Array));
-<<<<<<< HEAD
-    for (std::pair<size_t const, ExecutionNodeStats> const& pair : _nodes) {
-=======
-    for (auto const& pair : nodes) {
->>>>>>> 02fc5cee
+    for (auto const& pair : _nodes) {
       builder.openObject();
       builder.add("id", VPackValue(pair.first.id()));
       builder.add("calls", VPackValue(pair.second.calls));
@@ -84,13 +80,8 @@
   // intentionally no modification of executionTime, as the overall
   // time is calculated in the end
 
-<<<<<<< HEAD
   for (auto const& pair : summand._nodes) {
-    size_t nid = pair.first;
-=======
-  for (auto const& pair : summand.nodes) {
-    auto nid = pair.first;
->>>>>>> 02fc5cee
+    aql::ExecutionNodeId nid = pair.first;
     auto const& alias = _nodeAliases.find(nid);
     if (alias != _nodeAliases.end()) {
       nid = alias->second;
@@ -110,7 +101,7 @@
   }
 }
 
-void ExecutionStats::addNode(size_t id, ExecutionNodeStats const& stats) {
+void ExecutionStats::addNode(aql::ExecutionNodeId id, ExecutionNodeStats const& stats) {
   auto it = _nodes.find(id);
   if (it != _nodes.end()) {
     it->second += stats;
