////////////////////////////////////////////////////////////////////////////////
/// DISCLAIMER
///
/// Copyright 2014-2021 ArangoDB GmbH, Cologne, Germany
/// Copyright 2004-2014 triAGENS GmbH, Cologne, Germany
///
/// Licensed under the Apache License, Version 2.0 (the "License");
/// you may not use this file except in compliance with the License.
/// You may obtain a copy of the License at
///
///     http://www.apache.org/licenses/LICENSE-2.0
///
/// Unless required by applicable law or agreed to in writing, software
/// distributed under the License is distributed on an "AS IS" BASIS,
/// WITHOUT WARRANTIES OR CONDITIONS OF ANY KIND, either express or implied.
/// See the License for the specific language governing permissions and
/// limitations under the License.
///
/// Copyright holder is ArangoDB GmbH, Cologne, Germany
///
/// @author Michael Hackstein
////////////////////////////////////////////////////////////////////////////////

#pragma once

#include "Aql/Condition.h"
#include "Aql/ExecutionNode.h"
#include "Aql/ExecutionNodeId.h"
#include "Aql/GraphNode.h"
#include "Aql/Graphs.h"
#include "Aql/types.h"
#include "Cluster/ClusterTypes.h"
#include "VocBase/LogicalCollection.h"
#include "VocBase/voc-types.h"

#include <velocypack/Builder.h>

#include <map>
#include <string>
#include <vector>

namespace arangodb {

namespace graph {
struct BaseOptions;
class Graph;
}  // namespace graph

namespace aql {

// @brief This is a pure virtual super-class for all AQL graph operations
//        It does the generally required:
//        * graph info parsing
//        * traverser-engine creation
//        * option preparation
//        * SmartGraph Handling
class ExecutionEngine;

class GraphNode : public ExecutionNode {
 public:
  struct InputVertex {
    enum class Type { CONSTANT, REGISTER };
    Type type;
    // TODO make the following two a union instead
    RegisterId reg;
    std::string value;

    // cppcheck-suppress passedByValue
    explicit InputVertex(std::string value)
        : type(Type::CONSTANT), reg(0), value(std::move(value)) {}
    explicit InputVertex(RegisterId reg)
        : type(Type::REGISTER), reg(reg), value("") {}
  };

 protected:
  /// @brief constructor with a vocbase and a collection name
  GraphNode(ExecutionPlan* plan, ExecutionNodeId id, TRI_vocbase_t* vocbase,
            AstNode const* direction, AstNode const* graph,
            std::unique_ptr<graph::BaseOptions> options);

  GraphNode(ExecutionPlan* plan, arangodb::velocypack::Slice const& base);

 public:
  // QueryPlan decided that we use this graph as a satellite
  bool isUsedAsSatellite() const;
  // Defines whether a GraphNode can fully be pushed down to a DBServer
  bool isLocalGraphNode() const;
  // Will wait as soon as any of our collections is a satellite (in sync)
  void waitForSatelliteIfRequired(ExecutionEngine const* engine) const;
  // Can be fully pushed down to a DBServer and is available on all DBServers
  bool isEligibleAsSatelliteTraversal() const;

 protected:
  /// @brief Internal constructor to clone the node.
  GraphNode(ExecutionPlan* plan, ExecutionNodeId id, TRI_vocbase_t* vocbase,
            std::vector<Collection*> const& edgeColls,
            std::vector<Collection*> const& vertexColls, TRI_edge_direction_e defaultDirection,
            std::vector<TRI_edge_direction_e> directions,
            std::unique_ptr<graph::BaseOptions> options, graph::Graph const* graph);

  /// @brief Clone constructor, used for constructors of derived classes.
  /// Does not clone recursively, does not clone properties (`other.plan()` is
  /// expected to be the same as `plan)`, and does not register this node in the
  /// plan.
  GraphNode(ExecutionPlan& plan, GraphNode const& other,
            std::unique_ptr<graph::BaseOptions> options);

  struct THIS_THROWS_WHEN_CALLED {};
  explicit GraphNode(THIS_THROWS_WHEN_CALLED);

  std::string const& collectionToShardName(std::string const& collName) const;

 public:
  ~GraphNode() override = default;

  /// @brief the cost of a graph node
  CostEstimate estimateCost() const override;

  /// @brief flag, if smart traversal (Enterprise Edition only!) is done
  bool isSmart() const;

  /// @brief flag, if the graph is a Disjoint SmartGraph (Enterprise Edition only!)
  bool isDisjoint() const;

  /// @brief return the database
  TRI_vocbase_t* vocbase() const;

  /// @brief return the vertex out variable
  Variable const* vertexOutVariable() const;

  /// @brief checks if the vertex out variable is used
  bool isVertexOutVariableUsedLater() const;

  /// @brief set the vertex out variable
  void setVertexOutput(Variable const* outVar);

  /// @brief return the edge out variable
  Variable const* edgeOutVariable() const;

  /// @brief checks if the edge out variable is used
  bool isEdgeOutVariableUsedLater() const;

  /// @brief set the edge out variable
  void setEdgeOutput(Variable const* outVar);

  /// @brief Compute the shortest path options containing the expressions
  ///        MUST! be called after optimization and before creation
  ///        of blocks.
  virtual void prepareOptions() = 0;

  graph::BaseOptions* options() const;

  /// @brief Get the AstNode containing the temporary variable
  AstNode* getTemporaryRefNode() const;

  /// @brief Get the temporary variable
  Variable const* getTemporaryVariable() const;

  /// @brief Add a traverser engine Running on a DBServer to this node.
  ///        The block will communicate with them (CLUSTER ONLY)
  void addEngine(aql::EngineId, ServerID const&);

  /// @brief enhance the TraversalEngine with all necessary info
  ///        to be send to DBServers (CLUSTER ONLY)
  void enhanceEngineInfo(arangodb::velocypack::Builder&) const;

  /// @brief Returns a reference to the engines. (CLUSTER ONLY)
  std::unordered_map<ServerID, aql::EngineId> const* engines() const;

  /// @brief Clears the graph Engines. (CLUSTER ONLY)
  /// NOTE: Use with care, if you do not refill
  /// the engines this graph node cannot communicate.
  /// and will yield no results.
  void clearEngines();

  std::vector<aql::Collection*> const& edgeColls() const;

  std::vector<aql::Collection*> const& vertexColls() const;

  virtual void getConditionVariables(std::vector<Variable const*>&) const;

  /// @brief return any of the collections.
  /// Note that GraphNode::collection() is different from
  /// LocalGraphNode::collection(), which comes from
  /// CollectionAccessingNode::collection(). It may return a different
  /// collection!
  Collection const* collection() const;

  void injectVertexCollection(aql::Collection& other);

  std::vector<aql::Collection const*> collections() const;
<<<<<<< HEAD
  void setCollectionToShard(std::unordered_map<std::string, std::vector<std::string>> const& map) {
    _collectionToShard = map;
=======
  void resetCollectionToShard() {
    _collectionToShard.clear();
>>>>>>> 8ad644bb
  }
  void addCollectionToShard(std::string const& coll, std::string const& shard) {
    // NOTE: Do not replace this by emplace or insert.
    // This is also used to overwrite the existing entry.
    _collectionToShard[coll] = std::vector<std::string>{shard};
  }

  graph::Graph const* graph() const noexcept;

  void initializeIndexConditions() const;

#ifdef ARANGODB_USE_GOOGLE_TESTS
  // Internal helpers used in tests to modify enterprise detections.
  // These should not be used in production, as their detection
  // is implemented in constructors.
  void setIsSmart(bool target) {
    _isSmart = target;
  }

  void setIsDisjoint(bool target) {
    _isDisjoint = target;
  }
#endif
 protected:  
  void doToVelocyPack(arangodb::velocypack::Builder& nodes, unsigned flags) const override;

  void graphCloneHelper(ExecutionPlan& plan, GraphNode& clone, bool withProperties) const;

 private:
  void addEdgeCollection(aql::Collections const& collections,
                         std::string const& name, TRI_edge_direction_e dir);
  void addEdgeCollection(aql::Collection& collection, TRI_edge_direction_e dir);
  void addVertexCollection(aql::Collections const& collections, std::string const& name);
  void addVertexCollection(aql::Collection& collection);

  void setGraphInfoAndCopyColls(std::vector<Collection*> const& edgeColls,
                                std::vector<Collection*> const& vertexColls);

 protected:
  /// @brief the database
  TRI_vocbase_t* _vocbase;

  /// @brief vertex output variable
  Variable const* _vertexOutVariable;

  /// @brief vertex output variable
  Variable const* _edgeOutVariable;

  /// @brief our graph...
  graph::Graph const* _graphObj;

  /// @brief Temporary pseudo variable for the currently traversed object.
  Variable const* _tmpObjVariable;

  /// @brief Reference to the pseudo variable
  AstNode* _tmpObjVarNode;

  /// @brief Pseudo string value node to hold the last visited vertex id.
  AstNode* _tmpIdNode;

  /// @brief input graphInfo only used for serialization & info
  arangodb::velocypack::Builder _graphInfo;

  /// @brief the edge collection names
  std::vector<aql::Collection*> _edgeColls;

  /// @brief the vertex collection names (can also be edge collections
  /// as an edge can also point to another edge, instead of a vertex).
  std::vector<aql::Collection*> _vertexColls;

  /// @brief The default direction given in the query
  TRI_edge_direction_e const _defaultDirection;

  /// @brief Flag if the options have been built.
  /// Afterwards this class is not copyable anymore.
  bool _optionsBuilt;

  /// @brief flag, if graph is smart (Enterprise Edition only!)
  bool _isSmart;

  /// @brief flag, if graph is smart *and* disjoint (Enterprise Edition only!)
  bool _isDisjoint;

  /// @brief The directions edges are followed
  std::vector<TRI_edge_direction_e> _directions;

  /// @brief Options for traversals
  std::unique_ptr<graph::BaseOptions> _options;

  /// @brief The list of traverser engines grouped by server.
  std::unordered_map<ServerID, aql::EngineId> _engines;

  /// @brief list of shards involved, required for one-shard-databases
<<<<<<< HEAD
  std::unordered_map<std::string, std::vector<std::string>> _collectionToShard;
=======
  std::unordered_map<std::string, std::string> _collectionToShard;
>>>>>>> 8ad644bb
};

}  // namespace aql
}  // namespace arangodb<|MERGE_RESOLUTION|>--- conflicted
+++ resolved
@@ -189,13 +189,8 @@
   void injectVertexCollection(aql::Collection& other);
 
   std::vector<aql::Collection const*> collections() const;
-<<<<<<< HEAD
-  void setCollectionToShard(std::unordered_map<std::string, std::vector<std::string>> const& map) {
-    _collectionToShard = map;
-=======
   void resetCollectionToShard() {
     _collectionToShard.clear();
->>>>>>> 8ad644bb
   }
   void addCollectionToShard(std::string const& coll, std::string const& shard) {
     // NOTE: Do not replace this by emplace or insert.
@@ -219,7 +214,7 @@
     _isDisjoint = target;
   }
 #endif
- protected:  
+ protected:
   void doToVelocyPack(arangodb::velocypack::Builder& nodes, unsigned flags) const override;
 
   void graphCloneHelper(ExecutionPlan& plan, GraphNode& clone, bool withProperties) const;
@@ -289,11 +284,7 @@
   std::unordered_map<ServerID, aql::EngineId> _engines;
 
   /// @brief list of shards involved, required for one-shard-databases
-<<<<<<< HEAD
   std::unordered_map<std::string, std::vector<std::string>> _collectionToShard;
-=======
-  std::unordered_map<std::string, std::string> _collectionToShard;
->>>>>>> 8ad644bb
 };
 
 }  // namespace aql
