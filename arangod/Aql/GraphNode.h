////////////////////////////////////////////////////////////////////////////////
/// DISCLAIMER
///
/// Copyright 2014-2016 ArangoDB GmbH, Cologne, Germany
/// Copyright 2004-2014 triAGENS GmbH, Cologne, Germany
///
/// Licensed under the Apache License, Version 2.0 (the "License");
/// you may not use this file except in compliance with the License.
/// You may obtain a copy of the License at
///
///     http://www.apache.org/licenses/LICENSE-2.0
///
/// Unless required by applicable law or agreed to in writing, software
/// distributed under the License is distributed on an "AS IS" BASIS,
/// WITHOUT WARRANTIES OR CONDITIONS OF ANY KIND, either express or implied.
/// See the License for the specific language governing permissions and
/// limitations under the License.
///
/// Copyright holder is ArangoDB GmbH, Cologne, Germany
///
/// @author Michael Hackstein
////////////////////////////////////////////////////////////////////////////////

#ifndef ARANGOD_AQL_GRAPH_NODE_H
#define ARANGOD_AQL_GRAPH_NODE_H 1

#include "Aql/Condition.h"
#include "Aql/ExecutionNode.h"
#include "Aql/GraphNode.h"
#include "Aql/Graphs.h"
#include "Cluster/ClusterTypes.h"
#include "Cluster/TraverserEngineRegistry.h"
#include "VocBase/LogicalCollection.h"
#include "VocBase/voc-types.h"

#include <velocypack/Builder.h>

#include <map>
#include <string>
#include <vector>

namespace arangodb {

namespace graph {
struct BaseOptions;
class Graph;
}  // namespace graph

namespace aql {

// @brief This is a pure virtual super-class for all AQL graph operations
//        It does the generally required:
//        * graph info parsing
//        * traverser-engine creation
//        * option preparation
//        * Smart Graph Handling

class GraphNode : public ExecutionNode {
 public:
  /// @brief constructor with a vocbase and a collection name
  GraphNode(ExecutionPlan* plan, size_t id, TRI_vocbase_t* vocbase, AstNode const* direction,
            AstNode const* graph, std::unique_ptr<graph::BaseOptions> options);

  GraphNode(ExecutionPlan* plan, arangodb::velocypack::Slice const& base);

  bool isUsedAsSatellite() const;

  bool isEligibleAsSatelliteTraversal() const;

 protected:
  /// @brief Internal constructor to clone the node.
  GraphNode(ExecutionPlan* plan, size_t id, TRI_vocbase_t* vocbase,
            TRI_edge_direction_e defaultDirection,
            std::vector<std::unique_ptr<Collection>> const& edgeColls,
            std::vector<std::unique_ptr<Collection>> const& vertexColls,
            TRI_edge_direction_e defaultDirection, std::vector<TRI_edge_direction_e> directions,
            std::unique_ptr<graph::BaseOptions> options);

  /// @brief Clone constructor, used for constructors of derived classes.
  /// Does not clone recursively, does not clone properties (`other.plan()` is
  /// expected to be the same as `plan)`, and does not register this node in the
  /// plan.
  GraphNode(ExecutionPlan& plan, GraphNode const& other,
            std::unique_ptr<graph::BaseOptions> options);

  std::string const& collectionToShardName(std::string const& collName) const;

 public:
  ~GraphNode() override = default;

  void toVelocyPackHelper(arangodb::velocypack::Builder& nodes, unsigned flags,
                          std::unordered_set<ExecutionNode const*>& seen) const override;

  /// @brief the cost of a graph node
  CostEstimate estimateCost() const override;

  /// @brief flag, if smart traversal (enterprise edition only!) is done
  bool isSmart() const;

  /// @brief return the database
  TRI_vocbase_t* vocbase() const;

  /// @brief return the vertex out variable
  Variable const* vertexOutVariable() const;

  /// @brief checks if the vertex out variable is used
  bool usesVertexOutVariable() const;

  /// @brief set the vertex out variable
  void setVertexOutput(Variable const* outVar);

  /// @brief return the edge out variable
  Variable const* edgeOutVariable() const;

  /// @brief checks if the edge out variable is used
  bool usesEdgeOutVariable() const;

  /// @brief set the edge out variable
  void setEdgeOutput(Variable const* outVar);

  /// @brief Compute the shortest path options containing the expressions
  ///        MUST! be called after optimization and before creation
  ///        of blocks.
  virtual void prepareOptions() = 0;

  graph::BaseOptions* options() const;

  /// @brief Get the AstNode containing the temporary variable
  AstNode* getTemporaryRefNode() const;

  /// @brief Get the temporary variable
  Variable const* getTemporaryVariable() const;

  /// @brief Add a traverser engine Running on a DBServer to this node.
  ///        The block will communicate with them (CLUSTER ONLY)
  void addEngine(traverser::TraverserEngineID const&, ServerID const&);

  /// @brief enhance the TraversalEngine with all necessary info
  ///        to be send to DBServers (CLUSTER ONLY)
  void enhanceEngineInfo(arangodb::velocypack::Builder&) const;

  /// @brief Returns a reference to the engines. (CLUSTER ONLY)
  std::unordered_map<ServerID, traverser::TraverserEngineID> const* engines() const;

  std::vector<std::unique_ptr<aql::Collection>> const& edgeColls() const;

  std::vector<std::unique_ptr<aql::Collection>> const& vertexColls() const;

  virtual void getConditionVariables(std::vector<Variable const*>&) const;

  /// @brief return any of the collections
  Collection const* collection() const;

  void injectVertexCollection(aql::Collection const* other);

  std::vector<aql::Collection const*> const collections() const;
  void setCollectionToShard(std::map<std::string, std::string> const& map) {
    _collectionToShard = map;
  }
  void addCollectionToShard(std::string const& coll, std::string const& shard) {
    _collectionToShard.emplace(coll, shard);
  }

 public:
  graph::Graph const* graph() const noexcept;

 private:
  void addEdgeCollection(std::string const& n, TRI_edge_direction_e dir);

  void setGraphInfoAndCopyColls(std::vector<std::unique_ptr<Collection>> const& edgeColls,
                                std::vector<std::unique_ptr<Collection>> const& vertexColls);

 protected:
  /// @brief the database
  TRI_vocbase_t* _vocbase;

  /// @brief vertex output variable
  Variable const* _vertexOutVariable;

  /// @brief vertex output variable
  Variable const* _edgeOutVariable;

  /// @brief our graph...
  graph::Graph const* _graphObj;

  /// @brief Temporary pseudo variable for the currently traversed object.
  Variable const* _tmpObjVariable;

  /// @brief Reference to the pseudo variable
  AstNode* _tmpObjVarNode;

  /// @brief Pseudo string value node to hold the last visited vertex id.
  AstNode* _tmpIdNode;

  /// @brief input graphInfo only used for serialization & info
  arangodb::velocypack::Builder _graphInfo;

  /// @brief the edge collection names
  std::vector<std::unique_ptr<aql::Collection>> _edgeColls;

  /// @brief the vertex collection names (can also be edge collections
  /// as an edge can also point to another edge, instead of a vertex).
  std::vector<std::unique_ptr<aql::Collection>> _vertexColls;

  /// @brief The directions edges are followed
  std::vector<TRI_edge_direction_e> _directions;

  /// @brief Options for traversals
  std::unique_ptr<graph::BaseOptions> _options;

  /// @brief Flag if the options have been built.
  /// Afterwards this class is not copyable anymore.
  bool _optionsBuilt;
  
  /// @brief flag, if graph is smart (enterprise edition only!)
  bool _isSmart;
  
  /// @brief The default direction given in the query
  TRI_edge_direction_e const _defaultDirection;

  /// @brief The list of traverser engines grouped by server.
  std::unordered_map<ServerID, traverser::TraverserEngineID> _engines;

<<<<<<< HEAD
  /// @brief flag, if graph is smart (enterprise edition only!)
  bool _isSmart;

=======
>>>>>>> 48663a1b
  /// @brief list of shards involved, required for one-shard-databases
  std::map<std::string, std::string> _collectionToShard;
};

}  // namespace aql
}  // namespace arangodb
#endif<|MERGE_RESOLUTION|>--- conflicted
+++ resolved
@@ -70,7 +70,6 @@
  protected:
   /// @brief Internal constructor to clone the node.
   GraphNode(ExecutionPlan* plan, size_t id, TRI_vocbase_t* vocbase,
-            TRI_edge_direction_e defaultDirection,
             std::vector<std::unique_ptr<Collection>> const& edgeColls,
             std::vector<std::unique_ptr<Collection>> const& vertexColls,
             TRI_edge_direction_e defaultDirection, std::vector<TRI_edge_direction_e> directions,
@@ -202,6 +201,9 @@
   /// as an edge can also point to another edge, instead of a vertex).
   std::vector<std::unique_ptr<aql::Collection>> _vertexColls;
 
+  /// @brief The default direction given in the query
+  TRI_edge_direction_e const _defaultDirection;
+
   /// @brief The directions edges are followed
   std::vector<TRI_edge_direction_e> _directions;
 
@@ -211,22 +213,13 @@
   /// @brief Flag if the options have been built.
   /// Afterwards this class is not copyable anymore.
   bool _optionsBuilt;
-  
+
+  /// @brief The list of traverser engines grouped by server.
+  std::unordered_map<ServerID, traverser::TraverserEngineID> _engines;
+
   /// @brief flag, if graph is smart (enterprise edition only!)
   bool _isSmart;
-  
-  /// @brief The default direction given in the query
-  TRI_edge_direction_e const _defaultDirection;
-
-  /// @brief The list of traverser engines grouped by server.
-  std::unordered_map<ServerID, traverser::TraverserEngineID> _engines;
-
-<<<<<<< HEAD
-  /// @brief flag, if graph is smart (enterprise edition only!)
-  bool _isSmart;
-
-=======
->>>>>>> 48663a1b
+
   /// @brief list of shards involved, required for one-shard-databases
   std::map<std::string, std::string> _collectionToShard;
 };
