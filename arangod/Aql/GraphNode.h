--- conflicted
+++ resolved
@@ -189,13 +189,8 @@
   void injectVertexCollection(aql::Collection& other);
 
   std::vector<aql::Collection const*> collections() const;
-<<<<<<< HEAD
-  void setCollectionToShard(std::unordered_map<std::string, std::vector<std::string>> const& map) {
-    _collectionToShard = map;
-=======
   void resetCollectionToShard() {
     _collectionToShard.clear();
->>>>>>> 9e3e291e
   }
   void addCollectionToShard(std::string const& coll, std::string const& shard) {
     // NOTE: Do not replace this by emplace or insert.
@@ -287,11 +282,7 @@
   std::unordered_map<ServerID, aql::EngineId> _engines;
 
   /// @brief list of shards involved, required for one-shard-databases
-<<<<<<< HEAD
-  std::unordered_map<std::string, std::vector<std::string>> _collectionToShard;
-=======
   std::unordered_map<std::string, std::string> _collectionToShard;
->>>>>>> 9e3e291e
 };
 
 }  // namespace aql
