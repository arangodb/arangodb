////////////////////////////////////////////////////////////////////////////////
/// DISCLAIMER
///
/// Copyright 2018 ArangoDB GmbH, Cologne, Germany
///
/// Licensed under the Apache License, Version 2.0 (the "License");
/// you may not use this file except in compliance with the License.
/// You may obtain a copy of the License at
///
///     http://www.apache.org/licenses/LICENSE-2.0
///
/// Unless required by applicable law or agreed to in writing, software
/// distributed under the License is distributed on an "AS IS" BASIS,
/// WITHOUT WARRANTIES OR CONDITIONS OF ANY KIND, either express or implied.
/// See the License for the specific language governing permissions and
/// limitations under the License.
///
/// Copyright holder is ArangoDB GmbH, Cologne, Germany
///
/// @author Michael Hackstein
////////////////////////////////////////////////////////////////////////////////

#ifndef ARANGOD_AQL_TRAVERSAL_EXECUTOR_H
#define ARANGOD_AQL_TRAVERSAL_EXECUTOR_H

#include "Aql/AqlCall.h"
#include "Aql/AqlItemBlockInputRange.h"
#include "Aql/ExecutionState.h"
#include "Aql/ExecutorInfos.h"
#include "Aql/InputAqlItemRow.h"
#include "Aql/TraversalStats.h"
#include "Aql/Variable.h"

namespace arangodb {
class Result;

namespace traverser {
class Traverser;
}

namespace aql {

class Query;
class OutputAqlItemRow;
class ExecutorInfos;
template <BlockPassthrough>
class SingleRowFetcher;

class TraversalExecutorInfos : public ExecutorInfos {
 public:
  enum OutputName { VERTEX, EDGE, PATH };
  struct OutputNameHash {
    size_t operator()(OutputName v) const noexcept { return size_t(v); }
  };

  TraversalExecutorInfos(std::shared_ptr<std::unordered_set<RegisterId>> inputRegisters,
                         std::shared_ptr<std::unordered_set<RegisterId>> outputRegisters,
                         RegisterId nrInputRegisters, RegisterId nrOutputRegisters,
                         std::unordered_set<RegisterId> registersToClear,
                         std::unordered_set<RegisterId> registersToKeep,
                         std::unique_ptr<traverser::Traverser>&& traverser,
                         std::unordered_map<OutputName, RegisterId, OutputNameHash> registerMapping,
                         std::string fixedSource, RegisterId inputRegister,
                         std::vector<std::pair<Variable const*, RegisterId>> filterConditionVariables);

  TraversalExecutorInfos() = delete;

  TraversalExecutorInfos(TraversalExecutorInfos&&);
  TraversalExecutorInfos(TraversalExecutorInfos const&) = delete;
  ~TraversalExecutorInfos();

  traverser::Traverser& traverser();

  bool usesOutputRegister(OutputName type) const;

  RegisterId getOutputRegister(OutputName type) const;

  bool useVertexOutput() const;

  RegisterId vertexRegister() const;

  bool useEdgeOutput() const;

  RegisterId edgeRegister() const;

  bool usePathOutput() const;

  RegisterId pathRegister() const;

  bool usesFixedSource() const;

  std::string const& getFixedSource() const;

  RegisterId getInputRegister() const;

  std::vector<std::pair<Variable const*, RegisterId>> const& filterConditionVariables() const;

 private:
  RegisterId findRegisterChecked(OutputName type) const;

 private:
  std::unique_ptr<traverser::Traverser> _traverser;
  std::unordered_map<OutputName, RegisterId, OutputNameHash> _registerMapping;
  std::string const _fixedSource;
  RegisterId _inputRegister;
  std::vector<std::pair<Variable const*, RegisterId>> _filterConditionVariables;
};

/**
 * @brief Implementation of Traversal Node
 */
class TraversalExecutor {
 public:
  struct Properties {
    static constexpr bool preservesOrder = true;
    static constexpr BlockPassthrough allowsBlockPassthrough = BlockPassthrough::Disable;
    static constexpr bool inputSizeRestrictsOutputSize = false;
  };
  using Fetcher = SingleRowFetcher<Properties::allowsBlockPassthrough>;
  using Infos = TraversalExecutorInfos;
  using Stats = TraversalStats;

  TraversalExecutor() = delete;
  TraversalExecutor(TraversalExecutor&&) = default;
  TraversalExecutor(TraversalExecutor const&) = default;
  TraversalExecutor(Fetcher& fetcher, Infos&);
  ~TraversalExecutor();

  /**
   * @brief Shutdown will be called once for every query
   *
   * @return ExecutionState and no error.
   */
  std::pair<ExecutionState, Result> shutdown(int errorCode);

<<<<<<< HEAD
  /**
   * @brief produce the next Row of Aql Values.
   *
   * @return ExecutionState, and if successful exactly one new Row of AqlItems.
   */
  [[nodiscard]] auto produceRows(OutputAqlItemRow& output)
      -> std::pair<ExecutionState, Stats>;

=======
>>>>>>> 174b5d0f
  [[nodiscard]] auto produceRows(AqlItemBlockInputRange& input, OutputAqlItemRow& output)
      -> std::tuple<ExecutorState, Stats, AqlCall>;
  [[nodiscard]] auto skipRowsRange(AqlItemBlockInputRange& input, AqlCall& call)
      -> std::tuple<ExecutorState, Stats, size_t, AqlCall>;

 private:
  auto doOutput(OutputAqlItemRow& output) -> void;
  [[nodiscard]] auto doSkip(AqlCall& call) -> size_t;

  [[nodiscard]] bool initTraverser(AqlItemBlockInputRange& input);

 private:
  Infos& _infos;
  InputAqlItemRow _inputRow;

  traverser::Traverser& _traverser;
};

}  // namespace aql
}  // namespace arangodb

#endif<|MERGE_RESOLUTION|>--- conflicted
+++ resolved
@@ -133,17 +133,6 @@
    */
   std::pair<ExecutionState, Result> shutdown(int errorCode);
 
-<<<<<<< HEAD
-  /**
-   * @brief produce the next Row of Aql Values.
-   *
-   * @return ExecutionState, and if successful exactly one new Row of AqlItems.
-   */
-  [[nodiscard]] auto produceRows(OutputAqlItemRow& output)
-      -> std::pair<ExecutionState, Stats>;
-
-=======
->>>>>>> 174b5d0f
   [[nodiscard]] auto produceRows(AqlItemBlockInputRange& input, OutputAqlItemRow& output)
       -> std::tuple<ExecutorState, Stats, AqlCall>;
   [[nodiscard]] auto skipRowsRange(AqlItemBlockInputRange& input, AqlCall& call)
