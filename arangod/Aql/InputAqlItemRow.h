////////////////////////////////////////////////////////////////////////////////
/// DISCLAIMER
///
/// Copyright 2018-2018 ArangoDB GmbH, Cologne, Germany
///
/// Licensed under the Apache License, Version 2.0 (the "License");
/// you may not use this file except in compliance with the License.
/// You may obtain a copy of the License at
///
///     http://www.apache.org/licenses/LICENSE-2.0
///
/// Unless required by applicable law or agreed to in writing, software
/// distributed under the License is distributed on an "AS IS" BASIS,
/// WITHOUT WARRANTIES OR CONDITIONS OF ANY KIND, either express or implied.
/// See the License for the specific language governing permissions and
/// limitations under the License.
///
/// Copyright holder is ArangoDB GmbH, Cologne, Germany
///
/// @author Tobias Gödderz
/// @author Michael Hackstein
/// @author Heiko Kernbach
/// @author Jan Christoph Uhde
////////////////////////////////////////////////////////////////////////////////

#ifndef ARANGOD_AQL_INPUT_AQL_ITEM_ROW_H
#define ARANGOD_AQL_INPUT_AQL_ITEM_ROW_H 1

#include "Aql/AqlItemBlock.h"
#include "Aql/AqlItemBlockShell.h"
#include "Aql/types.h"
#include "Basics/Common.h"

namespace arangodb {
namespace aql {

class AqlItemBlock;
struct AqlValue;

struct CreateInvalidInputRowHint {
  // Forbid creating this via `{}`
  explicit CreateInvalidInputRowHint() = default;
};

/**
 * @brief One row within an AqlItemBlock, for reading.
 *
 * Does not keep a reference to the data.
 * Caller needs to make sure that the underlying
 * AqlItemBlock is not going out of scope.
 *
 * Note that this class will be copied a lot, and therefore should be small
 * and not do too complex things when copied!
 */
class InputAqlItemRow {
 public:
  // The default constructor contains an invalid item row
  explicit InputAqlItemRow(CreateInvalidInputRowHint)
      : _blockShell(nullptr), _baseIndex(0) {}

<<<<<<< HEAD
  InputAqlItemRow(std::shared_ptr<InputAqlItemBlockShell> blockShell, size_t baseIndex);
=======
  InputAqlItemRow(std::shared_ptr<AqlItemBlockShell> blockShell, size_t baseIndex)
      : _blockShell(std::move(blockShell)), _baseIndex(baseIndex) {
    TRI_ASSERT(_blockShell != nullptr);
  }
>>>>>>> 161f9947

  /**
   * @brief Get a reference to the value of the given Variable Nr
   *
   * @param registerId The register ID of the variable to read.
   *
   * @return Reference to the AqlValue stored in that variable.
   */
  inline const AqlValue& getValue(RegisterId registerId) const {
    TRI_ASSERT(isInitialized());
    TRI_ASSERT(registerId < getNrRegisters());
    return block().getValueReference(_baseIndex, registerId);
  }

  /**
   * @brief Get a reference to the value of the given Variable Nr
   *
   * @param registerId The register ID of the variable to read.
   *
   * @return The AqlValue stored in that variable. It is invalidated in source.
   */
  inline AqlValue&& stealValue(RegisterId registerId) {
    TRI_ASSERT(isInitialized());
    TRI_ASSERT(registerId < getNrRegisters());
    AqlValue a = block().getValueReference(_baseIndex, registerId);
    if (!a.isEmpty() && a.requiresDestruction()) {
      // Now no one is responsible for AqlValue a
      block().steal(a);
    }
    // This cannot fail, caller needs to take immediate owner shops.
    return std::move(a);
  }

  std::size_t getNrRegisters() const { return block().getNrRegs(); }

  bool operator==(InputAqlItemRow const& other) const noexcept {
    TRI_ASSERT(isInitialized());
    return this->_blockShell == other._blockShell && this->_baseIndex == other._baseIndex;
  }

  bool operator!=(InputAqlItemRow const& other) const noexcept {
    TRI_ASSERT(isInitialized());
    return !(*this == other);
  }

  bool isInitialized() const noexcept { return _blockShell != nullptr; }

  explicit operator bool() const noexcept { return isInitialized(); }

#ifdef ARANGODB_ENABLE_MAINTAINER_MODE
  /**
   * @brief Compare the underlying block. Only for assertions.
   */
  bool internalBlockIs(AqlItemBlockShell const& other) const;
#endif

 private:
  AqlItemBlockShell& blockShell() { return *_blockShell; }
  AqlItemBlockShell const& blockShell() const {
    return *_blockShell;
  }
  AqlItemBlock& block() { return blockShell().block(); }
  AqlItemBlock const& block() const { return blockShell().block(); }

 private:
  /**
   * @brief Underlying AqlItemBlock storing the data.
   */
  std::shared_ptr<AqlItemBlockShell> _blockShell;

  /**
   * @brief The offset into the AqlItemBlock. In other words, the row's index.
   */
  size_t _baseIndex;
};

}  // namespace aql

}  // namespace arangodb
#endif<|MERGE_RESOLUTION|>--- conflicted
+++ resolved
@@ -58,14 +58,10 @@
   explicit InputAqlItemRow(CreateInvalidInputRowHint)
       : _blockShell(nullptr), _baseIndex(0) {}
 
-<<<<<<< HEAD
-  InputAqlItemRow(std::shared_ptr<InputAqlItemBlockShell> blockShell, size_t baseIndex);
-=======
   InputAqlItemRow(std::shared_ptr<AqlItemBlockShell> blockShell, size_t baseIndex)
       : _blockShell(std::move(blockShell)), _baseIndex(baseIndex) {
     TRI_ASSERT(_blockShell != nullptr);
   }
->>>>>>> 161f9947
 
   /**
    * @brief Get a reference to the value of the given Variable Nr
@@ -124,9 +120,7 @@
 
  private:
   AqlItemBlockShell& blockShell() { return *_blockShell; }
-  AqlItemBlockShell const& blockShell() const {
-    return *_blockShell;
-  }
+  AqlItemBlockShell const& blockShell() const { return *_blockShell; }
   AqlItemBlock& block() { return blockShell().block(); }
   AqlItemBlock const& block() const { return blockShell().block(); }
 
