--- conflicted
+++ resolved
@@ -26,11 +26,8 @@
 #ifndef ARANGOD_AQL_INPUT_AQL_ITEM_ROW_H
 #define ARANGOD_AQL_INPUT_AQL_ITEM_ROW_H 1
 
-<<<<<<< HEAD
-=======
 #include "Aql/AqlItemBlock.h"
 #include "Aql/RegisterPlan.h"
->>>>>>> ac2158ee
 #include "Aql/SharedAqlItemBlockPtr.h"
 #include "Aql/types.h"
 
@@ -98,18 +95,7 @@
 
   bool operator!=(InputAqlItemRow const& other) const noexcept;
 
-<<<<<<< HEAD
   bool isInitialized() const noexcept;
-=======
-  bool isInitialized() const noexcept {
-#ifdef ARANGODB_ENABLE_MAINTAINER_MODE
-    if (_block != nullptr) {
-      TRI_ASSERT(!block().isShadowRow(_baseIndex));
-    }
-#endif
-    return _block != nullptr;
-  }
->>>>>>> ac2158ee
 
   explicit operator bool() const noexcept;
 
@@ -139,15 +125,7 @@
   void toVelocyPack(transaction::Methods* trx, arangodb::velocypack::Builder&) const;
 
  private:
-<<<<<<< HEAD
-
   AqlItemBlock& block() noexcept;
-=======
-  inline AqlItemBlock& block() noexcept {
-    TRI_ASSERT(_block != nullptr);
-    return *_block;
-  }
->>>>>>> ac2158ee
 
   AqlItemBlock const& block() const noexcept;
 
