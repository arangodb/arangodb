--- conflicted
+++ resolved
@@ -93,18 +93,7 @@
 
   bool operator==(InputAqlItemRow const& other) const noexcept;
 
-<<<<<<< HEAD
-  bool isInitialized() const noexcept {
-#ifdef ARANGODB_ENABLE_MAINTAINER_MODE
-    if (_block != nullptr) {
-      TRI_ASSERT(!block().isShadowRow(_baseIndex));
-    }
-#endif
-    return _block != nullptr;
-  }
-=======
   bool operator!=(InputAqlItemRow const& other) const noexcept;
->>>>>>> a83c2323
 
   bool isInitialized() const noexcept;
 
@@ -114,11 +103,8 @@
 
   bool isLastRowInBlock() const noexcept;
 
-<<<<<<< HEAD
-=======
   bool blockHasMoreRows() const noexcept;
 
->>>>>>> a83c2323
 #ifdef ARANGODB_ENABLE_MAINTAINER_MODE
   /**
    * @brief Compare the underlying block. Only for assertions.
@@ -139,21 +125,9 @@
   void toVelocyPack(transaction::Methods* trx, arangodb::velocypack::Builder&) const;
 
  private:
-<<<<<<< HEAD
-  inline AqlItemBlock& block() noexcept {
-    TRI_ASSERT(_block != nullptr);
-    return *_block;
-  }
-
-  inline AqlItemBlock const& block() const noexcept {
-    TRI_ASSERT(_block != nullptr);
-    return *_block;
-  }
-=======
   AqlItemBlock& block() noexcept;
 
   AqlItemBlock const& block() const noexcept;
->>>>>>> a83c2323
 
  private:
   /**
