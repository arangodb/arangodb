--- conflicted
+++ resolved
@@ -656,12 +656,7 @@
   TRI_ASSERT(documentId.isSet());
   if constexpr (Traits::MaterializeType == MaterializeType::Materialize) {
     // read document from underlying storage engine, if we got an id
-<<<<<<< HEAD
-    if (!collection.readDocumentWithCallback(&_trx, documentId, ctx.callback)) {
-=======
-    if (ADB_UNLIKELY(!collection.readDocumentWithCallback(infos().getQuery().trx(),
-                                                          documentId, ctx.callback))) {
->>>>>>> 02fc5cee
+    if (ADB_UNLIKELY(!collection.readDocumentWithCallback(&_trx, documentId, ctx.callback))) {
       return false;
     }
   } else if constexpr ((Traits::MaterializeType & MaterializeType::LateMaterialize) ==
