////////////////////////////////////////////////////////////////////////////////
/// DISCLAIMER
///
/// Copyright 2014-2022 ArangoDB GmbH, Cologne, Germany
/// Copyright 2004-2014 triAGENS GmbH, Cologne, Germany
///
/// Licensed under the Apache License, Version 2.0 (the "License");
/// you may not use this file except in compliance with the License.
/// You may obtain a copy of the License at
///
///     http://www.apache.org/licenses/LICENSE-2.0
///
/// Unless required by applicable law or agreed to in writing, software
/// distributed under the License is distributed on an "AS IS" BASIS,
/// WITHOUT WARRANTIES OR CONDITIONS OF ANY KIND, either express or implied.
/// See the License for the specific language governing permissions and
/// limitations under the License.
///
/// Copyright holder is ArangoDB GmbH, Cologne, Germany
///
/// @author Tobias Gödderz
/// @author Andrey Abramov
////////////////////////////////////////////////////////////////////////////////

#include "IResearchViewExecutor.h"

#include "Aql/AqlCall.h"
#include "Aql/ExecutionStats.h"
#include "Aql/OutputAqlItemRow.h"
#include "Aql/Query.h"
#include "Aql/SingleRowFetcher.h"
#include "Basics/StringUtils.h"
#include "IResearch/IResearchCommon.h"
#include "IResearch/IResearchDocument.h"
#include "IResearch/IResearchFilterFactory.h"
#include "IResearch/IResearchOrderFactory.h"
#include "IResearch/IResearchView.h"
#include "StorageEngine/PhysicalCollection.h"
#include "StorageEngine/StorageEngine.h"
#include "StorageEngine/TransactionCollection.h"
#include "StorageEngine/TransactionState.h"
#include "Transaction/Methods.h"
#include "VocBase/LogicalCollection.h"

#include <analysis/token_attributes.hpp>
#include <search/boolean_filter.hpp>
#include <search/score.hpp>
#include <search/cost.hpp>
#include <utility>

// TODO Eliminate access to the plan if possible!
// I think it is used for two things only:
//  - to get the Ast, which can simply be passed on its own, and
//  - to call plan->getVarSetBy() in aql::Expression, which could be removed by
//    passing (a reference to) plan->_varSetBy instead.
// But changing this, even only for the IResearch part, would involve more
// refactoring than I currently find appropriate for this.
#include "Aql/ExecutionPlan.h"

using namespace arangodb;
using namespace arangodb::aql;
using namespace arangodb::basics;
using namespace arangodb::iresearch;

namespace {

const irs::payload NoPayload;

size_t calculateSkipAllCount(CountApproximate approximation, size_t currentPos,
                             irs::doc_iterator* docs) {
  TRI_ASSERT(docs);
  size_t skipped{0};
  switch (approximation) {
    case CountApproximate::Cost: {
      auto* cost = irs::get<irs::cost>(*docs);
      if (ADB_LIKELY(cost)) {
        skipped = cost->estimate();
        skipped -= std::min(skipped, currentPos);
        break;
      }
    }
      [[fallthrough]];
    default:
      // check for unknown approximation or absence of the cost attribute.
      // fallback to exact anyway
      TRI_ASSERT(CountApproximate::Exact == approximation);
      while (docs->next()) {
        skipped++;
      }
      break;
  }
  return skipped;
}

inline std::shared_ptr<arangodb::LogicalCollection>
lookupCollection(                         // find collection
    arangodb::transaction::Methods& trx,  // transaction
    DataSourceId cid,                     // collection identifier
    aql::QueryContext& query) {
  TRI_ASSERT(trx.state());

  // `Methods::documentCollection(DataSourceId)` may throw exception
  auto* collection =
      trx.state()->collection(cid, arangodb::AccessMode::Type::READ);

  if (!collection) {
    std::stringstream msg;
    msg << "failed to find collection while reading document from arangosearch "
           "view, cid '"
        << cid << "'";
    query.warnings().registerWarning(TRI_ERROR_ARANGO_DATA_SOURCE_NOT_FOUND,
                                     msg.str());

    return nullptr;  // not a valid collection reference
  }

  return collection->collection();
}

inline irs::doc_iterator::ptr pkColumn(irs::sub_reader const& segment) {
  auto const* reader = segment.column(DocumentPrimaryKey::PK());

  return reader ? reader->iterator(irs::ColumnHint::kNormal) : nullptr;
}

inline irs::doc_iterator::ptr sortColumn(irs::sub_reader const& segment) {
  auto const* reader = segment.sort();

  return reader ? reader->iterator(irs::ColumnHint::kNormal) : nullptr;
}

inline void reset(ColumnIterator& column,
                  irs::doc_iterator::ptr&& itr) noexcept {
  TRI_ASSERT(itr);
  column.itr = std::move(itr);
  column.value = irs::get<irs::payload>(*column.itr);
  if (ADB_UNLIKELY(!column.value)) {
    column.value = &NoPayload;
  }
}

class BufferHeapSortContext {
 public:
  explicit BufferHeapSortContext(
      size_t numScoreRegisters,
      std::span<std::pair<size_t, bool> const> scoresSort,
      std::span<float_t const> scoreBuffer)
      : _numScoreRegisters(numScoreRegisters),
        _scoresSort(scoresSort),
        _scoreBuffer(scoreBuffer) {}

  bool operator()(size_t a, size_t b) const noexcept {
    auto const* rhs_scores = &_scoreBuffer[b * _numScoreRegisters];
    auto lhs_scores = &_scoreBuffer[a * _numScoreRegisters];
    for (auto const& cmp : _scoresSort) {
      if (lhs_scores[cmp.first] != rhs_scores[cmp.first]) {
        return cmp.second ? lhs_scores[cmp.first] < rhs_scores[cmp.first]
                          : lhs_scores[cmp.first] > rhs_scores[cmp.first];
      }
    }
    return false;
  }

  bool compareInput(size_t lhsIdx, float_t const* rhs_scores) const noexcept {
    auto lhs_scores = &_scoreBuffer[lhsIdx * _numScoreRegisters];
    for (auto const& cmp : _scoresSort) {
      if (lhs_scores[cmp.first] != rhs_scores[cmp.first]) {
        return cmp.second ? lhs_scores[cmp.first] < rhs_scores[cmp.first]
                          : lhs_scores[cmp.first] > rhs_scores[cmp.first];
      }
    }
    return false;
  }

 private:
  size_t _numScoreRegisters;
  std::span<std::pair<size_t, bool> const> _scoresSort;
  std::span<float_t const> _scoreBuffer;
};  //  BufferHeapSortContext

}  // namespace

///////////////////////////////////////////////////////////////////////////////
/// --SECTION--                                       IResearchViewExecutorBase
///////////////////////////////////////////////////////////////////////////////

IResearchViewExecutorInfos::IResearchViewExecutorInfos(
    ViewSnapshotPtr reader, OutRegisters outRegisters,
    std::vector<RegisterId> scoreRegisters, arangodb::aql::QueryContext& query,
    std::vector<Scorer> const& scorers,
    std::pair<arangodb::iresearch::IResearchViewSort const*, size_t> sort,
    IResearchViewStoredValues const& storedValues, ExecutionPlan const& plan,
    Variable const& outVariable, aql::AstNode const& filterCondition,
    std::pair<bool, bool> volatility,
    IResearchViewExecutorInfos::VarInfoMap const& varInfoMap, int depth,
    IResearchViewNode::ViewValuesRegisters&& outNonMaterializedViewRegs,
    iresearch::CountApproximate countApproximate,
    iresearch::FilterOptimization filterOptimization,
    std::vector<std::pair<size_t, bool>> scorersSort, size_t scorersSortLimit)
    : _scoreRegisters(std::move(scoreRegisters)),
      _scoreRegistersCount{_scoreRegisters.size()},
      _reader(std::move(reader)),
      _query(query),
      _scorers(scorers),
      _sort(std::move(sort)),
      _storedValues(storedValues),
      _plan(plan),
      _outVariable(outVariable),
      _filterCondition(filterCondition),
      _volatileSort(volatility.second),
      // `_volatileSort` implies `_volatileFilter`
      _volatileFilter(_volatileSort || volatility.first),
      _varInfoMap(varInfoMap),
      _depth(depth),
      _outNonMaterializedViewRegs(std::move(outNonMaterializedViewRegs)),
      _countApproximate(countApproximate),
      _filterConditionIsEmpty(::filterConditionIsEmpty(&_filterCondition)),
      _filterOptimization(filterOptimization),
      _scorersSort(std::move(scorersSort)),
      _scorersSortLimit(scorersSortLimit) {
  TRI_ASSERT(_reader != nullptr);
  std::tie(_documentOutReg, _collectionPointerReg) = std::visit(
      overload{
          [&](aql::IResearchViewExecutorInfos::MaterializeRegisters regs) {
            return std::pair{regs.documentOutReg,
                             aql::RegisterPlan::MaxRegisterId};
          },
          [&](aql::IResearchViewExecutorInfos::LateMaterializeRegister regs) {
            return std::pair{regs.documentOutReg, regs.collectionOutReg};
          },
          [&](aql::IResearchViewExecutorInfos::NoMaterializeRegisters) {
            return std::pair{aql::RegisterPlan::MaxRegisterId,
                             aql::RegisterPlan::MaxRegisterId};
          }},
      outRegisters);
}

IResearchViewNode::ViewValuesRegisters const&
IResearchViewExecutorInfos::getOutNonMaterializedViewRegs() const noexcept {
  return _outNonMaterializedViewRegs;
}

ViewSnapshotPtr IResearchViewExecutorInfos::getReader() const noexcept {
  return _reader;
}

aql::QueryContext& IResearchViewExecutorInfos::getQuery() noexcept {
  return _query;
}

const std::vector<arangodb::iresearch::Scorer>&
IResearchViewExecutorInfos::scorers() const noexcept {
  return _scorers;
}

std::vector<RegisterId> const& IResearchViewExecutorInfos::getScoreRegisters()
    const noexcept {
  return _scoreRegisters;
}

ExecutionPlan const& IResearchViewExecutorInfos::plan() const noexcept {
  return _plan;
}

Variable const& IResearchViewExecutorInfos::outVariable() const noexcept {
  return _outVariable;
}

aql::AstNode const& IResearchViewExecutorInfos::filterCondition()
    const noexcept {
  return _filterCondition;
}

const IResearchViewExecutorInfos::VarInfoMap&
IResearchViewExecutorInfos::varInfoMap() const noexcept {
  return _varInfoMap;
}

int IResearchViewExecutorInfos::getDepth() const noexcept { return _depth; }

bool IResearchViewExecutorInfos::volatileSort() const noexcept {
  return _volatileSort;
}

bool IResearchViewExecutorInfos::volatileFilter() const noexcept {
  return _volatileFilter;
}

const std::pair<const arangodb::iresearch::IResearchViewSort*, size_t>&
IResearchViewExecutorInfos::sort() const noexcept {
  return _sort;
}

IResearchViewStoredValues const& IResearchViewExecutorInfos::storedValues()
    const noexcept {
  return _storedValues;
}

auto IResearchViewExecutorInfos::getDocumentRegister() const noexcept
    -> RegisterId {
  return _documentOutReg;
}

auto IResearchViewExecutorInfos::getCollectionRegister() const noexcept
    -> RegisterId {
  return _collectionPointerReg;
}

IResearchViewStats::IResearchViewStats() noexcept : _scannedIndex(0) {}
void IResearchViewStats::incrScanned() noexcept { _scannedIndex++; }
void IResearchViewStats::incrScanned(size_t value) noexcept {
  _scannedIndex = _scannedIndex + value;
}
size_t IResearchViewStats::getScanned() const noexcept { return _scannedIndex; }
ExecutionStats& aql::operator+=(
    ExecutionStats& executionStats,
    const IResearchViewStats& iResearchViewStats) noexcept {
  executionStats.scannedIndex += iResearchViewStats.getScanned();
  return executionStats;
}

///////////////////////////////////////////////////////////////////////////////
/// --SECTION--                                       IResearchViewExecutorBase
///////////////////////////////////////////////////////////////////////////////

template<typename Impl, typename Traits>
template<arangodb::iresearch::MaterializeType, typename>
IndexIterator::DocumentCallback
IResearchViewExecutorBase<Impl, Traits>::ReadContext::copyDocumentCallback(
    ReadContext& ctx) {
  typedef std::function<IndexIterator::DocumentCallback(ReadContext&)>
      CallbackFactory;

  static CallbackFactory const callbackFactory{[](ReadContext& ctx) {
    return [&ctx](LocalDocumentId /*id*/, VPackSlice doc) {
      ctx.outputRow.moveValueInto(ctx.getDocumentReg(), ctx.inputRow, doc);
      return true;
    };
  }};

  return callbackFactory(ctx);
}
template<typename Impl, typename Traits>
IResearchViewExecutorBase<Impl, Traits>::ReadContext::ReadContext(
    aql::RegisterId documentOutReg, aql::RegisterId collectionPointerReg,
    InputAqlItemRow& inputRow, OutputAqlItemRow& outputRow)
    : inputRow(inputRow),
      outputRow(outputRow),
      documentOutReg(documentOutReg),
      collectionPointerReg(collectionPointerReg) {
  if constexpr (static_cast<unsigned int>(
                    Traits::MaterializeType &
                    iresearch::MaterializeType::Materialize) ==
                static_cast<unsigned int>(
                    iresearch::MaterializeType::Materialize)) {
    callback = this->copyDocumentCallback(*this);
  }
}

IndexReadBufferEntry::IndexReadBufferEntry(size_t keyIdx) noexcept
    : _keyIdx(keyIdx) {}

ScoreIterator::ScoreIterator(std::span<float_t> scoreBuffer, size_t keyIdx,
                             size_t numScores) noexcept
    : _scoreBuffer(scoreBuffer),
      _scoreBaseIdx(keyIdx * numScores),
      _numScores(numScores) {
  TRI_ASSERT(_scoreBaseIdx + _numScores <= _scoreBuffer.size());
}

auto ScoreIterator::begin() noexcept {
  return _scoreBuffer.begin() + static_cast<ptrdiff_t>(_scoreBaseIdx);
}

auto ScoreIterator::end() noexcept {
  return _scoreBuffer.begin() +
         static_cast<ptrdiff_t>(_scoreBaseIdx + _numScores);
}

template<typename ValueType, bool copyStored>
IndexReadBuffer<ValueType, copyStored>::IndexReadBuffer(
    size_t const numScoreRegisters, ResourceMonitor& monitor)
    : _numScoreRegisters(numScoreRegisters),
      _keyBaseIdx(0),
      _maxSize(0),
      _heapSizeLeft(0),
      _storedValuesCount(0),
      _memoryTracker(monitor) {}

template<typename ValueType, bool copyStored>
ValueType const& IndexReadBuffer<ValueType, copyStored>::getValue(
    const IndexReadBufferEntry bufferEntry) const noexcept {
  assertSizeCoherence();
  TRI_ASSERT(bufferEntry._keyIdx < _keyBuffer.size());
  return _keyBuffer[bufferEntry._keyIdx];
}

template<typename ValueType, bool copyStored>
ScoreIterator IndexReadBuffer<ValueType, copyStored>::getScores(
    const IndexReadBufferEntry bufferEntry) noexcept {
  assertSizeCoherence();
  return ScoreIterator{_scoreBuffer, bufferEntry._keyIdx, _numScoreRegisters};
}

template<typename ValueType, bool copySorted>
template<typename... Args>
void IndexReadBuffer<ValueType, copySorted>::pushValue(Args&&... args) {
  _keyBuffer.emplace_back(std::forward<Args>(args)...);
}

template<typename ValueType, bool copySorted>
void IndexReadBuffer<ValueType, copySorted>::finalizeHeapSort() {
  std::sort(
      _rows.begin(), _rows.end(),
      BufferHeapSortContext{_numScoreRegisters, _scoresSort, _scoreBuffer});
  if (_heapSizeLeft) {
    // heap was not filled up to the limit. So fill buffer here.
    _storedValuesBuffer.resize(_keyBuffer.size() * _storedValuesCount);
  }
}

template<typename ValueType, bool copySorted>
void IndexReadBuffer<ValueType, copySorted>::pushSortedValue(
    ValueType&& value, float_t const* scores, size_t count) {
  BufferHeapSortContext sortContext(_numScoreRegisters, _scoresSort,
                                    _scoreBuffer);
  TRI_ASSERT(_maxSize);
  if (!_heapSizeLeft) {
    if (sortContext.compareInput(_rows.front(), scores)) {
      return;  // not interested in this document
    }
    std::pop_heap(_rows.begin(), _rows.end(), sortContext);
    // now last contains "free" index in the buffer
    _keyBuffer[_rows.back()] = std::move(value);
    auto const base = _rows.back() * _numScoreRegisters;
    size_t i{0};
    auto bufferIt = _scoreBuffer.begin() + base;
    for (; i < count; ++i) {
      *bufferIt = scores[i];
      ++bufferIt;
    }
    while (i < _numScoreRegisters) {
      *bufferIt = std::numeric_limits<float_t>::quiet_NaN();
      ++i;
      ++bufferIt;
    }
    std::push_heap(_rows.begin(), _rows.end(), sortContext);
  } else {
    _keyBuffer.emplace_back(std::move(value));
    size_t i = 0;
    for (; i < count; ++i) {
      _scoreBuffer.emplace_back(scores[i]);
    }
    TRI_ASSERT(i <= _numScoreRegisters);
    _scoreBuffer.resize(_scoreBuffer.size() + _numScoreRegisters - i,
                        std::numeric_limits<float_t>::quiet_NaN());
    _rows.push_back(_rows.size());
    if ((--_heapSizeLeft) == 0) {
      _storedValuesBuffer.resize(_keyBuffer.size() * _storedValuesCount);
      std::make_heap(_rows.begin(), _rows.end(), sortContext);
    }
  }
}

template<typename ValueType, bool copyStored>
typename IndexReadBuffer<ValueType, copyStored>::StoredValuesContainer const&
IndexReadBuffer<ValueType, copyStored>::getStoredValues() const noexcept {
  return _storedValuesBuffer;
}

template<typename ValueType, bool copyStored>
irs::score_t* IndexReadBuffer<ValueType, copyStored>::pushNoneScores(
    size_t count) {
  const size_t prevSize = _scoreBuffer.size();
  while (count--) {
    _scoreBuffer.emplace_back(std::numeric_limits<float_t>::quiet_NaN());
  }
  return _scoreBuffer.data() + prevSize;
}

template<typename ValueType, bool copyStored>
void IndexReadBuffer<ValueType, copyStored>::clear() noexcept {
  _keyBaseIdx = 0;
  _heapSizeLeft = _maxSize;
  _keyBuffer.clear();
  _scoreBuffer.clear();
  _storedValuesBuffer.clear();
  _rows.clear();
}

template<typename ValueType, bool copyStored>
size_t IndexReadBuffer<ValueType, copyStored>::size() const noexcept {
  assertSizeCoherence();
  return _keyBuffer.size() - _keyBaseIdx;
}

template<typename ValueType, bool copyStored>
bool IndexReadBuffer<ValueType, copyStored>::empty() const noexcept {
  return size() == 0;
}

template<typename ValueType, bool copyStored>
IndexReadBufferEntry
IndexReadBuffer<ValueType, copyStored>::pop_front() noexcept {
  TRI_ASSERT(!empty());
  TRI_ASSERT(_keyBaseIdx < _keyBuffer.size());
  assertSizeCoherence();
  size_t key = _keyBaseIdx;
  if (!_rows.empty()) {
    TRI_ASSERT(!_scoresSort.empty());
    key = _rows[_keyBaseIdx];
  }
  IndexReadBufferEntry entry{key};
  ++_keyBaseIdx;
  return entry;
}

template<typename ValueType, bool copyStored>
void IndexReadBuffer<ValueType, copyStored>::assertSizeCoherence()
    const noexcept {
  TRI_ASSERT(_scoreBuffer.size() == _keyBuffer.size() * _numScoreRegisters);
}

template<typename Impl, typename Traits>
IResearchViewExecutorBase<Impl, Traits>::IResearchViewExecutorBase(
    IResearchViewExecutorBase::Fetcher&,
    IResearchViewExecutorBase::Infos& infos)
    : _trx(infos.getQuery().newTrxContext()),
      _infos(infos),
      _inputRow(CreateInvalidInputRowHint{}),  // TODO: Remove me after refactor
      _indexReadBuffer(_infos.getScoreRegisters().size(),
                       _infos.getQuery().resourceMonitor()),
      _ctx(_trx, infos.getQuery(), _aqlFunctionsInternalCache,
           infos.outVariable(), infos.varInfoMap(), infos.getDepth()),
      _filterCtx(_ctx),  // arangodb::iresearch::ExpressionExecutionContext
      _reader(infos.getReader()),
      _filter(irs::filter::prepared::empty()),
      _isInitialized(false) {}

template<typename Impl, typename Traits>
std::tuple<ExecutorState,
           typename IResearchViewExecutorBase<Impl, Traits>::Stats, AqlCall>
IResearchViewExecutorBase<Impl, Traits>::produceRows(
    AqlItemBlockInputRange& inputRange, OutputAqlItemRow& output) {
  IResearchViewStats stats{};
  AqlCall upstreamCall{};
  upstreamCall.fullCount = output.getClientCall().fullCount;
  while (inputRange.hasDataRow() && !output.isFull()) {
    bool documentWritten = false;

    while (!documentWritten) {
      if (!_inputRow.isInitialized()) {
        std::tie(std::ignore, _inputRow) = inputRange.peekDataRow();

        if (!_inputRow.isInitialized()) {
          return {inputRange.upstreamState(), stats, upstreamCall};
        }

        // reset must be called exactly after we've got a new and valid input
        // row.
        static_cast<Impl&>(*this).reset();
      }

      ReadContext ctx(infos().getDocumentRegister(),
                      infos().getCollectionRegister(), _inputRow, output);
      documentWritten = next(ctx, stats);

      if (documentWritten) {
        if constexpr (!Traits::ExplicitScanned) {
          stats.incrScanned();
        }
        output.advanceRow();
      } else {
        _inputRow = InputAqlItemRow{CreateInvalidInputRowHint{}};
        inputRange.advanceDataRow();
        // no document written, repeat.
      }
    }
  }
  auto reportedState = inputRange.upstreamState();
  if constexpr (Traits::ExplicitScanned) {
    if (inputRange.upstreamState() == ExecutorState::DONE &&
        output.getClientCall().fullCount &&
        static_cast<Impl&>(*this).canSkipAll()) {
      // force skipAll call
      reportedState = ExecutorState::HASMORE;
    }
  }
  return {reportedState, stats, upstreamCall};
}

template<typename Impl, typename Traits>
std::tuple<ExecutorState,
           typename IResearchViewExecutorBase<Impl, Traits>::Stats, size_t,
           AqlCall>
IResearchViewExecutorBase<Impl, Traits>::skipRowsRange(
    AqlItemBlockInputRange& inputRange, AqlCall& call) {
  TRI_ASSERT(_indexReadBuffer.empty() ||
             (!this->infos().scoresSort().empty() && call.needsFullCount()));
  auto& impl = static_cast<Impl&>(*this);
  IResearchViewStats stats{};
  while (inputRange.hasDataRow() && call.shouldSkip()) {
    if (!_inputRow.isInitialized()) {
      auto rowState = ExecutorState::HASMORE;
      std::tie(rowState, _inputRow) = inputRange.peekDataRow();

      if (!_inputRow.isInitialized()) {
        TRI_ASSERT(rowState == ExecutorState::DONE);
        break;
      }

      // reset must be called exactly after we've got a new and valid input row.
      impl.reset();
    }
    TRI_ASSERT(_inputRow.isInitialized());
    if (call.getOffset() > 0) {
      // OffsetPhase need to skip atMost offset
      call.didSkip(impl.skip(call.getOffset(), stats));
    } else {
      TRI_ASSERT(call.getLimit() == 0 && call.hasHardLimit());
      // skip all - fullCount phase
      call.didSkip(impl.skipAll(stats));
    }
    // only heapsort version could possibly fetch more than skip requested
    TRI_ASSERT(_indexReadBuffer.empty() || !this->infos().scoresSort().empty());

    if (call.shouldSkip()) {
      // We still need to fetch more
      // trigger refetch of new input row
      inputRange.advanceDataRow();
      _inputRow = InputAqlItemRow{CreateInvalidInputRowHint{}};
    }
  }
  if constexpr (!Traits::ExplicitScanned) {
    stats.incrScanned(call.getSkipCount());
  }

  AqlCall upstreamCall{};
  if (!call.needsFullCount()) {
    // Do not overfetch too much.
    upstreamCall.softLimit =
        call.getOffset() + std::min(call.softLimit, call.hardLimit);
    // else we do unlimited softLimit.
    // we are going to return everything anyways.
  }

  auto const reportedState = inputRange.upstreamState();
  if constexpr (Traits::ExplicitScanned) {
    if (inputRange.upstreamState() == ExecutorState::DONE &&
        call.needsFullCount() && impl.canSkipAll() && call.getOffset() == 0) {
      // execute skipAll immediately
      call.didSkip(impl.skipAll(stats));
    }
  }

  return {reportedState, stats, call.getSkipCount(), upstreamCall};
}

template<typename Impl, typename Traits>
bool IResearchViewExecutorBase<Impl, Traits>::next(ReadContext& ctx,
                                                   IResearchViewStats& stats) {
  auto& impl = static_cast<Impl&>(*this);

  while (true) {
    if (_indexReadBuffer.empty()) {
      impl.fillBuffer(ctx);
      if constexpr (Traits::ExplicitScanned) {
        if (!_indexReadBuffer.empty()) {
          stats.incrScanned(static_cast<Impl&>(*this).getScanned());
        }
      }
    }
    if (_indexReadBuffer.empty()) {
      return false;
    }
    IndexReadBufferEntry bufferEntry = _indexReadBuffer.pop_front();

    if (ADB_LIKELY(impl.writeRow(ctx, bufferEntry))) {
      break;
    } else {
      // to get correct stats we should continue looking for
      // other documents inside this one call
      LOG_TOPIC("550cd", TRACE, arangodb::iresearch::TOPIC)
          << "failed to write row in node executor";
    }
  }
  return true;
}

template<typename Impl, typename Traits>
typename IResearchViewExecutorBase<Impl, Traits>::Infos const&
IResearchViewExecutorBase<Impl, Traits>::infos() const noexcept {
  return _infos;
}

template<typename Impl, typename Traits>
void IResearchViewExecutorBase<Impl, Traits>::fillScores(
    irs::score const& score) {
  TRI_ASSERT(Traits::Ordered);

  // Scorer registers are placed right before document output register.
  // Allocate block for scores (registerId's are sequential) and fill it.
  score(_indexReadBuffer.pushNoneScores(infos().scoreRegistersCount()));
}

template<typename Impl, typename Traits>
void IResearchViewExecutorBase<Impl, Traits>::reset() {
  _ctx._inputRow = _inputRow;

  ExecutionPlan const* plan = &infos().plan();
  iresearch::QueryContext const queryCtx{
      .trx = &_trx,
<<<<<<< HEAD
      .plan = plan,
=======
>>>>>>> 4011260a
      .ast = plan->getAst(),
      .ctx = &_ctx,
      .index = _reader.get(),
      .ref = &infos().outVariable(),
      .filterOptimization = infos().filterOptimization(),
      .isSearchQuery = true};

  // `_volatileSort` implies `_volatileFilter`
  if (infos().volatileFilter() || !_isInitialized) {
    irs::Or root;

    // The analyzer is referenced in the FilterContext and used during the
    // following ::makeFilter() call, so may not be a temporary.
    FieldMeta::Analyzer analyzer{IResearchAnalyzerFeature::identity()};
    FilterContext const filterCtx{.analyzer = analyzer};

    auto rv = FilterFactory::filter(&root, queryCtx, filterCtx,
                                    infos().filterCondition());

    if (rv.fail()) {
      arangodb::velocypack::Builder builder;
      infos().filterCondition().toVelocyPack(builder, true);
      THROW_ARANGO_EXCEPTION_MESSAGE(
          rv.errorNumber(),
          StringUtils::concatT("failed to build filter while querying "
                               "arangosearch view, query '",
                               builder.toJson(), "': ", rv.errorMessage()));
    }

    if (infos().volatileSort() || !_isInitialized) {
      auto const& scorers = infos().scorers();
      std::vector<irs::sort::ptr> order;
      order.reserve(scorers.size());

      for (irs::sort::ptr scorer; auto const& scorerNode : scorers) {
        TRI_ASSERT(scorerNode.node);

        if (!OrderFactory::scorer(&scorer, *scorerNode.node, queryCtx)) {
          // failed to append sort
          THROW_ARANGO_EXCEPTION(TRI_ERROR_BAD_PARAMETER);
        }

        // sorting order doesn't matter
        assert(scorer);
        order.emplace_back(std::move(scorer));
      }

      // compile order
      _order = irs::Order::Prepare(order);
    }

    // compile filter
    _filter = root.prepare(*_reader, _order, irs::kNoBoost, &_filterCtx);

    _isInitialized = true;
  }
}

template<typename Impl, typename Traits>
template<arangodb::iresearch::MaterializeType, typename>
bool IResearchViewExecutorBase<Impl, Traits>::writeLocalDocumentId(
    ReadContext& ctx, LocalDocumentId const& documentId,
    LogicalCollection const& collection) {
  // we will need collection Id also as View could produce documents from
  // multiple collections
  if (ADB_LIKELY(documentId.isSet())) {
    {
      // For sake of performance we store raw pointer to collection
      // It is safe as pipeline work inside one process
      static_assert(sizeof(void*) <= sizeof(uint64_t),
                    "Pointer doesn't fit uint64_t");

      AqlValueHintUInt const value{reinterpret_cast<uint64_t>(&collection)};
      ctx.outputRow.moveValueInto(ctx.getCollectionPointerReg(), ctx.inputRow,
                                  value);
    }
    {
      AqlValueHintUInt const value{documentId.id()};
      ctx.outputRow.moveValueInto(ctx.getDocumentIdReg(), ctx.inputRow, value);
    }
    return true;
  } else {
    return false;
  }
}

template<typename Impl, typename Traits>
inline bool IResearchViewExecutorBase<Impl, Traits>::writeStoredValue(
    ReadContext& ctx,
    typename IResearchViewExecutorBase<Impl, Traits>::IndexReadBufferType::
        StoredValuesContainer const& storedValues,
    size_t index, std::map<size_t, RegisterId> const& fieldsRegs) {
  TRI_ASSERT(index < storedValues.size());
  auto const& storedValue = storedValues[index];
  TRI_ASSERT(!storedValue.empty());
  auto const totalSize = storedValue.size();
  VPackSlice slice{storedValue.c_str()};
  size_t size = 0;
  size_t i = 0;
  for (auto const& [fieldNum, registerId] : fieldsRegs) {
    while (i < fieldNum) {
      size += slice.byteSize();
      TRI_ASSERT(size <= totalSize);
      if (ADB_UNLIKELY(size > totalSize)) {
        return false;
      }
      slice = VPackSlice{slice.end()};
      ++i;
    }
    TRI_ASSERT(!slice.isNone());

    ctx.outputRow.moveValueInto(registerId, ctx.inputRow, slice);
  }
  return true;
}

template<typename Impl, typename Traits>
bool IResearchViewExecutorBase<Impl, Traits>::writeRow(
    ReadContext& ctx, IndexReadBufferEntry bufferEntry,
    LocalDocumentId const& documentId, LogicalCollection const& collection) {
  TRI_ASSERT(documentId.isSet());
  if constexpr (Traits::MaterializeType == MaterializeType::Materialize) {
    // read document from underlying storage engine, if we got an id
    if (ADB_UNLIKELY(
            !collection.getPhysical()
                 ->read(&_trx, documentId, ctx.callback, ReadOwnWrites::no)
                 .ok())) {
      return false;
    }
  } else if constexpr ((Traits::MaterializeType &
                        MaterializeType::LateMaterialize) ==
                       MaterializeType::LateMaterialize) {
    // no need to look into collection. Somebody down the stream will do
    // materialization. Just emit LocalDocumentIds
    if (ADB_UNLIKELY(!writeLocalDocumentId(ctx, documentId, collection))) {
      return false;
    }
  }
  if constexpr ((Traits::MaterializeType & MaterializeType::UseStoredValues) ==
                MaterializeType::UseStoredValues) {
    auto const& columnsFieldsRegs = infos().getOutNonMaterializedViewRegs();
    TRI_ASSERT(!columnsFieldsRegs.empty());
    auto const& storedValues = _indexReadBuffer.getStoredValues();
    auto index = bufferEntry.getKeyIdx() * columnsFieldsRegs.size();
    TRI_ASSERT(index < storedValues.size());
    for (auto it = columnsFieldsRegs.cbegin(); it != columnsFieldsRegs.cend();
         ++it) {
      if (ADB_UNLIKELY(
              !writeStoredValue(ctx, storedValues, index++, it->second))) {
        return false;
      }
    }
  } else if constexpr (Traits::MaterializeType ==
                           MaterializeType::NotMaterialize &&
                       !Traits::Ordered) {
    ctx.outputRow.copyRow(ctx.inputRow);
  }
  // in the ordered case we have to write scores as well as a document
  if constexpr (Traits::Ordered) {
    // scorer register are placed right before the document output register
    std::vector<RegisterId> const& scoreRegisters = infos().getScoreRegisters();
    auto scoreRegIter = scoreRegisters.begin();
    for (auto const& it : _indexReadBuffer.getScores(bufferEntry)) {
      TRI_ASSERT(scoreRegIter != scoreRegisters.end());
      auto const val = AqlValueHintDouble(it);
      ctx.outputRow.moveValueInto(*scoreRegIter, ctx.inputRow, val);
      ++scoreRegIter;
    }

    // we should have written exactly all score registers by now
    TRI_ASSERT(scoreRegIter == scoreRegisters.end());
  } else {
    UNUSED(bufferEntry);
  }
  return true;
}

template<typename Impl, typename Traits>
void IResearchViewExecutorBase<Impl, Traits>::readStoredValues(
    irs::document const& doc, size_t index) {
  TRI_ASSERT(index < _storedValuesReaders.size());
  auto const& reader = _storedValuesReaders[index];
  TRI_ASSERT(reader.itr);
  TRI_ASSERT(reader.value);
  auto const& payload = reader.value->value;
  bool const found = (doc.value == reader.itr->seek(doc.value));
  if (found && !payload.empty()) {
    _indexReadBuffer.pushStoredValue(payload);
  } else {
    _indexReadBuffer.pushStoredValue(
        ref<irs::byte_type>(VPackSlice::nullSlice()));
  }
}

template<typename Impl, typename Traits>
void IResearchViewExecutorBase<Impl, Traits>::pushStoredValues(
    irs::document const& doc, size_t storedValuesIndex /*= 0*/) {
  auto const& columnsFieldsRegs = _infos.getOutNonMaterializedViewRegs();
  TRI_ASSERT(!columnsFieldsRegs.empty());
  auto index = storedValuesIndex * columnsFieldsRegs.size();
  for (auto it = columnsFieldsRegs.cbegin(); it != columnsFieldsRegs.cend();
       ++it) {
    readStoredValues(doc, index++);
  }
}

template<typename Impl, typename Traits>
bool IResearchViewExecutorBase<Impl, Traits>::getStoredValuesReaders(
    irs::sub_reader const& segmentReader, size_t storedValuesIndex /*= 0*/) {
  auto const& columnsFieldsRegs = _infos.getOutNonMaterializedViewRegs();
  if (!columnsFieldsRegs.empty()) {
    auto columnFieldsRegs = columnsFieldsRegs.cbegin();
    auto index = storedValuesIndex * columnsFieldsRegs.size();
    if (IResearchViewNode::SortColumnNumber == columnFieldsRegs->first) {
      auto sortReader = ::sortColumn(segmentReader);
      if (ADB_UNLIKELY(!sortReader)) {
        LOG_TOPIC("bc5bd", WARN, arangodb::iresearch::TOPIC)
            << "encountered a sub-reader without a sort column while "
               "executing a query, ignoring";
        return false;
      }
      ::reset(_storedValuesReaders[index++], std::move(sortReader));
      ++columnFieldsRegs;
    }
    // if stored values exist
    if (columnFieldsRegs != columnsFieldsRegs.cend()) {
      auto const& columns = _infos.storedValues().columns();
      TRI_ASSERT(!columns.empty());
      for (; columnFieldsRegs != columnsFieldsRegs.cend(); ++columnFieldsRegs) {
        TRI_ASSERT(IResearchViewNode::SortColumnNumber <
                   columnFieldsRegs->first);
        auto const storedColumnNumber =
            static_cast<size_t>(columnFieldsRegs->first);
        TRI_ASSERT(storedColumnNumber < columns.size());
        auto const* storedValuesReader =
            segmentReader.column(columns[storedColumnNumber].name);
        if (ADB_UNLIKELY(!storedValuesReader)) {
          LOG_TOPIC("af7ec", WARN, arangodb::iresearch::TOPIC)
              << "encountered a sub-reader without a stored value column while "
                 "executing a query, ignoring";
          return false;
        }
        ::reset(_storedValuesReaders[index++],
                storedValuesReader->iterator(irs::ColumnHint::kNormal));
      }
    }
  }
  return true;
}

///////////////////////////////////////////////////////////////////////////////
/// --SECTION--                                           IResearchViewExecutor
///////////////////////////////////////////////////////////////////////////////

template<bool copyStored, bool ordered, MaterializeType materializeType>
IResearchViewExecutor<copyStored, ordered,
                      materializeType>::IResearchViewExecutor(Fetcher& fetcher,
                                                              Infos& infos)
    : Base(fetcher, infos),
      _pkReader(),
      _itr(),
      _readerOffset(0),
      _currentSegmentPos(0),
      _totalPos(0),
      _scr(&irs::score::kNoScore),
      _numScores(0) {
  this->_storedValuesReaders.resize(
      this->_infos.getOutNonMaterializedViewRegs().size());
  TRI_ASSERT(infos.scoresSort().empty());
}

template<bool copyStored, bool ordered, MaterializeType materializeType>
bool IResearchViewExecutor<copyStored, ordered, materializeType>::readPK(
    LocalDocumentId& documentId) {
  TRI_ASSERT(!documentId.isSet());
  TRI_ASSERT(_itr);
  TRI_ASSERT(_doc);
  TRI_ASSERT(_pkReader.itr);
  TRI_ASSERT(_pkReader.value);

  if (_itr->next()) {
    ++_totalPos;
    ++_currentSegmentPos;
    if (_doc->value == _pkReader.itr->seek(_doc->value)) {
      bool const readSuccess =
          DocumentPrimaryKey::read(documentId, _pkReader.value->value);

      TRI_ASSERT(readSuccess == documentId.isSet());

      if (ADB_UNLIKELY(!readSuccess)) {
        LOG_TOPIC("6442f", WARN, arangodb::iresearch::TOPIC)
            << "failed to read document primary key while reading document "
               "from arangosearch view, doc_id '"
            << _doc->value << "'";
      }
    }

    return true;
  }

  return false;
}

template<bool copyStored, bool ordered, MaterializeType materializeType>
IResearchViewHeapSortExecutor<copyStored, ordered, materializeType>::
    IResearchViewHeapSortExecutor(Fetcher& fetcher, Infos& infos)
    : Base(fetcher, infos) {
  this->_indexReadBuffer.setScoresSort(this->_infos.scoresSort());
}

template<bool copyStored, bool ordered, MaterializeType materializeType>
size_t
IResearchViewHeapSortExecutor<copyStored, ordered, materializeType>::skipAll(
    IResearchViewStats& stats) {
  TRI_ASSERT(this->_filter);
  size_t totalSkipped{0};
  if (_bufferFilled) {
    // we already know exact full count after buffer filling
    TRI_ASSERT(_bufferedCount >= this->_indexReadBuffer.size());
    totalSkipped =
        _totalCount - (_bufferedCount - this->_indexReadBuffer.size());
  } else {
    // Looks like this is currently unreachable.
    // If this assert is ever triggered, tests for such case should be added.
    // But implementations should work.
    TRI_ASSERT(false);
    size_t const count = this->_reader->size();
    for (size_t readerOffset = 0; readerOffset < count; ++readerOffset) {
      auto& segmentReader = (*this->_reader)[readerOffset];
      auto itr =
          this->_filter->execute(segmentReader, this->_order,
                                 irs::ExecutionMode::kAll, &this->_filterCtx);
      TRI_ASSERT(itr);
      if (!itr) {
        continue;
      }
      itr = segmentReader.mask(std::move(itr));
      if (this->infos().filterConditionIsEmpty()) {
        totalSkipped += this->_reader->live_docs_count();
      } else {
        totalSkipped += calculateSkipAllCount(this->infos().countApproximate(),
                                              0, itr.get());
      }
    }
    stats.incrScanned(totalSkipped);
  }

  // seal the executor anyway
  _bufferFilled = true;
  this->_indexReadBuffer.clear();
  _totalCount = 0;
  _bufferedCount = 0;
  return totalSkipped;
}

template<bool copyStored, bool ordered, MaterializeType materializeType>
size_t
IResearchViewHeapSortExecutor<copyStored, ordered, materializeType>::skip(
    size_t limit, IResearchViewStats& stats) {
  if (fillBufferInternal(limit)) {
    stats.incrScanned(getScanned());
  }
  if (limit >= this->_indexReadBuffer.size()) {
    auto const skipped = this->_indexReadBuffer.size();
    this->_indexReadBuffer.clear();
    return skipped;
  } else {
    size_t const toSkip = limit;
    while (limit) {
      this->_indexReadBuffer.pop_front();
      --limit;
    }
    return toSkip;
  }
}

template<bool copyStored, bool ordered, MaterializeType materializeType>
void IResearchViewHeapSortExecutor<copyStored, ordered,
                                   materializeType>::reset() {
  Base::reset();
  _totalCount = 0;
  _bufferedCount = 0;
  _bufferFilled = false;
  this->_storedValuesReaders.resize(
      this->_reader->size() *
      this->_infos.getOutNonMaterializedViewRegs().size());
}

template<bool copyStored, bool ordered, MaterializeType materializeType>
bool IResearchViewHeapSortExecutor<copyStored, ordered, materializeType>::
    writeRow(IResearchViewHeapSortExecutor::ReadContext& ctx,
             IndexReadBufferEntry bufferEntry) {
  auto const& val = this->_indexReadBuffer.getValue(bufferEntry);
  return Base::writeRow(ctx, bufferEntry, val.documentId(),
                        *val.collectionPtr());
}

template<bool copyStored, bool ordered, MaterializeType materializeType>
void IResearchViewHeapSortExecutor<copyStored, ordered, materializeType>::
    fillBuffer(IResearchViewHeapSortExecutor::ReadContext&) {
  fillBufferInternal(0);
}

template<bool copyStored, bool ordered, MaterializeType materializeType>
bool IResearchViewHeapSortExecutor<
    copyStored, ordered, materializeType>::fillBufferInternal(size_t skip) {
  if (_bufferFilled) {
    return false;
  }
  _bufferFilled = true;
  TRI_ASSERT(!this->_infos.scoresSort().empty());
  TRI_ASSERT(this->_filter != nullptr);
  size_t const atMost = this->_infos.scoresSortLimit();
  TRI_ASSERT(atMost);
  this->_indexReadBuffer.reset();
  this->_indexReadBuffer.preAllocateStoredValuesBuffer(
      atMost, this->_infos.getScoreRegisters().size(),
      this->_infos.getOutNonMaterializedViewRegs().size());
  auto const count = this->_reader->size();

  containers::SmallVector<irs::score_t, 4> scores;
  if constexpr (ordered) {
    scores.resize(this->infos().scorers().size());
  }

  irs::doc_iterator::ptr itr;
  irs::document const* doc{};
  size_t numScores{0};
  irs::score const* scr;
  for (size_t readerOffset = 0; readerOffset < count;) {
    if (!itr) {
      auto& segmentReader = (*this->_reader)[readerOffset];
      itr = this->_filter->execute(segmentReader, this->_order,
                                   irs::ExecutionMode::kAll, &this->_filterCtx);
      TRI_ASSERT(itr);
      doc = irs::get<irs::document>(*itr);
      TRI_ASSERT(doc);
      if constexpr (ordered) {
        scr = irs::get<irs::score>(*itr);
        if (!scr) {
          scr = &irs::score::kNoScore;
          numScores = 0;
        } else {
          numScores = scores.size();
        }
      }
      itr = segmentReader.mask(std::move(itr));
      TRI_ASSERT(itr);
    }
    if (!itr->next()) {
      ++readerOffset;
      itr.reset();
      doc = nullptr;
      scr = nullptr;
      continue;
    }
    ++_totalCount;

    (*scr)(scores.data());

    this->_indexReadBuffer.pushSortedValue(
        typename decltype(this->_indexReadBuffer)::KeyValueType(doc->value,
                                                                readerOffset),
        scores.data(), numScores);
  }
  this->_indexReadBuffer.finalizeHeapSort();
  _bufferedCount = this->_indexReadBuffer.size();
  if (skip < _bufferedCount) {
    auto pkReadingOrder = this->_indexReadBuffer.getMaterializeRange(skip);
    std::sort(
        pkReadingOrder.begin(), pkReadingOrder.end(),
        [buffer = &this->_indexReadBuffer](size_t lhs, size_t rhs) -> bool {
          auto const& lhs_val = buffer->getValue(lhs);
          auto const& rhs_val = buffer->getValue(rhs);
          if (lhs_val.readerOffset() < rhs_val.readerOffset()) {
            return true;
          } else if (lhs_val.readerOffset() > rhs_val.readerOffset()) {
            return false;
          }
          return lhs_val.irsDocId() < rhs_val.irsDocId();
        });

    size_t lastSegmentIdx = count;
    ColumnIterator pkReader;
    aql::QueryContext& query = this->_infos.getQuery();
    std::shared_ptr<arangodb::LogicalCollection> collection;
    auto orderIt = pkReadingOrder.begin();
    while (orderIt != pkReadingOrder.end()) {
      auto& value = this->_indexReadBuffer.getValue(*orderIt);
      auto const irsDocId = value.irsDocId();
      auto const segmentIdx = value.readerOffset();
      if (lastSegmentIdx != segmentIdx) {
        lastSegmentIdx = segmentIdx;
        auto& segmentReader = (*this->_reader)[lastSegmentIdx];
        auto pkIt = ::pkColumn(segmentReader);
        pkReader.itr.reset();
        DataSourceId const cid = this->_reader->cid(lastSegmentIdx);
        collection = lookupCollection(this->_trx, cid, query);
        if (ADB_UNLIKELY(!pkIt || !collection)) {
          LOG_TOPIC("bd02b", WARN, arangodb::iresearch::TOPIC)
              << "encountered a sub-reader without a primary key column or "
                 "without the collection while "
                 "executing a query, ignoring";
          while ((++orderIt) != pkReadingOrder.end() &&
                 *orderIt == lastSegmentIdx) {
          }
          continue;
        }
        ::reset(pkReader, std::move(pkIt));
        if constexpr ((materializeType & MaterializeType::UseStoredValues) ==
                      MaterializeType::UseStoredValues) {
          if (ADB_UNLIKELY(
                  !this->getStoredValuesReaders(segmentReader, segmentIdx))) {
            LOG_TOPIC("bd02c", WARN, arangodb::iresearch::TOPIC)
                << "encountered a sub-reader without stored values column "
                   "while executing a query, ignoring";
            continue;
          }
        }
      }

      LocalDocumentId documentId;
      if (irsDocId == pkReader.itr->seek(irsDocId)) {
        bool const readSuccess =
            DocumentPrimaryKey::read(documentId, pkReader.value->value);

        TRI_ASSERT(readSuccess == documentId.isSet());

        if (ADB_UNLIKELY(!readSuccess)) {
          LOG_TOPIC("6424f", WARN, arangodb::iresearch::TOPIC)
              << "failed to read document primary key while reading document "
                 "from arangosearch view, doc_id '"
              << value.irsDocId() << "'";
        }
      }
      value.decode(documentId, collection.get());
      if constexpr ((materializeType & MaterializeType::UseStoredValues) ==
                    MaterializeType::UseStoredValues) {
        auto const& columnsFieldsRegs =
            this->infos().getOutNonMaterializedViewRegs();
        TRI_ASSERT(!columnsFieldsRegs.empty());
        auto readerIndex = segmentIdx * columnsFieldsRegs.size();
        size_t valueIndex = *orderIt * columnsFieldsRegs.size();
        for (auto it = columnsFieldsRegs.cbegin();
             it != columnsFieldsRegs.cend(); ++it) {
          TRI_ASSERT(readerIndex < this->_storedValuesReaders.size());
          auto const& reader = this->_storedValuesReaders[readerIndex++];
          TRI_ASSERT(reader.itr);
          TRI_ASSERT(reader.value);
          auto const& payload = reader.value->value;
          bool const found = (irsDocId == reader.itr->seek(irsDocId));
          if (found && !payload.empty()) {
            this->_indexReadBuffer.setStoredValue(valueIndex++, payload);
          } else {
            this->_indexReadBuffer.setStoredValue(
                valueIndex++, ref<irs::byte_type>(VPackSlice::nullSlice()));
          }
        }
      }

      this->_indexReadBuffer.assertSizeCoherence();
      ++orderIt;
    }
  }
  return true;
}

template<bool copyStored, bool ordered, MaterializeType materializeType>
void IResearchViewExecutor<copyStored, ordered, materializeType>::fillBuffer(
    IResearchViewExecutor::ReadContext& ctx) {
  TRI_ASSERT(this->_filter != nullptr);
  size_t const atMost = ctx.outputRow.numRowsLeft();
  TRI_ASSERT(this->_indexReadBuffer.empty());
  this->_indexReadBuffer.reset();
  this->_indexReadBuffer.preAllocateStoredValuesBuffer(
      atMost, this->_infos.getScoreRegisters().size(),
      this->_infos.getOutNonMaterializedViewRegs().size());
  size_t const count = this->_reader->size();

  for (; _readerOffset < count;) {
    if (!_itr) {
      if (!this->_indexReadBuffer.empty()) {
        // We may not reset the iterator and continue with the next reader if
        // we still have documents in the buffer, as the cid changes with each
        // reader.
        break;
      }

      if (!resetIterator()) {
        continue;
      }

      // CID is constant until the next resetIterator(). Save the
      // corresponding collection so we don't have to look it up every time.

      DataSourceId const cid = this->_reader->cid(_readerOffset);
      aql::QueryContext& query = this->_infos.getQuery();
      auto collection = lookupCollection(this->_trx, cid, query);

      if (!collection) {
        std::stringstream msg;
        msg << "failed to find collection while reading document from "
               "arangosearch view, cid '"
            << cid.id() << "'";
        query.warnings().registerWarning(TRI_ERROR_ARANGO_DATA_SOURCE_NOT_FOUND,
                                         msg.str());

        // We don't have a collection, skip the current reader.
        ++_readerOffset;
        _currentSegmentPos = 0;
        _itr.reset();
        _doc = nullptr;
        continue;
      }

      _collection = collection.get();
      this->_indexReadBuffer.reset();
    }

    TRI_ASSERT(_pkReader.itr);
    TRI_ASSERT(_pkReader.value);

    LocalDocumentId documentId;

    // try to read a document PK from iresearch
    bool const iteratorExhausted = !readPK(documentId);

    if (!documentId.isSet()) {
      // No document read, we cannot write it.

      if (iteratorExhausted) {
        // The iterator is exhausted, we need to continue with the next
        // reader.
        ++_readerOffset;
        _currentSegmentPos = 0;
        _itr.reset();
        _doc = nullptr;
      }
      continue;
    }

    // The CID must stay the same for all documents in the buffer
    TRI_ASSERT(this->_collection->id() == this->_reader->cid(_readerOffset));

    this->_indexReadBuffer.pushValue(documentId);

    // in the ordered case we have to write scores as well as a document
    if constexpr (ordered) {
      // Writes into _scoreBuffer
      this->fillScores(*_scr);
    }

    if constexpr ((materializeType & MaterializeType::UseStoredValues) ==
                  MaterializeType::UseStoredValues) {
      TRI_ASSERT(_doc);
      this->pushStoredValues(*_doc);
    }
    // doc and scores are both pushed, sizes must now be coherent
    this->_indexReadBuffer.assertSizeCoherence();

    if (iteratorExhausted) {
      // The iterator is exhausted, we need to continue with the next reader.
      ++_readerOffset;
      _currentSegmentPos = 0;
      _itr.reset();
      _doc = nullptr;

      // Here we have at least one document in _indexReadBuffer, so we may not
      // add documents from a new reader.
      break;
    }
    if (this->_indexReadBuffer.size() >= atMost) {
      break;
    }
  }
}

template<bool copyStored, bool ordered, MaterializeType materializeType>
bool IResearchViewExecutor<copyStored, ordered,
                           materializeType>::resetIterator() {
  TRI_ASSERT(this->_filter);
  TRI_ASSERT(!_itr);

  auto& segmentReader = (*this->_reader)[_readerOffset];

  auto it = ::pkColumn(segmentReader);

  if (ADB_UNLIKELY(!it)) {
    LOG_TOPIC("bd01b", WARN, arangodb::iresearch::TOPIC)
        << "encountered a sub-reader without a primary key column while "
           "executing a query, ignoring";
    return false;
  }

  ::reset(_pkReader, std::move(it));

  if constexpr ((materializeType & MaterializeType::UseStoredValues) ==
                MaterializeType::UseStoredValues) {
    if (ADB_UNLIKELY(!this->getStoredValuesReaders(segmentReader))) {
      return false;
    }
  }

  _itr = this->_filter->execute(segmentReader, this->_order,
                                irs::ExecutionMode::kAll, &this->_filterCtx);
  TRI_ASSERT(_itr);
  _doc = irs::get<irs::document>(*_itr);
  TRI_ASSERT(_doc);

  if constexpr (ordered) {
    _scr = irs::get<irs::score>(*_itr);

    if (!_scr) {
      _scr = &irs::score::kNoScore;
      _numScores = 0;
    } else {
      _numScores = this->infos().scorers().size();
    }
  }

  _itr = segmentReader.mask(std::move(_itr));
  TRI_ASSERT(_itr);
  _currentSegmentPos = 0;
  return true;
}

template<bool copyStored, bool ordered, MaterializeType materializeType>
void IResearchViewExecutor<copyStored, ordered, materializeType>::reset() {
  Base::reset();

  // reset iterator state
  _itr.reset();
  _doc = nullptr;
  _readerOffset = 0;
  _currentSegmentPos = 0;
  _totalPos = 0;
}

template<bool copyStored, bool ordered, MaterializeType materializeType>
size_t IResearchViewExecutor<copyStored, ordered, materializeType>::skip(
    size_t limit, IResearchViewStats&) {
  TRI_ASSERT(this->_indexReadBuffer.empty());
  TRI_ASSERT(this->_filter);

  size_t const toSkip = limit;

  for (size_t count = this->_reader->size(); _readerOffset < count;
       ++_readerOffset) {
    if (!_itr && !resetIterator()) {
      continue;
    }

    while (limit && _itr->next()) {
      ++_currentSegmentPos;
      ++_totalPos;
      --limit;
    }

    if (!limit) {
      break;  // do not change iterator if already reached limit
    }
    _itr.reset();
    _doc = nullptr;
  }
  saveCollection();
  return toSkip - limit;
}

template<bool copyStored, bool ordered, MaterializeType materializeType>
size_t IResearchViewExecutor<copyStored, ordered, materializeType>::skipAll(
    IResearchViewStats&) {
  TRI_ASSERT(this->_indexReadBuffer.empty());
  TRI_ASSERT(this->_filter);

  size_t skipped = 0;

  if (_readerOffset < this->_reader->size()) {
    if (this->infos().filterConditionIsEmpty()) {
      skipped = this->_reader->live_docs_count();
      TRI_ASSERT(_totalPos <= skipped);
      skipped -= std::min(skipped, _totalPos);
      _readerOffset = this->_reader->size();
      _currentSegmentPos = 0;
    } else {
      for (size_t count = this->_reader->size(); _readerOffset < count;
           ++_readerOffset, _currentSegmentPos = 0) {
        if (!_itr && !resetIterator()) {
          continue;
        }
        skipped += calculateSkipAllCount(this->infos().countApproximate(),
                                         _currentSegmentPos, _itr.get());
        _itr.reset();
        _doc = nullptr;
      }
    }
  }
  return skipped;
}

template<bool copyStored, bool ordered, MaterializeType materializeType>
void IResearchViewExecutor<copyStored, ordered,
                           materializeType>::saveCollection() {
  // We're in the middle of a reader, save the collection in case produceRows()
  // needs it.
  if (_itr) {
    // CID is constant until the next resetIterator(). Save the corresponding
    // collection so we don't have to look it up every time.

    DataSourceId const cid = this->_reader->cid(_readerOffset);
    aql::QueryContext& query = this->_infos.getQuery();
    auto collection = lookupCollection(this->_trx, cid, query);

    if (!collection) {
      std::stringstream msg;
      msg << "failed to find collection while reading document from "
             "arangosearch view, cid '"
          << cid.id() << "'";
      query.warnings().registerWarning(TRI_ERROR_ARANGO_DATA_SOURCE_NOT_FOUND,
                                       msg.str());

      // We don't have a collection, skip the current reader.
      ++_readerOffset;
      _currentSegmentPos = 0;
      _itr.reset();
      _doc = nullptr;
    }

    this->_indexReadBuffer.reset();
    _collection = collection.get();
  }
}

template<bool copyStored, bool ordered, MaterializeType materializeType>
bool IResearchViewExecutor<copyStored, ordered, materializeType>::writeRow(
    IResearchViewExecutor::ReadContext& ctx, IndexReadBufferEntry bufferEntry) {
  TRI_ASSERT(_collection);

  auto const& val = this->_indexReadBuffer.getValue(bufferEntry);
  return Base::writeRow(ctx, bufferEntry, val, *_collection);
}

///////////////////////////////////////////////////////////////////////////////
/// --SECTION--                                      IResearchViewMergeExecutor
///////////////////////////////////////////////////////////////////////////////

template<bool copyStored, bool ordered, MaterializeType materializeType>
IResearchViewMergeExecutor<copyStored, ordered, materializeType>::
    IResearchViewMergeExecutor(Fetcher& fetcher, Infos& infos)
    : Base{fetcher, infos},
      _heap_it{
          MinHeapContext{*infos.sort().first, infos.sort().second, _segments}} {
  TRI_ASSERT(infos.sort().first);
  TRI_ASSERT(!infos.sort().first->empty());
  TRI_ASSERT(infos.sort().first->size() >= infos.sort().second);
  TRI_ASSERT(infos.sort().second);
  TRI_ASSERT(infos.scoresSort().empty());
}

template<bool copyStored, bool ordered, MaterializeType materializeType>
IResearchViewMergeExecutor<copyStored, ordered, materializeType>::Segment::
    Segment(irs::doc_iterator::ptr&& docs, irs::document const& doc,
            irs::score const& score, size_t numScores,
            LogicalCollection const& collection,
            irs::doc_iterator::ptr&& pkReader, size_t index,
            irs::doc_iterator* sortReaderRef,
            irs::payload const* sortReaderValue,
            irs::doc_iterator::ptr&& sortReader) noexcept
    : docs(std::move(docs)),
      doc(&doc),
      score(&score),
      numScores(numScores),
      collection(&collection),
      segmentIndex(index),
      sortReaderRef(sortReaderRef),
      sortValue(sortReaderValue),
      sortReader(std::move(sortReader)) {
  TRI_ASSERT(this->docs);
  TRI_ASSERT(this->doc);
  TRI_ASSERT(this->score);
  TRI_ASSERT(this->collection);
  TRI_ASSERT(this->sortReaderRef);
  TRI_ASSERT(this->sortValue);
  ::reset(this->pkReader, std::move(pkReader));
  TRI_ASSERT(this->pkReader.itr);
  TRI_ASSERT(this->pkReader.value);
}

template<bool copyStored, bool ordered, MaterializeType materializeType>
IResearchViewMergeExecutor<copyStored, ordered, materializeType>::
    MinHeapContext::MinHeapContext(const IResearchViewSort& sort,
                                   size_t sortBuckets,
                                   std::vector<Segment>& segments) noexcept
    : _less(sort, sortBuckets), _segments(&segments) {}

template<bool copyStored, bool ordered, MaterializeType materializeType>
bool IResearchViewMergeExecutor<copyStored, ordered, materializeType>::
    MinHeapContext::operator()(const size_t i) const {
  assert(i < _segments->size());
  auto& segment = (*_segments)[i];
  while (segment.docs->next()) {
    auto const doc = segment.docs->value();

    if (doc == segment.sortReaderRef->seek(doc)) {
      return true;
    }

    // FIXME read pk as well
  }
  return false;
}

template<bool copyStored, bool ordered, MaterializeType materializeType>
bool IResearchViewMergeExecutor<copyStored, ordered, materializeType>::
    MinHeapContext::operator()(const size_t lhs, const size_t rhs) const {
  assert(lhs < _segments->size());
  assert(rhs < _segments->size());
  return _less((*_segments)[rhs].sortValue->value,
               (*_segments)[lhs].sortValue->value);
}

template<bool copyStored, bool ordered, MaterializeType materializeType>
void IResearchViewMergeExecutor<copyStored, ordered, materializeType>::reset() {
  Base::reset();

  _segments.clear();
  auto const size = this->_reader->size();
  _segments.reserve(size);

  auto const& columnsFieldsRegs = this->_infos.getOutNonMaterializedViewRegs();
  auto const storedValuesCount = columnsFieldsRegs.size();
  this->_storedValuesReaders.resize(size * storedValuesCount);
  auto isSortReaderUsedInStoredValues =
      storedValuesCount > 0 &&
      IResearchViewNode::SortColumnNumber == columnsFieldsRegs.cbegin()->first;

  for (size_t i = 0; i < size; ++i) {
    auto& segment = (*this->_reader)[i];

    irs::doc_iterator::ptr it = segment.mask(this->_filter->execute(
        segment, this->_order, irs::ExecutionMode::kAll, &this->_filterCtx));
    TRI_ASSERT(it);

    auto const* doc = irs::get<irs::document>(*it);
    TRI_ASSERT(doc);

    auto const* score = &irs::score::kNoScore;
    size_t numScores = 0;

    if constexpr (ordered) {
      auto* scoreRef = irs::get<irs::score>(*it);

      if (scoreRef) {
        score = scoreRef;
        numScores = this->infos().scorers().size();
      }
    }

    DataSourceId const cid = this->_reader->cid(i);
    aql::QueryContext& query = this->_infos.getQuery();
    auto collection = lookupCollection(this->_trx, cid, query);

    if (!collection) {
      std::stringstream msg;
      msg << "failed to find collection while reading document from "
             "arangosearch view, cid '"
          << cid.id() << "'";
      query.warnings().registerWarning(TRI_ERROR_ARANGO_DATA_SOURCE_NOT_FOUND,
                                       msg.str());

      // We don't have a collection, skip the current segment.
      continue;
    }

    auto pkReader = ::pkColumn(segment);

    if (ADB_UNLIKELY(!pkReader)) {
      LOG_TOPIC("ee041", WARN, arangodb::iresearch::TOPIC)
          << "encountered a sub-reader without a primary key column while "
             "executing a query, ignoring";
      continue;
    }

    if constexpr ((materializeType & MaterializeType::UseStoredValues) ==
                  MaterializeType::UseStoredValues) {
      if (ADB_UNLIKELY(!this->getStoredValuesReaders(segment, i))) {
        continue;
      }
    } else {
      TRI_ASSERT(!isSortReaderUsedInStoredValues);
    }

    if (isSortReaderUsedInStoredValues) {
      TRI_ASSERT(i * storedValuesCount < this->_storedValuesReaders.size());
      auto& sortReader = this->_storedValuesReaders[i * storedValuesCount];

      _segments.emplace_back(std::move(it), *doc, *score, numScores,
                             *collection, std::move(pkReader), i,
                             sortReader.itr.get(), sortReader.value, nullptr);
    } else {
      auto itr = ::sortColumn(segment);

      if (ADB_UNLIKELY(!itr)) {
        LOG_TOPIC("af4cd", WARN, arangodb::iresearch::TOPIC)
            << "encountered a sub-reader without a sort column while "
               "executing a query, ignoring";
        continue;
      }

      irs::payload const* sortValue = irs::get<irs::payload>(*itr);
      if (ADB_UNLIKELY(!sortValue)) {
        sortValue = &NoPayload;
      }

      _segments.emplace_back(std::move(it), *doc, *score, numScores,
                             *collection, std::move(pkReader), i, itr.get(),
                             sortValue, std::move(itr));
    }
  }

  _heap_it.reset(_segments.size());
}

template<bool copyStored, bool ordered, MaterializeType materializeType>
LocalDocumentId
IResearchViewMergeExecutor<copyStored, ordered, materializeType>::readPK(
    IResearchViewMergeExecutor<copyStored, ordered,
                               materializeType>::Segment const& segment) {
  TRI_ASSERT(segment.doc);
  TRI_ASSERT(segment.pkReader.itr);
  TRI_ASSERT(segment.pkReader.value);

  LocalDocumentId documentId;

  if (segment.doc->value == segment.pkReader.itr->seek(segment.doc->value)) {
    bool const readSuccess =
        DocumentPrimaryKey::read(documentId, segment.pkReader.value->value);

    TRI_ASSERT(readSuccess == documentId.isSet());

    if (ADB_UNLIKELY(!readSuccess)) {
      LOG_TOPIC("6423f", WARN, arangodb::iresearch::TOPIC)
          << "failed to read document primary key while reading document "
             "from arangosearch view, doc_id '"
          << segment.doc->value << "'";
    }
  }

  return documentId;
}

template<bool copyStored, bool ordered, MaterializeType materializeType>
void IResearchViewMergeExecutor<copyStored, ordered,
                                materializeType>::fillBuffer(ReadContext& ctx) {
  TRI_ASSERT(this->_filter != nullptr);

  size_t const atMost = ctx.outputRow.numRowsLeft();
  TRI_ASSERT(this->_indexReadBuffer.empty());
  this->_indexReadBuffer.reset();
  this->_indexReadBuffer.preAllocateStoredValuesBuffer(
      atMost, this->_infos.getScoreRegisters().size(),
      this->_infos.getOutNonMaterializedViewRegs().size());

  while (_heap_it.next()) {
    auto& segment = _segments[_heap_it.value()];
    ++segment.segmentPos;
    TRI_ASSERT(segment.docs);
    TRI_ASSERT(segment.doc);
    TRI_ASSERT(segment.score);
    TRI_ASSERT(segment.collection);
    TRI_ASSERT(segment.pkReader.itr);
    TRI_ASSERT(segment.pkReader.value);

    // try to read a document PK from iresearch
    LocalDocumentId const documentId = readPK(segment);

    if (!documentId.isSet()) {
      // No document read, we cannot write it.
      continue;
    }

    this->_indexReadBuffer.pushValue(documentId, segment.collection);

    // in the ordered case we have to write scores as well as a document
    if constexpr (ordered) {
      // Writes into _scoreBuffer
      this->fillScores(*segment.score);
    }

    if constexpr ((materializeType & MaterializeType::UseStoredValues) ==
                  MaterializeType::UseStoredValues) {
      TRI_ASSERT(segment.doc);
      this->pushStoredValues(*segment.doc, segment.segmentIndex);
    }

    // doc and scores are both pushed, sizes must now be coherent
    this->_indexReadBuffer.assertSizeCoherence();

    if (this->_indexReadBuffer.size() >= atMost) {
      break;
    }
  }
}

template<bool copyStored, bool ordered, MaterializeType materializeType>
size_t IResearchViewMergeExecutor<copyStored, ordered, materializeType>::skip(
    size_t limit, IResearchViewStats&) {
  TRI_ASSERT(this->_indexReadBuffer.empty());
  TRI_ASSERT(this->_filter != nullptr);

  size_t const toSkip = limit;

  while (limit && _heap_it.next()) {
    ++this->_segments[_heap_it.value()].segmentPos;
    --limit;
  }

  return toSkip - limit;
}

template<bool copyStored, bool ordered, MaterializeType materializeType>
size_t
IResearchViewMergeExecutor<copyStored, ordered, materializeType>::skipAll(
    IResearchViewStats&) {
  TRI_ASSERT(this->_indexReadBuffer.empty());
  TRI_ASSERT(this->_filter != nullptr);

  size_t skipped = 0;
  if (_heap_it.size()) {
    for (auto& segment : _segments) {
      TRI_ASSERT(segment.docs);
      if (this->infos().filterConditionIsEmpty()) {
        TRI_ASSERT(segment.segmentIndex < this->_reader->size());
        auto const live_docs_count =
            (*this->_reader)[segment.segmentIndex].live_docs_count();
        TRI_ASSERT(segment.segmentPos <= live_docs_count);
        skipped += live_docs_count - segment.segmentPos;
      } else {
        skipped +=
            calculateSkipAllCount(this->infos().countApproximate(),
                                  segment.segmentPos, segment.docs.get());
      }
    }
    // Adjusting by count of docs already consumed by heap but not consumed by
    // executor. This count is heap size minus 1 already consumed by executor
    // after heap.next. But we should adjust by the heap size only if the heap
    // was advanced at least once (heap is actually filled on first next) or we
    // have nothing consumed from doc iterators!
    if (!_segments.empty() &&
        this->infos().countApproximate() == CountApproximate::Exact &&
        !this->infos().filterConditionIsEmpty() && _heap_it.size() &&
        this->_segments[_heap_it.value()].segmentPos) {
      skipped += (_heap_it.size() - 1);
    }
    _heap_it.reset(0);
  }
  return skipped;
}

template<bool copyStored, bool ordered, MaterializeType materializeType>
bool IResearchViewMergeExecutor<copyStored, ordered, materializeType>::writeRow(
    IResearchViewMergeExecutor::ReadContext& ctx,
    IndexReadBufferEntry bufferEntry) {
  auto const& id = this->_indexReadBuffer.getValue(bufferEntry);
  LocalDocumentId const& documentId = id.first;
  TRI_ASSERT(documentId.isSet());
  LogicalCollection const* collection = id.second;
  TRI_ASSERT(collection);

  return Base::writeRow(ctx, bufferEntry, documentId, *collection);
}

///////////////////////////////////////////////////////////////////////////////
/// --SECTION--                                 explicit template instantiation
///////////////////////////////////////////////////////////////////////////////

template class ::arangodb::aql::IResearchViewExecutor<
    false, false, MaterializeType::NotMaterialize>;
template class ::arangodb::aql::IResearchViewExecutor<
    false, false, MaterializeType::LateMaterialize>;
template class ::arangodb::aql::IResearchViewExecutor<
    false, false, MaterializeType::Materialize>;
template class ::arangodb::aql::IResearchViewExecutor<
    false, false,
    MaterializeType::NotMaterialize | MaterializeType::UseStoredValues>;
template class ::arangodb::aql::IResearchViewExecutor<
    false, false,
    MaterializeType::LateMaterialize | MaterializeType::UseStoredValues>;

// stored values copying implementation should be used only when stored values
// are used
template class ::arangodb::aql::IResearchViewExecutor<
    true, false,
    MaterializeType::NotMaterialize | MaterializeType::UseStoredValues>;
template class ::arangodb::aql::IResearchViewExecutor<
    true, false,
    MaterializeType::LateMaterialize | MaterializeType::UseStoredValues>;

template class ::arangodb::aql::IResearchViewExecutor<
    false, true, MaterializeType::NotMaterialize>;
template class ::arangodb::aql::IResearchViewExecutor<
    false, true, MaterializeType::LateMaterialize>;
template class ::arangodb::aql::IResearchViewExecutor<
    false, true, MaterializeType::Materialize>;
template class ::arangodb::aql::IResearchViewExecutor<
    false, true,
    MaterializeType::NotMaterialize | MaterializeType::UseStoredValues>;
template class ::arangodb::aql::IResearchViewExecutor<
    false, true,
    MaterializeType::LateMaterialize | MaterializeType::UseStoredValues>;

// stored values copying implementation should be used only when stored values
// are used
template class ::arangodb::aql::IResearchViewExecutor<
    true, true,
    MaterializeType::NotMaterialize | MaterializeType::UseStoredValues>;
template class ::arangodb::aql::IResearchViewExecutor<
    true, true,
    MaterializeType::LateMaterialize | MaterializeType::UseStoredValues>;

template class ::arangodb::aql::IResearchViewMergeExecutor<
    false, false, MaterializeType::NotMaterialize>;
template class ::arangodb::aql::IResearchViewMergeExecutor<
    false, false, MaterializeType::LateMaterialize>;
template class ::arangodb::aql::IResearchViewMergeExecutor<
    false, false, MaterializeType::Materialize>;
template class ::arangodb::aql::IResearchViewMergeExecutor<
    false, false,
    MaterializeType::NotMaterialize | MaterializeType::UseStoredValues>;
template class ::arangodb::aql::IResearchViewMergeExecutor<
    false, false,
    MaterializeType::LateMaterialize | MaterializeType::UseStoredValues>;

// stored values copying implementation should be used only when stored values
// are used
template class ::arangodb::aql::IResearchViewMergeExecutor<
    true, false,
    MaterializeType::NotMaterialize | MaterializeType::UseStoredValues>;
template class ::arangodb::aql::IResearchViewMergeExecutor<
    true, false,
    MaterializeType::LateMaterialize | MaterializeType::UseStoredValues>;

template class ::arangodb::aql::IResearchViewMergeExecutor<
    false, true, MaterializeType::NotMaterialize>;
template class ::arangodb::aql::IResearchViewMergeExecutor<
    false, true, MaterializeType::LateMaterialize>;
template class ::arangodb::aql::IResearchViewMergeExecutor<
    false, true, MaterializeType::Materialize>;
template class ::arangodb::aql::IResearchViewMergeExecutor<
    false, true,
    MaterializeType::NotMaterialize | MaterializeType::UseStoredValues>;
template class ::arangodb::aql::IResearchViewMergeExecutor<
    false, true,
    MaterializeType::LateMaterialize | MaterializeType::UseStoredValues>;

// stored values copying implementation should be used only when stored values
// are used
template class ::arangodb::aql::IResearchViewMergeExecutor<
    true, true,
    MaterializeType::NotMaterialize | MaterializeType::UseStoredValues>;
template class ::arangodb::aql::IResearchViewMergeExecutor<
    true, true,
    MaterializeType::LateMaterialize | MaterializeType::UseStoredValues>;

template class ::arangodb::aql::IResearchViewHeapSortExecutor<
    false, false, MaterializeType::NotMaterialize>;
template class ::arangodb::aql::IResearchViewHeapSortExecutor<
    false, false, MaterializeType::LateMaterialize>;
template class ::arangodb::aql::IResearchViewHeapSortExecutor<
    false, false, MaterializeType::Materialize>;
template class ::arangodb::aql::IResearchViewHeapSortExecutor<
    false, false,
    MaterializeType::NotMaterialize | MaterializeType::UseStoredValues>;
template class ::arangodb::aql::IResearchViewHeapSortExecutor<
    false, false,
    MaterializeType::LateMaterialize | MaterializeType::UseStoredValues>;

// stored values copying implementation should be used only when stored values
// are used
template class ::arangodb::aql::IResearchViewHeapSortExecutor<
    true, false,
    MaterializeType::NotMaterialize | MaterializeType::UseStoredValues>;
template class ::arangodb::aql::IResearchViewHeapSortExecutor<
    true, false,
    MaterializeType::LateMaterialize | MaterializeType::UseStoredValues>;

template class ::arangodb::aql::IResearchViewHeapSortExecutor<
    false, true, MaterializeType::NotMaterialize>;
template class ::arangodb::aql::IResearchViewHeapSortExecutor<
    false, true, MaterializeType::LateMaterialize>;
template class ::arangodb::aql::IResearchViewHeapSortExecutor<
    false, true, MaterializeType::Materialize>;
template class ::arangodb::aql::IResearchViewHeapSortExecutor<
    false, true,
    MaterializeType::NotMaterialize | MaterializeType::UseStoredValues>;
template class ::arangodb::aql::IResearchViewHeapSortExecutor<
    false, true,
    MaterializeType::LateMaterialize | MaterializeType::UseStoredValues>;

// stored values copying implementation should be used only when stored values
// are used
template class ::arangodb::aql::IResearchViewHeapSortExecutor<
    true, true,
    MaterializeType::NotMaterialize | MaterializeType::UseStoredValues>;
template class ::arangodb::aql::IResearchViewHeapSortExecutor<
    true, true,
    MaterializeType::LateMaterialize | MaterializeType::UseStoredValues>;

template class ::arangodb::aql::IResearchViewExecutorBase<
    ::arangodb::aql::IResearchViewExecutor<false, false,
                                           MaterializeType::NotMaterialize>>;
template class ::arangodb::aql::IResearchViewExecutorBase<
    ::arangodb::aql::IResearchViewExecutor<false, false,
                                           MaterializeType::LateMaterialize>>;
template class ::arangodb::aql::IResearchViewExecutorBase<
    ::arangodb::aql::IResearchViewExecutor<false, false,
                                           MaterializeType::Materialize>>;
template class ::arangodb::aql::IResearchViewExecutorBase<
    ::arangodb::aql::IResearchViewExecutor<
        false, false,
        MaterializeType::NotMaterialize | MaterializeType::UseStoredValues>>;
template class ::arangodb::aql::IResearchViewExecutorBase<
    ::arangodb::aql::IResearchViewExecutor<
        false, false,
        MaterializeType::LateMaterialize | MaterializeType::UseStoredValues>>;

template class ::arangodb::aql::IResearchViewExecutorBase<
    ::arangodb::aql::IResearchViewExecutor<
        true, false,
        MaterializeType::NotMaterialize | MaterializeType::UseStoredValues>>;
template class ::arangodb::aql::IResearchViewExecutorBase<
    ::arangodb::aql::IResearchViewExecutor<
        true, false,
        MaterializeType::LateMaterialize | MaterializeType::UseStoredValues>>;

template class ::arangodb::aql::IResearchViewExecutorBase<
    ::arangodb::aql::IResearchViewExecutor<false, true,
                                           MaterializeType::NotMaterialize>>;
template class ::arangodb::aql::IResearchViewExecutorBase<
    ::arangodb::aql::IResearchViewExecutor<false, true,
                                           MaterializeType::LateMaterialize>>;
template class ::arangodb::aql::IResearchViewExecutorBase<
    ::arangodb::aql::IResearchViewExecutor<false, true,
                                           MaterializeType::Materialize>>;
template class ::arangodb::aql::IResearchViewExecutorBase<
    ::arangodb::aql::IResearchViewExecutor<
        false, true,
        MaterializeType::NotMaterialize | MaterializeType::UseStoredValues>>;
template class ::arangodb::aql::IResearchViewExecutorBase<
    ::arangodb::aql::IResearchViewExecutor<
        false, true,
        MaterializeType::LateMaterialize | MaterializeType::UseStoredValues>>;

template class ::arangodb::aql::IResearchViewExecutorBase<
    ::arangodb::aql::IResearchViewExecutor<
        true, true,
        MaterializeType::NotMaterialize | MaterializeType::UseStoredValues>>;
template class ::arangodb::aql::IResearchViewExecutorBase<
    ::arangodb::aql::IResearchViewExecutor<
        true, true,
        MaterializeType::LateMaterialize | MaterializeType::UseStoredValues>>;

template class ::arangodb::aql::IResearchViewExecutorBase<
    ::arangodb::aql::IResearchViewMergeExecutor<
        false, false, MaterializeType::NotMaterialize>>;
template class ::arangodb::aql::IResearchViewExecutorBase<
    ::arangodb::aql::IResearchViewMergeExecutor<
        false, false, MaterializeType::LateMaterialize>>;
template class ::arangodb::aql::IResearchViewExecutorBase<
    ::arangodb::aql::IResearchViewMergeExecutor<false, false,
                                                MaterializeType::Materialize>>;
template class ::arangodb::aql::IResearchViewExecutorBase<
    ::arangodb::aql::IResearchViewMergeExecutor<
        false, false,
        MaterializeType::NotMaterialize | MaterializeType::UseStoredValues>>;
template class ::arangodb::aql::IResearchViewExecutorBase<
    ::arangodb::aql::IResearchViewMergeExecutor<
        false, false,
        MaterializeType::LateMaterialize | MaterializeType::UseStoredValues>>;

template class ::arangodb::aql::IResearchViewExecutorBase<
    ::arangodb::aql::IResearchViewMergeExecutor<
        true, false,
        MaterializeType::NotMaterialize | MaterializeType::UseStoredValues>>;
template class ::arangodb::aql::IResearchViewExecutorBase<
    ::arangodb::aql::IResearchViewMergeExecutor<
        true, false,
        MaterializeType::LateMaterialize | MaterializeType::UseStoredValues>>;

template class ::arangodb::aql::IResearchViewExecutorBase<
    ::arangodb::aql::IResearchViewMergeExecutor<
        false, true, MaterializeType::NotMaterialize>>;
template class ::arangodb::aql::IResearchViewExecutorBase<
    ::arangodb::aql::IResearchViewMergeExecutor<
        false, true, MaterializeType::LateMaterialize>>;
template class ::arangodb::aql::IResearchViewExecutorBase<
    ::arangodb::aql::IResearchViewMergeExecutor<false, true,
                                                MaterializeType::Materialize>>;
template class ::arangodb::aql::IResearchViewExecutorBase<
    ::arangodb::aql::IResearchViewMergeExecutor<
        false, true,
        MaterializeType::NotMaterialize | MaterializeType::UseStoredValues>>;
template class ::arangodb::aql::IResearchViewExecutorBase<
    ::arangodb::aql::IResearchViewMergeExecutor<
        false, true,
        MaterializeType::LateMaterialize | MaterializeType::UseStoredValues>>;

template class ::arangodb::aql::IResearchViewExecutorBase<
    ::arangodb::aql::IResearchViewMergeExecutor<
        true, true,
        MaterializeType::NotMaterialize | MaterializeType::UseStoredValues>>;
template class ::arangodb::aql::IResearchViewExecutorBase<
    ::arangodb::aql::IResearchViewMergeExecutor<
        true, true,
        MaterializeType::LateMaterialize | MaterializeType::UseStoredValues>>;

template class ::arangodb::aql::IResearchViewExecutorBase<
    ::arangodb::aql::IResearchViewHeapSortExecutor<
        false, false, MaterializeType::NotMaterialize>>;
template class ::arangodb::aql::IResearchViewExecutorBase<
    ::arangodb::aql::IResearchViewHeapSortExecutor<
        false, false, MaterializeType::LateMaterialize>>;
template class ::arangodb::aql::IResearchViewExecutorBase<
    ::arangodb::aql::IResearchViewHeapSortExecutor<
        false, false, MaterializeType::Materialize>>;
template class ::arangodb::aql::IResearchViewExecutorBase<
    ::arangodb::aql::IResearchViewHeapSortExecutor<
        false, false,
        MaterializeType::NotMaterialize | MaterializeType::UseStoredValues>>;
template class ::arangodb::aql::IResearchViewExecutorBase<
    ::arangodb::aql::IResearchViewHeapSortExecutor<
        false, false,
        MaterializeType::LateMaterialize | MaterializeType::UseStoredValues>>;

template class ::arangodb::aql::IResearchViewExecutorBase<
    ::arangodb::aql::IResearchViewHeapSortExecutor<
        true, false,
        MaterializeType::NotMaterialize | MaterializeType::UseStoredValues>>;
template class ::arangodb::aql::IResearchViewExecutorBase<
    ::arangodb::aql::IResearchViewHeapSortExecutor<
        true, false,
        MaterializeType::LateMaterialize | MaterializeType::UseStoredValues>>;

template class ::arangodb::aql::IResearchViewExecutorBase<
    ::arangodb::aql::IResearchViewHeapSortExecutor<
        false, true, MaterializeType::NotMaterialize>>;
template class ::arangodb::aql::IResearchViewExecutorBase<
    ::arangodb::aql::IResearchViewHeapSortExecutor<
        false, true, MaterializeType::LateMaterialize>>;
template class ::arangodb::aql::IResearchViewExecutorBase<
    ::arangodb::aql::IResearchViewHeapSortExecutor<
        false, true, MaterializeType::Materialize>>;
template class ::arangodb::aql::IResearchViewExecutorBase<
    ::arangodb::aql::IResearchViewHeapSortExecutor<
        false, true,
        MaterializeType::NotMaterialize | MaterializeType::UseStoredValues>>;
template class ::arangodb::aql::IResearchViewExecutorBase<
    ::arangodb::aql::IResearchViewHeapSortExecutor<
        false, true,
        MaterializeType::LateMaterialize | MaterializeType::UseStoredValues>>;

template class ::arangodb::aql::IResearchViewExecutorBase<
    ::arangodb::aql::IResearchViewHeapSortExecutor<
        true, true,
        MaterializeType::NotMaterialize | MaterializeType::UseStoredValues>>;
template class ::arangodb::aql::IResearchViewExecutorBase<
    ::arangodb::aql::IResearchViewHeapSortExecutor<
        true, true,
        MaterializeType::LateMaterialize | MaterializeType::UseStoredValues>>;<|MERGE_RESOLUTION|>--- conflicted
+++ resolved
@@ -710,10 +710,6 @@
   ExecutionPlan const* plan = &infos().plan();
   iresearch::QueryContext const queryCtx{
       .trx = &_trx,
-<<<<<<< HEAD
-      .plan = plan,
-=======
->>>>>>> 4011260a
       .ast = plan->getAst(),
       .ctx = &_ctx,
       .index = _reader.get(),
