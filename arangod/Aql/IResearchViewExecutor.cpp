--- conflicted
+++ resolved
@@ -568,7 +568,6 @@
   }
 }
 
-<<<<<<< HEAD
 template<typename Impl, typename Traits>
 bool IResearchViewExecutorBase<Impl, Traits>::writeLocalDocumentId(
     ReadContext& ctx,
@@ -607,9 +606,6 @@
 }
 
 template<typename Impl, typename Traits>
-=======
-template <typename Impl, typename Traits>
->>>>>>> 2e293b85
 bool IResearchViewExecutorBase<Impl, Traits>::writeRow(ReadContext& ctx,
                                                        IndexReadBufferEntry bufferEntry,
                                                        LocalDocumentId const& documentId,
@@ -676,13 +672,8 @@
   this->fillScores(ctx, begin, end);
 }
 
-<<<<<<< HEAD
 template<bool ordered, bool materialized>
 bool IResearchViewExecutor<ordered, materialized>::readPK(LocalDocumentId& documentId) {
-=======
-template <bool ordered>
-bool IResearchViewExecutor<ordered>::readPK(LocalDocumentId& documentId) {
->>>>>>> 2e293b85
   TRI_ASSERT(!documentId.isSet());
   TRI_ASSERT(_itr);
   TRI_ASSERT(_doc);
@@ -934,14 +925,8 @@
   TRI_ASSERT(ordered == (infos.getNumScoreRegisters() != 0));
 }
 
-<<<<<<< HEAD
-template <bool ordered, bool materialized>
-void IResearchViewMergeExecutor<ordered, materialized>::evaluateScores(
-    ReadContext const& ctx,
-    irs::score const& score) {
-=======
-template <bool ordered>
-IResearchViewMergeExecutor<ordered>::Segment::Segment(
+template <bool ordered, bool materialized>
+IResearchViewMergeExecutor<ordered, materialized>::Segment::Segment(
     irs::doc_iterator::ptr&& docs, irs::document const& doc,
     irs::score const& score, LogicalCollection const& collection,
     irs::columnstore_reader::values_reader_f&& sortReader,
@@ -959,12 +944,12 @@
   TRI_ASSERT(this->pkReader);
 }
 
-template <bool ordered>
-IResearchViewMergeExecutor<ordered>::MinHeapContext::MinHeapContext(
+template <bool ordered, bool materialized>
+IResearchViewMergeExecutor<ordered, materialized>::MinHeapContext::MinHeapContext(
     const IResearchViewSort& sort, size_t sortBuckets, std::vector<Segment>& segments) noexcept
     : _less(sort, sortBuckets), _segments(&segments) {}
 
-template <bool ordered>
+template <bool ordered, materialized>
 bool IResearchViewMergeExecutor<ordered>::MinHeapContext::operator()(const size_t i) const {
   assert(i < _segments->size());
   auto& segment = (*_segments)[i];
@@ -980,18 +965,17 @@
   return false;
 }
 
-template <bool ordered>
-bool IResearchViewMergeExecutor<ordered>::MinHeapContext::operator()(const size_t lhs,
+template <bool ordered, bool materialized>
+bool IResearchViewMergeExecutor<ordered, materialized>::MinHeapContext::operator()(const size_t lhs,
                                                                      const size_t rhs) const {
   assert(lhs < _segments->size());
   assert(rhs < _segments->size());
   return _less((*_segments)[rhs].sortValue, (*_segments)[lhs].sortValue);
 }
 
-template <bool ordered>
-void IResearchViewMergeExecutor<ordered>::evaluateScores(ReadContext const& ctx,
+template <bool ordered, bool materialized>
+void IResearchViewMergeExecutor<ordered, materialized>::evaluateScores(ReadContext const& ctx,
                                                          irs::score const& score) {
->>>>>>> 2e293b85
   // This must not be called in the unordered case.
   TRI_ASSERT(ordered);
 
