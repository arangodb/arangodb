////////////////////////////////////////////////////////////////////////////////
/// DISCLAIMER
///
/// Copyright 2019 ArangoDB GmbH, Cologne, Germany
///
/// Licensed under the Apache License, Version 2.0 (the "License");
/// you may not use this file except in compliance with the License.
/// You may obtain a copy of the License at
///
///     http://www.apache.org/licenses/LICENSE-2.0
///
/// Unless required by applicable law or agreed to in writing, software
/// distributed under the License is distributed on an "AS IS" BASIS,
/// WITHOUT WARRANTIES OR CONDITIONS OF ANY KIND, either express or implied.
/// See the License for the specific language governing permissions and
/// limitations under the License.
///
/// Copyright holder is ArangoDB GmbH, Cologne, Germany
///
/// @author Tobias Gödderz
/// @author Andrey Abramov
////////////////////////////////////////////////////////////////////////////////

#include "IResearchViewExecutor.h"

#include "Aql/ExecutionStats.h"
#include "Aql/OutputAqlItemRow.h"
#include "Aql/Query.h"
#include "Aql/SingleRowFetcher.h"
#include "AqlCall.h"
#include "IResearch/IResearchCommon.h"
#include "IResearch/IResearchDocument.h"
#include "IResearch/IResearchFilterFactory.h"
#include "IResearch/IResearchOrderFactory.h"
#include "IResearch/IResearchView.h"
#include "StorageEngine/EngineSelectorFeature.h"
#include "StorageEngine/StorageEngine.h"
#include "StorageEngine/TransactionCollection.h"
#include "StorageEngine/TransactionState.h"
#include "Transaction/Methods.h"
#include "VocBase/LogicalCollection.h"

#include <analysis/token_attributes.hpp>
#include <search/boolean_filter.hpp>
#include <search/score.hpp>
#include <utility>

// TODO Eliminate access to the plan if possible!
// I think it is used for two things only:
//  - to get the Ast, which can simply be passed on its own, and
//  - to call plan->getVarSetBy() in aql::Expression, which could be removed by
//    passing (a reference to) plan->_varSetBy instead.
// But changing this, even only for the IResearch part, would involve more
// refactoring than I currently find appropriate for this.
#include "Aql/ExecutionPlan.h"

using namespace arangodb;
using namespace arangodb::aql;
using namespace arangodb::iresearch;

namespace {

inline std::shared_ptr<arangodb::LogicalCollection> lookupCollection(  // find collection
    arangodb::transaction::Methods& trx,  // transaction
    TRI_voc_cid_t cid,                    // collection identifier
    aql::QueryContext& query) {
  TRI_ASSERT(trx.state());

  // `Methods::documentCollection(TRI_voc_cid_t)` may throw exception
  auto* collection = trx.state()->collection(cid, arangodb::AccessMode::Type::READ);

  if (!collection) {
    std::stringstream msg;
    msg << "failed to find collection while reading document from arangosearch "
           "view, cid '"
        << cid << "'";
    query.warnings().registerWarning(TRI_ERROR_ARANGO_DATA_SOURCE_NOT_FOUND, msg.str());

    return nullptr;  // not a valid collection reference
  }

  return collection->collection();
}

inline irs::columnstore_reader::values_reader_f pkColumn(irs::sub_reader const& segment) {
  auto const* reader = segment.column_reader(DocumentPrimaryKey::PK());

  return reader ? reader->values() : irs::columnstore_reader::values_reader_f{};
}

inline irs::columnstore_reader::values_reader_f sortColumn(irs::sub_reader const& segment) {
  auto const* reader = segment.sort();

  return reader ? reader->values() : irs::columnstore_reader::values_reader_f{};
}

}  // namespace

///////////////////////////////////////////////////////////////////////////////
/// --SECTION--                                       IResearchViewExecutorBase
///////////////////////////////////////////////////////////////////////////////

IResearchViewExecutorInfos::IResearchViewExecutorInfos(
    std::shared_ptr<const IResearchView::Snapshot> reader, OutRegisters outRegisters,
    std::vector<RegisterId> scoreRegisters, QueryContext& query, std::vector<Scorer> const& scorers,
    std::pair<arangodb::iresearch::IResearchViewSort const*, size_t> sort,
    IResearchViewStoredValues const& storedValues, ExecutionPlan const& plan,
    Variable const& outVariable, aql::AstNode const& filterCondition,
    std::pair<bool, bool> volatility, IResearchViewExecutorInfos::VarInfoMap const& varInfoMap,
    int depth, IResearchViewNode::ViewValuesRegisters&& outNonMaterializedViewRegs)
    : _scoreRegisters(std::move(scoreRegisters)),
      _reader(std::move(reader)),
      _query(query),
      _scorers(scorers),
      _sort(std::move(sort)),
      _storedValues(storedValues),
      _plan(plan),
      _outVariable(outVariable),
      _filterCondition(filterCondition),
      _volatileSort(volatility.second),
      // `_volatileSort` implies `_volatileFilter`
      _volatileFilter(_volatileSort || volatility.first),
      _varInfoMap(varInfoMap),
      _depth(depth),
      _outNonMaterializedViewRegs(std::move(outNonMaterializedViewRegs)) {
  TRI_ASSERT(_reader != nullptr);
  std::tie(_documentOutReg, _collectionPointerReg) = std::visit(
      overload{[&](aql::IResearchViewExecutorInfos::MaterializeRegisters regs) {
                 return std::pair{regs.documentOutReg, aql::RegisterPlan::MaxRegisterId};
               },
               [&](aql::IResearchViewExecutorInfos::LateMaterializeRegister regs) {
                 return std::pair{regs.documentOutReg, regs.collectionOutReg};
               },
               [&](aql::IResearchViewExecutorInfos::NoMaterializeRegisters) {
                 return std::pair{aql::RegisterPlan::MaxRegisterId,
                                  aql::RegisterPlan::MaxRegisterId};
               }},
      outRegisters);
}

IResearchViewNode::ViewValuesRegisters const& IResearchViewExecutorInfos::getOutNonMaterializedViewRegs() const
    noexcept {
  return _outNonMaterializedViewRegs;
}

std::shared_ptr<const arangodb::iresearch::IResearchView::Snapshot> IResearchViewExecutorInfos::getReader() const
    noexcept {
  return _reader;
}

aql::QueryContext& IResearchViewExecutorInfos::getQuery() noexcept { return _query; }

const std::vector<arangodb::iresearch::Scorer>& IResearchViewExecutorInfos::scorers() const
    noexcept {
  return _scorers;
}

std::vector<RegisterId> const& IResearchViewExecutorInfos::getScoreRegisters() const noexcept {
  return _scoreRegisters;
}

ExecutionPlan const& IResearchViewExecutorInfos::plan() const noexcept {
  return _plan;
}

Variable const& IResearchViewExecutorInfos::outVariable() const noexcept {
  return _outVariable;
}

aql::AstNode const& IResearchViewExecutorInfos::filterCondition() const noexcept {
  return _filterCondition;
}

const IResearchViewExecutorInfos::VarInfoMap& IResearchViewExecutorInfos::varInfoMap() const
    noexcept {
  return _varInfoMap;
}

int IResearchViewExecutorInfos::getDepth() const noexcept { return _depth; }

bool IResearchViewExecutorInfos::volatileSort() const noexcept {
  return _volatileSort;
}

bool IResearchViewExecutorInfos::volatileFilter() const noexcept {
  return _volatileFilter;
}

const std::pair<const arangodb::iresearch::IResearchViewSort*, size_t>& IResearchViewExecutorInfos::sort() const
    noexcept {
  return _sort;
}

IResearchViewStoredValues const& IResearchViewExecutorInfos::storedValues() const noexcept {
  return _storedValues;
}

auto IResearchViewExecutorInfos::getDocumentRegister() const noexcept -> RegisterId {
  return _documentOutReg;
}

auto IResearchViewExecutorInfos::getCollectionRegister() const noexcept -> RegisterId {
  return _collectionPointerReg;
}

IResearchViewStats::IResearchViewStats() noexcept : _scannedIndex(0) {}
void IResearchViewStats::incrScanned() noexcept { _scannedIndex++; }
void IResearchViewStats::incrScanned(size_t value) noexcept {
  _scannedIndex = _scannedIndex + value;
}
size_t IResearchViewStats::getScanned() const noexcept { return _scannedIndex; }
ExecutionStats& aql::operator+=(ExecutionStats& executionStats,
                                const IResearchViewStats& iResearchViewStats) noexcept {
  executionStats.scannedIndex += iResearchViewStats.getScanned();
  return executionStats;
}

///////////////////////////////////////////////////////////////////////////////
/// --SECTION--                                       IResearchViewExecutorBase
///////////////////////////////////////////////////////////////////////////////

template <typename Impl, typename Traits>
template <arangodb::iresearch::MaterializeType, typename>
IndexIterator::DocumentCallback IResearchViewExecutorBase<Impl, Traits>::ReadContext::copyDocumentCallback(
    ReadContext& ctx) {
  typedef std::function<IndexIterator::DocumentCallback(ReadContext&)> CallbackFactory;

  static CallbackFactory const callbackFactory{[](ReadContext& ctx) {
    return [&ctx](LocalDocumentId /*id*/, VPackSlice doc) {
      AqlValue a{AqlValueHintCopy(doc.begin())};
      AqlValueGuard guard{a, true};
      ctx.outputRow.moveValueInto(ctx.getDocumentReg(), ctx.inputRow, guard);
      return true;
    };
  }};

  return callbackFactory(ctx);
}
template <typename Impl, typename Traits>
IResearchViewExecutorBase<Impl, Traits>::ReadContext::ReadContext(
    aql::RegisterId documentOutReg, aql::RegisterId collectionPointerReg,
    InputAqlItemRow& inputRow, OutputAqlItemRow& outputRow)
    : inputRow(inputRow),
      outputRow(outputRow),
      documentOutReg(documentOutReg),
      collectionPointerReg(collectionPointerReg) {
  if constexpr (static_cast<unsigned int>(Traits::MaterializeType &
                                          iresearch::MaterializeType::Materialize) ==
                static_cast<unsigned int>(iresearch::MaterializeType::Materialize)) {
    callback = this->copyDocumentCallback(*this);
  }
}

template <typename Impl, typename Traits>
IResearchViewExecutorBase<Impl, Traits>::IndexReadBufferEntry::IndexReadBufferEntry(size_t keyIdx) noexcept
    : _keyIdx(keyIdx) {}

template <typename Impl, typename Traits>
template <typename ValueType>
IResearchViewExecutorBase<Impl, Traits>::IndexReadBuffer<ValueType>::IndexReadBuffer::ScoreIterator::ScoreIterator(
    std::vector<AqlValue>& scoreBuffer, size_t keyIdx, size_t numScores) noexcept
    : _scoreBuffer(scoreBuffer), _scoreBaseIdx(keyIdx * numScores), _numScores(numScores) {
  TRI_ASSERT(_scoreBaseIdx + _numScores <= _scoreBuffer.size());
}

template <typename Impl, typename Traits>
template <typename ValueType>
std::vector<AqlValue>::iterator IResearchViewExecutorBase<Impl, Traits>::IndexReadBuffer<
    ValueType>::IndexReadBuffer::ScoreIterator::begin() noexcept {
  return _scoreBuffer.begin() + static_cast<ptrdiff_t>(_scoreBaseIdx);
}

template <typename Impl, typename Traits>
template <typename ValueType>
std::vector<AqlValue>::iterator IResearchViewExecutorBase<Impl, Traits>::IndexReadBuffer<
    ValueType>::IndexReadBuffer::ScoreIterator::end() noexcept {
  return _scoreBuffer.begin() + static_cast<ptrdiff_t>(_scoreBaseIdx + _numScores);
}

template <typename Impl, typename Traits>
template <typename ValueType>
IResearchViewExecutorBase<Impl, Traits>::IndexReadBuffer<ValueType>::IndexReadBuffer(size_t const numScoreRegisters)
    : _numScoreRegisters(numScoreRegisters), _keyBaseIdx(0) {}

template <typename Impl, typename Traits>
template <typename ValueType>
ValueType const& IResearchViewExecutorBase<Impl, Traits>::IndexReadBuffer<ValueType>::getValue(
    const IResearchViewExecutorBase::IndexReadBufferEntry bufferEntry) const noexcept {
  assertSizeCoherence();
  TRI_ASSERT(bufferEntry._keyIdx < _keyBuffer.size());
  return _keyBuffer[bufferEntry._keyIdx];
}

template <typename Impl, typename Traits>
template <typename ValueType>
typename IResearchViewExecutorBase<Impl, Traits>::template IndexReadBuffer<ValueType>::ScoreIterator
IResearchViewExecutorBase<Impl, Traits>::IndexReadBuffer<ValueType>::getScores(
    const IResearchViewExecutorBase::IndexReadBufferEntry bufferEntry) noexcept {
  assertSizeCoherence();
  return ScoreIterator{_scoreBuffer, bufferEntry._keyIdx, _numScoreRegisters};
}

template <typename Impl, typename Traits>
template <typename ValueType>
template <typename... Args>
void IResearchViewExecutorBase<Impl, Traits>::IndexReadBuffer<ValueType>::pushValue(Args&&... args) {
  _keyBuffer.emplace_back(std::forward<Args>(args)...);
}

template <typename Impl, typename Traits>
template <typename ValueType>
std::vector<irs::bytes_ref>& IResearchViewExecutorBase<Impl, Traits>::IndexReadBuffer<ValueType>::getStoredValues() noexcept {
  return _storedValuesBuffer;
}

template <typename Impl, typename Traits>
template <typename ValueType>
std::vector<irs::bytes_ref> const&
IResearchViewExecutorBase<Impl, Traits>::IndexReadBuffer<ValueType>::getStoredValues() const
    noexcept {
  return _storedValuesBuffer;
}

template <typename Impl, typename Traits>
template <typename ValueType>
void IResearchViewExecutorBase<Impl, Traits>::IndexReadBuffer<ValueType>::pushScore(float_t const scoreValue) {
  _scoreBuffer.emplace_back(AqlValueHintDouble{static_cast<double>(scoreValue)});
}

template <typename Impl, typename Traits>
template <typename ValueType>
void IResearchViewExecutorBase<Impl, Traits>::IndexReadBuffer<ValueType>::pushScoreNone() {
  _scoreBuffer.emplace_back();
}

template <typename Impl, typename Traits>
template <typename ValueType>
void IResearchViewExecutorBase<Impl, Traits>::IndexReadBuffer<ValueType>::reset() noexcept {
  // Should only be called after everything was consumed
  TRI_ASSERT(empty());
  _keyBaseIdx = 0;
  _keyBuffer.clear();
  _scoreBuffer.clear();
  _storedValuesBuffer.clear();
}

template <typename Impl, typename Traits>
template <typename ValueType>
size_t IResearchViewExecutorBase<Impl, Traits>::IndexReadBuffer<ValueType>::size() const
    noexcept {
  assertSizeCoherence();
  return _keyBuffer.size() - _keyBaseIdx;
}

template <typename Impl, typename Traits>
template <typename ValueType>
bool IResearchViewExecutorBase<Impl, Traits>::IndexReadBuffer<ValueType>::empty() const
    noexcept {
  return size() == 0;
}

template <typename Impl, typename Traits>
template <typename ValueType>
typename IResearchViewExecutorBase<Impl, Traits>::IndexReadBufferEntry
IResearchViewExecutorBase<Impl, Traits>::IndexReadBuffer<ValueType>::pop_front() noexcept {
  TRI_ASSERT(!empty());
  TRI_ASSERT(_keyBaseIdx < _keyBuffer.size());
  assertSizeCoherence();
  IndexReadBufferEntry entry{_keyBaseIdx};
  ++_keyBaseIdx;
  return entry;
}

template <typename Impl, typename Traits>
template <typename ValueType>
void IResearchViewExecutorBase<Impl, Traits>::IndexReadBuffer<ValueType>::assertSizeCoherence() const
    noexcept {
  TRI_ASSERT(_scoreBuffer.size() == _keyBuffer.size() * _numScoreRegisters);
}

template <typename Impl, typename Traits>
IResearchViewExecutorBase<Impl, Traits>::IResearchViewExecutorBase(
    IResearchViewExecutorBase::Fetcher&, IResearchViewExecutorBase::Infos& infos)
    : _trx(infos.getQuery().newTrxContext()),
      _infos(infos),
      _inputRow(CreateInvalidInputRowHint{}),  // TODO: Remove me after refactor
      _indexReadBuffer(_infos.getScoreRegisters().size()),
      _filterCtx(1),  // arangodb::iresearch::ExpressionExecutionContext
      _ctx(_trx, infos.getQuery(), _regexCache,
           infos.outVariable(), infos.varInfoMap(), infos.getDepth()),
      _reader(infos.getReader()),
      _filter(irs::filter::prepared::empty()),
      _execCtx(_ctx),
      _isInitialized(false) {

  // add expression execution context
  _filterCtx.emplace(_execCtx);
}

template <typename Impl, typename Traits>
std::tuple<ExecutorState, typename IResearchViewExecutorBase<Impl, Traits>::Stats, AqlCall>
IResearchViewExecutorBase<Impl, Traits>::produceRows(AqlItemBlockInputRange& inputRange,
                                                     OutputAqlItemRow& output) {
  IResearchViewStats stats{};
  AqlCall upstreamCall{};
  upstreamCall.fullCount = output.getClientCall().fullCount;

  while (inputRange.hasDataRow() && !output.isFull()) {
    bool documentWritten = false;

    while (!documentWritten) {
      if (!_inputRow.isInitialized()) {
        std::tie(std::ignore, _inputRow) = inputRange.peekDataRow();

        if (!_inputRow.isInitialized()) {
          return {ExecutorState::DONE, stats, upstreamCall};
        }

        // reset must be called exactly after we've got a new and valid input row.
        static_cast<Impl&>(*this).reset();
      }

      ReadContext ctx(infos().getDocumentRegister(),
                      infos().getCollectionRegister(), _inputRow, output);
      documentWritten = next(ctx);

      if (documentWritten) {
        stats.incrScanned();
        output.advanceRow();
      } else {
        _inputRow = InputAqlItemRow{CreateInvalidInputRowHint{}};
        std::ignore = inputRange.nextDataRow();
        // no document written, repeat.
      }
    }
  }

  return {inputRange.upstreamState(), stats, upstreamCall};
}

template <typename Impl, typename Traits>
std::tuple<ExecutorState, typename IResearchViewExecutorBase<Impl, Traits>::Stats, size_t, AqlCall>
IResearchViewExecutorBase<Impl, Traits>::skipRowsRange(AqlItemBlockInputRange& inputRange,
                                                       AqlCall& call) {
  TRI_ASSERT(_indexReadBuffer.empty());
  auto& impl = static_cast<Impl&>(*this);

  while (inputRange.hasDataRow() && call.shouldSkip()) {
    if (!_inputRow.isInitialized()) {
      auto rowState = ExecutorState::HASMORE;
      std::tie(rowState, _inputRow) = inputRange.peekDataRow();

      if (!_inputRow.isInitialized()) {
        TRI_ASSERT(rowState == ExecutorState::DONE);
        break;
      }

      // reset must be called exactly after we've got a new and valid input row.
      impl.reset();
    }
    TRI_ASSERT(_inputRow.isInitialized());
    if (call.getOffset() > 0) {
      // OffsetPhase need to skip atMost offset
      call.didSkip(impl.skip(call.getOffset()));
    } else {
      TRI_ASSERT(call.getLimit() == 0 && call.hasHardLimit());
      // skip all - fullCount phase
      call.didSkip(impl.skipAll());
    }
    TRI_ASSERT(_indexReadBuffer.empty());

    if (call.shouldSkip()) {
      // We still need to fetch more
      // trigger refetch of new input row
      std::ignore = inputRange.nextDataRow();
      _inputRow = InputAqlItemRow{CreateInvalidInputRowHint{}};
    }
  }

  IResearchViewStats stats{};
  stats.incrScanned(call.getSkipCount());

  AqlCall upstreamCall{};
  if (!call.needsFullCount()) {
    // Do not overfetch too much.
    upstreamCall.softLimit = call.getOffset() + std::min(call.softLimit, call.hardLimit);
    // else we do unlimited softLimit.
    // we are going to return everything anyways.
  }
  return {inputRange.upstreamState(), stats, call.getSkipCount(), upstreamCall};
}

template <typename Impl, typename Traits>
bool IResearchViewExecutorBase<Impl, Traits>::next(ReadContext& ctx) {
  auto& impl = static_cast<Impl&>(*this);

  while (true) {
    if (_indexReadBuffer.empty()) {
      impl.fillBuffer(ctx);
    }

    if (_indexReadBuffer.empty()) {
      return false;
    }

    IndexReadBufferEntry bufferEntry = _indexReadBuffer.pop_front();

    if (ADB_LIKELY(impl.writeRow(ctx, bufferEntry))) {
      break;
    } else {
      // to get correct stats we should continue looking for
      // other documents inside this one call
      LOG_TOPIC("550cd", TRACE, arangodb::iresearch::TOPIC)
          << "failed to write row in node executor";
    }
  }
  return true;
}

template <typename Impl, typename Traits>
typename IResearchViewExecutorBase<Impl, Traits>::Infos const&
IResearchViewExecutorBase<Impl, Traits>::infos() const noexcept {
  return _infos;
}

template <typename Impl, typename Traits>
void IResearchViewExecutorBase<Impl, Traits>::fillScores(ReadContext const& /*ctx*/,
                                                         float_t const* begin,
                                                         float_t const* end) {
  TRI_ASSERT(Traits::Ordered);

  // scorer registers are placed right before document output register
  // is used here currently only for assertions.
  std::vector<RegisterId> const& scoreRegs = infos().getScoreRegisters();
  size_t numScoreReg = 0;

  // copy scores, registerId's are sequential
  for (; begin != end; ++begin, ++numScoreReg) {
    TRI_ASSERT(numScoreReg < scoreRegs.size());
    _indexReadBuffer.pushScore(*begin);
  }

  // We should either have no _scrVals to evaluate, or all
  TRI_ASSERT(begin == nullptr || numScoreReg >= scoreRegs.size());

  while (numScoreReg < scoreRegs.size()) {
    _indexReadBuffer.pushScoreNone();
    ++numScoreReg;
  }

  // we should have written exactly all score registers by now
  TRI_ASSERT(numScoreReg == scoreRegs.size());
}

template <typename Impl, typename Traits>
void IResearchViewExecutorBase<Impl, Traits>::reset() {
  _ctx._inputRow = _inputRow;

  ExecutionPlan const* plan = &infos().plan();

  iresearch::QueryContext const queryCtx = {&_trx, plan, plan->getAst(),
<<<<<<< HEAD
                                  &_ctx, &infos().outVariable(), 0};//!!!!!
=======
                                            &_ctx, _reader.get(), &infos().outVariable()};
>>>>>>> fdfeb5a0

  if (infos().volatileFilter() || !_isInitialized) {  // `_volatileSort` implies `_volatileFilter`
    irs::Or root;

    auto rv = FilterFactory::filter(&root, queryCtx, infos().filterCondition());

    if (rv.fail()) {
      arangodb::velocypack::Builder builder;
      infos().filterCondition().toVelocyPack(builder, true);
      THROW_ARANGO_EXCEPTION_MESSAGE(
          rv.errorNumber(),
          "failed to build filter while querying arangosearch view, query '" +
              builder.toJson() + "': " + rv.errorMessage());
    }

    if (infos().volatileSort() || !_isInitialized) {
      irs::order order;
      irs::sort::ptr scorer;

      for (auto const& scorerNode : infos().scorers()) {
        TRI_ASSERT(scorerNode.node);

        if (!OrderFactory::scorer(&scorer, *scorerNode.node, queryCtx)) {
          // failed to append sort
          THROW_ARANGO_EXCEPTION(TRI_ERROR_BAD_PARAMETER);
        }

        // sorting order doesn't matter
        order.add(true, std::move(scorer));
      }

      // compile order
      _order = order.prepare();
    }

    // compile filter
    _filter = root.prepare(*_reader, _order, irs::no_boost(), _filterCtx);

    _isInitialized = true;
  }
}

template <typename Impl, typename Traits>
template <arangodb::iresearch::MaterializeType, typename>
bool IResearchViewExecutorBase<Impl, Traits>::writeLocalDocumentId(
    ReadContext& ctx, LocalDocumentId const& documentId, LogicalCollection const& collection) {
  // we will need collection Id also as View could produce documents from multiple collections
  if (ADB_LIKELY(documentId.isSet())) {
    {
      // For sake of performance we store raw pointer to collection
      // It is safe as pipeline work inside one process
      static_assert(sizeof(void*) <= sizeof(uint64_t),
                    "Pointer not fits in uint64_t");
      AqlValue a(AqlValueHintUInt(reinterpret_cast<uint64_t>(&collection)));
      AqlValueGuard guard{a, true};
      ctx.outputRow.moveValueInto(ctx.getCollectionPointerReg(), ctx.inputRow, guard);
    }
    {
      AqlValue a(AqlValueHintUInt(documentId.id()));
      AqlValueGuard guard{a, true};
      ctx.outputRow.moveValueInto(ctx.getDocumentIdReg(), ctx.inputRow, guard);
    }
    return true;
  } else {
    return false;
  }
}

template <typename Impl, typename Traits>
inline bool IResearchViewExecutorBase<Impl, Traits>::writeStoredValue(
    ReadContext& ctx, std::vector<irs::bytes_ref> const& storedValues,
    size_t index, std::map<size_t, RegisterId> const& fieldsRegs) {
  TRI_ASSERT(index < storedValues.size());
  auto const& storedValue = storedValues[index];
  TRI_ASSERT(!storedValue.empty());
  auto const totalSize = storedValue.size();
  auto slice = VPackSlice(storedValue.c_str());
  size_t size = 0;
  size_t i = 0;
  for (auto const& [fieldNum, registerId] : fieldsRegs) {
    while (i < fieldNum) {
      size += slice.byteSize();
      TRI_ASSERT(size <= totalSize);
      if (ADB_UNLIKELY(size > totalSize)) {
        return false;
      }
      slice = VPackSlice(slice.end());
      ++i;
    }
    TRI_ASSERT(!slice.isNone());
    AqlValue v(slice);
    AqlValueGuard guard{v, true};
    ctx.outputRow.moveValueInto(registerId, ctx.inputRow, guard);
  }
  return true;
}

template <typename Impl, typename Traits>
bool IResearchViewExecutorBase<Impl, Traits>::writeRow(ReadContext& ctx,
                                                       IndexReadBufferEntry bufferEntry,
                                                       LocalDocumentId const& documentId,
                                                       LogicalCollection const& collection) {
  TRI_ASSERT(documentId.isSet());
  if constexpr (Traits::MaterializeType == MaterializeType::Materialize) {
    // read document from underlying storage engine, if we got an id
    if (ADB_UNLIKELY(!collection.readDocumentWithCallback(&_trx, documentId, ctx.callback))) {
      return false;
    }
  } else if constexpr ((Traits::MaterializeType & MaterializeType::LateMaterialize) ==
                       MaterializeType::LateMaterialize) {
    // no need to look into collection. Somebody down the stream will do materialization. Just emit LocalDocumentIds
    if (ADB_UNLIKELY(!writeLocalDocumentId(ctx, documentId, collection))) {
      return false;
    }
  }
  if constexpr ((Traits::MaterializeType & MaterializeType::UseStoredValues) ==
                MaterializeType::UseStoredValues) {
    auto const& columnsFieldsRegs = infos().getOutNonMaterializedViewRegs();
    TRI_ASSERT(!columnsFieldsRegs.empty());
    auto const& storedValues = _indexReadBuffer.getStoredValues();
    auto index = bufferEntry.getKeyIdx() * columnsFieldsRegs.size();
    TRI_ASSERT(index < storedValues.size());
    for (auto it = columnsFieldsRegs.cbegin(); it != columnsFieldsRegs.cend(); ++it) {
      if (ADB_UNLIKELY(!writeStoredValue(ctx, storedValues, index++, it->second))) {
        return false;
      }
    }
  } else if constexpr (Traits::MaterializeType == MaterializeType::NotMaterialize &&
                       !Traits::Ordered) {
    ctx.outputRow.copyRow(ctx.inputRow);
  }
  // in the ordered case we have to write scores as well as a document
  if constexpr (Traits::Ordered) {
    // scorer register are placed right before the document output register
    std::vector<RegisterId> const& scoreRegisters = infos().getScoreRegisters();
    auto scoreRegIter = scoreRegisters.begin();
    for (auto& it : _indexReadBuffer.getScores(bufferEntry)) {
      TRI_ASSERT(scoreRegIter != scoreRegisters.end());
      AqlValueGuard guard{it, false};

      ctx.outputRow.moveValueInto(*scoreRegIter, ctx.inputRow, guard);
      ++scoreRegIter;
    }

    // we should have written exactly all score registers by now
    TRI_ASSERT(scoreRegIter == scoreRegisters.end());
  } else {
    UNUSED(bufferEntry);
  }
  return true;
}

template <typename Impl, typename Traits>
void IResearchViewExecutorBase<Impl, Traits>::readStoredValues(irs::document const& doc,
                                                               size_t index) {
  TRI_ASSERT(index < _storedValuesReaders.size());
  auto const& reader = _storedValuesReaders[index];
  TRI_ASSERT(reader);
  auto& storedValues = _indexReadBuffer.getStoredValues();
  storedValues.emplace_back();
  auto& storedValue = storedValues.back();
  auto const ok = reader(doc.value, storedValue);
  TRI_ASSERT(ok);
  if (storedValue.empty()) {
    storedValue = ref<irs::byte_type>(VPackSlice::nullSlice());
  }
}

template <typename Impl, typename Traits>
void IResearchViewExecutorBase<Impl, Traits>::pushStoredValues(irs::document const& doc,
                                                               size_t storedValuesIndex /*= 0*/) {
  auto const& columnsFieldsRegs = _infos.getOutNonMaterializedViewRegs();
  TRI_ASSERT(!columnsFieldsRegs.empty());
  auto index = storedValuesIndex * columnsFieldsRegs.size();
  for (auto it = columnsFieldsRegs.cbegin(); it != columnsFieldsRegs.cend(); ++it) {
    readStoredValues(doc, index++);
  }
}

template <typename Impl, typename Traits>
bool IResearchViewExecutorBase<Impl, Traits>::getStoredValuesReaders(
    irs::sub_reader const& segmentReader, size_t storedValuesIndex /*= 0*/) {
  auto const& columnsFieldsRegs = _infos.getOutNonMaterializedViewRegs();
  if (!columnsFieldsRegs.empty()) {
    auto columnFieldsRegs = columnsFieldsRegs.cbegin();
    auto index = storedValuesIndex * columnsFieldsRegs.size();
    if (IResearchViewNode::SortColumnNumber == columnFieldsRegs->first) {
      auto sortReader = ::sortColumn(segmentReader);
      if (ADB_UNLIKELY(!sortReader)) {
        LOG_TOPIC("bc5bd", WARN, arangodb::iresearch::TOPIC)
            << "encountered a sub-reader without a sort column while "
               "executing a query, ignoring";
        return false;
      }
      _storedValuesReaders[index++] = std::move(sortReader);
      ++columnFieldsRegs;
    }
    // if stored values exist
    if (columnFieldsRegs != columnsFieldsRegs.cend()) {
      auto const& columns = _infos.storedValues().columns();
      TRI_ASSERT(!columns.empty());
      for (; columnFieldsRegs != columnsFieldsRegs.cend(); ++columnFieldsRegs) {
        TRI_ASSERT(IResearchViewNode::SortColumnNumber < columnFieldsRegs->first);
        auto const storedColumnNumber = static_cast<size_t>(columnFieldsRegs->first);
        TRI_ASSERT(storedColumnNumber < columns.size());
        auto const* storedValuesReader =
            segmentReader.column_reader(columns[storedColumnNumber].name);
        if (ADB_UNLIKELY(!storedValuesReader)) {
          LOG_TOPIC("af7ec", WARN, arangodb::iresearch::TOPIC)
              << "encountered a sub-reader without a stored value column while "
                 "executing a query, ignoring";
          return false;
        }
        _storedValuesReaders[index++] = storedValuesReader->values();
      }
    }
  }
  return true;
}

///////////////////////////////////////////////////////////////////////////////
/// --SECTION--                                           IResearchViewExecutor
///////////////////////////////////////////////////////////////////////////////

template <bool ordered, MaterializeType materializeType>
IResearchViewExecutor<ordered, materializeType>::IResearchViewExecutor(Fetcher& fetcher,
                                                                       Infos& infos)
    : Base(fetcher, infos),
      _pkReader(),
      _itr(),
      _readerOffset(0),
      _scr(&irs::score::no_score()),
      _scrVal() {
  this->_storedValuesReaders.resize(this->_infos.getOutNonMaterializedViewRegs().size());
}

template <bool ordered, MaterializeType materializeType>
void IResearchViewExecutor<ordered, materializeType>::evaluateScores(ReadContext const& ctx) {
  // This must not be called in the unordered case.
  TRI_ASSERT(ordered);

  // evaluate scores
  _scr->evaluate();

  // in arangodb we assume all scorers return float_t
  auto begin = reinterpret_cast<const float_t*>(_scrVal.begin());
  auto end = reinterpret_cast<const float_t*>(_scrVal.end());

  this->fillScores(ctx, begin, end);
}

template <bool ordered, MaterializeType materializeType>
bool IResearchViewExecutor<ordered, materializeType>::readPK(LocalDocumentId& documentId) {
  TRI_ASSERT(!documentId.isSet());
  TRI_ASSERT(_itr);
  TRI_ASSERT(_doc);
  TRI_ASSERT(_pkReader);

  if (_itr->next()) {
    if (_pkReader(_doc->value, this->_pk)) {
      bool const readSuccess = DocumentPrimaryKey::read(documentId, this->_pk);

      TRI_ASSERT(readSuccess == documentId.isSet());

      if (ADB_UNLIKELY(!readSuccess)) {
        LOG_TOPIC("6442f", WARN, arangodb::iresearch::TOPIC)
            << "failed to read document primary key while reading document "
               "from arangosearch view, doc_id '"
            << _doc->value << "'";
      }
    }

    return true;
  }

  return false;
}

template <bool ordered, MaterializeType materializeType>
void IResearchViewExecutor<ordered, materializeType>::fillBuffer(IResearchViewExecutor::ReadContext& ctx) {
  TRI_ASSERT(this->_filter != nullptr);

  size_t const atMost = ctx.outputRow.numRowsLeft();

  size_t const count = this->_reader->size();
  for (; _readerOffset < count;) {
    if (!_itr) {
      if (!this->_indexReadBuffer.empty()) {
        // We may not reset the iterator and continue with the next reader if we
        // still have documents in the buffer, as the cid changes with each
        // reader.
        break;
      }

      if (!resetIterator()) {
        continue;
      }

      // CID is constant until the next resetIterator(). Save the corresponding
      // collection so we don't have to look it up every time.

      TRI_voc_cid_t const cid = this->_reader->cid(_readerOffset);
      aql::QueryContext& query = this->_infos.getQuery();
      auto collection = lookupCollection(this->_trx, cid, query);

      if (!collection) {
        std::stringstream msg;
        msg << "failed to find collection while reading document from "
               "arangosearch view, cid '"
            << cid << "'";
        query.warnings().registerWarning(TRI_ERROR_ARANGO_DATA_SOURCE_NOT_FOUND, msg.str());

        // We don't have a collection, skip the current reader.
        ++_readerOffset;
        _itr.reset();
        _doc = nullptr;
        continue;
      }

      _collection = collection.get();
      this->_indexReadBuffer.reset();
    }

    TRI_ASSERT(_pkReader);

    LocalDocumentId documentId;

    // try to read a document PK from iresearch
    bool const iteratorExhausted = !readPK(documentId);

    if (!documentId.isSet()) {
      // No document read, we cannot write it.

      if (iteratorExhausted) {
        // The iterator is exhausted, we need to continue with the next reader.
        ++_readerOffset;
        _itr.reset();
        _doc = nullptr;
      }
      continue;
    }

    // The CID must stay the same for all documents in the buffer
    TRI_ASSERT(this->_collection->id() == this->_reader->cid(_readerOffset));

    this->_indexReadBuffer.pushValue(documentId);

    // in the ordered case we have to write scores as well as a document
    if constexpr (ordered) {
      // Writes into _scoreBuffer
      evaluateScores(ctx);
    }

    if constexpr ((materializeType & MaterializeType::UseStoredValues) ==
                  MaterializeType::UseStoredValues) {
      TRI_ASSERT(_doc);
      this->pushStoredValues(*_doc);
    }
    // doc and scores are both pushed, sizes must now be coherent
    this->_indexReadBuffer.assertSizeCoherence();

    if (iteratorExhausted) {
      // The iterator is exhausted, we need to continue with the next reader.
      ++_readerOffset;
      _itr.reset();
      _doc = nullptr;

      // Here we have at least one document in _indexReadBuffer, so we may not
      // add documents from a new reader.
      break;
    }
    if (this->_indexReadBuffer.size() >= atMost) {
      break;
    }
  }
}

template <bool ordered, MaterializeType materializeType>
bool IResearchViewExecutor<ordered, materializeType>::resetIterator() {
  TRI_ASSERT(this->_filter);
  TRI_ASSERT(!_itr);

  auto& segmentReader = (*this->_reader)[_readerOffset];

  _pkReader = ::pkColumn(segmentReader);

  if (ADB_UNLIKELY(!_pkReader)) {
    LOG_TOPIC("bd01b", WARN, arangodb::iresearch::TOPIC)
        << "encountered a sub-reader without a primary key column while "
           "executing a query, ignoring";
    return false;
  }

  if constexpr ((materializeType & MaterializeType::UseStoredValues) ==
                MaterializeType::UseStoredValues) {
    if (ADB_UNLIKELY(!this->getStoredValuesReaders(segmentReader))) {
      return false;
    }
  }

  _itr = segmentReader.mask(
      this->_filter->execute(segmentReader, this->_order, this->_filterCtx));
  TRI_ASSERT(_itr);
  _doc = _itr->attributes().get<irs::document>().get();
  TRI_ASSERT(_doc);

  if constexpr (ordered) {
    _scr = _itr->attributes().get<irs::score>().get();

    if (_scr) {
      _scrVal = _scr->value();
#ifdef ARANGODB_ENABLE_MAINTAINER_MODE
      auto const numScores =
          static_cast<size_t>(std::distance(_scrVal.begin(), _scrVal.end())) /
          sizeof(float_t);

      TRI_ASSERT(numScores == this->infos().scorers().size());
#endif
    } else {
      _scr = &irs::score::no_score();
      _scrVal = irs::bytes_ref::NIL;
    }
  }

  return true;
}

template <bool ordered, MaterializeType materializeType>
void IResearchViewExecutor<ordered, materializeType>::reset() {
  Base::reset();

  // reset iterator state
  _itr.reset();
  _doc = nullptr;
  _readerOffset = 0;
}

template <bool ordered, MaterializeType materializeType>
size_t IResearchViewExecutor<ordered, materializeType>::skip(size_t limit) {
  TRI_ASSERT(this->_indexReadBuffer.empty());
  TRI_ASSERT(this->_filter);

  size_t const toSkip = limit;

  for (size_t count = this->_reader->size(); _readerOffset < count;) {
    if (!_itr && !resetIterator()) {
      continue;
    }

    while (limit && _itr->next()) {
      --limit;
    }

    if (!limit) {
      break;  // do not change iterator if already reached limit
    }

    ++_readerOffset;
    _itr.reset();
    _doc = nullptr;
  }

  saveCollection();

  return toSkip - limit;
}

template <bool ordered, MaterializeType materializeType>
size_t IResearchViewExecutor<ordered, materializeType>::skipAll() {
  TRI_ASSERT(this->_indexReadBuffer.empty());
  TRI_ASSERT(this->_filter);

  size_t skipped = 0;

  for (size_t count = this->_reader->size(); _readerOffset < count;) {
    if (!_itr && !resetIterator()) {
      continue;
    }

    while (_itr->next()) {
      skipped++;
    }

    ++_readerOffset;
    _itr.reset();
    _doc = nullptr;
  }

  return skipped;
}

template <bool ordered, MaterializeType materializeType>
void IResearchViewExecutor<ordered, materializeType>::saveCollection() {
  // We're in the middle of a reader, save the collection in case produceRows()
  // needs it.
  if (_itr) {
    // CID is constant until the next resetIterator(). Save the corresponding
    // collection so we don't have to look it up every time.

    TRI_voc_cid_t const cid = this->_reader->cid(_readerOffset);
    aql::QueryContext& query = this->_infos.getQuery();
    auto collection = lookupCollection(this->_trx, cid, query);

    if (!collection) {
      std::stringstream msg;
      msg << "failed to find collection while reading document from "
             "arangosearch view, cid '"
          << cid << "'";
      query.warnings().registerWarning(TRI_ERROR_ARANGO_DATA_SOURCE_NOT_FOUND, msg.str());

      // We don't have a collection, skip the current reader.
      ++_readerOffset;
      _itr.reset();
      _doc = nullptr;
    }

    this->_indexReadBuffer.reset();
    _collection = collection.get();
  }
}

template <bool ordered, MaterializeType materializeType>
bool IResearchViewExecutor<ordered, materializeType>::writeRow(
    IResearchViewExecutor::ReadContext& ctx,
    IResearchViewExecutor::IndexReadBufferEntry bufferEntry) {
  TRI_ASSERT(_collection);

  return Base::writeRow(ctx, bufferEntry,
                        this->_indexReadBuffer.getValue(bufferEntry), *_collection);
}

///////////////////////////////////////////////////////////////////////////////
/// --SECTION--                                      IResearchViewMergeExecutor
///////////////////////////////////////////////////////////////////////////////

template <bool ordered, MaterializeType materializeType>
IResearchViewMergeExecutor<ordered, materializeType>::IResearchViewMergeExecutor(Fetcher& fetcher,
                                                                                 Infos& infos)
    : Base{fetcher, infos},
      _heap_it{MinHeapContext{*infos.sort().first, infos.sort().second, _segments}} {
  TRI_ASSERT(infos.sort().first);
  TRI_ASSERT(!infos.sort().first->empty());
  TRI_ASSERT(infos.sort().first->size() >= infos.sort().second);
  TRI_ASSERT(infos.sort().second);
}

template <bool ordered, MaterializeType materializeType>
IResearchViewMergeExecutor<ordered, materializeType>::Segment::Segment(
    irs::doc_iterator::ptr&& docs, irs::document const& doc, irs::score const& score,
    LogicalCollection const& collection, irs::columnstore_reader::values_reader_f&& pkReader,
    irs::columnstore_reader::values_reader_f&& sortReader, size_t storedValuesIndex) noexcept
    : docs(std::move(docs)),
      doc(&doc),
      score(&score),
      collection(&collection),
      pkReader(std::move(pkReader)),
      sortReader(std::move(sortReader)),
      storedValuesIndex(storedValuesIndex) {
  TRI_ASSERT(this->docs);
  TRI_ASSERT(this->doc);
  TRI_ASSERT(this->score);
  TRI_ASSERT(this->collection);
  TRI_ASSERT(this->pkReader);
}

template <bool ordered, MaterializeType materializeType>
IResearchViewMergeExecutor<ordered, materializeType>::MinHeapContext::MinHeapContext(
    const IResearchViewSort& sort, size_t sortBuckets, std::vector<Segment>& segments) noexcept
    : _less(sort, sortBuckets), _segments(&segments) {}

template <bool ordered, MaterializeType materializeType>
bool IResearchViewMergeExecutor<ordered, materializeType>::MinHeapContext::operator()(const size_t i) const {
  assert(i < _segments->size());
  auto& segment = (*_segments)[i];
  while (segment.docs->next()) {
    auto const doc = segment.docs->value();

    if (segment.sortReader(doc, segment.sortValue)) {
      return true;
    }

    // FIXME read pk as well
  }
  return false;
}

template <bool ordered, MaterializeType materializeType>
bool IResearchViewMergeExecutor<ordered, materializeType>::MinHeapContext::operator()(
    const size_t lhs, const size_t rhs) const {
  assert(lhs < _segments->size());
  assert(rhs < _segments->size());
  return _less((*_segments)[rhs].sortValue, (*_segments)[lhs].sortValue);
}

template <bool ordered, MaterializeType materializeType>
void IResearchViewMergeExecutor<ordered, materializeType>::evaluateScores(
    ReadContext const& ctx, irs::score const& score) {
  // This must not be called in the unordered case.
  TRI_ASSERT(ordered);

  // evaluate scores
  score.evaluate();

  // in arangodb we assume all scorers return float_t
  auto& scrVal = score.value();
  auto begin = reinterpret_cast<const float_t*>(scrVal.c_str());
  auto end = reinterpret_cast<const float_t*>(scrVal.c_str() + scrVal.size());

  this->fillScores(ctx, begin, end);
}

template <bool ordered, MaterializeType materializeType>
void IResearchViewMergeExecutor<ordered, materializeType>::reset() {
  Base::reset();

  _segments.clear();
  auto const size = this->_reader->size();
  _segments.reserve(size);

  auto const& columnsFieldsRegs = this->_infos.getOutNonMaterializedViewRegs();
  auto const storedValuesCount = columnsFieldsRegs.size();
  this->_storedValuesReaders.resize(size * storedValuesCount);
  auto isSortReaderUsedInStoredValues =
      storedValuesCount > 0 &&
      IResearchViewNode::SortColumnNumber == columnsFieldsRegs.cbegin()->first;

  for (size_t i = 0; i < size; ++i) {
    auto& segment = (*this->_reader)[i];

    irs::doc_iterator::ptr it =
        segment.mask(this->_filter->execute(segment, this->_order, this->_filterCtx));
    TRI_ASSERT(it);

    auto const* doc = it->attributes().get<irs::document>().get();
    TRI_ASSERT(doc);

    auto const* score = &irs::score::no_score();

    if constexpr (ordered) {
      auto& scoreRef = it->attributes().get<irs::score>();

      if (scoreRef) {
        score = scoreRef.get();

#ifdef ARANGODB_ENABLE_MAINTAINER_MODE
        irs::bytes_ref const scrVal = score->value();

        auto const numScores =
            static_cast<size_t>(std::distance(scrVal.begin(), scrVal.end())) /
            sizeof(float_t);

        TRI_ASSERT(numScores == this->infos().scorers().size());
#endif
      }
    }

    TRI_voc_cid_t const cid = this->_reader->cid(i);
    aql::QueryContext& query = this->_infos.getQuery();
    auto collection = lookupCollection(this->_trx, cid, query);

    if (!collection) {
      std::stringstream msg;
      msg << "failed to find collection while reading document from "
             "arangosearch view, cid '"
          << cid << "'";
      query.warnings().registerWarning(TRI_ERROR_ARANGO_DATA_SOURCE_NOT_FOUND, msg.str());

      // We don't have a collection, skip the current segment.
      continue;
    }

    auto pkReader = ::pkColumn(segment);

    if (ADB_UNLIKELY(!pkReader)) {
      LOG_TOPIC("ee041", WARN, arangodb::iresearch::TOPIC)
          << "encountered a sub-reader without a primary key column while "
             "executing a query, ignoring";
      continue;
    }

    if constexpr ((materializeType & MaterializeType::UseStoredValues) ==
                  MaterializeType::UseStoredValues) {
      if (ADB_UNLIKELY(!this->getStoredValuesReaders(segment, i))) {
        continue;
      }
    } else {
      TRI_ASSERT(!isSortReaderUsedInStoredValues);
    }

    irs::columnstore_reader::values_reader_f sortReader;
    if (isSortReaderUsedInStoredValues) {
      TRI_ASSERT(i * storedValuesCount < this->_storedValuesReaders.size());
      sortReader = this->_storedValuesReaders[i * storedValuesCount];
    } else {
      sortReader = ::sortColumn(segment);

      if (ADB_UNLIKELY(!sortReader)) {
        LOG_TOPIC("af4cd", WARN, arangodb::iresearch::TOPIC)
            << "encountered a sub-reader without a sort column while "
               "executing a query, ignoring";
        continue;
      }
    }

    _segments.emplace_back(std::move(it), *doc, *score, *collection,
                           std::move(pkReader), std::move(sortReader), i);
  }

  _heap_it.reset(_segments.size());
}

template <bool ordered, MaterializeType materializeType>
LocalDocumentId IResearchViewMergeExecutor<ordered, materializeType>::readPK(
    IResearchViewMergeExecutor<ordered, materializeType>::Segment const& segment) {
  LocalDocumentId documentId;

  if (segment.pkReader(segment.doc->value, this->_pk)) {
    bool const readSuccess = DocumentPrimaryKey::read(documentId, this->_pk);

    TRI_ASSERT(readSuccess == documentId.isSet());

    if (ADB_UNLIKELY(!readSuccess)) {
      LOG_TOPIC("6423f", WARN, arangodb::iresearch::TOPIC)
          << "failed to read document primary key while reading document "
             "from arangosearch view, doc_id '"
          << segment.doc->value << "'";
    }
  }

  return documentId;
}

template <bool ordered, MaterializeType materializeType>
void IResearchViewMergeExecutor<ordered, materializeType>::fillBuffer(ReadContext& ctx) {
  TRI_ASSERT(this->_filter != nullptr);

  size_t const atMost = ctx.outputRow.numRowsLeft();

  while (_heap_it.next()) {
    auto& segment = _segments[_heap_it.value()];
    TRI_ASSERT(segment.docs);
    TRI_ASSERT(segment.doc);
    TRI_ASSERT(segment.score);
    TRI_ASSERT(segment.collection);
    TRI_ASSERT(segment.pkReader);

    // try to read a document PK from iresearch
    LocalDocumentId const documentId = readPK(segment);

    if (!documentId.isSet()) {
      // No document read, we cannot write it.
      continue;
    }

    this->_indexReadBuffer.pushValue(documentId, segment.collection);

    // in the ordered case we have to write scores as well as a document
    if constexpr (ordered) {
      // Writes into _scoreBuffer
      evaluateScores(ctx, *segment.score);
    }

    if constexpr ((materializeType & MaterializeType::UseStoredValues) ==
                  MaterializeType::UseStoredValues) {
      TRI_ASSERT(segment.doc);
      this->pushStoredValues(*segment.doc, segment.storedValuesIndex);
    }

    // doc and scores are both pushed, sizes must now be coherent
    this->_indexReadBuffer.assertSizeCoherence();

    if (this->_indexReadBuffer.size() >= atMost) {
      break;
    }
  }
}

template <bool ordered, MaterializeType materializeType>
size_t IResearchViewMergeExecutor<ordered, materializeType>::skip(size_t limit) {
  TRI_ASSERT(this->_indexReadBuffer.empty());
  TRI_ASSERT(this->_filter != nullptr);

  size_t const toSkip = limit;

  while (limit && _heap_it.next()) {
    --limit;
  }

  return toSkip - limit;
}

template <bool ordered, MaterializeType materializeType>
size_t IResearchViewMergeExecutor<ordered, materializeType>::skipAll() {
  TRI_ASSERT(this->_indexReadBuffer.empty());
  TRI_ASSERT(this->_filter != nullptr);

  size_t skipped = 0;

  while (_heap_it.next()) {
    skipped++;
  }

  return skipped;
}

template <bool ordered, MaterializeType materializeType>
bool IResearchViewMergeExecutor<ordered, materializeType>::writeRow(
    IResearchViewMergeExecutor::ReadContext& ctx,
    IResearchViewMergeExecutor::IndexReadBufferEntry bufferEntry) {
  auto const& id = this->_indexReadBuffer.getValue(bufferEntry);
  LocalDocumentId const& documentId = id.first;
  TRI_ASSERT(documentId.isSet());
  LogicalCollection const* collection = id.second;
  TRI_ASSERT(collection);

  return Base::writeRow(ctx, bufferEntry, documentId, *collection);
}

///////////////////////////////////////////////////////////////////////////////
/// --SECTION--                                 explicit template instantiation
///////////////////////////////////////////////////////////////////////////////

template class ::arangodb::aql::IResearchViewExecutor<false, MaterializeType::NotMaterialize>;
template class ::arangodb::aql::IResearchViewExecutor<false, MaterializeType::LateMaterialize>;
template class ::arangodb::aql::IResearchViewExecutor<false, MaterializeType::Materialize>;
template class ::arangodb::aql::IResearchViewExecutor<false, MaterializeType::NotMaterialize | MaterializeType::UseStoredValues>;
template class ::arangodb::aql::IResearchViewExecutor<false, MaterializeType::LateMaterialize | MaterializeType::UseStoredValues>;

template class ::arangodb::aql::IResearchViewExecutor<true, MaterializeType::NotMaterialize>;
template class ::arangodb::aql::IResearchViewExecutor<true, MaterializeType::LateMaterialize>;
template class ::arangodb::aql::IResearchViewExecutor<true, MaterializeType::Materialize>;
template class ::arangodb::aql::IResearchViewExecutor<true, MaterializeType::NotMaterialize | MaterializeType::UseStoredValues>;
template class ::arangodb::aql::IResearchViewExecutor<true, MaterializeType::LateMaterialize | MaterializeType::UseStoredValues>;

template class ::arangodb::aql::IResearchViewMergeExecutor<false, MaterializeType::NotMaterialize>;
template class ::arangodb::aql::IResearchViewMergeExecutor<false, MaterializeType::LateMaterialize>;
template class ::arangodb::aql::IResearchViewMergeExecutor<false, MaterializeType::Materialize>;
template class ::arangodb::aql::IResearchViewMergeExecutor<false, MaterializeType::NotMaterialize | MaterializeType::UseStoredValues>;
template class ::arangodb::aql::IResearchViewMergeExecutor<false, MaterializeType::LateMaterialize | MaterializeType::UseStoredValues>;

template class ::arangodb::aql::IResearchViewMergeExecutor<true, MaterializeType::NotMaterialize>;
template class ::arangodb::aql::IResearchViewMergeExecutor<true, MaterializeType::LateMaterialize>;
template class ::arangodb::aql::IResearchViewMergeExecutor<true, MaterializeType::Materialize>;
template class ::arangodb::aql::IResearchViewMergeExecutor<true, MaterializeType::NotMaterialize | MaterializeType::UseStoredValues>;
template class ::arangodb::aql::IResearchViewMergeExecutor<true, MaterializeType::LateMaterialize | MaterializeType::UseStoredValues>;

template class ::arangodb::aql::IResearchViewExecutorBase<::arangodb::aql::IResearchViewExecutor<false, MaterializeType::NotMaterialize>>;
template class ::arangodb::aql::IResearchViewExecutorBase<::arangodb::aql::IResearchViewExecutor<false, MaterializeType::LateMaterialize>>;
template class ::arangodb::aql::IResearchViewExecutorBase<::arangodb::aql::IResearchViewExecutor<false, MaterializeType::Materialize>>;
template class ::arangodb::aql::IResearchViewExecutorBase<
    ::arangodb::aql::IResearchViewExecutor<false, MaterializeType::NotMaterialize | MaterializeType::UseStoredValues>>;
template class ::arangodb::aql::IResearchViewExecutorBase<
    ::arangodb::aql::IResearchViewExecutor<false, MaterializeType::LateMaterialize | MaterializeType::UseStoredValues>>;

template class ::arangodb::aql::IResearchViewExecutorBase<::arangodb::aql::IResearchViewExecutor<true, MaterializeType::NotMaterialize>>;
template class ::arangodb::aql::IResearchViewExecutorBase<::arangodb::aql::IResearchViewExecutor<true, MaterializeType::LateMaterialize>>;
template class ::arangodb::aql::IResearchViewExecutorBase<::arangodb::aql::IResearchViewExecutor<true, MaterializeType::Materialize>>;
template class ::arangodb::aql::IResearchViewExecutorBase<
    ::arangodb::aql::IResearchViewExecutor<true, MaterializeType::NotMaterialize | MaterializeType::UseStoredValues>>;
template class ::arangodb::aql::IResearchViewExecutorBase<
    ::arangodb::aql::IResearchViewExecutor<true, MaterializeType::LateMaterialize | MaterializeType::UseStoredValues>>;

template class ::arangodb::aql::IResearchViewExecutorBase<
    ::arangodb::aql::IResearchViewMergeExecutor<false, MaterializeType::NotMaterialize>>;
template class ::arangodb::aql::IResearchViewExecutorBase<
    ::arangodb::aql::IResearchViewMergeExecutor<false, MaterializeType::LateMaterialize>>;
template class ::arangodb::aql::IResearchViewExecutorBase<
    ::arangodb::aql::IResearchViewMergeExecutor<false, MaterializeType::Materialize>>;
template class ::arangodb::aql::IResearchViewExecutorBase<
    ::arangodb::aql::IResearchViewMergeExecutor<false, MaterializeType::NotMaterialize | MaterializeType::UseStoredValues>>;
template class ::arangodb::aql::IResearchViewExecutorBase<
    ::arangodb::aql::IResearchViewMergeExecutor<false, MaterializeType::LateMaterialize | MaterializeType::UseStoredValues>>;

template class ::arangodb::aql::IResearchViewExecutorBase<
    ::arangodb::aql::IResearchViewMergeExecutor<true, MaterializeType::NotMaterialize>>;
template class ::arangodb::aql::IResearchViewExecutorBase<
    ::arangodb::aql::IResearchViewMergeExecutor<true, MaterializeType::LateMaterialize>>;
template class ::arangodb::aql::IResearchViewExecutorBase<
    ::arangodb::aql::IResearchViewMergeExecutor<true, MaterializeType::Materialize>>;
template class ::arangodb::aql::IResearchViewExecutorBase<
    ::arangodb::aql::IResearchViewMergeExecutor<true, MaterializeType::NotMaterialize | MaterializeType::UseStoredValues>>;
template class ::arangodb::aql::IResearchViewExecutorBase<
    ::arangodb::aql::IResearchViewMergeExecutor<true, MaterializeType::LateMaterialize | MaterializeType::UseStoredValues>>;<|MERGE_RESOLUTION|>--- conflicted
+++ resolved
@@ -559,11 +559,7 @@
   ExecutionPlan const* plan = &infos().plan();
 
   iresearch::QueryContext const queryCtx = {&_trx, plan, plan->getAst(),
-<<<<<<< HEAD
-                                  &_ctx, &infos().outVariable(), 0};//!!!!!
-=======
-                                            &_ctx, _reader.get(), &infos().outVariable()};
->>>>>>> fdfeb5a0
+                                            &_ctx, _reader.get(), &infos().outVariable(), 0};//!!!!!
 
   if (infos().volatileFilter() || !_isInitialized) {  // `_volatileSort` implies `_volatileFilter`
     irs::Or root;
