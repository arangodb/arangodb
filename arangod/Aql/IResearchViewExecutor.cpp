////////////////////////////////////////////////////////////////////////////////
/// DISCLAIMER
///
/// Copyright 2019 ArangoDB GmbH, Cologne, Germany
///
/// Licensed under the Apache License, Version 2.0 (the "License");
/// you may not use this file except in compliance with the License.
/// You may obtain a copy of the License at
///
///     http://www.apache.org/licenses/LICENSE-2.0
///
/// Unless required by applicable law or agreed to in writing, software
/// distributed under the License is distributed on an "AS IS" BASIS,
/// WITHOUT WARRANTIES OR CONDITIONS OF ANY KIND, either express or implied.
/// See the License for the specific language governing permissions and
/// limitations under the License.
///
/// Copyright holder is ArangoDB GmbH, Cologne, Germany
///
/// @author Tobias Gödderz
/// @author Andrey Abramov
////////////////////////////////////////////////////////////////////////////////

#include "IResearchViewExecutor.h"

#include "Aql/ExecutionStats.h"
#include "Aql/OutputAqlItemRow.h"
#include "Aql/Query.h"
#include "Aql/SingleRowFetcher.h"
#include "AqlCall.h"
#include "IResearch/IResearchCommon.h"
#include "IResearch/IResearchDocument.h"
#include "IResearch/IResearchFilterFactory.h"
#include "IResearch/IResearchOrderFactory.h"
#include "IResearch/IResearchView.h"
#include "StorageEngine/EngineSelectorFeature.h"
#include "StorageEngine/StorageEngine.h"
#include "StorageEngine/TransactionCollection.h"
#include "StorageEngine/TransactionState.h"
#include "Transaction/Methods.h"
#include "VocBase/LogicalCollection.h"

#include <analysis/token_attributes.hpp>
#include <search/boolean_filter.hpp>
#include <search/score.hpp>

// TODO Eliminate access to the plan if possible!
// I think it is used for two things only:
//  - to get the Ast, which can simply be passed on its own, and
//  - to call plan->getVarSetBy() in aql::Expression, which could be removed by
//    passing (a reference to) plan->_varSetBy instead.
// But changing this, even only for the IResearch part, would involve more
// refactoring than I currently find appropriate for this.
#include "Aql/ExecutionPlan.h"

using namespace arangodb;
using namespace arangodb::aql;
using namespace arangodb::iresearch;

namespace {

inline std::shared_ptr<arangodb::LogicalCollection> lookupCollection(  // find collection
    arangodb::transaction::Methods& trx,  // transaction
    TRI_voc_cid_t cid,                    // collection identifier
    Query& query) {
  TRI_ASSERT(trx.state());

  // this is necessary for MMFiles
  trx.pinData(cid);

  // `Methods::documentCollection(TRI_voc_cid_t)` may throw exception
  auto* collection = trx.state()->collection(cid, arangodb::AccessMode::Type::READ);

  if (!collection) {
    std::stringstream msg;
    msg << "failed to find collection while reading document from arangosearch "
           "view, cid '"
        << cid << "'";
    query.registerWarning(TRI_ERROR_ARANGO_DATA_SOURCE_NOT_FOUND, msg.str());

    return nullptr;  // not a valid collection reference
  }

  return collection->collection();
}

inline irs::columnstore_reader::values_reader_f pkColumn(irs::sub_reader const& segment) {
  auto const* reader = segment.column_reader(DocumentPrimaryKey::PK());

  return reader ? reader->values() : irs::columnstore_reader::values_reader_f{};
}

inline irs::columnstore_reader::values_reader_f sortColumn(irs::sub_reader const& segment) {
  auto const* reader = segment.sort();

  return reader ? reader->values() : irs::columnstore_reader::values_reader_f{};
}

inline std::pair<ptrdiff_t, IResearchViewNode::ViewValuesRegisters::const_iterator> getStoredColumnsInfo(
    IResearchViewNode::ViewValuesRegisters const& columnsFieldsRegs) {
  auto max = (--columnsFieldsRegs.cend())->first;
  TRI_ASSERT(max >= IResearchViewNode::SortColumnNumber);
  auto columnFieldsRegs = columnsFieldsRegs.cbegin();
  if (IResearchViewNode::SortColumnNumber == columnFieldsRegs->first) {
    ++max;
  }
  return {max, std::move(columnFieldsRegs)};
}

}  // namespace

///////////////////////////////////////////////////////////////////////////////
/// --SECTION--                                       IResearchViewExecutorBase
///////////////////////////////////////////////////////////////////////////////

IResearchViewExecutorInfos::IResearchViewExecutorInfos(
    ExecutorInfos&& infos, std::shared_ptr<const IResearchView::Snapshot> reader,
    RegisterId firstOutputRegister, RegisterId numScoreRegisters, Query& query,
    std::vector<Scorer> const& scorers,
    std::pair<arangodb::iresearch::IResearchViewSort const*, size_t> const& sort,
    IResearchViewStoredValues const& storedValues, ExecutionPlan const& plan,
    Variable const& outVariable, aql::AstNode const& filterCondition,
    std::pair<bool, bool> volatility, IResearchViewExecutorInfos::VarInfoMap const& varInfoMap,
    int depth, IResearchViewNode::ViewValuesRegisters&& outNonMaterializedViewRegs)
    : ExecutorInfos(std::move(infos)),
      _firstOutputRegister(firstOutputRegister),
      _numScoreRegisters(numScoreRegisters),
      _reader(std::move(reader)),
      _query(query),
      _trx(_query.readOnlyTrx()),
      _scorers(scorers),
      _sort(sort),
      _storedValues(storedValues),
      _plan(plan),
      _outVariable(outVariable),
      _filterCondition(filterCondition),
      _volatileSort(volatility.second),
      // `_volatileSort` implies `_volatileFilter`
      _volatileFilter(_volatileSort || volatility.first),
      _varInfoMap(varInfoMap),
      _depth(depth),
      _outNonMaterializedViewRegs(std::move(outNonMaterializedViewRegs)) {
  TRI_ASSERT(_reader != nullptr);
  TRI_ASSERT(getOutputRegisters()->find(firstOutputRegister) !=
             getOutputRegisters()->end());
}

RegisterId IResearchViewExecutorInfos::getOutputRegister() const noexcept {
  return _firstOutputRegister + getNumScoreRegisters();
}

RegisterId IResearchViewExecutorInfos::getNumScoreRegisters() const noexcept {
  return _numScoreRegisters;
}

IResearchViewNode::ViewValuesRegisters const& IResearchViewExecutorInfos::getOutNonMaterializedViewRegs() const
    noexcept {
  return _outNonMaterializedViewRegs;
}

RegisterId IResearchViewExecutorInfos::getFirstScoreRegister() const noexcept {
  TRI_ASSERT(getNumScoreRegisters() > 0);
  return _firstOutputRegister;
}

std::shared_ptr<const arangodb::iresearch::IResearchView::Snapshot> IResearchViewExecutorInfos::getReader() const
    noexcept {
  return _reader;
}

Query& IResearchViewExecutorInfos::getQuery() const noexcept { return _query; }

transaction::Methods* IResearchViewExecutorInfos::trx() const noexcept { return _trx; }

const std::vector<arangodb::iresearch::Scorer>& IResearchViewExecutorInfos::scorers() const
    noexcept {
  return _scorers;
}

ExecutionPlan const& IResearchViewExecutorInfos::plan() const noexcept {
  return _plan;
}

Variable const& IResearchViewExecutorInfos::outVariable() const noexcept {
  return _outVariable;
}

aql::AstNode const& IResearchViewExecutorInfos::filterCondition() const noexcept {
  return _filterCondition;
}

const IResearchViewExecutorInfos::VarInfoMap& IResearchViewExecutorInfos::varInfoMap() const
    noexcept {
  return _varInfoMap;
}

int IResearchViewExecutorInfos::getDepth() const noexcept { return _depth; }

bool IResearchViewExecutorInfos::volatileSort() const noexcept {
  return _volatileSort;
}

bool IResearchViewExecutorInfos::volatileFilter() const noexcept {
  return _volatileFilter;
}

const std::pair<const arangodb::iresearch::IResearchViewSort*, size_t>& IResearchViewExecutorInfos::sort() const
    noexcept {
  return _sort;
}

IResearchViewStoredValues const& IResearchViewExecutorInfos::storedValues() const noexcept {
  return _storedValues;
}

bool IResearchViewExecutorInfos::isScoreReg(RegisterId reg) const noexcept {
  return getNumScoreRegisters() > 0 && getFirstScoreRegister() <= reg &&
         reg < getFirstScoreRegister() + getNumScoreRegisters();
}

IResearchViewStats::IResearchViewStats() noexcept : _scannedIndex(0) {}
void IResearchViewStats::incrScanned() noexcept { _scannedIndex++; }
void IResearchViewStats::incrScanned(size_t value) noexcept {
  _scannedIndex = _scannedIndex + value;
}
std::size_t IResearchViewStats::getScanned() const noexcept {
  return _scannedIndex;
}
ExecutionStats& aql::operator+=(ExecutionStats& executionStats,
                                const IResearchViewStats& iResearchViewStats) noexcept {
  executionStats.scannedIndex += iResearchViewStats.getScanned();
  return executionStats;
}

///////////////////////////////////////////////////////////////////////////////
/// --SECTION--                                       IResearchViewExecutorBase
///////////////////////////////////////////////////////////////////////////////

template <typename Impl, typename Traits>
IndexIterator::DocumentCallback IResearchViewExecutorBase<Impl, Traits>::ReadContext::copyDocumentCallback(
    ReadContext& ctx) {
  auto* engine = EngineSelectorFeature::ENGINE;
  TRI_ASSERT(engine);

  typedef std::function<IndexIterator::DocumentCallback(ReadContext&)> CallbackFactory;

  static CallbackFactory const callbackFactories[]{
      [](ReadContext& ctx) {
        // capture only one reference to potentially avoid heap allocation
        return [&ctx](LocalDocumentId /*id*/, VPackSlice doc) {
          AqlValue a{AqlValueHintCopy(doc.begin())};
          bool mustDestroy = true;
          AqlValueGuard guard{a, mustDestroy};
          ctx.outputRow.moveValueInto(ctx.docOutReg, ctx.inputRow, guard);
          return true;
        };
      },

      [](ReadContext& ctx) {
        // capture only one reference to potentially avoid heap allocation
        return [&ctx](LocalDocumentId /*id*/, VPackSlice doc) {
          AqlValue a{AqlValueHintDocumentNoCopy(doc.begin())};
          bool mustDestroy = true;
          AqlValueGuard guard{a, mustDestroy};
          ctx.outputRow.moveValueInto(ctx.docOutReg, ctx.inputRow, guard);
          return true;
        };
      }};

  return callbackFactories[size_t(engine->useRawDocumentPointers())](ctx);
}
template <typename Impl, typename Traits>
IResearchViewExecutorBase<Impl, Traits>::ReadContext::ReadContext(
    aql::RegisterId docOutReg, InputAqlItemRow& inputRow, OutputAqlItemRow& outputRow)
    : docOutReg(docOutReg),
      inputRow(inputRow),
      outputRow(outputRow),
      callback(copyDocumentCallback(*this)) {}

template <typename Impl, typename Traits>
IResearchViewExecutorBase<Impl, Traits>::IndexReadBufferEntry::IndexReadBufferEntry(std::size_t keyIdx) noexcept
    : _keyIdx(keyIdx) {}

template <typename Impl, typename Traits>
template <typename ValueType>
IResearchViewExecutorBase<Impl, Traits>::IndexReadBuffer<ValueType>::IndexReadBuffer::ScoreIterator::ScoreIterator(
    std::vector<AqlValue>& scoreBuffer, std::size_t keyIdx, std::size_t numScores) noexcept
    : _scoreBuffer(scoreBuffer), _scoreBaseIdx(keyIdx * numScores), _numScores(numScores) {
  TRI_ASSERT(_scoreBaseIdx + _numScores <= _scoreBuffer.size());
}

template <typename Impl, typename Traits>
template <typename ValueType>
std::vector<AqlValue>::iterator IResearchViewExecutorBase<Impl, Traits>::IndexReadBuffer<
    ValueType>::IndexReadBuffer::ScoreIterator::begin() noexcept {
  return _scoreBuffer.begin() + _scoreBaseIdx;
}

template <typename Impl, typename Traits>
template <typename ValueType>
std::vector<AqlValue>::iterator IResearchViewExecutorBase<Impl, Traits>::IndexReadBuffer<
    ValueType>::IndexReadBuffer::ScoreIterator::end() noexcept {
  return _scoreBuffer.begin() + _scoreBaseIdx + _numScores;
}

template <typename Impl, typename Traits>
template <typename ValueType>
IResearchViewExecutorBase<Impl, Traits>::IndexReadBuffer<ValueType>::IndexReadBuffer(std::size_t const numScoreRegisters)
    : _numScoreRegisters(numScoreRegisters), _keyBaseIdx(0) {}

template <typename Impl, typename Traits>
template <typename ValueType>
ValueType const& IResearchViewExecutorBase<Impl, Traits>::IndexReadBuffer<ValueType>::getValue(
    const IResearchViewExecutorBase::IndexReadBufferEntry bufferEntry) const noexcept {
  assertSizeCoherence();
  TRI_ASSERT(bufferEntry._keyIdx < _keyBuffer.size());
  return _keyBuffer[bufferEntry._keyIdx];
}

template <typename Impl, typename Traits>
template <typename ValueType>
typename IResearchViewExecutorBase<Impl, Traits>::template IndexReadBuffer<ValueType>::ScoreIterator
IResearchViewExecutorBase<Impl, Traits>::IndexReadBuffer<ValueType>::getScores(
    const IResearchViewExecutorBase::IndexReadBufferEntry bufferEntry) noexcept {
  assertSizeCoherence();
  return ScoreIterator{_scoreBuffer, bufferEntry._keyIdx, _numScoreRegisters};
}

template <typename Impl, typename Traits>
template <typename ValueType>
template <typename... Args>
void IResearchViewExecutorBase<Impl, Traits>::IndexReadBuffer<ValueType>::pushValue(Args&&... args) {
  _keyBuffer.emplace_back(std::forward<Args>(args)...);
}

template <typename Impl, typename Traits>
template <typename ValueType>
void IResearchViewExecutorBase<Impl, Traits>::IndexReadBuffer<ValueType>::pushStoredValue(
    std::vector<irs::bytes_ref>&& storedValue) {
  _storedValueBuffer.emplace_back(std::move(storedValue));
}

template <typename Impl, typename Traits>
template <typename ValueType>
std::vector<irs::bytes_ref> const& IResearchViewExecutorBase<Impl, Traits>::IndexReadBuffer<ValueType>::getStoredValue(
    const IResearchViewExecutorBase::IndexReadBufferEntry bufferEntry) const noexcept {
  TRI_ASSERT(bufferEntry._keyIdx < _storedValueBuffer.size());
  return _storedValueBuffer[bufferEntry._keyIdx];
}

template <typename Impl, typename Traits>
template <typename ValueType>
void IResearchViewExecutorBase<Impl, Traits>::IndexReadBuffer<ValueType>::pushScore(float_t const scoreValue) {
  _scoreBuffer.emplace_back(AqlValueHintDouble{scoreValue});
}

template <typename Impl, typename Traits>
template <typename ValueType>
void IResearchViewExecutorBase<Impl, Traits>::IndexReadBuffer<ValueType>::pushScoreNone() {
  _scoreBuffer.emplace_back();
}

template <typename Impl, typename Traits>
template <typename ValueType>
void IResearchViewExecutorBase<Impl, Traits>::IndexReadBuffer<ValueType>::reset() noexcept {
  // Should only be called after everything was consumed
  TRI_ASSERT(empty());
  _keyBaseIdx = 0;
  _keyBuffer.clear();
  _scoreBuffer.clear();
  _storedValueBuffer.clear();
}

template <typename Impl, typename Traits>
template <typename ValueType>
std::size_t IResearchViewExecutorBase<Impl, Traits>::IndexReadBuffer<ValueType>::size() const
    noexcept {
  assertSizeCoherence();
  return _keyBuffer.size() - _keyBaseIdx;
}

template <typename Impl, typename Traits>
template <typename ValueType>
bool IResearchViewExecutorBase<Impl, Traits>::IndexReadBuffer<ValueType>::empty() const
    noexcept {
  return size() == 0;
}

template <typename Impl, typename Traits>
template <typename ValueType>
typename IResearchViewExecutorBase<Impl, Traits>::IndexReadBufferEntry
IResearchViewExecutorBase<Impl, Traits>::IndexReadBuffer<ValueType>::pop_front() noexcept {
  TRI_ASSERT(!empty());
  TRI_ASSERT(_keyBaseIdx < _keyBuffer.size());
  assertSizeCoherence();
  IndexReadBufferEntry entry{_keyBaseIdx};
  ++_keyBaseIdx;
  return entry;
}

template <typename Impl, typename Traits>
template <typename ValueType>
void IResearchViewExecutorBase<Impl, Traits>::IndexReadBuffer<ValueType>::assertSizeCoherence() const
    noexcept {
  TRI_ASSERT(_scoreBuffer.size() == _keyBuffer.size() * _numScoreRegisters);
}

template <typename Impl, typename Traits>
IResearchViewExecutorBase<Impl, Traits>::IResearchViewExecutorBase(
    IResearchViewExecutorBase::Fetcher&, IResearchViewExecutorBase::Infos& infos)
    : _infos(infos),
      _inputRow(CreateInvalidInputRowHint{}),  // TODO: Remove me after refactor
      _indexReadBuffer(_infos.getNumScoreRegisters()),
      _filterCtx(1),  // arangodb::iresearch::ExpressionExecutionContext
      _ctx(&infos.getQuery(), infos.numberOfOutputRegisters(),
           infos.outVariable(), infos.varInfoMap(), infos.getDepth()),
      _reader(infos.getReader()),
      _filter(irs::filter::prepared::empty()),
<<<<<<< HEAD
      _execCtx(*infos.trx(), _ctx),
      _inflight(0),
      _hasMore(true),  // has more data initially
=======
      _execCtx(*infos.getQuery().trx(), _ctx),
>>>>>>> 3b922bcb
      _isInitialized(false) {

  // add expression execution context
  _filterCtx.emplace(_execCtx);
}

template <typename Impl, typename Traits>
std::pair<ExecutionState, typename IResearchViewExecutorBase<Impl, Traits>::Stats>
IResearchViewExecutorBase<Impl, Traits>::produceRows(OutputAqlItemRow& output) {
  TRI_ASSERT(false);
  THROW_ARANGO_EXCEPTION(TRI_ERROR_NOT_IMPLEMENTED);
}

template <typename Impl, typename Traits>
std::tuple<ExecutorState, typename IResearchViewExecutorBase<Impl, Traits>::Stats, AqlCall>
IResearchViewExecutorBase<Impl, Traits>::produceRows(AqlItemBlockInputRange& inputRange,
                                                     OutputAqlItemRow& output) {
  IResearchViewStats stats{};
  AqlCall upstreamCall{};
  upstreamCall.fullCount = output.getClientCall().fullCount;

  while (inputRange.hasDataRow() && !output.isFull()) {
    bool documentWritten = false;

    while (!documentWritten) {
      if (!_inputRow.isInitialized()) {
        std::tie(std::ignore, _inputRow) = inputRange.peekDataRow();

        if (!_inputRow.isInitialized()) {
          return {ExecutorState::DONE, stats, upstreamCall};
        }

        // reset must be called exactly after we've got a new and valid input row.
        static_cast<Impl&>(*this).reset();
      }

      ReadContext ctx(infos().getOutputRegister(), _inputRow, output);
      documentWritten = next(ctx);

      if (documentWritten) {
        stats.incrScanned();
        output.advanceRow();
      } else {
        _inputRow = InputAqlItemRow{CreateInvalidInputRowHint{}};
        std::ignore = inputRange.nextDataRow();
        // no document written, repeat.
      }
    }
  }

  return {inputRange.upstreamState(), stats, upstreamCall};
}

template <typename Impl, typename Traits>
std::tuple<ExecutionState, typename IResearchViewExecutorBase<Impl, Traits>::Stats, size_t>
IResearchViewExecutorBase<Impl, Traits>::skipRows(size_t toSkip) {
  TRI_ASSERT(false);
  THROW_ARANGO_EXCEPTION(TRI_ERROR_NOT_IMPLEMENTED);
}

template <typename Impl, typename Traits>
std::tuple<ExecutorState, typename IResearchViewExecutorBase<Impl, Traits>::Stats, size_t, AqlCall>
IResearchViewExecutorBase<Impl, Traits>::skipRowsRange(AqlItemBlockInputRange& inputRange,
                                                       AqlCall& call) {
  TRI_ASSERT(_indexReadBuffer.empty());
  auto& impl = static_cast<Impl&>(*this);

  while (inputRange.hasDataRow() && call.shouldSkip()) {
    if (!_inputRow.isInitialized()) {
      auto rowState = ExecutorState::HASMORE;
      std::tie(rowState, _inputRow) = inputRange.peekDataRow();

      if (!_inputRow.isInitialized()) {
        TRI_ASSERT(rowState == ExecutorState::DONE);
        break;
      }

      // reset must be called exactly after we've got a new and valid input row.
      impl.reset();
    }
    TRI_ASSERT(_inputRow.isInitialized());
    if (call.getOffset() > 0) {
      // OffsetPhase need to skip atMost offset
      call.didSkip(impl.skip(call.getOffset()));
    } else {
      TRI_ASSERT(call.getLimit() == 0 && call.hasHardLimit());
      // skip all - fullCount phase
      call.didSkip(impl.skipAll());
    }
    TRI_ASSERT(_indexReadBuffer.empty());

    if (call.shouldSkip()) {
      // We still need to fetch more
      // trigger refetch of new input row
      std::ignore = inputRange.nextDataRow();
      _inputRow = InputAqlItemRow{CreateInvalidInputRowHint{}};
    }
  }

  IResearchViewStats stats{};
  stats.incrScanned(call.getSkipCount());

  AqlCall upstreamCall{};
  if (!call.needsFullCount()) {
    // Do not overfetch too much.
    upstreamCall.softLimit = call.getOffset() + std::min(call.softLimit, call.hardLimit);
    // else we do unlimited softLimit.
    // we are going to return everything anyways.
  }
  return {inputRange.upstreamState(), stats, call.getSkipCount(), upstreamCall};
}

template <typename Impl, typename Traits>
bool IResearchViewExecutorBase<Impl, Traits>::next(ReadContext& ctx) {
  auto& impl = static_cast<Impl&>(*this);

  while (true) {
    if (_indexReadBuffer.empty()) {
      impl.fillBuffer(ctx);
    }

    if (_indexReadBuffer.empty()) {
      return false;
    }

    IndexReadBufferEntry bufferEntry = _indexReadBuffer.pop_front();

    if (impl.writeRow(ctx, bufferEntry)) {
      break;
    } else {
      // to get correct stats we should continue looking for
      // other documents inside this one call
      LOG_TOPIC("550cd", TRACE, arangodb::iresearch::TOPIC)
          << "failed to write row in node executor";
    }
  }
  return true;
}

template <typename Impl, typename Traits>
typename IResearchViewExecutorBase<Impl, Traits>::Infos const&
IResearchViewExecutorBase<Impl, Traits>::infos() const noexcept {
  return _infos;
}

template <typename Impl, typename Traits>
void IResearchViewExecutorBase<Impl, Traits>::fillScores(ReadContext const& ctx,
                                                         float_t const* begin,
                                                         float_t const* end) {
  TRI_ASSERT(Traits::Ordered);

  // scorer registers are placed right before document output register
  // is used here currently only for assertions.
  RegisterId scoreReg = infos().getFirstScoreRegister();

  // copy scores, registerId's are sequential
  for (; begin != end; ++begin, ++scoreReg) {
    TRI_ASSERT(infos().isScoreReg(scoreReg));
    _indexReadBuffer.pushScore(*begin);
  }

  // We should either have no _scrVals to evaluate, or all
  TRI_ASSERT(begin == nullptr || !infos().isScoreReg(scoreReg));

  while (infos().isScoreReg(scoreReg)) {
    _indexReadBuffer.pushScoreNone();
    ++scoreReg;
  }

  // we should have written exactly all score registers by now
  TRI_ASSERT(!infos().isScoreReg(scoreReg));
  TRI_ASSERT(scoreReg == infos().getOutputRegister());
}

template <typename Impl, typename Traits>
void IResearchViewExecutorBase<Impl, Traits>::reset() {
  _ctx._inputRow = _inputRow;

  ExecutionPlan const* plan = &infos().plan();

  QueryContext const queryCtx = {infos().trx(), plan, plan->getAst(),
                                 &_ctx, &infos().outVariable()};

  if (infos().volatileFilter() || !_isInitialized) {  // `_volatileSort` implies `_volatileFilter`
    irs::Or root;

    auto rv = FilterFactory::filter(&root, queryCtx, infos().filterCondition());

    if (rv.fail()) {
      THROW_ARANGO_EXCEPTION_MESSAGE(
          rv.errorNumber(),
          "failed to build filter while querying arangosearch view, query '" +
              infos().filterCondition().toVelocyPack(true)->toJson() +
              "': " + rv.errorMessage());
    }

    if (infos().volatileSort() || !_isInitialized) {
      irs::order order;
      irs::sort::ptr scorer;

      for (auto const& scorerNode : infos().scorers()) {
        TRI_ASSERT(scorerNode.node);

        if (!OrderFactory::scorer(&scorer, *scorerNode.node, queryCtx)) {
          // failed to append sort
          THROW_ARANGO_EXCEPTION(TRI_ERROR_BAD_PARAMETER);
        }

        // sorting order doesn't matter
        order.add(true, std::move(scorer));
      }

      // compile order
      _order = order.prepare();
    }

    // compile filter
    _filter = root.prepare(*_reader, _order, irs::no_boost(), _filterCtx);

    _isInitialized = true;
  }
}

template <typename Impl, typename Traits>
bool IResearchViewExecutorBase<Impl, Traits>::writeLocalDocumentId(
    ReadContext& ctx, LocalDocumentId const& documentId, LogicalCollection const& collection) {
  // we will need collection Id also as View could produce documents from multiple collections
  if (ADB_LIKELY(documentId.isSet())) {
    {
      // For sake of performance we store raw pointer to collection
      // It is safe as pipeline work inside one process
      static_assert(sizeof(void*) <= sizeof(uint64_t),
                    "Pointer not fits in uint64_t");
      AqlValue a(AqlValueHintUInt(reinterpret_cast<uint64_t>(&collection)));
      bool mustDestroy = true;
      AqlValueGuard guard{a, mustDestroy};
      ctx.outputRow.moveValueInto(ctx.getNmColPtrOutReg(), ctx.inputRow, guard);
    }
    {
      AqlValue a(AqlValueHintUInt(documentId.id()));
      bool mustDestroy = true;
      AqlValueGuard guard{a, mustDestroy};
      ctx.outputRow.moveValueInto(ctx.getNmDocIdOutReg(), ctx.inputRow, guard);
    }
    return true;
  } else {
    return false;
  }
}

template <typename Impl, typename Traits>
inline bool IResearchViewExecutorBase<Impl, Traits>::writeStoredValue(
    ReadContext& ctx, std::vector<irs::bytes_ref> const& storedValues,
    size_t columnNum, std::map<size_t, RegisterId> const& fieldsRegs) {
  TRI_ASSERT(columnNum < storedValues.size());
  auto const& storedValue = storedValues[columnNum];
  TRI_ASSERT(!storedValue.empty());
  auto totalSize = storedValue.size();
  auto slice = VPackSlice(storedValue.c_str());
  size_t size = 0;
  size_t i = 0;
  for (auto const& [fieldNum, registerId] : fieldsRegs) {
    while (i < fieldNum) {
      size += slice.byteSize();
      TRI_ASSERT(size <= totalSize);
      if (ADB_UNLIKELY(size > totalSize)) {
        return false;
      }
      slice = VPackSlice(slice.end());
      ++i;
    }
    TRI_ASSERT(!slice.isNone());
    AqlValue v(slice);
    AqlValueGuard guard{v, true};
    ctx.outputRow.moveValueInto(registerId, ctx.inputRow, guard);
  }
  return true;
}

template <typename Impl, typename Traits>
bool IResearchViewExecutorBase<Impl, Traits>::writeRow(ReadContext& ctx,
                                                       IndexReadBufferEntry bufferEntry,
                                                       LocalDocumentId const& documentId,
                                                       LogicalCollection const& collection) {
  TRI_ASSERT(documentId.isSet());
  if constexpr (Traits::MaterializeType == MaterializeType::Materialize) {
    // read document from underlying storage engine, if we got an id
<<<<<<< HEAD
    if (!collection.readDocumentWithCallback(infos().trx(), documentId, ctx.callback)) {
=======
    if (!collection.readDocumentWithCallback(infos().getQuery().trx(),
                                             documentId, ctx.callback)) {
>>>>>>> 3b922bcb
      return false;
    }
  } else if ((Traits::MaterializeType & MaterializeType::LateMaterialize) ==
             MaterializeType::LateMaterialize) {
    // no need to look into collection. Somebody down the stream will do materialization. Just emit LocalDocumentIds
    if (!writeLocalDocumentId(ctx, documentId, collection)) {
      return false;
    }
  }
  if constexpr ((Traits::MaterializeType & MaterializeType::UseStoredValues) ==
                MaterializeType::UseStoredValues) {
    auto const& columnsFieldsRegs = infos().getOutNonMaterializedViewRegs();
    TRI_ASSERT(!columnsFieldsRegs.empty());
    auto columsInfo = getStoredColumnsInfo(columnsFieldsRegs);
    auto& columnFieldsRegs = columsInfo.second;
    auto const& storedValues = _indexReadBuffer.getStoredValue(bufferEntry);
    if (IResearchViewNode::SortColumnNumber == columnFieldsRegs->first) {
      if (ADB_UNLIKELY(!writeStoredValue(ctx, storedValues,
                                         static_cast<size_t>(columsInfo.first),
                                         columnFieldsRegs->second))) {
        return false;
      }
      ++columnFieldsRegs;
    }
    for (; columnFieldsRegs != columnsFieldsRegs.cend(); ++columnFieldsRegs) {
      if (ADB_UNLIKELY(!writeStoredValue(ctx, storedValues,
                                         static_cast<size_t>(columnFieldsRegs->first),
                                         columnFieldsRegs->second))) {
        return false;
      }
    }
  } else if (Traits::MaterializeType == MaterializeType::NotMaterialize && !Traits::Ordered) {
    AqlValue v(VPackSlice::noneSlice());
    AqlValueGuard guard{v, true};
    ctx.outputRow.moveValueInto(infos().getOutputRegister(), ctx.inputRow, guard);
  }
  // in the ordered case we have to write scores as well as a document
  if constexpr (Traits::Ordered) {
    // scorer register are placed right before the document output register
    RegisterId scoreReg = infos().getFirstScoreRegister();
    for (auto& it : _indexReadBuffer.getScores(bufferEntry)) {
      TRI_ASSERT(infos().isScoreReg(scoreReg));
      bool mustDestroy = false;
      AqlValueGuard guard{it, mustDestroy};
      ctx.outputRow.moveValueInto(scoreReg, ctx.inputRow, guard);
      ++scoreReg;
    }

    // we should have written exactly all score registers by now
    TRI_ASSERT(!infos().isScoreReg(scoreReg));
  } else {
    UNUSED(bufferEntry);
  }
  return true;
}

template <typename Impl, typename Traits>
void IResearchViewExecutorBase<Impl, Traits>::getStoredValue(
    irs::document const& doc, std::vector<irs::bytes_ref>& storedValue, size_t index,
    std::vector<irs::columnstore_reader::values_reader_f> const& storedValuesReaders) {
  irs::columnstore_reader::values_reader_f reader = storedValuesReaders[index];
  TRI_ASSERT(reader);
  auto ok = reader(doc.value, storedValue[index]);
  TRI_ASSERT(ok);
  if (storedValue[index].empty()) {
    storedValue[index] = ref<irs::byte_type>(VPackSlice::nullSlice());
  }
}

template <typename Impl, typename Traits>
void IResearchViewExecutorBase<Impl, Traits>::pushStoredValues(
    irs::document const& doc,
    std::vector<irs::columnstore_reader::values_reader_f> const& storedValuesReaders) {
  auto const& columnsFieldsRegs = this->_infos.getOutNonMaterializedViewRegs();
  TRI_ASSERT(!columnsFieldsRegs.empty());
  auto columsInfo = getStoredColumnsInfo(columnsFieldsRegs);
  auto& columnFieldsRegs = columsInfo.second;
  auto lastColumn = static_cast<size_t>(columsInfo.first);
  std::vector<irs::bytes_ref> storedValue(lastColumn + 1);
  if (IResearchViewNode::SortColumnNumber == columnFieldsRegs->first) {
    getStoredValue(doc, storedValue, lastColumn, storedValuesReaders);
    ++columnFieldsRegs;
  }
  for (; columnFieldsRegs != columnsFieldsRegs.cend(); ++columnFieldsRegs) {
    getStoredValue(doc, storedValue, static_cast<size_t>(columnFieldsRegs->first),
                   storedValuesReaders);
  }
  this->_indexReadBuffer.pushStoredValue(std::move(storedValue));
}

template <typename Impl, typename Traits>
bool IResearchViewExecutorBase<Impl, Traits>::getStoredValuesReaders(
    irs::sub_reader const& segmentReader,
    std::vector<irs::columnstore_reader::values_reader_f>& storedValuesReaders) {
  auto const& columnsFieldsRegs = this->_infos.getOutNonMaterializedViewRegs();
  if (!columnsFieldsRegs.empty()) {
    auto columsInfo = getStoredColumnsInfo(columnsFieldsRegs);
    auto& columnFieldsRegs = columsInfo.second;
    storedValuesReaders.resize(static_cast<size_t>(columsInfo.first + 1));
    if (IResearchViewNode::SortColumnNumber == columnFieldsRegs->first) {
      auto sortReader = ::sortColumn(segmentReader);
      if (!sortReader) {
        LOG_TOPIC("bc5bd", WARN, arangodb::iresearch::TOPIC)
            << "encountered a sub-reader without a sort column while "
               "executing a query, ignoring";
        return false;
      }
      storedValuesReaders[static_cast<size_t>(columsInfo.first)] = std::move(sortReader);
      ++columnFieldsRegs;
    }
    // if stored values exist
    if (columnFieldsRegs != columnsFieldsRegs.cend()) {
      auto storedValues = this->_infos.storedValues();
      for (; columnFieldsRegs != columnsFieldsRegs.cend(); ++columnFieldsRegs) {
        TRI_ASSERT(!storedValues.empty());
        auto const& columns = storedValues.columns();
        auto const storedColumnNumber = static_cast<size_t>(columnFieldsRegs->first);
        TRI_ASSERT(storedColumnNumber < columns.size());
        auto storedValuesReader =
            segmentReader.column_reader(columns[storedColumnNumber].name);
        if (!storedValuesReader) {
          LOG_TOPIC("af7ec", WARN, arangodb::iresearch::TOPIC)
              << "encountered a sub-reader without a stored value column while "
                 "executing a query, ignoring";
          return false;
        }
        storedValuesReaders[static_cast<size_t>(columnFieldsRegs->first)] =
            storedValuesReader->values();
      }
    }
  }
  return true;
}

///////////////////////////////////////////////////////////////////////////////
/// --SECTION--                                           IResearchViewExecutor
///////////////////////////////////////////////////////////////////////////////

template <bool ordered, MaterializeType materializeType>
IResearchViewExecutor<ordered, materializeType>::IResearchViewExecutor(Fetcher& fetcher,
                                                                       Infos& infos)
    : Base(fetcher, infos),
      _pkReader(),
      _itr(),
      _readerOffset(0),
      _scr(&irs::score::no_score()),
      _scrVal() {
  TRI_ASSERT(ordered == (infos.getNumScoreRegisters() != 0));
}

template <bool ordered, MaterializeType materializeType>
void IResearchViewExecutor<ordered, materializeType>::evaluateScores(ReadContext const& ctx) {
  // This must not be called in the unordered case.
  TRI_ASSERT(ordered);

  // evaluate scores
  _scr->evaluate();

  // in arangodb we assume all scorers return float_t
  auto begin = reinterpret_cast<const float_t*>(_scrVal.begin());
  auto end = reinterpret_cast<const float_t*>(_scrVal.end());

  this->fillScores(ctx, begin, end);
}

template <bool ordered, MaterializeType materializeType>
bool IResearchViewExecutor<ordered, materializeType>::readPK(LocalDocumentId& documentId) {
  TRI_ASSERT(!documentId.isSet());
  TRI_ASSERT(_itr);
  TRI_ASSERT(_doc);
  TRI_ASSERT(_pkReader);

  if (_itr->next()) {
    if (_pkReader(_doc->value, this->_pk)) {
      bool const readSuccess = DocumentPrimaryKey::read(documentId, this->_pk);

      TRI_ASSERT(readSuccess == documentId.isSet());

      if (!readSuccess) {
        LOG_TOPIC("6442f", WARN, arangodb::iresearch::TOPIC)
            << "failed to read document primary key while reading document "
               "from arangosearch view, doc_id '"
            << _doc->value << "'";
      }
    }

    return true;
  }

  return false;
}

template <bool ordered, MaterializeType materializeType>
void IResearchViewExecutor<ordered, materializeType>::fillBuffer(IResearchViewExecutor::ReadContext& ctx) {
  TRI_ASSERT(this->_filter != nullptr);

  std::size_t const atMost = ctx.outputRow.numRowsLeft();

  size_t const count = this->_reader->size();
  for (; _readerOffset < count;) {
    if (!_itr) {
      if (!this->_indexReadBuffer.empty()) {
        // We may not reset the iterator and continue with the next reader if we
        // still have documents in the buffer, as the cid changes with each
        // reader.
        break;
      }

      if (!resetIterator()) {
        continue;
      }

      // CID is constant until the next resetIterator(). Save the corresponding
      // collection so we don't have to look it up every time.

      TRI_voc_cid_t const cid = this->_reader->cid(_readerOffset);
      Query& query = this->infos().getQuery();
      auto collection = lookupCollection(*this->infos().trx(), cid, query);

      if (!collection) {
        std::stringstream msg;
        msg << "failed to find collection while reading document from "
               "arangosearch view, cid '"
            << cid << "'";
        query.registerWarning(TRI_ERROR_ARANGO_DATA_SOURCE_NOT_FOUND, msg.str());

        // We don't have a collection, skip the current reader.
        ++_readerOffset;
        _itr.reset();
        _doc = nullptr;
        continue;
      }

      _collection = collection.get();
      this->_indexReadBuffer.reset();
    }

    TRI_ASSERT(_pkReader);

    LocalDocumentId documentId;

    // try to read a document PK from iresearch
    bool const iteratorExhausted = !readPK(documentId);

    if (!documentId.isSet()) {
      // No document read, we cannot write it.

      if (iteratorExhausted) {
        // The iterator is exhausted, we need to continue with the next reader.
        ++_readerOffset;
        _itr.reset();
        _doc = nullptr;
      }
      continue;
    }

    // The CID must stay the same for all documents in the buffer
    TRI_ASSERT(this->_collection->id() == this->_reader->cid(_readerOffset));

    this->_indexReadBuffer.pushValue(documentId);

    // in the ordered case we have to write scores as well as a document
    if constexpr (ordered) {
      // Writes into _scoreBuffer
      evaluateScores(ctx);
    }

    if constexpr ((materializeType & MaterializeType::UseStoredValues) ==
                  MaterializeType::UseStoredValues) {
      TRI_ASSERT(_doc);
      this->pushStoredValues(*_doc, _storedValuesReaders);
    }
    // doc and scores are both pushed, sizes must now be coherent
    this->_indexReadBuffer.assertSizeCoherence();

    if (iteratorExhausted) {
      // The iterator is exhausted, we need to continue with the next reader.
      ++_readerOffset;
      _itr.reset();
      _doc = nullptr;

      // Here we have at least one document in _indexReadBuffer, so we may not
      // add documents from a new reader.
      break;
    }
    if (this->_indexReadBuffer.size() >= atMost) {
      break;
    }
  }
}

template <bool ordered, MaterializeType materializeType>
bool IResearchViewExecutor<ordered, materializeType>::resetIterator() {
  TRI_ASSERT(this->_filter);
  TRI_ASSERT(!_itr);

  auto& segmentReader = (*this->_reader)[_readerOffset];

  _pkReader = ::pkColumn(segmentReader);

  if (!_pkReader) {
    LOG_TOPIC("bd01b", WARN, arangodb::iresearch::TOPIC)
        << "encountered a sub-reader without a primary key column while "
           "executing a query, ignoring";
    return false;
  }

  if constexpr ((materializeType & MaterializeType::UseStoredValues) ==
                MaterializeType::UseStoredValues) {
    if (ADB_UNLIKELY(!this->getStoredValuesReaders(segmentReader, _storedValuesReaders))) {
      return false;
    }
  }

  _itr = segmentReader.mask(
      this->_filter->execute(segmentReader, this->_order, this->_filterCtx));
  TRI_ASSERT(_itr);
  _doc = _itr->attributes().get<irs::document>().get();
  TRI_ASSERT(_doc);

  if constexpr (ordered) {
    _scr = _itr->attributes().get<irs::score>().get();

    if (_scr) {
      _scrVal = _scr->value();
#ifdef ARANGODB_ENABLE_MAINTAINER_MODE
      auto const numScores =
          static_cast<size_t>(std::distance(_scrVal.begin(), _scrVal.end())) /
          sizeof(float_t);

      TRI_ASSERT(numScores == this->infos().scorers().size());
#endif
    } else {
      _scr = &irs::score::no_score();
      _scrVal = irs::bytes_ref::NIL;
    }
  }

  return true;
}

template <bool ordered, MaterializeType materializeType>
void IResearchViewExecutor<ordered, materializeType>::reset() {
  Base::reset();

  // reset iterator state
  _itr.reset();
  _doc = nullptr;
  _readerOffset = 0;
}

template <bool ordered, MaterializeType materializeType>
size_t IResearchViewExecutor<ordered, materializeType>::skip(size_t limit) {
  TRI_ASSERT(this->_indexReadBuffer.empty());
  TRI_ASSERT(this->_filter);

  size_t const toSkip = limit;

  for (size_t count = this->_reader->size(); _readerOffset < count;) {
    if (!_itr && !resetIterator()) {
      continue;
    }

    while (limit && _itr->next()) {
      --limit;
    }

    if (!limit) {
      break;  // do not change iterator if already reached limit
    }

    ++_readerOffset;
    _itr.reset();
    _doc = nullptr;
  }

  saveCollection();

  return toSkip - limit;
}

template <bool ordered, MaterializeType materializeType>
size_t IResearchViewExecutor<ordered, materializeType>::skipAll() {
  TRI_ASSERT(this->_indexReadBuffer.empty());
  TRI_ASSERT(this->_filter);

  size_t skipped = 0;

  for (size_t count = this->_reader->size(); _readerOffset < count;) {
    if (!_itr && !resetIterator()) {
      continue;
    }

    while (_itr->next()) {
      skipped++;
    }

    ++_readerOffset;
    _itr.reset();
    _doc = nullptr;
  }

  return skipped;
}

template <bool ordered, MaterializeType materializeType>
void IResearchViewExecutor<ordered, materializeType>::saveCollection() {
  // We're in the middle of a reader, save the collection in case produceRows()
  // needs it.
  if (_itr) {
    // CID is constant until the next resetIterator(). Save the corresponding
    // collection so we don't have to look it up every time.

    TRI_voc_cid_t const cid = this->_reader->cid(_readerOffset);
    Query& query = this->infos().getQuery();
    auto collection = lookupCollection(*this->infos().trx(), cid, query);

    if (!collection) {
      std::stringstream msg;
      msg << "failed to find collection while reading document from "
             "arangosearch view, cid '"
          << cid << "'";
      query.registerWarning(TRI_ERROR_ARANGO_DATA_SOURCE_NOT_FOUND, msg.str());

      // We don't have a collection, skip the current reader.
      ++_readerOffset;
      _itr.reset();
      _doc = nullptr;
    }

    this->_indexReadBuffer.reset();
    _collection = collection.get();
  }
}

template <bool ordered, MaterializeType materializeType>
bool IResearchViewExecutor<ordered, materializeType>::writeRow(
    IResearchViewExecutor::ReadContext& ctx,
    IResearchViewExecutor::IndexReadBufferEntry bufferEntry) {
  TRI_ASSERT(_collection);

  return Base::writeRow(ctx, bufferEntry,
                        this->_indexReadBuffer.getValue(bufferEntry), *_collection);
}

///////////////////////////////////////////////////////////////////////////////
/// --SECTION--                                      IResearchViewMergeExecutor
///////////////////////////////////////////////////////////////////////////////

template <bool ordered, MaterializeType materializeType>
IResearchViewMergeExecutor<ordered, materializeType>::IResearchViewMergeExecutor(Fetcher& fetcher,
                                                                                 Infos& infos)
    : Base{fetcher, infos},
      _heap_it{MinHeapContext{*infos.sort().first, infos.sort().second, _segments}} {
  TRI_ASSERT(infos.sort().first);
  TRI_ASSERT(!infos.sort().first->empty());
  TRI_ASSERT(infos.sort().first->size() >= infos.sort().second);
  TRI_ASSERT(infos.sort().second);
  TRI_ASSERT(ordered == (infos.getNumScoreRegisters() != 0));
}

template <bool ordered, MaterializeType materializeType>
IResearchViewMergeExecutor<ordered, materializeType>::Segment::Segment(
    irs::doc_iterator::ptr&& docs, irs::document const& doc, irs::score const& score,
    LogicalCollection const& collection, irs::columnstore_reader::values_reader_f&& pkReader,
    std::vector<irs::columnstore_reader::values_reader_f>&& storedValuesReaders) noexcept
    : docs(std::move(docs)),
      doc(&doc),
      score(&score),
      collection(&collection),
      pkReader(std::move(pkReader)),
      storedValuesReaders(std::move(storedValuesReaders)),
      sortReader(this->storedValuesReaders.back()) {
  TRI_ASSERT(this->docs);
  TRI_ASSERT(this->doc);
  TRI_ASSERT(this->score);
  TRI_ASSERT(this->collection);
  TRI_ASSERT(this->pkReader);
}

template <bool ordered, MaterializeType materializeType>
IResearchViewMergeExecutor<ordered, materializeType>::MinHeapContext::MinHeapContext(
    const IResearchViewSort& sort, size_t sortBuckets, std::vector<Segment>& segments) noexcept
    : _less(sort, sortBuckets), _segments(&segments) {}

template <bool ordered, MaterializeType materializeType>
bool IResearchViewMergeExecutor<ordered, materializeType>::MinHeapContext::operator()(const size_t i) const {
  assert(i < _segments->size());
  auto& segment = (*_segments)[i];
  while (segment.docs->next()) {
    auto const doc = segment.docs->value();

    if (segment.sortReader(doc, segment.sortValue)) {
      return true;
    }

    // FIXME read pk as well
  }
  return false;
}

template <bool ordered, MaterializeType materializeType>
bool IResearchViewMergeExecutor<ordered, materializeType>::MinHeapContext::operator()(
    const size_t lhs, const size_t rhs) const {
  assert(lhs < _segments->size());
  assert(rhs < _segments->size());
  return _less((*_segments)[rhs].sortValue, (*_segments)[lhs].sortValue);
}

template <bool ordered, MaterializeType materializeType>
void IResearchViewMergeExecutor<ordered, materializeType>::evaluateScores(
    ReadContext const& ctx, irs::score const& score) {
  // This must not be called in the unordered case.
  TRI_ASSERT(ordered);

  // evaluate scores
  score.evaluate();

  // in arangodb we assume all scorers return float_t
  auto& scrVal = score.value();
  auto begin = reinterpret_cast<const float_t*>(scrVal.c_str());
  auto end = reinterpret_cast<const float_t*>(scrVal.c_str() + scrVal.size());

  this->fillScores(ctx, begin, end);
}

template <bool ordered, MaterializeType materializeType>
void IResearchViewMergeExecutor<ordered, materializeType>::reset() {
  Base::reset();

  _segments.clear();
  _segments.reserve(this->_reader->size());

  for (size_t i = 0, size = this->_reader->size(); i < size; ++i) {
    auto& segment = (*this->_reader)[i];

    irs::doc_iterator::ptr it =
        segment.mask(this->_filter->execute(segment, this->_order, this->_filterCtx));
    TRI_ASSERT(it);

    auto const* doc = it->attributes().get<irs::document>().get();
    TRI_ASSERT(doc);

    auto const* score = &irs::score::no_score();

    if constexpr (ordered) {
      auto& scoreRef = it->attributes().get<irs::score>();

      if (scoreRef) {
        score = scoreRef.get();

#ifdef ARANGODB_ENABLE_MAINTAINER_MODE
        irs::bytes_ref const scrVal = score->value();

        auto const numScores =
            static_cast<size_t>(std::distance(scrVal.begin(), scrVal.end())) /
            sizeof(float_t);

        TRI_ASSERT(numScores == this->infos().scorers().size());
#endif
      }
    }

    TRI_voc_cid_t const cid = this->_reader->cid(i);
    Query& query = this->infos().getQuery();
    auto collection = lookupCollection(*this->infos().trx(), cid, query);

    if (!collection) {
      std::stringstream msg;
      msg << "failed to find collection while reading document from "
             "arangosearch view, cid '"
          << cid << "'";
      query.registerWarning(TRI_ERROR_ARANGO_DATA_SOURCE_NOT_FOUND, msg.str());

      // We don't have a collection, skip the current segment.
      continue;
    }

    auto pkReader = ::pkColumn(segment);

    if (!pkReader) {
      LOG_TOPIC("ee041", WARN, arangodb::iresearch::TOPIC)
          << "encountered a sub-reader without a primary key column while "
             "executing a query, ignoring";
      continue;
    }

    std::vector<irs::columnstore_reader::values_reader_f> storedValuesReaders;
    if constexpr ((materializeType & MaterializeType::UseStoredValues) ==
                  MaterializeType::UseStoredValues) {
      if (ADB_UNLIKELY(!this->getStoredValuesReaders(segment, storedValuesReaders))) {
        continue;
      }
    }
    // add sortReader if it has not been added yet
    // sortReader is the last item
    auto const& columnsFieldsRegs = this->_infos.getOutNonMaterializedViewRegs();
    if (columnsFieldsRegs.empty() ||
        columnsFieldsRegs.cbegin()->first != IResearchViewNode::SortColumnNumber) {
      auto sortReader = ::sortColumn(segment);

      if (!sortReader) {
        LOG_TOPIC("af4cd", WARN, arangodb::iresearch::TOPIC)
            << "encountered a sub-reader without a sort column while "
               "executing a query, ignoring";
        continue;
      }
      storedValuesReaders.emplace_back(std::move(sortReader));
    }

    _segments.emplace_back(std::move(it), *doc, *score, *collection,
                           std::move(pkReader), std::move(storedValuesReaders));
  }

  _heap_it.reset(_segments.size());
}

template <bool ordered, MaterializeType materializeType>
LocalDocumentId IResearchViewMergeExecutor<ordered, materializeType>::readPK(
    IResearchViewMergeExecutor<ordered, materializeType>::Segment const& segment) {
  LocalDocumentId documentId;

  if (segment.pkReader(segment.doc->value, this->_pk)) {
    bool const readSuccess = DocumentPrimaryKey::read(documentId, this->_pk);

    TRI_ASSERT(readSuccess == documentId.isSet());

    if (!readSuccess) {
      LOG_TOPIC("6423f", WARN, arangodb::iresearch::TOPIC)
          << "failed to read document primary key while reading document "
             "from arangosearch view, doc_id '"
          << segment.doc->value << "'";
    }
  }

  return documentId;
}

template <bool ordered, MaterializeType materializeType>
void IResearchViewMergeExecutor<ordered, materializeType>::fillBuffer(ReadContext& ctx) {
  TRI_ASSERT(this->_filter != nullptr);

  std::size_t const atMost = ctx.outputRow.numRowsLeft();

  while (_heap_it.next()) {
    auto& segment = _segments[_heap_it.value()];
    TRI_ASSERT(segment.docs);
    TRI_ASSERT(segment.doc);
    TRI_ASSERT(segment.score);
    TRI_ASSERT(segment.collection);
    TRI_ASSERT(segment.pkReader);

    // try to read a document PK from iresearch
    LocalDocumentId const documentId = readPK(segment);

    if (!documentId.isSet()) {
      // No document read, we cannot write it.
      continue;
    }

    this->_indexReadBuffer.pushValue(documentId, segment.collection);

    // in the ordered case we have to write scores as well as a document
    if constexpr (ordered) {
      // Writes into _scoreBuffer
      evaluateScores(ctx, *segment.score);
    }

    if constexpr ((materializeType & MaterializeType::UseStoredValues) ==
                  MaterializeType::UseStoredValues) {
      TRI_ASSERT(segment.doc);
      this->pushStoredValues(*segment.doc, segment.storedValuesReaders);
    }

    // doc and scores are both pushed, sizes must now be coherent
    this->_indexReadBuffer.assertSizeCoherence();

    if (this->_indexReadBuffer.size() >= atMost) {
      break;
    }
  }
}

template <bool ordered, MaterializeType materializeType>
size_t IResearchViewMergeExecutor<ordered, materializeType>::skip(size_t limit) {
  TRI_ASSERT(this->_indexReadBuffer.empty());
  TRI_ASSERT(this->_filter != nullptr);

  size_t const toSkip = limit;

  while (limit && _heap_it.next()) {
    --limit;
  }

  return toSkip - limit;
}

template <bool ordered, MaterializeType materializeType>
size_t IResearchViewMergeExecutor<ordered, materializeType>::skipAll() {
  TRI_ASSERT(this->_indexReadBuffer.empty());
  TRI_ASSERT(this->_filter != nullptr);

  size_t skipped = 0;

  while (_heap_it.next()) {
    skipped++;
  }

  return skipped;
}

template <bool ordered, MaterializeType materializeType>
bool IResearchViewMergeExecutor<ordered, materializeType>::writeRow(
    IResearchViewMergeExecutor::ReadContext& ctx,
    IResearchViewMergeExecutor::IndexReadBufferEntry bufferEntry) {
  auto const& id = this->_indexReadBuffer.getValue(bufferEntry);
  LocalDocumentId const& documentId = id.first;
  TRI_ASSERT(documentId.isSet());
  LogicalCollection const* collection = id.second;
  TRI_ASSERT(collection);

  return Base::writeRow(ctx, bufferEntry, documentId, *collection);
}

///////////////////////////////////////////////////////////////////////////////
/// --SECTION--                                 explicit template instantiation
///////////////////////////////////////////////////////////////////////////////

template class ::arangodb::aql::IResearchViewExecutor<false, MaterializeType::NotMaterialize>;
template class ::arangodb::aql::IResearchViewExecutor<false, MaterializeType::LateMaterialize>;
template class ::arangodb::aql::IResearchViewExecutor<false, MaterializeType::Materialize>;
template class ::arangodb::aql::IResearchViewExecutor<false, MaterializeType::NotMaterialize | MaterializeType::UseStoredValues>;
template class ::arangodb::aql::IResearchViewExecutor<false, MaterializeType::LateMaterialize | MaterializeType::UseStoredValues>;

template class ::arangodb::aql::IResearchViewExecutor<true, MaterializeType::NotMaterialize>;
template class ::arangodb::aql::IResearchViewExecutor<true, MaterializeType::LateMaterialize>;
template class ::arangodb::aql::IResearchViewExecutor<true, MaterializeType::Materialize>;
template class ::arangodb::aql::IResearchViewExecutor<true, MaterializeType::NotMaterialize | MaterializeType::UseStoredValues>;
template class ::arangodb::aql::IResearchViewExecutor<true, MaterializeType::LateMaterialize | MaterializeType::UseStoredValues>;

template class ::arangodb::aql::IResearchViewMergeExecutor<false, MaterializeType::NotMaterialize>;
template class ::arangodb::aql::IResearchViewMergeExecutor<false, MaterializeType::LateMaterialize>;
template class ::arangodb::aql::IResearchViewMergeExecutor<false, MaterializeType::Materialize>;
template class ::arangodb::aql::IResearchViewMergeExecutor<false, MaterializeType::NotMaterialize | MaterializeType::UseStoredValues>;
template class ::arangodb::aql::IResearchViewMergeExecutor<false, MaterializeType::LateMaterialize | MaterializeType::UseStoredValues>;

template class ::arangodb::aql::IResearchViewMergeExecutor<true, MaterializeType::NotMaterialize>;
template class ::arangodb::aql::IResearchViewMergeExecutor<true, MaterializeType::LateMaterialize>;
template class ::arangodb::aql::IResearchViewMergeExecutor<true, MaterializeType::Materialize>;
template class ::arangodb::aql::IResearchViewMergeExecutor<true, MaterializeType::NotMaterialize | MaterializeType::UseStoredValues>;
template class ::arangodb::aql::IResearchViewMergeExecutor<true, MaterializeType::LateMaterialize | MaterializeType::UseStoredValues>;

template class ::arangodb::aql::IResearchViewExecutorBase<::arangodb::aql::IResearchViewExecutor<false, MaterializeType::NotMaterialize>>;
template class ::arangodb::aql::IResearchViewExecutorBase<::arangodb::aql::IResearchViewExecutor<false, MaterializeType::LateMaterialize>>;
template class ::arangodb::aql::IResearchViewExecutorBase<::arangodb::aql::IResearchViewExecutor<false, MaterializeType::Materialize>>;
template class ::arangodb::aql::IResearchViewExecutorBase<
    ::arangodb::aql::IResearchViewExecutor<false, MaterializeType::NotMaterialize | MaterializeType::UseStoredValues>>;
template class ::arangodb::aql::IResearchViewExecutorBase<
    ::arangodb::aql::IResearchViewExecutor<false, MaterializeType::LateMaterialize | MaterializeType::UseStoredValues>>;

template class ::arangodb::aql::IResearchViewExecutorBase<::arangodb::aql::IResearchViewExecutor<true, MaterializeType::NotMaterialize>>;
template class ::arangodb::aql::IResearchViewExecutorBase<::arangodb::aql::IResearchViewExecutor<true, MaterializeType::LateMaterialize>>;
template class ::arangodb::aql::IResearchViewExecutorBase<::arangodb::aql::IResearchViewExecutor<true, MaterializeType::Materialize>>;
template class ::arangodb::aql::IResearchViewExecutorBase<
    ::arangodb::aql::IResearchViewExecutor<true, MaterializeType::NotMaterialize | MaterializeType::UseStoredValues>>;
template class ::arangodb::aql::IResearchViewExecutorBase<
    ::arangodb::aql::IResearchViewExecutor<true, MaterializeType::LateMaterialize | MaterializeType::UseStoredValues>>;

template class ::arangodb::aql::IResearchViewExecutorBase<
    ::arangodb::aql::IResearchViewMergeExecutor<false, MaterializeType::NotMaterialize>>;
template class ::arangodb::aql::IResearchViewExecutorBase<
    ::arangodb::aql::IResearchViewMergeExecutor<false, MaterializeType::LateMaterialize>>;
template class ::arangodb::aql::IResearchViewExecutorBase<
    ::arangodb::aql::IResearchViewMergeExecutor<false, MaterializeType::Materialize>>;
template class ::arangodb::aql::IResearchViewExecutorBase<
    ::arangodb::aql::IResearchViewMergeExecutor<false, MaterializeType::NotMaterialize | MaterializeType::UseStoredValues>>;
template class ::arangodb::aql::IResearchViewExecutorBase<
    ::arangodb::aql::IResearchViewMergeExecutor<false, MaterializeType::LateMaterialize | MaterializeType::UseStoredValues>>;

template class ::arangodb::aql::IResearchViewExecutorBase<
    ::arangodb::aql::IResearchViewMergeExecutor<true, MaterializeType::NotMaterialize>>;
template class ::arangodb::aql::IResearchViewExecutorBase<
    ::arangodb::aql::IResearchViewMergeExecutor<true, MaterializeType::LateMaterialize>>;
template class ::arangodb::aql::IResearchViewExecutorBase<
    ::arangodb::aql::IResearchViewMergeExecutor<true, MaterializeType::Materialize>>;
template class ::arangodb::aql::IResearchViewExecutorBase<
    ::arangodb::aql::IResearchViewMergeExecutor<true, MaterializeType::NotMaterialize | MaterializeType::UseStoredValues>>;
template class ::arangodb::aql::IResearchViewExecutorBase<
    ::arangodb::aql::IResearchViewMergeExecutor<true, MaterializeType::LateMaterialize | MaterializeType::UseStoredValues>>;<|MERGE_RESOLUTION|>--- conflicted
+++ resolved
@@ -416,13 +416,7 @@
            infos.outVariable(), infos.varInfoMap(), infos.getDepth()),
       _reader(infos.getReader()),
       _filter(irs::filter::prepared::empty()),
-<<<<<<< HEAD
       _execCtx(*infos.trx(), _ctx),
-      _inflight(0),
-      _hasMore(true),  // has more data initially
-=======
-      _execCtx(*infos.getQuery().trx(), _ctx),
->>>>>>> 3b922bcb
       _isInitialized(false) {
 
   // add expression execution context
@@ -710,12 +704,7 @@
   TRI_ASSERT(documentId.isSet());
   if constexpr (Traits::MaterializeType == MaterializeType::Materialize) {
     // read document from underlying storage engine, if we got an id
-<<<<<<< HEAD
     if (!collection.readDocumentWithCallback(infos().trx(), documentId, ctx.callback)) {
-=======
-    if (!collection.readDocumentWithCallback(infos().getQuery().trx(),
-                                             documentId, ctx.callback)) {
->>>>>>> 3b922bcb
       return false;
     }
   } else if ((Traits::MaterializeType & MaterializeType::LateMaterialize) ==
