--- conflicted
+++ resolved
@@ -118,23 +118,6 @@
   return collection->collection();
 }
 
-<<<<<<< HEAD
-=======
-[[maybe_unused]] inline irs::doc_iterator::ptr pkColumn(
-    irs::SubReader const& segment) {
-  auto const* reader = segment.column(DocumentPrimaryKey::PK());
-
-  return reader ? reader->iterator(irs::ColumnHint::kNormal) : nullptr;
-}
-
-[[maybe_unused]] inline irs::doc_iterator::ptr sortColumn(
-    irs::SubReader const& segment) {
-  auto const* reader = segment.sort();
-
-  return reader ? reader->iterator(irs::ColumnHint::kNormal) : nullptr;
-}
-
->>>>>>> 11894ba0
 [[maybe_unused]] inline void reset(ColumnIterator& column,
                                    irs::doc_iterator::ptr&& itr) noexcept {
   TRI_ASSERT(itr);
