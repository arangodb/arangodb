--- conflicted
+++ resolved
@@ -101,15 +101,9 @@
 ///////////////////////////////////////////////////////////////////////////////
 
 IResearchViewExecutorInfos::IResearchViewExecutorInfos(
-<<<<<<< HEAD
-    std::shared_ptr<const IResearchView::Snapshot> reader, RegisterId firstOutputRegister,
-    RegisterId numScoreRegisters, QueryContext& query, std::vector<Scorer> const& scorers,
-    std::pair<arangodb::iresearch::IResearchViewSort const*, size_t> const& sort,
-=======
     std::shared_ptr<const IResearchView::Snapshot> reader, OutRegisters outRegisters,
-    std::vector<RegisterId> scoreRegisters, Query& query, std::vector<Scorer> const& scorers,
+    std::vector<RegisterId> scoreRegisters, QueryContext& query, std::vector<Scorer> const& scorers,
     std::pair<arangodb::iresearch::IResearchViewSort const*, size_t> sort,
->>>>>>> 2096dcfd
     IResearchViewStoredValues const& storedValues, ExecutionPlan const& plan,
     Variable const& outVariable, aql::AstNode const& filterCondition,
     std::pair<bool, bool> volatility, IResearchViewExecutorInfos::VarInfoMap const& varInfoMap,
@@ -387,8 +381,7 @@
 template <typename Impl, typename Traits>
 IResearchViewExecutorBase<Impl, Traits>::IResearchViewExecutorBase(
     IResearchViewExecutorBase::Fetcher&, IResearchViewExecutorBase::Infos& infos)
-    :
-      _trx(infos.getQuery().newTrxContext()),
+    : _trx(infos.getQuery().newTrxContext()),
       _infos(infos),
       _inputRow(CreateInvalidInputRowHint{}),  // TODO: Remove me after refactor
       _indexReadBuffer(_infos.getScoreRegisters().size()),
@@ -672,12 +665,7 @@
   TRI_ASSERT(documentId.isSet());
   if constexpr (Traits::MaterializeType == MaterializeType::Materialize) {
     // read document from underlying storage engine, if we got an id
-<<<<<<< HEAD
     if (ADB_UNLIKELY(!collection.readDocumentWithCallback(&_trx, documentId, ctx.callback))) {
-=======
-    if (ADB_UNLIKELY(!collection.readDocumentWithCallback(infos().getQuery().trx(), documentId,
-                                                          ctx.getDocumentCallback()))) {
->>>>>>> 2096dcfd
       return false;
     }
   } else if constexpr ((Traits::MaterializeType & MaterializeType::LateMaterialize) ==
