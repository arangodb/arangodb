////////////////////////////////////////////////////////////////////////////////
/// DISCLAIMER
///
/// Copyright 2019 ArangoDB GmbH, Cologne, Germany
///
/// Licensed under the Apache License, Version 2.0 (the "License");
/// you may not use this file except in compliance with the License.
/// You may obtain a copy of the License at
///
///     http://www.apache.org/licenses/LICENSE-2.0
///
/// Unless required by applicable law or agreed to in writing, software
/// distributed under the License is distributed on an "AS IS" BASIS,
/// WITHOUT WARRANTIES OR CONDITIONS OF ANY KIND, either express or implied.
/// See the License for the specific language governing permissions and
/// limitations under the License.
///
/// Copyright holder is ArangoDB GmbH, Cologne, Germany
///
/// @author Simon Grätzer
////////////////////////////////////////////////////////////////////////////////

#ifndef ARANGOD_AQL_PARALLEL_UNSORTED_GATHER_EXECUTOR_H
#define ARANGOD_AQL_PARALLEL_UNSORTED_GATHER_EXECUTOR_H

#include "Aql/AqlCallSet.h"
#include "Aql/ClusterNodes.h"
#include "Aql/ExecutionState.h"
#include "Aql/ExecutorInfos.h"
#include "Aql/InputAqlItemRow.h"
#include "Containers/SmallVector.h"

namespace arangodb {

namespace transaction {
class Methods;
}

namespace aql {

struct AqlCall;
class MultiAqlItemBlockInputRange;
class MultiDependencySingleRowFetcher;
class NoStats;
class OutputAqlItemRow;

class ParallelUnsortedGatherExecutorInfos : public ExecutorInfos {
 public:
  ParallelUnsortedGatherExecutorInfos(RegisterId nrInOutRegisters,
                                      std::unordered_set<RegisterId> registersToKeep,
                                      std::unordered_set<RegisterId> registersToClear);
  ParallelUnsortedGatherExecutorInfos() = delete;
  ParallelUnsortedGatherExecutorInfos(ParallelUnsortedGatherExecutorInfos&&) = default;
  ParallelUnsortedGatherExecutorInfos(ParallelUnsortedGatherExecutorInfos const&) = delete;
  ~ParallelUnsortedGatherExecutorInfos() = default;
};

class ParallelUnsortedGatherExecutor {
 public:
 public:
  struct Properties {
    static constexpr bool preservesOrder = true;
    static constexpr BlockPassthrough allowsBlockPassthrough = BlockPassthrough::Disable;
    static constexpr bool inputSizeRestrictsOutputSize = false;
  };

  using Fetcher = MultiDependencySingleRowFetcher;
  using Infos = ParallelUnsortedGatherExecutorInfos;
  using Stats = NoStats;

  ParallelUnsortedGatherExecutor(Fetcher& fetcher, Infos& info);
  ~ParallelUnsortedGatherExecutor();

  /**
   * @brief Produce rows
   *
   * @param input DataRange delivered by the fetcher
   * @param output place to write rows to
   * @return std::tuple<ExecutorState, Stats, AqlCall, size_t>
   *   ExecutorState: DONE or HASMORE (only within a subquery)
   *   Stats: Stats gerenated here
   *   AqlCall: Request to upstream
   *   size:t: Dependency to request
   */
  [[nodiscard]] auto produceRows(MultiAqlItemBlockInputRange& input, OutputAqlItemRow& output)
<<<<<<< HEAD
      -> std::tuple<ExecutorState, Stats, AqlCall, size_t>;
=======
      -> std::tuple<ExecutorState, Stats, AqlCallSet>;
>>>>>>> cb425807

  /**
   * @brief Skip rows
   *
   * @param input DataRange delivered by the fetcher
   * @param call skip request form consumer
   * @return std::tuple<ExecutorState, Stats, AqlCall, size_t>
   *   ExecutorState: DONE or HASMORE (only within a subquery)
   *   Stats: Stats gerenated here
   *   size_t: Number of rows skipped
   *   AqlCall: Request to upstream
   *   size:t: Dependency to request
   */
  [[nodiscard]] auto skipRowsRange(MultiAqlItemBlockInputRange& input, AqlCall& call)
<<<<<<< HEAD
      -> std::tuple<ExecutorState, Stats, size_t, AqlCall, size_t>;

 private:
  auto upstreamCall(AqlCall const& clientCall) const noexcept -> AqlCall;
=======
      -> std::tuple<ExecutorState, Stats, size_t, AqlCallSet>;

 private:
  auto upstreamCallSkip(AqlCall const& clientCall) const noexcept -> AqlCall;
  auto upstreamCallProduce(AqlCall const& clientCall) const noexcept -> AqlCall;
>>>>>>> cb425807
};

}  // namespace aql
}  // namespace arangodb

#endif  // ARANGOD_AQL_PARALLEL_UNSORTED_GATHER_EXECUTOR_H<|MERGE_RESOLUTION|>--- conflicted
+++ resolved
@@ -83,11 +83,7 @@
    *   size:t: Dependency to request
    */
   [[nodiscard]] auto produceRows(MultiAqlItemBlockInputRange& input, OutputAqlItemRow& output)
-<<<<<<< HEAD
-      -> std::tuple<ExecutorState, Stats, AqlCall, size_t>;
-=======
       -> std::tuple<ExecutorState, Stats, AqlCallSet>;
->>>>>>> cb425807
 
   /**
    * @brief Skip rows
@@ -102,18 +98,11 @@
    *   size:t: Dependency to request
    */
   [[nodiscard]] auto skipRowsRange(MultiAqlItemBlockInputRange& input, AqlCall& call)
-<<<<<<< HEAD
-      -> std::tuple<ExecutorState, Stats, size_t, AqlCall, size_t>;
-
- private:
-  auto upstreamCall(AqlCall const& clientCall) const noexcept -> AqlCall;
-=======
       -> std::tuple<ExecutorState, Stats, size_t, AqlCallSet>;
 
  private:
   auto upstreamCallSkip(AqlCall const& clientCall) const noexcept -> AqlCall;
   auto upstreamCallProduce(AqlCall const& clientCall) const noexcept -> AqlCall;
->>>>>>> cb425807
 };
 
 }  // namespace aql
