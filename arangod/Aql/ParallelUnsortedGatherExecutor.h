////////////////////////////////////////////////////////////////////////////////
/// DISCLAIMER
///
/// Copyright 2019 ArangoDB GmbH, Cologne, Germany
///
/// Licensed under the Apache License, Version 2.0 (the "License");
/// you may not use this file except in compliance with the License.
/// You may obtain a copy of the License at
///
///     http://www.apache.org/licenses/LICENSE-2.0
///
/// Unless required by applicable law or agreed to in writing, software
/// distributed under the License is distributed on an "AS IS" BASIS,
/// WITHOUT WARRANTIES OR CONDITIONS OF ANY KIND, either express or implied.
/// See the License for the specific language governing permissions and
/// limitations under the License.
///
/// Copyright holder is ArangoDB GmbH, Cologne, Germany
///
/// @author Simon Grätzer
////////////////////////////////////////////////////////////////////////////////

#ifndef ARANGOD_AQL_PARALLEL_UNSORTED_GATHER_EXECUTOR_H
#define ARANGOD_AQL_PARALLEL_UNSORTED_GATHER_EXECUTOR_H

#include "Aql/ClusterNodes.h"
#include "Aql/ExecutionState.h"
#include "Aql/ExecutorInfos.h"
#include "Aql/InputAqlItemRow.h"
#include "Containers/SmallVector.h"

namespace arangodb {

namespace transaction {
class Methods;
}

namespace aql {

struct AqlCall;
class MultiAqlItemBlockInputRange;
class MultiDependencySingleRowFetcher;
class NoStats;
class OutputAqlItemRow;

class ParallelUnsortedGatherExecutorInfos : public ExecutorInfos {
 public:
  ParallelUnsortedGatherExecutorInfos(RegisterId nrInOutRegisters,
                                      std::unordered_set<RegisterId> registersToKeep,
                                      std::unordered_set<RegisterId> registersToClear);
  ParallelUnsortedGatherExecutorInfos() = delete;
  ParallelUnsortedGatherExecutorInfos(ParallelUnsortedGatherExecutorInfos&&) = default;
  ParallelUnsortedGatherExecutorInfos(ParallelUnsortedGatherExecutorInfos const&) = delete;
  ~ParallelUnsortedGatherExecutorInfos() = default;
};

class ParallelUnsortedGatherExecutor {
 public:
 public:
  struct Properties {
    static constexpr bool preservesOrder = true;
    static constexpr BlockPassthrough allowsBlockPassthrough = BlockPassthrough::Disable;
    static constexpr bool inputSizeRestrictsOutputSize = false;
  };

  using Fetcher = MultiDependencySingleRowFetcher;
  using Infos = ParallelUnsortedGatherExecutorInfos;
  using Stats = NoStats;

  ParallelUnsortedGatherExecutor(Fetcher& fetcher, Infos& info);
  ~ParallelUnsortedGatherExecutor();

  /**
   * @brief Produce rows
   *
   * @param input DataRange delivered by the fetcher
   * @param output place to write rows to
   * @return std::tuple<ExecutorState, Stats, AqlCall, size_t>
   *   ExecutorState: DONE or HASMORE (only within a subquery)
   *   Stats: Stats gerenated here
   *   AqlCall: Request to upstream
   *   size:t: Dependency to request
   */
  [[nodiscard]] auto produceRows(MultiAqlItemBlockInputRange& input, OutputAqlItemRow& output)
      -> std::tuple<ExecutorState, Stats, AqlCall, size_t>;

  /**
   * @brief Skip rows
   *
   * @param input DataRange delivered by the fetcher
   * @param call skip request form consumer
   * @return std::tuple<ExecutorState, Stats, AqlCall, size_t>
   *   ExecutorState: DONE or HASMORE (only within a subquery)
   *   Stats: Stats gerenated here
   *   size_t: Number of rows skipped
   *   AqlCall: Request to upstream
   *   size:t: Dependency to request
   */
  [[nodiscard]] auto skipRowsRange(MultiAqlItemBlockInputRange& input, AqlCall& call)
      -> std::tuple<ExecutorState, Stats, size_t, AqlCall, size_t>;

 private:
<<<<<<< HEAD
  auto upstreamCall(AqlCall const& clientCall) const noexcept -> AqlCall;
=======
  auto upstreamCallSkip(AqlCall const& clientCall) const noexcept -> AqlCall;
  auto upstreamCallProduce(AqlCall const& clientCall) const noexcept -> AqlCall;
>>>>>>> fd763cb7
};

}  // namespace aql
}  // namespace arangodb

#endif  // ARANGOD_AQL_PARALLEL_UNSORTED_GATHER_EXECUTOR_H<|MERGE_RESOLUTION|>--- conflicted
+++ resolved
@@ -100,12 +100,8 @@
       -> std::tuple<ExecutorState, Stats, size_t, AqlCall, size_t>;
 
  private:
-<<<<<<< HEAD
-  auto upstreamCall(AqlCall const& clientCall) const noexcept -> AqlCall;
-=======
   auto upstreamCallSkip(AqlCall const& clientCall) const noexcept -> AqlCall;
   auto upstreamCallProduce(AqlCall const& clientCall) const noexcept -> AqlCall;
->>>>>>> fd763cb7
 };
 
 }  // namespace aql
