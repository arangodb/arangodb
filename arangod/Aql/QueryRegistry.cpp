--- conflicted
+++ resolved
@@ -518,9 +518,6 @@
       _expires(TRI_microtime() + ttl),
       _numEngines(0),
       _numOpen(0),
-<<<<<<< HEAD
-      _rebootTrackerCallbackGuard(std::move(guard)) {}
-=======
       _errorCode(TRI_ERROR_NO_ERROR),
       _isTombstone(false),
       _rebootTrackerCallbackGuard(std::move(guard)) {}
@@ -534,7 +531,6 @@
       _numOpen(0),
       _errorCode(errorCode),
       _isTombstone(true) {}
->>>>>>> 252b2c4d
 
 QueryRegistry::QueryInfo::~QueryInfo() = default;
 
@@ -551,4 +547,4 @@
   auto const& q = m->second.find(id);
   return q != m->second.end();
 }
-#endif
+#endif