////////////////////////////////////////////////////////////////////////////////
/// DISCLAIMER
///
/// Copyright 2014-2016 ArangoDB GmbH, Cologne, Germany
/// Copyright 2004-2014 triAGENS GmbH, Cologne, Germany
///
/// Licensed under the Apache License, Version 2.0 (the "License");
/// you may not use this file except in compliance with the License.
/// You may obtain a copy of the License at
///
///     http://www.apache.org/licenses/LICENSE-2.0
///
/// Unless required by applicable law or agreed to in writing, software
/// distributed under the License is distributed on an "AS IS" BASIS,
/// WITHOUT WARRANTIES OR CONDITIONS OF ANY KIND, either express or implied.
/// See the License for the specific language governing permissions and
/// limitations under the License.
///
/// Copyright holder is ArangoDB GmbH, Cologne, Germany
///
/// @author Max Neunhoeffer
////////////////////////////////////////////////////////////////////////////////

#include "QueryRegistry.h"
#include "Aql/ExecutionEngine.h"
#include "Aql/Query.h"
#include "Basics/ReadLocker.h"
#include "Basics/WriteLocker.h"
#include "Cluster/CollectionLockState.h"
#include "Logger/Logger.h"
#include "Transaction/Methods.h"

using namespace arangodb;
using namespace arangodb::aql;

QueryRegistry::~QueryRegistry() {
  std::vector<std::pair<std::string, QueryId>> toDelete;

  {
    WRITE_LOCKER(writeLocker, _lock);

    try {
      for (auto& x : _queries) {
        // x.first is a TRI_vocbase_t* and
        // x.second is a std::unordered_map<QueryId, QueryInfo*>
        for (auto& y : x.second) {
          // y.first is a QueryId and
          // y.second is a QueryInfo*
          toDelete.emplace_back(x.first, y.first);
        }
      }
    } catch (...) {
      // the emplace_back() above might fail
      // prevent throwing exceptions in the destructor
    }
  }

  // note: destroy() will acquire _lock itself, so it must be called without
  // holding the lock
  for (auto& p : toDelete) {
    try {  // just in case
      destroy(p.first, p.second, TRI_ERROR_TRANSACTION_ABORTED);
    } catch (...) {
    }
  }
}
    
/// @brief insert
void QueryRegistry::insert(QueryId id, Query* query, double ttl) {
  TRI_ASSERT(query != nullptr);
  TRI_ASSERT(query->trx() != nullptr);
  LOG_TOPIC(DEBUG, arangodb::Logger::AQL) << "Register query with id " << id << " : " << query->queryString();
  auto vocbase = query->vocbase();
 
  // create the query info object outside of the lock 
  auto p = std::make_unique<QueryInfo>(id, query, ttl);

  // now insert into table of running queries
  {
    WRITE_LOCKER(writeLocker, _lock);

    auto m = _queries.find(vocbase->name());
    if (m == _queries.end()) {
      m = _queries.emplace(vocbase->name(),
                          std::unordered_map<QueryId, QueryInfo*>()).first;

      TRI_ASSERT(_queries.find(vocbase->name()) != _queries.end());
    }
    
    auto q = m->second.find(id);
    
    if (q != m->second.end()) {
      THROW_ARANGO_EXCEPTION_MESSAGE(
          TRI_ERROR_INTERNAL, "query with given vocbase and id already there");
    }

    m->second.emplace(id, p.get());
    p.release();
  }

  // If we have set _noLockHeaders, we need to unset it:
  if (CollectionLockState::_noLockHeaders != nullptr) {
    if (CollectionLockState::_noLockHeaders == query->engine()->lockedShards()) {
      CollectionLockState::_noLockHeaders = nullptr;
    }
    // else {
    // We have not set it, just leave it alone. This happens in particular
    // on the DBServers, who do not set lockedShards() themselves.
    // }
  }
}

/// @brief open
Query* QueryRegistry::open(TRI_vocbase_t* vocbase, QueryId id) {

  LOG_TOPIC(DEBUG, arangodb::Logger::AQL) << "Open query with id " << id;
  // std::cout << "Taking out query with ID " << id << std::endl;
  WRITE_LOCKER(writeLocker, _lock);

  auto m = _queries.find(vocbase->name());
  if (m == _queries.end()) {
    LOG_TOPIC(DEBUG, arangodb::Logger::AQL) << "Found no queries for DB: " << vocbase->name();
    return nullptr;
  }
  auto q = m->second.find(id);
  if (q == m->second.end()) {
    LOG_TOPIC(DEBUG, arangodb::Logger::AQL) << "Query id " << id << " not found in registry";
    return nullptr;
  }
  QueryInfo* qi = q->second;
  if (qi->_isOpen) {
    LOG_TOPIC(DEBUG, arangodb::Logger::AQL) << "Query with id " << id << " is already in open";
    THROW_ARANGO_EXCEPTION_MESSAGE(
        TRI_ERROR_INTERNAL, "query with given vocbase and id is already open");
  }
  qi->_isOpen = true;

  // If we had set _noLockHeaders, we need to reset it:
  if (qi->_query->engine()->lockedShards() != nullptr) {
    if (CollectionLockState::_noLockHeaders == nullptr) {
      // std::cout << "Setting _noLockHeaders\n";
      CollectionLockState::_noLockHeaders = qi->_query->engine()->lockedShards();
    } else {
      LOG_TOPIC(WARN, arangodb::Logger::FIXME) << "Found strange lockedShards in thread, not overwriting!";
    }
  }

  LOG_TOPIC(DEBUG, arangodb::Logger::AQL) << "Query with id " << id << " is now in use";
  return qi->_query;
}

/// @brief close
void QueryRegistry::close(TRI_vocbase_t* vocbase, QueryId id, double ttl) {
  LOG_TOPIC(DEBUG, arangodb::Logger::AQL) << "Returning query with id " << id;
  WRITE_LOCKER(writeLocker, _lock);

  auto m = _queries.find(vocbase->name());
  if (m == _queries.end()) {
    m = _queries.emplace(vocbase->name(),
                         std::unordered_map<QueryId, QueryInfo*>()).first;
  }
  auto q = m->second.find(id);
  if (q == m->second.end()) {
    LOG_TOPIC(DEBUG, arangodb::Logger::AQL) << "Query id " << id << " not found in registry";
    THROW_ARANGO_EXCEPTION_MESSAGE(TRI_ERROR_INTERNAL,
                                   "query with given vocbase and id not found");
  }
  QueryInfo* qi = q->second;
  if (!qi->_isOpen) {
    LOG_TOPIC(DEBUG, arangodb::Logger::AQL) << "Query id " << id << " was not open.";
    THROW_ARANGO_EXCEPTION_MESSAGE(
        TRI_ERROR_INTERNAL, "query with given vocbase and id is not open");
  }

  // If we have set _noLockHeaders, we need to unset it:
  if (CollectionLockState::_noLockHeaders != nullptr) {
    if (CollectionLockState::_noLockHeaders ==
        qi->_query->engine()->lockedShards()) {
      // std::cout << "Resetting _noLockHeaders to nullptr\n";
      CollectionLockState::_noLockHeaders = nullptr;
    } else {
      if (CollectionLockState::_noLockHeaders != nullptr) {
        if (CollectionLockState::_noLockHeaders ==
            qi->_query->engine()->lockedShards()) {
          CollectionLockState::_noLockHeaders = nullptr;
        }
        // else {
        // We have not set it, just leave it alone. This happens in particular
        // on the DBServers, who do not set lockedShards() themselves.
        // }
      }
    }
  }

  qi->_isOpen = false;
  qi->_expires = TRI_microtime() + qi->_timeToLive;
  LOG_TOPIC(DEBUG, arangodb::Logger::AQL) << "Query with id " << id << " is now returned.";
}

/// @brief destroy
void QueryRegistry::destroy(std::string const& vocbase, QueryId id,
                            int errorCode) {
<<<<<<< HEAD
  LOG_TOPIC(DEBUG, arangodb::Logger::AQL) << "Destroying query with id " << id;
  WRITE_LOCKER(writeLocker, _lock);

  auto m = _queries.find(vocbase);
  if (m == _queries.end()) {
    m = _queries.emplace(vocbase, std::unordered_map<QueryId, QueryInfo*>())
            .first;
  }
  auto q = m->second.find(id);
  if (q == m->second.end()) {
    LOG_TOPIC(DEBUG, arangodb::Logger::AQL) << "Query id " << id << " not found in registry";
    THROW_ARANGO_EXCEPTION_MESSAGE(TRI_ERROR_INTERNAL,
                                   "query with given vocbase and id not found");
  }
  QueryInfo* qi = q->second;

  if (qi->_isOpen) {
    LOG_TOPIC(DEBUG, arangodb::Logger::AQL) << "Query with id " << id << " is still in use, sending kill to it";
    qi->_query->killed(true);
    return;
=======
  std::unique_ptr<QueryInfo> queryInfo;
 
  { 
    WRITE_LOCKER(writeLocker, _lock);

    auto m = _queries.find(vocbase);

    if (m == _queries.end()) {
      THROW_ARANGO_EXCEPTION_MESSAGE(TRI_ERROR_BAD_PARAMETER,
                                    "query with given vocbase and id not found");
    }

    auto q = m->second.find(id);

    if (q == m->second.end()) {
      THROW_ARANGO_EXCEPTION_MESSAGE(TRI_ERROR_BAD_PARAMETER,
                                    "query with given vocbase and id not found");
    }

    if (q->second->_isOpen) {
      // query in use by another thread/request
      q->second->_query->killed(true);
      return;
    }

    // move query into our unique ptr, so we can process it outside
    // of the lock 
    queryInfo.reset(q->second);

    // remove query from the table of running queries 
    q->second = nullptr;
    m->second.erase(q);
>>>>>>> 8297fd38
  }

  TRI_ASSERT(queryInfo != nullptr);
  TRI_ASSERT(!queryInfo->_isOpen);

  // If the query was open, we can delete it right away, if not, we need
  // to register the transaction with the current context and adjust
  // the debugging counters for transactions:
    
  // If we had set _noLockHeaders, we need to reset it:
  if (queryInfo->_query->engine()->lockedShards() != nullptr) {
    if (CollectionLockState::_noLockHeaders == nullptr) {
      CollectionLockState::_noLockHeaders = queryInfo->_query->engine()->lockedShards();
    } else {
      LOG_TOPIC(WARN, arangodb::Logger::FIXME) << "Found strange lockedShards in thread, not overwriting!";
    }
  }

  if (errorCode == TRI_ERROR_NO_ERROR) {
    // commit the operation
    queryInfo->_query->trx()->commit();
  }
<<<<<<< HEAD

  // Now we can delete it:
  delete qi->_query;
  delete qi;

  q->second = nullptr;
  m->second.erase(q);

  LOG_TOPIC(DEBUG, arangodb::Logger::AQL) << "Query with id " << id << " is now destroyed";
=======
>>>>>>> 8297fd38
}

/// @brief destroy
void QueryRegistry::destroy(TRI_vocbase_t* vocbase, QueryId id, int errorCode) {
  destroy(vocbase->name(), id, errorCode);
}

/// @brief expireQueries
void QueryRegistry::expireQueries() {
  double now = TRI_microtime();
  std::vector<std::pair<std::string, QueryId>> toDelete;

  {
    WRITE_LOCKER(writeLocker, _lock);
    for (auto& x : _queries) {
      // x.first is a TRI_vocbase_t* and
      // x.second is a std::unordered_map<QueryId, QueryInfo*>
      for (auto& y : x.second) {
        // y.first is a QueryId and
        // y.second is a QueryInfo*
        QueryInfo*& qi = y.second;
        if (!qi->_isOpen && now > qi->_expires) {
          toDelete.emplace_back(x.first, y.first);
        }
      }
    }
  }

  for (auto& p : toDelete) {
    try {  // just in case
      LOG_TOPIC(DEBUG, arangodb::Logger::AQL) << "Timeout for query with id " << p.second;
      destroy(p.first, p.second, TRI_ERROR_TRANSACTION_ABORTED);
    } catch (...) {
    }
  }
}

/// @brief return number of registered queries
size_t QueryRegistry::numberRegisteredQueries() {
  READ_LOCKER(readLocker, _lock);
  size_t sum = 0;
  for (auto const&m : _queries) {
    sum += m.second.size();
  }
  return sum;
}

/// @brief for shutdown, we need to shut down all queries:
void QueryRegistry::destroyAll() {
  std::vector<std::pair<std::string, QueryId>> allQueries;
  {
    READ_LOCKER(readlock, _lock);
    for (auto& p : _queries) {
      for (auto& q : p.second) {
        allQueries.emplace_back(p.first, q.first);
      }
    }
  }
  for (auto& p : allQueries) {
    try {
      LOG_TOPIC(DEBUG, arangodb::Logger::AQL) << "Timeout for query with id " << p.second << " due to shutdown";
      destroy(p.first, p.second, TRI_ERROR_SHUTTING_DOWN);
    } catch (...) {
      // ignore any errors here
    }
  }
}

QueryRegistry::QueryInfo::QueryInfo(QueryId id, Query* query, double ttl)
    : _vocbase(query->vocbase()), 
      _id(id), 
      _query(query), 
      _isOpen(false), 
      _timeToLive(ttl), 
      _expires(TRI_microtime() + ttl) {}

QueryRegistry::QueryInfo::~QueryInfo() {
  delete _query;
}<|MERGE_RESOLUTION|>--- conflicted
+++ resolved
@@ -200,28 +200,6 @@
 /// @brief destroy
 void QueryRegistry::destroy(std::string const& vocbase, QueryId id,
                             int errorCode) {
-<<<<<<< HEAD
-  LOG_TOPIC(DEBUG, arangodb::Logger::AQL) << "Destroying query with id " << id;
-  WRITE_LOCKER(writeLocker, _lock);
-
-  auto m = _queries.find(vocbase);
-  if (m == _queries.end()) {
-    m = _queries.emplace(vocbase, std::unordered_map<QueryId, QueryInfo*>())
-            .first;
-  }
-  auto q = m->second.find(id);
-  if (q == m->second.end()) {
-    LOG_TOPIC(DEBUG, arangodb::Logger::AQL) << "Query id " << id << " not found in registry";
-    THROW_ARANGO_EXCEPTION_MESSAGE(TRI_ERROR_INTERNAL,
-                                   "query with given vocbase and id not found");
-  }
-  QueryInfo* qi = q->second;
-
-  if (qi->_isOpen) {
-    LOG_TOPIC(DEBUG, arangodb::Logger::AQL) << "Query with id " << id << " is still in use, sending kill to it";
-    qi->_query->killed(true);
-    return;
-=======
   std::unique_ptr<QueryInfo> queryInfo;
  
   { 
@@ -254,7 +232,6 @@
     // remove query from the table of running queries 
     q->second = nullptr;
     m->second.erase(q);
->>>>>>> 8297fd38
   }
 
   TRI_ASSERT(queryInfo != nullptr);
@@ -277,18 +254,7 @@
     // commit the operation
     queryInfo->_query->trx()->commit();
   }
-<<<<<<< HEAD
-
-  // Now we can delete it:
-  delete qi->_query;
-  delete qi;
-
-  q->second = nullptr;
-  m->second.erase(q);
-
   LOG_TOPIC(DEBUG, arangodb::Logger::AQL) << "Query with id " << id << " is now destroyed";
-=======
->>>>>>> 8297fd38
 }
 
 /// @brief destroy
