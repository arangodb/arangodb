////////////////////////////////////////////////////////////////////////////////
/// DISCLAIMER
///
/// Copyright 2019-2019 ArangoDB GmbH, Cologne, Germany
///
/// Licensed under the Apache License, Version 2.0 (the "License");
/// you may not use this file except in compliance with the License.
/// You may obtain a copy of the License at
///
///     http://www.apache.org/licenses/LICENSE-2.0
///
/// Unless required by applicable law or agreed to in writing, software
/// distributed under the License is distributed on an "AS IS" BASIS,
/// WITHOUT WARRANTIES OR CONDITIONS OF ANY KIND, either express or implied.
/// See the License for the specific language governing permissions and
/// limitations under the License.
///
/// Copyright holder is ArangoDB GmbH, Cologne, Germany
///
/// @author Michael Hackstein
////////////////////////////////////////////////////////////////////////////////

#include "QuerySnippet.h"

#include "Aql/ClusterNodes.h"
#include "Aql/Collection.h"
#include "Aql/CollectionAccessingNode.h"
#include "Aql/DistributeConsumerNode.h"
#include "Aql/ExecutionNode.h"
#include "Aql/ExecutionPlan.h"
#include "Aql/GraphNode.h"
#include "Aql/IResearchViewNode.h"
#include "Aql/ShardLocking.h"
#include "Basics/StringUtils.h"
#include "Cluster/ServerState.h"

#ifdef USE_ENTERPRISE
#include "Enterprise/Aql/LocalGraphNode.h"
#endif

#include <velocypack/velocypack-aliases.h>

using namespace arangodb;
using namespace arangodb::aql;
using namespace arangodb::basics;

namespace {
DistributeConsumerNode* createConsumerNode(ExecutionPlan* plan, ScatterNode* internalScatter,
                                           std::string_view const distributeId) {
  auto uniq_consumer =
      std::make_unique<DistributeConsumerNode>(plan, plan->nextId(),
                                               std::string(distributeId));
  auto consumer = uniq_consumer.get();
  TRI_ASSERT(consumer != nullptr);
  // Hand over responsibility to plan, s.t. it can clean up if one of the below fails
  plan->registerNode(uniq_consumer.release());
  consumer->setIsInSplicedSubquery(internalScatter->isInSplicedSubquery());
  consumer->addDependency(internalScatter);
  consumer->cloneRegisterPlan(internalScatter);
  internalScatter->addClient(consumer);
  return consumer;
}

}  // namespace

using LocalExpansions = std::unordered_map<ExecutionNode*, std::set<ShardID>>;
using NodeAliasMap = std::map<ExecutionNodeId, ExecutionNodeId>;

/*
 * The CloneWorker "clones" a snippet
 *
 * rootNode -> N1 -> N2 -> ... -> Nk [-> DistributeConsumer -> internalScatter -> remoteNode]
 *
 * (the back part is optional, because we could be the last snippet and hence do not need to
 * talk to a coordinator)
 *
 * to
 *
 * internalGather -> rootNode -> CN1 -> CN2 -> ... -> CNk [ -> DistributeConsumerNode -> internalScatter ]
 *
 * where CN1 ... CNk are clones of N1 ... Nk, taking into account subquery nodes,
 * and the DistributeConsumer are only inserted (and *newly created*) if the original snippet
 * has the back part.
 *
 * Note that there is only *one* internal scatter/internal gather involved, and these are neither
 * created nor cloned in this code.
 *
 * This is used to create a plan of the form
 *
 *                      INTERNAL_SCATTER
 *            /               |                         \
 *           /                |                          \
 *  DistributeConsumer   DistributeConsumer  ...  DistributeConsumer
 *          |                 |                           |
 *         CNk               CNk                         CNk
 *          |                 |                           |
 *         ...               ...                         ...
 *          |                 |                           |
 *         CN0               CN0                         CN0
 *          \                 |                           /
 *           \                |                          /
 *                      INTERNAL_GATHER
 *
 */
class CloneWorker final : public WalkerWorker<ExecutionNode> {
 public:
  explicit CloneWorker(ExecutionNode* rootNode, GatherNode* internalGather,
                       ScatterNode* internalScatter,
                       LocalExpansions const& localExpansions, size_t shardId,
                       std::string_view const distId, NodeAliasMap& nodeAliases);
  void process();

 private:
  bool before(ExecutionNode* node) final;
  bool enterSubquery(ExecutionNode* subq, ExecutionNode* root) final;

  void processAfter(ExecutionNode* node);

 private:
  ExecutionNode* _root{nullptr};
  ScatterNode* _internalScatter;
  GatherNode* _internalGather;
  LocalExpansions const& _localExpansions;
  size_t _shardId{0};
  std::string_view const _distId;
  std::map<ExecutionNode*, ExecutionNode*> _originalToClone;
  NodeAliasMap& _nodeAliases;

  std::vector<ExecutionNode*> _stack{};
};

CloneWorker::CloneWorker(ExecutionNode* root, GatherNode* internalGather,
                         ScatterNode* internalScatter,
                         LocalExpansions const& localExpansions, size_t shardId,
                         std::string_view const distId, NodeAliasMap& nodeAliases)
    : _root{root},
      _internalScatter{internalScatter},
      _internalGather{internalGather},
      _localExpansions(localExpansions),
      _shardId(shardId),
      _distId(distId),
      _nodeAliases{nodeAliases} {}

void CloneWorker::process() {
  _root->walkSubqueriesFirst(*this);

  // Home-brew early cancel: We collect the processed nodes on a stack
  // and process them in reverse order in processAfter
  for (auto&& n = _stack.rbegin(); n != _stack.rend(); n++) {
    processAfter(*n);
  }
}

bool CloneWorker::before(ExecutionNode* node) {
  auto plan = node->plan();

  // We don't clone the DistributeConsumerNode, but create a new one instead
  // This will get `internalScatter` as its sole dependency
  if (node->getType() == ExecutionNode::DISTRIBUTE_CONSUMER) {
    auto consumer = createConsumerNode(plan, _internalScatter, _distId);
    consumer->isResponsibleForInitializeCursor(false);
    _nodeAliases.try_emplace(consumer->id(), std::numeric_limits<size_t>::max());
    _originalToClone.try_emplace(node, consumer);

    // Stop here. Note that we do things special here and don't really
    // use the WalkerWorker!
    return true;
  } else if (node == _internalGather || node == _internalScatter) {
    // Never clone these nodes. We should never run into this case.
    TRI_ASSERT(false);
  } else {
    auto clone = node->clone(plan, false, false);

    // If the node is in _localExpansions it has to be collectionAccessing
    auto permuter = _localExpansions.find(node);
    if (permuter != _localExpansions.end()) {
      auto collectionAccessingNode = dynamic_cast<CollectionAccessingNode*>(clone);
      TRI_ASSERT(collectionAccessingNode != nullptr);
      // Get the `i` th shard
      collectionAccessingNode->setUsedShard(*std::next(permuter->second.begin(), _shardId));
    }

    TRI_ASSERT(clone->id() != node->id());
    _originalToClone.try_emplace(node, clone);
    _nodeAliases.try_emplace(clone->id(), node->id());
    _stack.push_back(node);
  }
  return false;
}

// This hooks up dependencies; we're doing this in after to make sure
// that all nodes (including those contained in subqueries!) are cloned
void CloneWorker::processAfter(ExecutionNode* node) {
  TRI_ASSERT(_originalToClone.count(node) == 1);
  auto clone = _originalToClone.at(node);

  auto deps = node->getDependencies();
  for (auto d : deps) {
    TRI_ASSERT(_originalToClone.count(d) == 1);
    auto depClone = _originalToClone.at(d);
    clone->addDependency(depClone);
  }

  if (node == _root) {
    _internalGather->addDependency(clone);
  }

  // for a SubqueryNode, we need to hook up both
  // the root of the Subquery as well as the SubqueryNode
  // itself
  if (node->getType() == ExecutionNode::SUBQUERY) {
    auto sq = ExecutionNode::castTo<SubqueryNode*>(node);
    auto cloneSq = ExecutionNode::castTo<SubqueryNode*>(clone);

    auto sqRoot = sq->getSubquery();

    TRI_ASSERT(_originalToClone.count(sqRoot) == 1);
    auto cloneSqRoot = _originalToClone.at(sqRoot);

    cloneSq->setSubquery(cloneSqRoot, true);
  }
}

bool CloneWorker::enterSubquery(ExecutionNode* subq, ExecutionNode* root) {
  // Enter all subqueries
  return true;
}

void QuerySnippet::addNode(ExecutionNode* node) {
  TRI_ASSERT(node != nullptr);
  _nodes.push_back(node);

  switch (node->getType()) {
    case ExecutionNode::REMOTE: {
      TRI_ASSERT(_remoteNode == nullptr);
      _remoteNode = ExecutionNode::castTo<RemoteNode*>(node);
      break;
    }
    case ExecutionNode::ENUMERATE_COLLECTION:
    case ExecutionNode::INDEX:
    case ExecutionNode::INSERT:
    case ExecutionNode::UPDATE:
    case ExecutionNode::REMOVE:
    case ExecutionNode::REPLACE:
    case ExecutionNode::UPSERT: {
      // We do not actually need to know the details here.
      // We just wanna know the shards!
      auto collectionAccessingNode = dynamic_cast<CollectionAccessingNode*>(node);
      TRI_ASSERT(collectionAccessingNode != nullptr);
      _expansions.emplace_back(node, !collectionAccessingNode->isUsedAsSatellite(),
                               collectionAccessingNode->isUsedAsSatellite());
      break;
    }
    case ExecutionNode::TRAVERSAL:
    case ExecutionNode::SHORTEST_PATH:
    case ExecutionNode::K_SHORTEST_PATHS: {
      auto* graphNode = ExecutionNode::castTo<GraphNode*>(node);
      auto const isSatellite = graphNode->isUsedAsSatellite();
      _expansions.emplace_back(node, !isSatellite, isSatellite);
      break;
    }
    case ExecutionNode::ENUMERATE_IRESEARCH_VIEW: {
      auto viewNode = ExecutionNode::castTo<iresearch::IResearchViewNode*>(node);

      // evaluate node volatility before the distribution
      // can't do it on DB servers since only parts of the plan will be sent
      viewNode->volatility(true);
      _expansions.emplace_back(node, false, false);
      break;
    }
    case ExecutionNode::MATERIALIZE: {
      auto collectionAccessingNode = dynamic_cast<CollectionAccessingNode*>(node);
      // Materialize index node - true
      // Materialize view node - false
      if (collectionAccessingNode != nullptr) {
        _expansions.emplace_back(node, true, false);
      }
      break;
    }
    default:
      // do nothing
      break;
  }
}

/*
 * WARNING --- WARNING
 *
 * This function changes the plan, and then (tries to) restore the original
 * state after serialisation.
 *
 * If the restoration is not complete this will lead to ugly bugs.
 *
 */
void QuerySnippet::serializeIntoBuilder(
    ServerID const& server,
    std::unordered_map<ExecutionNodeId, ExecutionNode*> const& nodesById,
    ShardLocking& shardLocking, std::map<ExecutionNodeId, ExecutionNodeId>& nodeAliases,
    VPackBuilder& infoBuilder) {

  ExecutionNode* remoteParent{nullptr};

  TRI_ASSERT(!_expansions.empty());
  auto firstBranchRes = prepareFirstBranch(server, nodesById, shardLocking);
  if (!firstBranchRes.ok()) {
    // We have at least one expansion that has no shard on this server.
    // we do not need to write this snippet here.
    TRI_ASSERT(firstBranchRes.is(TRI_ERROR_CLUSTER_NOT_LEADER));
    return;
  }
  MapNodeToColNameToShards& localExpansions =
      firstBranchRes.get();
  // We clone every Node* and maintain a list of ReportingGroups for profiler
  if (_remoteNode != nullptr) {
    if (!_madeResponsibleForShutdown) {
      // Enough to do this step once
      // We need to connect this Node to the sink
      // update the remote node with the information about the query
      _remoteNode->server("server:" + arangodb::ServerState::instance()->getId());
      _remoteNode->queryId(_inputSnippet);

      // A Remote can only contact a global SCATTER or GATHER node.
      TRI_ASSERT(_remoteNode->getFirstDependency() != nullptr);
      TRI_ASSERT(_remoteNode->getFirstDependency()->getType() == ExecutionNode::SCATTER ||
                 _remoteNode->getFirstDependency()->getType() == ExecutionNode::DISTRIBUTE);
      TRI_ASSERT(_remoteNode->hasDependency());

      // Need to wire up the internal scatter and distribute consumer in between the last two nodes
      // Note that we need to clean up this after we produced the snippets.
      _globalScatter =
          ExecutionNode::castTo<ScatterNode*>(_remoteNode->getFirstDependency());
      // Let the globalScatter node distribute data by server
      _globalScatter->setScatterType(ScatterNode::ScatterType::SERVER);

      // All of the above could be repeated as it is constant information.
      // this one line is the important one
      _remoteNode->isResponsibleForInitializeCursor(true);
      _madeResponsibleForShutdown = true;
    } else {
      _remoteNode->isResponsibleForInitializeCursor(false);
    }
    // We have it all serverbased now
    _remoteNode->setDistributeId(server);
    // Wire up this server to the global scatter
    TRI_ASSERT(_globalScatter != nullptr);
    _globalScatter->addClient(_remoteNode);

    // For serialization remove the dependency of Remote

    auto remoteDependencies = _remoteNode->getDependencies();
    TRI_ASSERT(remoteDependencies.size() == 1);
    TRI_ASSERT(remoteDependencies[0] == _globalScatter);

    _remoteNode->removeDependencies();
  }

  // The Key is required to build up the queryId mapping later
  infoBuilder.add(VPackValue(
      arangodb::basics::StringUtils::itoa(_idOfSinkRemoteNode.id()) + ":" + server));
  if (!localExpansions.empty()) {  // one expansion
    // We have Expansions to permutate, guaranteed they have
    // all identical lengths.
    auto const& colToShardMap = localExpansions.begin()->second;
    // We will never add an empty map
    TRI_ASSERT(!colToShardMap.empty());
    // For all collections within this map we will have the same amount of shards.
    size_t numberOfShardsToPermutate = colToShardMap.begin()->second.size();
    TRI_ASSERT(numberOfShardsToPermutate > 1);

    std::vector<std::string> distIds{};
    // Reserve the amount of localExpansions,
    distIds.reserve(numberOfShardsToPermutate);
    // Create an internal GatherNode, that will connect to all execution
    // steams of the query
    auto plan = _nodes.front()->plan();

    TRI_ASSERT(plan == _sinkNode->plan());
    // Clone the sink node, we do not need dependencies (second bool)
    // And we do not need variables
    auto* internalGather =
        ExecutionNode::castTo<GatherNode*>(_sinkNode->clone(plan, false, false));
    // Use the same elements for sorting
    internalGather->elements(_sinkNode->elements());
    // We need to modify the registerPlanning.
    // The internalGather is NOT allowed to reduce the number of registers,
    // it needs to expose it's input register by all means
    internalGather->setVarsUsedLater(_nodes.front()->getVarsUsedLaterStack());
    internalGather->setRegsToClear({});
    auto const reservedId =
        ExecutionNodeId{std::numeric_limits<ExecutionNodeId::BaseType>::max()};
    nodeAliases.try_emplace(internalGather->id(), reservedId);

    DistributeConsumerNode* prototypeConsumer{nullptr};
    ScatterNode* internalScatter{nullptr};
    if (_remoteNode != nullptr) {  // RemoteBlock talking to coordinator snippet
      TRI_ASSERT(_globalScatter != nullptr);
      TRI_ASSERT(plan == _globalScatter->plan());
      internalScatter =
          ExecutionNode::castTo<ScatterNode*>(_globalScatter->clone(plan, false, false));
      internalScatter->clearClients();

      TRI_ASSERT(_remoteNode->getDependencies().size() == 0);
      TRI_ASSERT(_remoteNode->getParents().size() == 1);

      // we store the remote parent to be able to
      // restore the plan later. Please, please don't ask why.
      remoteParent = _remoteNode->getFirstParent();
      plan->unlinkNode(_remoteNode);

      internalScatter->addDependency(_remoteNode);

      // Let the local Scatter node distribute data by SHARD
      internalScatter->setScatterType(ScatterNode::ScatterType::SHARD);
      nodeAliases.try_emplace(internalScatter->id(), reservedId);

      if (_globalScatter->getType() == ExecutionNode::DISTRIBUTE) {
        {
          // We are not allowed to generate new keys on the DBServer.
          // We need to take the ones generated by the node above.
          DistributeNode* internalDist =
              ExecutionNode::castTo<DistributeNode*>(internalScatter);
          internalDist->setCreateKeys(false);
        }
        DistributeNode const* dist =
            ExecutionNode::castTo<DistributeNode const*>(_globalScatter);
        TRI_ASSERT(dist != nullptr);
        auto distCollection = dist->collection();
        TRI_ASSERT(distCollection != nullptr);

        // Now find the node that provides the distribute information
        for (auto const& exp : localExpansions) {
          auto colAcc = dynamic_cast<CollectionAccessingNode*>(exp.first);
          TRI_ASSERT(colAcc != nullptr);
          if (colAcc->collection() == distCollection) {
            // Found one, use all shards of it
            auto const collectionMap = exp.second.find(distCollection->name());
            TRI_ASSERT(collectionMap != exp.second.end());
            TRI_ASSERT(!collectionMap->second.empty());
            for (auto const& shardIds : collectionMap->second) {
              distIds.emplace_back(shardIds);
            }
            break;
          }
        }
      } else {
        // In this case we actually do not care for the real value, we just need
        // to ensure that every client get's exactly one copy.
        for (size_t i = 0; i < numberOfShardsToPermutate; i++) {
          distIds.emplace_back(StringUtils::itoa(i));
        }
      }

      // hook distribute node into stream '0', since that does not happen below
      prototypeConsumer = createConsumerNode(plan, internalScatter, distIds[0]);
      nodeAliases.try_emplace(prototypeConsumer->id(), std::numeric_limits<size_t>::max());
      // now wire up the temporary nodes

      TRI_ASSERT(_nodes.size() > 1);

      TRI_ASSERT(!remoteParent->hasDependency());
      remoteParent->addDependency(prototypeConsumer);
    }

#if 0
    // hook in the async executor node, if required
    if (internalGather->parallelism() == GatherNode::Parallelism::Async) {
      TRI_ASSERT(internalScatter == nullptr);
      auto async = std::make_unique<AsyncNode>(plan, plan->nextId());
      async->addDependency(_nodes.front());
      async->setIsInSplicedSubquery(_nodes.front()->isInSplicedSubquery());
      async->cloneRegisterPlan(_nodes.front());
      _nodes.insert(_nodes.begin(), async.get());
      plan->registerNode(async.release());
    }
#endif

    // We do not need to copy the first stream, we can use the one we have.
    // We only need copies for the other streams.
    internalGather->addDependency(_nodes.front());

    // NOTE: We will copy over the entire snippet stream here.
    // We will inject the permuted shards on the way.
    // Also note: the local plan will take memory responsibility
    // of the ExecutionNodes created during this procedure.
    TRI_ASSERT(!_nodes.empty());
    auto snippetRoot = _nodes.at(0);

    for (size_t i = 1; i < numberOfShardsToPermutate; ++i) {
<<<<<<< HEAD
      auto cloneWorker = CloneWorker(snippetRoot, internalGather, internalScatter,
                                     localExpansions, i, distIds[i], nodeAliases);
      // Warning, the walkerworker is abused.
      cloneWorker.process();
=======
      ExecutionNode* previous = nullptr;
      for (auto enIt = _nodes.rbegin(), end = _nodes.rend(); enIt != end; ++enIt) {
        ExecutionNode* current = *enIt;
        if (lastIsRemote && current == lastNode) {
          // Do never clone the remote, link following node
          // to Consumer and Scatter instead
          TRI_ASSERT(internalScatter != nullptr);
          DistributeConsumerNode* consumer =
              createConsumerNode(plan, internalScatter, distIds[i]);
          consumer->isResponsibleForInitializeCursor(false);
          nodeAliases.try_emplace(consumer->id(), std::numeric_limits<size_t>::max());
          previous = consumer;
          continue;
        }
        ExecutionNode* clone = current->clone(plan, false, false);
        auto permuter = localExpansions.find(current);
        if (permuter != localExpansions.end()) {
          if (clone->getType() == ExecutionNode::TRAVERSAL ||
              clone->getType() == ExecutionNode::SHORTEST_PATH ||
              clone->getType() == ExecutionNode::K_SHORTEST_PATHS) {
            // GraphNodes handle multiple collections
            auto graphNode = dynamic_cast<GraphNode*>(clone);
            if (graphNode != nullptr) {
              if (graphNode->isDisjoint()) {
                TRI_ASSERT(graphNode != nullptr);
                TRI_ASSERT(graphNode->isDisjoint());
                // we've found a disjoint smart graph node, now add the `i` th shard for used collections
                for (auto const& myExp : permuter->second) {
                  std::string const& cName = myExp.first;
                  graphNode->addCollectionToShard(cName, *std::next(myExp.second.begin(), i));
                }
              }
            } else {
              TRI_ASSERT(false);
              THROW_ARANGO_EXCEPTION(TRI_ERROR_INTERNAL_AQL);
            }
          } else {
            auto collectionAccessingNode = dynamic_cast<CollectionAccessingNode*>(clone);
            if (collectionAccessingNode != nullptr) {
              // we guarantee that we only have one collection here
              TRI_ASSERT(permuter->second.size() == 1);
              std::string const& cName = collectionAccessingNode->collection()->name();
              // Get the `i` th shard
              collectionAccessingNode->setUsedShard(
                  *std::next(permuter->second.at(cName).begin(), i));
            } else {
              TRI_ASSERT(false);
              THROW_ARANGO_EXCEPTION(TRI_ERROR_INTERNAL_AQL);
            }
          }
        }
        if (previous != nullptr) {
          clone->addDependency(previous);
        }
        TRI_ASSERT(clone->id() != current->id());
        nodeAliases.try_emplace(clone->id(), current->id());
        previous = clone;
      }
      TRI_ASSERT(previous != nullptr);
      
      // Previous is now the last node, where our internal GATHER needs to be connected to
      internalGather->addDependency(previous);
>>>>>>> e6090b17
    }

    const unsigned flags = ExecutionNode::SERIALIZE_DETAILS;
    internalGather->toVelocyPack(infoBuilder, flags, false);

    // Clean up plan for next run
    //
    // TODO: This is so ragingly upsetting and needs to be fixed.
    //
    //       with a big hammer.
    //
    //       please.
    if (prototypeConsumer != nullptr) {
      plan->unlinkNode(prototypeConsumer);
    }
    if (internalScatter != nullptr) {
      plan->unlinkNode(internalScatter);
    }

    if (_remoteNode != nullptr) {
      TRI_ASSERT(remoteParent != nullptr);
      // Yes, we want setParent, to make sure all the
      // DistributeConsumer Junk we added upstairs is pruned.
      _remoteNode->setParent(remoteParent);
      TRI_ASSERT(remoteParent->getDependencies().size() == 1);
      TRI_ASSERT(remoteParent->getDependencies()[0] == _remoteNode);
    }
  } else {
    const unsigned flags = ExecutionNode::SERIALIZE_DETAILS;
    _nodes.front()->toVelocyPack(infoBuilder, flags, false);
  }

  if (_remoteNode != nullptr) {
    // For the local copy read the dependency of Remote
    TRI_ASSERT(_remoteNode->getDependencies().size() == 0);
    _remoteNode->addDependency(_globalScatter);
  }
}

auto QuerySnippet::prepareFirstBranch(
    ServerID const& server,
    std::unordered_map<ExecutionNodeId, ExecutionNode*> const& nodesById,
    ShardLocking& shardLocking) -> ResultT<MapNodeToColNameToShards> {
  MapNodeToColNameToShards localExpansions;
  std::unordered_map<ShardID, ServerID> const& shardMapping =
      shardLocking.getShardMapping();

  // It is of utmost importance that this is an ordered set of Shards.
  // We can only join identical indexes of shards for each collection
  // locally.
  std::unordered_map<std::string, std::set<ShardID>> myExpFinal;

  for (auto const& exp : _expansions) {
    if (exp.node->getType() == ExecutionNode::ENUMERATE_IRESEARCH_VIEW) {
      // Special case, VIEWs can serve more than 1 shard per Node.
      // We need to inject them all at once.
      auto* viewNode = ExecutionNode::castTo<iresearch::IResearchViewNode*>(exp.node);
      auto& viewShardList = viewNode->shards();
      viewShardList.clear();

      auto collections = viewNode->collections();
      for (aql::Collection const& c : collections) {
        auto const& shards = shardLocking.shardsForSnippet(id(), &c);
        for (auto const& s : shards) {
          auto check = shardMapping.find(s);
          // If we find a shard here that is not in this mapping,
          // we have 1) a problem with locking before that should have thrown
          // 2) a problem with shardMapping lookup that should have thrown before
          TRI_ASSERT(check != shardMapping.end());
          if (check->second == server) {
            viewShardList.emplace_back(s);
          }
        }
      }
    } else if (exp.node->getType() == ExecutionNode::TRAVERSAL ||
               exp.node->getType() == ExecutionNode::SHORTEST_PATH ||
               exp.node->getType() == ExecutionNode::K_SHORTEST_PATHS) {
#ifndef USE_ENTERPRISE
      // These can only ever be LocalGraphNodes, which are only available in
      // Enterprise. This should never happen without enterprise optimization,
      // either.
      TRI_ASSERT(false);
      THROW_ARANGO_EXCEPTION(TRI_ERROR_INTERNAL_AQL);
#else
      // the same translation is copied to all servers
      // there are no local expansions

      auto* localGraphNode = ExecutionNode::castTo<LocalGraphNode*>(exp.node);
      localGraphNode->setCollectionToShard({});  // clear previous information

      TRI_ASSERT(localGraphNode->isUsedAsSatellite() == exp.isSatellite);

      // Check whether `servers` is the leader for any of the shards of the
      // prototype collection.
      // We want to instantiate this snippet here exactly iff this is the case.
      auto needInstanceHere = std::invoke([&]() {
        auto const* const protoCol =
            localGraphNode->isUsedAsSatellite()
                ? ExecutionNode::castTo<CollectionAccessingNode*>(
                      localGraphNode->getSatelliteOf(nodesById))
                      ->collection()
                : localGraphNode->collection();

        auto const& shards = shardLocking.shardsForSnippet(id(), protoCol);

        return std::any_of(shards.begin(), shards.end(),
                           [&shardMapping, &server](auto const& shard) {
                             auto mappedServerIt = shardMapping.find(shard);
                             // If we find a shard here that is not in this mapping,
                             // we have 1) a problem with locking before that should have thrown
                             // 2) a problem with shardMapping lookup that should have thrown before
                             TRI_ASSERT(mappedServerIt != shardMapping.end());
                             return mappedServerIt->second == server;
                           });
      });

      if (!needInstanceHere) {
        return {TRI_ERROR_CLUSTER_NOT_LEADER};
      }

      // This is either one shard or a single satellite graph which is not used
      // as satellite graph or a disjoint smart graph.
      uint64_t numShards = 0;
      for (auto* aqlCollection : localGraphNode->collections()) {
        // It is of utmost importance that this is an ordered set of Shards.
        // We can only join identical indexes of shards for each collection
        // locally.
        std::set<ShardID> myExp;

        auto const& shards = shardLocking.shardsForSnippet(id(), aqlCollection);
        TRI_ASSERT(!shards.empty());
        for (auto const& shard : shards) {
          auto found = shardMapping.find(shard);
          TRI_ASSERT(found != shardMapping.end());
          // We should never have shards on other servers, except for satellite
          // graphs which are used that way, or satellite collections (in a
          // OneShard case) because local graphs (on DBServers) only ever occur
          // in either OneShard, SatelliteGraphs or DisjointSmartGraphs.
          TRI_ASSERT(found->second == server || localGraphNode->isUsedAsSatellite() ||
                     aqlCollection->isSatellite() || localGraphNode->isDisjoint());
          // provide a correct translation from collection to shard
          // to be used in toVelocyPack methods of classes derived
          // from GraphNode
          if (localGraphNode->isDisjoint()) {
            if (found->second == server) {
              myExp.emplace(shard);
            }
          } else {
            localGraphNode->addCollectionToShard(aqlCollection->name(), shard);
          }

          numShards++;
        }

        if (myExp.size() > 0) {
          localGraphNode->addCollectionToShard(aqlCollection->name(), *myExp.begin());
          if (myExp.size() > 1) {
            myExpFinal.insert({aqlCollection->name(), std::move(myExp)});
          }
        }
      }

#ifdef ARANGODB_ENABLE_MAINTAINER_MODE
      // additional verification checks for disjoint smart graphs
      if (localGraphNode->isDisjoint()) {
        if (!myExpFinal.empty()) {
          size_t numberOfShards = myExpFinal.begin()->second.size();
          // We need one expansion for every collection in the Graph
          TRI_ASSERT(myExpFinal.size() == localGraphNode->collections().size());
          for (auto const& expDefinition : myExpFinal) {
            TRI_ASSERT(expDefinition.second.size() == numberOfShards);
          }
        }
      }
#endif

      TRI_ASSERT(numShards > 0);
      if (numShards == 0) {
        THROW_ARANGO_EXCEPTION_MESSAGE(TRI_ERROR_INTERNAL_AQL,
                                       "Could not find a shard to instantiate "
                                       "for graph node when expected to");
      }

      if (localGraphNode->isEligibleAsSatelliteTraversal()) {
        auto foundEnoughShards = numShards == localGraphNode->collections().size();
        TRI_ASSERT(foundEnoughShards);
        if (!foundEnoughShards) {
          THROW_ARANGO_EXCEPTION(TRI_ERROR_INTERNAL_AQL);
        }
      }
#endif
    } else {
      // exp.node is now either an enumerate collection, index, or modification.
      TRI_ASSERT(exp.node->getType() == ExecutionNode::ENUMERATE_COLLECTION ||
                 exp.node->getType() == ExecutionNode::INDEX ||
                 exp.node->getType() == ExecutionNode::INSERT ||
                 exp.node->getType() == ExecutionNode::UPDATE ||
                 exp.node->getType() == ExecutionNode::REMOVE ||
                 exp.node->getType() == ExecutionNode::REPLACE ||
                 exp.node->getType() == ExecutionNode::UPSERT ||
                 exp.node->getType() == ExecutionNode::MATERIALIZE);

      // It is of utmost importance that this is an ordered set of Shards.
      // We can only join identical indexes of shards for each collection
      // locally.
      std::set<ShardID> myExp;

      auto modNode = dynamic_cast<CollectionAccessingNode const*>(exp.node);
      // Only accessing nodes can end up here.
      TRI_ASSERT(modNode != nullptr);
      auto col = modNode->collection();
      // Should be hit earlier, a modification node here is required to have a collection
      TRI_ASSERT(col != nullptr);
      auto const& shards = shardLocking.shardsForSnippet(id(), col);
      for (auto const& s : shards) {
        auto check = shardMapping.find(s);
        // If we find a shard here that is not in this mapping,
        // we have 1) a problem with locking before that should have thrown
        // 2) a problem with shardMapping lookup that should have thrown before
        TRI_ASSERT(check != shardMapping.end());
        if (check->second == server || exp.isSatellite) {
          // add all shards on satellites.
          // and all shards where this server is the leader
          myExp.emplace(s);
        }
      }
      if (myExp.empty()) {
        return {TRI_ERROR_CLUSTER_NOT_LEADER};
      }
      // For all other Nodes we can inject a single shard at a time.
      // Always use the list of nodes we maintain to hold the first
      // of all shards.
      // We later use a clone mechanism to inject other shards of permutation
      auto collectionAccessingNode = dynamic_cast<CollectionAccessingNode*>(exp.node);
      TRI_ASSERT(collectionAccessingNode != nullptr);
      collectionAccessingNode->setUsedShard(*myExp.begin());

      if (!exp.doExpand) {
        TRI_ASSERT(myExp.size() == 1);
      } else {
        if (myExp.size() > 1) {
          // Only in this case we really need to do an expansion
          // Otherwise we get away with only using the main stream for
          // this server
          // NOTE: This might differ between servers.
          // One server might require an expansion (many shards) while another does not (only one shard).
          myExpFinal.insert({col->name(), std::move(myExp)});
        }
      }
    }

    if (exp.doExpand) {
      auto collectionAccessingNode = dynamic_cast<CollectionAccessingNode*>(exp.node);
      TRI_ASSERT(collectionAccessingNode != nullptr);
      TRI_ASSERT(!collectionAccessingNode->isUsedAsSatellite());

#ifdef ARANGODB_ENABLE_MAINTAINER_MODE
      size_t numberOfShardsToPermutate = 0;
      // set the max loop index (note this will essentially be done only once)
      // we can set first found map to overall size as they all must be the same (asserted above)
      if (myExpFinal.size() > 0) {
        numberOfShardsToPermutate = myExpFinal.begin()->second.size();
      }

      // All parts need to have exact same size, they need to be permutated pairwise!
      for (auto const& myExp : myExpFinal) {
        TRI_ASSERT(numberOfShardsToPermutate == 0 || myExp.second.size() == numberOfShardsToPermutate);
      }
#endif

      if (myExpFinal.size() > 0) {
        // we've found at least one entry to be expanded
        localExpansions.emplace(exp.node, std::move(myExpFinal));
      }
    }
  }  // for _expansions - end;
  return {localExpansions};
}<|MERGE_RESOLUTION|>--- conflicted
+++ resolved
@@ -63,7 +63,6 @@
 
 }  // namespace
 
-using LocalExpansions = std::unordered_map<ExecutionNode*, std::set<ShardID>>;
 using NodeAliasMap = std::map<ExecutionNodeId, ExecutionNodeId>;
 
 /*
@@ -106,7 +105,7 @@
  public:
   explicit CloneWorker(ExecutionNode* rootNode, GatherNode* internalGather,
                        ScatterNode* internalScatter,
-                       LocalExpansions const& localExpansions, size_t shardId,
+                       MapNodeToColNameToShards const& localExpansions, size_t shardId,
                        std::string_view const distId, NodeAliasMap& nodeAliases);
   void process();
 
@@ -115,12 +114,14 @@
   bool enterSubquery(ExecutionNode* subq, ExecutionNode* root) final;
 
   void processAfter(ExecutionNode* node);
+
+  void setUsedShardsOnClone(ExecutionNode* node, ExecutionNode* clone);
 
  private:
   ExecutionNode* _root{nullptr};
   ScatterNode* _internalScatter;
   GatherNode* _internalGather;
-  LocalExpansions const& _localExpansions;
+  MapNodeToColNameToShards const& _localExpansions;
   size_t _shardId{0};
   std::string_view const _distId;
   std::map<ExecutionNode*, ExecutionNode*> _originalToClone;
@@ -131,7 +132,7 @@
 
 CloneWorker::CloneWorker(ExecutionNode* root, GatherNode* internalGather,
                          ScatterNode* internalScatter,
-                         LocalExpansions const& localExpansions, size_t shardId,
+                         MapNodeToColNameToShards const& localExpansions, size_t shardId,
                          std::string_view const distId, NodeAliasMap& nodeAliases)
     : _root{root},
       _internalScatter{internalScatter},
@@ -151,6 +152,45 @@
   }
 }
 
+void CloneWorker::setUsedShardsOnClone(ExecutionNode* node, ExecutionNode* clone) {
+  auto permuter = _localExpansions.find(node);
+  if (permuter != _localExpansions.end()) {
+    if (clone->getType() == ExecutionNode::TRAVERSAL ||
+        clone->getType() == ExecutionNode::SHORTEST_PATH ||
+        clone->getType() == ExecutionNode::K_SHORTEST_PATHS) {
+      // GraphNodes handle multiple collections
+      auto graphNode = dynamic_cast<GraphNode*>(clone);
+      if (graphNode != nullptr) {
+        if (graphNode->isDisjoint()) {
+          TRI_ASSERT(graphNode != nullptr);
+          TRI_ASSERT(graphNode->isDisjoint());
+          // we've found a disjoint smart graph node, now add the `i` th shard for used collections
+          for (auto const& myExp : permuter->second) {
+            std::string const& cName = myExp.first;
+            graphNode->addCollectionToShard(cName, *std::next(myExp.second.begin(), _shardId));
+          }
+        }
+      } else {
+        TRI_ASSERT(false);
+        THROW_ARANGO_EXCEPTION(TRI_ERROR_INTERNAL_AQL);
+      }
+    } else {
+      auto collectionAccessingNode = dynamic_cast<CollectionAccessingNode*>(clone);
+      if (collectionAccessingNode != nullptr) {
+        // we guarantee that we only have one collection here
+        TRI_ASSERT(permuter->second.size() == 1);
+        std::string const& cName = collectionAccessingNode->collection()->name();
+        // Get the `i` th shard
+        collectionAccessingNode->setUsedShard(
+            *std::next(permuter->second.at(cName).begin(), _shardId));
+      } else {
+        TRI_ASSERT(false);
+        THROW_ARANGO_EXCEPTION(TRI_ERROR_INTERNAL_AQL);
+      }
+    }
+  }
+}
+
 bool CloneWorker::before(ExecutionNode* node) {
   auto plan = node->plan();
 
@@ -171,14 +211,10 @@
   } else {
     auto clone = node->clone(plan, false, false);
 
-    // If the node is in _localExpansions it has to be collectionAccessing
-    auto permuter = _localExpansions.find(node);
-    if (permuter != _localExpansions.end()) {
-      auto collectionAccessingNode = dynamic_cast<CollectionAccessingNode*>(clone);
-      TRI_ASSERT(collectionAccessingNode != nullptr);
-      // Get the `i` th shard
-      collectionAccessingNode->setUsedShard(*std::next(permuter->second.begin(), _shardId));
-    }
+    // set the used shards on the clone just created. We have
+    // to handle graph nodes specially as they have multiple
+    // collections associated with them
+    setUsedShardsOnClone(node, clone);
 
     TRI_ASSERT(clone->id() != node->id());
     _originalToClone.try_emplace(node, clone);
@@ -486,75 +522,10 @@
     auto snippetRoot = _nodes.at(0);
 
     for (size_t i = 1; i < numberOfShardsToPermutate; ++i) {
-<<<<<<< HEAD
       auto cloneWorker = CloneWorker(snippetRoot, internalGather, internalScatter,
                                      localExpansions, i, distIds[i], nodeAliases);
       // Warning, the walkerworker is abused.
       cloneWorker.process();
-=======
-      ExecutionNode* previous = nullptr;
-      for (auto enIt = _nodes.rbegin(), end = _nodes.rend(); enIt != end; ++enIt) {
-        ExecutionNode* current = *enIt;
-        if (lastIsRemote && current == lastNode) {
-          // Do never clone the remote, link following node
-          // to Consumer and Scatter instead
-          TRI_ASSERT(internalScatter != nullptr);
-          DistributeConsumerNode* consumer =
-              createConsumerNode(plan, internalScatter, distIds[i]);
-          consumer->isResponsibleForInitializeCursor(false);
-          nodeAliases.try_emplace(consumer->id(), std::numeric_limits<size_t>::max());
-          previous = consumer;
-          continue;
-        }
-        ExecutionNode* clone = current->clone(plan, false, false);
-        auto permuter = localExpansions.find(current);
-        if (permuter != localExpansions.end()) {
-          if (clone->getType() == ExecutionNode::TRAVERSAL ||
-              clone->getType() == ExecutionNode::SHORTEST_PATH ||
-              clone->getType() == ExecutionNode::K_SHORTEST_PATHS) {
-            // GraphNodes handle multiple collections
-            auto graphNode = dynamic_cast<GraphNode*>(clone);
-            if (graphNode != nullptr) {
-              if (graphNode->isDisjoint()) {
-                TRI_ASSERT(graphNode != nullptr);
-                TRI_ASSERT(graphNode->isDisjoint());
-                // we've found a disjoint smart graph node, now add the `i` th shard for used collections
-                for (auto const& myExp : permuter->second) {
-                  std::string const& cName = myExp.first;
-                  graphNode->addCollectionToShard(cName, *std::next(myExp.second.begin(), i));
-                }
-              }
-            } else {
-              TRI_ASSERT(false);
-              THROW_ARANGO_EXCEPTION(TRI_ERROR_INTERNAL_AQL);
-            }
-          } else {
-            auto collectionAccessingNode = dynamic_cast<CollectionAccessingNode*>(clone);
-            if (collectionAccessingNode != nullptr) {
-              // we guarantee that we only have one collection here
-              TRI_ASSERT(permuter->second.size() == 1);
-              std::string const& cName = collectionAccessingNode->collection()->name();
-              // Get the `i` th shard
-              collectionAccessingNode->setUsedShard(
-                  *std::next(permuter->second.at(cName).begin(), i));
-            } else {
-              TRI_ASSERT(false);
-              THROW_ARANGO_EXCEPTION(TRI_ERROR_INTERNAL_AQL);
-            }
-          }
-        }
-        if (previous != nullptr) {
-          clone->addDependency(previous);
-        }
-        TRI_ASSERT(clone->id() != current->id());
-        nodeAliases.try_emplace(clone->id(), current->id());
-        previous = clone;
-      }
-      TRI_ASSERT(previous != nullptr);
-      
-      // Previous is now the last node, where our internal GATHER needs to be connected to
-      internalGather->addDependency(previous);
->>>>>>> e6090b17
     }
 
     const unsigned flags = ExecutionNode::SERIALIZE_DETAILS;
