////////////////////////////////////////////////////////////////////////////////
/// DISCLAIMER
///
/// Copyright 2019-2019 ArangoDB GmbH, Cologne, Germany
///
/// Licensed under the Apache License, Version 2.0 (the "License");
/// you may not use this file except in compliance with the License.
/// You may obtain a copy of the License at
///
///     http://www.apache.org/licenses/LICENSE-2.0
///
/// Unless required by applicable law or agreed to in writing, software
/// distributed under the License is distributed on an "AS IS" BASIS,
/// WITHOUT WARRANTIES OR CONDITIONS OF ANY KIND, either express or implied.
/// See the License for the specific language governing permissions and
/// limitations under the License.
///
/// Copyright holder is ArangoDB GmbH, Cologne, Germany
///
/// @author Michael Hackstein
////////////////////////////////////////////////////////////////////////////////

#include "QuerySnippet.h"

#include "Aql/ClusterNodes.h"
#include "Aql/Collection.h"
#include "Aql/CollectionAccessingNode.h"
#include "Aql/DistributeConsumerNode.h"
#include "Aql/ExecutionNode.h"
#include "Aql/ExecutionPlan.h"
#include "Aql/GraphNode.h"
#include "Aql/IResearchViewNode.h"
#include "Aql/ShardLocking.h"
#include "Basics/StringUtils.h"
#include "Cluster/ServerState.h"

#ifdef USE_ENTERPRISE
#include "Enterprise/Aql/LocalGraphNode.h"
#endif

#include <velocypack/velocypack-aliases.h>

using namespace arangodb;
using namespace arangodb::aql;
using namespace arangodb::basics;

void QuerySnippet::addNode(ExecutionNode* node) {
  TRI_ASSERT(node != nullptr);
  _nodes.push_back(node);

  switch (node->getType()) {
    case ExecutionNode::ENUMERATE_COLLECTION:
    case ExecutionNode::INDEX:
    case ExecutionNode::INSERT:
    case ExecutionNode::UPDATE:
    case ExecutionNode::REMOVE:
    case ExecutionNode::REPLACE:
    case ExecutionNode::UPSERT: {
      // We do not actually need to know the details here.
      // We just wanna know the shards!
      auto collectionAccessingNode = dynamic_cast<CollectionAccessingNode*>(node);
      TRI_ASSERT(collectionAccessingNode != nullptr);
      _expansions.emplace_back(node, !collectionAccessingNode->isUsedAsSatellite(),
                               collectionAccessingNode->isUsedAsSatellite());
      break;
    }
    case ExecutionNode::TRAVERSAL:
    case ExecutionNode::SHORTEST_PATH:
    case ExecutionNode::K_SHORTEST_PATHS: {
      auto* graphNode = ExecutionNode::castTo<GraphNode*>(node);
      auto const isSatellite = graphNode->isUsedAsSatellite();
      _expansions.emplace_back(node, !isSatellite, isSatellite);
      break;
    }
    case ExecutionNode::ENUMERATE_IRESEARCH_VIEW: {
      auto viewNode = ExecutionNode::castTo<iresearch::IResearchViewNode*>(node);

      // evaluate node volatility before the distribution
      // can't do it on DB servers since only parts of the plan will be sent
      viewNode->volatility(true);
      _expansions.emplace_back(node, false, false);
      break;
    }
    case ExecutionNode::MATERIALIZE: {
      auto collectionAccessingNode = dynamic_cast<CollectionAccessingNode*>(node);
      // Materialize index node - true
      // Materialize view node - false
      if (collectionAccessingNode != nullptr) {
        _expansions.emplace_back(node, true, false);
      }
      break;
    }
    default:
      // do nothing
      break;
  }
}

<<<<<<< HEAD
void QuerySnippet::serializeIntoBuilder(ServerID const& server, ShardLocking& shardLocking,
                                        std::map<size_t, size_t>& nodeAliases,
                                        VPackBuilder& infoBuilder) {
=======
void QuerySnippet::serializeIntoBuilder(
    ServerID const& server,
    std::unordered_map<ExecutionNodeId, ExecutionNode*> const& nodesById,
    ShardLocking& shardLocking,
    std::unordered_map<ExecutionNodeId, ExecutionNodeId>& nodeAliases,
    VPackBuilder& infoBuilder) {
>>>>>>> 02fc5cee
  TRI_ASSERT(!_nodes.empty());
  TRI_ASSERT(!_expansions.empty());
  auto firstBranchRes = prepareFirstBranch(server, nodesById, shardLocking);
  if (!firstBranchRes.ok()) {
    // We have at least one expansion that has no shard on this server.
    // we do not need to write this snippet here.
    TRI_ASSERT(firstBranchRes.is(TRI_ERROR_CLUSTER_NOT_LEADER));
    return;
  }
  std::unordered_map<ExecutionNode*, std::set<ShardID>>& localExpansions =
      firstBranchRes.get();

  // We clone every Node* and maintain a list of ReportingGroups for profiler
  ExecutionNode* lastNode = _nodes.back();
  bool lastIsRemote = lastNode->getType() == ExecutionNode::REMOTE;
  // Query can only ed with a REMOTE or SINGLETON
  TRI_ASSERT(lastIsRemote || lastNode->getType() == ExecutionNode::SINGLETON);
  // Singleton => noDependency
  TRI_ASSERT(lastNode->getType() != ExecutionNode::SINGLETON || !lastNode->hasDependency());
  if (lastIsRemote) {
    auto rem = ExecutionNode::castTo<RemoteNode*>(lastNode);
    if (!_madeResponsibleForShutdown) {
      // Enough to do this step once
      // We need to connect this Node to the sink
      // update the remote node with the information about the query
      rem->server("server:" + arangodb::ServerState::instance()->getId());
      rem->queryId(_inputSnippet);

      // A Remote can only contact a global SCATTER or GATHER node.
      TRI_ASSERT(rem->getFirstDependency() != nullptr);
      TRI_ASSERT(rem->getFirstDependency()->getType() == ExecutionNode::SCATTER ||
                 rem->getFirstDependency()->getType() == ExecutionNode::DISTRIBUTE);
      TRI_ASSERT(rem->hasDependency());

      // Need to wire up the internal scatter and distribute consumer in between the last two nodes
      // Note that we need to clean up this after we produced the snippets.
      _globalScatter = ExecutionNode::castTo<ScatterNode*>(rem->getFirstDependency());
      // Let the globalScatter node distribute data by server
      _globalScatter->setScatterType(ScatterNode::ScatterType::SERVER);

      // All of the above could be repeated as it is constant information.
      // this one line is the important one
      rem->isResponsibleForInitializeCursor(true);
      _madeResponsibleForShutdown = true;
    } else {
      rem->isResponsibleForInitializeCursor(false);
    }
    // We have it all serverbased now
    rem->setDistributeId(server);
    // Wire up this server to the global scatter
    TRI_ASSERT(_globalScatter != nullptr);
    _globalScatter->addClient(rem);

    // For serialization remove the dependency of Remote
#ifdef ARANGODB_ENABLE_MAINTAINER_MODE
    std::vector<ExecutionNode*> deps;
    lastNode->dependencies(deps);
    TRI_ASSERT(deps.size() == 1);
    TRI_ASSERT(deps[0] == _globalScatter);
#endif
    lastNode->removeDependencies();
  }

  // The Key is required to build up the queryId mapping later
  infoBuilder.add(VPackValue(
<<<<<<< HEAD
      arangodb::basics::StringUtils::itoa(_idOfSinkRemoteNode) + ":" + server));
  if (!localExpansions.empty()) { // one expansion
    
=======
      arangodb::basics::StringUtils::itoa(_idOfSinkRemoteNode.id()) + ":" + server));
  if (!localExpansions.empty()) {
>>>>>>> 02fc5cee
    // We have Expansions to permutate, guaranteed they have
    // all identical lengths.
    size_t numberOfShardsToPermutate = localExpansions.begin()->second.size();
    TRI_ASSERT(numberOfShardsToPermutate > 1);
    
    std::vector<std::string> distIds{};
    // Reserve the amount of localExpansions,
    distIds.reserve(numberOfShardsToPermutate);
    // Create an internal GatherNode, that will connect to all execution
    // steams of the query
    auto plan = lastNode->plan();
    TRI_ASSERT(plan == _sinkNode->plan());
    // Clone the sink node, we do not need dependencies (second bool)
    // And we do not need variables
    auto* internalGather =
        ExecutionNode::castTo<GatherNode*>(_sinkNode->clone(plan, false, false));
    // Use the same elements for sorting
    internalGather->elements(_sinkNode->elements());
    // We need to modify the registerPlanning.
    // The internalGather is NOT allowed to reduce the number of registers,
    // it needs to expose it's input register by all means
    internalGather->setVarsUsedLater(_nodes.front()->getVarsUsedLater());
    internalGather->setRegsToClear({});
    auto const reservedId = ExecutionNodeId{std::numeric_limits<ExecutionNodeId::BaseType>::max()};
    nodeAliases.try_emplace(internalGather->id(), reservedId);

    ScatterNode* internalScatter = nullptr;
    if (lastIsRemote) {  // RemoteBlock talking to coordinator snippet
      TRI_ASSERT(_globalScatter != nullptr);
      TRI_ASSERT(plan == _globalScatter->plan());
      internalScatter =
          ExecutionNode::castTo<ScatterNode*>(_globalScatter->clone(plan, false, false));
      internalScatter->clearClients();
      internalScatter->addDependency(lastNode);
      // Let the local Scatter node distribute data by SHARD
      internalScatter->setScatterType(ScatterNode::ScatterType::SHARD);
      nodeAliases.try_emplace(internalScatter->id(), reservedId);

      if (_globalScatter->getType() == ExecutionNode::DISTRIBUTE) {
        {
          // We are not allowed to generate new keys on the DBServer.
          // We need to take the ones generated by the node above.
          DistributeNode* internalDist =
              ExecutionNode::castTo<DistributeNode*>(internalScatter);
          internalDist->setCreateKeys(false);
        }
        DistributeNode const* dist =
            ExecutionNode::castTo<DistributeNode const*>(_globalScatter);
        TRI_ASSERT(dist != nullptr);
        auto distCollection = dist->collection();
        TRI_ASSERT(distCollection != nullptr);

        // Now find the node that provides the distribute information
        for (auto const& exp : localExpansions) {
          auto colAcc = dynamic_cast<CollectionAccessingNode*>(exp.first);
          TRI_ASSERT(colAcc != nullptr);
          if (colAcc->collection() == distCollection) {
            // Found one, use all shards of it
            for (auto const& s : exp.second) {
              distIds.emplace_back(s);
            }
            break;
          }
        }
      } else {
        // In this case we actually do not care for the real value, we just need
        // to ensure that every client get's exactly one copy.
        for (size_t i = 0; i < numberOfShardsToPermutate; i++) {
          distIds.emplace_back(StringUtils::itoa(i));
        }
      }

      // hook distribute node into stream '0', since that does not happen below
      DistributeConsumerNode* consumer =
          createConsumerNode(plan, internalScatter, distIds[0]);
      nodeAliases.try_emplace(consumer->id(), std::numeric_limits<size_t>::max());
      // now wire up the temporary nodes
      TRI_ASSERT(_nodes.size() > 1);
      ExecutionNode* secondToLast = _nodes[_nodes.size() - 2];
      TRI_ASSERT(secondToLast->hasDependency());
      secondToLast->swapFirstDependency(consumer);
    }
    
    // hook in the async executor node, if required
    if (internalGather->parallelism() == GatherNode::Parallelism::Async) {
      TRI_ASSERT(internalScatter == nullptr);
      auto async = std::make_unique<AsyncNode>(plan, plan->nextId());
      async->addDependency(_nodes.front());
      async->setIsInSplicedSubquery(_nodes.front()->isInSplicedSubquery());
      async->cloneRegisterPlan(_nodes.front());
      _nodes.insert(_nodes.begin(), async.get());
      plan->registerNode(async.release());
    }
    
    // We do not need to copy the first stream, we can use the one we have.
    // We only need copies for the other streams.
    internalGather->addDependency(_nodes.front());

    // NOTE: We will copy over the entire snippet stream here.
    // We will inject the permuted shards on the way.
    // Also note: the local plan will take memory responsibility
    // of the ExecutionNodes created during this procedure.
    for (size_t i = 1; i < numberOfShardsToPermutate; ++i) {
      ExecutionNode* previous = nullptr;
      for (auto enIt = _nodes.rbegin(), end = _nodes.rend(); enIt != end; ++enIt) {
        ExecutionNode* current = *enIt;
        if (lastIsRemote && current == lastNode) {
          // Do never clone the remote, link following node
          // to Consumer and Scatter instead
          TRI_ASSERT(internalScatter != nullptr);
          DistributeConsumerNode* consumer =
              createConsumerNode(plan, internalScatter, distIds[i]);
          consumer->isResponsibleForInitializeCursor(false);
          nodeAliases.try_emplace(consumer->id(), std::numeric_limits<size_t>::max());
          previous = consumer;
          continue;
        }
        ExecutionNode* clone = current->clone(plan, false, false);
        auto permuter = localExpansions.find(current);
        if (permuter != localExpansions.end()) {
          auto collectionAccessingNode = dynamic_cast<CollectionAccessingNode*>(clone);
          TRI_ASSERT(collectionAccessingNode != nullptr);
          // Get the `i` th shard
          collectionAccessingNode->setUsedShard(*std::next(permuter->second.begin(), i));
        }
        if (previous != nullptr) {
          clone->addDependency(previous);
        }
        TRI_ASSERT(clone->id() != current->id());
        nodeAliases.try_emplace(clone->id(), current->id());
        previous = clone;
      }
      TRI_ASSERT(previous != nullptr);
      
      // Previous is now the last node, where our internal GATHER needs to be connected to
      internalGather->addDependency(previous);
    }

    const unsigned flags = ExecutionNode::SERIALIZE_DETAILS;
    internalGather->toVelocyPack(infoBuilder, flags, false);

    // We need to clean up ONLY if we have injected the local scatter
    if (lastIsRemote) {
      TRI_ASSERT(internalScatter != nullptr);
      TRI_ASSERT(_nodes.size() > 1);
      ExecutionNode* secondToLast = _nodes[_nodes.size() - 2];
      TRI_ASSERT(secondToLast->hasDependency());
      secondToLast->swapFirstDependency(lastNode);
    }
  } else {
    const unsigned flags = ExecutionNode::SERIALIZE_DETAILS;
    _nodes.front()->toVelocyPack(infoBuilder, flags, false);
  }

  if (lastIsRemote) {
    // For the local copy read the dependency of Remote
    lastNode->addDependency(_globalScatter);
  }
}

ResultT<std::unordered_map<ExecutionNode*, std::set<ShardID>>> QuerySnippet::prepareFirstBranch(
    ServerID const& server,
    std::unordered_map<ExecutionNodeId, ExecutionNode*> const& nodesById,
    ShardLocking& shardLocking) {
  size_t numberOfShardsToPermutate = 0;
  std::unordered_map<ExecutionNode*, std::set<ShardID>> localExpansions;
  std::unordered_map<ShardID, ServerID> const& shardMapping =
      shardLocking.getShardMapping();

  for (auto const& exp : _expansions) {
    if (exp.node->getType() == ExecutionNode::ENUMERATE_IRESEARCH_VIEW) {
      // Special case, VIEWs can serve more than 1 shard per Node.
      // We need to inject them all at once.
      auto* viewNode = ExecutionNode::castTo<iresearch::IResearchViewNode*>(exp.node);
      auto& viewShardList = viewNode->shards();
      viewShardList.clear();

      auto collections = viewNode->collections();
      for (aql::Collection const& c : collections) {
        auto const& shards = shardLocking.shardsForSnippet(id(), &c);
        for (auto const& s : shards) {
          auto check = shardMapping.find(s);
          // If we find a shard here that is not in this mapping,
          // we have 1) a problem with locking before that should have thrown
          // 2) a problem with shardMapping lookup that should have thrown before
          TRI_ASSERT(check != shardMapping.end());
          if (check->second == server) {
            viewShardList.emplace_back(s);
          }
        }
      }
    } else if (exp.node->getType() == ExecutionNode::TRAVERSAL ||
               exp.node->getType() == ExecutionNode::SHORTEST_PATH ||
               exp.node->getType() == ExecutionNode::K_SHORTEST_PATHS) {
#ifndef USE_ENTERPRISE
      // These can only ever be LocalGraphNodes, which are only available in
      // Enterprise. This should never happen without enterprise optimization,
      // either.
      TRI_ASSERT(false);
      THROW_ARANGO_EXCEPTION(TRI_ERROR_INTERNAL_AQL);
#else
      // the same translation is copied to all servers
      // there are no local expansions

      auto* localGraphNode = ExecutionNode::castTo<LocalGraphNode*>(exp.node);
      localGraphNode->setCollectionToShard({});  // clear previous information

      TRI_ASSERT(localGraphNode->isUsedAsSatellite() == exp.isSatellite);

      // Check whether `servers` is the leader for any of the shards of the
      // prototype collection.
      // We want to instantiate this snippet here exactly iff this is the case.
      auto needInstanceHere = std::invoke([&]() {
        auto const* const protoCol = localGraphNode->isUsedAsSatellite()
                ? ExecutionNode::castTo<CollectionAccessingNode*>(
                      localGraphNode->getSatelliteOf(nodesById))
                      ->collection()
                : localGraphNode->collection();

        auto const& shards = shardLocking.shardsForSnippet(id(), protoCol);

        return std::any_of(shards.begin(), shards.end(),
                           [&shardMapping, &server](auto const& shard) {
                             auto mappedServerIt = shardMapping.find(shard);
                             // If we find a shard here that is not in this mapping,
                             // we have 1) a problem with locking before that should have thrown
                             // 2) a problem with shardMapping lookup that should have thrown before
                             TRI_ASSERT(mappedServerIt != shardMapping.end());
                             return mappedServerIt->second == server;
                           });
      });

      if (!needInstanceHere) {
        return {TRI_ERROR_CLUSTER_NOT_LEADER};
      }

      // This is either one shard or a single satellite graph which is not used
      // as satellite graph.
      uint64_t numShards = 0;
      for (auto* aqlCollection : localGraphNode->collections()) {
        auto const& shards = shardLocking.shardsForSnippet(id(), aqlCollection);
        TRI_ASSERT(!shards.empty());
        for (auto const& shard : shards) {
          auto found = shardMapping.find(shard);
          TRI_ASSERT(found != shardMapping.end());
          // We should never have shards on other servers, except for satellite
          // graphs which are used that way, or satellite collections (in a
          // OneShard case) because local graphs (on DBServers) only ever occur
          // in either OneShard or SatelliteGraphs.
          TRI_ASSERT(found->second == server || localGraphNode->isUsedAsSatellite() ||
                     aqlCollection->isSatellite());
          // provide a correct translation from collection to shard
          // to be used in toVelocyPack methods of classes derived
          // from GraphNode
          localGraphNode->addCollectionToShard(aqlCollection->name(), shard);

          numShards++;
        }
      }

      TRI_ASSERT(numShards > 0);
      if (numShards == 0) {
        THROW_ARANGO_EXCEPTION_MESSAGE(TRI_ERROR_INTERNAL_AQL, "Could not find a shard to instantiate for graph node when expected to");
      }

      auto foundEnoughShards = numShards == localGraphNode->collections().size();
      TRI_ASSERT(foundEnoughShards);
      if (!foundEnoughShards) {
        THROW_ARANGO_EXCEPTION(TRI_ERROR_INTERNAL_AQL);
      }
#endif
    } else {
      // exp.node is now either an enumerate collection, index, or modification.
      TRI_ASSERT(exp.node->getType() == ExecutionNode::ENUMERATE_COLLECTION ||
                 exp.node->getType() == ExecutionNode::INDEX ||
                 exp.node->getType() == ExecutionNode::INSERT ||
                 exp.node->getType() == ExecutionNode::UPDATE ||
                 exp.node->getType() == ExecutionNode::REMOVE ||
                 exp.node->getType() == ExecutionNode::REPLACE ||
                 exp.node->getType() == ExecutionNode::UPSERT ||
                 exp.node->getType() == ExecutionNode::MATERIALIZE);

      // It is of utmost importance that this is an ordered set of Shards.
      // We can only join identical indexes of shards for each collection
      // locally.
      std::set<ShardID> myExp;

      auto modNode = dynamic_cast<CollectionAccessingNode const*>(exp.node);
      // Only accessing nodes can end up here.
      TRI_ASSERT(modNode != nullptr);
      auto col = modNode->collection();
      // Should be hit earlier, a modification node here is required to have a collection
      TRI_ASSERT(col != nullptr);
      auto const& shards = shardLocking.shardsForSnippet(id(), col);
      for (auto const& s : shards) {
        auto check = shardMapping.find(s);
        // If we find a shard here that is not in this mapping,
        // we have 1) a problem with locking before that should have thrown
        // 2) a problem with shardMapping lookup that should have thrown before
        TRI_ASSERT(check != shardMapping.end());
        if (check->second == server || exp.isSatellite) {
          // add all shards on satellites.
          // and all shards where this server is the leader
          myExp.emplace(s);
        }
      }
      if (myExp.empty()) {
        return {TRI_ERROR_CLUSTER_NOT_LEADER};
      }
      // For all other Nodes we can inject a single shard at a time.
      // Always use the list of nodes we maintain to hold the first
      // of all shards.
      // We later use a cone mechanism to inject other shards of permutation
      auto collectionAccessingNode = dynamic_cast<CollectionAccessingNode*>(exp.node);
      TRI_ASSERT(collectionAccessingNode != nullptr);
      collectionAccessingNode->setUsedShard(*myExp.begin());
      if (exp.doExpand) {
        TRI_ASSERT(!collectionAccessingNode->isUsedAsSatellite());
        // All parts need to have exact same size, they need to be permutated pairwise!
        TRI_ASSERT(numberOfShardsToPermutate == 0 || myExp.size() == numberOfShardsToPermutate);
        // set the max loop index (note this will essentially be done only once)
        numberOfShardsToPermutate = myExp.size();
        if (numberOfShardsToPermutate > 1) {
          // Only in this case we really need to do an expansion
          // Otherwise we get away with only using the main stream for
          // this server
          // NOTE: This might differ between servers.
          // One server might require an expansion (many shards) while another does not (only one shard).
          localExpansions.emplace(exp.node, std::move(myExp));
        }
      } else {
        TRI_ASSERT(myExp.size() == 1);
      }
    }
  }  // for _expansions - end;
  return {localExpansions};
}

DistributeConsumerNode* QuerySnippet::createConsumerNode(ExecutionPlan* plan,
                                                         ScatterNode* internalScatter,
                                                         std::string const& distributeId) {
  auto uniq_consumer =
      std::make_unique<DistributeConsumerNode>(plan, plan->nextId(), distributeId);
  auto consumer = uniq_consumer.get();
  TRI_ASSERT(consumer != nullptr);
  // Hand over responsibility to plan, s.t. it can clean up if one of the below fails
  plan->registerNode(uniq_consumer.release());
  consumer->setIsInSplicedSubquery(internalScatter->isInSplicedSubquery());
  consumer->addDependency(internalScatter);
  consumer->cloneRegisterPlan(internalScatter);
  internalScatter->addClient(consumer);
  return consumer;
}<|MERGE_RESOLUTION|>--- conflicted
+++ resolved
@@ -96,18 +96,12 @@
   }
 }
 
-<<<<<<< HEAD
-void QuerySnippet::serializeIntoBuilder(ServerID const& server, ShardLocking& shardLocking,
-                                        std::map<size_t, size_t>& nodeAliases,
-                                        VPackBuilder& infoBuilder) {
-=======
 void QuerySnippet::serializeIntoBuilder(
     ServerID const& server,
     std::unordered_map<ExecutionNodeId, ExecutionNode*> const& nodesById,
     ShardLocking& shardLocking,
-    std::unordered_map<ExecutionNodeId, ExecutionNodeId>& nodeAliases,
+    std::map<ExecutionNodeId, ExecutionNodeId>& nodeAliases,
     VPackBuilder& infoBuilder) {
->>>>>>> 02fc5cee
   TRI_ASSERT(!_nodes.empty());
   TRI_ASSERT(!_expansions.empty());
   auto firstBranchRes = prepareFirstBranch(server, nodesById, shardLocking);
@@ -173,14 +167,8 @@
 
   // The Key is required to build up the queryId mapping later
   infoBuilder.add(VPackValue(
-<<<<<<< HEAD
-      arangodb::basics::StringUtils::itoa(_idOfSinkRemoteNode) + ":" + server));
+      arangodb::basics::StringUtils::itoa(_idOfSinkRemoteNode.id()) + ":" + server));
   if (!localExpansions.empty()) { // one expansion
-    
-=======
-      arangodb::basics::StringUtils::itoa(_idOfSinkRemoteNode.id()) + ":" + server));
-  if (!localExpansions.empty()) {
->>>>>>> 02fc5cee
     // We have Expansions to permutate, guaranteed they have
     // all identical lengths.
     size_t numberOfShardsToPermutate = localExpansions.begin()->second.size();
