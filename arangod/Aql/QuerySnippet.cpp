--- conflicted
+++ resolved
@@ -528,14 +528,9 @@
     // of the ExecutionNodes created during this procedure.
     TRI_ASSERT(!_nodes.empty());
     auto snippetRoot = _nodes.at(0);
-<<<<<<< HEAD
-    
-    TRI_ASSERT(distIds.size() >= numberOfShardsToPermutate);
-=======
 
     // make sure we don't explode accessing distIds
     TRI_ASSERT(numberOfShardsToPermutate == distIds.size());
->>>>>>> 60d5d315
     for (size_t i = 1; i < numberOfShardsToPermutate; ++i) {
       auto cloneWorker = CloneWorker(snippetRoot, internalGather, internalScatter,
                                      localExpansions, i, distIds.at(i), nodeAliases);
