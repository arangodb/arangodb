--- conflicted
+++ resolved
@@ -609,29 +609,6 @@
       // the same translation is copied to all servers
       // there are no local expansions
 
-<<<<<<< HEAD
-      auto* graphNode = ExecutionNode::castTo<GraphNode*>(exp.node);
-      graphNode->setCollectionToShard({});  // clear previous information
-
-      TRI_ASSERT(graphNode->isUsedAsSatellite() == exp.isSatellite);
-
-      if (!exp.isSatellite) {
-        // This is either one shard or a single SatelliteGraph which is not used
-        // as SatelliteGraph.
-        uint64_t numShards = 0;
-        for (auto* aqlCollection : graphNode->collections()) {
-          auto const& shards = aqlCollection->shardIds();
-          TRI_ASSERT(!shards->empty());
-          for (std::string const& shard : *shards) {
-            auto found = shardMapping.find(shard);
-            if (found != shardMapping.end() && found->second == server) {
-              // provide a correct translation from collection to shard
-              // to be used in toVelocyPack methods of classes derived
-              // from GraphNode
-              graphNode->addCollectionToShard(aqlCollection->name(), shard);
-
-              numShards++;
-=======
       auto* localGraphNode = ExecutionNode::castTo<LocalGraphNode*>(exp.node);
       localGraphNode->setCollectionToShard({});  // clear previous information
 
@@ -665,7 +642,7 @@
         return {TRI_ERROR_CLUSTER_NOT_LEADER};
       }
 
-      // This is either one shard or a single satellite graph which is not used
+      // This is either one shard or a single SatelliteGraph which is not used
       // as satellite graph or a disjoint smart graph.
       uint64_t numShards = 0;
       for (auto* aqlCollection : localGraphNode->collections()) {
@@ -691,7 +668,6 @@
           if (localGraphNode->isDisjoint()) {
             if (found->second == server) {
               myExp.emplace(shard);
->>>>>>> 883f98ac
             }
           } else {
             localGraphNode->addCollectionToShard(aqlCollection->name(), shard);
