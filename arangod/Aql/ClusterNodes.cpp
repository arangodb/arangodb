////////////////////////////////////////////////////////////////////////////////
/// DISCLAIMER
///
/// Copyright 2014-2016 ArangoDB GmbH, Cologne, Germany
/// Copyright 2004-2014 triAGENS GmbH, Cologne, Germany
///
/// Licensed under the Apache License, Version 2.0 (the "License");
/// you may not use this file except in compliance with the License.
/// You may obtain a copy of the License at
///
///     http://www.apache.org/licenses/LICENSE-2.0
///
/// Unless required by applicable law or agreed to in writing, software
/// distributed under the License is distributed on an "AS IS" BASIS,
/// WITHOUT WARRANTIES OR CONDITIONS OF ANY KIND, either express or implied.
/// See the License for the specific language governing permissions and
/// limitations under the License.
///
/// Copyright holder is ArangoDB GmbH, Cologne, Germany
///
/// @author Max Neunhoeffer
////////////////////////////////////////////////////////////////////////////////

#include <type_traits>

#include <velocypack/Iterator.h>
#include <velocypack/StringRef.h>
#include <velocypack/velocypack-aliases.h>

#include "ClusterNodes.h"

#include "ApplicationFeatures/ApplicationServer.h"
#include "Aql/AqlValue.h"
#include "Aql/Ast.h"
#include "Aql/BlocksWithClients.h"
#include "Aql/Collection.h"
#include "Aql/DistributeExecutor.h"
#include "Aql/ExecutionBlockImpl.h"
#include "Aql/ExecutionNodeId.h"
#include "Aql/ExecutionPlan.h"
#include "Aql/ExecutorInfos.h"
#include "Aql/GraphNode.h"
#include "Aql/IdExecutor.h"
#include "Aql/IndexNode.h"
#include "Aql/ModificationNodes.h"
#include "Aql/MultiDependencySingleRowFetcher.h"
#include "Aql/OptimizerRulesFeature.h"
#include "Aql/ParallelUnsortedGatherExecutor.h"
#include "Aql/Query.h"
#include "Aql/RemoteExecutor.h"
#include "Aql/ScatterExecutor.h"
#include "Aql/SingleRemoteModificationExecutor.h"
#include "Aql/SortRegister.h"
#include "Aql/SortingGatherExecutor.h"
#include "Aql/UnsortedGatherExecutor.h"
#include "Aql/types.h"
#include "Basics/VelocyPackHelper.h"
#include "Cluster/ServerState.h"
#include "Logger/LogMacros.h"
#include "Transaction/Methods.h"

using namespace arangodb;
using namespace arangodb::basics;
using namespace arangodb::aql;

namespace {

arangodb::velocypack::StringRef const SortModeUnset("unset");
arangodb::velocypack::StringRef const SortModeMinElement("minelement");
arangodb::velocypack::StringRef const SortModeHeap("heap");

char const* toString(GatherNode::Parallelism value) {
  switch (value) {
    case GatherNode::Parallelism::Parallel:
      return "parallel";
    case GatherNode::Parallelism::Async:
      return "async";
    case GatherNode::Parallelism::Serial:
      return "serial";
    case GatherNode::Parallelism::Undefined:
    default:
      return "undefined";
  }
}

GatherNode::Parallelism parallelismFromString(std::string const& value) {
  if (value == "parallel") {
    return GatherNode::Parallelism::Parallel;
  } else if (value == "parallel") {
    return GatherNode::Parallelism::Async;
  } else if (value == "serial") {
    return GatherNode::Parallelism::Serial;
  }
  return GatherNode::Parallelism::Undefined;
}

std::map<arangodb::velocypack::StringRef, GatherNode::SortMode> const NameToValue{
    {SortModeMinElement, GatherNode::SortMode::MinElement},
    {SortModeHeap, GatherNode::SortMode::Heap},
    {SortModeUnset, GatherNode::SortMode::Default}};

bool toSortMode(arangodb::velocypack::StringRef const& str, GatherNode::SortMode& mode) noexcept {
  // std::map ~25-30% faster than std::unordered_map for small number of elements
  auto const it = NameToValue.find(str);

  if (it == NameToValue.end()) {
    TRI_ASSERT(false);
    return false;
  }

  mode = it->second;
  return true;
}

arangodb::velocypack::StringRef toString(GatherNode::SortMode mode) noexcept {
  switch (mode) {
    case GatherNode::SortMode::MinElement:
      return SortModeMinElement;
    case GatherNode::SortMode::Heap:
      return SortModeHeap;
    case GatherNode::SortMode::Default:
      return SortModeUnset;
    default:
      TRI_ASSERT(false);
      return {};
  }
}

}  // namespace

/// @brief constructor for RemoteNode
RemoteNode::RemoteNode(ExecutionPlan* plan, arangodb::velocypack::Slice const& base)
    : DistributeConsumerNode(plan, base),
      _vocbase(&(plan->getAst()->query().vocbase())),
      _server(base.get("server").copyString()),
      _queryId(base.get("queryId").copyString()),
      _apiToUse(getApiProperty(base, StaticStrings::AqlRemoteApi)) {
  // Backwards compatibility (3.4.x)(3.5.0) and earlier, coordinator might send ownName.
  arangodb::velocypack::StringRef tmpId(getDistributeId());
  tmpId = VelocyPackHelper::getStringRef(base, "ownName", tmpId);
  if (tmpId != getDistributeId()) {
    setDistributeId(tmpId.toString());
  }
}

/// @brief creates corresponding ExecutionBlock
std::unique_ptr<ExecutionBlock> RemoteNode::createBlock(
    ExecutionEngine& engine, std::unordered_map<ExecutionNode*, ExecutionBlock*> const&) const {
  RegisterId const nrOutRegs = getRegisterPlan()->nrRegs[getDepth()];
  RegisterId const nrInRegs = nrOutRegs;

  std::unordered_set<RegisterId> regsToKeep{};
  {  // This block sets regsToKeep.
    // It's essentially a copy of ExecutionNode::calcRegsToKeep(), but it
    // doesn't use the previous node, which we do not have here.
    regsToKeep.reserve(getVarsUsedLater().size());
    std::unordered_map<VariableId, VarInfo> const& varInfo = getRegisterPlan()->varInfo;
    for (auto const var : getVarsUsedLater()) {
      auto const it = varInfo.find(var->id);
      TRI_ASSERT(it != varInfo.end());
      RegisterId const reg = it->second.registerId;
      if (reg < nrInRegs) {
        bool inserted;
        std::tie(std::ignore, inserted) = regsToKeep.emplace(reg);
        TRI_ASSERT(inserted);
      }
    }
  }

  std::unordered_set<RegisterId> regsToClear = getRegsToClear();

  // Everything that is cleared here could and should have been cleared before,
  // i.e. before sending it over the network.
  TRI_ASSERT(regsToClear.empty());

  ExecutorInfos infos({}, {}, nrInRegs, nrOutRegs, std::move(regsToClear),
                      std::move(regsToKeep));

  return std::make_unique<ExecutionBlockImpl<RemoteExecutor>>(&engine, this,
                                                              std::move(infos), server(),
                                                              getDistributeId(),
                                                              queryId(), api());
}

/// @brief toVelocyPack, for RemoteNode
void RemoteNode::toVelocyPackHelper(VPackBuilder& nodes, unsigned flags,
                                    std::unordered_set<ExecutionNode const*>& seen) const {
  // call base class method
  DistributeConsumerNode::toVelocyPackHelperInternal(nodes, flags, seen);

  nodes.add("database", VPackValue(_vocbase->name()));
  nodes.add("server", VPackValue(_server));
  nodes.add("queryId", VPackValue(_queryId));
  nodes.add(StaticStrings::AqlRemoteApi, apiToVpack(_apiToUse));

  // And close it:
  nodes.close();
}

/// @brief estimateCost
CostEstimate RemoteNode::estimateCost() const {
  if (_dependencies.size() == 1) {
    CostEstimate estimate = _dependencies[0]->getCost();
    estimate.estimatedCost += estimate.estimatedNrItems;
    return estimate;
  }
  // We really should not get here, but if so, do something bordering on
  // sensible:
  CostEstimate estimate = CostEstimate::empty();
  estimate.estimatedNrItems = 1;
  estimate.estimatedCost = 1.0;
  return estimate;
}

auto RemoteNode::api() const noexcept -> Api { return _apiToUse; }

auto RemoteNode::apiToVpack(Api const api) -> velocypack::Value {
  return VPackValue(static_cast<std::underlying_type_t<Api>>(api));
}

auto RemoteNode::getApiProperty(VPackSlice slice, std::string const& key)
    -> RemoteNode::Api {
  using ApiType = std::underlying_type_t<Api>;
  // Default to GET_SOME
  return static_cast<Api>(
      VelocyPackHelper::getNumericValue<ApiType>(slice, key, static_cast<ApiType>(Api::GET_SOME)));
}

/// @brief construct a scatter node
ScatterNode::ScatterNode(ExecutionPlan* plan, arangodb::velocypack::Slice const& base)
    : ExecutionNode(plan, base) {
  readClientsFromVelocyPack(base);
}

/// @brief creates corresponding ExecutionBlock
std::unique_ptr<ExecutionBlock> ScatterNode::createBlock(
    ExecutionEngine& engine, std::unordered_map<ExecutionNode*, ExecutionBlock*> const&) const {
  ExecutionNode const* previousNode = getFirstDependency();
  TRI_ASSERT(previousNode != nullptr);

  RegisterId const nrOutRegs = getRegisterPlan()->nrRegs[getDepth()];
  RegisterId const nrInRegs = getRegisterPlan()->nrRegs[previousNode->getDepth()];

  std::unordered_set<RegisterId> regsToKeep = calcRegsToKeep();
  std::unordered_set<RegisterId> regsToClear = getRegsToClear();

  ScatterExecutorInfos infos({}, {}, nrInRegs, nrOutRegs, std::move(regsToClear),
                             std::move(regsToKeep), _clients);
  return std::make_unique<ExecutionBlockImpl<ScatterExecutor>>(&engine, this,
                                                               std::move(infos));
}

/// @brief toVelocyPack, for ScatterNode
void ScatterNode::toVelocyPackHelper(VPackBuilder& nodes, unsigned flags,
                                     std::unordered_set<ExecutionNode const*>& seen) const {
  // call base class method
  ExecutionNode::toVelocyPackHelperGeneric(nodes, flags, seen);

  // serialize clients
  writeClientsToVelocyPack(nodes);
  // And close it:
  nodes.close();
}

bool ScatterNode::readClientsFromVelocyPack(VPackSlice base) {
  auto const clientsSlice = base.get("clients");

  if (!clientsSlice.isArray()) {
    LOG_TOPIC("49ba1", ERR, Logger::AQL)
        << "invalid serialized ScatterNode definition, 'clients' attribute is "
           "expected to be an array of string";
    return false;
  }

  size_t pos = 0;
  for (auto const clientSlice : velocypack::ArrayIterator(clientsSlice)) {
    if (!clientSlice.isString()) {
      LOG_TOPIC("c6131", ERR, Logger::AQL)
          << "invalid serialized ScatterNode definition, 'clients' attribute "
             "is expected to be an array of string but got not a string at "
             "line "
          << pos;
      _clients.clear();  // clear malformed node
      return false;
    }

    _clients.emplace_back(clientSlice.copyString());
    ++pos;
  }

  _type = static_cast<ScatterNode::ScatterType>(
      basics::VelocyPackHelper::getNumericValue<uint64_t>(base, "scatterType", 0));

  return true;
}

void ScatterNode::writeClientsToVelocyPack(VPackBuilder& builder) const {
  builder.add("scatterType", VPackValue(static_cast<uint64_t>(getScatterType())));
  VPackArrayBuilder arrayScope(&builder, "clients");
  for (auto const& client : _clients) {
    builder.add(VPackValue(client));
  }
}

/// @brief estimateCost
CostEstimate ScatterNode::estimateCost() const {
  CostEstimate estimate = _dependencies[0]->getCost();
  estimate.estimatedCost += estimate.estimatedNrItems * _clients.size();
  return estimate;
}

auto ScatterNode::getOutputVariables() const -> VariableIdSet { return {}; }

/// @brief construct a distribute node
DistributeNode::DistributeNode(ExecutionPlan* plan, arangodb::velocypack::Slice const& base)
    : ScatterNode(plan, base),
      CollectionAccessingNode(plan, base),
      _variable(nullptr),
      _alternativeVariable(nullptr),
      _createKeys(base.get("createKeys").getBoolean()),
      _allowKeyConversionToObject(base.get("allowKeyConversionToObject").getBoolean()),
      _allowSpecifiedKeys(false) {
  if (base.hasKey("variable") && base.hasKey("alternativeVariable")) {
    _variable = Variable::varFromVPack(plan->getAst(), base, "variable");
    _alternativeVariable =
        Variable::varFromVPack(plan->getAst(), base, "alternativeVariable");
  } else {
    _variable = plan->getAst()->variables()->getVariable(
        base.get("varId").getNumericValue<VariableId>());
    _alternativeVariable = plan->getAst()->variables()->getVariable(
        base.get("alternativeVarId").getNumericValue<VariableId>());
  }
}

/// @brief creates corresponding ExecutionBlock
std::unique_ptr<ExecutionBlock> DistributeNode::createBlock(
    ExecutionEngine& engine, std::unordered_map<ExecutionNode*, ExecutionBlock*> const&) const {
  ExecutionNode const* previousNode = getFirstDependency();
  TRI_ASSERT(previousNode != nullptr);

  RegisterId const nrOutRegs = getRegisterPlan()->nrRegs[getDepth()];
  RegisterId const nrInRegs = getRegisterPlan()->nrRegs[previousNode->getDepth()];

  std::unordered_set<RegisterId> regsToKeep = calcRegsToKeep();
  std::unordered_set<RegisterId> regsToClear = getRegsToClear();

  RegisterId regId;
  RegisterId alternativeRegId = RegisterPlan::MaxRegisterId;

  {  // set regId and alternativeRegId:

    // get the variable to inspect . . .
    VariableId varId = _variable->id;

    // get the register id of the variable to inspect . . .
    auto it = getRegisterPlan()->varInfo.find(varId);
    TRI_ASSERT(it != getRegisterPlan()->varInfo.end());
    regId = (*it).second.registerId;

    TRI_ASSERT(regId < RegisterPlan::MaxRegisterId);

    if (_alternativeVariable != _variable) {
      // use second variable
      auto it = getRegisterPlan()->varInfo.find(_alternativeVariable->id);
      TRI_ASSERT(it != getRegisterPlan()->varInfo.end());
      alternativeRegId = (*it).second.registerId;

      TRI_ASSERT(alternativeRegId < RegisterPlan::MaxRegisterId);
    } else {
      TRI_ASSERT(alternativeRegId == RegisterPlan::MaxRegisterId);
    }
  }
  auto inAndOutRegs = make_shared_unordered_set({regId});
  if (alternativeRegId != RegisterPlan::MaxRegisterId) {
    inAndOutRegs->emplace(alternativeRegId);
  }
  DistributeExecutorInfos infos(inAndOutRegs, inAndOutRegs, nrInRegs, nrOutRegs,
                                std::move(regsToClear), std::move(regsToKeep),
                                clients(), collection(), regId, alternativeRegId,
                                _allowSpecifiedKeys, _allowKeyConversionToObject,
                                _createKeys, getScatterType());

  return std::make_unique<ExecutionBlockImpl<DistributeExecutor>>(&engine, this,
                                                                  std::move(infos));
}

/// @brief toVelocyPack, for DistributedNode
void DistributeNode::toVelocyPackHelper(VPackBuilder& builder, unsigned flags,
                                        std::unordered_set<ExecutionNode const*>& seen) const {
  // call base class method
  ExecutionNode::toVelocyPackHelperGeneric(builder, flags, seen);

  // add collection information
  CollectionAccessingNode::toVelocyPack(builder, flags);

  // serialize clients
  writeClientsToVelocyPack(builder);

  builder.add("createKeys", VPackValue(_createKeys));
  builder.add("allowKeyConversionToObject", VPackValue(_allowKeyConversionToObject));
  builder.add(VPackValue("variable"));
  _variable->toVelocyPack(builder);
  builder.add(VPackValue("alternativeVariable"));
  _alternativeVariable->toVelocyPack(builder);

  // legacy format, remove in 3.4
  builder.add("varId", VPackValue(static_cast<int>(_variable->id)));
  builder.add("alternativeVarId",
              VPackValue(static_cast<int>(_alternativeVariable->id)));

  // And close it:
  builder.close();
}

/// @brief getVariablesUsedHere, modifying the set in-place
void DistributeNode::getVariablesUsedHere(::arangodb::containers::HashSet<Variable const*>& vars) const {
  vars.emplace(_variable);
  vars.emplace(_alternativeVariable);
}

/// @brief estimateCost
CostEstimate DistributeNode::estimateCost() const {
  CostEstimate estimate = _dependencies[0]->getCost();
  estimate.estimatedCost += estimate.estimatedNrItems;
  return estimate;
}

/*static*/ Collection const* GatherNode::findCollection(GatherNode const& root) noexcept {
  ExecutionNode const* node = root.getFirstDependency();

  auto remotesSeen = 0;

  while (node) {
    switch (node->getType()) {
      case UPDATE:
      case REMOVE:
      case INSERT:
      case UPSERT:
      case REPLACE:
      case MATERIALIZE:
      case TRAVERSAL:
      case SHORTEST_PATH:
      case K_SHORTEST_PATHS:
      case INDEX:
      case ENUMERATE_COLLECTION: {
        auto const* cNode = castTo<CollectionAccessingNode const*>(node);
        if (!cNode->isUsedAsSatellite() && cNode->prototypeCollection() == nullptr) {
          return cNode->collection();
        }
        break;
      }
      case ENUMERATE_IRESEARCH_VIEW:
        // Views are instantiated per DBServer, not per Shard, and are not
        // CollectionAccessingNodes. And we don't know the number of DBServers
        // at this point.
        return nullptr;
      case REMOTE:
        ++remotesSeen;
        if (remotesSeen > 1) {
          TRI_ASSERT(false);
          return nullptr;  // diamond boundary
        }
        break;
      case SCATTER:
      case DISTRIBUTE:
        TRI_ASSERT(false);
        return nullptr;  // diamond boundary
      case REMOTESINGLE:
        // While being a CollectionAccessingNode, it lives on the Coordinator.
        // However it should thus not be encountered here.
        TRI_ASSERT(false);
        return nullptr;
      default:
        break;
    }

    node = node->getFirstDependency();
  }

  return nullptr;
}

/// @brief construct a gather node
GatherNode::GatherNode(ExecutionPlan* plan, arangodb::velocypack::Slice const& base,
                       SortElementVector const& elements)
    : ExecutionNode(plan, base),
      _vocbase(&(plan->getAst()->query().vocbase())),
      _elements(elements),
      _sortmode(SortMode::MinElement),
      _parallelism(Parallelism::Undefined),
      _limit(0) {
  if (!_elements.empty()) {
    auto const sortModeSlice = base.get("sortmode");

    if (!toSortMode(VelocyPackHelper::getStringRef(sortModeSlice, VPackStringRef()), _sortmode)) {
      LOG_TOPIC("2c6f3", ERR, Logger::AQL)
          << "invalid sort mode detected while "
             "creating 'GatherNode' from vpack";
    }

    _limit = VelocyPackHelper::getNumericValue<decltype(_limit)>(base, "limit", 0);
  }

  setParallelism(parallelismFromString(
      VelocyPackHelper::getStringValue(base, "parellelism", "")));
}

GatherNode::GatherNode(ExecutionPlan* plan, ExecutionNodeId id,
                       SortMode sortMode, Parallelism parallelism) noexcept
    : ExecutionNode(plan, id),
      _vocbase(&(plan->getAst()->query().vocbase())),
      _sortmode(sortMode),
      _parallelism(parallelism),
      _limit(0) {}

/// @brief toVelocyPack, for GatherNode
void GatherNode::toVelocyPackHelper(VPackBuilder& nodes, unsigned flags,
                                    std::unordered_set<ExecutionNode const*>& seen) const {
  // call base class method
  ExecutionNode::toVelocyPackHelperGeneric(nodes, flags, seen);

  nodes.add("parallelism", VPackValue(toString(_parallelism)));

  if (_elements.empty()) {
    nodes.add("sortmode", VPackValue(SortModeUnset.data()));
  } else {
    nodes.add("sortmode", VPackValue(toString(_sortmode).data()));
    nodes.add("limit", VPackValue(_limit));
  }

  nodes.add(VPackValue("elements"));
  {
    VPackArrayBuilder guard(&nodes);
    for (auto const& it : _elements) {
      VPackObjectBuilder obj(&nodes);
      nodes.add(VPackValue("inVariable"));
      it.var->toVelocyPack(nodes);
      nodes.add("ascending", VPackValue(it.ascending));
      if (!it.attributePath.empty()) {
        nodes.add(VPackValue("path"));
        VPackArrayBuilder arr(&nodes);
        for (auto const& a : it.attributePath) {
          nodes.add(VPackValue(a));
        }
      }
    }
  }

  // And close it:
  nodes.close();
}

/// @brief creates corresponding ExecutionBlock
std::unique_ptr<ExecutionBlock> GatherNode::createBlock(
    ExecutionEngine& engine, std::unordered_map<ExecutionNode*, ExecutionBlock*> const&) const {
  ExecutionNode const* previousNode = getFirstDependency();
  TRI_ASSERT(previousNode != nullptr);
  if (_elements.empty()) {
    TRI_ASSERT(getRegisterPlan()->nrRegs[previousNode->getDepth()] ==
               getRegisterPlan()->nrRegs[getDepth()]);
    if ((ServerState::instance()->isCoordinator() &&
         _parallelism == Parallelism::Parallel) || _parallelism == Parallelism::Async) {
      ParallelUnsortedGatherExecutorInfos infos(getRegisterPlan()->nrRegs[getDepth()],
                                                calcRegsToKeep(), getRegsToClear());
      return std::make_unique<ExecutionBlockImpl<ParallelUnsortedGatherExecutor>>(
          &engine, this, std::move(infos));
    } else {
      IdExecutorInfos infos(getRegisterPlan()->nrRegs[getDepth()],
                            calcRegsToKeep(), getRegsToClear(), false);

      return std::make_unique<ExecutionBlockImpl<UnsortedGatherExecutor>>(&engine, this,
                                                                          std::move(infos));
    }
  }

  Parallelism p = _parallelism;
  if (ServerState::instance()->isDBServer() && p != Parallelism::Async) {
    p = Parallelism::Serial; // not supported in v36
  }

  std::vector<SortRegister> sortRegister;
  SortRegister::fill(*plan(), *getRegisterPlan(), _elements, sortRegister);
  SortingGatherExecutorInfos infos(make_shared_unordered_set(),
                                   make_shared_unordered_set(),
                                   getRegisterPlan()->nrRegs[previousNode->getDepth()],
                                   getRegisterPlan()->nrRegs[getDepth()], getRegsToClear(),
                                   calcRegsToKeep(), std::move(sortRegister),
                                   _plan->getAst()->query(), sortMode(),
                                   constrainedSortLimit(), p);

  return std::make_unique<ExecutionBlockImpl<SortingGatherExecutor>>(&engine, this,
                                                                     std::move(infos));
}

/// @brief estimateCost
CostEstimate GatherNode::estimateCost() const {
  CostEstimate estimate = _dependencies[0]->getCost();
  estimate.estimatedCost += estimate.estimatedNrItems;
  return estimate;
}

void GatherNode::setConstrainedSortLimit(size_t limit) noexcept {
  _limit = limit;
}

size_t GatherNode::constrainedSortLimit() const noexcept { return _limit; }

bool GatherNode::isSortingGather() const noexcept {
  return !elements().empty();
}

<<<<<<< HEAD
=======
/// @brief is the node parallelizable?
struct ParallelizableFinder final : public WalkerWorker<ExecutionNode> {
  bool const _parallelizeWrites;
  bool _isParallelizable;

  explicit ParallelizableFinder(TRI_vocbase_t const& _vocbase)
      : _parallelizeWrites(
            _vocbase.server().getFeature<OptimizerRulesFeature>().parallelizeGatherWrites()),
        _isParallelizable(true) {}

  ~ParallelizableFinder() = default;

  bool enterSubquery(ExecutionNode*, ExecutionNode*) override final {
    return false;
  }

  bool before(ExecutionNode* node) override final {
    auto nodeType = node->getType();

    if (nodeType == ExecutionNode::SCATTER || nodeType == ExecutionNode::GATHER ||
        nodeType == ExecutionNode::DISTRIBUTE) {
      _isParallelizable = false;
      return true;  // true to abort the whole walking process
    }

    if (nodeType == ExecutionNode::TRAVERSAL || nodeType == ExecutionNode::SHORTEST_PATH ||
        nodeType == ExecutionNode::K_SHORTEST_PATHS) {
      auto* gn = ExecutionNode::castTo<GraphNode*>(node);
      if (!gn->isSatelliteNode()) {
        _isParallelizable = false;
        return true;  // true to abort the whole walking process
      }
    }

    // write operations of type REMOVE, REPLACE and UPDATE
    // can be parallelized, provided the rest of the plan
    // does not prohibit this
    if (node->isModificationNode() &&
        (!_parallelizeWrites || (node->getType() != ExecutionNode::REMOVE &&
                                 node->getType() != ExecutionNode::REPLACE &&
                                 node->getType() != ExecutionNode::UPDATE))) {
      _isParallelizable = false;
      return true;  // true to abort the whole walking process
    }

    // continue inspecting
    return false;
  }
};

/// no modification nodes, ScatterNodes etc
bool GatherNode::isParallelizable() const {
  if (_parallelism == Parallelism::Serial) {
    // node already defined to be serial
    return false;
  }

  ParallelizableFinder finder(*_vocbase);
  for (ExecutionNode* e : _dependencies) {
    e->walk(finder);
    if (!finder._isParallelizable) {
      return false;
    }
  }
  return true;
}

>>>>>>> 74763ec8
void GatherNode::setParallelism(GatherNode::Parallelism value) {
  _parallelism = value;
}

GatherNode::SortMode GatherNode::evaluateSortMode(size_t numberOfShards,
                                                  size_t shardsRequiredForHeapMerge) noexcept {
  return numberOfShards >= shardsRequiredForHeapMerge ? SortMode::Heap : SortMode::MinElement;
}

GatherNode::Parallelism GatherNode::evaluateParallelism(Collection const& collection) noexcept {
  // single-sharded collections don't require any parallelism. collections with more than
  // one shard are eligible for later parallelization (the Undefined allows this)
  return (((collection.isSmart() && collection.type() == TRI_COL_TYPE_EDGE) ||
           (collection.numberOfShards() <= 1 && !collection.isSatellite()))
              ? Parallelism::Serial
              : Parallelism::Undefined);
}

auto GatherNode::getOutputVariables() const -> VariableIdSet { return {}; }

void GatherNode::getVariablesUsedHere(containers::HashSet<const Variable*>& vars) const {
  for (auto const& p : _elements) {
    vars.emplace(p.var);
  }
}

SingleRemoteOperationNode::SingleRemoteOperationNode(
    ExecutionPlan* plan, ExecutionNodeId id, NodeType mode,
    bool replaceIndexNode, std::string const& key, Collection const* collection,
    ModificationOptions const& options, Variable const* in, Variable const* out,
    Variable const* OLD, Variable const* NEW)
    : ExecutionNode(plan, id),
      CollectionAccessingNode(collection),
      _replaceIndexNode(replaceIndexNode),
      _key(key),
      _mode(mode),
      _inVariable(in),
      _outVariable(out),
      _outVariableOld(OLD),
      _outVariableNew(NEW),
      _options(options) {
  if (_mode == NodeType::INDEX) {  // select
    TRI_ASSERT(!_key.empty());
    TRI_ASSERT(_inVariable == nullptr);
    TRI_ASSERT(_outVariable != nullptr);
    TRI_ASSERT(_outVariableOld == nullptr);
    TRI_ASSERT(_outVariableNew == nullptr);
  } else if (_mode == NodeType::REMOVE) {
    TRI_ASSERT(!_key.empty());
    TRI_ASSERT(_inVariable == nullptr);
    TRI_ASSERT(_outVariableNew == nullptr);
  } else if (_mode == NodeType::INSERT) {
    TRI_ASSERT(_key.empty());
  } else if (_mode != NodeType::UPDATE && _mode != NodeType::REPLACE) {
    TRI_ASSERT(false);
  }
}

/// @brief creates corresponding SingleRemoteOperationNode
std::unique_ptr<ExecutionBlock> SingleRemoteOperationNode::createBlock(
    ExecutionEngine& engine, std::unordered_map<ExecutionNode*, ExecutionBlock*> const&) const {
  ExecutionNode const* previousNode = getFirstDependency();

  TRI_ASSERT(previousNode != nullptr);

  RegisterId in = variableToRegisterOptionalId(_inVariable);
  RegisterId out = variableToRegisterOptionalId(_outVariable);
  RegisterId outputNew = variableToRegisterOptionalId(_outVariableNew);
  RegisterId outputOld = variableToRegisterOptionalId(_outVariableOld);

  OperationOptions options =
      ModificationExecutorHelpers::convertOptions(_options, _outVariableNew, _outVariableOld);

  SingleRemoteModificationInfos infos(
      in, outputNew, outputOld, out,
      getRegisterPlan()->nrRegs[previousNode->getDepth()] /*nr input regs*/,
      getRegisterPlan()->nrRegs[getDepth()] /*nr output regs*/, getRegsToClear(),
      calcRegsToKeep(), _plan->getAst()->query(), std::move(options),
      collection(), ConsultAqlWriteFilter(_options.consultAqlWriteFilter),
      IgnoreErrors(_options.ignoreErrors),
      IgnoreDocumentNotFound(_options.ignoreDocumentNotFound), _key,
      this->hasParent(), this->_replaceIndexNode);

  if (_mode == NodeType::INDEX) {
    return std::make_unique<ExecutionBlockImpl<SingleRemoteModificationExecutor<IndexTag>>>(
        &engine, this, std::move(infos));
  } else if (_mode == NodeType::INSERT) {
    return std::make_unique<ExecutionBlockImpl<SingleRemoteModificationExecutor<Insert>>>(
        &engine, this, std::move(infos));
  } else if (_mode == NodeType::REMOVE) {
    return std::make_unique<ExecutionBlockImpl<SingleRemoteModificationExecutor<Remove>>>(
        &engine, this, std::move(infos));
  } else if (_mode == NodeType::REPLACE) {
    return std::make_unique<ExecutionBlockImpl<SingleRemoteModificationExecutor<Replace>>>(
        &engine, this, std::move(infos));
  } else if (_mode == NodeType::UPDATE) {
    return std::make_unique<ExecutionBlockImpl<SingleRemoteModificationExecutor<Update>>>(
        &engine, this, std::move(infos));
  } else if (_mode == NodeType::UPSERT) {
    return std::make_unique<ExecutionBlockImpl<SingleRemoteModificationExecutor<Upsert>>>(
        &engine, this, std::move(infos));
  } else {
    TRI_ASSERT(false);
    return nullptr;
  }
}

/// @brief toVelocyPack, for SingleRemoteOperationNode
void SingleRemoteOperationNode::toVelocyPackHelper(VPackBuilder& nodes, unsigned flags,
                                                   std::unordered_set<ExecutionNode const*>& seen) const {
  // call base class method
  ExecutionNode::toVelocyPackHelperGeneric(nodes, flags, seen);
  CollectionAccessingNode::toVelocyPackHelperPrimaryIndex(nodes);

  // add collection information
  CollectionAccessingNode::toVelocyPack(nodes, flags);

  nodes.add("mode", VPackValue(ExecutionNode::getTypeString(_mode)));
  nodes.add("replaceIndexNode", VPackValue(_replaceIndexNode));

  if (!_key.empty()) {
    nodes.add("key", VPackValue(_key));
  }

  // add out variables
  bool isAnyVarUsedLater = false;
  if (_outVariableOld != nullptr) {
    nodes.add(VPackValue("outVariableOld"));
    _outVariableOld->toVelocyPack(nodes);
    isAnyVarUsedLater |= isVarUsedLater(_outVariableOld);
  }
  if (_outVariableNew != nullptr) {
    nodes.add(VPackValue("outVariableNew"));
    _outVariableNew->toVelocyPack(nodes);
    isAnyVarUsedLater |= isVarUsedLater(_outVariableNew);
  }

  if (_inVariable != nullptr) {
    nodes.add(VPackValue("inVariable"));
    _inVariable->toVelocyPack(nodes);
  }

  if (_outVariable != nullptr) {
    nodes.add(VPackValue("outVariable"));
    _outVariable->toVelocyPack(nodes);
    isAnyVarUsedLater |= isVarUsedLater(_outVariable);
  }
  nodes.add("producesResult", VPackValue(isAnyVarUsedLater));
  nodes.add(VPackValue("modificationFlags"));
  _options.toVelocyPack(nodes);

  nodes.add("projections", VPackValue(VPackValueType::Array));
  // TODO: support projections?
  nodes.close();

  // And close it:
  nodes.close();
}

/// @brief estimateCost
CostEstimate SingleRemoteOperationNode::estimateCost() const {
  CostEstimate estimate = _dependencies[0]->getCost();
  return estimate;
}

VariableIdSet SingleRemoteOperationNode::getOutputVariables() const {
  VariableIdSet vars;
  for (auto const& it : getVariablesSetHere()) {
    vars.insert(it->id);
  }
  return vars;
}

std::vector<Variable const*> SingleRemoteOperationNode::getVariablesSetHere() const {
  std::vector<Variable const*> vec;

  if (_outVariable) {
    vec.push_back(_outVariable);
  }
  if (_outVariableNew) {
    vec.push_back(_outVariableNew);
  }
  if (_outVariableOld) {
    vec.push_back(_outVariableOld);
  }

  return vec;
}

void SingleRemoteOperationNode::getVariablesUsedHere(containers::HashSet<const Variable*>& vars) const {
  if (_inVariable) {
    vars.emplace(_inVariable);
  }
}<|MERGE_RESOLUTION|>--- conflicted
+++ resolved
@@ -609,76 +609,6 @@
   return !elements().empty();
 }
 
-<<<<<<< HEAD
-=======
-/// @brief is the node parallelizable?
-struct ParallelizableFinder final : public WalkerWorker<ExecutionNode> {
-  bool const _parallelizeWrites;
-  bool _isParallelizable;
-
-  explicit ParallelizableFinder(TRI_vocbase_t const& _vocbase)
-      : _parallelizeWrites(
-            _vocbase.server().getFeature<OptimizerRulesFeature>().parallelizeGatherWrites()),
-        _isParallelizable(true) {}
-
-  ~ParallelizableFinder() = default;
-
-  bool enterSubquery(ExecutionNode*, ExecutionNode*) override final {
-    return false;
-  }
-
-  bool before(ExecutionNode* node) override final {
-    auto nodeType = node->getType();
-
-    if (nodeType == ExecutionNode::SCATTER || nodeType == ExecutionNode::GATHER ||
-        nodeType == ExecutionNode::DISTRIBUTE) {
-      _isParallelizable = false;
-      return true;  // true to abort the whole walking process
-    }
-
-    if (nodeType == ExecutionNode::TRAVERSAL || nodeType == ExecutionNode::SHORTEST_PATH ||
-        nodeType == ExecutionNode::K_SHORTEST_PATHS) {
-      auto* gn = ExecutionNode::castTo<GraphNode*>(node);
-      if (!gn->isSatelliteNode()) {
-        _isParallelizable = false;
-        return true;  // true to abort the whole walking process
-      }
-    }
-
-    // write operations of type REMOVE, REPLACE and UPDATE
-    // can be parallelized, provided the rest of the plan
-    // does not prohibit this
-    if (node->isModificationNode() &&
-        (!_parallelizeWrites || (node->getType() != ExecutionNode::REMOVE &&
-                                 node->getType() != ExecutionNode::REPLACE &&
-                                 node->getType() != ExecutionNode::UPDATE))) {
-      _isParallelizable = false;
-      return true;  // true to abort the whole walking process
-    }
-
-    // continue inspecting
-    return false;
-  }
-};
-
-/// no modification nodes, ScatterNodes etc
-bool GatherNode::isParallelizable() const {
-  if (_parallelism == Parallelism::Serial) {
-    // node already defined to be serial
-    return false;
-  }
-
-  ParallelizableFinder finder(*_vocbase);
-  for (ExecutionNode* e : _dependencies) {
-    e->walk(finder);
-    if (!finder._isParallelizable) {
-      return false;
-    }
-  }
-  return true;
-}
-
->>>>>>> 74763ec8
 void GatherNode::setParallelism(GatherNode::Parallelism value) {
   _parallelism = value;
 }
