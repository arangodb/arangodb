////////////////////////////////////////////////////////////////////////////////
/// DISCLAIMER
///
/// Copyright 2014-2016 ArangoDB GmbH, Cologne, Germany
/// Copyright 2004-2014 triAGENS GmbH, Cologne, Germany
///
/// Licensed under the Apache License, Version 2.0 (the "License");
/// you may not use this file except in compliance with the License.
/// You may obtain a copy of the License at
///
///     http://www.apache.org/licenses/LICENSE-2.0
///
/// Unless required by applicable law or agreed to in writing, software
/// distributed under the License is distributed on an "AS IS" BASIS,
/// WITHOUT WARRANTIES OR CONDITIONS OF ANY KIND, either express or implied.
/// See the License for the specific language governing permissions and
/// limitations under the License.
///
/// Copyright holder is ArangoDB GmbH, Cologne, Germany
///
/// @author Max Neunhoeffer
////////////////////////////////////////////////////////////////////////////////

#include <type_traits>

#include <velocypack/Iterator.h>
#include <velocypack/StringRef.h>
#include <velocypack/velocypack-aliases.h>

#include "ClusterNodes.h"

#include "ApplicationFeatures/ApplicationServer.h"
#include "Aql/AqlValue.h"
#include "Aql/Ast.h"
#include "Aql/BlocksWithClients.h"
#include "Aql/Collection.h"
#include "Aql/DistributeExecutor.h"
#include "Aql/ExecutionBlockImpl.h"
#include "Aql/ExecutionPlan.h"
#include "Aql/ExecutorInfos.h"
#include "Aql/GraphNode.h"
#include "Aql/IdExecutor.h"
#include "Aql/IndexNode.h"
#include "Aql/ModificationNodes.h"
#include "Aql/MultiDependencySingleRowFetcher.h"
#include "Aql/OptimizerRulesFeature.h"
#include "Aql/ParallelUnsortedGatherExecutor.h"
#include "Aql/Query.h"
#include "Aql/RemoteExecutor.h"
#include "Aql/ScatterExecutor.h"
#include "Aql/SingleRemoteModificationExecutor.h"
#include "Aql/SortRegister.h"
#include "Aql/SortingGatherExecutor.h"
#include "Aql/UnsortedGatherExecutor.h"
#include "Aql/types.h"
#include "Basics/VelocyPackHelper.h"
#include "Cluster/ServerState.h"
#include "Logger/LogMacros.h"
#include "Transaction/Methods.h"

using namespace arangodb;
using namespace arangodb::basics;
using namespace arangodb::aql;

namespace {

arangodb::velocypack::StringRef const SortModeUnset("unset");
arangodb::velocypack::StringRef const SortModeMinElement("minelement");
arangodb::velocypack::StringRef const SortModeHeap("heap");

char const* toString(GatherNode::Parallelism value) {
  switch (value) {
    case GatherNode::Parallelism::Parallel:
      return "parallel";
    case GatherNode::Parallelism::Async:
      return "async";
    case GatherNode::Parallelism::Serial:
      return "serial";
    case GatherNode::Parallelism::Undefined:
    default:
      return "undefined";
  }
}

GatherNode::Parallelism parallelismFromString(std::string const& value) {
  if (value == "parallel") {
    return GatherNode::Parallelism::Parallel;
  } else if (value == "parallel") {
    return GatherNode::Parallelism::Async;
  } else if (value == "serial") {
    return GatherNode::Parallelism::Serial;
  }
  return GatherNode::Parallelism::Undefined;
}

std::map<arangodb::velocypack::StringRef, GatherNode::SortMode> const NameToValue{
    {SortModeMinElement, GatherNode::SortMode::MinElement},
    {SortModeHeap, GatherNode::SortMode::Heap},
    {SortModeUnset, GatherNode::SortMode::Default}};

bool toSortMode(arangodb::velocypack::StringRef const& str, GatherNode::SortMode& mode) noexcept {
  // std::map ~25-30% faster than std::unordered_map for small number of elements
  auto const it = NameToValue.find(str);

  if (it == NameToValue.end()) {
    TRI_ASSERT(false);
    return false;
  }

  mode = it->second;
  return true;
}

arangodb::velocypack::StringRef toString(GatherNode::SortMode mode) noexcept {
  switch (mode) {
    case GatherNode::SortMode::MinElement:
      return SortModeMinElement;
    case GatherNode::SortMode::Heap:
      return SortModeHeap;
    case GatherNode::SortMode::Default:
      return SortModeUnset;
    default:
      TRI_ASSERT(false);
      return {};
  }
}

}  // namespace

/// @brief constructor for RemoteNode
RemoteNode::RemoteNode(ExecutionPlan* plan, arangodb::velocypack::Slice const& base)
    : DistributeConsumerNode(plan, base),
      _vocbase(&(plan->getAst()->query()->vocbase())),
      _server(base.get("server").copyString()),
      _queryId(base.get("queryId").copyString()),
      _apiToUse(getApiProperty(base, StaticStrings::AqlRemoteApi)) {
  // Backwards compatibility (3.4.x)(3.5.0) and earlier, coordinator might send ownName.
  arangodb::velocypack::StringRef tmpId(getDistributeId());
  tmpId = VelocyPackHelper::getStringRef(base, "ownName", tmpId);
  if (tmpId != getDistributeId()) {
    setDistributeId(tmpId.toString());
  }
}

/// @brief creates corresponding ExecutionBlock
std::unique_ptr<ExecutionBlock> RemoteNode::createBlock(
    ExecutionEngine& engine, std::unordered_map<ExecutionNode*, ExecutionBlock*> const&) const {
  RegisterId const nrOutRegs = getRegisterPlan()->nrRegs[getDepth()];
  RegisterId const nrInRegs = nrOutRegs;

  std::unordered_set<RegisterId> regsToKeep{};
  {  // This block sets regsToKeep.
    // It's essentially a copy of ExecutionNode::calcRegsToKeep(), but it
    // doesn't use the previous node, which we do not have here.
    regsToKeep.reserve(getVarsUsedLater().size());
    std::unordered_map<VariableId, VarInfo> const& varInfo = getRegisterPlan()->varInfo;
    for (auto const var : getVarsUsedLater()) {
      auto const it = varInfo.find(var->id);
      TRI_ASSERT(it != varInfo.end());
      RegisterId const reg = it->second.registerId;
      if (reg < nrInRegs) {
        bool inserted;
        std::tie(std::ignore, inserted) = regsToKeep.emplace(reg);
        TRI_ASSERT(inserted);
      }
    }
  }

  std::unordered_set<RegisterId> regsToClear = getRegsToClear();

  // Everything that is cleared here could and should have been cleared before,
  // i.e. before sending it over the network.
  TRI_ASSERT(regsToClear.empty());

  ExecutorInfos infos({}, {}, nrInRegs, nrOutRegs, std::move(regsToClear),
                      std::move(regsToKeep));

  return std::make_unique<ExecutionBlockImpl<RemoteExecutor>>(
      &engine, this, std::move(infos), server(), getDistributeId(), queryId(), api());
}

/// @brief toVelocyPack, for RemoteNode
void RemoteNode::toVelocyPackHelper(VPackBuilder& nodes, unsigned flags,
                                    std::unordered_set<ExecutionNode const*>& seen) const {
  // call base class method
  DistributeConsumerNode::toVelocyPackHelperInternal(nodes, flags, seen);

  nodes.add("database", VPackValue(_vocbase->name()));
  nodes.add("server", VPackValue(_server));
  nodes.add("queryId", VPackValue(_queryId));
  nodes.add(StaticStrings::AqlRemoteApi, apiToVpack(_apiToUse));

  // And close it:
  nodes.close();
}

/// @brief estimateCost
CostEstimate RemoteNode::estimateCost() const {
  if (_dependencies.size() == 1) {
    CostEstimate estimate = _dependencies[0]->getCost();
    estimate.estimatedCost += estimate.estimatedNrItems;
    return estimate;
  }
  // We really should not get here, but if so, do something bordering on
  // sensible:
  CostEstimate estimate = CostEstimate::empty();
  estimate.estimatedNrItems = 1;
  estimate.estimatedCost = 1.0;
  return estimate;
}

auto RemoteNode::api() const noexcept -> Api {
  return _apiToUse;
}

auto RemoteNode::apiToVpack(Api const api) -> velocypack::Value {
  return VPackValue(static_cast<std::underlying_type_t<Api>>(api));
}

auto RemoteNode::getApiProperty(VPackSlice slice, std::string const& key)
    -> RemoteNode::Api {
  using ApiType = std::underlying_type_t<Api>;
  // Default to GET_SOME
  return static_cast<Api>(
      VelocyPackHelper::getNumericValue<ApiType>(slice, key, static_cast<ApiType>(Api::GET_SOME)));
}

/// @brief construct a scatter node
ScatterNode::ScatterNode(ExecutionPlan* plan, arangodb::velocypack::Slice const& base)
    : ExecutionNode(plan, base) {
  readClientsFromVelocyPack(base);
}

/// @brief creates corresponding ExecutionBlock
std::unique_ptr<ExecutionBlock> ScatterNode::createBlock(
    ExecutionEngine& engine, std::unordered_map<ExecutionNode*, ExecutionBlock*> const&) const {
  ExecutionNode const* previousNode = getFirstDependency();
  TRI_ASSERT(previousNode != nullptr);

  RegisterId const nrOutRegs = getRegisterPlan()->nrRegs[getDepth()];
  RegisterId const nrInRegs = getRegisterPlan()->nrRegs[previousNode->getDepth()];

  std::unordered_set<RegisterId> regsToKeep = calcRegsToKeep();
  std::unordered_set<RegisterId> regsToClear = getRegsToClear();

  ScatterExecutorInfos infos({}, {}, nrInRegs, nrOutRegs, std::move(regsToClear),
                             std::move(regsToKeep), _clients);
  return std::make_unique<ExecutionBlockImpl<ScatterExecutor>>(&engine, this,
                                                               std::move(infos));
}

/// @brief toVelocyPack, for ScatterNode
void ScatterNode::toVelocyPackHelper(VPackBuilder& nodes, unsigned flags,
                                     std::unordered_set<ExecutionNode const*>& seen) const {
  // call base class method
  ExecutionNode::toVelocyPackHelperGeneric(nodes, flags, seen);

  // serialize clients
  writeClientsToVelocyPack(nodes);
  // And close it:
  nodes.close();
}

bool ScatterNode::readClientsFromVelocyPack(VPackSlice base) {
  auto const clientsSlice = base.get("clients");

  if (!clientsSlice.isArray()) {
    LOG_TOPIC("49ba1", ERR, Logger::AQL)
        << "invalid serialized ScatterNode definition, 'clients' attribute is "
           "expected to be an array of string";
    return false;
  }

  size_t pos = 0;
  for (auto const clientSlice : velocypack::ArrayIterator(clientsSlice)) {
    if (!clientSlice.isString()) {
      LOG_TOPIC("c6131", ERR, Logger::AQL)
          << "invalid serialized ScatterNode definition, 'clients' attribute "
             "is expected to be an array of string but got not a string at "
             "line "
          << pos;
      _clients.clear();  // clear malformed node
      return false;
    }

    _clients.emplace_back(clientSlice.copyString());
    ++pos;
  }

  _type = static_cast<ScatterNode::ScatterType>(
      basics::VelocyPackHelper::getNumericValue<uint64_t>(base, "scatterType", 0));

  return true;
}

void ScatterNode::writeClientsToVelocyPack(VPackBuilder& builder) const {
  builder.add("scatterType", VPackValue(static_cast<uint64_t>(getScatterType())));
  VPackArrayBuilder arrayScope(&builder, "clients");
  for (auto const& client : _clients) {
    builder.add(VPackValue(client));
  }
}

/// @brief estimateCost
CostEstimate ScatterNode::estimateCost() const {
  CostEstimate estimate = _dependencies[0]->getCost();
  estimate.estimatedCost += estimate.estimatedNrItems * _clients.size();
  return estimate;
}

/// @brief construct a distribute node
DistributeNode::DistributeNode(ExecutionPlan* plan, arangodb::velocypack::Slice const& base)
    : ScatterNode(plan, base),
      CollectionAccessingNode(plan, base),
      _variable(nullptr),
      _alternativeVariable(nullptr),
      _createKeys(base.get("createKeys").getBoolean()),
      _allowKeyConversionToObject(base.get("allowKeyConversionToObject").getBoolean()),
      _allowSpecifiedKeys(false) {
  if (base.hasKey("variable") && base.hasKey("alternativeVariable")) {
    _variable = Variable::varFromVPack(plan->getAst(), base, "variable");
    _alternativeVariable =
        Variable::varFromVPack(plan->getAst(), base, "alternativeVariable");
  } else {
    _variable = plan->getAst()->variables()->getVariable(
        base.get("varId").getNumericValue<VariableId>());
    _alternativeVariable = plan->getAst()->variables()->getVariable(
        base.get("alternativeVarId").getNumericValue<VariableId>());
  }
}

/// @brief creates corresponding ExecutionBlock
std::unique_ptr<ExecutionBlock> DistributeNode::createBlock(
    ExecutionEngine& engine, std::unordered_map<ExecutionNode*, ExecutionBlock*> const&) const {
  ExecutionNode const* previousNode = getFirstDependency();
  TRI_ASSERT(previousNode != nullptr);

  RegisterId const nrOutRegs = getRegisterPlan()->nrRegs[getDepth()];
  RegisterId const nrInRegs = getRegisterPlan()->nrRegs[previousNode->getDepth()];

  std::unordered_set<RegisterId> regsToKeep = calcRegsToKeep();
  std::unordered_set<RegisterId> regsToClear = getRegsToClear();

  RegisterId regId;
  RegisterId alternativeRegId = RegisterPlan::MaxRegisterId;

  {  // set regId and alternativeRegId:

    // get the variable to inspect . . .
    VariableId varId = _variable->id;

    // get the register id of the variable to inspect . . .
    auto it = getRegisterPlan()->varInfo.find(varId);
    TRI_ASSERT(it != getRegisterPlan()->varInfo.end());
    regId = (*it).second.registerId;

    TRI_ASSERT(regId < RegisterPlan::MaxRegisterId);

    if (_alternativeVariable != _variable) {
      // use second variable
      auto it = getRegisterPlan()->varInfo.find(_alternativeVariable->id);
      TRI_ASSERT(it != getRegisterPlan()->varInfo.end());
      alternativeRegId = (*it).second.registerId;

      TRI_ASSERT(alternativeRegId < RegisterPlan::MaxRegisterId);
    } else {
      TRI_ASSERT(alternativeRegId == RegisterPlan::MaxRegisterId);
    }
  }
  auto inAndOutRegs = make_shared_unordered_set({regId});
  if (alternativeRegId != RegisterPlan::MaxRegisterId) {
    inAndOutRegs->emplace(alternativeRegId);
  }
  DistributeExecutorInfos infos(inAndOutRegs, inAndOutRegs, nrInRegs, nrOutRegs,
                                std::move(regsToClear), std::move(regsToKeep),
                                clients(), collection(), regId, alternativeRegId,
                                _allowSpecifiedKeys, _allowKeyConversionToObject,
                                _createKeys, getScatterType());

  return std::make_unique<ExecutionBlockImpl<DistributeExecutor>>(&engine, this,
                                                                  std::move(infos));
}

/// @brief toVelocyPack, for DistributedNode
void DistributeNode::toVelocyPackHelper(VPackBuilder& builder, unsigned flags,
                                        std::unordered_set<ExecutionNode const*>& seen) const {
  // call base class method
  ExecutionNode::toVelocyPackHelperGeneric(builder, flags, seen);

  // add collection information
  CollectionAccessingNode::toVelocyPack(builder, flags);

  // serialize clients
  writeClientsToVelocyPack(builder);

  builder.add("createKeys", VPackValue(_createKeys));
  builder.add("allowKeyConversionToObject", VPackValue(_allowKeyConversionToObject));
  builder.add(VPackValue("variable"));
  _variable->toVelocyPack(builder);
  builder.add(VPackValue("alternativeVariable"));
  _alternativeVariable->toVelocyPack(builder);

  // legacy format, remove in 3.4
  builder.add("varId", VPackValue(static_cast<int>(_variable->id)));
  builder.add("alternativeVarId",
              VPackValue(static_cast<int>(_alternativeVariable->id)));

  // And close it:
  builder.close();
}

/// @brief getVariablesUsedHere, modifying the set in-place
void DistributeNode::getVariablesUsedHere(::arangodb::containers::HashSet<Variable const*>& vars) const {
  vars.emplace(_variable);
  vars.emplace(_alternativeVariable);
}

/// @brief estimateCost
CostEstimate DistributeNode::estimateCost() const {
  CostEstimate estimate = _dependencies[0]->getCost();
  estimate.estimatedCost += estimate.estimatedNrItems;
  return estimate;
}

/*static*/ Collection const* GatherNode::findCollection(GatherNode const& root) noexcept {
  ExecutionNode const* node = root.getFirstDependency();

  while (node) {
    switch (node->getType()) {
      case ENUMERATE_COLLECTION:
        return castTo<EnumerateCollectionNode const*>(node)->collection();
      case INDEX:
        return castTo<IndexNode const*>(node)->collection();
      case TRAVERSAL:
      case SHORTEST_PATH:
      case K_SHORTEST_PATHS:
        return castTo<GraphNode const*>(node)->collection();
      case SCATTER:
        return nullptr;  // diamond boundary
      default:
        node = node->getFirstDependency();
        break;
    }
  }

  return nullptr;
}

/// @brief construct a gather node
GatherNode::GatherNode(ExecutionPlan* plan, arangodb::velocypack::Slice const& base,
                       SortElementVector const& elements)
    : ExecutionNode(plan, base),
      _vocbase(&(plan->getAst()->query()->vocbase())),
      _elements(elements),
      _sortmode(SortMode::MinElement),
      _parallelism(Parallelism::Undefined),
      _limit(0) {
  if (!_elements.empty()) {
    auto const sortModeSlice = base.get("sortmode");

    if (!toSortMode(VelocyPackHelper::getStringRef(sortModeSlice, VPackStringRef()), _sortmode)) {
      LOG_TOPIC("2c6f3", ERR, Logger::AQL)
          << "invalid sort mode detected while "
             "creating 'GatherNode' from vpack";
    }

    _limit =
        basics::VelocyPackHelper::getNumericValue<decltype(_limit)>(base,
                                                                    "limit", 0);
  }

  setParallelism(parallelismFromString(
      VelocyPackHelper::getStringValue(base, "parellelism", "")));
}

GatherNode::GatherNode(ExecutionPlan* plan, size_t id, SortMode sortMode,
                       Parallelism parallelism) noexcept
    : ExecutionNode(plan, id),
      _vocbase(&(plan->getAst()->query()->vocbase())),
      _sortmode(sortMode),
      _parallelism(parallelism),
      _limit(0) {}

/// @brief toVelocyPack, for GatherNode
void GatherNode::toVelocyPackHelper(VPackBuilder& nodes, unsigned flags,
                                    std::unordered_set<ExecutionNode const*>& seen) const {
  // call base class method
  ExecutionNode::toVelocyPackHelperGeneric(nodes, flags, seen);

  nodes.add("parallelism", VPackValue(toString(_parallelism)));

  if (_elements.empty()) {
    nodes.add("sortmode", VPackValue(SortModeUnset.data()));
  } else {
    nodes.add("sortmode", VPackValue(toString(_sortmode).data()));
    nodes.add("limit", VPackValue(_limit));
  }

  nodes.add(VPackValue("elements"));
  {
    VPackArrayBuilder guard(&nodes);
    for (auto const& it : _elements) {
      VPackObjectBuilder obj(&nodes);
      nodes.add(VPackValue("inVariable"));
      it.var->toVelocyPack(nodes);
      nodes.add("ascending", VPackValue(it.ascending));
      if (!it.attributePath.empty()) {
        nodes.add(VPackValue("path"));
        VPackArrayBuilder arr(&nodes);
        for (auto const& a : it.attributePath) {
          nodes.add(VPackValue(a));
        }
      }
    }
  }

  // And close it:
  nodes.close();
}

/// @brief creates corresponding ExecutionBlock
std::unique_ptr<ExecutionBlock> GatherNode::createBlock(
    ExecutionEngine& engine, std::unordered_map<ExecutionNode*, ExecutionBlock*> const&) const {
  ExecutionNode const* previousNode = getFirstDependency();
  TRI_ASSERT(previousNode != nullptr);
  if (_elements.empty()) {
    TRI_ASSERT(getRegisterPlan()->nrRegs[previousNode->getDepth()] ==
               getRegisterPlan()->nrRegs[getDepth()]);
    if ((ServerState::instance()->isCoordinator() &&
         _parallelism == Parallelism::Parallel) || _parallelism == Parallelism::Async) {
      ParallelUnsortedGatherExecutorInfos infos(getRegisterPlan()->nrRegs[getDepth()],
                                                calcRegsToKeep(), getRegsToClear());
      return std::make_unique<ExecutionBlockImpl<ParallelUnsortedGatherExecutor>>(
          &engine, this, std::move(infos));
    } else {
      IdExecutorInfos infos(getRegisterPlan()->nrRegs[getDepth()],
<<<<<<< HEAD
                            calcRegsToKeep(), getRegsToClear());
=======
                            calcRegsToKeep(), getRegsToClear(), false);

>>>>>>> 3b922bcb
      return std::make_unique<ExecutionBlockImpl<UnsortedGatherExecutor>>(&engine, this,
                                                                          std::move(infos));
    }
  }

  Parallelism p = _parallelism;
<<<<<<< HEAD
  if (ServerState::instance()->isDBServer() && p != Parallelism::Async) {
    p = Parallelism::Serial; // not supported in v36
=======
  if (ServerState::instance()->isDBServer()) {
    p = Parallelism::Serial;  // not supported in v36
>>>>>>> 3b922bcb
  }

  std::vector<SortRegister> sortRegister;
  SortRegister::fill(*plan(), *getRegisterPlan(), _elements, sortRegister);
  SortingGatherExecutorInfos infos(make_shared_unordered_set(),
                                   make_shared_unordered_set(),
                                   getRegisterPlan()->nrRegs[previousNode->getDepth()],
                                   getRegisterPlan()->nrRegs[getDepth()], getRegsToClear(),
                                   calcRegsToKeep(), std::move(sortRegister),
                                   _plan->getAst()->query()->readOnlyTrx(), sortMode(),
                                   constrainedSortLimit(), p);

  return std::make_unique<ExecutionBlockImpl<SortingGatherExecutor>>(&engine, this,
                                                                     std::move(infos));
}

/// @brief estimateCost
CostEstimate GatherNode::estimateCost() const {
  CostEstimate estimate = _dependencies[0]->getCost();
  estimate.estimatedCost += estimate.estimatedNrItems;
  return estimate;
}

void GatherNode::setConstrainedSortLimit(size_t limit) noexcept {
  _limit = limit;
}

size_t GatherNode::constrainedSortLimit() const noexcept { return _limit; }

bool GatherNode::isSortingGather() const noexcept {
  return !elements().empty();
}

<<<<<<< HEAD
=======
/// @brief is the node parallelizable?
struct ParallelizableFinder final : public WalkerWorker<ExecutionNode> {
  bool const _parallelizeWrites;
  bool _isParallelizable;

  explicit ParallelizableFinder(TRI_vocbase_t const& _vocbase)
      : _parallelizeWrites(
            _vocbase.server().getFeature<OptimizerRulesFeature>().parallelizeGatherWrites()),
        _isParallelizable(true) {}

  ~ParallelizableFinder() = default;

  bool enterSubquery(ExecutionNode*, ExecutionNode*) override final {
    return false;
  }

  bool before(ExecutionNode* node) override final {
    if (node->getType() == ExecutionNode::SCATTER || node->getType() == ExecutionNode::GATHER ||
        node->getType() == ExecutionNode::DISTRIBUTE ||
        node->getType() == ExecutionNode::TRAVERSAL ||
        node->getType() == ExecutionNode::SHORTEST_PATH ||
        node->getType() == ExecutionNode::K_SHORTEST_PATHS) {
      _isParallelizable = false;
      return true;  // true to abort the whole walking process
    }
    // write operations of type REMOVE, REPLACE and UPDATE
    // can be parallelized, provided the rest of the plan
    // does not prohibit this
    if (node->isModificationNode() &&
        (!_parallelizeWrites || (node->getType() != ExecutionNode::REMOVE &&
                                 node->getType() != ExecutionNode::REPLACE &&
                                 node->getType() != ExecutionNode::UPDATE))) {
      _isParallelizable = false;
      return true;  // true to abort the whole walking process
    }

    // continue inspecting
    return false;
  }
};

/// no modification nodes, ScatterNodes etc
bool GatherNode::isParallelizable() const {
  if (_parallelism == Parallelism::Serial) {
    // node already defined to be serial
    return false;
  }

  ParallelizableFinder finder(*_vocbase);
  for (ExecutionNode* e : _dependencies) {
    e->walk(finder);
    if (!finder._isParallelizable) {
      return false;
    }
  }
  return true;
}

>>>>>>> 3b922bcb
void GatherNode::setParallelism(GatherNode::Parallelism value) {
  _parallelism = value;
}

<<<<<<< HEAD
void GatherNode::cloneRegisterPlan(ExecutionNode* dependency) {
  TRI_ASSERT(hasDependency());
  TRI_ASSERT(getFirstDependency() == dependency);
  _registerPlan = dependency->getRegisterPlan();
  _depth = dependency->getDepth();
  setVarsUsedLater(dependency->getVarsUsedLater());
  setVarsValid(dependency->getVarsValid());
  setVarUsageValid();
=======
GatherNode::SortMode GatherNode::evaluateSortMode(size_t numberOfShards,
                                                  size_t shardsRequiredForHeapMerge) noexcept {
  return numberOfShards >= shardsRequiredForHeapMerge ? SortMode::Heap
                                                      : SortMode::MinElement;
>>>>>>> 3b922bcb
}

SingleRemoteOperationNode::SingleRemoteOperationNode(
    ExecutionPlan* plan, size_t id, NodeType mode, bool replaceIndexNode,
    std::string const& key, Collection const* collection,
    ModificationOptions const& options, Variable const* in, Variable const* out,
    Variable const* OLD, Variable const* NEW)
    : ExecutionNode(plan, id),
      CollectionAccessingNode(collection),
      _replaceIndexNode(replaceIndexNode),
      _key(key),
      _mode(mode),
      _inVariable(in),
      _outVariable(out),
      _outVariableOld(OLD),
      _outVariableNew(NEW),
      _options(options) {
  if (_mode == NodeType::INDEX) {  // select
    TRI_ASSERT(!_key.empty());
    TRI_ASSERT(_inVariable == nullptr);
    TRI_ASSERT(_outVariable != nullptr);
    TRI_ASSERT(_outVariableOld == nullptr);
    TRI_ASSERT(_outVariableNew == nullptr);
  } else if (_mode == NodeType::REMOVE) {
    TRI_ASSERT(!_key.empty());
    TRI_ASSERT(_inVariable == nullptr);
    TRI_ASSERT(_outVariableNew == nullptr);
  } else if (_mode == NodeType::INSERT) {
    TRI_ASSERT(_key.empty());
  } else if (_mode != NodeType::UPDATE && _mode != NodeType::REPLACE) {
    TRI_ASSERT(false);
  }
}

/// @brief creates corresponding SingleRemoteOperationNode
std::unique_ptr<ExecutionBlock> SingleRemoteOperationNode::createBlock(
    ExecutionEngine& engine, std::unordered_map<ExecutionNode*, ExecutionBlock*> const&) const {
  ExecutionNode const* previousNode = getFirstDependency();

  TRI_ASSERT(previousNode != nullptr);

  RegisterId in = variableToRegisterOptionalId(_inVariable);
  RegisterId out = variableToRegisterOptionalId(_outVariable);
  RegisterId outputNew = variableToRegisterOptionalId(_outVariableNew);
  RegisterId outputOld = variableToRegisterOptionalId(_outVariableOld);

  OperationOptions options =
      ModificationExecutorHelpers::convertOptions(_options, _outVariableNew, _outVariableOld);

  SingleRemoteModificationInfos infos(
      in, outputNew, outputOld, out,
      getRegisterPlan()->nrRegs[previousNode->getDepth()] /*nr input regs*/,
      getRegisterPlan()->nrRegs[getDepth()] /*nr output regs*/, getRegsToClear(),
      calcRegsToKeep(), _plan->getAst()->query()->trx(), std::move(options),
      _collection, ConsultAqlWriteFilter(_options.consultAqlWriteFilter),
      IgnoreErrors(_options.ignoreErrors),
      IgnoreDocumentNotFound(_options.ignoreDocumentNotFound), _key,
      this->hasParent(), this->_replaceIndexNode);

  if (_mode == NodeType::INDEX) {
    return std::make_unique<ExecutionBlockImpl<SingleRemoteModificationExecutor<IndexTag>>>(
        &engine, this, std::move(infos));
  } else if (_mode == NodeType::INSERT) {
    return std::make_unique<ExecutionBlockImpl<SingleRemoteModificationExecutor<Insert>>>(
        &engine, this, std::move(infos));
  } else if (_mode == NodeType::REMOVE) {
    return std::make_unique<ExecutionBlockImpl<SingleRemoteModificationExecutor<Remove>>>(
        &engine, this, std::move(infos));
  } else if (_mode == NodeType::REPLACE) {
    return std::make_unique<ExecutionBlockImpl<SingleRemoteModificationExecutor<Replace>>>(
        &engine, this, std::move(infos));
  } else if (_mode == NodeType::UPDATE) {
    return std::make_unique<ExecutionBlockImpl<SingleRemoteModificationExecutor<Update>>>(
        &engine, this, std::move(infos));
  } else if (_mode == NodeType::UPSERT) {
    return std::make_unique<ExecutionBlockImpl<SingleRemoteModificationExecutor<Upsert>>>(
        &engine, this, std::move(infos));
  } else {
    TRI_ASSERT(false);
    return nullptr;
  }
}

/// @brief toVelocyPack, for SingleRemoteOperationNode
void SingleRemoteOperationNode::toVelocyPackHelper(VPackBuilder& nodes, unsigned flags,
                                                   std::unordered_set<ExecutionNode const*>& seen) const {
  // call base class method
  ExecutionNode::toVelocyPackHelperGeneric(nodes, flags, seen);
  CollectionAccessingNode::toVelocyPackHelperPrimaryIndex(nodes);

  // add collection information
  CollectionAccessingNode::toVelocyPack(nodes, flags);

  nodes.add("mode", VPackValue(ExecutionNode::getTypeString(_mode)));
  nodes.add("replaceIndexNode", VPackValue(_replaceIndexNode));

  if (!_key.empty()) {
    nodes.add("key", VPackValue(_key));
  }

  // add out variables
  bool isAnyVarUsedLater = false;
  if (_outVariableOld != nullptr) {
    nodes.add(VPackValue("outVariableOld"));
    _outVariableOld->toVelocyPack(nodes);
    isAnyVarUsedLater |= isVarUsedLater(_outVariableOld);
  }
  if (_outVariableNew != nullptr) {
    nodes.add(VPackValue("outVariableNew"));
    _outVariableNew->toVelocyPack(nodes);
    isAnyVarUsedLater |= isVarUsedLater(_outVariableNew);
  }

  if (_inVariable != nullptr) {
    nodes.add(VPackValue("inVariable"));
    _inVariable->toVelocyPack(nodes);
  }

  if (_outVariable != nullptr) {
    nodes.add(VPackValue("outVariable"));
    _outVariable->toVelocyPack(nodes);
    isAnyVarUsedLater |= isVarUsedLater(_outVariable);
  }
  nodes.add("producesResult", VPackValue(isAnyVarUsedLater));
  nodes.add(VPackValue("modificationFlags"));
  _options.toVelocyPack(nodes);

  nodes.add("projections", VPackValue(VPackValueType::Array));
  // TODO: support projections?
  nodes.close();

  // And close it:
  nodes.close();
}

/// @brief estimateCost
CostEstimate SingleRemoteOperationNode::estimateCost() const {
  CostEstimate estimate = _dependencies[0]->getCost();
  return estimate;
}<|MERGE_RESOLUTION|>--- conflicted
+++ resolved
@@ -130,7 +130,7 @@
 /// @brief constructor for RemoteNode
 RemoteNode::RemoteNode(ExecutionPlan* plan, arangodb::velocypack::Slice const& base)
     : DistributeConsumerNode(plan, base),
-      _vocbase(&(plan->getAst()->query()->vocbase())),
+      _vocbase(&(plan->getAst()->query().vocbase())),
       _server(base.get("server").copyString()),
       _queryId(base.get("queryId").copyString()),
       _apiToUse(getApiProperty(base, StaticStrings::AqlRemoteApi)) {
@@ -450,7 +450,7 @@
 GatherNode::GatherNode(ExecutionPlan* plan, arangodb::velocypack::Slice const& base,
                        SortElementVector const& elements)
     : ExecutionNode(plan, base),
-      _vocbase(&(plan->getAst()->query()->vocbase())),
+      _vocbase(&(plan->getAst()->query().vocbase())),
       _elements(elements),
       _sortmode(SortMode::MinElement),
       _parallelism(Parallelism::Undefined),
@@ -464,9 +464,7 @@
              "creating 'GatherNode' from vpack";
     }
 
-    _limit =
-        basics::VelocyPackHelper::getNumericValue<decltype(_limit)>(base,
-                                                                    "limit", 0);
+    _limit = VelocyPackHelper::getNumericValue<decltype(_limit)>(base, "limit", 0);
   }
 
   setParallelism(parallelismFromString(
@@ -476,7 +474,7 @@
 GatherNode::GatherNode(ExecutionPlan* plan, size_t id, SortMode sortMode,
                        Parallelism parallelism) noexcept
     : ExecutionNode(plan, id),
-      _vocbase(&(plan->getAst()->query()->vocbase())),
+      _vocbase(&(plan->getAst()->query().vocbase())),
       _sortmode(sortMode),
       _parallelism(parallelism),
       _limit(0) {}
@@ -534,25 +532,16 @@
           &engine, this, std::move(infos));
     } else {
       IdExecutorInfos infos(getRegisterPlan()->nrRegs[getDepth()],
-<<<<<<< HEAD
-                            calcRegsToKeep(), getRegsToClear());
-=======
                             calcRegsToKeep(), getRegsToClear(), false);
 
->>>>>>> 3b922bcb
       return std::make_unique<ExecutionBlockImpl<UnsortedGatherExecutor>>(&engine, this,
                                                                           std::move(infos));
     }
   }
 
   Parallelism p = _parallelism;
-<<<<<<< HEAD
   if (ServerState::instance()->isDBServer() && p != Parallelism::Async) {
     p = Parallelism::Serial; // not supported in v36
-=======
-  if (ServerState::instance()->isDBServer()) {
-    p = Parallelism::Serial;  // not supported in v36
->>>>>>> 3b922bcb
   }
 
   std::vector<SortRegister> sortRegister;
@@ -562,7 +551,7 @@
                                    getRegisterPlan()->nrRegs[previousNode->getDepth()],
                                    getRegisterPlan()->nrRegs[getDepth()], getRegsToClear(),
                                    calcRegsToKeep(), std::move(sortRegister),
-                                   _plan->getAst()->query()->readOnlyTrx(), sortMode(),
+                                   _plan->getAst()->query(), sortMode(),
                                    constrainedSortLimit(), p);
 
   return std::make_unique<ExecutionBlockImpl<SortingGatherExecutor>>(&engine, this,
@@ -586,72 +575,10 @@
   return !elements().empty();
 }
 
-<<<<<<< HEAD
-=======
-/// @brief is the node parallelizable?
-struct ParallelizableFinder final : public WalkerWorker<ExecutionNode> {
-  bool const _parallelizeWrites;
-  bool _isParallelizable;
-
-  explicit ParallelizableFinder(TRI_vocbase_t const& _vocbase)
-      : _parallelizeWrites(
-            _vocbase.server().getFeature<OptimizerRulesFeature>().parallelizeGatherWrites()),
-        _isParallelizable(true) {}
-
-  ~ParallelizableFinder() = default;
-
-  bool enterSubquery(ExecutionNode*, ExecutionNode*) override final {
-    return false;
-  }
-
-  bool before(ExecutionNode* node) override final {
-    if (node->getType() == ExecutionNode::SCATTER || node->getType() == ExecutionNode::GATHER ||
-        node->getType() == ExecutionNode::DISTRIBUTE ||
-        node->getType() == ExecutionNode::TRAVERSAL ||
-        node->getType() == ExecutionNode::SHORTEST_PATH ||
-        node->getType() == ExecutionNode::K_SHORTEST_PATHS) {
-      _isParallelizable = false;
-      return true;  // true to abort the whole walking process
-    }
-    // write operations of type REMOVE, REPLACE and UPDATE
-    // can be parallelized, provided the rest of the plan
-    // does not prohibit this
-    if (node->isModificationNode() &&
-        (!_parallelizeWrites || (node->getType() != ExecutionNode::REMOVE &&
-                                 node->getType() != ExecutionNode::REPLACE &&
-                                 node->getType() != ExecutionNode::UPDATE))) {
-      _isParallelizable = false;
-      return true;  // true to abort the whole walking process
-    }
-
-    // continue inspecting
-    return false;
-  }
-};
-
-/// no modification nodes, ScatterNodes etc
-bool GatherNode::isParallelizable() const {
-  if (_parallelism == Parallelism::Serial) {
-    // node already defined to be serial
-    return false;
-  }
-
-  ParallelizableFinder finder(*_vocbase);
-  for (ExecutionNode* e : _dependencies) {
-    e->walk(finder);
-    if (!finder._isParallelizable) {
-      return false;
-    }
-  }
-  return true;
-}
-
->>>>>>> 3b922bcb
 void GatherNode::setParallelism(GatherNode::Parallelism value) {
   _parallelism = value;
 }
 
-<<<<<<< HEAD
 void GatherNode::cloneRegisterPlan(ExecutionNode* dependency) {
   TRI_ASSERT(hasDependency());
   TRI_ASSERT(getFirstDependency() == dependency);
@@ -660,12 +587,12 @@
   setVarsUsedLater(dependency->getVarsUsedLater());
   setVarsValid(dependency->getVarsValid());
   setVarUsageValid();
-=======
+}
+
 GatherNode::SortMode GatherNode::evaluateSortMode(size_t numberOfShards,
                                                   size_t shardsRequiredForHeapMerge) noexcept {
   return numberOfShards >= shardsRequiredForHeapMerge ? SortMode::Heap
                                                       : SortMode::MinElement;
->>>>>>> 3b922bcb
 }
 
 SingleRemoteOperationNode::SingleRemoteOperationNode(
@@ -719,7 +646,7 @@
       in, outputNew, outputOld, out,
       getRegisterPlan()->nrRegs[previousNode->getDepth()] /*nr input regs*/,
       getRegisterPlan()->nrRegs[getDepth()] /*nr output regs*/, getRegsToClear(),
-      calcRegsToKeep(), _plan->getAst()->query()->trx(), std::move(options),
+      calcRegsToKeep(), _plan->getAst()->query(), std::move(options),
       _collection, ConsultAqlWriteFilter(_options.consultAqlWriteFilter),
       IgnoreErrors(_options.ignoreErrors),
       IgnoreDocumentNotFound(_options.ignoreDocumentNotFound), _key,
