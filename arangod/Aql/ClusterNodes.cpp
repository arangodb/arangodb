////////////////////////////////////////////////////////////////////////////////
/// DISCLAIMER
///
/// Copyright 2014-2016 ArangoDB GmbH, Cologne, Germany
/// Copyright 2004-2014 triAGENS GmbH, Cologne, Germany
///
/// Licensed under the Apache License, Version 2.0 (the "License");
/// you may not use this file except in compliance with the License.
/// You may obtain a copy of the License at
///
///     http://www.apache.org/licenses/LICENSE-2.0
///
/// Unless required by applicable law or agreed to in writing, software
/// distributed under the License is distributed on an "AS IS" BASIS,
/// WITHOUT WARRANTIES OR CONDITIONS OF ANY KIND, either express or implied.
/// See the License for the specific language governing permissions and
/// limitations under the License.
///
/// Copyright holder is ArangoDB GmbH, Cologne, Germany
///
/// @author Max Neunhoeffer
////////////////////////////////////////////////////////////////////////////////

#include <type_traits>

#include <velocypack/Iterator.h>
#include <velocypack/StringRef.h>
#include <velocypack/velocypack-aliases.h>

#include "ClusterNodes.h"

#include "ApplicationFeatures/ApplicationServer.h"
#include "Aql/AqlValue.h"
#include "Aql/Ast.h"
#include "Aql/BlocksWithClients.h"
#include "Aql/Collection.h"
#include "Aql/DistributeExecutor.h"
#include "Aql/ExecutionBlockImpl.h"
#include "Aql/ExecutionNodeId.h"
#include "Aql/ExecutionPlan.h"
#include "Aql/GraphNode.h"
#include "Aql/IdExecutor.h"
#include "Aql/IndexNode.h"
#include "Aql/ModificationNodes.h"
#include "Aql/MultiDependencySingleRowFetcher.h"
#include "Aql/OptimizerRulesFeature.h"
#include "Aql/ParallelUnsortedGatherExecutor.h"
#include "Aql/Query.h"
#include "Aql/RegisterInfos.h"
#include "Aql/RemoteExecutor.h"
#include "Aql/ScatterExecutor.h"
#include "Aql/SingleRemoteModificationExecutor.h"
#include "Aql/SortRegister.h"
#include "Aql/SortingGatherExecutor.h"
#include "Aql/UnsortedGatherExecutor.h"
#include "Aql/types.h"
#include "Basics/VelocyPackHelper.h"
#include "Cluster/ServerState.h"
#include "Logger/LogMacros.h"
#include "Transaction/Methods.h"

using namespace arangodb;
using namespace arangodb::basics;
using namespace arangodb::aql;

namespace {

arangodb::velocypack::StringRef const SortModeUnset("unset");
arangodb::velocypack::StringRef const SortModeMinElement("minelement");
arangodb::velocypack::StringRef const SortModeHeap("heap");

char const* toString(GatherNode::Parallelism value) {
  switch (value) {
    case GatherNode::Parallelism::Parallel:
      return "parallel";
    case GatherNode::Parallelism::Serial:
      return "serial";
    case GatherNode::Parallelism::Undefined:
    default:
      return "undefined";
  }
}

GatherNode::Parallelism parallelismFromString(std::string const& value) {
  if (value == "parallel") {
    return GatherNode::Parallelism::Parallel;
  } else if (value == "serial") {
    return GatherNode::Parallelism::Serial;
  }
  return GatherNode::Parallelism::Undefined;
}

std::map<arangodb::velocypack::StringRef, GatherNode::SortMode> const NameToValue{
    {SortModeMinElement, GatherNode::SortMode::MinElement},
    {SortModeHeap, GatherNode::SortMode::Heap},
    {SortModeUnset, GatherNode::SortMode::Default}};

bool toSortMode(arangodb::velocypack::StringRef const& str, GatherNode::SortMode& mode) noexcept {
  // std::map ~25-30% faster than std::unordered_map for small number of elements
  auto const it = NameToValue.find(str);

  if (it == NameToValue.end()) {
    TRI_ASSERT(false);
    return false;
  }

  mode = it->second;
  return true;
}

arangodb::velocypack::StringRef toString(GatherNode::SortMode mode) noexcept {
  switch (mode) {
    case GatherNode::SortMode::MinElement:
      return SortModeMinElement;
    case GatherNode::SortMode::Heap:
      return SortModeHeap;
    case GatherNode::SortMode::Default:
      return SortModeUnset;
    default:
      TRI_ASSERT(false);
      return {};
  }
}

}  // namespace

/// @brief constructor for RemoteNode
RemoteNode::RemoteNode(ExecutionPlan* plan, arangodb::velocypack::Slice const& base)
    : DistributeConsumerNode(plan, base),
      _vocbase(&(plan->getAst()->query().vocbase())),
      _server(base.get("server").copyString()),
      _queryId(base.get("queryId").copyString()),
      _apiToUse(getApiProperty(base, StaticStrings::AqlRemoteApi)) {
  // Backwards compatibility (3.4.x)(3.5.0) and earlier, coordinator might send ownName.
  arangodb::velocypack::StringRef tmpId(getDistributeId());
  tmpId = VelocyPackHelper::getStringRef(base, "ownName", tmpId);
  if (tmpId != getDistributeId()) {
    setDistributeId(tmpId.toString());
  }
}

/// @brief creates corresponding ExecutionBlock
std::unique_ptr<ExecutionBlock> RemoteNode::createBlock(
    ExecutionEngine& engine, std::unordered_map<ExecutionNode*, ExecutionBlock*> const&) const {
  RegisterId const nrOutRegs = getRegisterPlan()->nrRegs[getDepth()];
  RegisterId const nrInRegs = nrOutRegs;

  std::unordered_set<RegisterId> regsToKeep{};
  {  // This block sets regsToKeep.
    // It's essentially a copy of ExecutionNode::calcRegsToKeep(), but it
    // doesn't use the previous node, which we do not have here.
    regsToKeep.reserve(getVarsUsedLater().size());
    std::unordered_map<VariableId, VarInfo> const& varInfo = getRegisterPlan()->varInfo;
    for (auto const var : getVarsUsedLater()) {
      auto const it = varInfo.find(var->id);
      TRI_ASSERT(it != varInfo.end());
      RegisterId const reg = it->second.registerId;
      if (reg < nrInRegs) {
        bool inserted;
        std::tie(std::ignore, inserted) = regsToKeep.emplace(reg);
        TRI_ASSERT(inserted);
      }
    }
  }

  std::unordered_set<RegisterId> regsToClear = getRegsToClear();

  // Everything that is cleared here could and should have been cleared before,
  // i.e. before sending it over the network.
  TRI_ASSERT(regsToClear.empty());

  auto infos = RegisterInfos({}, {}, nrInRegs, nrOutRegs,
                             std::move(regsToClear), std::move(regsToKeep));

  return std::make_unique<ExecutionBlockImpl<RemoteExecutor>>(&engine, this,
                                                              std::move(infos), server(),
                                                              getDistributeId(),
                                                              queryId(), api());
}

/// @brief toVelocyPack, for RemoteNode
void RemoteNode::toVelocyPackHelper(VPackBuilder& nodes, unsigned flags,
                                    std::unordered_set<ExecutionNode const*>& seen) const {
  // call base class method
  DistributeConsumerNode::toVelocyPackHelperInternal(nodes, flags, seen);

  nodes.add("database", VPackValue(_vocbase->name()));
  nodes.add("server", VPackValue(_server));
  nodes.add("queryId", VPackValue(_queryId));
  nodes.add(StaticStrings::AqlRemoteApi, apiToVpack(_apiToUse));

  // And close it:
  nodes.close();
}

/// @brief estimateCost
CostEstimate RemoteNode::estimateCost() const {
  if (_dependencies.size() == 1) {
    CostEstimate estimate = _dependencies[0]->getCost();
    estimate.estimatedCost += estimate.estimatedNrItems;
    return estimate;
  }
  // We really should not get here, but if so, do something bordering on
  // sensible:
  CostEstimate estimate = CostEstimate::empty();
  estimate.estimatedNrItems = 1;
  estimate.estimatedCost = 1.0;
  return estimate;
}

auto RemoteNode::api() const noexcept -> Api { return _apiToUse; }

auto RemoteNode::apiToVpack(Api const api) -> velocypack::Value {
  return VPackValue(static_cast<std::underlying_type_t<Api>>(api));
}

auto RemoteNode::getApiProperty(VPackSlice slice, std::string const& key)
    -> RemoteNode::Api {
  using ApiType = std::underlying_type_t<Api>;
  // Default to GET_SOME
  return static_cast<Api>(
      VelocyPackHelper::getNumericValue<ApiType>(slice, key, static_cast<ApiType>(Api::GET_SOME)));
}

/// @brief construct a scatter node
ScatterNode::ScatterNode(ExecutionPlan* plan, arangodb::velocypack::Slice const& base)
    : ExecutionNode(plan, base) {
  readClientsFromVelocyPack(base);
}

/// @brief creates corresponding ExecutionBlock
std::unique_ptr<ExecutionBlock> ScatterNode::createBlock(
    ExecutionEngine& engine, std::unordered_map<ExecutionNode*, ExecutionBlock*> const&) const {
  ExecutionNode const* previousNode = getFirstDependency();
  TRI_ASSERT(previousNode != nullptr);

  auto registerInfos = createRegisterInfos({}, {});
  auto executorInfos = ScatterExecutorInfos(_clients);

  return std::make_unique<ExecutionBlockImpl<ScatterExecutor>>(&engine, this,
                                                               std::move(registerInfos),
                                                               std::move(executorInfos));
}

/// @brief toVelocyPack, for ScatterNode
void ScatterNode::toVelocyPackHelper(VPackBuilder& nodes, unsigned flags,
                                     std::unordered_set<ExecutionNode const*>& seen) const {
  // call base class method
  ExecutionNode::toVelocyPackHelperGeneric(nodes, flags, seen);

  // serialize clients
  writeClientsToVelocyPack(nodes);
  // And close it:
  nodes.close();
}

bool ScatterNode::readClientsFromVelocyPack(VPackSlice base) {
  auto const clientsSlice = base.get("clients");

  if (!clientsSlice.isArray()) {
    LOG_TOPIC("49ba1", ERR, Logger::AQL)
        << "invalid serialized ScatterNode definition, 'clients' attribute is "
           "expected to be an array of string";
    return false;
  }

  size_t pos = 0;
  for (auto const clientSlice : velocypack::ArrayIterator(clientsSlice)) {
    if (!clientSlice.isString()) {
      LOG_TOPIC("c6131", ERR, Logger::AQL)
          << "invalid serialized ScatterNode definition, 'clients' attribute "
             "is expected to be an array of string but got not a string at "
             "line "
          << pos;
      _clients.clear();  // clear malformed node
      return false;
    }

    _clients.emplace_back(clientSlice.copyString());
    ++pos;
  }

  _type = static_cast<ScatterNode::ScatterType>(
      basics::VelocyPackHelper::getNumericValue<uint64_t>(base, "scatterType", 0));

  return true;
}

void ScatterNode::writeClientsToVelocyPack(VPackBuilder& builder) const {
  builder.add("scatterType", VPackValue(static_cast<uint64_t>(getScatterType())));
  VPackArrayBuilder arrayScope(&builder, "clients");
  for (auto const& client : _clients) {
    builder.add(VPackValue(client));
  }
}

/// @brief estimateCost
CostEstimate ScatterNode::estimateCost() const {
  CostEstimate estimate = _dependencies[0]->getCost();
  estimate.estimatedCost += estimate.estimatedNrItems * _clients.size();
  return estimate;
}

auto ScatterNode::getOutputVariables() const -> VariableIdSet { return {}; }

/// @brief construct a distribute node
DistributeNode::DistributeNode(ExecutionPlan* plan, arangodb::velocypack::Slice const& base)
    : ScatterNode(plan, base),
      CollectionAccessingNode(plan, base),
      _variable(nullptr),
      _alternativeVariable(nullptr),
      _createKeys(base.get("createKeys").getBoolean()),
      _allowKeyConversionToObject(base.get("allowKeyConversionToObject").getBoolean()),
      _allowSpecifiedKeys(false) {
  if (base.hasKey("variable") && base.hasKey("alternativeVariable")) {
    _variable = Variable::varFromVPack(plan->getAst(), base, "variable");
    _alternativeVariable =
        Variable::varFromVPack(plan->getAst(), base, "alternativeVariable");
  } else {
    _variable = plan->getAst()->variables()->getVariable(
        base.get("varId").getNumericValue<VariableId>());
    _alternativeVariable = plan->getAst()->variables()->getVariable(
        base.get("alternativeVarId").getNumericValue<VariableId>());
  }
}

/// @brief creates corresponding ExecutionBlock
std::unique_ptr<ExecutionBlock> DistributeNode::createBlock(
    ExecutionEngine& engine, std::unordered_map<ExecutionNode*, ExecutionBlock*> const&) const {
  ExecutionNode const* previousNode = getFirstDependency();
  TRI_ASSERT(previousNode != nullptr);

  RegisterId regId;
  RegisterId alternativeRegId = RegisterPlan::MaxRegisterId;

  {  // set regId and alternativeRegId:

    // get the variable to inspect . . .
    VariableId varId = _variable->id;

    // get the register id of the variable to inspect . . .
    auto it = getRegisterPlan()->varInfo.find(varId);
    TRI_ASSERT(it != getRegisterPlan()->varInfo.end());
    regId = (*it).second.registerId;

    TRI_ASSERT(regId < RegisterPlan::MaxRegisterId);

    if (_alternativeVariable != _variable) {
      // use second variable
      auto it = getRegisterPlan()->varInfo.find(_alternativeVariable->id);
      TRI_ASSERT(it != getRegisterPlan()->varInfo.end());
      alternativeRegId = (*it).second.registerId;

      TRI_ASSERT(alternativeRegId < RegisterPlan::MaxRegisterId);
    } else {
      TRI_ASSERT(alternativeRegId == RegisterPlan::MaxRegisterId);
    }
  }
  auto inAndOutRegs = make_shared_unordered_set({regId});
  if (alternativeRegId != RegisterPlan::MaxRegisterId) {
    inAndOutRegs->emplace(alternativeRegId);
  }
  auto registerInfos = createRegisterInfos(inAndOutRegs, inAndOutRegs);
  auto infos = DistributeExecutorInfos(clients(), collection(), regId, alternativeRegId,
                                       _allowSpecifiedKeys, _allowKeyConversionToObject,
                                       _createKeys, getScatterType());

  return std::make_unique<ExecutionBlockImpl<DistributeExecutor>>(&engine, this,
                                                                  std::move(registerInfos),
                                                                  std::move(infos));
}

/// @brief toVelocyPack, for DistributedNode
void DistributeNode::toVelocyPackHelper(VPackBuilder& builder, unsigned flags,
                                        std::unordered_set<ExecutionNode const*>& seen) const {
  // call base class method
  ExecutionNode::toVelocyPackHelperGeneric(builder, flags, seen);

  // add collection information
  CollectionAccessingNode::toVelocyPack(builder, flags);

  // serialize clients
  writeClientsToVelocyPack(builder);

  builder.add("createKeys", VPackValue(_createKeys));
  builder.add("allowKeyConversionToObject", VPackValue(_allowKeyConversionToObject));
  builder.add(VPackValue("variable"));
  _variable->toVelocyPack(builder);
  builder.add(VPackValue("alternativeVariable"));
  _alternativeVariable->toVelocyPack(builder);

  // legacy format, remove in 3.4
  builder.add("varId", VPackValue(static_cast<int>(_variable->id)));
  builder.add("alternativeVarId",
              VPackValue(static_cast<int>(_alternativeVariable->id)));

  // And close it:
  builder.close();
}

/// @brief getVariablesUsedHere, modifying the set in-place
void DistributeNode::getVariablesUsedHere(::arangodb::containers::HashSet<Variable const*>& vars) const {
  vars.emplace(_variable);
  vars.emplace(_alternativeVariable);
}

/// @brief estimateCost
CostEstimate DistributeNode::estimateCost() const {
  CostEstimate estimate = _dependencies[0]->getCost();
  estimate.estimatedCost += estimate.estimatedNrItems;
  return estimate;
}

/*static*/ Collection const* GatherNode::findCollection(GatherNode const& root) noexcept {
  ExecutionNode const* node = root.getFirstDependency();

  auto remotesSeen = 0;

  while (node) {
    switch (node->getType()) {
      case UPDATE:
      case REMOVE:
      case INSERT:
      case UPSERT:
      case REPLACE:
      case MATERIALIZE:
      case TRAVERSAL:
      case SHORTEST_PATH:
      case K_SHORTEST_PATHS:
      case INDEX:
      case ENUMERATE_COLLECTION: {
        auto const* cNode = castTo<CollectionAccessingNode const*>(node);
        if (!cNode->isUsedAsSatellite() && cNode->prototypeCollection() == nullptr) {
          return cNode->collection();
        }
        break;
      }
      case ENUMERATE_IRESEARCH_VIEW:
        // Views are instantiated per DBServer, not per Shard, and are not
        // CollectionAccessingNodes. And we don't know the number of DBServers
        // at this point.
        return nullptr;
      case REMOTE:
        ++remotesSeen;
        if (remotesSeen > 1) {
          TRI_ASSERT(false);
          return nullptr;  // diamond boundary
        }
        break;
      case SCATTER:
      case DISTRIBUTE:
        TRI_ASSERT(false);
        return nullptr;  // diamond boundary
      case REMOTESINGLE:
        // While being a CollectionAccessingNode, it lives on the Coordinator.
        // However it should thus not be encountered here.
        TRI_ASSERT(false);
        return nullptr;
      default:
        break;
    }

    node = node->getFirstDependency();
  }

  return nullptr;
}

/// @brief construct a gather node
GatherNode::GatherNode(ExecutionPlan* plan, arangodb::velocypack::Slice const& base,
                       SortElementVector const& elements)
    : ExecutionNode(plan, base),
      _vocbase(&(plan->getAst()->query().vocbase())),
      _elements(elements),
      _sortmode(SortMode::MinElement),
      _parallelism(Parallelism::Undefined),
      _limit(0) {
  if (!_elements.empty()) {
    auto const sortModeSlice = base.get("sortmode");

    if (!toSortMode(VelocyPackHelper::getStringRef(sortModeSlice, VPackStringRef()), _sortmode)) {
      LOG_TOPIC("2c6f3", ERR, Logger::AQL)
          << "invalid sort mode detected while "
             "creating 'GatherNode' from vpack";
    }

    _limit = VelocyPackHelper::getNumericValue<decltype(_limit)>(base, "limit", 0);
  }

  setParallelism(parallelismFromString(
      VelocyPackHelper::getStringValue(base, "parellelism", "")));
}

GatherNode::GatherNode(ExecutionPlan* plan, ExecutionNodeId id,
                       SortMode sortMode, Parallelism parallelism) noexcept
    : ExecutionNode(plan, id),
      _vocbase(&(plan->getAst()->query().vocbase())),
      _sortmode(sortMode),
      _parallelism(parallelism),
      _limit(0) {}

/// @brief toVelocyPack, for GatherNode
void GatherNode::toVelocyPackHelper(VPackBuilder& nodes, unsigned flags,
                                    std::unordered_set<ExecutionNode const*>& seen) const {
  // call base class method
  ExecutionNode::toVelocyPackHelperGeneric(nodes, flags, seen);

  nodes.add("parallelism", VPackValue(toString(_parallelism)));

  if (_elements.empty()) {
    nodes.add("sortmode", VPackValue(SortModeUnset.data()));
  } else {
    nodes.add("sortmode", VPackValue(toString(_sortmode).data()));
    nodes.add("limit", VPackValue(_limit));
  }

  nodes.add(VPackValue("elements"));
  {
    VPackArrayBuilder guard(&nodes);
    for (auto const& it : _elements) {
      VPackObjectBuilder obj(&nodes);
      nodes.add(VPackValue("inVariable"));
      it.var->toVelocyPack(nodes);
      nodes.add("ascending", VPackValue(it.ascending));
      if (!it.attributePath.empty()) {
        nodes.add(VPackValue("path"));
        VPackArrayBuilder arr(&nodes);
        for (auto const& a : it.attributePath) {
          nodes.add(VPackValue(a));
        }
      }
    }
  }

  // And close it:
  nodes.close();
}

/// @brief creates corresponding ExecutionBlock
std::unique_ptr<ExecutionBlock> GatherNode::createBlock(
    ExecutionEngine& engine, std::unordered_map<ExecutionNode*, ExecutionBlock*> const&) const {
  ExecutionNode const* previousNode = getFirstDependency();
  TRI_ASSERT(previousNode != nullptr);
  auto registerInfos = createRegisterInfos({}, {});
  if (_elements.empty()) {
    TRI_ASSERT(getRegisterPlan()->nrRegs[previousNode->getDepth()] ==
               getRegisterPlan()->nrRegs[getDepth()]);
<<<<<<< HEAD
    if ((ServerState::instance()->isCoordinator() && _parallelism == Parallelism::Parallel)) {
      ParallelUnsortedGatherExecutorInfos infos(getRegisterPlan()->nrRegs[getDepth()],
                                                calcRegsToKeep(), getRegsToClear());
=======
    if (ServerState::instance()->isCoordinator() && _parallelism == Parallelism::Parallel) {
>>>>>>> 3538732d
      return std::make_unique<ExecutionBlockImpl<ParallelUnsortedGatherExecutor>>(
          &engine, this, std::move(registerInfos), EmptyExecutorInfos());
    } else {
      auto executorInfos = IdExecutorInfos(false);

      return std::make_unique<ExecutionBlockImpl<UnsortedGatherExecutor>>(
          &engine, this, std::move(registerInfos), std::move(executorInfos));
    }
  }

  Parallelism p = _parallelism;
  if (ServerState::instance()->isDBServer()) {
    p = Parallelism::Serial; // not supported in v36
  }

  std::vector<SortRegister> sortRegister;
  SortRegister::fill(*plan(), *getRegisterPlan(), _elements, sortRegister);
<<<<<<< HEAD
  SortingGatherExecutorInfos infos(make_shared_unordered_set(),
                                   make_shared_unordered_set(),
                                   getRegisterPlan()->nrRegs[previousNode->getDepth()],
                                   getRegisterPlan()->nrRegs[getDepth()], getRegsToClear(),
                                   calcRegsToKeep(), std::move(sortRegister),
                                   _plan->getAst()->query(), sortMode(),
                                   constrainedSortLimit(), p);
=======
  auto executorInfos =
      SortingGatherExecutorInfos(std::move(sortRegister),
                                 _plan->getAst()->query()->trx(), sortMode(),
                                 constrainedSortLimit(), p);
>>>>>>> 3538732d

  return std::make_unique<ExecutionBlockImpl<SortingGatherExecutor>>(
      &engine, this, std::move(registerInfos), std::move(executorInfos));
}

/// @brief estimateCost
CostEstimate GatherNode::estimateCost() const {
  CostEstimate estimate = _dependencies[0]->getCost();
  estimate.estimatedCost += estimate.estimatedNrItems;
  return estimate;
}

void GatherNode::setConstrainedSortLimit(size_t limit) noexcept {
  _limit = limit;
}

size_t GatherNode::constrainedSortLimit() const noexcept { return _limit; }

bool GatherNode::isSortingGather() const noexcept {
  return !elements().empty();
}

void GatherNode::setParallelism(GatherNode::Parallelism value) {
  _parallelism = value;
}

GatherNode::SortMode GatherNode::evaluateSortMode(size_t numberOfShards,
                                                  size_t shardsRequiredForHeapMerge) noexcept {
  return numberOfShards >= shardsRequiredForHeapMerge ? SortMode::Heap : SortMode::MinElement;
}

GatherNode::Parallelism GatherNode::evaluateParallelism(Collection const& collection) noexcept {
  // single-sharded collections don't require any parallelism. collections with more than
  // one shard are eligible for later parallelization (the Undefined allows this)
  return (((collection.isSmart() && collection.type() == TRI_COL_TYPE_EDGE) ||
           (collection.numberOfShards() <= 1 && !collection.isSatellite()))
              ? Parallelism::Serial
              : Parallelism::Undefined);
}

auto GatherNode::getOutputVariables() const -> VariableIdSet { return {}; }

void GatherNode::getVariablesUsedHere(containers::HashSet<const Variable*>& vars) const {
  for (auto const& p : _elements) {
    vars.emplace(p.var);
  }
}

SingleRemoteOperationNode::SingleRemoteOperationNode(
    ExecutionPlan* plan, ExecutionNodeId id, NodeType mode,
    bool replaceIndexNode, std::string const& key, Collection const* collection,
    ModificationOptions const& options, Variable const* in, Variable const* out,
    Variable const* OLD, Variable const* NEW)
    : ExecutionNode(plan, id),
      CollectionAccessingNode(collection),
      _replaceIndexNode(replaceIndexNode),
      _key(key),
      _mode(mode),
      _inVariable(in),
      _outVariable(out),
      _outVariableOld(OLD),
      _outVariableNew(NEW),
      _options(options) {
  if (_mode == NodeType::INDEX) {  // select
    TRI_ASSERT(!_key.empty());
    TRI_ASSERT(_inVariable == nullptr);
    TRI_ASSERT(_outVariable != nullptr);
    TRI_ASSERT(_outVariableOld == nullptr);
    TRI_ASSERT(_outVariableNew == nullptr);
  } else if (_mode == NodeType::REMOVE) {
    TRI_ASSERT(!_key.empty());
    TRI_ASSERT(_inVariable == nullptr);
    TRI_ASSERT(_outVariableNew == nullptr);
  } else if (_mode == NodeType::INSERT) {
    TRI_ASSERT(_key.empty());
  } else if (_mode != NodeType::UPDATE && _mode != NodeType::REPLACE) {
    TRI_ASSERT(false);
  }
}

/// @brief creates corresponding SingleRemoteOperationNode
std::unique_ptr<ExecutionBlock> SingleRemoteOperationNode::createBlock(
    ExecutionEngine& engine, std::unordered_map<ExecutionNode*, ExecutionBlock*> const&) const {
  ExecutionNode const* previousNode = getFirstDependency();

  TRI_ASSERT(previousNode != nullptr);

  RegisterId in = variableToRegisterOptionalId(_inVariable);
  RegisterId out = variableToRegisterOptionalId(_outVariable);
  RegisterId outputNew = variableToRegisterOptionalId(_outVariableNew);
  RegisterId outputOld = variableToRegisterOptionalId(_outVariableOld);

  OperationOptions options =
      ModificationExecutorHelpers::convertOptions(_options, _outVariableNew, _outVariableOld);

  auto readableInputRegisters = make_shared_unordered_set();
  if (in < RegisterPlan::MaxRegisterId) {
    readableInputRegisters->emplace(in);
  }
  auto writableOutputRegisters = make_shared_unordered_set();
  if (out < RegisterPlan::MaxRegisterId) {
    writableOutputRegisters->emplace(out);
  }
  if (outputNew < RegisterPlan::MaxRegisterId) {
    writableOutputRegisters->emplace(outputNew);
  }
  if (outputOld < RegisterPlan::MaxRegisterId) {
    writableOutputRegisters->emplace(outputOld);
  }

  auto registerInfos = createRegisterInfos(std::move(readableInputRegisters), std::move(writableOutputRegisters));

  auto executorInfos = SingleRemoteModificationInfos(
      in, outputNew, outputOld, out,
      getRegisterPlan()->nrRegs[previousNode->getDepth()] /*nr input regs*/,
      getRegisterPlan()->nrRegs[getDepth()] /*nr output regs*/, getRegsToClear(),
      calcRegsToKeep(), _plan->getAst()->query(), std::move(options),
      collection(), ConsultAqlWriteFilter(_options.consultAqlWriteFilter),
      IgnoreErrors(_options.ignoreErrors),
      IgnoreDocumentNotFound(_options.ignoreDocumentNotFound), _key,
      this->hasParent(), this->_replaceIndexNode);

  if (_mode == NodeType::INDEX) {
    return std::make_unique<ExecutionBlockImpl<SingleRemoteModificationExecutor<IndexTag>>>(
        &engine, this, std::move(registerInfos), std::move(executorInfos));
  } else if (_mode == NodeType::INSERT) {
    return std::make_unique<ExecutionBlockImpl<SingleRemoteModificationExecutor<Insert>>>(
        &engine, this, std::move(registerInfos), std::move(executorInfos));
  } else if (_mode == NodeType::REMOVE) {
    return std::make_unique<ExecutionBlockImpl<SingleRemoteModificationExecutor<Remove>>>(
        &engine, this, std::move(registerInfos), std::move(executorInfos));
  } else if (_mode == NodeType::REPLACE) {
    return std::make_unique<ExecutionBlockImpl<SingleRemoteModificationExecutor<Replace>>>(
        &engine, this, std::move(registerInfos), std::move(executorInfos));
  } else if (_mode == NodeType::UPDATE) {
    return std::make_unique<ExecutionBlockImpl<SingleRemoteModificationExecutor<Update>>>(
        &engine, this, std::move(registerInfos), std::move(executorInfos));
  } else if (_mode == NodeType::UPSERT) {
    return std::make_unique<ExecutionBlockImpl<SingleRemoteModificationExecutor<Upsert>>>(
        &engine, this, std::move(registerInfos), std::move(executorInfos));
  } else {
    TRI_ASSERT(false);
    return nullptr;
  }
}

/// @brief toVelocyPack, for SingleRemoteOperationNode
void SingleRemoteOperationNode::toVelocyPackHelper(VPackBuilder& nodes, unsigned flags,
                                                   std::unordered_set<ExecutionNode const*>& seen) const {
  // call base class method
  ExecutionNode::toVelocyPackHelperGeneric(nodes, flags, seen);
  CollectionAccessingNode::toVelocyPackHelperPrimaryIndex(nodes);

  // add collection information
  CollectionAccessingNode::toVelocyPack(nodes, flags);

  nodes.add("mode", VPackValue(ExecutionNode::getTypeString(_mode)));
  nodes.add("replaceIndexNode", VPackValue(_replaceIndexNode));

  if (!_key.empty()) {
    nodes.add("key", VPackValue(_key));
  }

  // add out variables
  bool isAnyVarUsedLater = false;
  if (_outVariableOld != nullptr) {
    nodes.add(VPackValue("outVariableOld"));
    _outVariableOld->toVelocyPack(nodes);
    isAnyVarUsedLater |= isVarUsedLater(_outVariableOld);
  }
  if (_outVariableNew != nullptr) {
    nodes.add(VPackValue("outVariableNew"));
    _outVariableNew->toVelocyPack(nodes);
    isAnyVarUsedLater |= isVarUsedLater(_outVariableNew);
  }

  if (_inVariable != nullptr) {
    nodes.add(VPackValue("inVariable"));
    _inVariable->toVelocyPack(nodes);
  }

  if (_outVariable != nullptr) {
    nodes.add(VPackValue("outVariable"));
    _outVariable->toVelocyPack(nodes);
    isAnyVarUsedLater |= isVarUsedLater(_outVariable);
  }
  nodes.add("producesResult", VPackValue(isAnyVarUsedLater));
  nodes.add(VPackValue("modificationFlags"));
  _options.toVelocyPack(nodes);

  nodes.add("projections", VPackValue(VPackValueType::Array));
  // TODO: support projections?
  nodes.close();

  // And close it:
  nodes.close();
}

/// @brief estimateCost
CostEstimate SingleRemoteOperationNode::estimateCost() const {
  CostEstimate estimate = _dependencies[0]->getCost();
  return estimate;
}

VariableIdSet SingleRemoteOperationNode::getOutputVariables() const {
  VariableIdSet vars;
  for (auto const& it : getVariablesSetHere()) {
    vars.insert(it->id);
  }
  return vars;
}

std::vector<Variable const*> SingleRemoteOperationNode::getVariablesSetHere() const {
  std::vector<Variable const*> vec;

  if (_outVariable) {
    vec.push_back(_outVariable);
  }
  if (_outVariableNew) {
    vec.push_back(_outVariableNew);
  }
  if (_outVariableOld) {
    vec.push_back(_outVariableOld);
  }

  return vec;
}

void SingleRemoteOperationNode::getVariablesUsedHere(containers::HashSet<const Variable*>& vars) const {
  if (_inVariable) {
    vars.emplace(_inVariable);
  }
}<|MERGE_RESOLUTION|>--- conflicted
+++ resolved
@@ -545,13 +545,7 @@
   if (_elements.empty()) {
     TRI_ASSERT(getRegisterPlan()->nrRegs[previousNode->getDepth()] ==
                getRegisterPlan()->nrRegs[getDepth()]);
-<<<<<<< HEAD
-    if ((ServerState::instance()->isCoordinator() && _parallelism == Parallelism::Parallel)) {
-      ParallelUnsortedGatherExecutorInfos infos(getRegisterPlan()->nrRegs[getDepth()],
-                                                calcRegsToKeep(), getRegsToClear());
-=======
     if (ServerState::instance()->isCoordinator() && _parallelism == Parallelism::Parallel) {
->>>>>>> 3538732d
       return std::make_unique<ExecutionBlockImpl<ParallelUnsortedGatherExecutor>>(
           &engine, this, std::move(registerInfos), EmptyExecutorInfos());
     } else {
@@ -569,20 +563,11 @@
 
   std::vector<SortRegister> sortRegister;
   SortRegister::fill(*plan(), *getRegisterPlan(), _elements, sortRegister);
-<<<<<<< HEAD
-  SortingGatherExecutorInfos infos(make_shared_unordered_set(),
-                                   make_shared_unordered_set(),
-                                   getRegisterPlan()->nrRegs[previousNode->getDepth()],
-                                   getRegisterPlan()->nrRegs[getDepth()], getRegsToClear(),
-                                   calcRegsToKeep(), std::move(sortRegister),
-                                   _plan->getAst()->query(), sortMode(),
-                                   constrainedSortLimit(), p);
-=======
+
   auto executorInfos =
       SortingGatherExecutorInfos(std::move(sortRegister),
-                                 _plan->getAst()->query()->trx(), sortMode(),
+                                 _plan->getAst()->query(), sortMode(),
                                  constrainedSortLimit(), p);
->>>>>>> 3538732d
 
   return std::make_unique<ExecutionBlockImpl<SortingGatherExecutor>>(
       &engine, this, std::move(registerInfos), std::move(executorInfos));
