////////////////////////////////////////////////////////////////////////////////
/// DISCLAIMER
///
/// Copyright 2014-2016 ArangoDB GmbH, Cologne, Germany
/// Copyright 2004-2014 triAGENS GmbH, Cologne, Germany
///
/// Licensed under the Apache License, Version 2.0 (the "License");
/// you may not use this file except in compliance with the License.
/// You may obtain a copy of the License at
///
///     http://www.apache.org/licenses/LICENSE-2.0
///
/// Unless required by applicable law or agreed to in writing, software
/// distributed under the License is distributed on an "AS IS" BASIS,
/// WITHOUT WARRANTIES OR CONDITIONS OF ANY KIND, either express or implied.
/// See the License for the specific language governing permissions and
/// limitations under the License.
///
/// Copyright holder is ArangoDB GmbH, Cologne, Germany
///
/// @author Max Neunhoeffer
////////////////////////////////////////////////////////////////////////////////

#include <type_traits>

#include <velocypack/Iterator.h>
#include <velocypack/StringRef.h>
#include <velocypack/velocypack-aliases.h>

#include "ClusterNodes.h"

#include "ApplicationFeatures/ApplicationServer.h"
#include "Aql/AqlValue.h"
#include "Aql/Ast.h"
#include "Aql/BlocksWithClients.h"
#include "Aql/Collection.h"
#include "Aql/DistributeExecutor.h"
#include "Aql/ExecutionBlockImpl.h"
#include "Aql/ExecutionNodeId.h"
#include "Aql/ExecutionPlan.h"
#include "Aql/ExecutorInfos.h"
#include "Aql/GraphNode.h"
#include "Aql/IdExecutor.h"
#include "Aql/IndexNode.h"
#include "Aql/ModificationNodes.h"
#include "Aql/MultiDependencySingleRowFetcher.h"
#include "Aql/OptimizerRulesFeature.h"
#include "Aql/ParallelUnsortedGatherExecutor.h"
#include "Aql/Query.h"
#include "Aql/RemoteExecutor.h"
#include "Aql/ScatterExecutor.h"
#include "Aql/SingleRemoteModificationExecutor.h"
#include "Aql/SortRegister.h"
#include "Aql/SortingGatherExecutor.h"
#include "Aql/UnsortedGatherExecutor.h"
#include "Aql/types.h"
#include "Basics/VelocyPackHelper.h"
#include "Cluster/ServerState.h"
#include "Logger/LogMacros.h"
#include "Transaction/Methods.h"

using namespace arangodb;
using namespace arangodb::basics;
using namespace arangodb::aql;

namespace {

arangodb::velocypack::StringRef const SortModeUnset("unset");
arangodb::velocypack::StringRef const SortModeMinElement("minelement");
arangodb::velocypack::StringRef const SortModeHeap("heap");

char const* toString(GatherNode::Parallelism value) {
  switch (value) {
    case GatherNode::Parallelism::Parallel:
      return "parallel";
    case GatherNode::Parallelism::Serial:
      return "serial";
    case GatherNode::Parallelism::Undefined:
    default:
      return "undefined";
  }
}

GatherNode::Parallelism parallelismFromString(std::string const& value) {
  if (value == "parallel") {
    return GatherNode::Parallelism::Parallel;
  } else if (value == "serial") {
    return GatherNode::Parallelism::Serial;
  }
  return GatherNode::Parallelism::Undefined;
}

std::map<arangodb::velocypack::StringRef, GatherNode::SortMode> const NameToValue{
    {SortModeMinElement, GatherNode::SortMode::MinElement},
    {SortModeHeap, GatherNode::SortMode::Heap},
    {SortModeUnset, GatherNode::SortMode::Default}};

bool toSortMode(arangodb::velocypack::StringRef const& str, GatherNode::SortMode& mode) noexcept {
  // std::map ~25-30% faster than std::unordered_map for small number of elements
  auto const it = NameToValue.find(str);

  if (it == NameToValue.end()) {
    TRI_ASSERT(false);
    return false;
  }

  mode = it->second;
  return true;
}

arangodb::velocypack::StringRef toString(GatherNode::SortMode mode) noexcept {
  switch (mode) {
    case GatherNode::SortMode::MinElement:
      return SortModeMinElement;
    case GatherNode::SortMode::Heap:
      return SortModeHeap;
    case GatherNode::SortMode::Default:
      return SortModeUnset;
    default:
      TRI_ASSERT(false);
      return {};
  }
}

}  // namespace

/// @brief constructor for RemoteNode
RemoteNode::RemoteNode(ExecutionPlan* plan, arangodb::velocypack::Slice const& base)
    : DistributeConsumerNode(plan, base),
      _vocbase(&(plan->getAst()->query()->vocbase())),
      _server(base.get("server").copyString()),
      _queryId(base.get("queryId").copyString()),
      _apiToUse(getApiProperty(base, StaticStrings::AqlRemoteApi)) {
  // Backwards compatibility (3.4.x)(3.5.0) and earlier, coordinator might send ownName.
  arangodb::velocypack::StringRef tmpId(getDistributeId());
  tmpId = VelocyPackHelper::getStringRef(base, "ownName", tmpId);
  if (tmpId != getDistributeId()) {
    setDistributeId(tmpId.toString());
  }
}

/// @brief creates corresponding ExecutionBlock
std::unique_ptr<ExecutionBlock> RemoteNode::createBlock(
    ExecutionEngine& engine, std::unordered_map<ExecutionNode*, ExecutionBlock*> const&) const {
  RegisterId const nrOutRegs = getRegisterPlan()->nrRegs[getDepth()];
  RegisterId const nrInRegs = nrOutRegs;

  std::unordered_set<RegisterId> regsToKeep{};
  {  // This block sets regsToKeep.
    // It's essentially a copy of ExecutionNode::calcRegsToKeep(), but it
    // doesn't use the previous node, which we do not have here.
    regsToKeep.reserve(getVarsUsedLater().size());
    std::unordered_map<VariableId, VarInfo> const& varInfo = getRegisterPlan()->varInfo;
    for (auto const var : getVarsUsedLater()) {
      auto const it = varInfo.find(var->id);
      TRI_ASSERT(it != varInfo.end());
      RegisterId const reg = it->second.registerId;
      if (reg < nrInRegs) {
        bool inserted;
        std::tie(std::ignore, inserted) = regsToKeep.emplace(reg);
        TRI_ASSERT(inserted);
      }
    }
  }

  std::unordered_set<RegisterId> regsToClear = getRegsToClear();

  // Everything that is cleared here could and should have been cleared before,
  // i.e. before sending it over the network.
  TRI_ASSERT(regsToClear.empty());

  ExecutorInfos infos({}, {}, nrInRegs, nrOutRegs, std::move(regsToClear),
                      std::move(regsToKeep));

  return std::make_unique<ExecutionBlockImpl<RemoteExecutor>>(&engine, this,
                                                              std::move(infos), server(),
                                                              getDistributeId(),
                                                              queryId(), api());
}

/// @brief toVelocyPack, for RemoteNode
void RemoteNode::toVelocyPackHelper(VPackBuilder& nodes, unsigned flags,
                                    std::unordered_set<ExecutionNode const*>& seen) const {
  // call base class method
  DistributeConsumerNode::toVelocyPackHelperInternal(nodes, flags, seen);

  nodes.add("database", VPackValue(_vocbase->name()));
  nodes.add("server", VPackValue(_server));
  nodes.add("queryId", VPackValue(_queryId));
  nodes.add(StaticStrings::AqlRemoteApi, apiToVpack(_apiToUse));

  // And close it:
  nodes.close();
}

/// @brief estimateCost
CostEstimate RemoteNode::estimateCost() const {
  if (_dependencies.size() == 1) {
    CostEstimate estimate = _dependencies[0]->getCost();
    estimate.estimatedCost += estimate.estimatedNrItems;
    return estimate;
  }
  // We really should not get here, but if so, do something bordering on
  // sensible:
  CostEstimate estimate = CostEstimate::empty();
  estimate.estimatedNrItems = 1;
  estimate.estimatedCost = 1.0;
  return estimate;
}

auto RemoteNode::api() const noexcept -> Api { return _apiToUse; }

auto RemoteNode::apiToVpack(Api const api) -> velocypack::Value {
  return VPackValue(static_cast<std::underlying_type_t<Api>>(api));
}

auto RemoteNode::getApiProperty(VPackSlice slice, std::string const& key)
    -> RemoteNode::Api {
  using ApiType = std::underlying_type_t<Api>;
  // Default to GET_SOME
  return static_cast<Api>(
      VelocyPackHelper::getNumericValue<ApiType>(slice, key, static_cast<ApiType>(Api::GET_SOME)));
}

/// @brief construct a scatter node
ScatterNode::ScatterNode(ExecutionPlan* plan, arangodb::velocypack::Slice const& base)
    : ExecutionNode(plan, base) {
  readClientsFromVelocyPack(base);
}

/// @brief creates corresponding ExecutionBlock
std::unique_ptr<ExecutionBlock> ScatterNode::createBlock(
    ExecutionEngine& engine, std::unordered_map<ExecutionNode*, ExecutionBlock*> const&) const {
  ExecutionNode const* previousNode = getFirstDependency();
  TRI_ASSERT(previousNode != nullptr);

  RegisterId const nrOutRegs = getRegisterPlan()->nrRegs[getDepth()];
  RegisterId const nrInRegs = getRegisterPlan()->nrRegs[previousNode->getDepth()];

  std::unordered_set<RegisterId> regsToKeep = calcRegsToKeep();
  std::unordered_set<RegisterId> regsToClear = getRegsToClear();

  ScatterExecutorInfos infos({}, {}, nrInRegs, nrOutRegs, std::move(regsToClear),
                             std::move(regsToKeep), _clients);
  return std::make_unique<ExecutionBlockImpl<ScatterExecutor>>(&engine, this,
                                                               std::move(infos));
}

/// @brief toVelocyPack, for ScatterNode
void ScatterNode::toVelocyPackHelper(VPackBuilder& nodes, unsigned flags,
                                     std::unordered_set<ExecutionNode const*>& seen) const {
  // call base class method
  ExecutionNode::toVelocyPackHelperGeneric(nodes, flags, seen);

  // serialize clients
  writeClientsToVelocyPack(nodes);
  // And close it:
  nodes.close();
}

bool ScatterNode::readClientsFromVelocyPack(VPackSlice base) {
  auto const clientsSlice = base.get("clients");

  if (!clientsSlice.isArray()) {
    LOG_TOPIC("49ba1", ERR, Logger::AQL)
        << "invalid serialized ScatterNode definition, 'clients' attribute is "
           "expected to be an array of string";
    return false;
  }

  size_t pos = 0;
  for (auto const clientSlice : velocypack::ArrayIterator(clientsSlice)) {
    if (!clientSlice.isString()) {
      LOG_TOPIC("c6131", ERR, Logger::AQL)
          << "invalid serialized ScatterNode definition, 'clients' attribute "
             "is expected to be an array of string but got not a string at "
             "line "
          << pos;
      _clients.clear();  // clear malformed node
      return false;
    }

    _clients.emplace_back(clientSlice.copyString());
    ++pos;
  }

  _type = static_cast<ScatterNode::ScatterType>(
      basics::VelocyPackHelper::getNumericValue<uint64_t>(base, "scatterType", 0));

  return true;
}

void ScatterNode::writeClientsToVelocyPack(VPackBuilder& builder) const {
  builder.add("scatterType", VPackValue(static_cast<uint64_t>(getScatterType())));
  VPackArrayBuilder arrayScope(&builder, "clients");
  for (auto const& client : _clients) {
    builder.add(VPackValue(client));
  }
}

/// @brief estimateCost
CostEstimate ScatterNode::estimateCost() const {
  CostEstimate estimate = _dependencies[0]->getCost();
  estimate.estimatedCost += estimate.estimatedNrItems * _clients.size();
  return estimate;
}

auto ScatterNode::getOutputVariables() const -> VariableIdSet { return {}; }

/// @brief construct a distribute node
DistributeNode::DistributeNode(ExecutionPlan* plan, arangodb::velocypack::Slice const& base)
    : ScatterNode(plan, base),
      CollectionAccessingNode(plan, base),
      _variable(nullptr),
      _alternativeVariable(nullptr),
      _createKeys(base.get("createKeys").getBoolean()),
      _allowKeyConversionToObject(base.get("allowKeyConversionToObject").getBoolean()),
      _allowSpecifiedKeys(false) {
  if (base.hasKey("variable") && base.hasKey("alternativeVariable")) {
    _variable = Variable::varFromVPack(plan->getAst(), base, "variable");
    _alternativeVariable =
        Variable::varFromVPack(plan->getAst(), base, "alternativeVariable");
  } else {
    _variable = plan->getAst()->variables()->getVariable(
        base.get("varId").getNumericValue<VariableId>());
    _alternativeVariable = plan->getAst()->variables()->getVariable(
        base.get("alternativeVarId").getNumericValue<VariableId>());
  }
}

/// @brief creates corresponding ExecutionBlock
std::unique_ptr<ExecutionBlock> DistributeNode::createBlock(
    ExecutionEngine& engine, std::unordered_map<ExecutionNode*, ExecutionBlock*> const&) const {
  ExecutionNode const* previousNode = getFirstDependency();
  TRI_ASSERT(previousNode != nullptr);

  RegisterId const nrOutRegs = getRegisterPlan()->nrRegs[getDepth()];
  RegisterId const nrInRegs = getRegisterPlan()->nrRegs[previousNode->getDepth()];

  std::unordered_set<RegisterId> regsToKeep = calcRegsToKeep();
  std::unordered_set<RegisterId> regsToClear = getRegsToClear();

  RegisterId regId;
  RegisterId alternativeRegId = RegisterPlan::MaxRegisterId;

  {  // set regId and alternativeRegId:

    // get the variable to inspect . . .
    VariableId varId = _variable->id;

    // get the register id of the variable to inspect . . .
    auto it = getRegisterPlan()->varInfo.find(varId);
    TRI_ASSERT(it != getRegisterPlan()->varInfo.end());
    regId = (*it).second.registerId;

    TRI_ASSERT(regId < RegisterPlan::MaxRegisterId);

    if (_alternativeVariable != _variable) {
      // use second variable
      auto it = getRegisterPlan()->varInfo.find(_alternativeVariable->id);
      TRI_ASSERT(it != getRegisterPlan()->varInfo.end());
      alternativeRegId = (*it).second.registerId;

      TRI_ASSERT(alternativeRegId < RegisterPlan::MaxRegisterId);
    } else {
      TRI_ASSERT(alternativeRegId == RegisterPlan::MaxRegisterId);
    }
  }
  auto inAndOutRegs = make_shared_unordered_set({regId});
  if (alternativeRegId != RegisterPlan::MaxRegisterId) {
    inAndOutRegs->emplace(alternativeRegId);
  }
  DistributeExecutorInfos infos(inAndOutRegs, inAndOutRegs, nrInRegs, nrOutRegs,
                                std::move(regsToClear), std::move(regsToKeep),
                                clients(), collection(), regId, alternativeRegId,
                                _allowSpecifiedKeys, _allowKeyConversionToObject,
                                _createKeys, getScatterType());

  return std::make_unique<ExecutionBlockImpl<DistributeExecutor>>(&engine, this,
                                                                  std::move(infos));
}

/// @brief toVelocyPack, for DistributedNode
void DistributeNode::toVelocyPackHelper(VPackBuilder& builder, unsigned flags,
                                        std::unordered_set<ExecutionNode const*>& seen) const {
  // call base class method
  ExecutionNode::toVelocyPackHelperGeneric(builder, flags, seen);

  // add collection information
  CollectionAccessingNode::toVelocyPack(builder, flags);

  // serialize clients
  writeClientsToVelocyPack(builder);

  builder.add("createKeys", VPackValue(_createKeys));
  builder.add("allowKeyConversionToObject", VPackValue(_allowKeyConversionToObject));
  builder.add(VPackValue("variable"));
  _variable->toVelocyPack(builder);
  builder.add(VPackValue("alternativeVariable"));
  _alternativeVariable->toVelocyPack(builder);

  // legacy format, remove in 3.4
  builder.add("varId", VPackValue(static_cast<int>(_variable->id)));
  builder.add("alternativeVarId",
              VPackValue(static_cast<int>(_alternativeVariable->id)));

  // And close it:
  builder.close();
}

/// @brief getVariablesUsedHere, modifying the set in-place
void DistributeNode::getVariablesUsedHere(::arangodb::containers::HashSet<Variable const*>& vars) const {
  vars.emplace(_variable);
  vars.emplace(_alternativeVariable);
}

/// @brief estimateCost
CostEstimate DistributeNode::estimateCost() const {
  CostEstimate estimate = _dependencies[0]->getCost();
  estimate.estimatedCost += estimate.estimatedNrItems;
  return estimate;
}

/*static*/ Collection const* GatherNode::findCollection(GatherNode const& root) noexcept {
  ExecutionNode const* node = root.getFirstDependency();

  auto remotesSeen = 0;

  while (node) {
    switch (node->getType()) {
      case UPDATE:
      case REMOVE:
      case INSERT:
      case UPSERT:
      case REPLACE:
      case MATERIALIZE:
      case TRAVERSAL:
      case SHORTEST_PATH:
      case K_SHORTEST_PATHS:
      case INDEX:
      case ENUMERATE_COLLECTION: {
        auto const* cNode = castTo<CollectionAccessingNode const*>(node);
        if (!cNode->isUsedAsSatellite() && cNode->prototypeCollection() == nullptr) {
          return cNode->collection();
        }
        break;
      }
      case ENUMERATE_IRESEARCH_VIEW:
        // Views are instantiated per DBServer, not per Shard, and are not
        // CollectionAccessingNodes. And we don't know the number of DBServers
        // at this point.
        return nullptr;
      case REMOTE:
        ++remotesSeen;
        if (remotesSeen > 1) {
          TRI_ASSERT(false);
          return nullptr;  // diamond boundary
        }
        break;
      case SCATTER:
      case DISTRIBUTE:
        TRI_ASSERT(false);
        return nullptr;  // diamond boundary
      case REMOTESINGLE:
        // While being a CollectionAccessingNode, it lives on the Coordinator.
        // However it should thus not be encountered here.
        TRI_ASSERT(false);
        return nullptr;
      default:
        break;
    }

    node = node->getFirstDependency();
  }

  return nullptr;
}

/// @brief construct a gather node
GatherNode::GatherNode(ExecutionPlan* plan, arangodb::velocypack::Slice const& base,
                       SortElementVector const& elements)
    : ExecutionNode(plan, base),
      _vocbase(&(plan->getAst()->query()->vocbase())),
      _elements(elements),
      _sortmode(SortMode::MinElement),
      _parallelism(Parallelism::Undefined),
      _limit(0) {
  if (!_elements.empty()) {
    auto const sortModeSlice = base.get("sortmode");

    if (!toSortMode(VelocyPackHelper::getStringRef(sortModeSlice, VPackStringRef()), _sortmode)) {
      LOG_TOPIC("2c6f3", ERR, Logger::AQL)
          << "invalid sort mode detected while "
             "creating 'GatherNode' from vpack";
    }

    _limit =
        basics::VelocyPackHelper::getNumericValue<decltype(_limit)>(base,
                                                                    "limit", 0);
  }

  setParallelism(parallelismFromString(
      VelocyPackHelper::getStringValue(base, "parellelism", "")));
}

GatherNode::GatherNode(ExecutionPlan* plan, ExecutionNodeId id,
                       SortMode sortMode, Parallelism parallelism) noexcept
    : ExecutionNode(plan, id),
      _vocbase(&(plan->getAst()->query()->vocbase())),
      _sortmode(sortMode),
      _parallelism(parallelism),
      _limit(0) {}

/// @brief toVelocyPack, for GatherNode
void GatherNode::toVelocyPackHelper(VPackBuilder& nodes, unsigned flags,
                                    std::unordered_set<ExecutionNode const*>& seen) const {
  // call base class method
  ExecutionNode::toVelocyPackHelperGeneric(nodes, flags, seen);

  nodes.add("parallelism", VPackValue(toString(_parallelism)));

  if (_elements.empty()) {
    nodes.add("sortmode", VPackValue(SortModeUnset.data()));
  } else {
    nodes.add("sortmode", VPackValue(toString(_sortmode).data()));
    nodes.add("limit", VPackValue(_limit));
  }

  nodes.add(VPackValue("elements"));
  {
    VPackArrayBuilder guard(&nodes);
    for (auto const& it : _elements) {
      VPackObjectBuilder obj(&nodes);
      nodes.add(VPackValue("inVariable"));
      it.var->toVelocyPack(nodes);
      nodes.add("ascending", VPackValue(it.ascending));
      if (!it.attributePath.empty()) {
        nodes.add(VPackValue("path"));
        VPackArrayBuilder arr(&nodes);
        for (auto const& a : it.attributePath) {
          nodes.add(VPackValue(a));
        }
      }
    }
  }

  // And close it:
  nodes.close();
}

/// @brief creates corresponding ExecutionBlock
std::unique_ptr<ExecutionBlock> GatherNode::createBlock(
    ExecutionEngine& engine, std::unordered_map<ExecutionNode*, ExecutionBlock*> const&) const {
  ExecutionNode const* previousNode = getFirstDependency();
  TRI_ASSERT(previousNode != nullptr);
  if (_elements.empty()) {
    TRI_ASSERT(getRegisterPlan()->nrRegs[previousNode->getDepth()] ==
               getRegisterPlan()->nrRegs[getDepth()]);
    if (ServerState::instance()->isCoordinator() && _parallelism == Parallelism::Parallel) {
      ParallelUnsortedGatherExecutorInfos infos(getRegisterPlan()->nrRegs[getDepth()],
                                                calcRegsToKeep(), getRegsToClear());
      return std::make_unique<ExecutionBlockImpl<ParallelUnsortedGatherExecutor>>(
          &engine, this, std::move(infos));
    } else {
      IdExecutorInfos infos(getRegisterPlan()->nrRegs[getDepth()],
                            calcRegsToKeep(), getRegsToClear(), false);

      return std::make_unique<ExecutionBlockImpl<UnsortedGatherExecutor>>(&engine, this,
                                                                          std::move(infos));
    }
  }

  Parallelism p = _parallelism;
  if (ServerState::instance()->isDBServer()) {
    p = Parallelism::Serial;  // not supported in v36
  }

  std::vector<SortRegister> sortRegister;
  SortRegister::fill(*plan(), *getRegisterPlan(), _elements, sortRegister);
  SortingGatherExecutorInfos infos(make_shared_unordered_set(),
                                   make_shared_unordered_set(),
                                   getRegisterPlan()->nrRegs[previousNode->getDepth()],
                                   getRegisterPlan()->nrRegs[getDepth()], getRegsToClear(),
                                   calcRegsToKeep(), std::move(sortRegister),
                                   _plan->getAst()->query()->trx(), sortMode(),
                                   constrainedSortLimit(), p);

  return std::make_unique<ExecutionBlockImpl<SortingGatherExecutor>>(&engine, this,
                                                                     std::move(infos));
}

/// @brief estimateCost
CostEstimate GatherNode::estimateCost() const {
  CostEstimate estimate = _dependencies[0]->getCost();
  estimate.estimatedCost += estimate.estimatedNrItems;
  return estimate;
}

void GatherNode::setConstrainedSortLimit(size_t limit) noexcept {
  _limit = limit;
}

size_t GatherNode::constrainedSortLimit() const noexcept { return _limit; }

bool GatherNode::isSortingGather() const noexcept {
  return !elements().empty();
}

/// @brief is the node parallelizable?
struct ParallelizableFinder final : public WalkerWorker<ExecutionNode> {
  bool const _parallelizeWrites;
  bool _isParallelizable;

  explicit ParallelizableFinder(TRI_vocbase_t const& _vocbase)
      : _parallelizeWrites(
            _vocbase.server().getFeature<OptimizerRulesFeature>().parallelizeGatherWrites()),
        _isParallelizable(true) {}

  ~ParallelizableFinder() = default;

  bool enterSubquery(ExecutionNode*, ExecutionNode*) override final {
    return false;
  }

  bool before(ExecutionNode* node) override final {
    auto nodeType = node->getType();

    if (nodeType == ExecutionNode::SCATTER || nodeType == ExecutionNode::GATHER ||
        nodeType == ExecutionNode::DISTRIBUTE) {
      _isParallelizable = false;
      return true;  // true to abort the whole walking process
    }

    if (nodeType == ExecutionNode::TRAVERSAL || nodeType == ExecutionNode::SHORTEST_PATH ||
        nodeType == ExecutionNode::K_SHORTEST_PATHS) {
      auto* gn = ExecutionNode::castTo<GraphNode*>(node);
      if (!gn->isSatelliteNode()) {
        _isParallelizable = false;
        return true;  // true to abort the whole walking process
      }
    }

    // write operations of type REMOVE, REPLACE and UPDATE
    // can be parallelized, provided the rest of the plan
    // does not prohibit this
    if (node->isModificationNode() &&
        (!_parallelizeWrites || (node->getType() != ExecutionNode::REMOVE &&
                                 node->getType() != ExecutionNode::REPLACE &&
                                 node->getType() != ExecutionNode::UPDATE))) {
      _isParallelizable = false;
      return true;  // true to abort the whole walking process
    }

    // continue inspecting
    return false;
  }
};

/// no modification nodes, ScatterNodes etc
bool GatherNode::isParallelizable() const {
  if (_parallelism == Parallelism::Serial) {
    // node already defined to be serial
    return false;
  }

  ParallelizableFinder finder(*_vocbase);
  for (ExecutionNode* e : _dependencies) {
    e->walk(finder);
    if (!finder._isParallelizable) {
      return false;
    }
  }
  return true;
}

void GatherNode::setParallelism(GatherNode::Parallelism value) {
  TRI_ASSERT(value != Parallelism::Parallel || isParallelizable());
  _parallelism = value;
}

GatherNode::SortMode GatherNode::evaluateSortMode(size_t numberOfShards,
                                                  size_t shardsRequiredForHeapMerge) noexcept {
  return numberOfShards >= shardsRequiredForHeapMerge ? SortMode::Heap : SortMode::MinElement;
<<<<<<< HEAD
=======
}

GatherNode::Parallelism GatherNode::evaluateParallelism(Collection const& collection) noexcept {
  // single-sharded collections don't require any parallelism. collections with more than
  // one shard are eligible for later parallelization (the Undefined allows this)
  return (((collection.isSmart() && collection.type() == TRI_COL_TYPE_EDGE) ||
           (collection.numberOfShards() <= 1 && !collection.isSatellite()))
              ? Parallelism::Serial
              : Parallelism::Undefined);
}

auto GatherNode::getOutputVariables() const -> VariableIdSet { return {}; }

void GatherNode::getVariablesUsedHere(containers::HashSet<const Variable*>& vars) const {
  for (auto const& p : _elements) {
    vars.emplace(p.var);
  }
>>>>>>> f44b6f71
}

SingleRemoteOperationNode::SingleRemoteOperationNode(
    ExecutionPlan* plan, ExecutionNodeId id, NodeType mode,
    bool replaceIndexNode, std::string const& key, Collection const* collection,
    ModificationOptions const& options, Variable const* in, Variable const* out,
    Variable const* OLD, Variable const* NEW)
    : ExecutionNode(plan, id),
      CollectionAccessingNode(collection),
      _replaceIndexNode(replaceIndexNode),
      _key(key),
      _mode(mode),
      _inVariable(in),
      _outVariable(out),
      _outVariableOld(OLD),
      _outVariableNew(NEW),
      _options(options) {
  if (_mode == NodeType::INDEX) {  // select
    TRI_ASSERT(!_key.empty());
    TRI_ASSERT(_inVariable == nullptr);
    TRI_ASSERT(_outVariable != nullptr);
    TRI_ASSERT(_outVariableOld == nullptr);
    TRI_ASSERT(_outVariableNew == nullptr);
  } else if (_mode == NodeType::REMOVE) {
    TRI_ASSERT(!_key.empty());
    TRI_ASSERT(_inVariable == nullptr);
    TRI_ASSERT(_outVariableNew == nullptr);
  } else if (_mode == NodeType::INSERT) {
    TRI_ASSERT(_key.empty());
  } else if (_mode != NodeType::UPDATE && _mode != NodeType::REPLACE) {
    TRI_ASSERT(false);
  }
}

/// @brief creates corresponding SingleRemoteOperationNode
std::unique_ptr<ExecutionBlock> SingleRemoteOperationNode::createBlock(
    ExecutionEngine& engine, std::unordered_map<ExecutionNode*, ExecutionBlock*> const&) const {
  ExecutionNode const* previousNode = getFirstDependency();

  TRI_ASSERT(previousNode != nullptr);

  RegisterId in = variableToRegisterOptionalId(_inVariable);
  RegisterId out = variableToRegisterOptionalId(_outVariable);
  RegisterId outputNew = variableToRegisterOptionalId(_outVariableNew);
  RegisterId outputOld = variableToRegisterOptionalId(_outVariableOld);

  OperationOptions options =
      ModificationExecutorHelpers::convertOptions(_options, _outVariableNew, _outVariableOld);

  SingleRemoteModificationInfos infos(
      in, outputNew, outputOld, out,
      getRegisterPlan()->nrRegs[previousNode->getDepth()] /*nr input regs*/,
      getRegisterPlan()->nrRegs[getDepth()] /*nr output regs*/, getRegsToClear(),
      calcRegsToKeep(), _plan->getAst()->query()->trx(), std::move(options),
      collection(), ConsultAqlWriteFilter(_options.consultAqlWriteFilter),
      IgnoreErrors(_options.ignoreErrors),
      IgnoreDocumentNotFound(_options.ignoreDocumentNotFound), _key,
      this->hasParent(), this->_replaceIndexNode);

  if (_mode == NodeType::INDEX) {
    return std::make_unique<ExecutionBlockImpl<SingleRemoteModificationExecutor<IndexTag>>>(
        &engine, this, std::move(infos));
  } else if (_mode == NodeType::INSERT) {
    return std::make_unique<ExecutionBlockImpl<SingleRemoteModificationExecutor<Insert>>>(
        &engine, this, std::move(infos));
  } else if (_mode == NodeType::REMOVE) {
    return std::make_unique<ExecutionBlockImpl<SingleRemoteModificationExecutor<Remove>>>(
        &engine, this, std::move(infos));
  } else if (_mode == NodeType::REPLACE) {
    return std::make_unique<ExecutionBlockImpl<SingleRemoteModificationExecutor<Replace>>>(
        &engine, this, std::move(infos));
  } else if (_mode == NodeType::UPDATE) {
    return std::make_unique<ExecutionBlockImpl<SingleRemoteModificationExecutor<Update>>>(
        &engine, this, std::move(infos));
  } else if (_mode == NodeType::UPSERT) {
    return std::make_unique<ExecutionBlockImpl<SingleRemoteModificationExecutor<Upsert>>>(
        &engine, this, std::move(infos));
  } else {
    TRI_ASSERT(false);
    return nullptr;
  }
}

/// @brief toVelocyPack, for SingleRemoteOperationNode
void SingleRemoteOperationNode::toVelocyPackHelper(VPackBuilder& nodes, unsigned flags,
                                                   std::unordered_set<ExecutionNode const*>& seen) const {
  // call base class method
  ExecutionNode::toVelocyPackHelperGeneric(nodes, flags, seen);
  CollectionAccessingNode::toVelocyPackHelperPrimaryIndex(nodes);

  // add collection information
  CollectionAccessingNode::toVelocyPack(nodes, flags);

  nodes.add("mode", VPackValue(ExecutionNode::getTypeString(_mode)));
  nodes.add("replaceIndexNode", VPackValue(_replaceIndexNode));

  if (!_key.empty()) {
    nodes.add("key", VPackValue(_key));
  }

  // add out variables
  bool isAnyVarUsedLater = false;
  if (_outVariableOld != nullptr) {
    nodes.add(VPackValue("outVariableOld"));
    _outVariableOld->toVelocyPack(nodes);
    isAnyVarUsedLater |= isVarUsedLater(_outVariableOld);
  }
  if (_outVariableNew != nullptr) {
    nodes.add(VPackValue("outVariableNew"));
    _outVariableNew->toVelocyPack(nodes);
    isAnyVarUsedLater |= isVarUsedLater(_outVariableNew);
  }

  if (_inVariable != nullptr) {
    nodes.add(VPackValue("inVariable"));
    _inVariable->toVelocyPack(nodes);
  }

  if (_outVariable != nullptr) {
    nodes.add(VPackValue("outVariable"));
    _outVariable->toVelocyPack(nodes);
    isAnyVarUsedLater |= isVarUsedLater(_outVariable);
  }
  nodes.add("producesResult", VPackValue(isAnyVarUsedLater));
  nodes.add(VPackValue("modificationFlags"));
  _options.toVelocyPack(nodes);

  nodes.add("projections", VPackValue(VPackValueType::Array));
  // TODO: support projections?
  nodes.close();

  // And close it:
  nodes.close();
}

/// @brief estimateCost
CostEstimate SingleRemoteOperationNode::estimateCost() const {
  CostEstimate estimate = _dependencies[0]->getCost();
  return estimate;
}

VariableIdSet SingleRemoteOperationNode::getOutputVariables() const {
  VariableIdSet vars;
  for (auto const& it : getVariablesSetHere()) {
    vars.insert(it->id);
  }
  return vars;
}

std::vector<Variable const*> SingleRemoteOperationNode::getVariablesSetHere() const {
  std::vector<Variable const*> vec;

  if (_outVariable) {
    vec.push_back(_outVariable);
  }
  if (_outVariableNew) {
    vec.push_back(_outVariableNew);
  }
  if (_outVariableOld) {
    vec.push_back(_outVariableOld);
  }

  return vec;
}

void SingleRemoteOperationNode::getVariablesUsedHere(containers::HashSet<const Variable*>& vars) const {
  if (_inVariable) {
    vars.emplace(_inVariable);
  }
}<|MERGE_RESOLUTION|>--- conflicted
+++ resolved
@@ -681,8 +681,6 @@
 GatherNode::SortMode GatherNode::evaluateSortMode(size_t numberOfShards,
                                                   size_t shardsRequiredForHeapMerge) noexcept {
   return numberOfShards >= shardsRequiredForHeapMerge ? SortMode::Heap : SortMode::MinElement;
-<<<<<<< HEAD
-=======
 }
 
 GatherNode::Parallelism GatherNode::evaluateParallelism(Collection const& collection) noexcept {
@@ -700,7 +698,6 @@
   for (auto const& p : _elements) {
     vars.emplace(p.var);
   }
->>>>>>> f44b6f71
 }
 
 SingleRemoteOperationNode::SingleRemoteOperationNode(
