--- conflicted
+++ resolved
@@ -46,20 +46,12 @@
  public:
   /// @brief create the transaction and add all collections
   /// from the query context
-<<<<<<< HEAD
   static std::unique_ptr<AqlTransaction>
     create(std::shared_ptr<transaction::Context> const& transactionContext,
-            std::map<std::string, aql::Collection*> const* collections,
+            AqlCollectionMap const* collections,
             transaction::Options const& options,
             std::unordered_set<std::string> inaccessibleCollections =
                 std::unordered_set<std::string>());
-=======
-  static std::shared_ptr<AqlTransaction> create(
-      std::shared_ptr<transaction::Context> const& transactionContext,
-      std::map<std::string, aql::Collection*, std::less<>> const* collections,
-      transaction::Options const& options, bool isMainTransaction,
-      std::unordered_set<std::string> inaccessibleCollections = std::unordered_set<std::string>());
->>>>>>> 02fc5cee
 
   /// @brief end the transaction
   ~AqlTransaction() override = default;
@@ -75,13 +67,8 @@
 
   /// protected so we can create different subclasses
   AqlTransaction(std::shared_ptr<transaction::Context> const& transactionContext,
-<<<<<<< HEAD
-                 std::map<std::string, aql::Collection*> const* collections,
+                 AqlCollectionMap const* collections,
                  transaction::Options const& options);
-=======
-                 AqlCollectionMap const* collections,
-                 transaction::Options const& options, bool isMainTransaction);
->>>>>>> 02fc5cee
 
   /// @brief add a collection to the transaction
   Result processCollection(aql::Collection*);
