////////////////////////////////////////////////////////////////////////////////
/// DISCLAIMER
///
/// Copyright 2017 ArangoDB GmbH, Cologne, Germany
///
/// Licensed under the Apache License, Version 2.0 (the "License");
/// you may not use this file except in compliance with the License.
/// You may obtain a copy of the License at
///
///     http://www.apache.org/licenses/LICENSE-2.0
///
/// Unless required by applicable law or agreed to in writing, software
/// distributed under the License is distributed on an "AS IS" BASIS,
/// WITHOUT WARRANTIES OR CONDITIONS OF ANY KIND, either express or implied.
/// See the License for the specific language governing permissions and
/// limitations under the License.
///
/// Copyright holder is ArangoDB GmbH, Cologne, Germany
///
/// @author Andrey Abramov
/// @author Vasiliy Nabatchikov
////////////////////////////////////////////////////////////////////////////////

#include "IResearchViewNode.h"

#include "ApplicationFeatures/ApplicationServer.h"
#include "Aql/Ast.h"
#include "Aql/Collection.h"
#include "Aql/Condition.h"
#include "Aql/ExecutionBlockImpl.h"
#include "Aql/ExecutionEngine.h"
#include "Aql/ExecutionPlan.h"
#include "Aql/IResearchViewExecutor.h"
#include "Aql/NoResultsExecutor.h"
#include "Aql/Query.h"
#include "Aql/RegisterPlan.h"
#include "Aql/SingleRowFetcher.h"
#include "Aql/SortCondition.h"
#include "Aql/types.h"
#include "Basics/NumberUtils.h"
#include "Basics/StringUtils.h"
#include "Cluster/ClusterFeature.h"
#include "Cluster/ClusterInfo.h"
#include "IResearch/AqlHelper.h"
#include "IResearch/IResearchCommon.h"
#include "IResearch/IResearchView.h"
#include "IResearch/IResearchViewCoordinator.h"
#include "RegisterPlan.h"
#include "StorageEngine/TransactionState.h"
#include "Utils/CollectionNameResolver.h"
#include "VocBase/LogicalCollection.h"

#include <velocypack/Iterator.h>

namespace {

using namespace arangodb;
using namespace arangodb::iresearch;

////////////////////////////////////////////////////////////////////////////////
/// @brief surrogate root for all queries without a filter
////////////////////////////////////////////////////////////////////////////////
aql::AstNode const ALL(aql::AstNodeValue(true));

inline bool filterConditionIsEmpty(aql::AstNode const* filterCondition) {
  return filterCondition == &ALL;
}

// -----------------------------------------------------------------------------
// --SECTION--       helpers for std::vector<arangodb::iresearch::IResearchSort>
// -----------------------------------------------------------------------------

void toVelocyPack(velocypack::Builder& builder,
                  std::vector<Scorer> const& scorers, bool verbose) {
  VPackArrayBuilder arrayScope(&builder);
  for (auto const& scorer : scorers) {
    VPackObjectBuilder objectScope(&builder);
    builder.add("id", VPackValue(scorer.var->id));
    builder.add("name", VPackValue(scorer.var->name));  // for explainer.js
    builder.add(VPackValue("node"));
    scorer.node->toVelocyPack(builder, verbose);
  }
}

std::vector<Scorer> fromVelocyPack(aql::ExecutionPlan& plan, velocypack::Slice const& slice) {
  if (!slice.isArray()) {
    LOG_TOPIC("b50b2", ERR, arangodb::iresearch::TOPIC)
        << "invalid json format detected while building IResearchViewNode "
           "sorting from velocy pack, array expected";
    return {};
  }

  auto* ast = plan.getAst();
  TRI_ASSERT(ast);
  auto const* vars = plan.getAst()->variables();
  TRI_ASSERT(vars);

  std::vector<Scorer> scorers;

  size_t i = 0;
  for (auto const sortSlice : velocypack::ArrayIterator(slice)) {
    auto const varIdSlice = sortSlice.get("id");

    if (!varIdSlice.isNumber()) {
      LOG_TOPIC("c3790", ERR, arangodb::iresearch::TOPIC)
          << "malformed variable identifier at line '" << i << "', number expected";
      return {};
    }

    auto const varId = varIdSlice.getNumber<aql::VariableId>();
    auto const* var = vars->getVariable(varId);

    if (!var) {
      LOG_TOPIC("4eeb9", ERR, arangodb::iresearch::TOPIC)
          << "unable to find variable '" << varId << "' at line '" << i
          << "' while building IResearchViewNode sorting from velocy pack";
      return {};
    }

    // will be owned by Ast
    auto* node = new aql::AstNode(ast, sortSlice.get("node"));

    scorers.emplace_back(var, node);
    ++i;
  }

  return scorers;
}

// -----------------------------------------------------------------------------
// --SECTION--                            helpers for IResearchViewNode::Options
// -----------------------------------------------------------------------------
namespace {
std::map<std::string, arangodb::aql::ConditionOptimization> const conditionOptimizationTypeMap = {
    {"auto", arangodb::aql::ConditionOptimization::Auto},
    {"nodnf", arangodb::aql::ConditionOptimization::NoDNF},
    {"noneg", arangodb::aql::ConditionOptimization::NoNegation},
    {"none", arangodb::aql::ConditionOptimization::None}};
}

void toVelocyPack(velocypack::Builder& builder, IResearchViewNode::Options const& options) {
  VPackObjectBuilder objectScope(&builder);
  builder.add("waitForSync", VPackValue(options.forceSync));
  {
    for (auto const& r : conditionOptimizationTypeMap) {
      if (r.second == options.conditionOptimization) {
        builder.add("conditionOptimization", VPackValue(r.first));
        break;
      }
    }
  }

  if (!options.restrictSources) {
    builder.add("collections", VPackValue(VPackValueType::Null));
  } else {
    VPackArrayBuilder arrayScope(&builder, "collections");
    for (auto const cid : options.sources) {
      builder.add(VPackValue(cid));
    }
  }

  if (!options.noMaterialization) {
    builder.add("noMaterialization", VPackValue(options.noMaterialization));
  }
}

bool fromVelocyPack(velocypack::Slice optionsSlice, IResearchViewNode::Options& options) {
  if (optionsSlice.isNone()) {
    // no options specified
    return true;
  }

  if (!optionsSlice.isObject()) {
    return false;
  }

  // forceSync
  {
    auto const optionSlice = optionsSlice.get("waitForSync");

    if (!optionSlice.isNone()) {
      // 'waitForSync' is optional
      if (!optionSlice.isBool()) {
        return false;
      }

      options.forceSync = optionSlice.getBool();
    }
  }

  // conditionOptimization
  {
    auto const conditionOptimizationSlice =
        optionsSlice.get("conditionOptimization");
    if (!conditionOptimizationSlice.isNone() && !conditionOptimizationSlice.isNull()) {
      if (!conditionOptimizationSlice.isString()) {
        return false;
      }
      VPackValueLength l;
      auto type = conditionOptimizationSlice.getString(l);
      irs::string_ref typeStr(type, l);
      auto conditionTypeIt = conditionOptimizationTypeMap.find(typeStr);
      if (conditionTypeIt == conditionOptimizationTypeMap.end()) {
        return false;
      }
      options.conditionOptimization = conditionTypeIt->second;
    }
  }

  // collections
  {
    auto const optionSlice = optionsSlice.get("collections");

    if (!optionSlice.isNone() && !optionSlice.isNull()) {
      if (!optionSlice.isArray()) {
        return false;
      }

      for (auto idSlice : VPackArrayIterator(optionSlice)) {
        if (!idSlice.isNumber()) {
          return false;
        }

        auto const cid = idSlice.getNumber<TRI_voc_cid_t>();

        if (!cid) {
          return false;
        }

        options.sources.insert(cid);
      }

      options.restrictSources = true;
    }
  }

  // noMaterialization
  {
    auto const optionSlice = optionsSlice.get("noMaterialization");
    if (!optionSlice.isNone()) {
      // 'noMaterialization' is optional
      if (!optionSlice.isBool()) {
        return false;
      }

      options.noMaterialization = optionSlice.getBool();
    }
  }

  return true;
}

bool parseOptions(aql::QueryContext& query, LogicalView const& view, aql::AstNode const* optionsNode,
                  IResearchViewNode::Options& options, std::string& error) {
  typedef bool (*OptionHandler)(aql::QueryContext&, LogicalView const& view, aql::AstNode const&,
                                IResearchViewNode::Options&, std::string&);

  static std::map<irs::string_ref, OptionHandler> const Handlers{
      // cppcheck-suppress constStatement
      {"collections",
       [](aql::QueryContext& query, LogicalView const& view, aql::AstNode const& value,
          IResearchViewNode::Options& options, std::string& error) {
         if (value.isNullValue()) {
           // have nothing to restrict
           return true;
         }

         if (!value.isArray()) {
           error =
               "null value or array of strings or numbers"
               " is expected for option 'collections'";
           return false;
         }

         auto& resolver = query.resolver();
         ::arangodb::containers::HashSet<TRI_voc_cid_t> sources;

         // get list of CIDs for restricted collections
         for (size_t i = 0, n = value.numMembers(); i < n; ++i) {
           auto const* sub = value.getMemberUnchecked(i);
           TRI_ASSERT(sub);

           switch (sub->value.type) {
             case aql::VALUE_TYPE_INT: {
               sources.insert(TRI_voc_cid_t(sub->getIntValue(true)));
               break;
             }

             case aql::VALUE_TYPE_STRING: {
               auto name = sub->getString();

               auto collection = resolver.getCollection(name);

               if (!collection) {
                 // check if TRI_voc_cid_t is passed as string
                 auto const cid =
                     NumberUtils::atoi_zero<TRI_voc_cid_t>(name.data(),
                                                           name.data() + name.size());

                 collection = resolver.getCollection(cid);

                 if (!collection) {
                   error = "invalid data source name '" + name +
                           "' while parsing option 'collections'";
                   return false;
                 }
               }

               sources.insert(collection->id());
               break;
             }

             default: {
               error =
                   "null value or array of strings or numbers"
                   " is expected for option 'collections'";
               return false;
             }
           }
         }

         // check if CIDs are valid
         size_t sourcesFound = 0;
         auto checkCids = [&sources, &sourcesFound](TRI_voc_cid_t cid) {
           sourcesFound += size_t(sources.contains(cid));
           return true;
         };
         view.visitCollections(checkCids);

         if (sourcesFound != sources.size()) {
           error = "only " + basics::StringUtils::itoa(sourcesFound) +
                   " out of " + basics::StringUtils::itoa(sources.size()) +
                   " provided collection(s) in option 'collections' are "
                   "registered with the view '" +
                   view.name() + "'";
           return false;
         }

         // parsing is done
         options.sources = std::move(sources);
         options.restrictSources = true;

         return true;
       }},
      // cppcheck-suppress constStatement
<<<<<<< HEAD
      {"waitForSync", [](aql::QueryContext& /*query*/, LogicalView const& /*view*/,
                         aql::AstNode const& value,
                         IResearchViewNode::Options& options, std::string& error) {
=======
      {"waitForSync",
       [](aql::Query& /*query*/, LogicalView const& /*view*/, aql::AstNode const& value,
          IResearchViewNode::Options& options, std::string& error) {
>>>>>>> b1198e8e
         if (!value.isValueType(aql::VALUE_TYPE_BOOL)) {
           error = "boolean value expected for option 'waitForSync'";
           return false;
         }

         options.forceSync = value.getBoolValue();
         return true;
       }},
      // cppcheck-suppress constStatement
<<<<<<< HEAD
      {"noMaterialization", [](aql::QueryContext& /*query*/, LogicalView const& /*view*/,
                               aql::AstNode const& value,
                               IResearchViewNode::Options& options, std::string& error) {
           if (!value.isValueType(aql::VALUE_TYPE_BOOL)) {
             error = "boolean value expected for option 'noMaterialization'";
             return false;
           }
=======
      {"noMaterialization",
       [](aql::Query& /*query*/, LogicalView const& /*view*/, aql::AstNode const& value,
          IResearchViewNode::Options& options, std::string& error) {
         if (!value.isValueType(aql::VALUE_TYPE_BOOL)) {
           error = "boolean value expected for option 'noMaterialization'";
           return false;
         }
>>>>>>> b1198e8e

         options.noMaterialization = value.getBoolValue();
         return true;
       }},
<<<<<<< HEAD
       // cppcheck-suppress constStatement
       {"conditionOptimization", [](aql::QueryContext& /*query*/, LogicalView const& /*view*/,
                         aql::AstNode const& value,
                         IResearchViewNode::Options& options, std::string& error) {
=======
      // cppcheck-suppress constStatement
      {"conditionOptimization",
       [](aql::Query& /*query*/, LogicalView const& /*view*/, aql::AstNode const& value,
          IResearchViewNode::Options& options, std::string& error) {
>>>>>>> b1198e8e
         if (!value.isValueType(aql::VALUE_TYPE_STRING)) {
           error = "string value expected for option 'conditionOptimization'";
           return false;
         }
         auto type = value.getString();
         auto conditionTypeIt = conditionOptimizationTypeMap.find(type);
         if (conditionTypeIt == conditionOptimizationTypeMap.end()) {
           error =
               "unknown value '" + type + "' for option 'conditionOptimization'";
           return false;
         }
         options.conditionOptimization = conditionTypeIt->second;
         return true;
       }}};

  if (!optionsNode) {
    // nothing to parse
    return true;
  }

  if (aql::NODE_TYPE_OBJECT != optionsNode->type) {
    // must be an object
    return false;
  }

  const size_t n = optionsNode->numMembers();

  for (size_t i = 0; i < n; ++i) {
    auto const* attribute = optionsNode->getMemberUnchecked(i);

    if (!attribute || attribute->type != aql::NODE_TYPE_OBJECT_ELEMENT ||
        !attribute->isValueType(aql::VALUE_TYPE_STRING) || !attribute->numMembers()) {
      // invalid or malformed node detected
      return false;
    }

    irs::string_ref const attributeName(attribute->getStringValue(),
                                        attribute->getStringLength());

    auto const handler = Handlers.find(attributeName);

    if (handler == Handlers.end()) {
      // no handler found for attribute
      continue;
    }

    auto const* value = attribute->getMemberUnchecked(0);

    if (!value) {
      // can't handle attribute
      return false;
    }

    if (!value->isConstant()) {
      // 'Ast::injectBindParameters` doesn't handle
      // constness of parent nodes correctly, re-evaluate flags
      value->removeFlag(aql::DETERMINED_CONSTANT);

      if (!value->isConstant()) {
        // can't handle non-const values in options
        return false;
      }
    }

    if (!handler->second(query, view, *value, options, error)) {
      // can't handle attribute
      return false;
    }
  }

  return true;
}

// -----------------------------------------------------------------------------
// --SECTION--                                                     other helpers
// -----------------------------------------------------------------------------

// in loop or non-deterministic
bool hasDependencies(aql::ExecutionPlan const& plan, aql::AstNode const& node,
                     aql::Variable const& ref,
                     ::arangodb::containers::HashSet<aql::Variable const*>& vars) {
  vars.clear();
  aql::Ast::getReferencedVariables(&node, vars);
  vars.erase(&ref);  // remove "our" variable

  for (auto const* var : vars) {
    auto* setter = plan.getVarSetBy(var->id);

    if (!setter) {
      // unable to find setter
      continue;
    }

    if (!setter->isDeterministic()) {
      // found nondeterministic setter
      return true;
    }

    switch (setter->getType()) {
      case aql::ExecutionNode::ENUMERATE_COLLECTION:
      case aql::ExecutionNode::ENUMERATE_LIST:
      case aql::ExecutionNode::SUBQUERY:
      case aql::ExecutionNode::COLLECT:
      case aql::ExecutionNode::TRAVERSAL:
      case aql::ExecutionNode::INDEX:
      case aql::ExecutionNode::SHORTEST_PATH:
      case aql::ExecutionNode::K_SHORTEST_PATHS:
      case aql::ExecutionNode::ENUMERATE_IRESEARCH_VIEW:
        // we're in the loop with dependent context
        return true;
      default:
        break;
    }
  }

  return false;
}

/// @returns true if a given node is located inside a loop or subquery
bool isInInnerLoopOrSubquery(aql::ExecutionNode const& node) {
  auto* cur = &node;

  while (true) {
    auto const* dep = cur->getFirstDependency();

    if (!dep) {
      break;
    }

    switch (dep->getType()) {
      case aql::ExecutionNode::ENUMERATE_COLLECTION:
      case aql::ExecutionNode::INDEX:
      case aql::ExecutionNode::TRAVERSAL:
      case aql::ExecutionNode::ENUMERATE_LIST:
      case aql::ExecutionNode::SHORTEST_PATH:
      case aql::ExecutionNode::K_SHORTEST_PATHS:
      case aql::ExecutionNode::ENUMERATE_IRESEARCH_VIEW:
        // we're in a loop
        return true;
      default:
        break;
    }

    cur = dep;
  }

  TRI_ASSERT(cur);
  return cur->getType() == aql::ExecutionNode::SINGLETON &&
         cur->id() != aql::ExecutionNodeId{1};  // SINGLETON nodes in subqueries have id != 1
}

/// negative value - value is dirty
/// _volatilityMask & 1 == volatile filter
/// _volatilityMask & 2 == volatile sort
int evaluateVolatility(IResearchViewNode const& node) {
  auto const inDependentScope = isInInnerLoopOrSubquery(node);
  auto const& plan = *node.plan();
  auto const& outVariable = node.outVariable();

  ::arangodb::containers::HashSet<aql::Variable const*> vars;
  int mask = 0;

  // evaluate filter condition volatility
  auto& filterCondition = node.filterCondition();
  if (!::filterConditionIsEmpty(&filterCondition) && inDependentScope) {
    irs::set_bit<0>(::hasDependencies(plan, filterCondition, outVariable, vars), mask);
  }

  // evaluate sort condition volatility
  auto& scorers = node.scorers();
  if (!scorers.empty() && inDependentScope) {
    vars.clear();

    for (auto const& scorer : scorers) {
      if (::hasDependencies(plan, *scorer.node, outVariable, vars)) {
        irs::set_bit<1>(mask);
        break;
      }
    }
  }

  return mask;
}

std::function<bool(TRI_voc_cid_t)> const viewIsEmpty = [](TRI_voc_cid_t) {
  return false;
};

////////////////////////////////////////////////////////////////////////////////
/// @brief index reader implementation over multiple irs::index_reader
/// @note it is assumed that ViewState resides in the same
///       TransactionState as the IResearchView ViewState, therefore a separate
///       lock is not required to be held
////////////////////////////////////////////////////////////////////////////////
class Snapshot : public IResearchView::Snapshot, private irs::util::noncopyable {
 public:
  typedef std::vector<std::pair<TRI_voc_cid_t, irs::sub_reader const*>> readers_t;

  Snapshot(readers_t&& readers, uint64_t docs_count, uint64_t live_docs_count) noexcept
      : _readers(std::move(readers)),
        _docs_count(docs_count),
        _live_docs_count(live_docs_count) {}

  /// @brief constructs snapshot from a given snapshot
  ///        according to specified set of collections
  Snapshot(const IResearchView::Snapshot& rhs,
           ::arangodb::containers::HashSet<TRI_voc_cid_t> const& collections);

  /// @returns corresponding sub-reader
  virtual const irs::sub_reader& operator[](size_t i) const noexcept override {
    assert(i < readers_.size());
    return *(_readers[i].second);
  }

  virtual TRI_voc_cid_t cid(size_t i) const noexcept override {
    assert(i < readers_.size());
    return _readers[i].first;
  }

  /// @returns number of documents
  virtual uint64_t docs_count() const noexcept override { return _docs_count; }

  /// @returns number of live documents
  virtual uint64_t live_docs_count() const noexcept override {
    return _live_docs_count;
  }

  /// @returns total number of opened writers
  virtual size_t size() const noexcept override { return _readers.size(); }

 private:
  readers_t _readers;
  uint64_t _docs_count;
  uint64_t _live_docs_count;
};  // Snapshot

Snapshot::Snapshot(const IResearchView::Snapshot& rhs,
                   ::arangodb::containers::HashSet<TRI_voc_cid_t> const& collections)
    : _docs_count(0), _live_docs_count(0) {
  for (size_t i = 0, size = rhs.size(); i < size; ++i) {
    auto const cid = rhs.cid(i);

    if (!collections.contains(cid)) {
      continue;
    }

    auto& segment = rhs[i];

    _docs_count += segment.docs_count();
    _live_docs_count += segment.live_docs_count();
    _readers.emplace_back(cid, &segment);
  }
}

typedef std::shared_ptr<IResearchView::Snapshot const> SnapshotPtr;

/// @brief Since cluster is not transactional and each distributed
///        part of a query starts it's own trasaction associated
///        with global query identifier, there is no single place
///        to store a snapshot and we do the following:
///
///   1. Each query part on DB server gets the list of shards
///      to be included into a query and starts its own transaction
///
///   2. Given the list of shards we take view snapshot according
///      to the list of restricted data sources specified in options
///      of corresponding IResearchViewNode
///
///   3. If waitForSync is specified, we refresh snapshot
///      of each shard we need and finally put it to transaction
///      associated to a part of the distributed query. We use
///      default snapshot key if there are no restricted sources
///      specified in options or IResearchViewNode address otherwise
///
///      Custom key is needed for the following query
///      (assume 'view' is lined with 'c1' and 'c2' in the example below):
///           FOR d IN view OPTIONS { collections : [ 'c1' ] }
///           FOR x IN view OPTIONS { collections : [ 'c2' ] }
///           RETURN {d, x}
///
SnapshotPtr snapshotDBServer(IResearchViewNode const& node, transaction::Methods& trx) {
  TRI_ASSERT(ServerState::instance()->isDBServer());

  static IResearchView::SnapshotMode const SNAPSHOT[]{IResearchView::SnapshotMode::FindOrCreate,
                                                      IResearchView::SnapshotMode::SyncAndReplace};

  auto& view = LogicalView::cast<IResearchView>(*node.view());
  auto& options = node.options();
  auto* resolver = trx.resolver();
  TRI_ASSERT(resolver);

  ::arangodb::containers::HashSet<TRI_voc_cid_t> collections;
  for (auto& shard : node.shards()) {
    auto collection = resolver->getCollection(shard);

    if (!collection) {
      THROW_ARANGO_EXCEPTION(
          arangodb::Result(TRI_ERROR_ARANGO_DATA_SOURCE_NOT_FOUND,
                           std::string("failed to find shard by id '") + shard + "'"));
    }

    if (options.restrictSources && !options.sources.contains(collection->planId())) {
      // skip restricted collections if any
      continue;
    }

    collections.emplace(collection->id());
  }

  void const* snapshotKey = nullptr;

  if (options.restrictSources) {
    // use node address as the snapshot identifier
    snapshotKey = &node;
  }

  // use aliasing ctor
  return {SnapshotPtr(), view.snapshot(trx, SNAPSHOT[size_t(options.forceSync)],
                                       &collections, snapshotKey)};
}

/// @brief Since single-server is transactional we do the following:
///
///   1. When transaction starts we put index snapshot into it
///
///   2. If waitForSync is specified, we refresh snapshot
///      taken in (1), object itself remains valid
///
///   3. If there are no restricted sources in a query, we reuse
///      snapshot taken in (1),
///      otherwise we reassemble restricted snapshot based on the
///      original one taken in (1) and return it
///
SnapshotPtr snapshotSingleServer(IResearchViewNode const& node, transaction::Methods& trx) {
  TRI_ASSERT(ServerState::instance()->isSingleServer());

  static IResearchView::SnapshotMode const SNAPSHOT[]{IResearchView::SnapshotMode::Find,
                                                      IResearchView::SnapshotMode::SyncAndReplace};

  auto& view = LogicalView::cast<IResearchView>(*node.view());
  auto& options = node.options();

  // use aliasing ctor
  auto reader = SnapshotPtr(SnapshotPtr(),
                            view.snapshot(trx, SNAPSHOT[size_t(options.forceSync)]));

  if (options.restrictSources && reader) {
    // reassemble reader
    reader = std::make_shared<Snapshot>(*reader, options.sources);
  }

  return reader;
}

inline IResearchViewSort const& primarySort(arangodb::LogicalView const& view) {
  if (arangodb::ServerState::instance()->isCoordinator()) {
    auto& viewImpl = arangodb::LogicalView::cast<IResearchViewCoordinator>(view);
    return viewImpl.primarySort();
  }

  auto& viewImpl = arangodb::LogicalView::cast<IResearchView>(view);
  return viewImpl.primarySort();
}

inline IResearchViewStoredValues const& storedValues(arangodb::LogicalView const& view) {
  if (arangodb::ServerState::instance()->isCoordinator()) {
    auto& viewImpl = arangodb::LogicalView::cast<IResearchViewCoordinator>(view);
    return viewImpl.storedValues();
  }

  auto& viewImpl = arangodb::LogicalView::cast<IResearchView>(view);
  return viewImpl.storedValues();
}

const char* NODE_DATABASE_PARAM = "database";
const char* NODE_VIEW_NAME_PARAM = "view";
const char* NODE_VIEW_ID_PARAM = "viewId";
const char* NODE_OUT_VARIABLE_PARAM = "outVariable";
const char* NODE_OUT_NM_DOC_PARAM = "outNmDocId";
const char* NODE_OUT_NM_COL_PARAM = "outNmColPtr";
const char* NODE_CONDITION_PARAM = "condition";
const char* NODE_SCORERS_PARAM = "scorers";
const char* NODE_SHARDS_PARAM = "shards";
const char* NODE_OPTIONS_PARAM = "options";
const char* NODE_VOLATILITY_PARAM = "volatility";
const char* NODE_PRIMARY_SORT_PARAM = "primarySort";
const char* NODE_PRIMARY_SORT_BUCKETS_PARAM = "primarySortBuckets";
const char* NODE_VIEW_VALUES_VARS = "viewValuesVars";
const char* NODE_VIEW_STORED_VALUES_VARS = "viewStoredValuesVars";
const char* NODE_VIEW_VALUES_VAR_COLUMN_NUMBER = "columnNumber";
const char* NODE_VIEW_VALUES_VAR_FIELD_NUMBER = "fieldNumber";
const char* NODE_VIEW_VALUES_VAR_ID = "id";
const char* NODE_VIEW_VALUES_VAR_NAME = "name";
const char* NODE_VIEW_VALUES_VAR_FIELD = "field";
const char* NODE_VIEW_NO_MATERIALIZATION = "noMaterialization";

void addViewValuesVar(VPackBuilder& nodes, std::string& fieldName,
                      IResearchViewNode::ViewVariable const& fieldVar) {
  nodes.add(NODE_VIEW_VALUES_VAR_FIELD_NUMBER, VPackValue(fieldVar.fieldNum));
  nodes.add(NODE_VIEW_VALUES_VAR_ID, VPackValue(fieldVar.var->id));
  nodes.add(NODE_VIEW_VALUES_VAR_NAME, VPackValue(fieldVar.var->name));  // for explainer.js
  nodes.add(NODE_VIEW_VALUES_VAR_FIELD, VPackValue(fieldName));  // for explainer.js
}

void extractViewValuesVar(aql::VariableGenerator const* vars,
                          IResearchViewNode::ViewValuesVars& viewValuesVars,
                          ptrdiff_t const columnNumber, velocypack::Slice const& fieldVar) {
  auto const fieldNumberSlice = fieldVar.get(NODE_VIEW_VALUES_VAR_FIELD_NUMBER);
  if (!fieldNumberSlice.isNumber<size_t>()) {
    THROW_ARANGO_EXCEPTION_FORMAT(
        TRI_ERROR_BAD_PARAMETER,
        "\"viewValuesVars[*].fieldNumber\" %s should be a number",
        fieldNumberSlice.toString().c_str());
  }
  auto const fieldNumber = fieldNumberSlice.getNumber<size_t>();

  auto const varIdSlice = fieldVar.get(NODE_VIEW_VALUES_VAR_ID);
  if (!varIdSlice.isNumber<aql::VariableId>()) {
    THROW_ARANGO_EXCEPTION_FORMAT(
        TRI_ERROR_BAD_PARAMETER,
        "\"viewValuesVars[*].id\" variable id %s should be a number",
        varIdSlice.toString().c_str());
  }

  auto const varId = varIdSlice.getNumber<aql::VariableId>();
  auto const* var = vars->getVariable(varId);

  if (!var) {
    THROW_ARANGO_EXCEPTION_FORMAT(
        TRI_ERROR_BAD_PARAMETER,
        "\"viewValuesVars[*].id\" unable to find variable by id %d", varId);
  }
  viewValuesVars[columnNumber].emplace_back(IResearchViewNode::ViewVariable{fieldNumber, var});
}

template <MaterializeType materializeType>
constexpr std::unique_ptr<aql::ExecutionBlock> (*executors[])(
    aql::ExecutionEngine*, IResearchViewNode const*, aql::IResearchViewExecutorInfos&&) = {
    [](aql::ExecutionEngine* engine, IResearchViewNode const* viewNode,
       aql::IResearchViewExecutorInfos&& infos) -> std::unique_ptr<aql::ExecutionBlock> {
      return std::make_unique<aql::ExecutionBlockImpl<aql::IResearchViewExecutor<false, materializeType>>>(
          engine, viewNode, std::move(infos));
    },
    [](aql::ExecutionEngine* engine, IResearchViewNode const* viewNode,
       aql::IResearchViewExecutorInfos&& infos) -> std::unique_ptr<aql::ExecutionBlock> {
      return std::make_unique<aql::ExecutionBlockImpl<aql::IResearchViewExecutor<true, materializeType>>>(
          engine, viewNode, std::move(infos));
    },
    [](aql::ExecutionEngine* engine, IResearchViewNode const* viewNode,
       aql::IResearchViewExecutorInfos&& infos) -> std::unique_ptr<aql::ExecutionBlock> {
      return std::make_unique<aql::ExecutionBlockImpl<aql::IResearchViewMergeExecutor<false, materializeType>>>(
          engine, viewNode, std::move(infos));
    },
    [](aql::ExecutionEngine* engine, IResearchViewNode const* viewNode,
       aql::IResearchViewExecutorInfos&& infos) -> std::unique_ptr<aql::ExecutionBlock> {
      return std::make_unique<aql::ExecutionBlockImpl<aql::IResearchViewMergeExecutor<true, materializeType>>>(
          engine, viewNode, std::move(infos));
    }};

constexpr size_t getExecutorIndex(bool sorted, bool ordered) {
  auto index = static_cast<size_t>(ordered) + 2 * static_cast<size_t>(sorted);
  TRI_ASSERT(index < IRESEARCH_COUNTOF(executors<MaterializeType::Materialize>));
  return index;
}

}  // namespace

namespace arangodb {
namespace iresearch {

// -----------------------------------------------------------------------------
// --SECTION--                                  IResearchViewNode implementation
// -----------------------------------------------------------------------------

const ptrdiff_t IResearchViewNode::SortColumnNumber = -1;

IResearchViewNode::IResearchViewNode(aql::ExecutionPlan& plan,
                                     aql::ExecutionNodeId id, TRI_vocbase_t& vocbase,
                                     std::shared_ptr<const LogicalView> const& view,
                                     aql::Variable const& outVariable,
                                     aql::AstNode* filterCondition,
                                     aql::AstNode* options, std::vector<Scorer>&& scorers)
    : aql::ExecutionNode(&plan, id),
      _vocbase(vocbase),
      _view(view),
      _outVariable(&outVariable),
      _outNonMaterializedDocId(nullptr),
      _outNonMaterializedColPtr(nullptr),
      _noMaterialization(false),
      // in case if filter is not specified
      // set it to surrogate 'RETURN ALL' node
      _filterCondition(filterCondition ? filterCondition : &ALL),
      _scorers(std::move(scorers)) {
  TRI_ASSERT(_view);
  TRI_ASSERT(iresearch::DATA_SOURCE_TYPE == _view->type());
  TRI_ASSERT(LogicalView::category() == _view->category());

  auto* ast = plan.getAst();

  // FIXME any other way to validate options before object creation???
  std::string error;
  if (!parseOptions(ast->query(), *_view, options, _options, error)) {
    THROW_ARANGO_EXCEPTION_MESSAGE(TRI_ERROR_BAD_PARAMETER,
                                   "invalid ArangoSearch options provided: " + error);
  }
}

IResearchViewNode::IResearchViewNode(aql::ExecutionPlan& plan, velocypack::Slice const& base)
    : aql::ExecutionNode(&plan, base),
<<<<<<< HEAD
           _vocbase(plan.getAst()->query().vocbase()),
      _outVariable(
          aql::Variable::varFromVPack(plan.getAst(), base, NODE_OUT_VARIABLE_PARAM)),
=======
      _vocbase(plan.getAst()->query()->vocbase()),
      _outVariable(aql::Variable::varFromVPack(plan.getAst(), base, NODE_OUT_VARIABLE_PARAM)),
>>>>>>> b1198e8e
      _outNonMaterializedDocId(
          aql::Variable::varFromVPack(plan.getAst(), base, NODE_OUT_NM_DOC_PARAM, true)),
      _outNonMaterializedColPtr(
          aql::Variable::varFromVPack(plan.getAst(), base, NODE_OUT_NM_COL_PARAM, true)),
      // in case if filter is not specified
      // set it to surrogate 'RETURN ALL' node
      _filterCondition(&ALL),
      _scorers(fromVelocyPack(plan, base.get(NODE_SCORERS_PARAM))) {
  if ((_outNonMaterializedColPtr != nullptr) != (_outNonMaterializedDocId != nullptr)) {
    THROW_ARANGO_EXCEPTION_MESSAGE(
        TRI_ERROR_BAD_PARAMETER,
        std::string("invalid node config, '")
            .append(NODE_OUT_NM_DOC_PARAM)
            .append("' attribute should be consistent with '")
            .append(NODE_OUT_NM_COL_PARAM)
            .append("' attribute"));
  }

  // view
  auto const viewIdSlice = base.get(NODE_VIEW_ID_PARAM);

  if (!viewIdSlice.isString()) {
    THROW_ARANGO_EXCEPTION_MESSAGE(
        TRI_ERROR_BAD_PARAMETER,
        std::string("invalid vpack format, '").append(NODE_VIEW_ID_PARAM).append("' attribute is intended to be a string"));
  }

  auto const viewId = viewIdSlice.copyString();

  if (ServerState::instance()->isSingleServer()) {
    _view = _vocbase.lookupView(basics::StringUtils::uint64(viewId));
  } else {
    // need cluster wide view
    TRI_ASSERT(_vocbase.server().hasFeature<ClusterFeature>());
    _view = _vocbase.server().getFeature<ClusterFeature>().clusterInfo().getView(
        _vocbase.name(), viewId);
  }

  if (!_view || iresearch::DATA_SOURCE_TYPE != _view->type()) {
    THROW_ARANGO_EXCEPTION_MESSAGE(
        TRI_ERROR_ARANGO_DATA_SOURCE_NOT_FOUND,
        "unable to find ArangoSearch view with id '" + viewId + "'");
  }

  // filter condition
  auto const filterSlice = base.get(NODE_CONDITION_PARAM);

  if (filterSlice.isObject() && !filterSlice.isEmptyObject()) {
    // AST will own the node
    _filterCondition = new aql::AstNode(plan.getAst(), filterSlice);
  }

  // shards
  auto const shardsSlice = base.get(NODE_SHARDS_PARAM);

  if (shardsSlice.isArray()) {
    TRI_ASSERT(plan.getAst());
    auto const& collections = plan.getAst()->query().collections();

    for (auto const shardSlice : velocypack::ArrayIterator(shardsSlice)) {
      auto const shardId = shardSlice.copyString();  // shardID is collection name on db server
      auto const* shard = collections.get(shardId);

      if (!shard) {
        LOG_TOPIC("6fba2", ERR, arangodb::iresearch::TOPIC)
            << "unable to lookup shard '" << shardId << "' for the view '"
            << _view->name() << "'";
        continue;
      }

      _shards.push_back(shard->name());
    }
  } else {
    LOG_TOPIC("a48f3", ERR, arangodb::iresearch::TOPIC)
        << "invalid 'IResearchViewNode' json format: unable to find 'shards' "
           "array";
  }

  // options
  TRI_ASSERT(plan.getAst());

  auto const options = base.get(NODE_OPTIONS_PARAM);

  if (!::fromVelocyPack(options, _options)) {
    THROW_ARANGO_EXCEPTION_MESSAGE(
        TRI_ERROR_BAD_PARAMETER,
        "failed to parse 'IResearchViewNode' options: " + options.toString());
  }

  // volatility mask
  auto const volatilityMaskSlice = base.get(NODE_VOLATILITY_PARAM);

  if (volatilityMaskSlice.isNumber()) {
    _volatilityMask = volatilityMaskSlice.getNumber<int>();
  }

  // primary sort
  auto const primarySortSlice = base.get(NODE_PRIMARY_SORT_PARAM);

  if (!primarySortSlice.isNone()) {
    std::string error;
    IResearchViewSort sort;
    if (!sort.fromVelocyPack(primarySortSlice, error)) {
      THROW_ARANGO_EXCEPTION_MESSAGE(
          TRI_ERROR_BAD_PARAMETER,
          "failed to parse 'IResearchViewNode' primary sort: " +
              primarySortSlice.toString() + ", error: '" + error + "'");
    }

    TRI_ASSERT(_view);
    auto& primarySort = LogicalView::cast<IResearchView>(*_view).primarySort();

    if (sort != primarySort) {
      THROW_ARANGO_EXCEPTION_MESSAGE(TRI_ERROR_BAD_PARAMETER,
                                     "primary sort " + primarySortSlice.toString() +
                                         " for 'IResearchViewNode' doesn't "
                                         "match the one specified in view '" +
                                         _view->name() + "'");
    }

    if (!primarySort.empty()) {
      size_t primarySortBuckets = primarySort.size();

      auto const primarySortBucketsSlice = base.get(NODE_PRIMARY_SORT_BUCKETS_PARAM);

      if (!primarySortBucketsSlice.isNone()) {
        if (!primarySortBucketsSlice.isNumber()) {
          THROW_ARANGO_EXCEPTION_MESSAGE(
              TRI_ERROR_BAD_PARAMETER,
              "invalid vpack format: 'primarySortBuckets' attribute is "
              "intended to be a number");
        }

        primarySortBuckets = primarySortBucketsSlice.getNumber<size_t>();

        if (primarySortBuckets > primarySort.size()) {
          THROW_ARANGO_EXCEPTION_MESSAGE(
              TRI_ERROR_BAD_PARAMETER,
              "invalid vpack format: value of 'primarySortBuckets' attribute "
              "'" +
                  std::to_string(primarySortBuckets) +
                  "' is greater than number of buckets specified in "
                  "'primarySort' attribute '" +
                  std::to_string(primarySort.size()) + "' of the view '" +
                  _view->name() + "'");
        }
      }

      // set sort from corresponding view
      _sort.first = &primarySort;
      _sort.second = primarySortBuckets;
    }
  }

  if (base.hasKey(NODE_VIEW_NO_MATERIALIZATION)) {
    auto const noMaterializationSlice = base.get(NODE_VIEW_NO_MATERIALIZATION);
    if (!noMaterializationSlice.isBool()) {
      THROW_ARANGO_EXCEPTION_FORMAT(
          TRI_ERROR_BAD_PARAMETER,
          "\"noMaterialization\" %s should be a bool value",
          noMaterializationSlice.toString().c_str());
    }
    _noMaterialization = noMaterializationSlice.getBool();
  } else {
    _noMaterialization = false;
  }

  if (isLateMaterialized() || noMaterialization()) {
    auto const* vars = plan.getAst()->variables();
    TRI_ASSERT(vars);

    auto const viewValuesVarsSlice = base.get(NODE_VIEW_VALUES_VARS);
    if (!viewValuesVarsSlice.isArray()) {
      THROW_ARANGO_EXCEPTION_MESSAGE(
          TRI_ERROR_BAD_PARAMETER,
          "\"viewValuesVars\" attribute should be an array");
    }
    ViewValuesVars viewValuesVars;
    for (auto const columnFieldsVars : velocypack::ArrayIterator(viewValuesVarsSlice)) {
      if (columnFieldsVars.hasKey(NODE_VIEW_VALUES_VAR_COLUMN_NUMBER)) {  // not SortColumnNumber
        auto const columnNumberSlice =
            columnFieldsVars.get(NODE_VIEW_VALUES_VAR_COLUMN_NUMBER);
        if (!columnNumberSlice.isNumber<size_t>()) {
          THROW_ARANGO_EXCEPTION_FORMAT(
              TRI_ERROR_BAD_PARAMETER,
              "\"viewValuesVars[*].columnNumber\" %s should be a number",
              columnNumberSlice.toString().c_str());
        }
        auto const columnNumber = columnNumberSlice.getNumber<ptrdiff_t>();
        auto const viewStoredValuesVarsSlice =
            columnFieldsVars.get(NODE_VIEW_STORED_VALUES_VARS);
        if (!viewStoredValuesVarsSlice.isArray()) {
          THROW_ARANGO_EXCEPTION_MESSAGE(
              TRI_ERROR_BAD_PARAMETER,
              "\"viewValuesVars[*].viewStoredValuesVars\" attribute should be "
              "an array");
        }
        for (auto const fieldVar : velocypack::ArrayIterator(viewStoredValuesVarsSlice)) {
          extractViewValuesVar(vars, viewValuesVars, columnNumber, fieldVar);
        }
      } else {  // SortColumnNumber
        extractViewValuesVar(vars, viewValuesVars, SortColumnNumber, columnFieldsVars);
      }
    }
    if (!viewValuesVars.empty()) {
      _outNonMaterializedViewVars = std::move(viewValuesVars);
    }
  }
}

void IResearchViewNode::planNodeRegisters(aql::RegisterPlan& registerPlan) const {
  // plan registers for output scores
  for (auto const& scorer : _scorers) {
    registerPlan.registerVariable(scorer.var->id);
  }

  if (isLateMaterialized() || noMaterialization()) {
    if (isLateMaterialized()) {
      registerPlan.registerVariable(_outNonMaterializedColPtr->id);
      registerPlan.registerVariable(_outNonMaterializedDocId->id);
    } else if (_outNonMaterializedViewVars.empty() && _scorers.empty()) {
      // there is no variable if noMaterialization()
      registerPlan.addRegister();
    }
    for (auto const& columnFieldsVars : _outNonMaterializedViewVars) {
      for (auto const& fieldVar : columnFieldsVars.second) {
        registerPlan.registerVariable(fieldVar.var->id);
      }
    }
  } else {  // plan register for document-id only block
    registerPlan.registerVariable(_outVariable->id);
  }
}

std::pair<bool, bool> IResearchViewNode::volatility(bool force /*=false*/) const {
  if (force || _volatilityMask < 0) {
    _volatilityMask = evaluateVolatility(*this);
  }

  return std::make_pair(irs::check_bit<0>(_volatilityMask),   // filter
                        irs::check_bit<1>(_volatilityMask));  // sort
}

/// @brief toVelocyPack, for EnumerateViewNode
void IResearchViewNode::toVelocyPackHelper(VPackBuilder& nodes, unsigned flags,
                                           std::unordered_set<ExecutionNode const*>& seen) const {
  // call base class method
  aql::ExecutionNode::toVelocyPackHelperGeneric(nodes, flags, seen);

  // system info
  nodes.add(NODE_DATABASE_PARAM, VPackValue(_vocbase.name()));
  // need 'view' field to correctly print view name in JS explanation
  nodes.add(NODE_VIEW_NAME_PARAM, VPackValue(_view->name()));
  nodes.add(NODE_VIEW_ID_PARAM, VPackValue(basics::StringUtils::itoa(_view->id())));

  // our variable
  nodes.add(VPackValue(NODE_OUT_VARIABLE_PARAM));
  _outVariable->toVelocyPack(nodes);

  if (_outNonMaterializedDocId != nullptr) {
    nodes.add(VPackValue(NODE_OUT_NM_DOC_PARAM));
    _outNonMaterializedDocId->toVelocyPack(nodes);
  }

  if (_outNonMaterializedColPtr != nullptr) {
    nodes.add(VPackValue(NODE_OUT_NM_COL_PARAM));
    _outNonMaterializedColPtr->toVelocyPack(nodes);
  }

  if (_noMaterialization) {
    nodes.add(NODE_VIEW_NO_MATERIALIZATION, VPackValue(_noMaterialization));
  }

  // stored values
  {
    auto const& primarySort = ::primarySort(*_view);
    auto const& storedValues = ::storedValues(*_view);
    VPackArrayBuilder arrayScope(&nodes, NODE_VIEW_VALUES_VARS);
    std::string fieldName;
    for (auto const& columnFieldsVars : _outNonMaterializedViewVars) {
      if (SortColumnNumber != columnFieldsVars.first) {
        VPackObjectBuilder objectScope(&nodes);
        auto const& columns = storedValues.columns();
        auto const storedColumnNumber = static_cast<size_t>(columnFieldsVars.first);
        TRI_ASSERT(storedColumnNumber < columns.size());
        nodes.add(NODE_VIEW_VALUES_VAR_COLUMN_NUMBER,
                  VPackValue(static_cast<size_t>(columnFieldsVars.first)));
        VPackArrayBuilder arrayScope(&nodes, NODE_VIEW_STORED_VALUES_VARS);
        for (auto const& fieldVar : columnFieldsVars.second) {
          VPackObjectBuilder objectScope(&nodes);
          fieldName.clear();
          TRI_ASSERT(fieldVar.fieldNum < columns[storedColumnNumber].fields.size());
          fieldName = columns[storedColumnNumber].fields[fieldVar.fieldNum].first;
          addViewValuesVar(nodes, fieldName, fieldVar);
        }
      } else {
        TRI_ASSERT(SortColumnNumber == columnFieldsVars.first);
        for (auto const& fieldVar : columnFieldsVars.second) {
          VPackObjectBuilder objectScope(&nodes);
          fieldName.clear();
          TRI_ASSERT(fieldVar.fieldNum < primarySort.fields().size());
          basics::TRI_AttributeNamesToString(primarySort.fields()[fieldVar.fieldNum],
                                             fieldName, true);
          addViewValuesVar(nodes, fieldName, fieldVar);
        }
      }
    }
  }

  // filter condition
  nodes.add(VPackValue(NODE_CONDITION_PARAM));
  if (!::filterConditionIsEmpty(_filterCondition)) {
    _filterCondition->toVelocyPack(nodes, flags != 0);
  } else {
    nodes.openObject();
    nodes.close();
  }

  // sort condition
  nodes.add(VPackValue(NODE_SCORERS_PARAM));
  ::toVelocyPack(nodes, _scorers, flags != 0);

  // shards
  {
    VPackArrayBuilder arrayScope(&nodes, NODE_SHARDS_PARAM);
    for (auto& shard : _shards) {
      nodes.add(VPackValue(shard));
    }
  }

  // options
  nodes.add(VPackValue(NODE_OPTIONS_PARAM));
  ::toVelocyPack(nodes, _options);

  // volatility mask
  nodes.add(NODE_VOLATILITY_PARAM, VPackValue(_volatilityMask));

  // primarySort
  if (_sort.first && !_sort.first->empty()) {
    {
      VPackArrayBuilder arrayScope(&nodes, NODE_PRIMARY_SORT_PARAM);
      _sort.first->toVelocyPack(nodes);
    }
    nodes.add(NODE_PRIMARY_SORT_BUCKETS_PARAM, VPackValue(_sort.second));
  }

  nodes.close();
}

std::vector<std::reference_wrapper<aql::Collection const>> IResearchViewNode::collections() const {
  TRI_ASSERT(_plan && _plan->getAst());
 auto const& collections = _plan->getAst()->query().collections();

  std::vector<std::reference_wrapper<aql::Collection const>> viewCollections;

  auto visitor = [&viewCollections, &collections](TRI_voc_cid_t cid) -> bool {
    auto const id = basics::StringUtils::itoa(cid);
    auto const* collection = collections.get(id);

    if (collection) {
      viewCollections.push_back(*collection);
    } else {
      LOG_TOPIC("ee270", WARN, arangodb::iresearch::TOPIC)
          << "collection with id '" << id << "' is not registered with the query";
    }

    return true;
  };

  if (_options.restrictSources) {
    viewCollections.reserve(_options.sources.size());
    for (auto const cid : _options.sources) {
      visitor(cid);
    }
  } else {
    _view->visitCollections(visitor);
  }

  return viewCollections;
}

/// @brief clone ExecutionNode recursively
aql::ExecutionNode* IResearchViewNode::clone(aql::ExecutionPlan* plan, bool withDependencies,
                                             bool withProperties) const {
  TRI_ASSERT(plan);

  auto* outVariable = _outVariable;
  auto* outNonMaterializedDocId = _outNonMaterializedDocId;
  auto* outNonMaterializedColId = _outNonMaterializedColPtr;
  auto outNonMaterializedViewVars = _outNonMaterializedViewVars;

  if (withProperties) {
    outVariable = plan->getAst()->variables()->createVariable(outVariable);
    if (outNonMaterializedDocId != nullptr) {
      TRI_ASSERT(_outNonMaterializedColPtr != nullptr);
      outNonMaterializedDocId =
          plan->getAst()->variables()->createVariable(outNonMaterializedDocId);
    }
    if (outNonMaterializedColId != nullptr) {
      TRI_ASSERT(_outNonMaterializedDocId != nullptr);
      outNonMaterializedColId =
          plan->getAst()->variables()->createVariable(outNonMaterializedColId);
    }
    for (auto& columnFieldsVars : outNonMaterializedViewVars) {
      for (auto& fieldVar : columnFieldsVars.second) {
        fieldVar.var = plan->getAst()->variables()->createVariable(fieldVar.var);
      }
    }
  }

  auto node =
      std::make_unique<IResearchViewNode>(*plan, _id, _vocbase, _view, *outVariable,
                                          const_cast<aql::AstNode*>(_filterCondition),
                                          nullptr, decltype(_scorers)(_scorers));
  node->_shards = _shards;
  node->_options = _options;
  node->_volatilityMask = _volatilityMask;
  node->_sort = _sort;
  node->_optState = _optState;
  if (outNonMaterializedColId != nullptr && outNonMaterializedDocId != nullptr) {
    node->setLateMaterialized(*outNonMaterializedColId, *outNonMaterializedDocId);
  }
  node->_noMaterialization = _noMaterialization;
  node->_outNonMaterializedViewVars = std::move(outNonMaterializedViewVars);
  return cloneHelper(std::move(node), withDependencies, withProperties);
}

bool IResearchViewNode::empty() const noexcept {
  return _view->visitCollections(viewIsEmpty);
}

/// @brief the cost of an enumerate view node
aql::CostEstimate IResearchViewNode::estimateCost() const {
  if (_dependencies.empty()) {
    return aql::CostEstimate::empty();
  }
  // TODO: get a better guess from view
  aql::CostEstimate estimate = _dependencies[0]->getCost();
  estimate.estimatedCost += estimate.estimatedNrItems;
  return estimate;
}

/// @brief getVariablesUsedHere, modifying the set in-place
void IResearchViewNode::getVariablesUsedHere(
    ::arangodb::containers::HashSet<aql::Variable const*>& vars) const {
  if (!::filterConditionIsEmpty(_filterCondition)) {
    aql::Ast::getReferencedVariables(_filterCondition, vars);
  }

  for (auto& scorer : _scorers) {
    aql::Ast::getReferencedVariables(scorer.node, vars);
  }

  if (noMaterialization()) {
    vars.erase(_outVariable);
  }
}

std::vector<arangodb::aql::Variable const*> IResearchViewNode::getVariablesSetHere() const {
  std::vector<arangodb::aql::Variable const*> vars;
  // scorers + vars for late materialization
  auto reserve = _scorers.size() + _outNonMaterializedViewVars.size();
  // collection + docId or document
  if (isLateMaterialized()) {
    reserve += 2;
  } else if (!noMaterialization()) {
    reserve += 1;
  }
  vars.reserve(reserve);

  std::transform(_scorers.cbegin(), _scorers.cend(), std::back_inserter(vars),
                 [](auto const& scorer) { return scorer.var; });
  if (isLateMaterialized() || noMaterialization()) {
    if (isLateMaterialized()) {
      vars.emplace_back(_outNonMaterializedColPtr);
      vars.emplace_back(_outNonMaterializedDocId);
    }
    for (auto const& columnFieldsVars : _outNonMaterializedViewVars) {
      std::transform(columnFieldsVars.second.cbegin(),
                     columnFieldsVars.second.cend(), std::back_inserter(vars),
                     [](auto const& fieldVar) { return fieldVar.var; });
    }
  } else {
    vars.emplace_back(_outVariable);
  }
  return vars;
}

std::shared_ptr<std::unordered_set<aql::RegisterId>> IResearchViewNode::calcInputRegs() const {
  std::shared_ptr<std::unordered_set<aql::RegisterId>> inputRegs =
      std::make_shared<std::unordered_set<aql::RegisterId>>();

  if (!::filterConditionIsEmpty(_filterCondition)) {
    ::arangodb::containers::HashSet<aql::Variable const*> vars;
    aql::Ast::getReferencedVariables(_filterCondition, vars);

    if (noMaterialization()) {
      vars.erase(_outVariable);
    }

    for (auto const& it : vars) {
      aql::RegisterId reg = varToRegUnchecked(*it);
      // The filter condition may refer to registers that are written here
      if (reg < getNrInputRegisters()) {
        inputRegs->emplace(reg);
      }
    }
  }

  return inputRegs;
}

void IResearchViewNode::filterCondition(aql::AstNode const* node) noexcept {
  _filterCondition = !node ? &ALL : node;
}

bool IResearchViewNode::filterConditionIsEmpty() const noexcept {
  return ::filterConditionIsEmpty(_filterCondition);
}

#if defined(__GNUC__)
#pragma GCC diagnostic push
#pragma GCC diagnostic ignored "-Wswitch"
#endif

std::unique_ptr<aql::ExecutionBlock> IResearchViewNode::createBlock(
    aql::ExecutionEngine& engine,
    std::unordered_map<aql::ExecutionNode*, aql::ExecutionBlock*> const&) const {
  if (ServerState::instance()->isCoordinator()) {
    // coordinator in a cluster: empty view case

#ifdef ARANGODB_ENABLE_MAINTAINER_MODE
    TRI_ASSERT(ServerState::instance()->isCoordinator());
#endif
    aql::ExecutionNode const* previousNode = getFirstDependency();
    TRI_ASSERT(previousNode != nullptr);
    aql::ExecutorInfos infos(arangodb::aql::make_shared_unordered_set(),
                             arangodb::aql::make_shared_unordered_set(),
                             getRegisterPlan()->nrRegs[previousNode->getDepth()],
                             getRegisterPlan()->nrRegs[getDepth()],
                             getRegsToClear(), calcRegsToKeep());

    return std::make_unique<aql::ExecutionBlockImpl<aql::NoResultsExecutor>>(&engine, this,
                                                                             std::move(infos));
  }

  auto* trx = &engine.getQuery().trxForOptimization();
  if (!trx) {
    LOG_TOPIC("7c905", WARN, arangodb::iresearch::TOPIC)
        << "failed to get transaction while creating IResearchView "
           "ExecutionBlock";

    THROW_ARANGO_EXCEPTION_MESSAGE(TRI_ERROR_INTERNAL,
                                   "failed to get transaction while creating "
                                   "IResearchView ExecutionBlock");
  }

  auto& view = LogicalView::cast<IResearchView>(*this->view());

  std::shared_ptr<IResearchView::Snapshot const> reader;

  LOG_TOPIC("82af6", TRACE, arangodb::iresearch::TOPIC)
      << "Start getting snapshot for view '" << view.name() << "'";

  if (options().forceSync &&
      trx->state()->hasHint(arangodb::transaction::Hints::Hint::GLOBAL_MANAGED)) {
    THROW_ARANGO_EXCEPTION_MESSAGE(TRI_ERROR_BAD_PARAMETER,
                                   "cannot use waitForSync with "
                                   "views and transactions");
  }

  // we manage snapshot differently in single-server/db server,
  // see description of functions below to learn how
  if (ServerState::instance()->isDBServer()) {
    reader = snapshotDBServer(*this, *trx);
  } else {
    reader = snapshotSingleServer(*this, *trx);
  }

  if (!reader) {
    LOG_TOPIC("9bb93", WARN, arangodb::iresearch::TOPIC)
        << "failed to get snapshot while creating arangosearch view "
           "ExecutionBlock for view '"
        << view.name() << "'";

    THROW_ARANGO_EXCEPTION_MESSAGE(TRI_ERROR_INTERNAL,
                                   "failed to get snapshot while creating "
                                   "arangosearch view ExecutionBlock");
  }

  if (0 == reader->size()) {
    // nothing to query
    aql::ExecutionNode const* previousNode = getFirstDependency();
    TRI_ASSERT(previousNode != nullptr);
    aql::ExecutorInfos infos(arangodb::aql::make_shared_unordered_set(),
                             arangodb::aql::make_shared_unordered_set(),
                             getRegisterPlan()->nrRegs[previousNode->getDepth()],
                             getRegisterPlan()->nrRegs[getDepth()],
                             getRegsToClear(), calcRegsToKeep());

    return std::make_unique<aql::ExecutionBlockImpl<aql::NoResultsExecutor>>(&engine, this,
                                                                             std::move(infos));
  }

  LOG_TOPIC("33853", TRACE, arangodb::iresearch::TOPIC)
      << "Finish getting snapshot for view '" << view.name() << "'";

  bool const ordered = !_scorers.empty();
  // We could be asked to produce only document/collection ids for later materialization or full document body at once
  aql::RegisterCount numDocumentRegs = 0;
  MaterializeType materializeType = MaterializeType::Undefined;
  if (isLateMaterialized()) {
    TRI_ASSERT(!noMaterialization());
    materializeType = MaterializeType::LateMaterialize;
    numDocumentRegs += 2;
  } else if (noMaterialization()) {
    TRI_ASSERT(options().noMaterialization);
    materializeType = MaterializeType::NotMaterialize;
    // Register for a loop
    if (_outNonMaterializedViewVars.empty() && _scorers.empty()) {
      numDocumentRegs += 1;
    }
  } else {
    materializeType = MaterializeType::Materialize;
    numDocumentRegs += 1;
  }
  // We have one output register for documents, which is always the first after
  // the input registers.
  auto const firstOutputRegister = getNrInputRegisters();
  auto numScoreRegisters = static_cast<aql::RegisterCount>(_scorers.size());
  auto numViewVarsRegisters =
      std::accumulate(_outNonMaterializedViewVars.cbegin(),
                      _outNonMaterializedViewVars.cend(),
                      static_cast<aql::RegisterCount>(0),
                      [](aql::RegisterCount const sum, auto const& columnFieldsVars) {
                        return sum + static_cast<aql::RegisterCount>(
                                         columnFieldsVars.second.size());
                      });
  if (numViewVarsRegisters > 0) {
    materializeType |= MaterializeType::UseStoredValues;
  }

  // We have one additional output register for each scorer, before
  // the output register(s) for documents (one or two + vars, depending on late materialization)
  // These must of course fit in the available registers.
  // There may be unused registers reserved for later blocks.
  TRI_ASSERT(getNrInputRegisters() + numDocumentRegs + numScoreRegisters + numViewVarsRegisters <=
             getNrOutputRegisters());
  std::shared_ptr<std::unordered_set<aql::RegisterId>> writableOutputRegisters =
      aql::make_shared_unordered_set();
  writableOutputRegisters->reserve(numDocumentRegs + numScoreRegisters + numViewVarsRegisters);
  for (aql::RegisterId reg = firstOutputRegister;
       reg < firstOutputRegister + numScoreRegisters + numDocumentRegs + numViewVarsRegisters;
       ++reg) {
    writableOutputRegisters->emplace(reg);
  }

  TRI_ASSERT(writableOutputRegisters->size() ==
             numDocumentRegs + numScoreRegisters + numViewVarsRegisters);
  TRI_ASSERT(writableOutputRegisters->begin() != writableOutputRegisters->end());
  TRI_ASSERT(firstOutputRegister == *std::min_element(writableOutputRegisters->begin(),
                                                      writableOutputRegisters->end()));
  aql::ExecutorInfos infos =
      createRegisterInfos(calcInputRegs(), std::move(writableOutputRegisters));

  auto const& varInfos = getRegisterPlan()->varInfo;
  ViewValuesRegisters outNonMaterializedViewRegs;

  for (auto const& columnFieldsVars : _outNonMaterializedViewVars) {
    for (auto const& fieldsVars : columnFieldsVars.second) {
      auto& fields = outNonMaterializedViewRegs[columnFieldsVars.first];
      auto const it = varInfos.find(fieldsVars.var->id);
      TRI_ASSERT(it != varInfos.cend());

      fields.emplace(fieldsVars.fieldNum, it->second.registerId);
    }
  }

  aql::IResearchViewExecutorInfos executorInfos{std::move(infos),
                                                reader,
                                                firstOutputRegister,
                                                numScoreRegisters,
                                                engine.getQuery(),
                                                scorers(),
                                                _sort,
                                                ::storedValues(*_view),
                                                *plan(),
                                                outVariable(),
                                                filterCondition(),
                                                volatility(),
                                                getRegisterPlan()->varInfo,
                                                getDepth(),
                                                std::move(outNonMaterializedViewRegs)};

  TRI_ASSERT(_sort.first == nullptr || !_sort.first->empty());  // guaranteed by optimizer rule
  switch (materializeType) {
    case MaterializeType::NotMaterialize:
      return ::executors<MaterializeType::NotMaterialize>[getExecutorIndex(_sort.first != nullptr, ordered)](
          &engine, this, std::move(executorInfos));
    case MaterializeType::LateMaterialize:
      return ::executors<MaterializeType::LateMaterialize>[getExecutorIndex(_sort.first != nullptr, ordered)](
          &engine, this, std::move(executorInfos));
    case MaterializeType::Materialize:
      return ::executors<MaterializeType::Materialize>[getExecutorIndex(_sort.first != nullptr, ordered)](
          &engine, this, std::move(executorInfos));
    case MaterializeType::NotMaterialize | MaterializeType::UseStoredValues:
      return ::executors<MaterializeType::NotMaterialize | MaterializeType::UseStoredValues>[getExecutorIndex(
          _sort.first != nullptr, ordered)](&engine, this, std::move(executorInfos));
    case MaterializeType::LateMaterialize | MaterializeType::UseStoredValues:
      return ::executors<MaterializeType::LateMaterialize | MaterializeType::UseStoredValues>[getExecutorIndex(
          _sort.first != nullptr, ordered)](&engine, this, std::move(executorInfos));
    default:
      ADB_UNREACHABLE;
  }
}

aql::VariableIdSet IResearchViewNode::getOutputVariables() const {
  aql::VariableIdSet vars;
  // plan registers for output scores

  for (auto const& scorer : _scorers) {
    vars.insert(scorer.var->id);
  }

  if (isLateMaterialized() || noMaterialization()) {
    if (isLateMaterialized()) {
      vars.insert(_outNonMaterializedColPtr->id);
      vars.insert(_outNonMaterializedDocId->id);
    } else if (_outNonMaterializedViewVars.empty() && _scorers.empty()) {
      // there is no variable if noMaterialization()
      vars.insert(aql::RegisterPlan::MaxRegisterId);
    }
    for (auto const& columnFieldsVars : _outNonMaterializedViewVars) {
      for (auto const& fieldVar : columnFieldsVars.second) {
        vars.insert(fieldVar.var->id);
      }
    }
  } else {  // plan register for document-id only block
    vars.insert(_outVariable->id);
  }
  return vars;
}

#if defined(__GNUC__)
#pragma GCC diagnostic pop
#endif

bool IResearchViewNode::OptimizationState::canVariablesBeReplaced(aql::CalculationNode* calclulationNode) const {
  return _nodesToChange.find(calclulationNode) != _nodesToChange.cend();  // contains()
}

void IResearchViewNode::OptimizationState::saveCalcNodesForViewVariables(
    std::vector<aql::latematerialized::NodeWithAttrsColumn> const& nodesToChange) {
  TRI_ASSERT(!nodesToChange.empty());
  TRI_ASSERT(_nodesToChange.empty());
  _nodesToChange.clear();
  for (auto& node : nodesToChange) {
    auto& calcNodeData = _nodesToChange[node.node];
    calcNodeData.reserve(node.attrs.size());
    std::transform(node.attrs.cbegin(), node.attrs.cend(),
                   std::inserter(calcNodeData, calcNodeData.end()),
                   [](auto const& attrAndField) { return attrAndField.afData; });
  }
}

IResearchViewNode::ViewVarsInfo IResearchViewNode::OptimizationState::replaceViewVariables(
    std::vector<aql::CalculationNode*> const& calcNodes,
    arangodb::containers::HashSet<ExecutionNode*>& toUnlink) {
  TRI_ASSERT(!calcNodes.empty());
  ViewVarsInfo uniqueVariables;
  // at first use variables from simple expressions
  for (auto* calcNode : calcNodes) {
    TRI_ASSERT(calcNode);
    // a node is already unlinked
    if (calcNode->getParents().empty()) {
      continue;
    }
    TRI_ASSERT(_nodesToChange.find(calcNode) != _nodesToChange.cend());
    auto const& calcNodeData = _nodesToChange[calcNode];
    TRI_ASSERT(!calcNodeData.empty());
    auto const& afData = calcNodeData[0];
    if (afData.parentNode == nullptr && afData.postfix.empty()) {
      TRI_ASSERT(calcNodeData.size() == 1);
      // we can unlink one redundant variable only for each field
      if (uniqueVariables
              .try_emplace(afData.field,
                           ViewVariableWithColumn{{afData.fieldNumber, calcNode->outVariable()},
                                                  afData.columnNumber})
              .second) {
        toUnlink.emplace(calcNode);
      }
    }
  }
  auto* ast = calcNodes.back()->expression()->ast();
  TRI_ASSERT(ast);
  // create variables for complex expressions
  for (auto* calcNode : calcNodes) {
    TRI_ASSERT(calcNode);
    // a node is already unlinked
    if (calcNode->getParents().empty()) {
      continue;
    }
    TRI_ASSERT(_nodesToChange.find(calcNode) != _nodesToChange.cend());
    auto const& calcNodeData = _nodesToChange[calcNode];
    for (auto const& afData : calcNodeData) {
      // create a variable if necessary
      if ((afData.parentNode != nullptr || !afData.postfix.empty()) &&
          uniqueVariables.find(afData.field) == uniqueVariables.cend()) {
        uniqueVariables.emplace(afData.field,
                                ViewVariableWithColumn{{afData.fieldNumber,
                                                        ast->variables()->createTemporaryVariable()},
                                                       afData.columnNumber});
      }
    }
  }
  for (auto* calcNode : calcNodes) {
    TRI_ASSERT(calcNode);
    // a node is already unlinked
    if (calcNode->getParents().empty()) {
      continue;
    }
    TRI_ASSERT(_nodesToChange.find(calcNode) != _nodesToChange.cend());
    auto const& calcNodeData = _nodesToChange[calcNode];
    for (auto const& afData : calcNodeData) {
      auto const it = uniqueVariables.find(afData.field);
      TRI_ASSERT(it != uniqueVariables.cend());
      auto* newNode = ast->createNodeReference(it->second.var);
      TRI_ASSERT(newNode);
      if (!afData.postfix.empty()) {
        newNode = ast->createNodeAttributeAccess(newNode, afData.postfix);
        TRI_ASSERT(newNode);
      }
      if (afData.parentNode != nullptr) {
        TEMPORARILY_UNLOCK_NODE(afData.parentNode);
        afData.parentNode->changeMember(afData.childNumber, newNode);
      } else {
        TRI_ASSERT(calcNodeData.size() == 1);
        calcNode->expression()->replaceNode(newNode);
      }
    }
  }
  return uniqueVariables;
}

IResearchViewNode::ViewVarsInfo IResearchViewNode::OptimizationState::replaceAllViewVariables(
    arangodb::containers::HashSet<ExecutionNode*>& toUnlink) {
  ViewVarsInfo uniqueVariables;
  if (_nodesToChange.empty()) {
    return uniqueVariables;
  }
  // at first use variables from simple expressions
  for (auto calcNode : _nodesToChange) {
    // a node is already unlinked
    if (calcNode.first->getParents().empty()) {
      continue;
    }
    TRI_ASSERT(!calcNode.second.empty());
    auto const& afData = calcNode.second[0];
    if (afData.parentNode == nullptr && afData.postfix.empty()) {
      TRI_ASSERT(calcNode.second.size() == 1);
      // we can unlink one redundant variable only for each field
      if (uniqueVariables
              .try_emplace(afData.field,
                           ViewVariableWithColumn{{afData.fieldNumber,
                                                   calcNode.first->outVariable()},
                                                  afData.columnNumber})
              .second) {
        toUnlink.emplace(calcNode.first);
      }
    }
  }
  auto* ast = _nodesToChange.begin()->first->expression()->ast();
  TRI_ASSERT(ast);
  // create variables for complex expressions
  for (auto calcNode : _nodesToChange) {
    // a node is already unlinked
    if (calcNode.first->getParents().empty()) {
      continue;
    }
    for (auto const& afData : calcNode.second) {
      // create a variable if necessary
      if ((afData.parentNode != nullptr || !afData.postfix.empty()) &&
          uniqueVariables.find(afData.field) == uniqueVariables.cend()) {
        uniqueVariables.emplace(afData.field,
                                ViewVariableWithColumn{{afData.fieldNumber,
                                                        ast->variables()->createTemporaryVariable()},
                                                       afData.columnNumber});
      }
    }
  }
  for (auto calcNode : _nodesToChange) {
    // a node is already unlinked
    if (calcNode.first->getParents().empty()) {
      continue;
    }
    for (auto const& afData : calcNode.second) {
      auto const it = uniqueVariables.find(afData.field);
      TRI_ASSERT(it != uniqueVariables.cend());
      auto* newNode = ast->createNodeReference(it->second.var);
      TRI_ASSERT(newNode);
      if (!afData.postfix.empty()) {
        newNode = ast->createNodeAttributeAccess(newNode, afData.postfix);
        TRI_ASSERT(newNode);
      }
      if (afData.parentNode != nullptr) {
        TEMPORARILY_UNLOCK_NODE(afData.parentNode);
        afData.parentNode->changeMember(afData.childNumber, newNode);
      } else {
        TRI_ASSERT(calcNode.second.size() == 1);
        calcNode.first->expression()->replaceNode(newNode);
      }
    }
  }
  return uniqueVariables;
}

}  // namespace iresearch
}  // namespace arangodb<|MERGE_RESOLUTION|>--- conflicted
+++ resolved
@@ -343,15 +343,9 @@
          return true;
        }},
       // cppcheck-suppress constStatement
-<<<<<<< HEAD
       {"waitForSync", [](aql::QueryContext& /*query*/, LogicalView const& /*view*/,
                          aql::AstNode const& value,
                          IResearchViewNode::Options& options, std::string& error) {
-=======
-      {"waitForSync",
-       [](aql::Query& /*query*/, LogicalView const& /*view*/, aql::AstNode const& value,
-          IResearchViewNode::Options& options, std::string& error) {
->>>>>>> b1198e8e
          if (!value.isValueType(aql::VALUE_TYPE_BOOL)) {
            error = "boolean value expected for option 'waitForSync'";
            return false;
@@ -361,38 +355,21 @@
          return true;
        }},
       // cppcheck-suppress constStatement
-<<<<<<< HEAD
       {"noMaterialization", [](aql::QueryContext& /*query*/, LogicalView const& /*view*/,
                                aql::AstNode const& value,
                                IResearchViewNode::Options& options, std::string& error) {
-           if (!value.isValueType(aql::VALUE_TYPE_BOOL)) {
-             error = "boolean value expected for option 'noMaterialization'";
-             return false;
-           }
-=======
-      {"noMaterialization",
-       [](aql::Query& /*query*/, LogicalView const& /*view*/, aql::AstNode const& value,
-          IResearchViewNode::Options& options, std::string& error) {
          if (!value.isValueType(aql::VALUE_TYPE_BOOL)) {
            error = "boolean value expected for option 'noMaterialization'";
            return false;
          }
->>>>>>> b1198e8e
 
          options.noMaterialization = value.getBoolValue();
          return true;
        }},
-<<<<<<< HEAD
-       // cppcheck-suppress constStatement
-       {"conditionOptimization", [](aql::QueryContext& /*query*/, LogicalView const& /*view*/,
-                         aql::AstNode const& value,
-                         IResearchViewNode::Options& options, std::string& error) {
-=======
-      // cppcheck-suppress constStatement
-      {"conditionOptimization",
-       [](aql::Query& /*query*/, LogicalView const& /*view*/, aql::AstNode const& value,
-          IResearchViewNode::Options& options, std::string& error) {
->>>>>>> b1198e8e
+     // cppcheck-suppress constStatement
+     {"conditionOptimization", [](aql::QueryContext& /*query*/, LogicalView const& /*view*/,
+                                  aql::AstNode const& value,
+                                  IResearchViewNode::Options& options, std::string& error) {
          if (!value.isValueType(aql::VALUE_TYPE_STRING)) {
            error = "string value expected for option 'conditionOptimization'";
            return false;
@@ -902,14 +879,8 @@
 
 IResearchViewNode::IResearchViewNode(aql::ExecutionPlan& plan, velocypack::Slice const& base)
     : aql::ExecutionNode(&plan, base),
-<<<<<<< HEAD
-           _vocbase(plan.getAst()->query().vocbase()),
-      _outVariable(
-          aql::Variable::varFromVPack(plan.getAst(), base, NODE_OUT_VARIABLE_PARAM)),
-=======
-      _vocbase(plan.getAst()->query()->vocbase()),
+      _vocbase(plan.getAst()->query().vocbase()),
       _outVariable(aql::Variable::varFromVPack(plan.getAst(), base, NODE_OUT_VARIABLE_PARAM)),
->>>>>>> b1198e8e
       _outNonMaterializedDocId(
           aql::Variable::varFromVPack(plan.getAst(), base, NODE_OUT_NM_DOC_PARAM, true)),
       _outNonMaterializedColPtr(
