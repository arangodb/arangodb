////////////////////////////////////////////////////////////////////////////////
/// DISCLAIMER
///
/// Copyright 2017 ArangoDB GmbH, Cologne, Germany
///
/// Licensed under the Apache License, Version 2.0 (the "License");
/// you may not use this file except in compliance with the License.
/// You may obtain a copy of the License at
///
///     http://www.apache.org/licenses/LICENSE-2.0
///
/// Unless required by applicable law or agreed to in writing, software
/// distributed under the License is distributed on an "AS IS" BASIS,
/// WITHOUT WARRANTIES OR CONDITIONS OF ANY KIND, either express or implied.
/// See the License for the specific language governing permissions and
/// limitations under the License.
///
/// Copyright holder is ArangoDB GmbH, Cologne, Germany
///
/// @author Andrey Abramov
/// @author Vasiliy Nabatchikov
////////////////////////////////////////////////////////////////////////////////

#include "IResearchViewNode.h"

#include "ApplicationFeatures/ApplicationServer.h"
#include "Aql/Ast.h"
#include "Aql/Collection.h"
#include "Aql/Condition.h"
#include "Aql/ExecutionBlockImpl.h"
#include "Aql/ExecutionEngine.h"
#include "Aql/ExecutionPlan.h"
#include "Aql/IResearchViewExecutor.h"
#include "Aql/NoResultsExecutor.h"
#include "Aql/Query.h"
#include "Aql/RegisterInfos.h"
#include "Aql/RegisterPlan.h"
#include "Aql/SingleRowFetcher.h"
#include "Aql/SortCondition.h"
#include "Aql/types.h"
#include "Basics/NumberUtils.h"
#include "Basics/StringUtils.h"
#include "Cluster/ClusterFeature.h"
#include "Cluster/ClusterInfo.h"
#include "IResearch/AqlHelper.h"
#include "IResearch/IResearchCommon.h"
#include "IResearch/IResearchView.h"
#include "IResearch/IResearchViewCoordinator.h"
#include "RegisterPlan.h"
#include "StorageEngine/TransactionState.h"
#include "Utils/CollectionNameResolver.h"
#include "VocBase/LogicalCollection.h"

#include <velocypack/Iterator.h>

namespace {

using namespace arangodb;
using namespace arangodb::iresearch;

////////////////////////////////////////////////////////////////////////////////
/// @brief surrogate root for all queries without a filter
////////////////////////////////////////////////////////////////////////////////
aql::AstNode const ALL(aql::AstNodeValue(true));

inline bool filterConditionIsEmpty(aql::AstNode const* filterCondition) {
  return filterCondition == &ALL;
}

// -----------------------------------------------------------------------------
// --SECTION--       helpers for std::vector<arangodb::iresearch::IResearchSort>
// -----------------------------------------------------------------------------

void toVelocyPack(velocypack::Builder& builder,
                  std::vector<Scorer> const& scorers, bool verbose) {
  VPackArrayBuilder arrayScope(&builder);
  for (auto const& scorer : scorers) {
    VPackObjectBuilder objectScope(&builder);
    builder.add("id", VPackValue(scorer.var->id));
    builder.add("name", VPackValue(scorer.var->name));  // for explainer.js
    builder.add(VPackValue("node"));
    scorer.node->toVelocyPack(builder, verbose);
  }
}

std::vector<Scorer> fromVelocyPack(aql::ExecutionPlan& plan, velocypack::Slice const& slice) {
  if (!slice.isArray()) {
    LOG_TOPIC("b50b2", ERR, arangodb::iresearch::TOPIC)
        << "invalid json format detected while building IResearchViewNode "
           "sorting from velocy pack, array expected";
    return {};
  }

  auto* ast = plan.getAst();
  TRI_ASSERT(ast);
  auto const* vars = plan.getAst()->variables();
  TRI_ASSERT(vars);

  std::vector<Scorer> scorers;

  size_t i = 0;
  for (auto const sortSlice : velocypack::ArrayIterator(slice)) {
    auto const varIdSlice = sortSlice.get("id");

    if (!varIdSlice.isNumber()) {
      LOG_TOPIC("c3790", ERR, arangodb::iresearch::TOPIC)
          << "malformed variable identifier at line '" << i << "', number expected";
      return {};
    }

    auto const varId = varIdSlice.getNumber<aql::VariableId>();
    auto const* var = vars->getVariable(varId);

    if (!var) {
      LOG_TOPIC("4eeb9", ERR, arangodb::iresearch::TOPIC)
          << "unable to find variable '" << varId << "' at line '" << i
          << "' while building IResearchViewNode sorting from velocy pack";
      return {};
    }

    // will be owned by Ast
    auto* node = new aql::AstNode(ast, sortSlice.get("node"));

    scorers.emplace_back(var, node);
    ++i;
  }

  return scorers;
}

// -----------------------------------------------------------------------------
// --SECTION--                            helpers for IResearchViewNode::Options
// -----------------------------------------------------------------------------
namespace {
std::map<std::string, arangodb::aql::ConditionOptimization> const conditionOptimizationTypeMap = {
    {"auto", arangodb::aql::ConditionOptimization::Auto},
    {"nodnf", arangodb::aql::ConditionOptimization::NoDNF},
    {"noneg", arangodb::aql::ConditionOptimization::NoNegation},
    {"none", arangodb::aql::ConditionOptimization::None}};
}

void toVelocyPack(velocypack::Builder& builder, IResearchViewNode::Options const& options) {
  VPackObjectBuilder objectScope(&builder);
  builder.add("waitForSync", VPackValue(options.forceSync));
  {
    for (auto const& r : conditionOptimizationTypeMap) {
      if (r.second == options.conditionOptimization) {
        builder.add("conditionOptimization", VPackValue(r.first));
        break;
      }
    }
  }

  if (!options.restrictSources) {
    builder.add("collections", VPackValue(VPackValueType::Null));
  } else {
    VPackArrayBuilder arrayScope(&builder, "collections");
    for (auto const cid : options.sources) {
      builder.add(VPackValue(cid));
    }
  }

  if (!options.noMaterialization) {
    builder.add("noMaterialization", VPackValue(options.noMaterialization));
  }
}

bool fromVelocyPack(velocypack::Slice optionsSlice, IResearchViewNode::Options& options) {
  if (optionsSlice.isNone()) {
    // no options specified
    return true;
  }

  if (!optionsSlice.isObject()) {
    return false;
  }

  // forceSync
  {
    auto const optionSlice = optionsSlice.get("waitForSync");

    if (!optionSlice.isNone()) {
      // 'waitForSync' is optional
      if (!optionSlice.isBool()) {
        return false;
      }

      options.forceSync = optionSlice.getBool();
    }
  }

  // conditionOptimization
  {
    auto const conditionOptimizationSlice =
        optionsSlice.get("conditionOptimization");
    if (!conditionOptimizationSlice.isNone() && !conditionOptimizationSlice.isNull()) {
      if (!conditionOptimizationSlice.isString()) {
        return false;
      }
      VPackValueLength l;
      auto type = conditionOptimizationSlice.getString(l);
      irs::string_ref typeStr(type, l);
      auto conditionTypeIt = conditionOptimizationTypeMap.find(typeStr);
      if (conditionTypeIt == conditionOptimizationTypeMap.end()) {
        return false;
      }
      options.conditionOptimization = conditionTypeIt->second;
    }
  }

  // collections
  {
    auto const optionSlice = optionsSlice.get("collections");

    if (!optionSlice.isNone() && !optionSlice.isNull()) {
      if (!optionSlice.isArray()) {
        return false;
      }

      for (auto idSlice : VPackArrayIterator(optionSlice)) {
        if (!idSlice.isNumber()) {
          return false;
        }

        auto const cid = idSlice.getNumber<TRI_voc_cid_t>();

        if (!cid) {
          return false;
        }

        options.sources.insert(cid);
      }

      options.restrictSources = true;
    }
  }

  // noMaterialization
  {
    auto const optionSlice = optionsSlice.get("noMaterialization");
    if (!optionSlice.isNone()) {
      // 'noMaterialization' is optional
      if (!optionSlice.isBool()) {
        return false;
      }

      options.noMaterialization = optionSlice.getBool();
    }
  }

  return true;
}

bool parseOptions(aql::Query& query, LogicalView const& view, aql::AstNode const* optionsNode,
                  IResearchViewNode::Options& options, std::string& error) {
  typedef bool (*OptionHandler)(aql::Query&, LogicalView const& view, aql::AstNode const&,
                                IResearchViewNode::Options&, std::string&);

  static std::map<irs::string_ref, OptionHandler> const Handlers{
      // cppcheck-suppress constStatement
      {"collections",
       [](aql::Query& query, LogicalView const& view, aql::AstNode const& value,
          IResearchViewNode::Options& options, std::string& error) {
         if (value.isNullValue()) {
           // have nothing to restrict
           return true;
         }

         if (!value.isArray()) {
           error =
               "null value or array of strings or numbers"
               " is expected for option 'collections'";
           return false;
         }

         auto& resolver = query.resolver();
         ::arangodb::containers::HashSet<TRI_voc_cid_t> sources;

         // get list of CIDs for restricted collections
         for (size_t i = 0, n = value.numMembers(); i < n; ++i) {
           auto const* sub = value.getMemberUnchecked(i);
           TRI_ASSERT(sub);

           switch (sub->value.type) {
             case aql::VALUE_TYPE_INT: {
               sources.insert(TRI_voc_cid_t(sub->getIntValue(true)));
               break;
             }

             case aql::VALUE_TYPE_STRING: {
               auto name = sub->getString();

               auto collection = resolver.getCollection(name);

               if (!collection) {
                 // check if TRI_voc_cid_t is passed as string
                 auto const cid =
                     NumberUtils::atoi_zero<TRI_voc_cid_t>(name.data(),
                                                           name.data() + name.size());

                 collection = resolver.getCollection(cid);

                 if (!collection) {
                   error = "invalid data source name '" + name +
                           "' while parsing option 'collections'";
                   return false;
                 }
               }

               sources.insert(collection->id());
               break;
             }

             default: {
               error =
                   "null value or array of strings or numbers"
                   " is expected for option 'collections'";
               return false;
             }
           }
         }

         // check if CIDs are valid
         size_t sourcesFound = 0;
         auto checkCids = [&sources, &sourcesFound](TRI_voc_cid_t cid) {
           sourcesFound += size_t(sources.contains(cid));
           return true;
         };
         view.visitCollections(checkCids);

         if (sourcesFound != sources.size()) {
           error = "only " + basics::StringUtils::itoa(sourcesFound) +
                   " out of " + basics::StringUtils::itoa(sources.size()) +
                   " provided collection(s) in option 'collections' are "
                   "registered with the view '" +
                   view.name() + "'";
           return false;
         }

         // parsing is done
         options.sources = std::move(sources);
         options.restrictSources = true;

         return true;
       }},
      // cppcheck-suppress constStatement
      {"waitForSync",
       [](aql::Query& /*query*/, LogicalView const& /*view*/, aql::AstNode const& value,
          IResearchViewNode::Options& options, std::string& error) {
         if (!value.isValueType(aql::VALUE_TYPE_BOOL)) {
           error = "boolean value expected for option 'waitForSync'";
           return false;
         }

         options.forceSync = value.getBoolValue();
         return true;
       }},
      // cppcheck-suppress constStatement
      {"noMaterialization",
       [](aql::Query& /*query*/, LogicalView const& /*view*/, aql::AstNode const& value,
          IResearchViewNode::Options& options, std::string& error) {
         if (!value.isValueType(aql::VALUE_TYPE_BOOL)) {
           error = "boolean value expected for option 'noMaterialization'";
           return false;
         }

         options.noMaterialization = value.getBoolValue();
         return true;
       }},
      // cppcheck-suppress constStatement
      {"conditionOptimization",
       [](aql::Query& /*query*/, LogicalView const& /*view*/, aql::AstNode const& value,
          IResearchViewNode::Options& options, std::string& error) {
         if (!value.isValueType(aql::VALUE_TYPE_STRING)) {
           error = "string value expected for option 'conditionOptimization'";
           return false;
         }
         auto type = value.getString();
         auto conditionTypeIt = conditionOptimizationTypeMap.find(type);
         if (conditionTypeIt == conditionOptimizationTypeMap.end()) {
           error =
               "unknown value '" + type + "' for option 'conditionOptimization'";
           return false;
         }
         options.conditionOptimization = conditionTypeIt->second;
         return true;
       }}};

  if (!optionsNode) {
    // nothing to parse
    return true;
  }

  if (aql::NODE_TYPE_OBJECT != optionsNode->type) {
    // must be an object
    return false;
  }

  const size_t n = optionsNode->numMembers();

  for (size_t i = 0; i < n; ++i) {
    auto const* attribute = optionsNode->getMemberUnchecked(i);

    if (!attribute || attribute->type != aql::NODE_TYPE_OBJECT_ELEMENT ||
        !attribute->isValueType(aql::VALUE_TYPE_STRING) || !attribute->numMembers()) {
      // invalid or malformed node detected
      return false;
    }

    irs::string_ref const attributeName(attribute->getStringValue(),
                                        attribute->getStringLength());

    auto const handler = Handlers.find(attributeName);

    if (handler == Handlers.end()) {
      // no handler found for attribute
      continue;
    }

    auto const* value = attribute->getMemberUnchecked(0);

    if (!value) {
      // can't handle attribute
      return false;
    }

    if (!value->isConstant()) {
      // 'Ast::injectBindParameters` doesn't handle
      // constness of parent nodes correctly, re-evaluate flags
      value->removeFlag(aql::DETERMINED_CONSTANT);

      if (!value->isConstant()) {
        // can't handle non-const values in options
        return false;
      }
    }

    if (!handler->second(query, view, *value, options, error)) {
      // can't handle attribute
      return false;
    }
  }

  return true;
}

// -----------------------------------------------------------------------------
// --SECTION--                                                     other helpers
// -----------------------------------------------------------------------------

// in loop or non-deterministic
bool hasDependencies(aql::ExecutionPlan const& plan, aql::AstNode const& node,
                     aql::Variable const& ref,
                     ::arangodb::containers::HashSet<aql::Variable const*>& vars) {
  vars.clear();
  aql::Ast::getReferencedVariables(&node, vars);
  vars.erase(&ref);  // remove "our" variable

  for (auto const* var : vars) {
    auto* setter = plan.getVarSetBy(var->id);

    if (!setter) {
      // unable to find setter
      continue;
    }

    if (!setter->isDeterministic()) {
      // found nondeterministic setter
      return true;
    }

    switch (setter->getType()) {
      case aql::ExecutionNode::ENUMERATE_COLLECTION:
      case aql::ExecutionNode::ENUMERATE_LIST:
      case aql::ExecutionNode::SUBQUERY:
      case aql::ExecutionNode::COLLECT:
      case aql::ExecutionNode::TRAVERSAL:
      case aql::ExecutionNode::INDEX:
      case aql::ExecutionNode::SHORTEST_PATH:
      case aql::ExecutionNode::K_SHORTEST_PATHS:
      case aql::ExecutionNode::ENUMERATE_IRESEARCH_VIEW:
        // we're in the loop with dependent context
        return true;
      default:
        break;
    }
  }

  return false;
}

/// @returns true if a given node is located inside a loop or subquery
bool isInInnerLoopOrSubquery(aql::ExecutionNode const& node) {
  auto* cur = &node;

  while (true) {
    auto const* dep = cur->getFirstDependency();

    if (!dep) {
      break;
    }

    switch (dep->getType()) {
      case aql::ExecutionNode::ENUMERATE_COLLECTION:
      case aql::ExecutionNode::INDEX:
      case aql::ExecutionNode::TRAVERSAL:
      case aql::ExecutionNode::ENUMERATE_LIST:
      case aql::ExecutionNode::SHORTEST_PATH:
      case aql::ExecutionNode::K_SHORTEST_PATHS:
      case aql::ExecutionNode::ENUMERATE_IRESEARCH_VIEW:
        // we're in a loop
        return true;
      default:
        break;
    }

    cur = dep;
  }

  TRI_ASSERT(cur);
  return cur->getType() == aql::ExecutionNode::SINGLETON &&
         cur->id() != aql::ExecutionNodeId{1};  // SINGLETON nodes in subqueries have id != 1
}

/// negative value - value is dirty
/// _volatilityMask & 1 == volatile filter
/// _volatilityMask & 2 == volatile sort
int evaluateVolatility(IResearchViewNode const& node) {
  auto const inDependentScope = isInInnerLoopOrSubquery(node);
  auto const& plan = *node.plan();
  auto const& outVariable = node.outVariable();

  ::arangodb::containers::HashSet<aql::Variable const*> vars;
  int mask = 0;

  // evaluate filter condition volatility
  auto& filterCondition = node.filterCondition();
  if (!::filterConditionIsEmpty(&filterCondition) && inDependentScope) {
    irs::set_bit<0>(::hasDependencies(plan, filterCondition, outVariable, vars), mask);
  }

  // evaluate sort condition volatility
  auto& scorers = node.scorers();
  if (!scorers.empty() && inDependentScope) {
    vars.clear();

    for (auto const& scorer : scorers) {
      if (::hasDependencies(plan, *scorer.node, outVariable, vars)) {
        irs::set_bit<1>(mask);
        break;
      }
    }
  }

  return mask;
}

std::function<bool(TRI_voc_cid_t)> const viewIsEmpty = [](TRI_voc_cid_t) {
  return false;
};

////////////////////////////////////////////////////////////////////////////////
/// @brief index reader implementation over multiple irs::index_reader
/// @note it is assumed that ViewState resides in the same
///       TransactionState as the IResearchView ViewState, therefore a separate
///       lock is not required to be held
////////////////////////////////////////////////////////////////////////////////
class Snapshot : public IResearchView::Snapshot, private irs::util::noncopyable {
 public:
  typedef std::vector<std::pair<TRI_voc_cid_t, irs::sub_reader const*>> readers_t;

  Snapshot(readers_t&& readers, uint64_t docs_count, uint64_t live_docs_count) noexcept
      : _readers(std::move(readers)),
        _docs_count(docs_count),
        _live_docs_count(live_docs_count) {}

  /// @brief constructs snapshot from a given snapshot
  ///        according to specified set of collections
  Snapshot(const IResearchView::Snapshot& rhs,
           ::arangodb::containers::HashSet<TRI_voc_cid_t> const& collections);

  /// @returns corresponding sub-reader
  virtual const irs::sub_reader& operator[](size_t i) const noexcept override {
    assert(i < readers_.size());
    return *(_readers[i].second);
  }

  virtual TRI_voc_cid_t cid(size_t i) const noexcept override {
    assert(i < readers_.size());
    return _readers[i].first;
  }

  /// @returns number of documents
  virtual uint64_t docs_count() const noexcept override { return _docs_count; }

  /// @returns number of live documents
  virtual uint64_t live_docs_count() const noexcept override {
    return _live_docs_count;
  }

  /// @returns total number of opened writers
  virtual size_t size() const noexcept override { return _readers.size(); }

 private:
  readers_t _readers;
  uint64_t _docs_count;
  uint64_t _live_docs_count;
};  // Snapshot

Snapshot::Snapshot(const IResearchView::Snapshot& rhs,
                   ::arangodb::containers::HashSet<TRI_voc_cid_t> const& collections)
    : _docs_count(0), _live_docs_count(0) {
  for (size_t i = 0, size = rhs.size(); i < size; ++i) {
    auto const cid = rhs.cid(i);

    if (!collections.contains(cid)) {
      continue;
    }

    auto& segment = rhs[i];

    _docs_count += segment.docs_count();
    _live_docs_count += segment.live_docs_count();
    _readers.emplace_back(cid, &segment);
  }
}

typedef std::shared_ptr<IResearchView::Snapshot const> SnapshotPtr;

/// @brief Since cluster is not transactional and each distributed
///        part of a query starts it's own trasaction associated
///        with global query identifier, there is no single place
///        to store a snapshot and we do the following:
///
///   1. Each query part on DB server gets the list of shards
///      to be included into a query and starts its own transaction
///
///   2. Given the list of shards we take view snapshot according
///      to the list of restricted data sources specified in options
///      of corresponding IResearchViewNode
///
///   3. If waitForSync is specified, we refresh snapshot
///      of each shard we need and finally put it to transaction
///      associated to a part of the distributed query. We use
///      default snapshot key if there are no restricted sources
///      specified in options or IResearchViewNode address otherwise
///
///      Custom key is needed for the following query
///      (assume 'view' is lined with 'c1' and 'c2' in the example below):
///           FOR d IN view OPTIONS { collections : [ 'c1' ] }
///           FOR x IN view OPTIONS { collections : [ 'c2' ] }
///           RETURN {d, x}
///
SnapshotPtr snapshotDBServer(IResearchViewNode const& node, transaction::Methods& trx) {
  TRI_ASSERT(ServerState::instance()->isDBServer());

  static IResearchView::SnapshotMode const SNAPSHOT[]{IResearchView::SnapshotMode::FindOrCreate,
                                                      IResearchView::SnapshotMode::SyncAndReplace};

  auto& view = LogicalView::cast<IResearchView>(*node.view());
  auto& options = node.options();
  auto* resolver = trx.resolver();
  TRI_ASSERT(resolver);

  ::arangodb::containers::HashSet<TRI_voc_cid_t> collections;
  for (auto& shard : node.shards()) {
    auto collection = resolver->getCollection(shard);

    if (!collection) {
      THROW_ARANGO_EXCEPTION(
          arangodb::Result(TRI_ERROR_ARANGO_DATA_SOURCE_NOT_FOUND,
                           std::string("failed to find shard by id '") + shard + "'"));
    }

    if (options.restrictSources && !options.sources.contains(collection->planId())) {
      // skip restricted collections if any
      continue;
    }

    collections.emplace(collection->id());
  }

  void const* snapshotKey = nullptr;

  if (options.restrictSources) {
    // use node address as the snapshot identifier
    snapshotKey = &node;
  }

  // use aliasing ctor
  return {SnapshotPtr(), view.snapshot(trx, SNAPSHOT[size_t(options.forceSync)],
                                       &collections, snapshotKey)};
}

/// @brief Since single-server is transactional we do the following:
///
///   1. When transaction starts we put index snapshot into it
///
///   2. If waitForSync is specified, we refresh snapshot
///      taken in (1), object itself remains valid
///
///   3. If there are no restricted sources in a query, we reuse
///      snapshot taken in (1),
///      otherwise we reassemble restricted snapshot based on the
///      original one taken in (1) and return it
///
SnapshotPtr snapshotSingleServer(IResearchViewNode const& node, transaction::Methods& trx) {
  TRI_ASSERT(ServerState::instance()->isSingleServer());

  static IResearchView::SnapshotMode const SNAPSHOT[]{IResearchView::SnapshotMode::Find,
                                                      IResearchView::SnapshotMode::SyncAndReplace};

  auto& view = LogicalView::cast<IResearchView>(*node.view());
  auto& options = node.options();

  // use aliasing ctor
  auto reader = SnapshotPtr(SnapshotPtr(),
                            view.snapshot(trx, SNAPSHOT[size_t(options.forceSync)]));

  if (options.restrictSources && reader) {
    // reassemble reader
    reader = std::make_shared<Snapshot>(*reader, options.sources);
  }

  return reader;
}

inline IResearchViewSort const& primarySort(arangodb::LogicalView const& view) {
  if (arangodb::ServerState::instance()->isCoordinator()) {
    auto& viewImpl = arangodb::LogicalView::cast<IResearchViewCoordinator>(view);
    return viewImpl.primarySort();
  }

  auto& viewImpl = arangodb::LogicalView::cast<IResearchView>(view);
  return viewImpl.primarySort();
}

inline IResearchViewStoredValues const& storedValues(arangodb::LogicalView const& view) {
  if (arangodb::ServerState::instance()->isCoordinator()) {
    auto& viewImpl = arangodb::LogicalView::cast<IResearchViewCoordinator>(view);
    return viewImpl.storedValues();
  }

  auto& viewImpl = arangodb::LogicalView::cast<IResearchView>(view);
  return viewImpl.storedValues();
}

const char* NODE_DATABASE_PARAM = "database";
const char* NODE_VIEW_NAME_PARAM = "view";
const char* NODE_VIEW_ID_PARAM = "viewId";
const char* NODE_OUT_VARIABLE_PARAM = "outVariable";
const char* NODE_OUT_NM_DOC_PARAM = "outNmDocId";
const char* NODE_OUT_NM_COL_PARAM = "outNmColPtr";
const char* NODE_CONDITION_PARAM = "condition";
const char* NODE_SCORERS_PARAM = "scorers";
const char* NODE_SHARDS_PARAM = "shards";
const char* NODE_OPTIONS_PARAM = "options";
const char* NODE_VOLATILITY_PARAM = "volatility";
const char* NODE_PRIMARY_SORT_PARAM = "primarySort";
const char* NODE_PRIMARY_SORT_BUCKETS_PARAM = "primarySortBuckets";
const char* NODE_VIEW_VALUES_VARS = "viewValuesVars";
const char* NODE_VIEW_STORED_VALUES_VARS = "viewStoredValuesVars";
const char* NODE_VIEW_VALUES_VAR_COLUMN_NUMBER = "columnNumber";
const char* NODE_VIEW_VALUES_VAR_FIELD_NUMBER = "fieldNumber";
const char* NODE_VIEW_VALUES_VAR_ID = "id";
const char* NODE_VIEW_VALUES_VAR_NAME = "name";
const char* NODE_VIEW_VALUES_VAR_FIELD = "field";
const char* NODE_VIEW_NO_MATERIALIZATION = "noMaterialization";

void addViewValuesVar(VPackBuilder& nodes, std::string& fieldName,
                      IResearchViewNode::ViewVariable const& fieldVar) {
  nodes.add(NODE_VIEW_VALUES_VAR_FIELD_NUMBER, VPackValue(fieldVar.fieldNum));
  nodes.add(NODE_VIEW_VALUES_VAR_ID, VPackValue(fieldVar.var->id));
  nodes.add(NODE_VIEW_VALUES_VAR_NAME, VPackValue(fieldVar.var->name));  // for explainer.js
  nodes.add(NODE_VIEW_VALUES_VAR_FIELD, VPackValue(fieldName));  // for explainer.js
}

void extractViewValuesVar(aql::VariableGenerator const* vars,
                          IResearchViewNode::ViewValuesVars& viewValuesVars,
                          ptrdiff_t const columnNumber, velocypack::Slice const& fieldVar) {
  auto const fieldNumberSlice = fieldVar.get(NODE_VIEW_VALUES_VAR_FIELD_NUMBER);
  if (!fieldNumberSlice.isNumber<size_t>()) {
    THROW_ARANGO_EXCEPTION_FORMAT(
        TRI_ERROR_BAD_PARAMETER,
        "\"viewValuesVars[*].fieldNumber\" %s should be a number",
        fieldNumberSlice.toString().c_str());
  }
  auto const fieldNumber = fieldNumberSlice.getNumber<size_t>();

  auto const varIdSlice = fieldVar.get(NODE_VIEW_VALUES_VAR_ID);
  if (!varIdSlice.isNumber<aql::VariableId>()) {
    THROW_ARANGO_EXCEPTION_FORMAT(
        TRI_ERROR_BAD_PARAMETER,
        "\"viewValuesVars[*].id\" variable id %s should be a number",
        varIdSlice.toString().c_str());
  }

  auto const varId = varIdSlice.getNumber<aql::VariableId>();
  auto const* var = vars->getVariable(varId);

  if (!var) {
    THROW_ARANGO_EXCEPTION_FORMAT(
        TRI_ERROR_BAD_PARAMETER,
        "\"viewValuesVars[*].id\" unable to find variable by id %d", varId);
  }
  viewValuesVars[columnNumber].emplace_back(IResearchViewNode::ViewVariable{fieldNumber, var});
}

template <MaterializeType materializeType>
constexpr std::unique_ptr<aql::ExecutionBlock> (*executors[])(
    aql::ExecutionEngine*, IResearchViewNode const*, aql::RegisterInfos&&,
    aql::IResearchViewExecutorInfos&&) = {
    [](aql::ExecutionEngine* engine, IResearchViewNode const* viewNode,
       aql::RegisterInfos&& registerInfos,
       aql::IResearchViewExecutorInfos&& executorInfos) -> std::unique_ptr<aql::ExecutionBlock> {
      return std::make_unique<aql::ExecutionBlockImpl<aql::IResearchViewExecutor<false, materializeType>>>(
          engine, viewNode, std::move(registerInfos), std::move(executorInfos));
    },
    [](aql::ExecutionEngine* engine, IResearchViewNode const* viewNode,
       aql::RegisterInfos&& registerInfos,
       aql::IResearchViewExecutorInfos&& executorInfos) -> std::unique_ptr<aql::ExecutionBlock> {
      return std::make_unique<aql::ExecutionBlockImpl<aql::IResearchViewExecutor<true, materializeType>>>(
          engine, viewNode, std::move(registerInfos), std::move(executorInfos));
    },
    [](aql::ExecutionEngine* engine, IResearchViewNode const* viewNode,
       aql::RegisterInfos&& registerInfos,
       aql::IResearchViewExecutorInfos&& executorInfos) -> std::unique_ptr<aql::ExecutionBlock> {
      return std::make_unique<aql::ExecutionBlockImpl<aql::IResearchViewMergeExecutor<false, materializeType>>>(
          engine, viewNode, std::move(registerInfos), std::move(executorInfos));
    },
    [](aql::ExecutionEngine* engine, IResearchViewNode const* viewNode,
       aql::RegisterInfos&& registerInfos,
       aql::IResearchViewExecutorInfos&& executorInfos) -> std::unique_ptr<aql::ExecutionBlock> {
      return std::make_unique<aql::ExecutionBlockImpl<aql::IResearchViewMergeExecutor<true, materializeType>>>(
          engine, viewNode, std::move(registerInfos), std::move(executorInfos));
    }};

constexpr size_t getExecutorIndex(bool sorted, bool ordered) {
  auto index = static_cast<size_t>(ordered) + 2 * static_cast<size_t>(sorted);
  TRI_ASSERT(index < IRESEARCH_COUNTOF(executors<MaterializeType::Materialize>));
  return index;
}

}  // namespace

namespace arangodb {
namespace iresearch {

// -----------------------------------------------------------------------------
// --SECTION--                                  IResearchViewNode implementation
// -----------------------------------------------------------------------------

const ptrdiff_t IResearchViewNode::SortColumnNumber = -1;

IResearchViewNode::IResearchViewNode(aql::ExecutionPlan& plan,
                                     aql::ExecutionNodeId id, TRI_vocbase_t& vocbase,
                                     std::shared_ptr<const LogicalView> const& view,
                                     aql::Variable const& outVariable,
                                     aql::AstNode* filterCondition,
                                     aql::AstNode* options, std::vector<Scorer>&& scorers)
    : aql::ExecutionNode(&plan, id),
      _vocbase(vocbase),
      _view(view),
      _outVariable(&outVariable),
      _outNonMaterializedDocId(nullptr),
      _outNonMaterializedColPtr(nullptr),
      _noMaterialization(false),
      // in case if filter is not specified
      // set it to surrogate 'RETURN ALL' node
      _filterCondition(filterCondition ? filterCondition : &ALL),
      _scorers(std::move(scorers)) {
  TRI_ASSERT(_view);
  TRI_ASSERT(iresearch::DATA_SOURCE_TYPE == _view->type());
  TRI_ASSERT(LogicalView::category() == _view->category());

  auto* ast = plan.getAst();
  TRI_ASSERT(ast && ast->query());

  // FIXME any other way to validate options before object creation???
  std::string error;
  if (!parseOptions(*ast->query(), *_view, options, _options, error)) {
    THROW_ARANGO_EXCEPTION_MESSAGE(TRI_ERROR_BAD_PARAMETER,
                                   "invalid ArangoSearch options provided: " + error);
  }
}

IResearchViewNode::IResearchViewNode(aql::ExecutionPlan& plan, velocypack::Slice const& base)
    : aql::ExecutionNode(&plan, base),
      _vocbase(plan.getAst()->query()->vocbase()),
      _outVariable(aql::Variable::varFromVPack(plan.getAst(), base, NODE_OUT_VARIABLE_PARAM)),
      _outNonMaterializedDocId(
          aql::Variable::varFromVPack(plan.getAst(), base, NODE_OUT_NM_DOC_PARAM, true)),
      _outNonMaterializedColPtr(
          aql::Variable::varFromVPack(plan.getAst(), base, NODE_OUT_NM_COL_PARAM, true)),
      // in case if filter is not specified
      // set it to surrogate 'RETURN ALL' node
      _filterCondition(&ALL),
      _scorers(fromVelocyPack(plan, base.get(NODE_SCORERS_PARAM))) {
  if ((_outNonMaterializedColPtr != nullptr) != (_outNonMaterializedDocId != nullptr)) {
    THROW_ARANGO_EXCEPTION_MESSAGE(
        TRI_ERROR_BAD_PARAMETER,
        std::string("invalid node config, '")
            .append(NODE_OUT_NM_DOC_PARAM)
            .append("' attribute should be consistent with '")
            .append(NODE_OUT_NM_COL_PARAM)
            .append("' attribute"));
  }

  // view
  auto const viewIdSlice = base.get(NODE_VIEW_ID_PARAM);

  if (!viewIdSlice.isString()) {
    THROW_ARANGO_EXCEPTION_MESSAGE(
        TRI_ERROR_BAD_PARAMETER,
        std::string("invalid vpack format, '").append(NODE_VIEW_ID_PARAM).append("' attribute is intended to be a string"));
  }

  auto const viewId = viewIdSlice.copyString();

  if (ServerState::instance()->isSingleServer()) {
    _view = _vocbase.lookupView(basics::StringUtils::uint64(viewId));
  } else {
    // need cluster wide view
    TRI_ASSERT(_vocbase.server().hasFeature<ClusterFeature>());
    _view = _vocbase.server().getFeature<ClusterFeature>().clusterInfo().getView(
        _vocbase.name(), viewId);
  }

  if (!_view || iresearch::DATA_SOURCE_TYPE != _view->type()) {
    THROW_ARANGO_EXCEPTION_MESSAGE(
        TRI_ERROR_ARANGO_DATA_SOURCE_NOT_FOUND,
        "unable to find ArangoSearch view with id '" + viewId + "'");
  }

  // filter condition
  auto const filterSlice = base.get(NODE_CONDITION_PARAM);

  if (filterSlice.isObject() && !filterSlice.isEmptyObject()) {
    // AST will own the node
    _filterCondition = new aql::AstNode(plan.getAst(), filterSlice);
  }

  // shards
  auto const shardsSlice = base.get(NODE_SHARDS_PARAM);

  if (shardsSlice.isArray()) {
    TRI_ASSERT(plan.getAst() && plan.getAst()->query());
    auto const* collections = plan.getAst()->query()->collections();
    TRI_ASSERT(collections);

    for (auto const shardSlice : velocypack::ArrayIterator(shardsSlice)) {
      auto const shardId = shardSlice.copyString();  // shardID is collection name on db server
      auto const* shard = collections->get(shardId);

      if (!shard) {
        LOG_TOPIC("6fba2", ERR, arangodb::iresearch::TOPIC)
            << "unable to lookup shard '" << shardId << "' for the view '"
            << _view->name() << "'";
        continue;
      }

      _shards.push_back(shard->name());
    }
  } else {
    LOG_TOPIC("a48f3", ERR, arangodb::iresearch::TOPIC)
        << "invalid 'IResearchViewNode' json format: unable to find 'shards' "
           "array";
  }

  // options
  TRI_ASSERT(plan.getAst() && plan.getAst()->query());

  auto const options = base.get(NODE_OPTIONS_PARAM);

  if (!::fromVelocyPack(options, _options)) {
    THROW_ARANGO_EXCEPTION_MESSAGE(
        TRI_ERROR_BAD_PARAMETER,
        "failed to parse 'IResearchViewNode' options: " + options.toString());
  }

  // volatility mask
  auto const volatilityMaskSlice = base.get(NODE_VOLATILITY_PARAM);

  if (volatilityMaskSlice.isNumber()) {
    _volatilityMask = volatilityMaskSlice.getNumber<int>();
  }

  // primary sort
  auto const primarySortSlice = base.get(NODE_PRIMARY_SORT_PARAM);

  if (!primarySortSlice.isNone()) {
    std::string error;
    IResearchViewSort sort;
    if (!sort.fromVelocyPack(primarySortSlice, error)) {
      THROW_ARANGO_EXCEPTION_MESSAGE(
          TRI_ERROR_BAD_PARAMETER,
          "failed to parse 'IResearchViewNode' primary sort: " +
              primarySortSlice.toString() + ", error: '" + error + "'");
    }

    TRI_ASSERT(_view);
    auto& primarySort = LogicalView::cast<IResearchView>(*_view).primarySort();

    if (sort != primarySort) {
      THROW_ARANGO_EXCEPTION_MESSAGE(TRI_ERROR_BAD_PARAMETER,
                                     "primary sort " + primarySortSlice.toString() +
                                         " for 'IResearchViewNode' doesn't "
                                         "match the one specified in view '" +
                                         _view->name() + "'");
    }

    if (!primarySort.empty()) {
      size_t primarySortBuckets = primarySort.size();

      auto const primarySortBucketsSlice = base.get(NODE_PRIMARY_SORT_BUCKETS_PARAM);

      if (!primarySortBucketsSlice.isNone()) {
        if (!primarySortBucketsSlice.isNumber()) {
          THROW_ARANGO_EXCEPTION_MESSAGE(
              TRI_ERROR_BAD_PARAMETER,
              "invalid vpack format: 'primarySortBuckets' attribute is "
              "intended to be a number");
        }

        primarySortBuckets = primarySortBucketsSlice.getNumber<size_t>();

        if (primarySortBuckets > primarySort.size()) {
          THROW_ARANGO_EXCEPTION_MESSAGE(
              TRI_ERROR_BAD_PARAMETER,
              "invalid vpack format: value of 'primarySortBuckets' attribute "
              "'" +
                  std::to_string(primarySortBuckets) +
                  "' is greater than number of buckets specified in "
                  "'primarySort' attribute '" +
                  std::to_string(primarySort.size()) + "' of the view '" +
                  _view->name() + "'");
        }
      }

      // set sort from corresponding view
      _sort.first = &primarySort;
      _sort.second = primarySortBuckets;
    }
  }

  if (base.hasKey(NODE_VIEW_NO_MATERIALIZATION)) {
    auto const noMaterializationSlice = base.get(NODE_VIEW_NO_MATERIALIZATION);
    if (!noMaterializationSlice.isBool()) {
      THROW_ARANGO_EXCEPTION_FORMAT(
          TRI_ERROR_BAD_PARAMETER,
          "\"noMaterialization\" %s should be a bool value",
          noMaterializationSlice.toString().c_str());
    }
    _noMaterialization = noMaterializationSlice.getBool();
  } else {
    _noMaterialization = false;
  }

  if (isLateMaterialized() || noMaterialization()) {
    auto const* vars = plan.getAst()->variables();
    TRI_ASSERT(vars);

    auto const viewValuesVarsSlice = base.get(NODE_VIEW_VALUES_VARS);
    if (!viewValuesVarsSlice.isArray()) {
      THROW_ARANGO_EXCEPTION_MESSAGE(
          TRI_ERROR_BAD_PARAMETER,
          "\"viewValuesVars\" attribute should be an array");
    }
    ViewValuesVars viewValuesVars;
    for (auto const columnFieldsVars : velocypack::ArrayIterator(viewValuesVarsSlice)) {
      if (columnFieldsVars.hasKey(NODE_VIEW_VALUES_VAR_COLUMN_NUMBER)) {  // not SortColumnNumber
        auto const columnNumberSlice =
            columnFieldsVars.get(NODE_VIEW_VALUES_VAR_COLUMN_NUMBER);
        if (!columnNumberSlice.isNumber<size_t>()) {
          THROW_ARANGO_EXCEPTION_FORMAT(
              TRI_ERROR_BAD_PARAMETER,
              "\"viewValuesVars[*].columnNumber\" %s should be a number",
              columnNumberSlice.toString().c_str());
        }
        auto const columnNumber = columnNumberSlice.getNumber<ptrdiff_t>();
        auto const viewStoredValuesVarsSlice =
            columnFieldsVars.get(NODE_VIEW_STORED_VALUES_VARS);
        if (!viewStoredValuesVarsSlice.isArray()) {
          THROW_ARANGO_EXCEPTION_MESSAGE(
              TRI_ERROR_BAD_PARAMETER,
              "\"viewValuesVars[*].viewStoredValuesVars\" attribute should be "
              "an array");
        }
        for (auto const fieldVar : velocypack::ArrayIterator(viewStoredValuesVarsSlice)) {
          extractViewValuesVar(vars, viewValuesVars, columnNumber, fieldVar);
        }
      } else {  // SortColumnNumber
        extractViewValuesVar(vars, viewValuesVars, SortColumnNumber, columnFieldsVars);
      }
    }
    if (!viewValuesVars.empty()) {
      _outNonMaterializedViewVars = std::move(viewValuesVars);
    }
  }
}

void IResearchViewNode::planNodeRegisters(aql::RegisterPlan& registerPlan) const {
  // plan registers for output scores
  for (auto const& scorer : _scorers) {
    registerPlan.registerVariable(scorer.var->id);
  }

  if (isLateMaterialized() || noMaterialization()) {
    if (isLateMaterialized()) {
      registerPlan.registerVariable(_outNonMaterializedColPtr->id);
      registerPlan.registerVariable(_outNonMaterializedDocId->id);
    } else if (_outNonMaterializedViewVars.empty() && _scorers.empty()) {
      // there is no variable if noMaterialization()
      registerPlan.addRegister();
    }
    for (auto const& columnFieldsVars : _outNonMaterializedViewVars) {
      for (auto const& fieldVar : columnFieldsVars.second) {
        registerPlan.registerVariable(fieldVar.var->id);
      }
    }
  } else {  // plan register for document-id only block
    registerPlan.registerVariable(_outVariable->id);
  }
}

std::pair<bool, bool> IResearchViewNode::volatility(bool force /*=false*/) const {
  if (force || _volatilityMask < 0) {
    _volatilityMask = evaluateVolatility(*this);
  }

  return std::make_pair(irs::check_bit<0>(_volatilityMask),   // filter
                        irs::check_bit<1>(_volatilityMask));  // sort
}

/// @brief toVelocyPack, for EnumerateViewNode
void IResearchViewNode::toVelocyPackHelper(VPackBuilder& nodes, unsigned flags,
                                           std::unordered_set<ExecutionNode const*>& seen) const {
  // call base class method
  aql::ExecutionNode::toVelocyPackHelperGeneric(nodes, flags, seen);

  // system info
  nodes.add(NODE_DATABASE_PARAM, VPackValue(_vocbase.name()));
  // need 'view' field to correctly print view name in JS explanation
  nodes.add(NODE_VIEW_NAME_PARAM, VPackValue(_view->name()));
  nodes.add(NODE_VIEW_ID_PARAM, VPackValue(basics::StringUtils::itoa(_view->id())));

  // our variable
  nodes.add(VPackValue(NODE_OUT_VARIABLE_PARAM));
  _outVariable->toVelocyPack(nodes);

  if (_outNonMaterializedDocId != nullptr) {
    nodes.add(VPackValue(NODE_OUT_NM_DOC_PARAM));
    _outNonMaterializedDocId->toVelocyPack(nodes);
  }

  if (_outNonMaterializedColPtr != nullptr) {
    nodes.add(VPackValue(NODE_OUT_NM_COL_PARAM));
    _outNonMaterializedColPtr->toVelocyPack(nodes);
  }

  if (_noMaterialization) {
    nodes.add(NODE_VIEW_NO_MATERIALIZATION, VPackValue(_noMaterialization));
  }

  // stored values
  {
    auto const& primarySort = ::primarySort(*_view);
    auto const& storedValues = ::storedValues(*_view);
    VPackArrayBuilder arrayScope(&nodes, NODE_VIEW_VALUES_VARS);
    std::string fieldName;
    for (auto const& columnFieldsVars : _outNonMaterializedViewVars) {
      if (SortColumnNumber != columnFieldsVars.first) {
        VPackObjectBuilder objectScope(&nodes);
        auto const& columns = storedValues.columns();
        auto const storedColumnNumber = static_cast<size_t>(columnFieldsVars.first);
        TRI_ASSERT(storedColumnNumber < columns.size());
        nodes.add(NODE_VIEW_VALUES_VAR_COLUMN_NUMBER,
                  VPackValue(static_cast<size_t>(columnFieldsVars.first)));
        VPackArrayBuilder arrayScope(&nodes, NODE_VIEW_STORED_VALUES_VARS);
        for (auto const& fieldVar : columnFieldsVars.second) {
          VPackObjectBuilder objectScope(&nodes);
          fieldName.clear();
          TRI_ASSERT(fieldVar.fieldNum < columns[storedColumnNumber].fields.size());
          fieldName = columns[storedColumnNumber].fields[fieldVar.fieldNum].first;
          addViewValuesVar(nodes, fieldName, fieldVar);
        }
      } else {
        TRI_ASSERT(SortColumnNumber == columnFieldsVars.first);
        for (auto const& fieldVar : columnFieldsVars.second) {
          VPackObjectBuilder objectScope(&nodes);
          fieldName.clear();
          TRI_ASSERT(fieldVar.fieldNum < primarySort.fields().size());
          basics::TRI_AttributeNamesToString(primarySort.fields()[fieldVar.fieldNum],
                                             fieldName, true);
          addViewValuesVar(nodes, fieldName, fieldVar);
        }
      }
    }
  }

  // filter condition
  nodes.add(VPackValue(NODE_CONDITION_PARAM));
  if (!::filterConditionIsEmpty(_filterCondition)) {
    _filterCondition->toVelocyPack(nodes, flags != 0);
  } else {
    nodes.openObject();
    nodes.close();
  }

  // sort condition
  nodes.add(VPackValue(NODE_SCORERS_PARAM));
  ::toVelocyPack(nodes, _scorers, flags != 0);

  // shards
  {
    VPackArrayBuilder arrayScope(&nodes, NODE_SHARDS_PARAM);
    for (auto& shard : _shards) {
      nodes.add(VPackValue(shard));
    }
  }

  // options
  nodes.add(VPackValue(NODE_OPTIONS_PARAM));
  ::toVelocyPack(nodes, _options);

  // volatility mask
  nodes.add(NODE_VOLATILITY_PARAM, VPackValue(_volatilityMask));

  // primarySort
  if (_sort.first && !_sort.first->empty()) {
    {
      VPackArrayBuilder arrayScope(&nodes, NODE_PRIMARY_SORT_PARAM);
      _sort.first->toVelocyPack(nodes);
    }
    nodes.add(NODE_PRIMARY_SORT_BUCKETS_PARAM, VPackValue(_sort.second));
  }

  nodes.close();
}

std::vector<std::reference_wrapper<aql::Collection const>> IResearchViewNode::collections() const {
  TRI_ASSERT(_plan && _plan->getAst() && _plan->getAst()->query());
  auto const* collections = _plan->getAst()->query()->collections();
  TRI_ASSERT(collections);

  std::vector<std::reference_wrapper<aql::Collection const>> viewCollections;

  auto visitor = [&viewCollections, collections](TRI_voc_cid_t cid) -> bool {
    auto const id = basics::StringUtils::itoa(cid);
    auto const* collection = collections->get(id);

    if (collection) {
      viewCollections.push_back(*collection);
    } else {
      LOG_TOPIC("ee270", WARN, arangodb::iresearch::TOPIC)
          << "collection with id '" << id << "' is not registered with the query";
    }

    return true;
  };

  if (_options.restrictSources) {
    viewCollections.reserve(_options.sources.size());
    for (auto const cid : _options.sources) {
      visitor(cid);
    }
  } else {
    _view->visitCollections(visitor);
  }

  return viewCollections;
}

/// @brief clone ExecutionNode recursively
aql::ExecutionNode* IResearchViewNode::clone(aql::ExecutionPlan* plan, bool withDependencies,
                                             bool withProperties) const {
  TRI_ASSERT(plan);

  auto* outVariable = _outVariable;
  auto* outNonMaterializedDocId = _outNonMaterializedDocId;
  auto* outNonMaterializedColId = _outNonMaterializedColPtr;
  auto outNonMaterializedViewVars = _outNonMaterializedViewVars;

  if (withProperties) {
    outVariable = plan->getAst()->variables()->createVariable(outVariable);
    if (outNonMaterializedDocId != nullptr) {
      TRI_ASSERT(_outNonMaterializedColPtr != nullptr);
      outNonMaterializedDocId =
          plan->getAst()->variables()->createVariable(outNonMaterializedDocId);
    }
    if (outNonMaterializedColId != nullptr) {
      TRI_ASSERT(_outNonMaterializedDocId != nullptr);
      outNonMaterializedColId =
          plan->getAst()->variables()->createVariable(outNonMaterializedColId);
    }
    for (auto& columnFieldsVars : outNonMaterializedViewVars) {
      for (auto& fieldVar : columnFieldsVars.second) {
        fieldVar.var = plan->getAst()->variables()->createVariable(fieldVar.var);
      }
    }
  }

  auto node =
      std::make_unique<IResearchViewNode>(*plan, _id, _vocbase, _view, *outVariable,
                                          const_cast<aql::AstNode*>(_filterCondition),
                                          nullptr, decltype(_scorers)(_scorers));
  node->_shards = _shards;
  node->_options = _options;
  node->_volatilityMask = _volatilityMask;
  node->_sort = _sort;
  node->_optState = _optState;
  if (outNonMaterializedColId != nullptr && outNonMaterializedDocId != nullptr) {
    node->setLateMaterialized(*outNonMaterializedColId, *outNonMaterializedDocId);
  }
  node->_noMaterialization = _noMaterialization;
  node->_outNonMaterializedViewVars = std::move(outNonMaterializedViewVars);
  return cloneHelper(std::move(node), withDependencies, withProperties);
}

bool IResearchViewNode::empty() const noexcept {
  return _view->visitCollections(viewIsEmpty);
}

/// @brief the cost of an enumerate view node
aql::CostEstimate IResearchViewNode::estimateCost() const {
  if (_dependencies.empty()) {
    return aql::CostEstimate::empty();
  }
  // TODO: get a better guess from view
  aql::CostEstimate estimate = _dependencies[0]->getCost();
  estimate.estimatedCost += estimate.estimatedNrItems;
  return estimate;
}

/// @brief getVariablesUsedHere, modifying the set in-place
void IResearchViewNode::getVariablesUsedHere(
    ::arangodb::containers::HashSet<aql::Variable const*>& vars) const {
  if (!::filterConditionIsEmpty(_filterCondition)) {
    aql::Ast::getReferencedVariables(_filterCondition, vars);
  }

  for (auto& scorer : _scorers) {
    aql::Ast::getReferencedVariables(scorer.node, vars);
  }

  if (noMaterialization()) {
    vars.erase(_outVariable);
  }
}

std::vector<arangodb::aql::Variable const*> IResearchViewNode::getVariablesSetHere() const {
  std::vector<arangodb::aql::Variable const*> vars;
  // scorers + vars for late materialization
  auto reserve = _scorers.size() + _outNonMaterializedViewVars.size();
  // collection + docId or document
  if (isLateMaterialized()) {
    reserve += 2;
  } else if (!noMaterialization()) {
    reserve += 1;
  }
  vars.reserve(reserve);

  std::transform(_scorers.cbegin(), _scorers.cend(), std::back_inserter(vars),
                 [](auto const& scorer) { return scorer.var; });
  if (isLateMaterialized() || noMaterialization()) {
    if (isLateMaterialized()) {
      vars.emplace_back(_outNonMaterializedColPtr);
      vars.emplace_back(_outNonMaterializedDocId);
    }
    for (auto const& columnFieldsVars : _outNonMaterializedViewVars) {
      std::transform(columnFieldsVars.second.cbegin(),
                     columnFieldsVars.second.cend(), std::back_inserter(vars),
                     [](auto const& fieldVar) { return fieldVar.var; });
    }
  } else {
    vars.emplace_back(_outVariable);
  }
  return vars;
}

std::shared_ptr<std::unordered_set<aql::RegisterId>> IResearchViewNode::calcInputRegs() const {
  std::shared_ptr<std::unordered_set<aql::RegisterId>> inputRegs =
      std::make_shared<std::unordered_set<aql::RegisterId>>();

  if (!::filterConditionIsEmpty(_filterCondition)) {
    ::arangodb::containers::HashSet<aql::Variable const*> vars;
    aql::Ast::getReferencedVariables(_filterCondition, vars);

    if (noMaterialization()) {
      vars.erase(_outVariable);
    }

    for (auto const& it : vars) {
      aql::RegisterId reg = varToRegUnchecked(*it);
      // The filter condition may refer to registers that are written here
      if (reg < getNrInputRegisters()) {
        inputRegs->emplace(reg);
      }
    }
  }

  return inputRegs;
}

void IResearchViewNode::filterCondition(aql::AstNode const* node) noexcept {
  _filterCondition = !node ? &ALL : node;
}

bool IResearchViewNode::filterConditionIsEmpty() const noexcept {
  return ::filterConditionIsEmpty(_filterCondition);
}

#if defined(__GNUC__)
#pragma GCC diagnostic push
#pragma GCC diagnostic ignored "-Wswitch"
#endif

std::unique_ptr<aql::ExecutionBlock> IResearchViewNode::createBlock(
    aql::ExecutionEngine& engine,
    std::unordered_map<aql::ExecutionNode*, aql::ExecutionBlock*> const&) const {
<<<<<<< HEAD
=======
  auto emptyRegisterInfos = createRegisterInfos(aql::make_shared_unordered_set(),
                                           aql::make_shared_unordered_set());

  if (ServerState::instance()->isCoordinator()) {
    // coordinator in a cluster: empty view case
>>>>>>> bb9f53eb

  auto const createNoResultsExecutor = [this](aql::ExecutionEngine& engine) {
    aql::ExecutionNode const* previousNode = getFirstDependency();
    TRI_ASSERT(previousNode != nullptr);

<<<<<<< HEAD
    return std::make_unique<aql::ExecutionBlockImpl<aql::NoResultsExecutor>>(&engine, this,
                                                                             std::move(infos));
  };
=======
    return std::make_unique<aql::ExecutionBlockImpl<aql::NoResultsExecutor>>(
        &engine, this, emptyRegisterInfos, aql::RegisterInfos{emptyRegisterInfos});
  }

  auto* trx = engine.getQuery()->trx();
>>>>>>> bb9f53eb

  auto const createSnapshot = [this](aql::ExecutionEngine& engine) {
    transaction::Methods* const trx = engine.getQuery()->trx();
    if (!trx) {
      LOG_TOPIC("7c905", WARN, arangodb::iresearch::TOPIC)
          << "failed to get transaction while creating IResearchView "
             "ExecutionBlock";

      THROW_ARANGO_EXCEPTION_MESSAGE(TRI_ERROR_INTERNAL,
                                     "failed to get transaction while creating "
                                     "IResearchView ExecutionBlock");
    }

    if (options().forceSync &&
        trx->state()->hasHint(arangodb::transaction::Hints::Hint::GLOBAL_MANAGED)) {
      THROW_ARANGO_EXCEPTION_MESSAGE(TRI_ERROR_BAD_PARAMETER,
                                     "cannot use waitForSync with "
                                     "views and transactions");
    }

    auto& view = LogicalView::cast<IResearchView>(*this->view());
    std::shared_ptr<IResearchView::Snapshot const> reader;

    LOG_TOPIC("82af6", TRACE, arangodb::iresearch::TOPIC)
        << "Start getting snapshot for view '" << view.name() << "'";

    // we manage snapshot differently in single-server/db server,
    // see description of functions below to learn how
    if (ServerState::instance()->isDBServer()) {
      reader = snapshotDBServer(*this, *trx);
    } else {
      reader = snapshotSingleServer(*this, *trx);
    }

    if (!reader) {
      LOG_TOPIC("9bb93", WARN, arangodb::iresearch::TOPIC)
          << "failed to get snapshot while creating arangosearch view "
             "ExecutionBlock for view '"
          << view.name() << "'";

      THROW_ARANGO_EXCEPTION_MESSAGE(TRI_ERROR_INTERNAL,
                                     "failed to get snapshot while creating "
                                     "arangosearch view ExecutionBlock");
    }

    LOG_TOPIC("33853", TRACE, arangodb::iresearch::TOPIC)
        << "Finish getting snapshot for view '" << view.name() << "'";

<<<<<<< HEAD
    return reader;
  };

=======
  if (0 == reader->size()) {
    // nothing to query
    aql::ExecutionNode const* previousNode = getFirstDependency();
    TRI_ASSERT(previousNode != nullptr);

    return std::make_unique<aql::ExecutionBlockImpl<aql::NoResultsExecutor>>(
        &engine, this, emptyRegisterInfos, aql::RegisterInfos{emptyRegisterInfos});
  }
>>>>>>> bb9f53eb


  auto const buildExecutorInfo = [this](aql::ExecutionEngine& engine,
                                        std::shared_ptr<IResearchView::Snapshot const> reader) {
    ;
    // We could be asked to produce only document/collection ids for later materialization or full document body at once
    aql::RegisterCount numDocumentRegs = 0;
    MaterializeType materializeType = MaterializeType::Undefined;
    if (isLateMaterialized()) {
      TRI_ASSERT(!noMaterialization());
      materializeType = MaterializeType::LateMaterialize;
      numDocumentRegs += 2;
    } else if (noMaterialization()) {
      TRI_ASSERT(options().noMaterialization);
      materializeType = MaterializeType::NotMaterialize;
      // Register for a loop
      if (_outNonMaterializedViewVars.empty() && _scorers.empty()) {
        //numDocumentRegs += 1; // TODO remove later? because its unused
      }
    } else {
      materializeType = MaterializeType::Materialize;
      numDocumentRegs += 1;
    }
<<<<<<< HEAD
    // We have one output register for documents, which is always the first
    // after the input registers.

    auto numScoreRegisters = static_cast<aql::RegisterCount>(_scorers.size());
    auto numViewVarsRegisters =
        std::accumulate(_outNonMaterializedViewVars.cbegin(),
                        _outNonMaterializedViewVars.cend(),
                        static_cast<aql::RegisterCount>(0),
                        [](aql::RegisterCount const sum, auto const& columnFieldsVars) {
                          return sum + static_cast<aql::RegisterCount>(
                                           columnFieldsVars.second.size());
                        });
    if (numViewVarsRegisters > 0) {
      materializeType |= MaterializeType::UseStoredValues;
    }

    // We have one additional output register for each scorer, before
    // the output register(s) for documents (one or two + vars, depending on
    // late materialization) These must of course fit in the available
    // registers. There may be unused registers reserved for later blocks.
    //TRI_ASSERT(getNrInputRegisters() + numDocumentRegs + numScoreRegisters + numViewVarsRegisters <=
    //           getNrOutputRegisters());
    std::shared_ptr<std::unordered_set<aql::RegisterId>> writableOutputRegisters =
        aql::make_shared_unordered_set();
    writableOutputRegisters->reserve(numDocumentRegs + numScoreRegisters + numViewVarsRegisters);

    auto const outRegister = std::invoke([&]() -> aql::IResearchViewExecutorInfos::OutRegisters {
      if (isLateMaterialized()) {
        LOG_DEVEL << "isLateMaterialized()";
        aql::RegisterId documentRegId = variableToRegisterId(_outNonMaterializedDocId);
        aql::RegisterId collectionRegId = variableToRegisterId(_outNonMaterializedColPtr);

        writableOutputRegisters->emplace(documentRegId);
        writableOutputRegisters->emplace(collectionRegId);
        return aql::IResearchViewExecutorInfos::LateMaterializeRegister{documentRegId, collectionRegId};
      } else if (noMaterialization()) {
        return aql::IResearchViewExecutorInfos::NoMaterializeRegisters{};
      } else {
        LOG_DEVEL << "!noMaterialization()";
        auto outReg = variableToRegisterId(_outVariable);

        writableOutputRegisters->emplace(outReg);
        return aql::IResearchViewExecutorInfos::MaterializeRegisters{outReg};
      }
    });

    std::vector<aql::RegisterId> scoreRegisters;
    scoreRegisters.reserve(numScoreRegisters);
    std::for_each(_scorers.begin(), _scorers.end(), [&](auto const& scorer) {
      auto registerId = variableToRegisterId(scorer.var);
      writableOutputRegisters->emplace(registerId);
      scoreRegisters.emplace_back(registerId);
    });

    auto const& varInfos = getRegisterPlan()->varInfo;  // TODO remove if not needed

    ViewValuesRegisters outNonMaterializedViewRegs;
    for (auto const& columnFieldsVars : _outNonMaterializedViewVars) {
      for (auto const& fieldsVars : columnFieldsVars.second) {
        auto& fields = outNonMaterializedViewRegs[columnFieldsVars.first];
        auto const it = varInfos.find(fieldsVars.var->id);
        TRI_ASSERT(it != varInfos.cend());
        auto const regId = it->second.registerId;
        writableOutputRegisters->emplace(regId);
        fields.emplace(fieldsVars.fieldNum, regId);
      }
    }

    TRI_ASSERT(writableOutputRegisters->size() ==
               numDocumentRegs + numScoreRegisters + numViewVarsRegisters);

    aql::ExecutorInfos registerInfos =
        createRegisterInfos(calcInputRegs(), std::move(writableOutputRegisters));

    auto executorInfos =
        aql::IResearchViewExecutorInfos{std::move(registerInfos),
                                        std::move(reader),
                                        outRegister,
                                        std::move(scoreRegisters),
                                        *engine.getQuery(),
                                        scorers(),
                                        _sort,
                                        ::storedValues(*_view),
                                        *plan(),
                                        outVariable(),
                                        filterCondition(),
                                        volatility(),
                                        getRegisterPlan()->varInfo,   // ??? do we need this?
                                        getDepth(),
                                        std::move(outNonMaterializedViewRegs)};

    return std::make_pair(materializeType, std::move(executorInfos));
  };

  if (ServerState::instance()->isCoordinator()) {
    // coordinator in a cluster: empty view case
#ifdef ARANGODB_ENABLE_MAINTAINER_MODE
    TRI_ASSERT(ServerState::instance()->isCoordinator());
#endif
    return createNoResultsExecutor(engine);
  }

  std::shared_ptr<IResearchView::Snapshot const> reader = createSnapshot(engine);
  if (0 == reader->size()) {
    return createNoResultsExecutor(engine);
  }

  auto [materializeType, executorInfos] = buildExecutorInfo(engine, std::move(reader));
=======
  } else {
    materializeType = MaterializeType::Materialize;
    numDocumentRegs += 1;
  }
  // We have one output register for documents, which is always the first after
  // the input registers.
  auto const firstOutputRegister = getNrInputRegisters();
  auto numScoreRegisters = static_cast<aql::RegisterCount>(_scorers.size());
  auto numViewVarsRegisters =
      std::accumulate(_outNonMaterializedViewVars.cbegin(),
                      _outNonMaterializedViewVars.cend(),
                      static_cast<aql::RegisterCount>(0),
                      [](aql::RegisterCount const sum, auto const& columnFieldsVars) {
                        return sum + static_cast<aql::RegisterCount>(
                                         columnFieldsVars.second.size());
                      });
  if (numViewVarsRegisters > 0) {
    materializeType |= MaterializeType::UseStoredValues;
  }

  // We have one additional output register for each scorer, before
  // the output register(s) for documents (one or two + vars, depending on late materialization)
  // These must of course fit in the available registers.
  // There may be unused registers reserved for later blocks.
  TRI_ASSERT(getNrInputRegisters() + numDocumentRegs + numScoreRegisters + numViewVarsRegisters <=
             getNrOutputRegisters());
  std::shared_ptr<std::unordered_set<aql::RegisterId>> writableOutputRegisters =
      aql::make_shared_unordered_set();
  writableOutputRegisters->reserve(numDocumentRegs + numScoreRegisters + numViewVarsRegisters);
  for (aql::RegisterId reg = firstOutputRegister;
       reg < firstOutputRegister + numScoreRegisters + numDocumentRegs + numViewVarsRegisters;
       ++reg) {
    writableOutputRegisters->emplace(reg);
  }

  TRI_ASSERT(writableOutputRegisters->size() ==
             numDocumentRegs + numScoreRegisters + numViewVarsRegisters);
  TRI_ASSERT(writableOutputRegisters->begin() != writableOutputRegisters->end());
  TRI_ASSERT(firstOutputRegister == *std::min_element(writableOutputRegisters->begin(),
                                                      writableOutputRegisters->end()));
  auto registerInfos =
      createRegisterInfos(calcInputRegs(), std::move(writableOutputRegisters));

  auto const& varInfos = getRegisterPlan()->varInfo;
  ViewValuesRegisters outNonMaterializedViewRegs;

  for (auto const& columnFieldsVars : _outNonMaterializedViewVars) {
    for (auto const& fieldsVars : columnFieldsVars.second) {
      auto& fields = outNonMaterializedViewRegs[columnFieldsVars.first];
      auto const it = varInfos.find(fieldsVars.var->id);
      TRI_ASSERT(it != varInfos.cend());

      fields.emplace(fieldsVars.fieldNum, it->second.registerId);
    }
  }

  auto executorInfos =
      aql::IResearchViewExecutorInfos(reader, firstOutputRegister, numScoreRegisters,
                                      *engine.getQuery(), scorers(), _sort,
                                      ::storedValues(*_view), *plan(),
                                      outVariable(), filterCondition(), volatility(),
                                      getRegisterPlan()->varInfo, getDepth(),
                                      std::move(outNonMaterializedViewRegs));
>>>>>>> bb9f53eb

  TRI_ASSERT(_sort.first == nullptr || !_sort.first->empty());  // guaranteed by optimizer rule
  bool const ordered = !_scorers.empty();
  switch (materializeType) {
    case MaterializeType::NotMaterialize:
      return ::executors<MaterializeType::NotMaterialize>[getExecutorIndex(_sort.first != nullptr, ordered)](
          &engine, this, std::move(registerInfos), std::move(executorInfos));
    case MaterializeType::LateMaterialize:
      return ::executors<MaterializeType::LateMaterialize>[getExecutorIndex(_sort.first != nullptr, ordered)](
          &engine, this, std::move(registerInfos), std::move(executorInfos));
    case MaterializeType::Materialize:
      return ::executors<MaterializeType::Materialize>[getExecutorIndex(_sort.first != nullptr, ordered)](
          &engine, this, std::move(registerInfos), std::move(executorInfos));
    case MaterializeType::NotMaterialize | MaterializeType::UseStoredValues:
      return ::executors<MaterializeType::NotMaterialize | MaterializeType::UseStoredValues>[getExecutorIndex(
          _sort.first != nullptr, ordered)](&engine, this, std::move(registerInfos),
                                            std::move(executorInfos));
    case MaterializeType::LateMaterialize | MaterializeType::UseStoredValues:
      return ::executors<MaterializeType::LateMaterialize | MaterializeType::UseStoredValues>[getExecutorIndex(
          _sort.first != nullptr, ordered)](&engine, this, std::move(registerInfos),
                                            std::move(executorInfos));
    default:
      ADB_UNREACHABLE;
  }
}

aql::VariableIdSet IResearchViewNode::getOutputVariables() const {
  aql::VariableIdSet vars;
  // plan registers for output scores

  for (auto const& scorer : _scorers) {
    vars.insert(scorer.var->id);
  }

  if (isLateMaterialized() || noMaterialization()) {
    if (isLateMaterialized()) {
      vars.insert(_outNonMaterializedColPtr->id);
      vars.insert(_outNonMaterializedDocId->id);
    } else if (_outNonMaterializedViewVars.empty() && _scorers.empty()) {
      // there is no variable if noMaterialization()
      // vars.insert(aql::RegisterPlan::MaxRegisterId);
    }
    for (auto const& columnFieldsVars : _outNonMaterializedViewVars) {
      for (auto const& fieldVar : columnFieldsVars.second) {
        vars.insert(fieldVar.var->id);
      }
    }
  } else {  // plan register for document-id only block
    vars.insert(_outVariable->id);
  }
  return vars;
}

#if defined(__GNUC__)
#pragma GCC diagnostic pop
#endif

bool IResearchViewNode::OptimizationState::canVariablesBeReplaced(aql::CalculationNode* calclulationNode) const {
  return _nodesToChange.find(calclulationNode) != _nodesToChange.cend();  // contains()
}

void IResearchViewNode::OptimizationState::saveCalcNodesForViewVariables(
    std::vector<aql::latematerialized::NodeWithAttrsColumn> const& nodesToChange) {
  TRI_ASSERT(!nodesToChange.empty());
  TRI_ASSERT(_nodesToChange.empty());
  _nodesToChange.clear();
  for (auto& node : nodesToChange) {
    auto& calcNodeData = _nodesToChange[node.node];
    calcNodeData.reserve(node.attrs.size());
    std::transform(node.attrs.cbegin(), node.attrs.cend(),
                   std::inserter(calcNodeData, calcNodeData.end()),
                   [](auto const& attrAndField) { return attrAndField.afData; });
  }
}

IResearchViewNode::ViewVarsInfo IResearchViewNode::OptimizationState::replaceViewVariables(
    std::vector<aql::CalculationNode*> const& calcNodes,
    arangodb::containers::HashSet<ExecutionNode*>& toUnlink) {
  TRI_ASSERT(!calcNodes.empty());
  ViewVarsInfo uniqueVariables;
  // at first use variables from simple expressions
  for (auto* calcNode : calcNodes) {
    TRI_ASSERT(calcNode);
    // a node is already unlinked
    if (calcNode->getParents().empty()) {
      continue;
    }
    TRI_ASSERT(_nodesToChange.find(calcNode) != _nodesToChange.cend());
    auto const& calcNodeData = _nodesToChange[calcNode];
    TRI_ASSERT(!calcNodeData.empty());
    auto const& afData = calcNodeData[0];
    if (afData.parentNode == nullptr && afData.postfix.empty()) {
      TRI_ASSERT(calcNodeData.size() == 1);
      // we can unlink one redundant variable only for each field
      if (uniqueVariables
              .try_emplace(afData.field,
                           ViewVariableWithColumn{{afData.fieldNumber, calcNode->outVariable()},
                                                  afData.columnNumber})
              .second) {
        toUnlink.emplace(calcNode);
      }
    }
  }
  auto* ast = calcNodes.back()->expression()->ast();
  TRI_ASSERT(ast);
  // create variables for complex expressions
  for (auto* calcNode : calcNodes) {
    TRI_ASSERT(calcNode);
    // a node is already unlinked
    if (calcNode->getParents().empty()) {
      continue;
    }
    TRI_ASSERT(_nodesToChange.find(calcNode) != _nodesToChange.cend());
    auto const& calcNodeData = _nodesToChange[calcNode];
    for (auto const& afData : calcNodeData) {
      // create a variable if necessary
      if ((afData.parentNode != nullptr || !afData.postfix.empty()) &&
          uniqueVariables.find(afData.field) == uniqueVariables.cend()) {
        uniqueVariables.emplace(afData.field,
                                ViewVariableWithColumn{{afData.fieldNumber,
                                                        ast->variables()->createTemporaryVariable()},
                                                       afData.columnNumber});
      }
    }
  }
  for (auto* calcNode : calcNodes) {
    TRI_ASSERT(calcNode);
    // a node is already unlinked
    if (calcNode->getParents().empty()) {
      continue;
    }
    TRI_ASSERT(_nodesToChange.find(calcNode) != _nodesToChange.cend());
    auto const& calcNodeData = _nodesToChange[calcNode];
    for (auto const& afData : calcNodeData) {
      auto const it = uniqueVariables.find(afData.field);
      TRI_ASSERT(it != uniqueVariables.cend());
      auto* newNode = ast->createNodeReference(it->second.var);
      TRI_ASSERT(newNode);
      if (!afData.postfix.empty()) {
        newNode = ast->createNodeAttributeAccess(newNode, afData.postfix);
        TRI_ASSERT(newNode);
      }
      if (afData.parentNode != nullptr) {
        TEMPORARILY_UNLOCK_NODE(afData.parentNode);
        afData.parentNode->changeMember(afData.childNumber, newNode);
      } else {
        TRI_ASSERT(calcNodeData.size() == 1);
        calcNode->expression()->replaceNode(newNode);
      }
    }
  }
  return uniqueVariables;
}

IResearchViewNode::ViewVarsInfo IResearchViewNode::OptimizationState::replaceAllViewVariables(
    arangodb::containers::HashSet<ExecutionNode*>& toUnlink) {
  ViewVarsInfo uniqueVariables;
  if (_nodesToChange.empty()) {
    return uniqueVariables;
  }
  // at first use variables from simple expressions
  for (auto calcNode : _nodesToChange) {
    // a node is already unlinked
    if (calcNode.first->getParents().empty()) {
      continue;
    }
    TRI_ASSERT(!calcNode.second.empty());
    auto const& afData = calcNode.second[0];
    if (afData.parentNode == nullptr && afData.postfix.empty()) {
      TRI_ASSERT(calcNode.second.size() == 1);
      // we can unlink one redundant variable only for each field
      if (uniqueVariables
              .try_emplace(afData.field,
                           ViewVariableWithColumn{{afData.fieldNumber,
                                                   calcNode.first->outVariable()},
                                                  afData.columnNumber})
              .second) {
        toUnlink.emplace(calcNode.first);
      }
    }
  }
  auto* ast = _nodesToChange.begin()->first->expression()->ast();
  TRI_ASSERT(ast);
  // create variables for complex expressions
  for (auto calcNode : _nodesToChange) {
    // a node is already unlinked
    if (calcNode.first->getParents().empty()) {
      continue;
    }
    for (auto const& afData : calcNode.second) {
      // create a variable if necessary
      if ((afData.parentNode != nullptr || !afData.postfix.empty()) &&
          uniqueVariables.find(afData.field) == uniqueVariables.cend()) {
        uniqueVariables.emplace(afData.field,
                                ViewVariableWithColumn{{afData.fieldNumber,
                                                        ast->variables()->createTemporaryVariable()},
                                                       afData.columnNumber});
      }
    }
  }
  for (auto calcNode : _nodesToChange) {
    // a node is already unlinked
    if (calcNode.first->getParents().empty()) {
      continue;
    }
    for (auto const& afData : calcNode.second) {
      auto const it = uniqueVariables.find(afData.field);
      TRI_ASSERT(it != uniqueVariables.cend());
      auto* newNode = ast->createNodeReference(it->second.var);
      TRI_ASSERT(newNode);
      if (!afData.postfix.empty()) {
        newNode = ast->createNodeAttributeAccess(newNode, afData.postfix);
        TRI_ASSERT(newNode);
      }
      if (afData.parentNode != nullptr) {
        TEMPORARILY_UNLOCK_NODE(afData.parentNode);
        afData.parentNode->changeMember(afData.childNumber, newNode);
      } else {
        TRI_ASSERT(calcNode.second.size() == 1);
        calcNode.first->expression()->replaceNode(newNode);
      }
    }
  }
  return uniqueVariables;
}

}  // namespace iresearch
}  // namespace arangodb<|MERGE_RESOLUTION|>--- conflicted
+++ resolved
@@ -27,6 +27,7 @@
 #include "Aql/Ast.h"
 #include "Aql/Collection.h"
 #include "Aql/Condition.h"
+#include "Aql/EmptyExecutorInfos.h"
 #include "Aql/ExecutionBlockImpl.h"
 #include "Aql/ExecutionEngine.h"
 #include "Aql/ExecutionPlan.h"
@@ -1418,30 +1419,18 @@
 std::unique_ptr<aql::ExecutionBlock> IResearchViewNode::createBlock(
     aql::ExecutionEngine& engine,
     std::unordered_map<aql::ExecutionNode*, aql::ExecutionBlock*> const&) const {
-<<<<<<< HEAD
-=======
-  auto emptyRegisterInfos = createRegisterInfos(aql::make_shared_unordered_set(),
-                                           aql::make_shared_unordered_set());
-
-  if (ServerState::instance()->isCoordinator()) {
-    // coordinator in a cluster: empty view case
->>>>>>> bb9f53eb
+
 
   auto const createNoResultsExecutor = [this](aql::ExecutionEngine& engine) {
+    auto emptyRegisterInfos = createRegisterInfos(aql::make_shared_unordered_set(),
+                                                  aql::make_shared_unordered_set());
+
     aql::ExecutionNode const* previousNode = getFirstDependency();
     TRI_ASSERT(previousNode != nullptr);
 
-<<<<<<< HEAD
-    return std::make_unique<aql::ExecutionBlockImpl<aql::NoResultsExecutor>>(&engine, this,
-                                                                             std::move(infos));
-  };
-=======
     return std::make_unique<aql::ExecutionBlockImpl<aql::NoResultsExecutor>>(
         &engine, this, emptyRegisterInfos, aql::RegisterInfos{emptyRegisterInfos});
-  }
-
-  auto* trx = engine.getQuery()->trx();
->>>>>>> bb9f53eb
+  };
 
   auto const createSnapshot = [this](aql::ExecutionEngine& engine) {
     transaction::Methods* const trx = engine.getQuery()->trx();
@@ -1490,21 +1479,8 @@
     LOG_TOPIC("33853", TRACE, arangodb::iresearch::TOPIC)
         << "Finish getting snapshot for view '" << view.name() << "'";
 
-<<<<<<< HEAD
     return reader;
   };
-
-=======
-  if (0 == reader->size()) {
-    // nothing to query
-    aql::ExecutionNode const* previousNode = getFirstDependency();
-    TRI_ASSERT(previousNode != nullptr);
-
-    return std::make_unique<aql::ExecutionBlockImpl<aql::NoResultsExecutor>>(
-        &engine, this, emptyRegisterInfos, aql::RegisterInfos{emptyRegisterInfos});
-  }
->>>>>>> bb9f53eb
-
 
   auto const buildExecutorInfo = [this](aql::ExecutionEngine& engine,
                                         std::shared_ptr<IResearchView::Snapshot const> reader) {
@@ -1527,7 +1503,7 @@
       materializeType = MaterializeType::Materialize;
       numDocumentRegs += 1;
     }
-<<<<<<< HEAD
+
     // We have one output register for documents, which is always the first
     // after the input registers.
 
@@ -1599,12 +1575,11 @@
     TRI_ASSERT(writableOutputRegisters->size() ==
                numDocumentRegs + numScoreRegisters + numViewVarsRegisters);
 
-    aql::ExecutorInfos registerInfos =
+    aql::RegisterInfos registerInfos =
         createRegisterInfos(calcInputRegs(), std::move(writableOutputRegisters));
 
     auto executorInfos =
-        aql::IResearchViewExecutorInfos{std::move(registerInfos),
-                                        std::move(reader),
+        aql::IResearchViewExecutorInfos{std::move(reader),
                                         outRegister,
                                         std::move(scoreRegisters),
                                         *engine.getQuery(),
@@ -1619,7 +1594,7 @@
                                         getDepth(),
                                         std::move(outNonMaterializedViewRegs)};
 
-    return std::make_pair(materializeType, std::move(executorInfos));
+    return std::make_tuple(materializeType, std::move(executorInfos), std::move(registerInfos));
   };
 
   if (ServerState::instance()->isCoordinator()) {
@@ -1635,72 +1610,7 @@
     return createNoResultsExecutor(engine);
   }
 
-  auto [materializeType, executorInfos] = buildExecutorInfo(engine, std::move(reader));
-=======
-  } else {
-    materializeType = MaterializeType::Materialize;
-    numDocumentRegs += 1;
-  }
-  // We have one output register for documents, which is always the first after
-  // the input registers.
-  auto const firstOutputRegister = getNrInputRegisters();
-  auto numScoreRegisters = static_cast<aql::RegisterCount>(_scorers.size());
-  auto numViewVarsRegisters =
-      std::accumulate(_outNonMaterializedViewVars.cbegin(),
-                      _outNonMaterializedViewVars.cend(),
-                      static_cast<aql::RegisterCount>(0),
-                      [](aql::RegisterCount const sum, auto const& columnFieldsVars) {
-                        return sum + static_cast<aql::RegisterCount>(
-                                         columnFieldsVars.second.size());
-                      });
-  if (numViewVarsRegisters > 0) {
-    materializeType |= MaterializeType::UseStoredValues;
-  }
-
-  // We have one additional output register for each scorer, before
-  // the output register(s) for documents (one or two + vars, depending on late materialization)
-  // These must of course fit in the available registers.
-  // There may be unused registers reserved for later blocks.
-  TRI_ASSERT(getNrInputRegisters() + numDocumentRegs + numScoreRegisters + numViewVarsRegisters <=
-             getNrOutputRegisters());
-  std::shared_ptr<std::unordered_set<aql::RegisterId>> writableOutputRegisters =
-      aql::make_shared_unordered_set();
-  writableOutputRegisters->reserve(numDocumentRegs + numScoreRegisters + numViewVarsRegisters);
-  for (aql::RegisterId reg = firstOutputRegister;
-       reg < firstOutputRegister + numScoreRegisters + numDocumentRegs + numViewVarsRegisters;
-       ++reg) {
-    writableOutputRegisters->emplace(reg);
-  }
-
-  TRI_ASSERT(writableOutputRegisters->size() ==
-             numDocumentRegs + numScoreRegisters + numViewVarsRegisters);
-  TRI_ASSERT(writableOutputRegisters->begin() != writableOutputRegisters->end());
-  TRI_ASSERT(firstOutputRegister == *std::min_element(writableOutputRegisters->begin(),
-                                                      writableOutputRegisters->end()));
-  auto registerInfos =
-      createRegisterInfos(calcInputRegs(), std::move(writableOutputRegisters));
-
-  auto const& varInfos = getRegisterPlan()->varInfo;
-  ViewValuesRegisters outNonMaterializedViewRegs;
-
-  for (auto const& columnFieldsVars : _outNonMaterializedViewVars) {
-    for (auto const& fieldsVars : columnFieldsVars.second) {
-      auto& fields = outNonMaterializedViewRegs[columnFieldsVars.first];
-      auto const it = varInfos.find(fieldsVars.var->id);
-      TRI_ASSERT(it != varInfos.cend());
-
-      fields.emplace(fieldsVars.fieldNum, it->second.registerId);
-    }
-  }
-
-  auto executorInfos =
-      aql::IResearchViewExecutorInfos(reader, firstOutputRegister, numScoreRegisters,
-                                      *engine.getQuery(), scorers(), _sort,
-                                      ::storedValues(*_view), *plan(),
-                                      outVariable(), filterCondition(), volatility(),
-                                      getRegisterPlan()->varInfo, getDepth(),
-                                      std::move(outNonMaterializedViewRegs));
->>>>>>> bb9f53eb
+  auto [materializeType, executorInfos, registerInfos] = buildExecutorInfo(engine, std::move(reader));
 
   TRI_ASSERT(_sort.first == nullptr || !_sort.first->empty());  // guaranteed by optimizer rule
   bool const ordered = !_scorers.empty();
