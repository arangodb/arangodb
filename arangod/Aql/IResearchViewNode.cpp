--- conflicted
+++ resolved
@@ -353,8 +353,19 @@
          return true;
        }},
       // cppcheck-suppress constStatement
-<<<<<<< HEAD
-      {"conditionOptimization", [](aql::Query& /*query*/, LogicalView const& /*view*/,
+      {"noMaterialization", [](aql::Query& /*query*/, LogicalView const& /*view*/,
+                               aql::AstNode const& value,
+                               IResearchViewNode::Options& options, std::string& error) {
+           if (!value.isValueType(aql::VALUE_TYPE_BOOL)) {
+             error = "boolean value expected for option 'noMaterialization'";
+             return false;
+           }
+
+           options.noMaterialization = value.getBoolValue();
+           return true;
+       }},
+       // cppcheck-suppress constStatement
+       {"conditionOptimization", [](aql::Query& /*query*/, LogicalView const& /*view*/,
                          aql::AstNode const& value,
                          IResearchViewNode::Options& options, std::string& error) {
          if (!value.isValueType(aql::VALUE_TYPE_STRING)) {
@@ -369,18 +380,6 @@
          }
          options.conditionOptimization = conditionTypeIt->second;
          return true;
-=======
-      {"noMaterialization", [](aql::Query& /*query*/, LogicalView const& /*view*/,
-                               aql::AstNode const& value,
-                               IResearchViewNode::Options& options, std::string& error) {
-           if (!value.isValueType(aql::VALUE_TYPE_BOOL)) {
-             error = "boolean value expected for option 'noMaterialization'";
-             return false;
-           }
-
-           options.noMaterialization = value.getBoolValue();
-           return true;
->>>>>>> 025abd06
        }}};
 
   if (!optionsNode) {
