--- conflicted
+++ resolved
@@ -1243,17 +1243,13 @@
   }
 }
 
-<<<<<<< HEAD
 aql::ExecutionLocation IResearchViewNode::getAllowedLocation() const {
   // TODO: is this actually correct?
   return aql::ExecutionLocation(aql::ExecutionLocation::LocationType::ANYWHERE);
 }
 
-std::pair<bool, bool> IResearchViewNode::volatility(bool force /*=false*/) const {
-=======
 std::pair<bool, bool> IResearchViewNode::volatility(
     bool force /*=false*/) const {
->>>>>>> a6bd3ccd
   if (force || _volatilityMask < 0) {
     _volatilityMask = evaluateVolatility(*this);
   }
