////////////////////////////////////////////////////////////////////////////////
/// DISCLAIMER
///
/// Copyright 2014-2023 ArangoDB GmbH, Cologne, Germany
/// Copyright 2004-2014 triAGENS GmbH, Cologne, Germany
///
/// Licensed under the Apache License, Version 2.0 (the "License");
/// you may not use this file except in compliance with the License.
/// You may obtain a copy of the License at
///
///     http://www.apache.org/licenses/LICENSE-2.0
///
/// Unless required by applicable law or agreed to in writing, software
/// distributed under the License is distributed on an "AS IS" BASIS,
/// WITHOUT WARRANTIES OR CONDITIONS OF ANY KIND, either express or implied.
/// See the License for the specific language governing permissions and
/// limitations under the License.
///
/// Copyright holder is ArangoDB GmbH, Cologne, Germany
///
/// @author Andrey Abramov
/// @author Vasiliy Nabatchikov
////////////////////////////////////////////////////////////////////////////////

#pragma once

#include "Aql/Condition.h"
#include "Aql/ExecutionNode.h"
#include "Aql/ExecutionNodeId.h"
#include "Aql/LateMaterializedOptimizerRulesCommon.h"
#include "Aql/types.h"
#include "Containers/FlatHashSet.h"
#include "Containers/FlatHashMap.h"
#include "IResearch/IResearchFilterOptimization.h"
#include "IResearch/IResearchOrderFactory.h"
#include "IResearch/IResearchViewSort.h"
#include "IResearch/IResearchViewStoredValues.h"
#include "IResearch/Search.h"
#include "VocBase/LogicalView.h"

#include "types.h"

#include "utils/bit_utils.hpp"

#include <unordered_map>

namespace arangodb {
class LogicalView;
namespace aql {
struct Collection;
class ExecutionBlock;
class ExecutionEngine;
template<typename T>
struct RegisterPlanT;
using RegisterPlan = RegisterPlanT<ExecutionNode>;
struct VarInfo;
}  // namespace aql
namespace iresearch {

bool isFilterConditionEmpty(aql::AstNode const* filterCondition) noexcept;

enum class MaterializeType {
  Undefined = 0,        // an undefined initial value
  NotMaterialize = 1,   // do not materialize a document
  LateMaterialize = 2,  // a document will be materialized later
  Materialize = 4,      // materialize a document
  UseStoredValues = 8   // use stored or sort column values
};

ENABLE_BITMASK_ENUM(MaterializeType);

enum class CountApproximate {
  Exact = 0,  // skipAll should return exact number of records
  Cost = 1,   // iterator cost could be used as skipAllCount
};

<<<<<<< HEAD
class IResearchViewNode final : public aql::ExecutionNode, public aql::DataAccessingNode {
=======
struct HeapSortElement {
  bool isScore() const noexcept {
    // if fieldNumber is max then it is scored idx.
    // Stored Column idx otherwise.
    return fieldNumber == std::numeric_limits<size_t>::max();
  }

#ifdef ARANGODB_USE_GOOGLE_TESTS
  auto operator<=>(HeapSortElement const&) const noexcept = default;
#endif

  std::string postfix;
  ptrdiff_t source{0};
  size_t fieldNumber{std::numeric_limits<size_t>::max()};
  bool ascending{true};
};

class IResearchViewNode final : public aql::ExecutionNode {
>>>>>>> 3124f9c0
 public:
  // Node options
  struct Options {
    // List of data source CIDs to restrict a query
    containers::FlatHashSet<DataSourceId> sources;

    // Condition optimization
    //  Auto - condition will be transformed to DNF.
    aql::ConditionOptimization conditionOptimization{
        aql::ConditionOptimization::kAuto};

    // `skipAll` method for view
    CountApproximate countApproximate{CountApproximate::Exact};

    // iresearch filters optimization level
    FilterOptimization filterOptimization{FilterOptimization::MAX};

    // Use the list of sources to restrict a query.
    bool restrictSources{false};

    // Sync view before querying to get the latest index snapshot.
    bool forceSync{false};

    // Try not to materialize documents.
    bool noMaterialization{true};
  };

  static IResearchViewNode* getByVar(aql::ExecutionPlan const& plan,
                                     aql::Variable const& var) noexcept;

  IResearchViewNode(aql::ExecutionPlan& plan, aql::ExecutionNodeId id,
                    TRI_vocbase_t& vocbase,
                    std::shared_ptr<const LogicalView> view,
                    aql::Variable const& outVariable,
                    aql::AstNode* filterCondition, aql::AstNode* options,
                    std::vector<SearchFunc>&& scorers);

  IResearchViewNode(aql::ExecutionPlan&, velocypack::Slice base);

  // Return the type of the node.
  NodeType getType() const final { return ENUMERATE_IRESEARCH_VIEW; }

  /// @brief return the amount of bytes used
  size_t getMemoryUsedBytes() const override final;

  // Clone ExecutionNode recursively.
  aql::ExecutionNode* clone(aql::ExecutionPlan* plan, bool withDependencies,
                            bool withProperties) const final;

  using Collections =
      std::vector<std::pair<std::reference_wrapper<aql::Collection const>,
                            LogicalView::Indexes>>;

  aql::Collection const* collection() const final;
  bool isUsedAsSatellite() const final;
  void useAsSatelliteOf(aql::ExecutionNodeId) final;
  aql::Collection const* prototypeCollection() const final {
    return nullptr;
  }

  // Returns the list of the linked collections.
  Collections collections() const;

  // Returns true if underlying view has no links.
  bool empty() const noexcept;

  // The cost of an enumerate view node.
  aql::CostEstimate estimateCost() const final;

  // TODO(MBkkt) Use containers::FlatHashMap
  void replaceVariables(
      std::unordered_map<aql::VariableId, aql::Variable const*> const&
          replacements) final;

  std::vector<aql::Variable const*> getVariablesSetHere() const final;

  // Return out variable.
  aql::Variable const& outVariable() const noexcept { return *_outVariable; }

  // Return the database.
  TRI_vocbase_t& vocbase() const noexcept { return _vocbase; }

  // Return the view.
  auto const& view() const noexcept { return _view; }

  // Return the meta.
  auto const& meta() const noexcept { return _meta; }

  // Return the filter condition to pass to the view.
  auto const& filterCondition() const noexcept { return *_filterCondition; }

  // Set the filter condition to pass to the view.
  void setFilterCondition(aql::AstNode const* node) noexcept;

  // we could merge if it is allowed in general and there are no scores - as
  // changing filters will affect score and we will lose backward compatibility
  FilterOptimization filterOptimization() const noexcept {
    if (!_scorers.empty()) {
      return FilterOptimization::NONE;
    }
    return _options.filterOptimization;
  }

  // Return list of shards related to the view (cluster only).
  auto const& shards() const noexcept { return _shards; }

  // Return list of shards related to the view (cluster only).
  auto& shards() noexcept { return _shards; }

  // Return the scorers to pass to the view.
  auto& scorers() noexcept { return _scorers; }
  auto const& scorers() const noexcept { return _scorers; }

  // Return current snapshot key
  void const* getSnapshotKey() const noexcept;

  // Set the scorers to pass to the view.
  void setScorers(std::vector<SearchFunc>&& scorers) noexcept {
    _scorers = std::move(scorers);
  }

  // Return sort condition satisfied by a sorted index.
  std::pair<iresearch::IResearchSortBase const*, size_t> sort() const noexcept {
    return {_sort, _sortBuckets};
  }

  // Set sort condition satisfied by a sorted index.
  void setSort(IResearchSortBase const& sort, size_t buckets) noexcept {
    _sortBuckets = std::min(buckets, sort.size());
    _sort = &sort;
  }

  // getVariablesUsedHere, modifying the set in-place.
  void getVariablesUsedHere(aql::VarSet& vars) const final;

  // Return IResearchViewNode options.
  Options const& options() const noexcept { return _options; }

  // Node volatility, determines how often query has
  //  to be rebuilt during the execution.
  // Return pair:
  //  first - node has nondeterministic/dependent (inside a loop)
  //   filter condition
  //  second - node has nondeterministic/dependent (inside a loop)
  //   sort condition
  std::pair<bool, bool> volatility(bool force = false) const;

  void setHeapSort(std::vector<HeapSortElement>&& sort, size_t limit) {
    _heapSort = std::move(sort);
    _heapSortLimit = limit;
  }

#ifdef ARANGODB_USE_GOOGLE_TESTS
  size_t getHeapSortLimit() const noexcept { return _heapSortLimit; }

  auto getHeapSort() const noexcept { return std::span(_heapSort); }
#endif

  // Creates corresponding ExecutionBlock.
  std::unique_ptr<aql::ExecutionBlock> createBlock(
      aql::ExecutionEngine& engine) const final;

  aql::RegIdSet calcInputRegs() const;

  aql::Variable const* searchDocIdVar() const noexcept {
    return _outSearchDocId;
  }

  void setSearchDocIdVar(aql::Variable const& var) noexcept {
    _outSearchDocId = &var;
  }

  bool isLateMaterialized() const noexcept {
    return _outNonMaterializedDocId != nullptr;
  }

  bool isHeapSort() const noexcept { return !_heapSort.empty(); }

  void setLateMaterialized(aql::Variable const& docIdVariable) noexcept {
    _outNonMaterializedDocId = &docIdVariable;
  }

  bool isNoMaterialization() const noexcept { return _noMaterialization; }

  void setNoMaterialization() noexcept { _noMaterialization = true; }

  static constexpr ptrdiff_t kSortColumnNumber{-1};

  // A variable with a field number in a column
  struct ViewVariable {
    size_t fieldNum{0};
    aql::Variable const* var{nullptr};
  };

  // A variable with column and field numbers
  struct ViewVariableWithColumn : ViewVariable {
    ptrdiff_t columnNum{0};
  };

  using ViewValuesVars =
      containers::FlatHashMap<ptrdiff_t, std::vector<ViewVariable>>;

  using ViewValuesRegisters =
      std::map<ptrdiff_t, std::map<size_t, aql::RegisterId>>;

  using ViewVarsInfo =
      containers::FlatHashMap<std::vector<basics::AttributeName> const*,
                              ViewVariableWithColumn>;

  std::pair<ptrdiff_t, size_t> getSourceColumnInfo(
      aql::VariableId id) const noexcept;

  void setViewVariables(ViewVarsInfo const& viewVariables) {
    _outNonMaterializedViewVars.clear();
    for (auto const& viewVars : viewVariables) {
      _outNonMaterializedViewVars[viewVars.second.columnNum].emplace_back(
          ViewVariable{viewVars.second.fieldNum, viewVars.second.var});
    }
  }

  // The class is used for temporary saving of optimization rule data.
  // It contains document references that could be replaced in late
  // materialization and no materialization rules.
  class OptimizationState {
    using ViewVarsToBeReplaced =
        std::vector<aql::latematerialized::AstAndColumnFieldData>;

    /// @brief calculation node with ast nodes that can be replaced by view
    /// values (e.g. primary sort)
    containers::FlatHashMap<aql::CalculationNode*, ViewVarsToBeReplaced>
        _nodesToChange;

    /// @brief is no document materialization possible
    bool _noDocMaterStatus{true};

   public:
    void saveCalcNodesForViewVariables(
        std::vector<aql::latematerialized::NodeWithAttrsColumn> const&
            nodesToChange);

    bool canVariablesBeReplaced(aql::CalculationNode* calculationNode) const;

    ViewVarsInfo replaceViewVariables(
        std::span<aql::CalculationNode* const> calcNodes,
        containers::HashSet<ExecutionNode*>& toUnlink);

    ViewVarsInfo replaceAllViewVariables(
        containers::HashSet<ExecutionNode*>& toUnlink);

    bool isNoDocumentMaterializationPossible() const noexcept {
      return _noDocMaterStatus;
    }

    void disableNoDocumentMaterialization() noexcept {
      _noDocMaterStatus = false;
    }
  };

  OptimizationState& state() noexcept { return _optState; }

  [[nodiscard]] bool isBuilding() const;

 private:
  // Export to VelocyPack.
  void doToVelocyPack(velocypack::Builder&, unsigned) const final;

  // The database.
  TRI_vocbase_t& _vocbase;

  // Underlying view.
  // Need shared_ptr to ensure view validity.
  std::shared_ptr<LogicalView const> _view;
  std::shared_ptr<SearchMeta const> _meta;

  // Output variable to write ArangoSearch document identifiers
  // composed of segment id (8 bytes) and document id (4 bytes).
  // Both values fit AqlValue with type VPACK_INLINE which avoids
  // heap allocations.
  aql::Variable const* _outSearchDocId{nullptr};

  // Output variable to write to.
  aql::Variable const* _outVariable{nullptr};

  // Output variable to write only non-materialized document ids.
  // We store SearchDoc encoded here as AqlValue vpack inline
  aql::Variable const* _outNonMaterializedDocId{nullptr};

  // Output variables to non-materialized document view sort references.
  ViewValuesVars _outNonMaterializedViewVars;

  OptimizationState _optState;

  // Filter node to be processed by the view.
  aql::AstNode const* _filterCondition{nullptr};

  // Sort condition covered by the view
  // Sort condition.
  IResearchSortBase const* _sort{nullptr};
  // Number of sort buckets to use.
  size_t _sortBuckets{0};

  // Scorers related to the view.
  std::vector<SearchFunc> _scorers;

  // List of shards involved, need this for the cluster.
  containers::FlatHashMap<std::string, LogicalView::Indexes> _shards;

  // Node options.
  Options _options;

  // Internal order for scorers.
  std::vector<HeapSortElement> _heapSort;
  size_t _heapSortLimit{0};

  // Volatility mask
  mutable int _volatilityMask{-1};

  // Whether "no materialization" rule should be applied
  bool _noMaterialization{false};

  bool _isUsedAsSatellite{false};
};

}  // namespace iresearch
}  // namespace arangodb<|MERGE_RESOLUTION|>--- conflicted
+++ resolved
@@ -74,9 +74,6 @@
   Cost = 1,   // iterator cost could be used as skipAllCount
 };
 
-<<<<<<< HEAD
-class IResearchViewNode final : public aql::ExecutionNode, public aql::DataAccessingNode {
-=======
 struct HeapSortElement {
   bool isScore() const noexcept {
     // if fieldNumber is max then it is scored idx.
@@ -94,8 +91,7 @@
   bool ascending{true};
 };
 
-class IResearchViewNode final : public aql::ExecutionNode {
->>>>>>> 3124f9c0
+class IResearchViewNode final : public aql::ExecutionNode, public aql::DataAccessingNode {
  public:
   // Node options
   struct Options {
