--- conflicted
+++ resolved
@@ -206,7 +206,6 @@
 
   void setNoMaterialization() noexcept { _noMaterialization = true; }
 
-<<<<<<< HEAD
   bool emitOnlyCount() const noexcept { return _emitOnlyCount; }
 
   void setEmitOnlyCount(aql::Variable const* countVariable) noexcept {
@@ -215,10 +214,7 @@
     _emitOnlyCount = true;
   }
 
-  static const ptrdiff_t SortColumnNumber;
-=======
   static constexpr ptrdiff_t SortColumnNumber {-1};
->>>>>>> 5043d49c
 
   // A variable with a field number in a column
   struct ViewVariable {
