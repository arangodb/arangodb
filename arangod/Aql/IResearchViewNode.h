////////////////////////////////////////////////////////////////////////////////
/// DISCLAIMER
///
/// Copyright 2017 ArangoDB GmbH, Cologne, Germany
///
/// Licensed under the Apache License, Version 2.0 (the "License");
/// you may not use this file except in compliance with the License.
/// You may obtain a copy of the License at
///
///     http://www.apache.org/licenses/LICENSE-2.0
///
/// Unless required by applicable law or agreed to in writing, software
/// distributed under the License is distributed on an "AS IS" BASIS,
/// WITHOUT WARRANTIES OR CONDITIONS OF ANY KIND, either express or implied.
/// See the License for the specific language governing permissions and
/// limitations under the License.
///
/// Copyright holder is ArangoDB GmbH, Cologne, Germany
///
/// @author Andrey Abramov
/// @author Vasiliy Nabatchikov
////////////////////////////////////////////////////////////////////////////////

#ifndef ARANGOD_IRESEARCH__IRESEARCH_VIEW_NODE_H
#define ARANGOD_IRESEARCH__IRESEARCH_VIEW_NODE_H 1

#include "Aql/ExecutionNode.h"
#include "Aql/types.h"
#include "IResearch/IResearchOrderFactory.h"
#include "IResearch/IResearchViewSort.h"

namespace arangodb {
class LogicalView;

namespace aql {
struct Collection;
class ExecutionBlock;
class ExecutionEngine;
struct VarInfo;
}  // namespace aql

namespace iresearch {

/// @brief class EnumerateViewNode
class IResearchViewNode final : public arangodb::aql::ExecutionNode {
  friend class arangodb::aql::RedundantCalculationsReplacer;

 public:
  /// @brief node options
  struct Options {
    /// @brief a list of data source CIDs to restrict a query
    ::arangodb::containers::HashSet<TRI_voc_cid_t> sources;

    /// @brief use the list of sources to restrict a query
    bool restrictSources{false};

    /// @brief sync view before querying to get the latest index snapshot
    bool forceSync{false};
  };  // Options

  IResearchViewNode(aql::ExecutionPlan& plan, size_t id, TRI_vocbase_t& vocbase,
                    std::shared_ptr<const arangodb::LogicalView> const& view,
                    aql::Variable const& outVariable, aql::AstNode* filterCondition,
                    aql::AstNode* options, std::vector<Scorer>&& scorers);

  IResearchViewNode(aql::ExecutionPlan&, velocypack::Slice const& base);

  /// @brief return the type of the node
  NodeType getType() const override final { return ENUMERATE_IRESEARCH_VIEW; }

  /// @brief export to VelocyPack
  void toVelocyPackHelper(arangodb::velocypack::Builder&, unsigned,
                          std::unordered_set<ExecutionNode const*>& seen) const override final;

  /// @brief clone ExecutionNode recursively
  aql::ExecutionNode* clone(aql::ExecutionPlan* plan, bool withDependencies,
                            bool withProperties) const override final;

  /// @returns the list of the linked collections + view itself
  std::vector<std::reference_wrapper<aql::Collection const>> collections() const;

  /// @returns true if underlying view has no links
  bool empty() const noexcept;

  void setLateMaterialized(aql::Variable const* colPtrVariable,
                             aql::Variable const* docIdVariable) noexcept {
    TRI_ASSERT((docIdVariable != nullptr) == (colPtrVariable != nullptr));
    _outNonMaterializedDocId = docIdVariable;
    _outNonMaterializedColPtr = colPtrVariable;
  }

  /// @brief the cost of an enumerate view node
  aql::CostEstimate estimateCost() const override final;

  /// @brief getVariablesSetHere
  std::vector<arangodb::aql::Variable const*> getVariablesSetHere() const override final;

  /// @brief return out variable
  arangodb::aql::Variable const& outVariable() const noexcept {
    return *_outVariable;
  }

  /// @brief return the database
  TRI_vocbase_t& vocbase() const noexcept { return _vocbase; }

  /// @brief return the view
  std::shared_ptr<const arangodb::LogicalView> const& view() const noexcept {
    return _view;
  }

  /// @brief return the filter condition to pass to the view
  arangodb::aql::AstNode const& filterCondition() const noexcept {
    TRI_ASSERT(_filterCondition);
    return *_filterCondition;
  }

  /// @brief set the filter condition to pass to the view
  void filterCondition(aql::AstNode const* node) noexcept;

  /// @brief return true if the filter condition is empty
  bool filterConditionIsEmpty() const noexcept;

  /// @brief return list of shards related to the view (cluster only)
  std::vector<std::string> const& shards() const noexcept { return _shards; }

  /// @brief return list of shards related to the view (cluster only)
  std::vector<std::string>& shards() noexcept { return _shards; }

  /// @brief return the scorers to pass to the view
  std::vector<Scorer> const& scorers() const noexcept { return _scorers; }

  /// @brief set the scorers to pass to the view
  void scorers(std::vector<Scorer>&& scorers) noexcept {
    _scorers = std::move(scorers);
  }

  /// @return sort condition satisfied by a sorted index
  std::pair<IResearchViewSort const*, size_t> const& sort() const noexcept {
    return _sort;
  }

  /// @brief set sort condition satisfied by a sorted index
  void sort(IResearchViewSort const* sort, size_t size) noexcept {
    _sort.first = sort;
    _sort.second = sort ? std::min(size, sort->size()) : 0;
  }

  /// @brief getVariablesUsedHere, modifying the set in-place
  void getVariablesUsedHere(::arangodb::containers::HashSet<aql::Variable const*>& vars) const override final;

  /// @brief returns IResearchViewNode options
  Options const& options() const noexcept { return _options; }

  /// @brief node volatility, determines how often query has
  ///        to be rebuilt during the execution
  /// @note first - node has nondeterministic/dependent (inside a loop)
  ///       filter condition
  ///       second - node has nondeterministic/dependent (inside a loop)
  ///       sort condition
  std::pair<bool, bool> volatility(bool force = false) const;

  void planNodeRegisters(std::vector<aql::RegisterId>& nrRegsHere,
                         std::vector<aql::RegisterId>& nrRegs,
                         std::unordered_map<aql::VariableId, aql::VarInfo>& varInfo,
                         unsigned int& totalNrRegs, unsigned int depth) const;

  /// @brief creates corresponding ExecutionBlock
  std::unique_ptr<aql::ExecutionBlock> createBlock(
      aql::ExecutionEngine& engine,
      std::unordered_map<aql::ExecutionNode*, aql::ExecutionBlock*> const&) const override;

  std::shared_ptr<std::unordered_set<aql::RegisterId>> calcInputRegs() const;

<<<<<<< HEAD
  inline bool isLateMaterialized() const {
    return _outNonMaterializedDocId != nullptr &&
           _outNonMaterializedColPtr != nullptr;
=======
  /// @brief return an arbitrary (fixed) underlying collection
  aql::Collection const* collection() const;

  /// @brief set the prototype collection for enabling smart joins
  void setPrototype(arangodb::aql::Collection const* prototypeCollection,
                    arangodb::aql::Variable const* prototypeOutVariable) {
    _prototypeCollection = prototypeCollection;
    _prototypeOutVariable = prototypeOutVariable;
  }

  aql::Collection const* prototypeCollection() const {
    return _prototypeCollection;
  }
  aql::Variable const* prototypeOutVariable() const {
    return _prototypeOutVariable;
>>>>>>> 374b4064
  }

 private:
  /// @brief the database
  TRI_vocbase_t& _vocbase;

  /// @brief view
  /// @note need shared_ptr to ensure view validity
  std::shared_ptr<const LogicalView> _view;

  /// @brief output variable to write to
  aql::Variable const* _outVariable;

  // Following two variables should be set in pairs.
  // Info is split between 2 registers to allow constructing
  // AqlValue with type VPACK_INLINE, which is much faster(no allocations!).
  // CollectionPtr  is needed for materialization step -
  // as view could return documents from different collections.
  // We store raw ptr to collection as materialization is expected to happen
  // on same server (it is ensured by optimizer rule as network hop is expensive!)
  /// @brief output variable to write only non-materialized document ids
  aql::Variable const* _outNonMaterializedDocId;
  /// @brief output variable to write only non-materialized collection ids
  aql::Variable const* _outNonMaterializedColPtr;


  /// @brief filter node to pass to the view
  aql::AstNode const* _filterCondition;

  /// @brief sort condition covered by the view
  /// first - sort condition
  /// second - number of sort buckets to use
  std::pair<IResearchViewSort const*, size_t> _sort{};

  /// @brief scorers related to the view
  std::vector<Scorer> _scorers;

  /// @brief list of shards involved, need this for the cluster
  std::vector<std::string> _shards;

  /// @brief volatility mask
  mutable int _volatilityMask{-1};

  /// @brief IResearchViewNode options
  Options _options;

  /// @brief prototype collection for enabling smart joins
  aql::Collection const* _prototypeCollection;
  aql::Variable const* _prototypeOutVariable;

};  // IResearchViewNode

}  // namespace iresearch
}  // namespace arangodb

#endif  // ARANGOD_IRESEARCH__ENUMERATE_VIEW_NODE_H<|MERGE_RESOLUTION|>--- conflicted
+++ resolved
@@ -171,13 +171,13 @@
 
   std::shared_ptr<std::unordered_set<aql::RegisterId>> calcInputRegs() const;
 
-<<<<<<< HEAD
   inline bool isLateMaterialized() const {
     return _outNonMaterializedDocId != nullptr &&
            _outNonMaterializedColPtr != nullptr;
-=======
-  /// @brief return an arbitrary (fixed) underlying collection
-  aql::Collection const* collection() const;
+  }
+
+  // /// @brief return an arbitrary (fixed) underlying collection
+  // aql::Collection const* collection() const;
 
   /// @brief set the prototype collection for enabling smart joins
   void setPrototype(arangodb::aql::Collection const* prototypeCollection,
@@ -191,7 +191,6 @@
   }
   aql::Variable const* prototypeOutVariable() const {
     return _prototypeOutVariable;
->>>>>>> 374b4064
   }
 
  private:
