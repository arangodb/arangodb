--- conflicted
+++ resolved
@@ -909,7 +909,6 @@
 ////////////////////////////////////////////////////////////////////////////////
         
         double estimateCost () { 
-<<<<<<< HEAD
           // the cost of the enumerate collection node we are replacing . . .
           /* cost = static_cast<double>(_collection->count()) * 
             _dependencies.at(0)->getCost();
@@ -919,10 +918,8 @@
 
           }*/
           
-=======
           // TODO: take into accout that we might have the range -inf ... +inf
           // if we use the index only for sorting 
->>>>>>> 6926c2df
           return 1;
           //FIXME improve this estimate . . .
         }
