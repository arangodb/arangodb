////////////////////////////////////////////////////////////////////////////////
/// DISCLAIMER
///
/// Copyright 2014-2016 ArangoDB GmbH, Cologne, Germany
/// Copyright 2004-2014 triAGENS GmbH, Cologne, Germany
///
/// Licensed under the Apache License, Version 2.0 (the "License");
/// you may not use this file except in compliance with the License.
/// You may obtain a copy of the License at
///
///     http://www.apache.org/licenses/LICENSE-2.0
///
/// Unless required by applicable law or agreed to in writing, software
/// distributed under the License is distributed on an "AS IS" BASIS,
/// WITHOUT WARRANTIES OR CONDITIONS OF ANY KIND, either express or implied.
/// See the License for the specific language governing permissions and
/// limitations under the License.
///
/// Copyright holder is ArangoDB GmbH, Cologne, Germany
///
/// @author Max Neunhoeffer
////////////////////////////////////////////////////////////////////////////////

// Execution plans like the one below are made of Nodes that inherit the
// ExecutionNode class as a base class.
//
// Execution plan:
//  Id   NodeType                  Est.   Comment
//   1   SingletonNode                1   * ROOT
//   2   EnumerateCollectionNode   6400     - FOR d IN coll   /* full collection
//   scan */ 3   CalculationNode           6400       - LET #1 =
//   DISTANCE(d.`lat`, d.`lon`, 0, 0)   /* simple expression */   /* collections
//   used: d : coll */ 4   SortNode                  6400       - SORT #1 ASC 5
//   LimitNode                    5       - LIMIT 0, 5 6   ReturnNode 5       -
//   RETURN d
//
// Even though the Singleton Node has a label saying it is the "ROOT" node it
// is not in our definiton. Root Nodes are leaf nodes (at the bottom of the
// list).
//
// To get down (direction to root) from 4 to 5 you need to call getFirst Parent
// on the SortNode(4) to receive a pointer to the LimitNode(5). If you want to
// go up from 5 to 4 (away from root) you need to call getFirstDependency at
// the LimitNode (5) to get a pointer to the SortNode(4).
//
// For most maybe all operations you will only need to operate on the
// Dependencies the parents will be updated automatically.
//
// If you wish to unlink (remove) or replace a node you should do it by using
// one of the plans operations.

#ifndef ARANGOD_AQL_EXECUTION_NODE_H
#define ARANGOD_AQL_EXECUTION_NODE_H 1

#include "Aql/CollectionAccessingNode.h"
#include "Aql/CostEstimate.h"
#include "Aql/DocumentProducingNode.h"
#include "Aql/Expression.h"
#include "Aql/IndexHint.h"
#include "Aql/Variable.h"
#include "Aql/WalkerWorker.h"
#include "Aql/types.h"
#include "Basics/Common.h"
#include "VocBase/LogicalView.h"
#include "VocBase/voc-types.h"
#include "VocBase/vocbase.h"

#include <boost/optional.hpp>
#include <type_traits>


namespace arangodb {
namespace velocypack {
class Builder;
class Slice;
}  // namespace velocypack

class Index;

namespace aql {
class Ast;
struct Collection;
class Condition;
class ExecutionBlock;
class ExecutionEngine;
class TraversalBlock;
class ExecutionPlan;
class RedundantCalculationsReplacer;

/// @brief sort element, consisting of variable, sort direction, and a possible
/// attribute path to dig into the document

struct SortElement {
  Variable const* var;
  bool ascending;
  std::vector<std::string> attributePath;

  SortElement(Variable const* v, bool asc) : var(v), ascending(asc) {}

  SortElement(Variable const* v, bool asc, std::vector<std::string> const& path)
      : var(v), ascending(asc), attributePath(path) {}

  /// @brief stringify a sort element. note: the output of this should match the
  /// stringification output of an AstNode for an attribute access
  /// (e.g. foo.bar => $0.bar)
  std::string toString() const {
    std::string result("$");
    result += std::to_string(var->id);
    for (auto const& it : attributePath) {
      result += "." + it;
    }
    return result;
  }
};

typedef std::vector<SortElement> SortElementVector;

/// @brief class ExecutionNode, abstract base class of all execution Nodes
class ExecutionNode {
  /// @brief node type
  friend class ExecutionBlock;

 public:
  enum NodeType : int {
    SINGLETON = 1,
    ENUMERATE_COLLECTION = 2,
    // INDEX_RANGE          =  3, // not used anymore
    ENUMERATE_LIST = 4,
    FILTER = 5,
    LIMIT = 6,
    CALCULATION = 7,
    SUBQUERY = 8,
    SORT = 9,
    COLLECT = 10,
    SCATTER = 11,
    GATHER = 12,
    REMOTE = 13,
    INSERT = 14,
    REMOVE = 15,
    REPLACE = 16,
    UPDATE = 17,
    RETURN = 18,
    NORESULTS = 19,
    DISTRIBUTE = 20,
    UPSERT = 21,
    TRAVERSAL = 22,
    INDEX = 23,
    SHORTEST_PATH = 24,
    REMOTESINGLE = 25,
#ifdef USE_IRESEARCH
    ENUMERATE_IRESEARCH_VIEW,
#endif
    MAX_NODE_TYPE_VALUE
  };

  ExecutionNode() = delete;
  ExecutionNode(ExecutionNode const&) = delete;
  ExecutionNode& operator=(ExecutionNode const&) = delete;

  /// @brief constructor using an id
  ExecutionNode(ExecutionPlan* plan, size_t id)
      : _id(id), _depth(0), _varUsageValid(false), _plan(plan) {}

  /// @brief constructor using a VPackSlice
  ExecutionNode(ExecutionPlan* plan, arangodb::velocypack::Slice const& slice);

  /// @brief destructor, free dependencies
  virtual ~ExecutionNode() {}

 public:
  /// @brief factory from JSON
  static ExecutionNode* fromVPackFactory(ExecutionPlan* plan,
                                         arangodb::velocypack::Slice const& slice);

  /// @brief cast an ExecutionNode to a specific sub-type
  /// in maintainer mode, this function will perform a dynamic_cast and abort
  /// the program if the cast is invalid. in release mode, this function will
  /// perform a static_cast and will not abort the program
  template <typename T, typename FromType>
  static inline T castTo(FromType node) noexcept {
    static_assert(std::is_pointer<T>::value,
                  "invalid type passed into ExecutionNode::castTo");
    static_assert(std::is_pointer<FromType>::value,
                  "invalid type passed into ExecutionNode::castTo");
    static_assert(std::remove_pointer<FromType>::type::IsExecutionNode,
                  "invalid type passed into ExecutionNode::castTo");

#ifdef ARANGODB_ENABLE_MAINTAINER_MODE
    T result = dynamic_cast<T>(node);
    TRI_ASSERT(result != nullptr);
    return result;
#else
    return static_cast<T>(node);
#endif
  }

  /// @brief return the node's id
  inline size_t id() const { return _id; }

  /// @brief return the type of the node
  virtual NodeType getType() const = 0;

  /// @brief resolve nodeType to a string.
  static std::string const& getTypeString(NodeType type);

  /// @brief return the type name of the node
  std::string const& getTypeString() const;

  /// @brief checks whether we know a type of this kind; throws exception if
  /// not.
  static void validateType(int type);

  /// @brief add a dependency
  void addDependency(ExecutionNode*);

  /// @brief add a parent
  void addParent(ExecutionNode*);

  /// @brief get all dependencies
  TEST_VIRTUAL std::vector<ExecutionNode*> const& getDependencies() const {
    return _dependencies;
  }

  /// @brief returns the first dependency, or a nullptr if none present
  ExecutionNode* getFirstDependency() const {
    if (_dependencies.empty()) {
      return nullptr;
    }
    TRI_ASSERT(_dependencies[0] != nullptr);
    return _dependencies[0];
  }

  /// @brief whether or not the node has a dependency
  bool hasDependency() const { return (_dependencies.size() == 1); }

  /// @brief add the node dependencies to a vector
  void dependencies(std::vector<ExecutionNode*>& result) const {
    for (auto const& it : _dependencies) {
      TRI_ASSERT(it != nullptr);
      result.emplace_back(it);
    }
  }

  /// @brief get all parents
  std::vector<ExecutionNode*> getParents() const { return _parents; }

  /// @brief whether or not the node has a parent
  bool hasParent() const { return (_parents.size() == 1); }

  /// @brief returns the first parent, or a nullptr if none present
  ExecutionNode* getFirstParent() const {
    if (_parents.empty()) {
      return nullptr;
    }
    TRI_ASSERT(_parents[0] != nullptr);
    return _parents[0];
  }

  /// @brief add the node parents to a vector
  void parents(std::vector<ExecutionNode*>& result) const {
    for (auto const& it : _parents) {
      TRI_ASSERT(it != nullptr);
      result.emplace_back(it);
    }
  }

  /// @brief get the singleton node of the node
  ExecutionNode const* getSingleton() const {
    auto node = this;
    do {
      node = node->getFirstDependency();
    } while (node != nullptr && node->getType() != SINGLETON);
    
    return node;
  }

  /// @brief get the node and its dependencies as a vector
  void getDependencyChain(std::vector<ExecutionNode*>& result, bool includeSelf) {
    auto current = this;
    while (current != nullptr) {
      if (includeSelf || current != this) {
        result.emplace_back(current);
      }
      current = current->getFirstDependency();
    }
  }

  /// @brief inspect one index; only skiplist indices which match attrs in
  /// sequence.
  /// returns a a qualification how good they match;
  ///      match->index==nullptr means no match at all.
  enum MatchType {
    FORWARD_MATCH,
    REVERSE_MATCH,
    NOT_COVERED_IDX,
    NOT_COVERED_ATTR,
    NO_MATCH
  };

  /// @brief make a new node the (only) parent of the node
  void setParent(ExecutionNode* p) {
    _parents.clear();
    _parents.emplace_back(p);
  }

  /// @brief replace a dependency, returns true if the pointer was found and
  /// replaced, please note that this does not delete oldNode!
  bool replaceDependency(ExecutionNode* oldNode, ExecutionNode* newNode);

  /// @brief remove a dependency, returns true if the pointer was found and
  /// removed, please note that this does not delete ep!
  bool removeDependency(ExecutionNode*);

  /// @brief remove all dependencies for the given node
  void removeDependencies();

  /// @brief creates corresponding ExecutionBlock
  virtual std::unique_ptr<ExecutionBlock> createBlock(
      ExecutionEngine& engine,
      std::unordered_map<ExecutionNode*, ExecutionBlock*> const& cache) const = 0;

  /// @brief clone execution Node recursively, this makes the class abstract
  virtual ExecutionNode* clone(ExecutionPlan* plan, bool withDependencies,
                               bool withProperties) const = 0;

  /// @brief execution Node clone utility to be called by derives
  /// @return pointer to a registered node owned by a plan
  ExecutionNode* cloneHelper(std::unique_ptr<ExecutionNode> Other,
                             bool withDependencies, bool withProperties) const;

  /// @brief helper for cloning, use virtual clone methods for dependencies
  void cloneDependencies(ExecutionPlan* plan, ExecutionNode* theClone, bool withProperties) const;

  /// @brief invalidate the cost estimate for the node and its dependencies
  virtual void invalidateCost();

  /// @brief estimate the cost of the node . . .
  /// does not recalculate the estimate if already calculated
  CostEstimate getCost() const;

  /// @brief walk a complete execution plan recursively
  bool walk(WalkerWorker<ExecutionNode>& worker);

  /// serialize parents of each node (used in the explainer)
  static constexpr unsigned SERIALIZE_PARENTS = 1;
  /// include estimate cost  (used in the explainer)
  static constexpr unsigned SERIALIZE_ESTIMATES = 1 << 1;
  /// Print all ExecutionNode information required in cluster snippets
  static constexpr unsigned SERIALIZE_DETAILS = 1 << 2;
  /// include additional function info for explain
  static constexpr unsigned SERIALIZE_FUNCTIONS = 1 << 3;

  /// @brief toVelocyPack, export an ExecutionNode to VelocyPack
  void toVelocyPack(arangodb::velocypack::Builder&, unsigned flags, bool keepTopLevelOpen) const;

  /// @brief toVelocyPack
  virtual void toVelocyPackHelper(arangodb::velocypack::Builder&, unsigned flags) const = 0;

  /** Variables used and set are disjunct!
   *   Variables that are read from must be returned by the
   *   UsedHere functions and variables that are filled by
   *   the corresponding ExecutionBlock must be added in
   *   the SetHere functions.
   */

  /// @brief getVariablesUsedHere, modifying the set in-place
  virtual void getVariablesUsedHere(arangodb::HashSet<Variable const*>&) const {
    // do nothing!
  }

  /// @brief getVariablesSetHere
  virtual std::vector<Variable const*> getVariablesSetHere() const {
    return std::vector<Variable const*>();
  }

  /// @brief getVariableIdsUsedHere
  arangodb::HashSet<VariableId> getVariableIdsUsedHere() const {
    arangodb::HashSet<Variable const*> vars;
    getVariablesUsedHere(vars);

    arangodb::HashSet<VariableId> ids;
    for (auto& it : vars) {
      ids.emplace(it->id);
    }
    return ids;
  }

  /// @brief tests whether the node sets one of the passed variables
  bool setsVariable(arangodb::HashSet<Variable const*> const& which) const {
    for (auto const& v : getVariablesSetHere()) {
      if (which.find(v) != which.end()) {
        return true;
      }
    }
    return false;
  }

  /// @brief setVarsUsedLater
  void setVarsUsedLater(arangodb::HashSet<Variable const*>& v) {
    _varsUsedLater = v;
  }

  /// @brief getVarsUsedLater, this returns the set of variables that will be
  /// used later than this node, i.e. in the repeated parents.
  arangodb::HashSet<Variable const*> const& getVarsUsedLater() const {
    TRI_ASSERT(_varUsageValid);
    return _varsUsedLater;
  }

  /// @brief setVarsValid
  void setVarsValid(arangodb::HashSet<Variable const*>& v) { _varsValid = v; }

  /// @brief getVarsValid, this returns the set of variables that is valid
  /// for items leaving this node, this includes those that will be set here
  /// (see getVariablesSetHere).
  arangodb::HashSet<Variable const*> const& getVarsValid() const {
    TRI_ASSERT(_varUsageValid);
    return _varsValid;
  }

  /// @brief setVarUsageValid
  void setVarUsageValid() { _varUsageValid = true; }

  /// @brief invalidateVarUsage
  void invalidateVarUsage() {
    _varsUsedLater.clear();
    _varsValid.clear();
    _varUsageValid = false;
  }

  /// @brief whether or not the subquery is deterministic
  virtual bool isDeterministic() { return true; }

  /// @brief whether or not the node is a data modification node
  virtual bool isModificationNode() const {
    // derived classes can change this
    return false;
  }

  ExecutionPlan const* plan() const { return _plan; }

  ExecutionPlan* plan() { return _plan; }

  /// @brief static analysis, walker class and information collector
  struct VarInfo {
    unsigned int depth;
    RegisterId registerId;

    VarInfo() = delete;
    VarInfo(int depth, RegisterId registerId)
        : depth(depth), registerId(registerId) {
      TRI_ASSERT(registerId < MaxRegisterId);
    }
  };

  struct RegisterPlan final : public WalkerWorker<ExecutionNode> {
    // The following are collected for global usage in the ExecutionBlock,
    // although they are stored here in the node:

    // map VariableIds to their depth and registerId:
    std::unordered_map<VariableId, VarInfo> varInfo;

    // number of variables in the frame of the current depth:
    std::vector<RegisterId> nrRegsHere;

    // number of variables in this and all outer frames together,
    // the entry with index i here is always the sum of all values
    // in nrRegsHere from index 0 to i (inclusively) and the two
    // have the same length:
    std::vector<RegisterId> nrRegs;

    // We collect the subquery nodes to deal with them at the end:
    std::vector<ExecutionNode*> subQueryNodes;

    // Local for the walk:
    unsigned int depth;
    unsigned int totalNrRegs;

   private:
    // This is used to tell all nodes and share a pointer to ourselves
    std::shared_ptr<RegisterPlan>* me;

   public:
    RegisterPlan() : depth(0), totalNrRegs(0), me(nullptr) {
      nrRegsHere.reserve(8);
      nrRegsHere.emplace_back(0);
      nrRegs.reserve(8);
      nrRegs.emplace_back(0);
    }

    void clear();

    void setSharedPtr(std::shared_ptr<RegisterPlan>* shared) { me = shared; }

    // Copy constructor used for a subquery:
    RegisterPlan(RegisterPlan const& v, unsigned int newdepth);
    ~RegisterPlan() {}

    virtual bool enterSubquery(ExecutionNode*, ExecutionNode*) override final {
      return false;  // do not walk into subquery
    }

    virtual void after(ExecutionNode* eb) override final;

    RegisterPlan* clone(ExecutionPlan* otherPlan, ExecutionPlan* plan);
  };

  /// @brief static analysis
  void planRegisters(ExecutionNode* super = nullptr);

  /// @brief get RegisterPlan
  RegisterPlan const* getRegisterPlan() const {
    TRI_ASSERT(_registerPlan.get() != nullptr);
    return _registerPlan.get();
  }

  /// @brief get depth
  int getDepth() const { return _depth; }

  /// @brief get registers to clear
  std::unordered_set<RegisterId> const& getRegsToClear() const {
    return _regsToClear;
  }

  /// @brief check if a variable will be used later
  inline bool isVarUsedLater(Variable const* variable) const {
    return (_varsUsedLater.find(variable) != _varsUsedLater.end());
  }

  /// @brief whether or not the node is in an inner loop
  bool isInInnerLoop() const { return getLoop() != nullptr; }

  /// @brief get the surrounding loop
  ExecutionNode const* getLoop() const;

 protected:
  /// @brief set the id, use with care! The purpose is to use a cloned node
  /// together with the original in the same plan.
  void setId(size_t id) { _id = id; }

  /// @brief this actually estimates the costs as well as the number of items
  /// coming out of the node
  virtual CostEstimate estimateCost() const = 0;

  /// @brief factory for sort elements
  static void getSortElements(SortElementVector& elements, ExecutionPlan* plan,
                              arangodb::velocypack::Slice const& slice, char const* which);

  /// @brief toVelocyPackHelper, for a generic node
  void toVelocyPackHelperGeneric(arangodb::velocypack::Builder&, unsigned flags) const;

  /// @brief set regs to be deleted
  void setRegsToClear(std::unordered_set<RegisterId>&& toClear) {
    _regsToClear = std::move(toClear);
  }

  std::unordered_set<RegisterId> calcRegsToKeep() const;

  RegisterId variableToRegisterId(Variable const*) const;

<<<<<<< HEAD
  boost::optional<RegisterId> variableToRegisterOptionalId(Variable const* var) const {
    if(var){
      return variableToRegisterId(var);
    }
    return boost::none;
  }

=======
>>>>>>> 5d5b77ab
 protected:
  /// @brief node id
  size_t _id;

  /// @brief our dependent nodes
  std::vector<ExecutionNode*> _dependencies;

  /// @brief our parent nodes
  std::vector<ExecutionNode*> _parents;

  /// @brief cost estimate for the node
  CostEstimate mutable _costEstimate;

  /// @brief _varsUsedLater and _varsValid, the former contains those
  /// variables that are still needed further down in the chain. The
  /// latter contains the variables that are set from the dependent nodes
  /// when an item comes into the current node. Both are only valid if
  /// _varUsageValid is true. Use ExecutionPlan::findVarUsage to set
  /// this.
  arangodb::HashSet<Variable const*> _varsUsedLater;

  arangodb::HashSet<Variable const*> _varsValid;

  /// @brief depth of the current frame, will be filled in by planRegisters
  int _depth;

  /// @brief whether or not _varsUsedLater and _varsValid are actually valid
  bool _varUsageValid;

  /// @brief _plan, the ExecutionPlan object
  ExecutionPlan* _plan;

  /// @brief info about variables, filled in by planRegisters
  std::shared_ptr<RegisterPlan> _registerPlan;

  /// @brief the following contains the registers which should be cleared
  /// just before this node hands on results. This is computed during
  /// the static analysis for each node using the variable usage in the plan.
  std::unordered_set<RegisterId> _regsToClear;

 public:
  /// @brief maximum register id that can be assigned, plus one.
  /// this is used for assertions
  static constexpr RegisterId MaxRegisterId = 1000;

  /// @brief used as "type traits" for ExecutionNodes and derived classes
  static constexpr bool IsExecutionNode = true;
};

/// @brief class SingletonNode
class SingletonNode : public ExecutionNode {
  friend class ExecutionBlock;
  friend class SingletonBlock;

  /// @brief constructor with an id
 public:
  SingletonNode(ExecutionPlan* plan, size_t id) : ExecutionNode(plan, id) {}

  SingletonNode(ExecutionPlan* plan, arangodb::velocypack::Slice const& base)
      : ExecutionNode(plan, base) {}

  /// @brief return the type of the node
  NodeType getType() const override final { return SINGLETON; }

  /// @brief export to VelocyPack
  void toVelocyPackHelper(arangodb::velocypack::Builder&, unsigned flags) const override final;

  /// @brief creates corresponding ExecutionBlock
  std::unique_ptr<ExecutionBlock> createBlock(
      ExecutionEngine& engine,
      std::unordered_map<ExecutionNode*, ExecutionBlock*> const&) const override;

  /// @brief clone ExecutionNode recursively
  ExecutionNode* clone(ExecutionPlan* plan, bool withDependencies,
                       bool withProperties) const override final {
    return cloneHelper(std::make_unique<SingletonNode>(plan, _id),
                       withDependencies, withProperties);
  }

  /// @brief the cost of a singleton is 1
  CostEstimate estimateCost() const override final;
};

/// @brief class EnumerateCollectionNode
class EnumerateCollectionNode : public ExecutionNode,
                                public DocumentProducingNode,
                                public CollectionAccessingNode {
  friend class ExecutionNode;
  friend class ExecutionBlock;
  friend class EnumerateCollectionBlock;

  /// @brief constructor with a vocbase and a collection name
 public:
  EnumerateCollectionNode(ExecutionPlan* plan, size_t id, aql::Collection const* collection,
                          Variable const* outVariable, bool random, IndexHint const& hint)
      : ExecutionNode(plan, id),
        DocumentProducingNode(outVariable),
        CollectionAccessingNode(collection),
        _random(random),
        _hint(hint) {}

  EnumerateCollectionNode(ExecutionPlan* plan, arangodb::velocypack::Slice const& base);

  /// @brief return the type of the node
  NodeType getType() const override final { return ENUMERATE_COLLECTION; }

  /// @brief export to VelocyPack
  void toVelocyPackHelper(arangodb::velocypack::Builder&, unsigned flags) const override final;

  /// @brief creates corresponding ExecutionBlock
  std::unique_ptr<ExecutionBlock> createBlock(
      ExecutionEngine& engine,
      std::unordered_map<ExecutionNode*, ExecutionBlock*> const&) const override;

  /// @brief clone ExecutionNode recursively
  ExecutionNode* clone(ExecutionPlan* plan, bool withDependencies,
                       bool withProperties) const override final;

  /// @brief the cost of an enumerate collection node is a multiple of the cost
  /// of its unique dependency
  CostEstimate estimateCost() const override final;

  /// @brief getVariablesSetHere
  std::vector<Variable const*> getVariablesSetHere() const override final {
    return std::vector<Variable const*>{_outVariable};
  }

  /// @brief the node is only non-deterministic if it uses a random sort order
  bool isDeterministic() override final { return !_random; }

  /// @brief enable random iteration of documents in collection
  void setRandom() { _random = true; }

  /// @brief user hint regarding which index ot use
  IndexHint const& hint() const { return _hint; }

 private:
  /// @brief whether or not we want random iteration
  bool _random;

  /// @brief a possible hint from the user regarding which index to use
  IndexHint _hint;
};

/// @brief class EnumerateListNode
class EnumerateListNode : public ExecutionNode {
  friend class ExecutionNode;
  friend class ExecutionBlock;
  friend class RedundantCalculationsReplacer;

 public:
  EnumerateListNode(ExecutionPlan* plan, size_t id, Variable const* inVariable,
                    Variable const* outVariable)
      : ExecutionNode(plan, id), _inVariable(inVariable), _outVariable(outVariable) {
    TRI_ASSERT(_inVariable != nullptr);
    TRI_ASSERT(_outVariable != nullptr);
  }

  EnumerateListNode(ExecutionPlan*, arangodb::velocypack::Slice const& base);

  /// @brief return the type of the node
  NodeType getType() const override final { return ENUMERATE_LIST; }

  /// @brief export to VelocyPack
  void toVelocyPackHelper(arangodb::velocypack::Builder&, unsigned flags) const override final;

  /// @brief creates corresponding ExecutionBlock
  std::unique_ptr<ExecutionBlock> createBlock(
      ExecutionEngine& engine,
      std::unordered_map<ExecutionNode*, ExecutionBlock*> const&) const override;

  /// @brief clone ExecutionNode recursively
  ExecutionNode* clone(ExecutionPlan* plan, bool withDependencies,
                       bool withProperties) const override final;

  /// @brief the cost of an enumerate list node
  CostEstimate estimateCost() const override final;

  /// @brief getVariablesUsedHere, modifying the set in-place
  void getVariablesUsedHere(arangodb::HashSet<Variable const*>& vars) const override final {
    vars.emplace(_inVariable);
  }

  /// @brief getVariablesSetHere
  std::vector<Variable const*> getVariablesSetHere() const override final {
    return std::vector<Variable const*>{_outVariable};
  }

  /// @brief return in variable
  Variable const* inVariable() const { return _inVariable; }

  /// @brief return out variable
  Variable const* outVariable() const { return _outVariable; }

 private:
  /// @brief input variable to read from
  Variable const* _inVariable;

  /// @brief output variable to write to
  Variable const* _outVariable;
};

/// @brief class LimitNode
class LimitNode : public ExecutionNode {
  friend class ExecutionBlock;
  friend class LimitBlock;

 public:
  LimitNode(ExecutionPlan* plan, size_t id, size_t offset, size_t limit)
      : ExecutionNode(plan, id), _offset(offset), _limit(limit), _fullCount(false) {}

  LimitNode(ExecutionPlan*, arangodb::velocypack::Slice const& base);

  /// @brief return the type of the node
  NodeType getType() const override final { return LIMIT; }

  /// @brief export to VelocyPack
  void toVelocyPackHelper(arangodb::velocypack::Builder&, unsigned flags) const override final;

  /// @brief creates corresponding ExecutionBlock
  std::unique_ptr<ExecutionBlock> createBlock(
      ExecutionEngine& engine,
      std::unordered_map<ExecutionNode*, ExecutionBlock*> const&) const override;

  /// @brief clone ExecutionNode recursively
  ExecutionNode* clone(ExecutionPlan* plan, bool withDependencies,
                       bool withProperties) const override final {
    auto c = std::make_unique<LimitNode>(plan, _id, _offset, _limit);

    if (_fullCount) {
      c->setFullCount();
    }

    return cloneHelper(std::move(c), withDependencies, withProperties);
  }

  /// @brief estimateCost
  CostEstimate estimateCost() const override final;

  /// @brief tell the node to fully count what it will limit
  void setFullCount() { _fullCount = true; }

  /// @brief return the offset value
  size_t offset() const { return _offset; }

  /// @brief return the limit value
  size_t limit() const { return _limit; }

 private:
  /// @brief the offset
  size_t _offset;

  /// @brief the limit
  size_t _limit;

  /// @brief whether or not the node should fully count what it limits
  bool _fullCount;
};

/// @brief class CalculationNode
class CalculationNode : public ExecutionNode {
  friend class ExecutionNode;
  friend class ExecutionBlock;
  friend class CalculationBlock;
  friend class RedundantCalculationsReplacer;

 public:
  CalculationNode(ExecutionPlan* plan, size_t id, Expression* expr,
                  Variable const* conditionVariable, Variable const* outVariable)
      : ExecutionNode(plan, id),
        _conditionVariable(conditionVariable),
        _outVariable(outVariable),
        _expression(expr) {
    TRI_ASSERT(_expression != nullptr);
    TRI_ASSERT(_outVariable != nullptr);
  }

  CalculationNode(ExecutionPlan* plan, size_t id, Expression* expr, Variable const* outVariable)
      : CalculationNode(plan, id, expr, nullptr, outVariable) {}

  CalculationNode(ExecutionPlan*, arangodb::velocypack::Slice const& base);

  ~CalculationNode() { delete _expression; }

  /// @brief return the type of the node
  NodeType getType() const override final { return CALCULATION; }

  /// @brief export to VelocyPack
  void toVelocyPackHelper(arangodb::velocypack::Builder&, unsigned flags) const override final;

  /// @brief creates corresponding ExecutionBlock
  std::unique_ptr<ExecutionBlock> createBlock(
      ExecutionEngine& engine,
      std::unordered_map<ExecutionNode*, ExecutionBlock*> const&) const override;

  /// @brief clone ExecutionNode recursively
  ExecutionNode* clone(ExecutionPlan* plan, bool withDependencies,
                       bool withProperties) const override final;

  /// @brief return out variable
  Variable const* outVariable() const { return _outVariable; }

  /// @brief return the expression
  Expression* expression() const { return _expression; }

  /// @brief estimateCost
  CostEstimate estimateCost() const override final;

  /// @brief getVariablesUsedHere, modifying the set in-place
  void getVariablesUsedHere(arangodb::HashSet<Variable const*>& vars) const override final {
    _expression->variables(vars);

    if (_conditionVariable != nullptr) {
      vars.emplace(_conditionVariable);
    }
  }

  /// @brief getVariablesSetHere
  virtual std::vector<Variable const*> getVariablesSetHere() const override final {
    return std::vector<Variable const*>{_outVariable};
  }

  bool isDeterministic() override final {
    return _expression->isDeterministic();
  }

 private:
  /// @brief an optional condition variable for the calculation
  Variable const* _conditionVariable;

  /// @brief output variable to write to
  Variable const* _outVariable;

  /// @brief we need to have an expression and where to write the result
  Expression* _expression;
};

/// @brief class SubqueryNode
class SubqueryNode : public ExecutionNode {
  friend class ExecutionNode;
  friend class ExecutionBlock;
  friend class SubqueryBlock;

 public:
  SubqueryNode(ExecutionPlan*, arangodb::velocypack::Slice const& base);

  SubqueryNode(ExecutionPlan* plan, size_t id, ExecutionNode* subquery, Variable const* outVariable)
      : ExecutionNode(plan, id), _subquery(subquery), _outVariable(outVariable) {
    TRI_ASSERT(_subquery != nullptr);
    TRI_ASSERT(_outVariable != nullptr);
  }

  /// @brief return the type of the node
  NodeType getType() const override final { return SUBQUERY; }

  /// @brief invalidate the cost estimate for the node and its dependencies
  void invalidateCost() override;

  /// @brief return the out variable
  Variable const* outVariable() const { return _outVariable; }

  /// @brief export to VelocyPack
  void toVelocyPackHelper(arangodb::velocypack::Builder&, unsigned flags) const override final;

  /// @brief creates corresponding ExecutionBlock
  std::unique_ptr<ExecutionBlock> createBlock(
      ExecutionEngine& engine,
      std::unordered_map<ExecutionNode*, ExecutionBlock*> const&) const override;

  /// @brief clone ExecutionNode recursively
  ExecutionNode* clone(ExecutionPlan* plan, bool withDependencies,
                       bool withProperties) const override final;

  /// @brief whether or not the subquery is a data-modification operation
  bool isModificationSubquery() const;

  /// @brief getter for subquery
  ExecutionNode* getSubquery() const { return _subquery; }

  /// @brief setter for subquery
  void setSubquery(ExecutionNode* subquery, bool forceOverwrite) {
    TRI_ASSERT(subquery != nullptr);
    TRI_ASSERT((forceOverwrite && _subquery != nullptr) ||
               (!forceOverwrite && _subquery == nullptr));
    _subquery = subquery;
  }

  /// @brief estimateCost
  CostEstimate estimateCost() const override final;

  /// @brief getVariablesUsedHere, modifying the set in-place
  void getVariablesUsedHere(arangodb::HashSet<Variable const*>& vars) const override final;

  /// @brief getVariablesSetHere
  std::vector<Variable const*> getVariablesSetHere() const override final {
    return std::vector<Variable const*>{_outVariable};
  }

  /// @brief replace the out variable, so we can adjust the name.
  void replaceOutVariable(Variable const* var);

  bool isDeterministic() override final;

  bool isConst();
  bool mayAccessCollections();

 private:
  /// @brief we need to have an expression and where to write the result
  ExecutionNode* _subquery;

  /// @brief variable to write to
  Variable const* _outVariable;
};

/// @brief class FilterNode
class FilterNode : public ExecutionNode {
  friend class ExecutionBlock;
  friend class RedundantCalculationsReplacer;

  /// @brief constructors for various arguments, always with offset and limit
 public:
  FilterNode(ExecutionPlan* plan, size_t id, Variable const* inVariable)
      : ExecutionNode(plan, id), _inVariable(inVariable) {
    TRI_ASSERT(_inVariable != nullptr);
  }

  FilterNode(ExecutionPlan*, arangodb::velocypack::Slice const& base);

  /// @brief return the type of the node
  NodeType getType() const override { return FILTER; }

  /// @brief export to VelocyPack
  void toVelocyPackHelper(arangodb::velocypack::Builder&, unsigned flags) const override final;

  /// @brief creates corresponding ExecutionBlock
  std::unique_ptr<ExecutionBlock> createBlock(
      ExecutionEngine& engine,
      std::unordered_map<ExecutionNode*, ExecutionBlock*> const&) const override;

  /// @brief clone ExecutionNode recursively
  ExecutionNode* clone(ExecutionPlan* plan, bool withDependencies,
                       bool withProperties) const override final;

  /// @brief estimateCost
  CostEstimate estimateCost() const override final;

  /// @brief getVariablesUsedHere, modifying the set in-place
  void getVariablesUsedHere(arangodb::HashSet<Variable const*>& vars) const override final {
    vars.emplace(_inVariable);
  }

  Variable const* inVariable() const { return _inVariable; }

 private:
  /// @brief input variable to read from
  Variable const* _inVariable;
};

/// @brief this is an auxilliary struct for processed sort criteria information
struct SortInformation {
  enum Match {
    unequal,                // criteria are unequal
    otherLessAccurate,      // leftmost sort criteria are equal, but other sort
                            // criteria are less accurate than ourselves
    ourselvesLessAccurate,  // leftmost sort criteria are equal, but our own
                            // sort criteria is less accurate than the other
    allEqual                // all criteria are equal
  };

  std::vector<std::tuple<ExecutionNode const*, std::string, bool>> criteria;
  bool isValid = true;
  bool isDeterministic = true;
  bool isComplex = false;

  Match isCoveredBy(SortInformation const& other) {
    if (!isValid || !other.isValid) {
      return unequal;
    }

    if (isComplex || other.isComplex) {
      return unequal;
    }

    size_t const n = criteria.size();
    for (size_t i = 0; i < n; ++i) {
      if (other.criteria.size() <= i) {
        return otherLessAccurate;
      }

      auto ours = criteria[i];
      auto theirs = other.criteria[i];

      if (std::get<2>(ours) != std::get<2>(theirs)) {
        // sort order is different
        return unequal;
      }

      if (std::get<1>(ours) != std::get<1>(theirs)) {
        // sort criterion is different
        return unequal;
      }
    }

    if (other.criteria.size() > n) {
      return ourselvesLessAccurate;
    }

    return allEqual;
  }
};

/// @brief class ReturnNode
class ReturnNode : public ExecutionNode {
  friend class ExecutionBlock;
  friend class RedundantCalculationsReplacer;

  /// @brief constructors for various arguments, always with offset and limit
 public:
  ReturnNode(ExecutionPlan* plan, size_t id, Variable const* inVariable)
      : ExecutionNode(plan, id), _inVariable(inVariable), _count(false) {
    TRI_ASSERT(_inVariable != nullptr);
  }

  ReturnNode(ExecutionPlan*, arangodb::velocypack::Slice const& base);

  /// @brief return the type of the node
  NodeType getType() const override final { return RETURN; }

  /// @brief tell the node to count the returned values
  void setCount() { _count = true; }

  /// @brief export to VelocyPack
  void toVelocyPackHelper(arangodb::velocypack::Builder&, unsigned flags) const override final;

  /// @brief creates corresponding ExecutionBlock
  std::unique_ptr<ExecutionBlock> createBlock(
      ExecutionEngine& engine,
      std::unordered_map<ExecutionNode*, ExecutionBlock*> const&) const override;

  /// @brief clone ExecutionNode recursively
  ExecutionNode* clone(ExecutionPlan* plan, bool withDependencies,
                       bool withProperties) const override final;

  /// @brief estimateCost
  CostEstimate estimateCost() const override final;

  /// @brief getVariablesUsedHere, modifying the set in-place
  void getVariablesUsedHere(arangodb::HashSet<Variable const*>& vars) const override final {
    vars.emplace(_inVariable);
  }

  Variable const* inVariable() const { return _inVariable; }

  void inVariable(Variable const* v) { _inVariable = v; }

 private:
  /// @brief the variable produced by Return
  Variable const* _inVariable;

  bool _count;
};

/// @brief class NoResultsNode
class NoResultsNode : public ExecutionNode {
  friend class ExecutionBlock;

  /// @brief constructor with an id
 public:
  NoResultsNode(ExecutionPlan* plan, size_t id) : ExecutionNode(plan, id) {}

  NoResultsNode(ExecutionPlan* plan, arangodb::velocypack::Slice const& base)
      : ExecutionNode(plan, base) {}

  /// @brief return the type of the node
  NodeType getType() const override final { return NORESULTS; }

  /// @brief export to VelocyPack
  void toVelocyPackHelper(arangodb::velocypack::Builder&, unsigned flags) const override final;

  /// @brief creates corresponding ExecutionBlock
  std::unique_ptr<ExecutionBlock> createBlock(
      ExecutionEngine& engine,
      std::unordered_map<ExecutionNode*, ExecutionBlock*> const&) const override;

  /// @brief clone ExecutionNode recursively
  ExecutionNode* clone(ExecutionPlan* plan, bool withDependencies,
                       bool withProperties) const override final {
    return cloneHelper(std::make_unique<NoResultsNode>(plan, _id),
                       withDependencies, withProperties);
  }

  /// @brief the cost of a NoResults is 0
  CostEstimate estimateCost() const override final;
};

}  // namespace aql
}  // namespace arangodb

#endif<|MERGE_RESOLUTION|>--- conflicted
+++ resolved
@@ -67,7 +67,6 @@
 
 #include <boost/optional.hpp>
 #include <type_traits>
-
 
 namespace arangodb {
 namespace velocypack {
@@ -270,7 +269,7 @@
     do {
       node = node->getFirstDependency();
     } while (node != nullptr && node->getType() != SINGLETON);
-    
+
     return node;
   }
 
@@ -558,16 +557,13 @@
 
   RegisterId variableToRegisterId(Variable const*) const;
 
-<<<<<<< HEAD
   boost::optional<RegisterId> variableToRegisterOptionalId(Variable const* var) const {
-    if(var){
+    if (var) {
       return variableToRegisterId(var);
     }
     return boost::none;
   }
 
-=======
->>>>>>> 5d5b77ab
  protected:
   /// @brief node id
   size_t _id;
