////////////////////////////////////////////////////////////////////////////////
/// DISCLAIMER
///
/// Copyright 2014-2016 ArangoDB GmbH, Cologne, Germany
/// Copyright 2004-2014 triAGENS GmbH, Cologne, Germany
///
/// Licensed under the Apache License, Version 2.0 (the "License");
/// you may not use this file except in compliance with the License.
/// You may obtain a copy of the License at
///
///     http://www.apache.org/licenses/LICENSE-2.0
///
/// Unless required by applicable law or agreed to in writing, software
/// distributed under the License is distributed on an "AS IS" BASIS,
/// WITHOUT WARRANTIES OR CONDITIONS OF ANY KIND, either express or implied.
/// See the License for the specific language governing permissions and
/// limitations under the License.
///
/// Copyright holder is ArangoDB GmbH, Cologne, Germany
///
/// @author Max Neunhoeffer
////////////////////////////////////////////////////////////////////////////////

// Execution plans like the one below are made of Nodes that inherit the
// ExecutionNode class as a base class.
//
// clang-format off
//
// Execution plan:
//  Id   NodeType                  Est.   Comment
//   1   SingletonNode                1   * ROOT
//   2   EnumerateCollectionNode   6400     - FOR d IN coll   /* full collection scan */
//   3   CalculationNode           6400       - LET #1 = DISTANCE(d.`lat`, d.`lon`, 0, 0)  /* simple expression */   /* collections used: d : coll */
//   4   SortNode                  6400       - SORT #1 ASC
//   5   LimitNode                    5       - LIMIT 0, 5
//   6   ReturnNode                   5       - RETURN d
//
// clang-format on
//
// Even though the Singleton Node has a label saying it is the "ROOT" node it
// is not in our definiton. Root Nodes are leaf nodes (at the bottom of the
// list).
//
// To get down (direction to root) from 4 to 5 you need to call getFirstParent
// on the SortNode(4) to receive a pointer to the LimitNode(5). If you want to
// go up from 5 to 4 (away from root) you need to call getFirstDependency at
// the LimitNode (5) to get a pointer to the SortNode(4).
//
// For most maybe all operations you will only need to operate on the
// Dependencies the parents will be updated automatically.
//
// If you wish to unlink (remove) or replace a node you should do it by using
// one of the plans operations.

#ifndef ARANGOD_AQL_EXECUTION_NODE_H
#define ARANGOD_AQL_EXECUTION_NODE_H 1

#include "Aql/CollectionAccessingNode.h"
#include "Aql/CostEstimate.h"
#include "Aql/DocumentProducingNode.h"
#include "Aql/IndexHint.h"
<<<<<<< HEAD
#include "Aql/WalkerWorker.h"
#include "Aql/types.h"
=======
#include "Aql/RegisterPlan.h"
#include "Aql/Variable.h"
#include "Aql/WalkerWorker.h"
#include "Aql/types.h"
#include "Basics/Common.h"
#include "Basics/debugging.h"
#include "VocBase/LogicalView.h"
#include "VocBase/voc-types.h"
#include "VocBase/vocbase.h"
>>>>>>> ac2158ee

#include <type_traits>
#include <utility>
#include <memory>
#include <unordered_set>

namespace arangodb {
namespace velocypack {
class Builder;
class Slice;
}  // namespace velocypack

class Index;

namespace aql {
class Ast;
class Condition;
class ExecutionBlock;
class ExecutionEngine;
class ExecutionPlan;
class ExecutorInfos;
class Expression;
class RedundantCalculationsReplacer;
struct Collection;
struct Variable;

/// @brief sort element, consisting of variable, sort direction, and a possible
/// attribute path to dig into the document

struct SortElement {
  Variable const* var;
  bool ascending;
  std::vector<std::string> attributePath;

  SortElement(Variable const* v, bool asc);

  SortElement(Variable const* v, bool asc, std::vector<std::string> path);

  /// @brief stringify a sort element. note: the output of this should match the
  /// stringification output of an AstNode for an attribute access
  /// (e.g. foo.bar => $0.bar)
  std::string toString() const;
};

using SortElementVector = std::vector<SortElement>;

/// @brief class ExecutionNode, abstract base class of all execution Nodes
class ExecutionNode {
  /// @brief node type
  friend class ExecutionBlock;
  // Needs to inject sensitive RegisterInformation
  friend struct RegisterPlan;
  // We need this to replan the registers within the QuerySnippet.
  // otherwise the local gather node might delete the sorting register...
  friend class QuerySnippet;

 public:
  enum NodeType : int {
    SINGLETON = 1,
    ENUMERATE_COLLECTION = 2,
    // INDEX_RANGE          =  3, // not used anymore
    ENUMERATE_LIST = 4,
    FILTER = 5,
    LIMIT = 6,
    CALCULATION = 7,
    SUBQUERY = 8,
    SORT = 9,
    COLLECT = 10,
    SCATTER = 11,
    GATHER = 12,
    REMOTE = 13,
    INSERT = 14,
    REMOVE = 15,
    REPLACE = 16,
    UPDATE = 17,
    RETURN = 18,
    NORESULTS = 19,
    DISTRIBUTE = 20,
    UPSERT = 21,
    TRAVERSAL = 22,
    INDEX = 23,
    SHORTEST_PATH = 24,
    K_SHORTEST_PATHS = 25,
    REMOTESINGLE = 26,
    ENUMERATE_IRESEARCH_VIEW = 27,
    DISTRIBUTE_CONSUMER = 28,
    MAX_NODE_TYPE_VALUE
  };

  ExecutionNode() = delete;
  ExecutionNode(ExecutionNode const&) = delete;
  ExecutionNode& operator=(ExecutionNode const&) = delete;

  /// @brief constructor using an id
  ExecutionNode(ExecutionPlan* plan, size_t id);

  /// @brief constructor using a VPackSlice
  ExecutionNode(ExecutionPlan* plan, arangodb::velocypack::Slice const& slice);

  /// @brief destructor, free dependencies
  virtual ~ExecutionNode() = default;

 public:
  /// @brief factory from JSON
  static ExecutionNode* fromVPackFactory(ExecutionPlan* plan,
                                         arangodb::velocypack::Slice const& slice);

  /// @brief cast an ExecutionNode to a specific sub-type
  /// in maintainer mode, this function will perform a dynamic_cast and abort
  /// the program if the cast is invalid. in release mode, this function will
  /// perform a static_cast and will not abort the program
  template <typename T, typename FromType>
  static inline T castTo(FromType node) noexcept {
    static_assert(std::is_pointer<T>::value,
                  "invalid type passed into ExecutionNode::castTo");
    static_assert(std::is_pointer<FromType>::value,
                  "invalid type passed into ExecutionNode::castTo");
    static_assert(std::remove_pointer<FromType>::type::IsExecutionNode,
                  "invalid type passed into ExecutionNode::castTo");

#ifdef ARANGODB_ENABLE_MAINTAINER_MODE
    T result = dynamic_cast<T>(node);
    TRI_ASSERT(result != nullptr);
    return result;
#else
    return static_cast<T>(node);
#endif
  }

  /// @brief return the node's id
  size_t id() const;

  /// @brief return the type of the node
  virtual NodeType getType() const = 0;

  /// @brief resolve nodeType to a string.
  static std::string const& getTypeString(NodeType type);

  /// @brief return the type name of the node
  std::string const& getTypeString() const;

  /// @brief checks whether we know a type of this kind; throws exception if
  /// not.
  static void validateType(int type);

  /// @brief add a dependency
  void addDependency(ExecutionNode*);

  /// @brief add a parent
  void addParent(ExecutionNode*);

  /// @brief swap the first dependency
  ///        use with care, will modify the plan
  void swapFirstDependency(ExecutionNode* node) {
    TRI_ASSERT(hasDependency());
    _dependencies[0] = node;
  }

  /// @brief get all dependencies
  TEST_VIRTUAL std::vector<ExecutionNode*> const& getDependencies() const;

  /// @brief returns the first dependency, or a nullptr if none present
  ExecutionNode* getFirstDependency() const;

  /// @brief whether or not the node has a dependency
  bool hasDependency() const;

  /// @brief add the node dependencies to a vector
  void dependencies(std::vector<ExecutionNode*>& result) const;

  /// @brief get all parents
  std::vector<ExecutionNode*> getParents() const;

  /// @brief whether or not the node has a parent
  bool hasParent() const;

  /// @brief returns the first parent, or a nullptr if none present
  ExecutionNode* getFirstParent() const;

  /// @brief add the node parents to a vector
  void parents(std::vector<ExecutionNode*>& result) const;

  /// @brief get the singleton node of the node
  ExecutionNode const* getSingleton() const;

  /// @brief get the node and its dependencies as a vector
  void getDependencyChain(std::vector<ExecutionNode*>& result, bool includeSelf);

  /// @brief inspect one index; only skiplist indices which match attrs in
  /// sequence.
  /// returns a a qualification how good they match;
  ///      match->index==nullptr means no match at all.
  enum MatchType {
    FORWARD_MATCH,
    REVERSE_MATCH,
    NOT_COVERED_IDX,
    NOT_COVERED_ATTR,
    NO_MATCH
  };

  /// @brief make a new node the (only) parent of the node
  void setParent(ExecutionNode* p);

  /// @brief replace a dependency, returns true if the pointer was found and
  /// replaced, please note that this does not delete oldNode!
  bool replaceDependency(ExecutionNode* oldNode, ExecutionNode* newNode);

  /// @brief remove a dependency, returns true if the pointer was found and
  /// removed, please note that this does not delete ep!
  bool removeDependency(ExecutionNode*);

  /// @brief remove all dependencies for the given node
  void removeDependencies();

  /// @brief creates corresponding ExecutionBlock
  virtual std::unique_ptr<ExecutionBlock> createBlock(
      ExecutionEngine& engine,
      std::unordered_map<ExecutionNode*, ExecutionBlock*> const& cache) const = 0;

  /// @brief clone execution Node recursively, this makes the class abstract
  virtual ExecutionNode* clone(ExecutionPlan* plan, bool withDependencies,
                               bool withProperties) const = 0;

  /// @brief execution Node clone utility to be called by derives
  /// @return pointer to a registered node owned by a plan
  ExecutionNode* cloneHelper(std::unique_ptr<ExecutionNode> Other,
                             bool withDependencies, bool withProperties) const;

  /// @brief helper for cloning, use virtual clone methods for dependencies
  void cloneDependencies(ExecutionPlan* plan, ExecutionNode* theClone, bool withProperties) const;

  /// @brief invalidate the cost estimate for the node and its dependencies
  virtual void invalidateCost();

  /// @brief estimate the cost of the node . . .
  /// does not recalculate the estimate if already calculated
  CostEstimate getCost() const;

  /// @brief walk a complete execution plan recursively
  bool walk(WalkerWorker<ExecutionNode>& worker);

  /// serialize parents of each node (used in the explainer)
  static constexpr unsigned SERIALIZE_PARENTS = 1u;
  /// include estimate cost  (used in the explainer)
  static constexpr unsigned SERIALIZE_ESTIMATES = 1u << 1;
  /// Print all ExecutionNode information required in cluster snippets
  static constexpr unsigned SERIALIZE_DETAILS = 1u << 2;
  /// include additional function info for explain
  static constexpr unsigned SERIALIZE_FUNCTIONS = 1u << 3;

  /// @brief toVelocyPack, export an ExecutionNode to VelocyPack
  void toVelocyPack(arangodb::velocypack::Builder&, unsigned flags, bool keepTopLevelOpen) const;

  /// @brief toVelocyPack
  virtual void toVelocyPackHelper(arangodb::velocypack::Builder&, unsigned flags,
                                  std::unordered_set<ExecutionNode const*>& seen) const = 0;

  /** Variables used and set are disjunct!
   *   Variables that are read from must be returned by the
   *   UsedHere functions and variables that are filled by
   *   the corresponding ExecutionBlock must be added in
   *   the SetHere functions.
   */

  /// @brief getVariablesUsedHere, modifying the set in-place
  virtual void getVariablesUsedHere(arangodb::HashSet<Variable const*>&) const;

  /// @brief getVariablesSetHere
  virtual std::vector<Variable const*> getVariablesSetHere() const;

  /// @brief getVariableIdsUsedHere
  arangodb::HashSet<VariableId> getVariableIdsUsedHere() const;

  /// @brief tests whether the node sets one of the passed variables
  bool setsVariable(arangodb::HashSet<Variable const*> const& which) const;

  /// @brief setVarsUsedLater
<<<<<<< HEAD
  void setVarsUsedLater(arangodb::HashSet<Variable const*>& v);
=======
  void setVarsUsedLater(arangodb::HashSet<Variable const*> const& v) {
    _varsUsedLater = v;
  }
>>>>>>> ac2158ee

  /// @brief getVarsUsedLater, this returns the set of variables that will be
  /// used later than this node, i.e. in the repeated parents.
  arangodb::HashSet<Variable const*> const& getVarsUsedLater() const;

  /// @brief setVarsValid
  void setVarsValid(arangodb::HashSet<Variable const*>& v);

  /// @brief getVarsValid, this returns the set of variables that is valid
  /// for items leaving this node, this includes those that will be set here
  /// (see getVariablesSetHere).
  arangodb::HashSet<Variable const*> const& getVarsValid() const;

  /// @brief setVarUsageValid
  void setVarUsageValid();

  /// @brief invalidateVarUsage
  void invalidateVarUsage();

  /// @brief whether or not the subquery is deterministic
  virtual bool isDeterministic();

  /// @brief whether or not the node is a data modification node
  virtual bool isModificationNode() const;

  ExecutionPlan const* plan() const;

  ExecutionPlan* plan();

<<<<<<< HEAD
  /// @brief static analysis, walker class and information collector
  struct VarInfo {
    unsigned int depth;
    RegisterId registerId;

    VarInfo() = delete;
    VarInfo(int depth, RegisterId registerId);
  };

  struct RegisterPlan final : public WalkerWorker<ExecutionNode> {
    // The following are collected for global usage in the ExecutionBlock,
    // although they are stored here in the node:

    // map VariableIds to their depth and registerId:
    std::unordered_map<VariableId, VarInfo> varInfo;

    // number of variables in the frame of the current depth:
    std::vector<RegisterId> nrRegsHere;

    // number of variables in this and all outer frames together,
    // the entry with index i here is always the sum of all values
    // in nrRegsHere from index 0 to i (inclusively) and the two
    // have the same length:
    std::vector<RegisterId> nrRegs;

    // We collect the subquery nodes to deal with them at the end:
    std::vector<ExecutionNode*> subQueryNodes;

    // Local for the walk:
    unsigned int depth;
    unsigned int totalNrRegs;

   private:
    // This is used to tell all nodes and share a pointer to ourselves
    std::shared_ptr<RegisterPlan>* me;

   public:
    RegisterPlan();

    void clear();

    void setSharedPtr(std::shared_ptr<RegisterPlan>* shared);

    // Copy constructor used for a subquery:
    RegisterPlan(RegisterPlan const& v, unsigned int newdepth);
    ~RegisterPlan() override = default;

    bool enterSubquery(ExecutionNode*, ExecutionNode*) final;

    void after(ExecutionNode* eb) final;

    RegisterPlan* clone(ExecutionPlan* otherPlan, ExecutionPlan* plan);
  };

=======
>>>>>>> ac2158ee
  /// @brief static analysis
  void planRegisters(ExecutionNode* super = nullptr);

  /// @brief get RegisterPlan
<<<<<<< HEAD
  RegisterPlan const* getRegisterPlan() const;
=======
  std::shared_ptr<RegisterPlan> getRegisterPlan() const {
    TRI_ASSERT(_registerPlan != nullptr);
    return _registerPlan;
  }
>>>>>>> ac2158ee

  /// @brief get depth
  int getDepth() const;

  /// @brief get registers to clear
  std::unordered_set<RegisterId> const& getRegsToClear() const;

  /// @brief check if a variable will be used later
  bool isVarUsedLater(Variable const* variable) const;

  /// @brief whether or not the node is in an inner loop
  bool isInInnerLoop() const;

  /// @brief get the surrounding loop
  ExecutionNode const* getLoop() const;

 protected:
  /// @brief set the id, use with care! The purpose is to use a cloned node
  /// together with the original in the same plan.
  void setId(size_t id);

  /// @brief this actually estimates the costs as well as the number of items
  /// coming out of the node
  virtual CostEstimate estimateCost() const = 0;

  /// @brief factory for sort elements
  static void getSortElements(SortElementVector& elements, ExecutionPlan* plan,
                              arangodb::velocypack::Slice const& slice, char const* which);

  /// @brief toVelocyPackHelper, for a generic node
  void toVelocyPackHelperGeneric(arangodb::velocypack::Builder&, unsigned flags,
                                 std::unordered_set<ExecutionNode const*>& seen) const;

  /// @brief set regs to be deleted
  void setRegsToClear(std::unordered_set<RegisterId>&& toClear);

  std::unordered_set<RegisterId> calcRegsToKeep() const;

  RegisterId variableToRegisterId(Variable const*) const;

<<<<<<< HEAD
  RegisterId variableToRegisterOptionalId(Variable const* var) const;
=======
  RegisterId variableToRegisterOptionalId(Variable const* var) const {
    if (var) {
      return variableToRegisterId(var);
    }
    return RegisterPlan::MaxRegisterId;
  }
>>>>>>> ac2158ee

  virtual ExecutorInfos createRegisterInfos(
      std::shared_ptr<std::unordered_set<RegisterId>>&& readableInputRegisters,
      std::shared_ptr<std::unordered_set<RegisterId>>&& writableOutputRegisters) const;

  RegisterId getNrInputRegisters() const;

  RegisterId getNrOutputRegisters() const;

  RegisterId varToRegUnchecked(Variable const& var) const;

 protected:
  /// @brief node id
  size_t _id;

  /// @brief our dependent nodes
  std::vector<ExecutionNode*> _dependencies;

  /// @brief our parent nodes
  std::vector<ExecutionNode*> _parents;

  /// @brief cost estimate for the node
  CostEstimate mutable _costEstimate;

  /// @brief _varsUsedLater and _varsValid, the former contains those
  /// variables that are still needed further down in the chain. The
  /// latter contains the variables that are set from the dependent nodes
  /// when an item comes into the current node. Both are only valid if
  /// _varUsageValid is true. Use ExecutionPlan::findVarUsage to set
  /// this.
  arangodb::HashSet<Variable const*> _varsUsedLater;

  arangodb::HashSet<Variable const*> _varsValid;

  /// @brief depth of the current frame, will be filled in by planRegisters
  int _depth;

  /// @brief whether or not _varsUsedLater and _varsValid are actually valid
  bool _varUsageValid;

  /// @brief _plan, the ExecutionPlan object
  ExecutionPlan* _plan;

  /// @brief info about variables, filled in by planRegisters
  std::shared_ptr<RegisterPlan> _registerPlan;

  /// @brief the following contains the registers which should be cleared
  /// just before this node hands on results. This is computed during
  /// the static analysis for each node using the variable usage in the plan.
  std::unordered_set<RegisterId> _regsToClear;

 public:
  /// @brief used as "type traits" for ExecutionNodes and derived classes
  static constexpr bool IsExecutionNode = true;
};

/// @brief class SingletonNode
class SingletonNode : public ExecutionNode {
  friend class ExecutionBlock;

  /// @brief constructor with an id
 public:
  SingletonNode(ExecutionPlan* plan, size_t id);

  SingletonNode(ExecutionPlan* plan, arangodb::velocypack::Slice const& base);

  /// @brief return the type of the node
  NodeType getType() const final;

  /// @brief export to VelocyPack
<<<<<<< HEAD
  void toVelocyPackHelper(arangodb::velocypack::Builder&, unsigned flags) const final;
=======
  void toVelocyPackHelper(arangodb::velocypack::Builder&, unsigned flags,
                          std::unordered_set<ExecutionNode const*>& seen) const override final;
>>>>>>> ac2158ee

  /// @brief creates corresponding ExecutionBlock
  std::unique_ptr<ExecutionBlock> createBlock(
      ExecutionEngine& engine,
      std::unordered_map<ExecutionNode*, ExecutionBlock*> const&) const override;

  /// @brief clone ExecutionNode recursively
  ExecutionNode* clone(ExecutionPlan* plan, bool withDependencies,
                       bool withProperties) const final;

  /// @brief the cost of a singleton is 1
  CostEstimate estimateCost() const final;
};

/// @brief class EnumerateCollectionNode
class EnumerateCollectionNode : public ExecutionNode,
                                public DocumentProducingNode,
                                public CollectionAccessingNode {
  friend class ExecutionNode;
  friend class ExecutionBlock;

  /// @brief constructor with a vocbase and a collection name
 public:
  EnumerateCollectionNode(ExecutionPlan* plan, size_t id, aql::Collection const* collection,
                          Variable const* outVariable, bool random, IndexHint hint);

  EnumerateCollectionNode(ExecutionPlan* plan, arangodb::velocypack::Slice const& base);

  /// @brief return the type of the node
  NodeType getType() const final;

  /// @brief export to VelocyPack
<<<<<<< HEAD
  void toVelocyPackHelper(arangodb::velocypack::Builder&, unsigned flags) const final;
=======
  void toVelocyPackHelper(arangodb::velocypack::Builder&, unsigned flags,
                          std::unordered_set<ExecutionNode const*>& seen) const override final;
>>>>>>> ac2158ee

  /// @brief creates corresponding ExecutionBlock
  std::unique_ptr<ExecutionBlock> createBlock(
      ExecutionEngine& engine,
      std::unordered_map<ExecutionNode*, ExecutionBlock*> const&) const override;

  /// @brief clone ExecutionNode recursively
  ExecutionNode* clone(ExecutionPlan* plan, bool withDependencies,
                       bool withProperties) const final;

  /// @brief the cost of an enumerate collection node is a multiple of the cost
  /// of its unique dependency
  CostEstimate estimateCost() const final;

  /// @brief getVariablesSetHere
  std::vector<Variable const*> getVariablesSetHere() const final;

  /// @brief the node is only non-deterministic if it uses a random sort order
  bool isDeterministic() final;

  /// @brief enable random iteration of documents in collection
  void setRandom();

  /// @brief user hint regarding which index ot use
  IndexHint const& hint() const;

 private:
  /// @brief whether or not we want random iteration
  bool _random;

  /// @brief a possible hint from the user regarding which index to use
  IndexHint _hint;
};

/// @brief class EnumerateListNode
class EnumerateListNode : public ExecutionNode {
  friend class ExecutionNode;
  friend class ExecutionBlock;
  friend class RedundantCalculationsReplacer;

 public:
  EnumerateListNode(ExecutionPlan* plan, size_t id, Variable const* inVariable,
                    Variable const* outVariable);

  EnumerateListNode(ExecutionPlan*, arangodb::velocypack::Slice const& base);

  /// @brief return the type of the node
  NodeType getType() const final;

  /// @brief export to VelocyPack
<<<<<<< HEAD
  void toVelocyPackHelper(arangodb::velocypack::Builder&, unsigned flags) const final;
=======
  void toVelocyPackHelper(arangodb::velocypack::Builder&, unsigned flags,
                          std::unordered_set<ExecutionNode const*>& seen) const override final;
>>>>>>> ac2158ee

  /// @brief creates corresponding ExecutionBlock
  std::unique_ptr<ExecutionBlock> createBlock(
      ExecutionEngine& engine,
      std::unordered_map<ExecutionNode*, ExecutionBlock*> const&) const override;

  /// @brief clone ExecutionNode recursively
  ExecutionNode* clone(ExecutionPlan* plan, bool withDependencies,
                       bool withProperties) const final;

  /// @brief the cost of an enumerate list node
  CostEstimate estimateCost() const final;

  /// @brief getVariablesUsedHere, modifying the set in-place
  void getVariablesUsedHere(arangodb::HashSet<Variable const*>& vars) const final;

  /// @brief getVariablesSetHere
  std::vector<Variable const*> getVariablesSetHere() const final;

  /// @brief return in variable
  Variable const* inVariable() const;

  /// @brief return out variable
  Variable const* outVariable() const;

 private:
  /// @brief input variable to read from
  Variable const* _inVariable;

  /// @brief output variable to write to
  Variable const* _outVariable;
};

/// @brief class LimitNode
class LimitNode : public ExecutionNode {
  friend class ExecutionBlock;
  friend class LimitBlock;

 public:
  LimitNode(ExecutionPlan* plan, size_t id, size_t offset, size_t limit);

  LimitNode(ExecutionPlan*, arangodb::velocypack::Slice const& base);

  /// @brief return the type of the node
  NodeType getType() const final;

  /// @brief export to VelocyPack
<<<<<<< HEAD
  void toVelocyPackHelper(arangodb::velocypack::Builder&, unsigned flags) const final;
=======
  void toVelocyPackHelper(arangodb::velocypack::Builder&, unsigned flags,
                          std::unordered_set<ExecutionNode const*>& seen) const override final;
>>>>>>> ac2158ee

  /// @brief creates corresponding ExecutionBlock
  std::unique_ptr<ExecutionBlock> createBlock(
      ExecutionEngine& engine,
      std::unordered_map<ExecutionNode*, ExecutionBlock*> const&) const override;

  /// @brief clone ExecutionNode recursively
  ExecutionNode* clone(ExecutionPlan* plan, bool withDependencies,
                       bool withProperties) const final;

  /// @brief estimateCost
  CostEstimate estimateCost() const final;

  /// @brief tell the node to fully count what it will limit
  void setFullCount();

  bool fullCount() const noexcept { return _fullCount; }

  /// @brief return the offset value
  size_t offset() const;

  /// @brief return the limit value
  size_t limit() const;

 private:
  /// @brief the offset
  size_t _offset;

  /// @brief the limit
  size_t _limit;

  /// @brief whether or not the node should fully count what it limits
  bool _fullCount;
};

/// @brief class CalculationNode
class CalculationNode : public ExecutionNode {
  friend class ExecutionNode;
  friend class ExecutionBlock;
  friend class RedundantCalculationsReplacer;

 public:
  CalculationNode(ExecutionPlan* plan, size_t id, Expression* expr,
                  Variable const* conditionVariable, Variable const* outVariable);

  CalculationNode(ExecutionPlan* plan, size_t id, Expression* expr, Variable const* outVariable);

  CalculationNode(ExecutionPlan*, arangodb::velocypack::Slice const& base);

  ~CalculationNode() override;

  /// @brief return the type of the node
  NodeType getType() const final;

  /// @brief export to VelocyPack
<<<<<<< HEAD
  void toVelocyPackHelper(arangodb::velocypack::Builder&, unsigned flags) const final;
=======
  void toVelocyPackHelper(arangodb::velocypack::Builder&, unsigned flags,
                          std::unordered_set<ExecutionNode const*>& seen) const override final;
>>>>>>> ac2158ee

  /// @brief creates corresponding ExecutionBlock
  std::unique_ptr<ExecutionBlock> createBlock(
      ExecutionEngine& engine,
      std::unordered_map<ExecutionNode*, ExecutionBlock*> const&) const override;

  /// @brief clone ExecutionNode recursively
  ExecutionNode* clone(ExecutionPlan* plan, bool withDependencies,
                       bool withProperties) const final;

  /// @brief return out variable
  Variable const* outVariable() const;

  /// @brief return the expression
  Expression* expression() const;

  /// @brief estimateCost
  CostEstimate estimateCost() const final;

  /// @brief getVariablesUsedHere, modifying the set in-place
  void getVariablesUsedHere(arangodb::HashSet<Variable const*>& vars) const final;

  /// @brief getVariablesSetHere
  std::vector<Variable const*> getVariablesSetHere() const final;

  bool isDeterministic() final;

 private:
  /// @brief an optional condition variable for the calculation
  Variable const* _conditionVariable;

  /// @brief output variable to write to
  Variable const* _outVariable;

  /// @brief we need to have an expression and where to write the result
  Expression* _expression;
};

/// @brief class SubqueryNode
class SubqueryNode : public ExecutionNode {
  friend class ExecutionNode;
  friend class ExecutionBlock;

 public:
  SubqueryNode(ExecutionPlan*, arangodb::velocypack::Slice const& base);

  SubqueryNode(ExecutionPlan* plan, size_t id, ExecutionNode* subquery, Variable const* outVariable);

  /// @brief return the type of the node
  NodeType getType() const final;

  /// @brief invalidate the cost estimate for the node and its dependencies
  void invalidateCost() override;

  /// @brief return the out variable
  Variable const* outVariable() const;

  /// @brief export to VelocyPack
<<<<<<< HEAD
  void toVelocyPackHelper(arangodb::velocypack::Builder&, unsigned flags) const final;
=======
  void toVelocyPackHelper(arangodb::velocypack::Builder&, unsigned flags,
                          std::unordered_set<ExecutionNode const*>& seen) const override final;
>>>>>>> ac2158ee

  /// @brief creates corresponding ExecutionBlock
  std::unique_ptr<ExecutionBlock> createBlock(
      ExecutionEngine& engine,
      std::unordered_map<ExecutionNode*, ExecutionBlock*> const&) const override;

  /// @brief clone ExecutionNode recursively
  ExecutionNode* clone(ExecutionPlan* plan, bool withDependencies,
                       bool withProperties) const final;

  ExecutionNode* shallowClone(ExecutionPlan* plan, bool withDependencies,
                              bool withProperties, ExecutionNode* subquery) const;

  /// @brief whether or not the subquery is a data-modification operation
  bool isModificationSubquery() const;

  /// @brief getter for subquery
  ExecutionNode* getSubquery() const;

  /// @brief setter for subquery
  void setSubquery(ExecutionNode* subquery, bool forceOverwrite);

  /// @brief estimateCost
  CostEstimate estimateCost() const final;

  /// @brief getVariablesUsedHere, modifying the set in-place
  void getVariablesUsedHere(arangodb::HashSet<Variable const*>& vars) const final;

  /// @brief getVariablesSetHere
  std::vector<Variable const*> getVariablesSetHere() const final;

  /// @brief replace the out variable, so we can adjust the name.
  void replaceOutVariable(Variable const* var);

  bool isDeterministic() final;

  bool isConst();
  bool mayAccessCollections();

 private:
  /// @brief we need to have an expression and where to write the result
  ExecutionNode* _subquery;

  /// @brief variable to write to
  Variable const* _outVariable;
};

/// @brief class FilterNode
class FilterNode : public ExecutionNode {
  friend class ExecutionBlock;
  friend class RedundantCalculationsReplacer;

  /// @brief constructors for various arguments, always with offset and limit
 public:
  FilterNode(ExecutionPlan* plan, size_t id, Variable const* inVariable);

  FilterNode(ExecutionPlan*, arangodb::velocypack::Slice const& base);

  /// @brief return the type of the node
  NodeType getType() const final;

  /// @brief export to VelocyPack
<<<<<<< HEAD
  void toVelocyPackHelper(arangodb::velocypack::Builder&, unsigned flags) const final;
=======
  void toVelocyPackHelper(arangodb::velocypack::Builder&, unsigned flags,
                          std::unordered_set<ExecutionNode const*>& seen) const override final;
>>>>>>> ac2158ee

  /// @brief creates corresponding ExecutionBlock
  std::unique_ptr<ExecutionBlock> createBlock(
      ExecutionEngine& engine,
      std::unordered_map<ExecutionNode*, ExecutionBlock*> const&) const override;

  /// @brief clone ExecutionNode recursively
  ExecutionNode* clone(ExecutionPlan* plan, bool withDependencies,
                       bool withProperties) const final;

  /// @brief estimateCost
  CostEstimate estimateCost() const final;

  /// @brief getVariablesUsedHere, modifying the set in-place
  void getVariablesUsedHere(arangodb::HashSet<Variable const*>& vars) const final;

  Variable const* inVariable() const;

 private:
  /// @brief input variable to read from
  Variable const* _inVariable;
};

/// @brief this is an auxilliary struct for processed sort criteria information
struct SortInformation {
  enum Match {
    unequal,                // criteria are unequal
    otherLessAccurate,      // leftmost sort criteria are equal, but other sort
                            // criteria are less accurate than ourselves
    ourselvesLessAccurate,  // leftmost sort criteria are equal, but our own
                            // sort criteria is less accurate than the other
    allEqual                // all criteria are equal
  };

  std::vector<std::tuple<ExecutionNode const*, std::string, bool>> criteria;
  bool isValid = true;
  bool isDeterministic = true;
  bool isComplex = false;

  Match isCoveredBy(SortInformation const& other);
};

/// @brief class ReturnNode
class ReturnNode : public ExecutionNode {
  friend class ExecutionBlock;
  friend class RedundantCalculationsReplacer;

  /// @brief constructors for various arguments, always with offset and limit
 public:
  ReturnNode(ExecutionPlan* plan, size_t id, Variable const* inVariable);

  ReturnNode(ExecutionPlan*, arangodb::velocypack::Slice const& base);

  /// @brief return the type of the node
  NodeType getType() const final;

  /// @brief tell the node to count the returned values
  void setCount();

  /// @brief export to VelocyPack
<<<<<<< HEAD
  void toVelocyPackHelper(arangodb::velocypack::Builder&, unsigned flags) const final;
=======
  void toVelocyPackHelper(arangodb::velocypack::Builder&, unsigned flags,
                          std::unordered_set<ExecutionNode const*>& seen) const override final;
>>>>>>> ac2158ee

  /// @brief creates corresponding ExecutionBlock
  std::unique_ptr<ExecutionBlock> createBlock(
      ExecutionEngine& engine,
      std::unordered_map<ExecutionNode*, ExecutionBlock*> const&) const override;

  /// @brief clone ExecutionNode recursively
  ExecutionNode* clone(ExecutionPlan* plan, bool withDependencies,
                       bool withProperties) const final;

  /// @brief estimateCost
  CostEstimate estimateCost() const final;

  /// @brief getVariablesUsedHere, modifying the set in-place
  void getVariablesUsedHere(arangodb::HashSet<Variable const*>& vars) const final;

  Variable const* inVariable() const;

  void inVariable(Variable const* v);

 private:
  /// @brief the variable produced by Return
  Variable const* _inVariable;

  bool _count;
};

/// @brief class NoResultsNode
class NoResultsNode : public ExecutionNode {
  friend class ExecutionBlock;

  /// @brief constructor with an id
 public:
  NoResultsNode(ExecutionPlan* plan, size_t id);

  NoResultsNode(ExecutionPlan* plan, arangodb::velocypack::Slice const& base);

  /// @brief return the type of the node
  NodeType getType() const final;

  /// @brief export to VelocyPack
<<<<<<< HEAD
  void toVelocyPackHelper(arangodb::velocypack::Builder&, unsigned flags) const final;
=======
  void toVelocyPackHelper(arangodb::velocypack::Builder&, unsigned flags,
                          std::unordered_set<ExecutionNode const*>& seen) const override final;
>>>>>>> ac2158ee

  /// @brief creates corresponding ExecutionBlock
  std::unique_ptr<ExecutionBlock> createBlock(
      ExecutionEngine& engine,
      std::unordered_map<ExecutionNode*, ExecutionBlock*> const&) const override;

  /// @brief clone ExecutionNode recursively
  ExecutionNode* clone(ExecutionPlan* plan, bool withDependencies,
                       bool withProperties) const final;

  /// @brief the cost of a NoResults is 0
  CostEstimate estimateCost() const final;
};

}  // namespace aql
}  // namespace arangodb

#endif<|MERGE_RESOLUTION|>--- conflicted
+++ resolved
@@ -58,11 +58,9 @@
 #include "Aql/CollectionAccessingNode.h"
 #include "Aql/CostEstimate.h"
 #include "Aql/DocumentProducingNode.h"
+#include "Aql/ExecutorInfos.h"
+#include "Aql/Expression.h"
 #include "Aql/IndexHint.h"
-<<<<<<< HEAD
-#include "Aql/WalkerWorker.h"
-#include "Aql/types.h"
-=======
 #include "Aql/RegisterPlan.h"
 #include "Aql/Variable.h"
 #include "Aql/WalkerWorker.h"
@@ -72,12 +70,8 @@
 #include "VocBase/LogicalView.h"
 #include "VocBase/voc-types.h"
 #include "VocBase/vocbase.h"
->>>>>>> ac2158ee
 
 #include <type_traits>
-#include <utility>
-#include <memory>
-#include <unordered_set>
 
 namespace arangodb {
 namespace velocypack {
@@ -89,15 +83,12 @@
 
 namespace aql {
 class Ast;
+struct Collection;
 class Condition;
 class ExecutionBlock;
 class ExecutionEngine;
 class ExecutionPlan;
-class ExecutorInfos;
-class Expression;
 class RedundantCalculationsReplacer;
-struct Collection;
-struct Variable;
 
 /// @brief sort element, consisting of variable, sort direction, and a possible
 /// attribute path to dig into the document
@@ -107,17 +98,25 @@
   bool ascending;
   std::vector<std::string> attributePath;
 
-  SortElement(Variable const* v, bool asc);
-
-  SortElement(Variable const* v, bool asc, std::vector<std::string> path);
+  SortElement(Variable const* v, bool asc) : var(v), ascending(asc) {}
+
+  SortElement(Variable const* v, bool asc, std::vector<std::string> const& path)
+      : var(v), ascending(asc), attributePath(path) {}
 
   /// @brief stringify a sort element. note: the output of this should match the
   /// stringification output of an AstNode for an attribute access
   /// (e.g. foo.bar => $0.bar)
-  std::string toString() const;
+  std::string toString() const {
+    std::string result("$");
+    result += std::to_string(var->id);
+    for (auto const& it : attributePath) {
+      result += "." + it;
+    }
+    return result;
+  }
 };
 
-using SortElementVector = std::vector<SortElement>;
+typedef std::vector<SortElement> SortElementVector;
 
 /// @brief class ExecutionNode, abstract base class of all execution Nodes
 class ExecutionNode {
@@ -167,13 +166,14 @@
   ExecutionNode& operator=(ExecutionNode const&) = delete;
 
   /// @brief constructor using an id
-  ExecutionNode(ExecutionPlan* plan, size_t id);
+  ExecutionNode(ExecutionPlan* plan, size_t id)
+      : _id(id), _depth(0), _varUsageValid(false), _plan(plan) {}
 
   /// @brief constructor using a VPackSlice
   ExecutionNode(ExecutionPlan* plan, arangodb::velocypack::Slice const& slice);
 
   /// @brief destructor, free dependencies
-  virtual ~ExecutionNode() = default;
+  virtual ~ExecutionNode() {}
 
  public:
   /// @brief factory from JSON
@@ -203,7 +203,7 @@
   }
 
   /// @brief return the node's id
-  size_t id() const;
+  inline size_t id() const { return _id; }
 
   /// @brief return the type of the node
   virtual NodeType getType() const = 0;
@@ -232,34 +232,73 @@
   }
 
   /// @brief get all dependencies
-  TEST_VIRTUAL std::vector<ExecutionNode*> const& getDependencies() const;
+  TEST_VIRTUAL std::vector<ExecutionNode*> const& getDependencies() const {
+    return _dependencies;
+  }
 
   /// @brief returns the first dependency, or a nullptr if none present
-  ExecutionNode* getFirstDependency() const;
+  ExecutionNode* getFirstDependency() const {
+    if (_dependencies.empty()) {
+      return nullptr;
+    }
+    TRI_ASSERT(_dependencies[0] != nullptr);
+    return _dependencies[0];
+  }
 
   /// @brief whether or not the node has a dependency
-  bool hasDependency() const;
+  bool hasDependency() const { return (_dependencies.size() == 1); }
 
   /// @brief add the node dependencies to a vector
-  void dependencies(std::vector<ExecutionNode*>& result) const;
+  void dependencies(std::vector<ExecutionNode*>& result) const {
+    for (auto const& it : _dependencies) {
+      TRI_ASSERT(it != nullptr);
+      result.emplace_back(it);
+    }
+  }
 
   /// @brief get all parents
-  std::vector<ExecutionNode*> getParents() const;
+  std::vector<ExecutionNode*> getParents() const { return _parents; }
 
   /// @brief whether or not the node has a parent
-  bool hasParent() const;
+  bool hasParent() const { return (_parents.size() == 1); }
 
   /// @brief returns the first parent, or a nullptr if none present
-  ExecutionNode* getFirstParent() const;
+  ExecutionNode* getFirstParent() const {
+    if (_parents.empty()) {
+      return nullptr;
+    }
+    TRI_ASSERT(_parents[0] != nullptr);
+    return _parents[0];
+  }
 
   /// @brief add the node parents to a vector
-  void parents(std::vector<ExecutionNode*>& result) const;
+  void parents(std::vector<ExecutionNode*>& result) const {
+    for (auto const& it : _parents) {
+      TRI_ASSERT(it != nullptr);
+      result.emplace_back(it);
+    }
+  }
 
   /// @brief get the singleton node of the node
-  ExecutionNode const* getSingleton() const;
+  ExecutionNode const* getSingleton() const {
+    auto node = this;
+    do {
+      node = node->getFirstDependency();
+    } while (node != nullptr && node->getType() != SINGLETON);
+
+    return node;
+  }
 
   /// @brief get the node and its dependencies as a vector
-  void getDependencyChain(std::vector<ExecutionNode*>& result, bool includeSelf);
+  void getDependencyChain(std::vector<ExecutionNode*>& result, bool includeSelf) {
+    auto current = this;
+    while (current != nullptr) {
+      if (includeSelf || current != this) {
+        result.emplace_back(current);
+      }
+      current = current->getFirstDependency();
+    }
+  }
 
   /// @brief inspect one index; only skiplist indices which match attrs in
   /// sequence.
@@ -274,7 +313,10 @@
   };
 
   /// @brief make a new node the (only) parent of the node
-  void setParent(ExecutionNode* p);
+  void setParent(ExecutionNode* p) {
+    _parents.clear();
+    _parents.emplace_back(p);
+  }
 
   /// @brief replace a dependency, returns true if the pointer was found and
   /// replaced, please note that this does not delete oldNode!
@@ -315,13 +357,13 @@
   bool walk(WalkerWorker<ExecutionNode>& worker);
 
   /// serialize parents of each node (used in the explainer)
-  static constexpr unsigned SERIALIZE_PARENTS = 1u;
+  static constexpr unsigned SERIALIZE_PARENTS = 1;
   /// include estimate cost  (used in the explainer)
-  static constexpr unsigned SERIALIZE_ESTIMATES = 1u << 1;
+  static constexpr unsigned SERIALIZE_ESTIMATES = 1 << 1;
   /// Print all ExecutionNode information required in cluster snippets
-  static constexpr unsigned SERIALIZE_DETAILS = 1u << 2;
+  static constexpr unsigned SERIALIZE_DETAILS = 1 << 2;
   /// include additional function info for explain
-  static constexpr unsigned SERIALIZE_FUNCTIONS = 1u << 3;
+  static constexpr unsigned SERIALIZE_FUNCTIONS = 1 << 3;
 
   /// @brief toVelocyPack, export an ExecutionNode to VelocyPack
   void toVelocyPack(arangodb::velocypack::Builder&, unsigned flags, bool keepTopLevelOpen) const;
@@ -338,135 +380,107 @@
    */
 
   /// @brief getVariablesUsedHere, modifying the set in-place
-  virtual void getVariablesUsedHere(arangodb::HashSet<Variable const*>&) const;
+  virtual void getVariablesUsedHere(arangodb::HashSet<Variable const*>&) const {
+    // do nothing!
+  }
 
   /// @brief getVariablesSetHere
-  virtual std::vector<Variable const*> getVariablesSetHere() const;
+  virtual std::vector<Variable const*> getVariablesSetHere() const {
+    return std::vector<Variable const*>();
+  }
 
   /// @brief getVariableIdsUsedHere
-  arangodb::HashSet<VariableId> getVariableIdsUsedHere() const;
+  arangodb::HashSet<VariableId> getVariableIdsUsedHere() const {
+    arangodb::HashSet<Variable const*> vars;
+    getVariablesUsedHere(vars);
+
+    arangodb::HashSet<VariableId> ids;
+    for (auto& it : vars) {
+      ids.emplace(it->id);
+    }
+    return ids;
+  }
 
   /// @brief tests whether the node sets one of the passed variables
-  bool setsVariable(arangodb::HashSet<Variable const*> const& which) const;
+  bool setsVariable(arangodb::HashSet<Variable const*> const& which) const {
+    for (auto const& v : getVariablesSetHere()) {
+      if (which.find(v) != which.end()) {
+        return true;
+      }
+    }
+    return false;
+  }
 
   /// @brief setVarsUsedLater
-<<<<<<< HEAD
-  void setVarsUsedLater(arangodb::HashSet<Variable const*>& v);
-=======
   void setVarsUsedLater(arangodb::HashSet<Variable const*> const& v) {
     _varsUsedLater = v;
   }
->>>>>>> ac2158ee
 
   /// @brief getVarsUsedLater, this returns the set of variables that will be
   /// used later than this node, i.e. in the repeated parents.
-  arangodb::HashSet<Variable const*> const& getVarsUsedLater() const;
+  arangodb::HashSet<Variable const*> const& getVarsUsedLater() const {
+    TRI_ASSERT(_varUsageValid);
+    return _varsUsedLater;
+  }
 
   /// @brief setVarsValid
-  void setVarsValid(arangodb::HashSet<Variable const*>& v);
+  void setVarsValid(arangodb::HashSet<Variable const*>& v) { _varsValid = v; }
 
   /// @brief getVarsValid, this returns the set of variables that is valid
   /// for items leaving this node, this includes those that will be set here
   /// (see getVariablesSetHere).
-  arangodb::HashSet<Variable const*> const& getVarsValid() const;
+  arangodb::HashSet<Variable const*> const& getVarsValid() const {
+    TRI_ASSERT(_varUsageValid);
+    return _varsValid;
+  }
 
   /// @brief setVarUsageValid
-  void setVarUsageValid();
+  void setVarUsageValid() { _varUsageValid = true; }
 
   /// @brief invalidateVarUsage
-  void invalidateVarUsage();
+  void invalidateVarUsage() {
+    _varsUsedLater.clear();
+    _varsValid.clear();
+    _varUsageValid = false;
+  }
 
   /// @brief whether or not the subquery is deterministic
-  virtual bool isDeterministic();
+  virtual bool isDeterministic() { return true; }
 
   /// @brief whether or not the node is a data modification node
-  virtual bool isModificationNode() const;
-
-  ExecutionPlan const* plan() const;
-
-  ExecutionPlan* plan();
-
-<<<<<<< HEAD
-  /// @brief static analysis, walker class and information collector
-  struct VarInfo {
-    unsigned int depth;
-    RegisterId registerId;
-
-    VarInfo() = delete;
-    VarInfo(int depth, RegisterId registerId);
-  };
-
-  struct RegisterPlan final : public WalkerWorker<ExecutionNode> {
-    // The following are collected for global usage in the ExecutionBlock,
-    // although they are stored here in the node:
-
-    // map VariableIds to their depth and registerId:
-    std::unordered_map<VariableId, VarInfo> varInfo;
-
-    // number of variables in the frame of the current depth:
-    std::vector<RegisterId> nrRegsHere;
-
-    // number of variables in this and all outer frames together,
-    // the entry with index i here is always the sum of all values
-    // in nrRegsHere from index 0 to i (inclusively) and the two
-    // have the same length:
-    std::vector<RegisterId> nrRegs;
-
-    // We collect the subquery nodes to deal with them at the end:
-    std::vector<ExecutionNode*> subQueryNodes;
-
-    // Local for the walk:
-    unsigned int depth;
-    unsigned int totalNrRegs;
-
-   private:
-    // This is used to tell all nodes and share a pointer to ourselves
-    std::shared_ptr<RegisterPlan>* me;
-
-   public:
-    RegisterPlan();
-
-    void clear();
-
-    void setSharedPtr(std::shared_ptr<RegisterPlan>* shared);
-
-    // Copy constructor used for a subquery:
-    RegisterPlan(RegisterPlan const& v, unsigned int newdepth);
-    ~RegisterPlan() override = default;
-
-    bool enterSubquery(ExecutionNode*, ExecutionNode*) final;
-
-    void after(ExecutionNode* eb) final;
-
-    RegisterPlan* clone(ExecutionPlan* otherPlan, ExecutionPlan* plan);
-  };
-
-=======
->>>>>>> ac2158ee
+  virtual bool isModificationNode() const {
+    // derived classes can change this
+    return false;
+  }
+
+  ExecutionPlan const* plan() const { return _plan; }
+
+  ExecutionPlan* plan() { return _plan; }
+
   /// @brief static analysis
   void planRegisters(ExecutionNode* super = nullptr);
 
   /// @brief get RegisterPlan
-<<<<<<< HEAD
-  RegisterPlan const* getRegisterPlan() const;
-=======
   std::shared_ptr<RegisterPlan> getRegisterPlan() const {
     TRI_ASSERT(_registerPlan != nullptr);
     return _registerPlan;
   }
->>>>>>> ac2158ee
 
   /// @brief get depth
-  int getDepth() const;
+  int getDepth() const { return _depth; }
 
   /// @brief get registers to clear
-  std::unordered_set<RegisterId> const& getRegsToClear() const;
+  std::unordered_set<RegisterId> const& getRegsToClear() const {
+    return _regsToClear;
+  }
 
   /// @brief check if a variable will be used later
-  bool isVarUsedLater(Variable const* variable) const;
+  inline bool isVarUsedLater(Variable const* variable) const {
+    return (_varsUsedLater.find(variable) != _varsUsedLater.end());
+  }
 
   /// @brief whether or not the node is in an inner loop
-  bool isInInnerLoop() const;
+  bool isInInnerLoop() const { return getLoop() != nullptr; }
 
   /// @brief get the surrounding loop
   ExecutionNode const* getLoop() const;
@@ -474,7 +488,7 @@
  protected:
   /// @brief set the id, use with care! The purpose is to use a cloned node
   /// together with the original in the same plan.
-  void setId(size_t id);
+  void setId(size_t id) { _id = id; }
 
   /// @brief this actually estimates the costs as well as the number of items
   /// coming out of the node
@@ -489,22 +503,20 @@
                                  std::unordered_set<ExecutionNode const*>& seen) const;
 
   /// @brief set regs to be deleted
-  void setRegsToClear(std::unordered_set<RegisterId>&& toClear);
+  void setRegsToClear(std::unordered_set<RegisterId>&& toClear) {
+    _regsToClear = std::move(toClear);
+  }
 
   std::unordered_set<RegisterId> calcRegsToKeep() const;
 
   RegisterId variableToRegisterId(Variable const*) const;
 
-<<<<<<< HEAD
-  RegisterId variableToRegisterOptionalId(Variable const* var) const;
-=======
   RegisterId variableToRegisterOptionalId(Variable const* var) const {
     if (var) {
       return variableToRegisterId(var);
     }
     return RegisterPlan::MaxRegisterId;
   }
->>>>>>> ac2158ee
 
   virtual ExecutorInfos createRegisterInfos(
       std::shared_ptr<std::unordered_set<RegisterId>>&& readableInputRegisters,
@@ -564,23 +576,21 @@
 /// @brief class SingletonNode
 class SingletonNode : public ExecutionNode {
   friend class ExecutionBlock;
+  friend class SingletonBlock;
 
   /// @brief constructor with an id
  public:
-  SingletonNode(ExecutionPlan* plan, size_t id);
-
-  SingletonNode(ExecutionPlan* plan, arangodb::velocypack::Slice const& base);
+  SingletonNode(ExecutionPlan* plan, size_t id) : ExecutionNode(plan, id) {}
+
+  SingletonNode(ExecutionPlan* plan, arangodb::velocypack::Slice const& base)
+      : ExecutionNode(plan, base) {}
 
   /// @brief return the type of the node
-  NodeType getType() const final;
+  NodeType getType() const override final { return SINGLETON; }
 
   /// @brief export to VelocyPack
-<<<<<<< HEAD
-  void toVelocyPackHelper(arangodb::velocypack::Builder&, unsigned flags) const final;
-=======
   void toVelocyPackHelper(arangodb::velocypack::Builder&, unsigned flags,
                           std::unordered_set<ExecutionNode const*>& seen) const override final;
->>>>>>> ac2158ee
 
   /// @brief creates corresponding ExecutionBlock
   std::unique_ptr<ExecutionBlock> createBlock(
@@ -589,10 +599,13 @@
 
   /// @brief clone ExecutionNode recursively
   ExecutionNode* clone(ExecutionPlan* plan, bool withDependencies,
-                       bool withProperties) const final;
+                       bool withProperties) const override final {
+    return cloneHelper(std::make_unique<SingletonNode>(plan, _id),
+                       withDependencies, withProperties);
+  }
 
   /// @brief the cost of a singleton is 1
-  CostEstimate estimateCost() const final;
+  CostEstimate estimateCost() const override final;
 };
 
 /// @brief class EnumerateCollectionNode
@@ -601,24 +614,26 @@
                                 public CollectionAccessingNode {
   friend class ExecutionNode;
   friend class ExecutionBlock;
+  friend class EnumerateCollectionBlock;
 
   /// @brief constructor with a vocbase and a collection name
  public:
   EnumerateCollectionNode(ExecutionPlan* plan, size_t id, aql::Collection const* collection,
-                          Variable const* outVariable, bool random, IndexHint hint);
+                          Variable const* outVariable, bool random, IndexHint const& hint)
+      : ExecutionNode(plan, id),
+        DocumentProducingNode(outVariable),
+        CollectionAccessingNode(collection),
+        _random(random),
+        _hint(hint) {}
 
   EnumerateCollectionNode(ExecutionPlan* plan, arangodb::velocypack::Slice const& base);
 
   /// @brief return the type of the node
-  NodeType getType() const final;
+  NodeType getType() const override final { return ENUMERATE_COLLECTION; }
 
   /// @brief export to VelocyPack
-<<<<<<< HEAD
-  void toVelocyPackHelper(arangodb::velocypack::Builder&, unsigned flags) const final;
-=======
   void toVelocyPackHelper(arangodb::velocypack::Builder&, unsigned flags,
                           std::unordered_set<ExecutionNode const*>& seen) const override final;
->>>>>>> ac2158ee
 
   /// @brief creates corresponding ExecutionBlock
   std::unique_ptr<ExecutionBlock> createBlock(
@@ -627,23 +642,25 @@
 
   /// @brief clone ExecutionNode recursively
   ExecutionNode* clone(ExecutionPlan* plan, bool withDependencies,
-                       bool withProperties) const final;
+                       bool withProperties) const override final;
 
   /// @brief the cost of an enumerate collection node is a multiple of the cost
   /// of its unique dependency
-  CostEstimate estimateCost() const final;
+  CostEstimate estimateCost() const override final;
 
   /// @brief getVariablesSetHere
-  std::vector<Variable const*> getVariablesSetHere() const final;
+  std::vector<Variable const*> getVariablesSetHere() const override final {
+    return std::vector<Variable const*>{_outVariable};
+  }
 
   /// @brief the node is only non-deterministic if it uses a random sort order
-  bool isDeterministic() final;
+  bool isDeterministic() override final { return !_random; }
 
   /// @brief enable random iteration of documents in collection
-  void setRandom();
+  void setRandom() { _random = true; }
 
   /// @brief user hint regarding which index ot use
-  IndexHint const& hint() const;
+  IndexHint const& hint() const { return _hint; }
 
  private:
   /// @brief whether or not we want random iteration
@@ -661,20 +678,20 @@
 
  public:
   EnumerateListNode(ExecutionPlan* plan, size_t id, Variable const* inVariable,
-                    Variable const* outVariable);
+                    Variable const* outVariable)
+      : ExecutionNode(plan, id), _inVariable(inVariable), _outVariable(outVariable) {
+    TRI_ASSERT(_inVariable != nullptr);
+    TRI_ASSERT(_outVariable != nullptr);
+  }
 
   EnumerateListNode(ExecutionPlan*, arangodb::velocypack::Slice const& base);
 
   /// @brief return the type of the node
-  NodeType getType() const final;
+  NodeType getType() const override final { return ENUMERATE_LIST; }
 
   /// @brief export to VelocyPack
-<<<<<<< HEAD
-  void toVelocyPackHelper(arangodb::velocypack::Builder&, unsigned flags) const final;
-=======
   void toVelocyPackHelper(arangodb::velocypack::Builder&, unsigned flags,
                           std::unordered_set<ExecutionNode const*>& seen) const override final;
->>>>>>> ac2158ee
 
   /// @brief creates corresponding ExecutionBlock
   std::unique_ptr<ExecutionBlock> createBlock(
@@ -683,22 +700,26 @@
 
   /// @brief clone ExecutionNode recursively
   ExecutionNode* clone(ExecutionPlan* plan, bool withDependencies,
-                       bool withProperties) const final;
+                       bool withProperties) const override final;
 
   /// @brief the cost of an enumerate list node
-  CostEstimate estimateCost() const final;
+  CostEstimate estimateCost() const override final;
 
   /// @brief getVariablesUsedHere, modifying the set in-place
-  void getVariablesUsedHere(arangodb::HashSet<Variable const*>& vars) const final;
+  void getVariablesUsedHere(arangodb::HashSet<Variable const*>& vars) const override final {
+    vars.emplace(_inVariable);
+  }
 
   /// @brief getVariablesSetHere
-  std::vector<Variable const*> getVariablesSetHere() const final;
+  std::vector<Variable const*> getVariablesSetHere() const override final {
+    return std::vector<Variable const*>{_outVariable};
+  }
 
   /// @brief return in variable
-  Variable const* inVariable() const;
+  Variable const* inVariable() const { return _inVariable; }
 
   /// @brief return out variable
-  Variable const* outVariable() const;
+  Variable const* outVariable() const { return _outVariable; }
 
  private:
   /// @brief input variable to read from
@@ -714,20 +735,17 @@
   friend class LimitBlock;
 
  public:
-  LimitNode(ExecutionPlan* plan, size_t id, size_t offset, size_t limit);
+  LimitNode(ExecutionPlan* plan, size_t id, size_t offset, size_t limit)
+      : ExecutionNode(plan, id), _offset(offset), _limit(limit), _fullCount(false) {}
 
   LimitNode(ExecutionPlan*, arangodb::velocypack::Slice const& base);
 
   /// @brief return the type of the node
-  NodeType getType() const final;
+  NodeType getType() const override final { return LIMIT; }
 
   /// @brief export to VelocyPack
-<<<<<<< HEAD
-  void toVelocyPackHelper(arangodb::velocypack::Builder&, unsigned flags) const final;
-=======
   void toVelocyPackHelper(arangodb::velocypack::Builder&, unsigned flags,
                           std::unordered_set<ExecutionNode const*>& seen) const override final;
->>>>>>> ac2158ee
 
   /// @brief creates corresponding ExecutionBlock
   std::unique_ptr<ExecutionBlock> createBlock(
@@ -736,21 +754,29 @@
 
   /// @brief clone ExecutionNode recursively
   ExecutionNode* clone(ExecutionPlan* plan, bool withDependencies,
-                       bool withProperties) const final;
+                       bool withProperties) const override final {
+    auto c = std::make_unique<LimitNode>(plan, _id, _offset, _limit);
+
+    if (_fullCount) {
+      c->setFullCount();
+    }
+
+    return cloneHelper(std::move(c), withDependencies, withProperties);
+  }
 
   /// @brief estimateCost
-  CostEstimate estimateCost() const final;
+  CostEstimate estimateCost() const override final;
 
   /// @brief tell the node to fully count what it will limit
-  void setFullCount();
+  void setFullCount() { _fullCount = true; }
 
   bool fullCount() const noexcept { return _fullCount; }
 
   /// @brief return the offset value
-  size_t offset() const;
+  size_t offset() const { return _offset; }
 
   /// @brief return the limit value
-  size_t limit() const;
+  size_t limit() const { return _limit; }
 
  private:
   /// @brief the offset
@@ -767,28 +793,33 @@
 class CalculationNode : public ExecutionNode {
   friend class ExecutionNode;
   friend class ExecutionBlock;
+  friend class CalculationBlock;
   friend class RedundantCalculationsReplacer;
 
  public:
   CalculationNode(ExecutionPlan* plan, size_t id, Expression* expr,
-                  Variable const* conditionVariable, Variable const* outVariable);
-
-  CalculationNode(ExecutionPlan* plan, size_t id, Expression* expr, Variable const* outVariable);
+                  Variable const* conditionVariable, Variable const* outVariable)
+      : ExecutionNode(plan, id),
+        _conditionVariable(conditionVariable),
+        _outVariable(outVariable),
+        _expression(expr) {
+    TRI_ASSERT(_expression != nullptr);
+    TRI_ASSERT(_outVariable != nullptr);
+  }
+
+  CalculationNode(ExecutionPlan* plan, size_t id, Expression* expr, Variable const* outVariable)
+      : CalculationNode(plan, id, expr, nullptr, outVariable) {}
 
   CalculationNode(ExecutionPlan*, arangodb::velocypack::Slice const& base);
 
-  ~CalculationNode() override;
+  ~CalculationNode() { delete _expression; }
 
   /// @brief return the type of the node
-  NodeType getType() const final;
+  NodeType getType() const override final { return CALCULATION; }
 
   /// @brief export to VelocyPack
-<<<<<<< HEAD
-  void toVelocyPackHelper(arangodb::velocypack::Builder&, unsigned flags) const final;
-=======
   void toVelocyPackHelper(arangodb::velocypack::Builder&, unsigned flags,
                           std::unordered_set<ExecutionNode const*>& seen) const override final;
->>>>>>> ac2158ee
 
   /// @brief creates corresponding ExecutionBlock
   std::unique_ptr<ExecutionBlock> createBlock(
@@ -797,24 +828,34 @@
 
   /// @brief clone ExecutionNode recursively
   ExecutionNode* clone(ExecutionPlan* plan, bool withDependencies,
-                       bool withProperties) const final;
+                       bool withProperties) const override final;
 
   /// @brief return out variable
-  Variable const* outVariable() const;
+  Variable const* outVariable() const { return _outVariable; }
 
   /// @brief return the expression
-  Expression* expression() const;
+  Expression* expression() const { return _expression; }
 
   /// @brief estimateCost
-  CostEstimate estimateCost() const final;
+  CostEstimate estimateCost() const override final;
 
   /// @brief getVariablesUsedHere, modifying the set in-place
-  void getVariablesUsedHere(arangodb::HashSet<Variable const*>& vars) const final;
+  void getVariablesUsedHere(arangodb::HashSet<Variable const*>& vars) const override final {
+    _expression->variables(vars);
+
+    if (_conditionVariable != nullptr) {
+      vars.emplace(_conditionVariable);
+    }
+  }
 
   /// @brief getVariablesSetHere
-  std::vector<Variable const*> getVariablesSetHere() const final;
-
-  bool isDeterministic() final;
+  virtual std::vector<Variable const*> getVariablesSetHere() const override final {
+    return std::vector<Variable const*>{_outVariable};
+  }
+
+  bool isDeterministic() override final {
+    return _expression->isDeterministic();
+  }
 
  private:
   /// @brief an optional condition variable for the calculation
@@ -835,24 +876,24 @@
  public:
   SubqueryNode(ExecutionPlan*, arangodb::velocypack::Slice const& base);
 
-  SubqueryNode(ExecutionPlan* plan, size_t id, ExecutionNode* subquery, Variable const* outVariable);
+  SubqueryNode(ExecutionPlan* plan, size_t id, ExecutionNode* subquery, Variable const* outVariable)
+      : ExecutionNode(plan, id), _subquery(subquery), _outVariable(outVariable) {
+    TRI_ASSERT(_subquery != nullptr);
+    TRI_ASSERT(_outVariable != nullptr);
+  }
 
   /// @brief return the type of the node
-  NodeType getType() const final;
+  NodeType getType() const override final { return SUBQUERY; }
 
   /// @brief invalidate the cost estimate for the node and its dependencies
   void invalidateCost() override;
 
   /// @brief return the out variable
-  Variable const* outVariable() const;
+  Variable const* outVariable() const { return _outVariable; }
 
   /// @brief export to VelocyPack
-<<<<<<< HEAD
-  void toVelocyPackHelper(arangodb::velocypack::Builder&, unsigned flags) const final;
-=======
   void toVelocyPackHelper(arangodb::velocypack::Builder&, unsigned flags,
                           std::unordered_set<ExecutionNode const*>& seen) const override final;
->>>>>>> ac2158ee
 
   /// @brief creates corresponding ExecutionBlock
   std::unique_ptr<ExecutionBlock> createBlock(
@@ -861,7 +902,7 @@
 
   /// @brief clone ExecutionNode recursively
   ExecutionNode* clone(ExecutionPlan* plan, bool withDependencies,
-                       bool withProperties) const final;
+                       bool withProperties) const override final;
 
   ExecutionNode* shallowClone(ExecutionPlan* plan, bool withDependencies,
                               bool withProperties, ExecutionNode* subquery) const;
@@ -870,24 +911,31 @@
   bool isModificationSubquery() const;
 
   /// @brief getter for subquery
-  ExecutionNode* getSubquery() const;
+  ExecutionNode* getSubquery() const { return _subquery; }
 
   /// @brief setter for subquery
-  void setSubquery(ExecutionNode* subquery, bool forceOverwrite);
+  void setSubquery(ExecutionNode* subquery, bool forceOverwrite) {
+    TRI_ASSERT(subquery != nullptr);
+    TRI_ASSERT((forceOverwrite && _subquery != nullptr) ||
+               (!forceOverwrite && _subquery == nullptr));
+    _subquery = subquery;
+  }
 
   /// @brief estimateCost
-  CostEstimate estimateCost() const final;
+  CostEstimate estimateCost() const override final;
 
   /// @brief getVariablesUsedHere, modifying the set in-place
-  void getVariablesUsedHere(arangodb::HashSet<Variable const*>& vars) const final;
+  void getVariablesUsedHere(arangodb::HashSet<Variable const*>& vars) const override final;
 
   /// @brief getVariablesSetHere
-  std::vector<Variable const*> getVariablesSetHere() const final;
+  std::vector<Variable const*> getVariablesSetHere() const override final {
+    return std::vector<Variable const*>{_outVariable};
+  }
 
   /// @brief replace the out variable, so we can adjust the name.
   void replaceOutVariable(Variable const* var);
 
-  bool isDeterministic() final;
+  bool isDeterministic() override final;
 
   bool isConst();
   bool mayAccessCollections();
@@ -907,20 +955,19 @@
 
   /// @brief constructors for various arguments, always with offset and limit
  public:
-  FilterNode(ExecutionPlan* plan, size_t id, Variable const* inVariable);
+  FilterNode(ExecutionPlan* plan, size_t id, Variable const* inVariable)
+      : ExecutionNode(plan, id), _inVariable(inVariable) {
+    TRI_ASSERT(_inVariable != nullptr);
+  }
 
   FilterNode(ExecutionPlan*, arangodb::velocypack::Slice const& base);
 
   /// @brief return the type of the node
-  NodeType getType() const final;
+  NodeType getType() const override { return FILTER; }
 
   /// @brief export to VelocyPack
-<<<<<<< HEAD
-  void toVelocyPackHelper(arangodb::velocypack::Builder&, unsigned flags) const final;
-=======
   void toVelocyPackHelper(arangodb::velocypack::Builder&, unsigned flags,
                           std::unordered_set<ExecutionNode const*>& seen) const override final;
->>>>>>> ac2158ee
 
   /// @brief creates corresponding ExecutionBlock
   std::unique_ptr<ExecutionBlock> createBlock(
@@ -929,15 +976,17 @@
 
   /// @brief clone ExecutionNode recursively
   ExecutionNode* clone(ExecutionPlan* plan, bool withDependencies,
-                       bool withProperties) const final;
+                       bool withProperties) const override final;
 
   /// @brief estimateCost
-  CostEstimate estimateCost() const final;
+  CostEstimate estimateCost() const override final;
 
   /// @brief getVariablesUsedHere, modifying the set in-place
-  void getVariablesUsedHere(arangodb::HashSet<Variable const*>& vars) const final;
-
-  Variable const* inVariable() const;
+  void getVariablesUsedHere(arangodb::HashSet<Variable const*>& vars) const override final {
+    vars.emplace(_inVariable);
+  }
+
+  Variable const* inVariable() const { return _inVariable; }
 
  private:
   /// @brief input variable to read from
@@ -960,7 +1009,41 @@
   bool isDeterministic = true;
   bool isComplex = false;
 
-  Match isCoveredBy(SortInformation const& other);
+  Match isCoveredBy(SortInformation const& other) {
+    if (!isValid || !other.isValid) {
+      return unequal;
+    }
+
+    if (isComplex || other.isComplex) {
+      return unequal;
+    }
+
+    size_t const n = criteria.size();
+    for (size_t i = 0; i < n; ++i) {
+      if (other.criteria.size() <= i) {
+        return otherLessAccurate;
+      }
+
+      auto ours = criteria[i];
+      auto theirs = other.criteria[i];
+
+      if (std::get<2>(ours) != std::get<2>(theirs)) {
+        // sort order is different
+        return unequal;
+      }
+
+      if (std::get<1>(ours) != std::get<1>(theirs)) {
+        // sort criterion is different
+        return unequal;
+      }
+    }
+
+    if (other.criteria.size() > n) {
+      return ourselvesLessAccurate;
+    }
+
+    return allEqual;
+  }
 };
 
 /// @brief class ReturnNode
@@ -970,23 +1053,22 @@
 
   /// @brief constructors for various arguments, always with offset and limit
  public:
-  ReturnNode(ExecutionPlan* plan, size_t id, Variable const* inVariable);
+  ReturnNode(ExecutionPlan* plan, size_t id, Variable const* inVariable)
+      : ExecutionNode(plan, id), _inVariable(inVariable), _count(false) {
+    TRI_ASSERT(_inVariable != nullptr);
+  }
 
   ReturnNode(ExecutionPlan*, arangodb::velocypack::Slice const& base);
 
   /// @brief return the type of the node
-  NodeType getType() const final;
+  NodeType getType() const override final { return RETURN; }
 
   /// @brief tell the node to count the returned values
-  void setCount();
+  void setCount() { _count = true; }
 
   /// @brief export to VelocyPack
-<<<<<<< HEAD
-  void toVelocyPackHelper(arangodb::velocypack::Builder&, unsigned flags) const final;
-=======
   void toVelocyPackHelper(arangodb::velocypack::Builder&, unsigned flags,
                           std::unordered_set<ExecutionNode const*>& seen) const override final;
->>>>>>> ac2158ee
 
   /// @brief creates corresponding ExecutionBlock
   std::unique_ptr<ExecutionBlock> createBlock(
@@ -995,17 +1077,19 @@
 
   /// @brief clone ExecutionNode recursively
   ExecutionNode* clone(ExecutionPlan* plan, bool withDependencies,
-                       bool withProperties) const final;
+                       bool withProperties) const override final;
 
   /// @brief estimateCost
-  CostEstimate estimateCost() const final;
+  CostEstimate estimateCost() const override final;
 
   /// @brief getVariablesUsedHere, modifying the set in-place
-  void getVariablesUsedHere(arangodb::HashSet<Variable const*>& vars) const final;
-
-  Variable const* inVariable() const;
-
-  void inVariable(Variable const* v);
+  void getVariablesUsedHere(arangodb::HashSet<Variable const*>& vars) const override final {
+    vars.emplace(_inVariable);
+  }
+
+  Variable const* inVariable() const { return _inVariable; }
+
+  void inVariable(Variable const* v) { _inVariable = v; }
 
  private:
   /// @brief the variable produced by Return
@@ -1020,20 +1104,17 @@
 
   /// @brief constructor with an id
  public:
-  NoResultsNode(ExecutionPlan* plan, size_t id);
-
-  NoResultsNode(ExecutionPlan* plan, arangodb::velocypack::Slice const& base);
+  NoResultsNode(ExecutionPlan* plan, size_t id) : ExecutionNode(plan, id) {}
+
+  NoResultsNode(ExecutionPlan* plan, arangodb::velocypack::Slice const& base)
+      : ExecutionNode(plan, base) {}
 
   /// @brief return the type of the node
-  NodeType getType() const final;
+  NodeType getType() const override final { return NORESULTS; }
 
   /// @brief export to VelocyPack
-<<<<<<< HEAD
-  void toVelocyPackHelper(arangodb::velocypack::Builder&, unsigned flags) const final;
-=======
   void toVelocyPackHelper(arangodb::velocypack::Builder&, unsigned flags,
                           std::unordered_set<ExecutionNode const*>& seen) const override final;
->>>>>>> ac2158ee
 
   /// @brief creates corresponding ExecutionBlock
   std::unique_ptr<ExecutionBlock> createBlock(
@@ -1042,10 +1123,13 @@
 
   /// @brief clone ExecutionNode recursively
   ExecutionNode* clone(ExecutionPlan* plan, bool withDependencies,
-                       bool withProperties) const final;
+                       bool withProperties) const override final {
+    return cloneHelper(std::make_unique<NoResultsNode>(plan, _id),
+                       withDependencies, withProperties);
+  }
 
   /// @brief the cost of a NoResults is 0
-  CostEstimate estimateCost() const final;
+  CostEstimate estimateCost() const override final;
 };
 
 }  // namespace aql
