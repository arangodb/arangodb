////////////////////////////////////////////////////////////////////////////////
/// DISCLAIMER
///
/// Copyright 2014-2016 ArangoDB GmbH, Cologne, Germany
/// Copyright 2004-2014 triAGENS GmbH, Cologne, Germany
///
/// Licensed under the Apache License, Version 2.0 (the "License");
/// you may not use this file except in compliance with the License.
/// You may obtain a copy of the License at
///
///     http://www.apache.org/licenses/LICENSE-2.0
///
/// Unless required by applicable law or agreed to in writing, software
/// distributed under the License is distributed on an "AS IS" BASIS,
/// WITHOUT WARRANTIES OR CONDITIONS OF ANY KIND, either express or implied.
/// See the License for the specific language governing permissions and
/// limitations under the License.
///
/// Copyright holder is ArangoDB GmbH, Cologne, Germany
///
/// @author Max Neunhoeffer
////////////////////////////////////////////////////////////////////////////////

// Execution plans like the one below are made of Nodes that inherit the
// ExecutionNode class as a base class.
//
// clang-format off
//
// Execution plan:
//  Id   NodeType                  Est.   Comment
//   1   SingletonNode                1   * ROOT
//   2   EnumerateCollectionNode   6400     - FOR d IN coll   /* full collection scan */
//   3   CalculationNode           6400       - LET #1 = DISTANCE(d.`lat`, d.`lon`, 0, 0)  /* simple expression */   /* collections used: d : coll */
//   4   SortNode                  6400       - SORT #1 ASC
//   5   LimitNode                    5       - LIMIT 0, 5
//   6   ReturnNode                   5       - RETURN d
//
// clang-format on
//
// Even though the Singleton Node has a label saying it is the "ROOT" node it
// is not in our definiton. Root Nodes are leaf nodes (at the bottom of the
// list).
//
// To get down (direction to root) from 4 to 5 you need to call getFirstParent
// on the SortNode(4) to receive a pointer to the LimitNode(5). If you want to
// go up from 5 to 4 (away from root) you need to call getFirstDependency at
// the LimitNode (5) to get a pointer to the SortNode(4).
//
// For most maybe all operations you will only need to operate on the
// Dependencies the parents will be updated automatically.
//
// If you wish to unlink (remove) or replace a node you should do it by using
// one of the plans operations.

#ifndef ARANGOD_AQL_EXECUTION_NODE_H
#define ARANGOD_AQL_EXECUTION_NODE_H 1

#include "Aql/CollectionAccessingNode.h"
#include "Aql/CostEstimate.h"
#include "Aql/DocumentProducingNode.h"
#include "Aql/IndexHint.h"
#include "Aql/types.h"
#include "Basics/Common.h"
#include "Basics/HashSet.h"

#include <memory>
#include <vector>
#include <unordered_map>
#include <unordered_set>

namespace arangodb {
namespace velocypack {
class Builder;
class Slice;
}  // namespace velocypack

class Index;

namespace aql {
class Ast;
struct Collection;
class Condition;
class ExecutionBlock;
class ExecutionEngine;
class ExecutionPlan;
class ExecutorInfos;
class Expression;
class RedundantCalculationsReplacer;
struct RegisterPlan;
struct Variable;
template <class T>
class WalkerWorker;

/// @brief sort element, consisting of variable, sort direction, and a possible
/// attribute path to dig into the document

struct SortElement {
  Variable const* var;
  bool ascending;
  std::vector<std::string> attributePath;

  SortElement(Variable const* v, bool asc);

  SortElement(Variable const* v, bool asc, std::vector<std::string> const& path);

  /// @brief stringify a sort element. note: the output of this should match the
  /// stringification output of an AstNode for an attribute access
  /// (e.g. foo.bar => $0.bar)
  std::string toString() const;
};

typedef std::vector<SortElement> SortElementVector;

/// @brief class ExecutionNode, abstract base class of all execution Nodes
class ExecutionNode {
  /// @brief node type
  friend class ExecutionBlock;
  // Needs to inject sensitive RegisterInformation
  friend struct RegisterPlan;
  // We need this to replan the registers within the QuerySnippet.
  // otherwise the local gather node might delete the sorting register...
  friend class QuerySnippet;

 public:
  enum NodeType : int {
    SINGLETON = 1,
    ENUMERATE_COLLECTION = 2,
    // INDEX_RANGE          =  3, // not used anymore
    ENUMERATE_LIST = 4,
    FILTER = 5,
    LIMIT = 6,
    CALCULATION = 7,
    SUBQUERY = 8,
    SORT = 9,
    COLLECT = 10,
    SCATTER = 11,
    GATHER = 12,
    REMOTE = 13,
    INSERT = 14,
    REMOVE = 15,
    REPLACE = 16,
    UPDATE = 17,
    RETURN = 18,
    NORESULTS = 19,
    DISTRIBUTE = 20,
    UPSERT = 21,
    TRAVERSAL = 22,
    INDEX = 23,
    SHORTEST_PATH = 24,
    K_SHORTEST_PATHS = 25,
    REMOTESINGLE = 26,
    ENUMERATE_IRESEARCH_VIEW = 27,
<<<<<<< HEAD
    MAX_NODE_TYPE_VALUE,
=======
    DISTRIBUTE_CONSUMER = 28,
    SUBQUERY_START = 29,
    SUBQUERY_END = 30,

    MAX_NODE_TYPE_VALUE
>>>>>>> 2e293b85
  };

  ExecutionNode() = delete;
  ExecutionNode(ExecutionNode const&) = delete;
  ExecutionNode& operator=(ExecutionNode const&) = delete;

  /// @brief constructor using an id
  ExecutionNode(ExecutionPlan* plan, size_t id);

  /// @brief constructor using a VPackSlice
  ExecutionNode(ExecutionPlan* plan, arangodb::velocypack::Slice const& slice);

  /// @brief destructor, free dependencies
  virtual ~ExecutionNode();

 public:
  /// @brief factory from JSON
  static ExecutionNode* fromVPackFactory(ExecutionPlan* plan,
                                         arangodb::velocypack::Slice const& slice);

  /// @brief cast an ExecutionNode to a specific sub-type
  /// in maintainer mode, this function will perform a dynamic_cast and abort
  /// the program if the cast is invalid. in release mode, this function will
  /// perform a static_cast and will not abort the program
  template <typename T, typename FromType>
  static inline T castTo(FromType node) noexcept {
    static_assert(std::is_pointer<T>::value,
                  "invalid type passed into ExecutionNode::castTo");
    static_assert(std::is_pointer<FromType>::value,
                  "invalid type passed into ExecutionNode::castTo");
    static_assert(std::remove_pointer<FromType>::type::IsExecutionNode,
                  "invalid type passed into ExecutionNode::castTo");

#ifdef ARANGODB_ENABLE_MAINTAINER_MODE
    T result = dynamic_cast<T>(node);
    TRI_ASSERT(result != nullptr);
    return result;
#else
    return static_cast<T>(node);
#endif
  }

  /// @brief return the node's id
  size_t id() const;

  /// @brief return the type of the node
  virtual NodeType getType() const = 0;

  /// @brief resolve nodeType to a string.
  static std::string const& getTypeString(NodeType type);

  /// @brief return the type name of the node
  std::string const& getTypeString() const;

  /// @brief checks whether we know a type of this kind; throws exception if
  /// not.
  static void validateType(int type);

  /// @brief add a dependency
  void addDependency(ExecutionNode*);

  /// @brief add a parent
  void addParent(ExecutionNode*);

  /// @brief swap the first dependency
  ///        use with care, will modify the plan
  void swapFirstDependency(ExecutionNode* node);

  /// @brief get all dependencies
  TEST_VIRTUAL std::vector<ExecutionNode*> const& getDependencies() const;

  /// @brief returns the first dependency, or a nullptr if none present
  ExecutionNode* getFirstDependency() const;

  /// @brief whether or not the node has a dependency
  bool hasDependency() const;

  /// @brief add the node dependencies to a vector
  void dependencies(std::vector<ExecutionNode*>& result) const;

  /// @brief get all parents
  std::vector<ExecutionNode*> getParents() const;

  /// @brief whether or not the node has a parent
  bool hasParent() const;

  /// @brief returns the first parent, or a nullptr if none present
  ExecutionNode* getFirstParent() const;

  /// @brief add the node parents to a vector
  void parents(std::vector<ExecutionNode*>& result) const;

  /// @brief get the singleton node of the node
  ExecutionNode const* getSingleton() const;

  /// @brief get the node and its dependencies as a vector
  void getDependencyChain(std::vector<ExecutionNode*>& result, bool includeSelf);

  /// @brief inspect one index; only skiplist indices which match attrs in
  /// sequence.
  /// returns a a qualification how good they match;
  ///      match->index==nullptr means no match at all.
  enum MatchType {
    FORWARD_MATCH,
    REVERSE_MATCH,
    NOT_COVERED_IDX,
    NOT_COVERED_ATTR,
    NO_MATCH
  };

  /// @brief make a new node the (only) parent of the node
  void setParent(ExecutionNode* p);

  /// @brief replace a dependency, returns true if the pointer was found and
  /// replaced, please note that this does not delete oldNode!
  bool replaceDependency(ExecutionNode* oldNode, ExecutionNode* newNode);

  /// @brief remove a dependency, returns true if the pointer was found and
  /// removed, please note that this does not delete ep!
  bool removeDependency(ExecutionNode*);

  /// @brief remove all dependencies for the given node
  void removeDependencies();

  /// @brief creates corresponding ExecutionBlock
  virtual std::unique_ptr<ExecutionBlock> createBlock(
      ExecutionEngine& engine,
      std::unordered_map<ExecutionNode*, ExecutionBlock*> const& cache) const = 0;

  /// @brief clone execution Node recursively, this makes the class abstract
  virtual ExecutionNode* clone(ExecutionPlan* plan, bool withDependencies,
                               bool withProperties) const = 0;

  /// @brief execution Node clone utility to be called by derives
  /// @return pointer to a registered node owned by a plan
  ExecutionNode* cloneHelper(std::unique_ptr<ExecutionNode> Other,
                             bool withDependencies, bool withProperties) const;

  /// @brief helper for cloning, use virtual clone methods for dependencies
  void cloneDependencies(ExecutionPlan* plan, ExecutionNode* theClone, bool withProperties) const;

  /// @brief check equality of ExecutionNodes
  virtual bool isEqualTo(ExecutionNode const& other) const;

  /// @brief invalidate the cost estimate for the node and its dependencies
  virtual void invalidateCost();

  /// @brief estimate the cost of the node . . .
  /// does not recalculate the estimate if already calculated
  CostEstimate getCost() const;

  /// @brief walk a complete execution plan recursively
  bool walk(WalkerWorker<ExecutionNode>& worker);

  /// serialize parents of each node (used in the explainer)
  static constexpr unsigned SERIALIZE_PARENTS = 1;
  /// include estimate cost  (used in the explainer)
  static constexpr unsigned SERIALIZE_ESTIMATES = 1 << 1;
  /// Print all ExecutionNode information required in cluster snippets
  static constexpr unsigned SERIALIZE_DETAILS = 1 << 2;
  /// include additional function info for explain
  static constexpr unsigned SERIALIZE_FUNCTIONS = 1 << 3;

  /// @brief toVelocyPack, export an ExecutionNode to VelocyPack
  void toVelocyPack(arangodb::velocypack::Builder&, unsigned flags, bool keepTopLevelOpen) const;

  /// @brief toVelocyPack
  virtual void toVelocyPackHelper(arangodb::velocypack::Builder&, unsigned flags,
                                  std::unordered_set<ExecutionNode const*>& seen) const = 0;

  /** Variables used and set are disjunct!
   *   Variables that are read from must be returned by the
   *   UsedHere functions and variables that are filled by
   *   the corresponding ExecutionBlock must be added in
   *   the SetHere functions.
   */

  /// @brief getVariablesUsedHere, modifying the set in-place
  virtual void getVariablesUsedHere(arangodb::HashSet<Variable const*>&) const;

  /// @brief getVariablesSetHere
  virtual std::vector<Variable const*> getVariablesSetHere() const;

  /// @brief getVariableIdsUsedHere
  arangodb::HashSet<VariableId> getVariableIdsUsedHere() const;

  /// @brief tests whether the node sets one of the passed variables
  bool setsVariable(arangodb::HashSet<Variable const*> const& which) const;

  /// @brief setVarsUsedLater
  void setVarsUsedLater(arangodb::HashSet<Variable const*> const& v);

  /// @brief getVarsUsedLater, this returns the set of variables that will be
  /// used later than this node, i.e. in the repeated parents.
  arangodb::HashSet<Variable const*> const& getVarsUsedLater() const;

  /// @brief setVarsValid
  void setVarsValid(arangodb::HashSet<Variable const*>& v);

  /// @brief getVarsValid, this returns the set of variables that is valid
  /// for items leaving this node, this includes those that will be set here
  /// (see getVariablesSetHere).
  arangodb::HashSet<Variable const*> const& getVarsValid() const;

  /// @brief setVarUsageValid
  void setVarUsageValid();

  /// @brief invalidateVarUsage
  void invalidateVarUsage();

  /// @brief whether or not the subquery is deterministic
  virtual bool isDeterministic();

  /// @brief whether or not the node is a data modification node
  virtual bool isModificationNode() const;

  ExecutionPlan const* plan() const;

  ExecutionPlan* plan();

  /// @brief static analysis
  void planRegisters(ExecutionNode* super = nullptr);

  /// @brief get RegisterPlan
  std::shared_ptr<RegisterPlan> getRegisterPlan() const;

  /// @brief get depth
  int getDepth() const;

  /// @brief get registers to clear
  std::unordered_set<RegisterId> const& getRegsToClear() const;

  /// @brief check if a variable will be used later
  bool isVarUsedLater(Variable const* variable) const;

  /// @brief whether or not the node is in an inner loop
  bool isInInnerLoop() const;

  /// @brief get the surrounding loop
  ExecutionNode const* getLoop() const;

 protected:
  /// @brief set the id, use with care! The purpose is to use a cloned node
  /// together with the original in the same plan.
  void setId(size_t id);

  /// @brief this actually estimates the costs as well as the number of items
  /// coming out of the node
  virtual CostEstimate estimateCost() const = 0;

  /// @brief factory for sort elements
  static void getSortElements(SortElementVector& elements, ExecutionPlan* plan,
                              arangodb::velocypack::Slice const& slice, char const* which);

  /// @brief toVelocyPackHelper, for a generic node
  void toVelocyPackHelperGeneric(arangodb::velocypack::Builder&, unsigned flags,
                                 std::unordered_set<ExecutionNode const*>& seen) const;

  /// @brief set regs to be deleted
  void setRegsToClear(std::unordered_set<RegisterId>&& toClear);

  std::unordered_set<RegisterId> calcRegsToKeep() const;

  RegisterId variableToRegisterId(Variable const*) const;

  RegisterId variableToRegisterOptionalId(Variable const* var) const;

  virtual ExecutorInfos createRegisterInfos(
      std::shared_ptr<std::unordered_set<RegisterId>>&& readableInputRegisters,
      std::shared_ptr<std::unordered_set<RegisterId>>&& writableOutputRegisters) const;

  RegisterId getNrInputRegisters() const;

  RegisterId getNrOutputRegisters() const;

  RegisterId varToRegUnchecked(Variable const& var) const;

 protected:
  /// @brief node id
  size_t _id;

  /// @brief our dependent nodes
  std::vector<ExecutionNode*> _dependencies;

  /// @brief our parent nodes
  std::vector<ExecutionNode*> _parents;

  /// @brief cost estimate for the node
  CostEstimate mutable _costEstimate;

  /// @brief _varsUsedLater and _varsValid, the former contains those
  /// variables that are still needed further down in the chain. The
  /// latter contains the variables that are set from the dependent nodes
  /// when an item comes into the current node. Both are only valid if
  /// _varUsageValid is true. Use ExecutionPlan::findVarUsage to set
  /// this.
  arangodb::HashSet<Variable const*> _varsUsedLater;

  arangodb::HashSet<Variable const*> _varsValid;

  /// @brief depth of the current frame, will be filled in by planRegisters
  int _depth;

  /// @brief whether or not _varsUsedLater and _varsValid are actually valid
  bool _varUsageValid;

  /// @brief _plan, the ExecutionPlan object
  ExecutionPlan* _plan;

  /// @brief info about variables, filled in by planRegisters
  std::shared_ptr<RegisterPlan> _registerPlan;

  /// @brief the following contains the registers which should be cleared
  /// just before this node hands on results. This is computed during
  /// the static analysis for each node using the variable usage in the plan.
  std::unordered_set<RegisterId> _regsToClear;

 public:
  /// @brief used as "type traits" for ExecutionNodes and derived classes
  static constexpr bool IsExecutionNode = true;
};

/// @brief class SingletonNode
class SingletonNode : public ExecutionNode {
  friend class ExecutionBlock;

  /// @brief constructor with an id
 public:
  SingletonNode(ExecutionPlan* plan, size_t id);

  SingletonNode(ExecutionPlan* plan, arangodb::velocypack::Slice const& base);

  /// @brief return the type of the node
  NodeType getType() const override final;

  /// @brief export to VelocyPack
  void toVelocyPackHelper(arangodb::velocypack::Builder&, unsigned flags,
                          std::unordered_set<ExecutionNode const*>& seen) const override final;

  /// @brief creates corresponding ExecutionBlock
  std::unique_ptr<ExecutionBlock> createBlock(
      ExecutionEngine& engine,
      std::unordered_map<ExecutionNode*, ExecutionBlock*> const&) const override;

  /// @brief clone ExecutionNode recursively
  ExecutionNode* clone(ExecutionPlan* plan, bool withDependencies,
                       bool withProperties) const override final {
    return cloneHelper(std::make_unique<SingletonNode>(plan, _id),
                       withDependencies, withProperties);
  }

  /// @brief the cost of a singleton is 1
  CostEstimate estimateCost() const override final;
};

/// @brief class EnumerateCollectionNode
class EnumerateCollectionNode : public ExecutionNode,
                                public DocumentProducingNode,
                                public CollectionAccessingNode {
  friend class ExecutionNode;
  friend class ExecutionBlock;

  /// @brief constructor with a vocbase and a collection name
 public:
  EnumerateCollectionNode(ExecutionPlan* plan, size_t id, aql::Collection const* collection,
                          Variable const* outVariable, bool random, IndexHint const& hint);

  EnumerateCollectionNode(ExecutionPlan* plan, arangodb::velocypack::Slice const& base);

  /// @brief return the type of the node
  NodeType getType() const override final;

  /// @brief export to VelocyPack
  void toVelocyPackHelper(arangodb::velocypack::Builder&, unsigned flags,
                          std::unordered_set<ExecutionNode const*>& seen) const override final;

  /// @brief creates corresponding ExecutionBlock
  std::unique_ptr<ExecutionBlock> createBlock(
      ExecutionEngine& engine,
      std::unordered_map<ExecutionNode*, ExecutionBlock*> const&) const override;

  /// @brief clone ExecutionNode recursively
  ExecutionNode* clone(ExecutionPlan* plan, bool withDependencies,
                       bool withProperties) const override final;

  /// @brief the cost of an enumerate collection node is a multiple of the cost
  /// of its unique dependency
  CostEstimate estimateCost() const override final;

  /// @brief getVariablesSetHere
  std::vector<Variable const*> getVariablesSetHere() const override final;

  /// @brief the node is only non-deterministic if it uses a random sort order
  bool isDeterministic() override final;

  /// @brief enable random iteration of documents in collection
  void setRandom();

  /// @brief user hint regarding which index ot use
  IndexHint const& hint() const;

 private:
  /// @brief whether or not we want random iteration
  bool _random;

  /// @brief a possible hint from the user regarding which index to use
  IndexHint _hint;
};

/// @brief class EnumerateListNode
class EnumerateListNode : public ExecutionNode {
  friend class ExecutionNode;
  friend class ExecutionBlock;
  friend class RedundantCalculationsReplacer;

 public:
  EnumerateListNode(ExecutionPlan* plan, size_t id, Variable const* inVariable,
                    Variable const* outVariable);

  EnumerateListNode(ExecutionPlan*, arangodb::velocypack::Slice const& base);

  /// @brief return the type of the node
  NodeType getType() const override final;

  /// @brief export to VelocyPack
  void toVelocyPackHelper(arangodb::velocypack::Builder&, unsigned flags,
                          std::unordered_set<ExecutionNode const*>& seen) const override final;

  /// @brief creates corresponding ExecutionBlock
  std::unique_ptr<ExecutionBlock> createBlock(
      ExecutionEngine& engine,
      std::unordered_map<ExecutionNode*, ExecutionBlock*> const&) const override;

  /// @brief clone ExecutionNode recursively
  ExecutionNode* clone(ExecutionPlan* plan, bool withDependencies,
                       bool withProperties) const override final;

  /// @brief the cost of an enumerate list node
  CostEstimate estimateCost() const override final;

  /// @brief getVariablesUsedHere, modifying the set in-place
  void getVariablesUsedHere(arangodb::HashSet<Variable const*>& vars) const override final;

  /// @brief getVariablesSetHere
  std::vector<Variable const*> getVariablesSetHere() const override final;

  /// @brief return in variable
  Variable const* inVariable() const;

  /// @brief return out variable
  Variable const* outVariable() const;

 private:
  /// @brief input variable to read from
  Variable const* _inVariable;

  /// @brief output variable to write to
  Variable const* _outVariable;
};

/// @brief class LimitNode
class LimitNode : public ExecutionNode {
  friend class ExecutionBlock;

 public:
  LimitNode(ExecutionPlan* plan, size_t id, size_t offset, size_t limit);

  LimitNode(ExecutionPlan*, arangodb::velocypack::Slice const& base);

  /// @brief return the type of the node
  NodeType getType() const override final;

  /// @brief export to VelocyPack
  void toVelocyPackHelper(arangodb::velocypack::Builder&, unsigned flags,
                          std::unordered_set<ExecutionNode const*>& seen) const override final;

  /// @brief creates corresponding ExecutionBlock
  std::unique_ptr<ExecutionBlock> createBlock(
      ExecutionEngine& engine,
      std::unordered_map<ExecutionNode*, ExecutionBlock*> const&) const override;

  /// @brief clone ExecutionNode recursively
  ExecutionNode* clone(ExecutionPlan* plan, bool withDependencies,
                       bool withProperties) const override final;

  /// @brief estimateCost
  CostEstimate estimateCost() const override final;

  /// @brief tell the node to fully count what it will limit
  void setFullCount();

  bool fullCount() const noexcept;

  /// @brief return the offset value
  size_t offset() const;

  /// @brief return the limit value
  size_t limit() const;

 private:
  /// @brief the offset
  size_t _offset;

  /// @brief the limit
  size_t _limit;

  /// @brief whether or not the node should fully count what it limits
  bool _fullCount;
};

/// @brief class CalculationNode
class CalculationNode : public ExecutionNode {
  friend class ExecutionNode;
  friend class ExecutionBlock;
  friend class RedundantCalculationsReplacer;

 public:
  CalculationNode(ExecutionPlan* plan, size_t id, Expression* expr,
                  Variable const* conditionVariable, Variable const* outVariable);

  CalculationNode(ExecutionPlan* plan, size_t id, Expression* expr, Variable const* outVariable);

  CalculationNode(ExecutionPlan*, arangodb::velocypack::Slice const& base);

  ~CalculationNode();

  /// @brief return the type of the node
  NodeType getType() const override final;

  /// @brief export to VelocyPack
  void toVelocyPackHelper(arangodb::velocypack::Builder&, unsigned flags,
                          std::unordered_set<ExecutionNode const*>& seen) const override final;

  /// @brief creates corresponding ExecutionBlock
  std::unique_ptr<ExecutionBlock> createBlock(
      ExecutionEngine& engine,
      std::unordered_map<ExecutionNode*, ExecutionBlock*> const&) const override;

  /// @brief clone ExecutionNode recursively
  ExecutionNode* clone(ExecutionPlan* plan, bool withDependencies,
                       bool withProperties) const override final;

  /// @brief return out variable
  Variable const* outVariable() const;

  /// @brief return the expression
  Expression* expression() const;

  /// @brief estimateCost
  CostEstimate estimateCost() const override final;

  /// @brief getVariablesUsedHere, modifying the set in-place
  void getVariablesUsedHere(arangodb::HashSet<Variable const*>& vars) const override final;

  /// @brief getVariablesSetHere
  virtual std::vector<Variable const*> getVariablesSetHere() const override final;

  bool isDeterministic() override final;

 private:
  /// @brief an optional condition variable for the calculation
  Variable const* _conditionVariable;

  /// @brief output variable to write to
  Variable const* _outVariable;

  /// @brief we need to have an expression and where to write the result
  Expression* _expression;
};

/// @brief class SubqueryNode
class SubqueryNode : public ExecutionNode {
  friend class ExecutionNode;
  friend class ExecutionBlock;

 public:
  SubqueryNode(ExecutionPlan*, arangodb::velocypack::Slice const& base);

  SubqueryNode(ExecutionPlan* plan, size_t id, ExecutionNode* subquery, Variable const* outVariable);

  /// @brief return the type of the node
  NodeType getType() const override final;

  /// @brief invalidate the cost estimate for the node and its dependencies
  void invalidateCost() override;

  /// @brief return the out variable
  Variable const* outVariable() const;

  /// @brief export to VelocyPack
  void toVelocyPackHelper(arangodb::velocypack::Builder&, unsigned flags,
                          std::unordered_set<ExecutionNode const*>& seen) const override final;

  /// @brief creates corresponding ExecutionBlock
  std::unique_ptr<ExecutionBlock> createBlock(
      ExecutionEngine& engine,
      std::unordered_map<ExecutionNode*, ExecutionBlock*> const&) const override;

  /// @brief clone ExecutionNode recursively
  ExecutionNode* clone(ExecutionPlan* plan, bool withDependencies,
                       bool withProperties) const override final;

  /// @brief whether or not the subquery is a data-modification operation
  bool isModificationSubquery() const;

  /// @brief getter for subquery
  ExecutionNode* getSubquery() const;

  /// @brief setter for subquery
  void setSubquery(ExecutionNode* subquery, bool forceOverwrite);

  /// @brief estimateCost
  CostEstimate estimateCost() const override final;

  /// @brief getVariablesUsedHere, modifying the set in-place
  void getVariablesUsedHere(arangodb::HashSet<Variable const*>& vars) const override final;

  /// @brief getVariablesSetHere
  std::vector<Variable const*> getVariablesSetHere() const override final;

  /// @brief replace the out variable, so we can adjust the name.
  void replaceOutVariable(Variable const* var);

  bool isDeterministic() override final;

  bool isConst();
  bool mayAccessCollections();

 private:
  /// @brief we need to have an expression and where to write the result
  ExecutionNode* _subquery;

  /// @brief variable to write to
  Variable const* _outVariable;
};

/// @brief class FilterNode
class FilterNode : public ExecutionNode {
  friend class ExecutionBlock;
  friend class RedundantCalculationsReplacer;

  /// @brief constructors for various arguments, always with offset and limit
 public:
  FilterNode(ExecutionPlan* plan, size_t id, Variable const* inVariable);

  FilterNode(ExecutionPlan*, arangodb::velocypack::Slice const& base);

  /// @brief return the type of the node
  NodeType getType() const override;

  /// @brief export to VelocyPack
  void toVelocyPackHelper(arangodb::velocypack::Builder&, unsigned flags,
                          std::unordered_set<ExecutionNode const*>& seen) const override final;

  /// @brief creates corresponding ExecutionBlock
  std::unique_ptr<ExecutionBlock> createBlock(
      ExecutionEngine& engine,
      std::unordered_map<ExecutionNode*, ExecutionBlock*> const&) const override;

  /// @brief clone ExecutionNode recursively
  ExecutionNode* clone(ExecutionPlan* plan, bool withDependencies,
                       bool withProperties) const override final;

  /// @brief estimateCost
  CostEstimate estimateCost() const override final;

  /// @brief getVariablesUsedHere, modifying the set in-place
  void getVariablesUsedHere(arangodb::HashSet<Variable const*>& vars) const override final;

  Variable const* inVariable() const;

 private:
  /// @brief input variable to read from
  Variable const* _inVariable;
};

/// @brief this is an auxilliary struct for processed sort criteria information
struct SortInformation {
  enum Match {
    unequal,                // criteria are unequal
    otherLessAccurate,      // leftmost sort criteria are equal, but other sort
                            // criteria are less accurate than ourselves
    ourselvesLessAccurate,  // leftmost sort criteria are equal, but our own
                            // sort criteria is less accurate than the other
    allEqual                // all criteria are equal
  };

  std::vector<std::tuple<ExecutionNode const*, std::string, bool>> criteria;
  bool isValid = true;
  bool isDeterministic = true;
  bool isComplex = false;

  Match isCoveredBy(SortInformation const& other);
};

/// @brief class ReturnNode
class ReturnNode : public ExecutionNode {
  friend class ExecutionBlock;
  friend class RedundantCalculationsReplacer;

  /// @brief constructors for various arguments, always with offset and limit
 public:
  ReturnNode(ExecutionPlan* plan, size_t id, Variable const* inVariable);

  ReturnNode(ExecutionPlan*, arangodb::velocypack::Slice const& base);

  /// @brief return the type of the node
  NodeType getType() const override final;

  /// @brief tell the node to count the returned values
  void setCount();

  /// @brief export to VelocyPack
  void toVelocyPackHelper(arangodb::velocypack::Builder&, unsigned flags,
                          std::unordered_set<ExecutionNode const*>& seen) const override final;

  /// @brief creates corresponding ExecutionBlock
  std::unique_ptr<ExecutionBlock> createBlock(
      ExecutionEngine& engine,
      std::unordered_map<ExecutionNode*, ExecutionBlock*> const&) const override;

  /// @brief clone ExecutionNode recursively
  ExecutionNode* clone(ExecutionPlan* plan, bool withDependencies,
                       bool withProperties) const override final;

  /// @brief estimateCost
  CostEstimate estimateCost() const override final;

  /// @brief getVariablesUsedHere, modifying the set in-place
  void getVariablesUsedHere(arangodb::HashSet<Variable const*>& vars) const override final;

  Variable const* inVariable() const;

  void inVariable(Variable const* v);

 private:
  /// @brief the variable produced by Return
  Variable const* _inVariable;

  bool _count;
};

/// @brief class NoResultsNode
class NoResultsNode : public ExecutionNode {
  friend class ExecutionBlock;

  /// @brief constructor with an id
 public:
  NoResultsNode(ExecutionPlan* plan, size_t id);

  NoResultsNode(ExecutionPlan* plan, arangodb::velocypack::Slice const& base);

  /// @brief return the type of the node
  NodeType getType() const override final;

  /// @brief export to VelocyPack
  void toVelocyPackHelper(arangodb::velocypack::Builder&, unsigned flags,
                          std::unordered_set<ExecutionNode const*>& seen) const override final;

  /// @brief creates corresponding ExecutionBlock
  std::unique_ptr<ExecutionBlock> createBlock(
      ExecutionEngine& engine,
      std::unordered_map<ExecutionNode*, ExecutionBlock*> const&) const override;

  /// @brief clone ExecutionNode recursively
  ExecutionNode* clone(ExecutionPlan* plan, bool withDependencies,
                       bool withProperties) const override final;

  /// @brief the cost of a NoResults is 0
  CostEstimate estimateCost() const override final;
};

}  // namespace aql
}  // namespace arangodb

#endif<|MERGE_RESOLUTION|>--- conflicted
+++ resolved
@@ -150,15 +150,11 @@
     K_SHORTEST_PATHS = 25,
     REMOTESINGLE = 26,
     ENUMERATE_IRESEARCH_VIEW = 27,
-<<<<<<< HEAD
-    MAX_NODE_TYPE_VALUE,
-=======
     DISTRIBUTE_CONSUMER = 28,
     SUBQUERY_START = 29,
     SUBQUERY_END = 30,
 
     MAX_NODE_TYPE_VALUE
->>>>>>> 2e293b85
   };
 
   ExecutionNode() = delete;
