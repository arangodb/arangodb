--- conflicted
+++ resolved
@@ -154,12 +154,10 @@
     K_SHORTEST_PATHS = 25,
     REMOTESINGLE = 26,
     ENUMERATE_IRESEARCH_VIEW = 27,
-<<<<<<< HEAD
-    SUBQUERY_START = 28,
-    SUBQUERY_END = 29,
-=======
     DISTRIBUTE_CONSUMER = 28,
->>>>>>> 0b8c75c7
+    SUBQUERY_START = 29,
+    SUBQUERY_END = 30,
+
     MAX_NODE_TYPE_VALUE
   };
 
