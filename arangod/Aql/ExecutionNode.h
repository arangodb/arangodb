--- conflicted
+++ resolved
@@ -122,14 +122,11 @@
 class ExecutionNode {
   /// @brief node type
   friend class ExecutionBlock;
-<<<<<<< HEAD
   // Needs to inject sensitive RegisterInformation
   friend struct RegisterPlan;
-=======
   // We need this to replan the registers within the QuerySnippet.
   // otherwise the local gather node might delete the sorting register...
   friend class QuerySnippet;
->>>>>>> 0b8c75c7
 
  public:
   enum NodeType : int {
