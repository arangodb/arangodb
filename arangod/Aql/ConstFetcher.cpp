////////////////////////////////////////////////////////////////////////////////
/// DISCLAIMER
///
/// Copyright 2018 ArangoDB GmbH, Cologne, Germany
///
/// Licensed under the Apache License, Version 2.0 (the "License");
/// you may not use this file except in compliance with the License.
/// You may obtain a copy of the License at
///
///     http://www.apache.org/licenses/LICENSE-2.0
///
/// Unless required by applicable law or agreed to in writing, software
/// distributed under the License is distributed on an "AS IS" BASIS,
/// WITHOUT WARRANTIES OR CONDITIONS OF ANY KIND, either express or implied.
/// See the License for the specific language governing permissions and
/// limitations under the License.
///
/// Copyright holder is ArangoDB GmbH, Cologne, Germany
///
/// @author Jan Christoph Uhde
////////////////////////////////////////////////////////////////////////////////

#include "Aql/ConstFetcher.h"

#include "Aql/AqlItemBlock.h"
#include "Aql/BlockFetcher.h"
#include "Aql/FilterExecutor.h"
#include "ConstFetcher.h"

using namespace arangodb;
using namespace arangodb::aql;

ConstFetcher::ConstFetcher() : _currentBlock{nullptr}, _rowIndex(0) {}

ConstFetcher::ConstFetcher(BlockFetcher& executionBlock)
    : _currentBlock{nullptr}, _rowIndex(0) {}

void ConstFetcher::injectBlock(std::shared_ptr<AqlItemBlockShell> block) {
  _currentBlock = block;
  _blockForPassThrough = std::move(block);
  _rowIndex = 0;
}

std::pair<ExecutionState, InputAqlItemRow> ConstFetcher::fetchRow() {
  // This fetcher never waits because it can return only its
  // injected block and does not have the ability to pull.
  if (!indexIsValid()) {
    return {ExecutionState::DONE, InputAqlItemRow{CreateInvalidInputRowHint{}}};
  }
  TRI_ASSERT(_currentBlock);

  //set state
  ExecutionState rowState = ExecutionState::HASMORE;
  if (isLastRowInBlock()) {
    rowState = ExecutionState::DONE;
  }

  return {rowState, InputAqlItemRow{_currentBlock, _rowIndex++}};
}

bool ConstFetcher::indexIsValid() {
  return _currentBlock != nullptr && _rowIndex+1 <= _currentBlock->block().size();
}

bool ConstFetcher::isLastRowInBlock() {
  TRI_ASSERT(indexIsValid());
  return _rowIndex + 1 == _currentBlock->block().size();
}

std::pair<ExecutionState, std::shared_ptr<AqlItemBlockShell>> ConstFetcher::fetchBlockForPassthrough(size_t) {
<<<<<<< HEAD
  // Should only be called once, and then _blockForPassThrough should be initialized:
  TRI_ASSERT(_blockForPassThrough != nullptr);
=======
  // Should only be called once, and then _blockForPassThrough should be
  // initialized. However, there are still some blocks left that ask their
  // parent even after they got DONE the last time, and I don't currently have
  // time to track them down. Thus the following assert is commented out.
  // TRI_ASSERT(_blockForPassThrough != nullptr);
>>>>>>> f08c4f62
  return {ExecutionState::DONE, std::move(_blockForPassThrough)};
}<|MERGE_RESOLUTION|>--- conflicted
+++ resolved
@@ -68,15 +68,10 @@
 }
 
 std::pair<ExecutionState, std::shared_ptr<AqlItemBlockShell>> ConstFetcher::fetchBlockForPassthrough(size_t) {
-<<<<<<< HEAD
-  // Should only be called once, and then _blockForPassThrough should be initialized:
-  TRI_ASSERT(_blockForPassThrough != nullptr);
-=======
   // Should only be called once, and then _blockForPassThrough should be
   // initialized. However, there are still some blocks left that ask their
   // parent even after they got DONE the last time, and I don't currently have
   // time to track them down. Thus the following assert is commented out.
   // TRI_ASSERT(_blockForPassThrough != nullptr);
->>>>>>> f08c4f62
   return {ExecutionState::DONE, std::move(_blockForPassThrough)};
 }