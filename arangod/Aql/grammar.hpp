--- conflicted
+++ resolved
@@ -1,4 +1,4 @@
-/* A Bison parser, made by GNU Bison 3.7.2.  */
+/* A Bison parser, made by GNU Bison 3.7.1.  */
 
 /* Bison interface for Yacc-like parsers in C
 
@@ -50,82 +50,6 @@
 # define YYTOKENTYPE
   enum yytokentype
   {
-<<<<<<< HEAD
-    T_END = 0,
-    T_FOR = 258,
-    T_LET = 259,
-    T_FILTER = 260,
-    T_RETURN = 261,
-    T_COLLECT = 262,
-    T_SORT = 263,
-    T_LIMIT = 264,
-    T_ASC = 265,
-    T_DESC = 266,
-    T_IN = 267,
-    T_WITH = 268,
-    T_INTO = 269,
-    T_AGGREGATE = 270,
-    T_GRAPH = 271,
-    T_SHORTEST_PATH = 272,
-    T_K_SHORTEST_PATHS = 273,
-    T_K_PATHS = 274,
-    T_DISTINCT = 275,
-    T_REMOVE = 276,
-    T_INSERT = 277,
-    T_UPDATE = 278,
-    T_REPLACE = 279,
-    T_UPSERT = 280,
-    T_NULL = 281,
-    T_TRUE = 282,
-    T_FALSE = 283,
-    T_STRING = 284,
-    T_QUOTED_STRING = 285,
-    T_INTEGER = 286,
-    T_DOUBLE = 287,
-    T_PARAMETER = 288,
-    T_DATA_SOURCE_PARAMETER = 289,
-    T_ASSIGN = 290,
-    T_NOT = 291,
-    T_AND = 292,
-    T_OR = 293,
-    T_REGEX_MATCH = 294,
-    T_REGEX_NON_MATCH = 295,
-    T_EQ = 296,
-    T_NE = 297,
-    T_LT = 298,
-    T_GT = 299,
-    T_LE = 300,
-    T_GE = 301,
-    T_LIKE = 302,
-    T_PLUS = 303,
-    T_MINUS = 304,
-    T_TIMES = 305,
-    T_DIV = 306,
-    T_MOD = 307,
-    T_QUESTION = 308,
-    T_COLON = 309,
-    T_SCOPE = 310,
-    T_RANGE = 311,
-    T_COMMA = 312,
-    T_OPEN = 313,
-    T_CLOSE = 314,
-    T_OBJECT_OPEN = 315,
-    T_OBJECT_CLOSE = 316,
-    T_ARRAY_OPEN = 317,
-    T_ARRAY_CLOSE = 318,
-    T_OUTBOUND = 319,
-    T_INBOUND = 320,
-    T_ANY = 321,
-    T_ALL = 322,
-    T_NONE = 323,
-    UMINUS = 324,
-    UPLUS = 325,
-    UNEGATION = 326,
-    FUNCCALL = 327,
-    REFERENCE = 328,
-    INDEXED = 329,
-    EXPANSION = 330
-=======
     YYEMPTY = -2,
     T_END = 0,                     /* "end of query string"  */
     YYerror = 256,                 /* error  */
@@ -146,63 +70,63 @@
     T_GRAPH = 271,                 /* "GRAPH keyword"  */
     T_SHORTEST_PATH = 272,         /* "SHORTEST_PATH keyword"  */
     T_K_SHORTEST_PATHS = 273,      /* "K_SHORTEST_PATHS keyword"  */
-    T_DISTINCT = 274,              /* "DISTINCT modifier"  */
-    T_REMOVE = 275,                /* "REMOVE command"  */
-    T_INSERT = 276,                /* "INSERT command"  */
-    T_UPDATE = 277,                /* "UPDATE command"  */
-    T_REPLACE = 278,               /* "REPLACE command"  */
-    T_UPSERT = 279,                /* "UPSERT command"  */
-    T_NULL = 280,                  /* "null"  */
-    T_TRUE = 281,                  /* "true"  */
-    T_FALSE = 282,                 /* "false"  */
-    T_STRING = 283,                /* "identifier"  */
-    T_QUOTED_STRING = 284,         /* "quoted string"  */
-    T_INTEGER = 285,               /* "integer number"  */
-    T_DOUBLE = 286,                /* "number"  */
-    T_PARAMETER = 287,             /* "bind parameter"  */
-    T_DATA_SOURCE_PARAMETER = 288, /* "bind data source parameter"  */
-    T_ASSIGN = 289,                /* "assignment"  */
-    T_NOT = 290,                   /* "not operator"  */
-    T_AND = 291,                   /* "and operator"  */
-    T_OR = 292,                    /* "or operator"  */
-    T_REGEX_MATCH = 293,           /* "~= operator"  */
-    T_REGEX_NON_MATCH = 294,       /* "~! operator"  */
-    T_EQ = 295,                    /* "== operator"  */
-    T_NE = 296,                    /* "!= operator"  */
-    T_LT = 297,                    /* "< operator"  */
-    T_GT = 298,                    /* "> operator"  */
-    T_LE = 299,                    /* "<= operator"  */
-    T_GE = 300,                    /* ">= operator"  */
-    T_LIKE = 301,                  /* "like operator"  */
-    T_PLUS = 302,                  /* "+ operator"  */
-    T_MINUS = 303,                 /* "- operator"  */
-    T_TIMES = 304,                 /* "* operator"  */
-    T_DIV = 305,                   /* "/ operator"  */
-    T_MOD = 306,                   /* "% operator"  */
-    T_QUESTION = 307,              /* "?"  */
-    T_COLON = 308,                 /* ":"  */
-    T_SCOPE = 309,                 /* "::"  */
-    T_RANGE = 310,                 /* ".."  */
-    T_COMMA = 311,                 /* ","  */
-    T_OPEN = 312,                  /* "("  */
-    T_CLOSE = 313,                 /* ")"  */
-    T_OBJECT_OPEN = 314,           /* "{"  */
-    T_OBJECT_CLOSE = 315,          /* "}"  */
-    T_ARRAY_OPEN = 316,            /* "["  */
-    T_ARRAY_CLOSE = 317,           /* "]"  */
-    T_OUTBOUND = 318,              /* "outbound modifier"  */
-    T_INBOUND = 319,               /* "inbound modifier"  */
-    T_ANY = 320,                   /* "any modifier"  */
-    T_ALL = 321,                   /* "all modifier"  */
-    T_NONE = 322,                  /* "none modifier"  */
-    UMINUS = 323,                  /* UMINUS  */
-    UPLUS = 324,                   /* UPLUS  */
-    UNEGATION = 325,               /* UNEGATION  */
-    FUNCCALL = 326,                /* FUNCCALL  */
-    REFERENCE = 327,               /* REFERENCE  */
-    INDEXED = 328,                 /* INDEXED  */
-    EXPANSION = 329                /* EXPANSION  */
->>>>>>> 0af40722
+    T_K_PATHS = 274,               /* "K_PATHS keyword"  */
+    T_DISTINCT = 275,              /* "DISTINCT modifier"  */
+    T_REMOVE = 276,                /* "REMOVE command"  */
+    T_INSERT = 277,                /* "INSERT command"  */
+    T_UPDATE = 278,                /* "UPDATE command"  */
+    T_REPLACE = 279,               /* "REPLACE command"  */
+    T_UPSERT = 280,                /* "UPSERT command"  */
+    T_NULL = 281,                  /* "null"  */
+    T_TRUE = 282,                  /* "true"  */
+    T_FALSE = 283,                 /* "false"  */
+    T_STRING = 284,                /* "identifier"  */
+    T_QUOTED_STRING = 285,         /* "quoted string"  */
+    T_INTEGER = 286,               /* "integer number"  */
+    T_DOUBLE = 287,                /* "number"  */
+    T_PARAMETER = 288,             /* "bind parameter"  */
+    T_DATA_SOURCE_PARAMETER = 289, /* "bind data source parameter"  */
+    T_ASSIGN = 290,                /* "assignment"  */
+    T_NOT = 291,                   /* "not operator"  */
+    T_AND = 292,                   /* "and operator"  */
+    T_OR = 293,                    /* "or operator"  */
+    T_REGEX_MATCH = 294,           /* "~= operator"  */
+    T_REGEX_NON_MATCH = 295,       /* "~! operator"  */
+    T_EQ = 296,                    /* "== operator"  */
+    T_NE = 297,                    /* "!= operator"  */
+    T_LT = 298,                    /* "< operator"  */
+    T_GT = 299,                    /* "> operator"  */
+    T_LE = 300,                    /* "<= operator"  */
+    T_GE = 301,                    /* ">= operator"  */
+    T_LIKE = 302,                  /* "like operator"  */
+    T_PLUS = 303,                  /* "+ operator"  */
+    T_MINUS = 304,                 /* "- operator"  */
+    T_TIMES = 305,                 /* "* operator"  */
+    T_DIV = 306,                   /* "/ operator"  */
+    T_MOD = 307,                   /* "% operator"  */
+    T_QUESTION = 308,              /* "?"  */
+    T_COLON = 309,                 /* ":"  */
+    T_SCOPE = 310,                 /* "::"  */
+    T_RANGE = 311,                 /* ".."  */
+    T_COMMA = 312,                 /* ","  */
+    T_OPEN = 313,                  /* "("  */
+    T_CLOSE = 314,                 /* ")"  */
+    T_OBJECT_OPEN = 315,           /* "{"  */
+    T_OBJECT_CLOSE = 316,          /* "}"  */
+    T_ARRAY_OPEN = 317,            /* "["  */
+    T_ARRAY_CLOSE = 318,           /* "]"  */
+    T_OUTBOUND = 319,              /* "outbound modifier"  */
+    T_INBOUND = 320,               /* "inbound modifier"  */
+    T_ANY = 321,                   /* "any modifier"  */
+    T_ALL = 322,                   /* "all modifier"  */
+    T_NONE = 323,                  /* "none modifier"  */
+    UMINUS = 324,                  /* UMINUS  */
+    UPLUS = 325,                   /* UPLUS  */
+    UNEGATION = 326,               /* UNEGATION  */
+    FUNCCALL = 327,                /* FUNCCALL  */
+    REFERENCE = 328,               /* REFERENCE  */
+    INDEXED = 329,                 /* INDEXED  */
+    EXPANSION = 330                /* EXPANSION  */
   };
   typedef enum yytokentype yytoken_kind_t;
 #endif
@@ -221,11 +145,7 @@
   bool                     boolval;
   int64_t                  intval;
 
-<<<<<<< HEAD
-#line 144 "Aql/grammar.hpp"
-=======
-#line 148 "Aql/grammar.hpp"
->>>>>>> 0af40722
+#line 149 "Aql/grammar.hpp"
 
 };
 typedef union YYSTYPE YYSTYPE;
