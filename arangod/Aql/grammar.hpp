--- conflicted
+++ resolved
@@ -1,4 +1,4 @@
-/* A Bison parser, made by GNU Bison 3.7.1.  */
+/* A Bison parser, made by GNU Bison 3.7.2.  */
 
 /* Bison interface for Yacc-like parsers in C
 
@@ -61,7 +61,6 @@
     T_COLLECT = 262,               /* "COLLECT declaration"  */
     T_SORT = 263,                  /* "SORT declaration"  */
     T_LIMIT = 264,                 /* "LIMIT declaration"  */
-<<<<<<< HEAD
     T_WINDOW = 265,                /* "WINDOW declaration"  */
     T_ASC = 266,                   /* "ASC keyword"  */
     T_DESC = 267,                  /* "DESC keyword"  */
@@ -72,74 +71,63 @@
     T_GRAPH = 272,                 /* "GRAPH keyword"  */
     T_SHORTEST_PATH = 273,         /* "SHORTEST_PATH keyword"  */
     T_K_SHORTEST_PATHS = 274,      /* "K_SHORTEST_PATHS keyword"  */
-=======
-    T_ASC = 265,                   /* "ASC keyword"  */
-    T_DESC = 266,                  /* "DESC keyword"  */
-    T_IN = 267,                    /* "IN keyword"  */
-    T_WITH = 268,                  /* "WITH keyword"  */
-    T_INTO = 269,                  /* "INTO keyword"  */
-    T_AGGREGATE = 270,             /* "AGGREGATE keyword"  */
-    T_GRAPH = 271,                 /* "GRAPH keyword"  */
-    T_SHORTEST_PATH = 272,         /* "SHORTEST_PATH keyword"  */
-    T_K_SHORTEST_PATHS = 273,      /* "K_SHORTEST_PATHS keyword"  */
-    T_K_PATHS = 274,               /* "K_PATHS keyword"  */
->>>>>>> e0a3af73
-    T_DISTINCT = 275,              /* "DISTINCT modifier"  */
-    T_REMOVE = 276,                /* "REMOVE command"  */
-    T_INSERT = 277,                /* "INSERT command"  */
-    T_UPDATE = 278,                /* "UPDATE command"  */
-    T_REPLACE = 279,               /* "REPLACE command"  */
-    T_UPSERT = 280,                /* "UPSERT command"  */
-    T_NULL = 281,                  /* "null"  */
-    T_TRUE = 282,                  /* "true"  */
-    T_FALSE = 283,                 /* "false"  */
-    T_STRING = 284,                /* "identifier"  */
-    T_QUOTED_STRING = 285,         /* "quoted string"  */
-    T_INTEGER = 286,               /* "integer number"  */
-    T_DOUBLE = 287,                /* "number"  */
-    T_PARAMETER = 288,             /* "bind parameter"  */
-    T_DATA_SOURCE_PARAMETER = 289, /* "bind data source parameter"  */
-    T_ASSIGN = 290,                /* "assignment"  */
-    T_NOT = 291,                   /* "not operator"  */
-    T_AND = 292,                   /* "and operator"  */
-    T_OR = 293,                    /* "or operator"  */
-    T_REGEX_MATCH = 294,           /* "~= operator"  */
-    T_REGEX_NON_MATCH = 295,       /* "~! operator"  */
-    T_EQ = 296,                    /* "== operator"  */
-    T_NE = 297,                    /* "!= operator"  */
-    T_LT = 298,                    /* "< operator"  */
-    T_GT = 299,                    /* "> operator"  */
-    T_LE = 300,                    /* "<= operator"  */
-    T_GE = 301,                    /* ">= operator"  */
-    T_LIKE = 302,                  /* "like operator"  */
-    T_PLUS = 303,                  /* "+ operator"  */
-    T_MINUS = 304,                 /* "- operator"  */
-    T_TIMES = 305,                 /* "* operator"  */
-    T_DIV = 306,                   /* "/ operator"  */
-    T_MOD = 307,                   /* "% operator"  */
-    T_QUESTION = 308,              /* "?"  */
-    T_COLON = 309,                 /* ":"  */
-    T_SCOPE = 310,                 /* "::"  */
-    T_RANGE = 311,                 /* ".."  */
-    T_COMMA = 312,                 /* ","  */
-    T_OPEN = 313,                  /* "("  */
-    T_CLOSE = 314,                 /* ")"  */
-    T_OBJECT_OPEN = 315,           /* "{"  */
-    T_OBJECT_CLOSE = 316,          /* "}"  */
-    T_ARRAY_OPEN = 317,            /* "["  */
-    T_ARRAY_CLOSE = 318,           /* "]"  */
-    T_OUTBOUND = 319,              /* "outbound modifier"  */
-    T_INBOUND = 320,               /* "inbound modifier"  */
-    T_ANY = 321,                   /* "any modifier"  */
-    T_ALL = 322,                   /* "all modifier"  */
-    T_NONE = 323,                  /* "none modifier"  */
-    UMINUS = 324,                  /* UMINUS  */
-    UPLUS = 325,                   /* UPLUS  */
-    UNEGATION = 326,               /* UNEGATION  */
-    FUNCCALL = 327,                /* FUNCCALL  */
-    REFERENCE = 328,               /* REFERENCE  */
-    INDEXED = 329,                 /* INDEXED  */
-    EXPANSION = 330                /* EXPANSION  */
+    T_K_PATHS = 275,               /* "K_PATHS keyword"  */
+    T_DISTINCT = 276,              /* "DISTINCT modifier"  */
+    T_REMOVE = 277,                /* "REMOVE command"  */
+    T_INSERT = 278,                /* "INSERT command"  */
+    T_UPDATE = 279,                /* "UPDATE command"  */
+    T_REPLACE = 280,               /* "REPLACE command"  */
+    T_UPSERT = 281,                /* "UPSERT command"  */
+    T_NULL = 282,                  /* "null"  */
+    T_TRUE = 283,                  /* "true"  */
+    T_FALSE = 284,                 /* "false"  */
+    T_STRING = 285,                /* "identifier"  */
+    T_QUOTED_STRING = 286,         /* "quoted string"  */
+    T_INTEGER = 287,               /* "integer number"  */
+    T_DOUBLE = 288,                /* "number"  */
+    T_PARAMETER = 289,             /* "bind parameter"  */
+    T_DATA_SOURCE_PARAMETER = 290, /* "bind data source parameter"  */
+    T_ASSIGN = 291,                /* "assignment"  */
+    T_NOT = 292,                   /* "not operator"  */
+    T_AND = 293,                   /* "and operator"  */
+    T_OR = 294,                    /* "or operator"  */
+    T_REGEX_MATCH = 295,           /* "~= operator"  */
+    T_REGEX_NON_MATCH = 296,       /* "~! operator"  */
+    T_EQ = 297,                    /* "== operator"  */
+    T_NE = 298,                    /* "!= operator"  */
+    T_LT = 299,                    /* "< operator"  */
+    T_GT = 300,                    /* "> operator"  */
+    T_LE = 301,                    /* "<= operator"  */
+    T_GE = 302,                    /* ">= operator"  */
+    T_LIKE = 303,                  /* "like operator"  */
+    T_PLUS = 304,                  /* "+ operator"  */
+    T_MINUS = 305,                 /* "- operator"  */
+    T_TIMES = 306,                 /* "* operator"  */
+    T_DIV = 307,                   /* "/ operator"  */
+    T_MOD = 308,                   /* "% operator"  */
+    T_QUESTION = 309,              /* "?"  */
+    T_COLON = 310,                 /* ":"  */
+    T_SCOPE = 311,                 /* "::"  */
+    T_RANGE = 312,                 /* ".."  */
+    T_COMMA = 313,                 /* ","  */
+    T_OPEN = 314,                  /* "("  */
+    T_CLOSE = 315,                 /* ")"  */
+    T_OBJECT_OPEN = 316,           /* "{"  */
+    T_OBJECT_CLOSE = 317,          /* "}"  */
+    T_ARRAY_OPEN = 318,            /* "["  */
+    T_ARRAY_CLOSE = 319,           /* "]"  */
+    T_OUTBOUND = 320,              /* "outbound modifier"  */
+    T_INBOUND = 321,               /* "inbound modifier"  */
+    T_ANY = 322,                   /* "any modifier"  */
+    T_ALL = 323,                   /* "all modifier"  */
+    T_NONE = 324,                  /* "none modifier"  */
+    UMINUS = 325,                  /* UMINUS  */
+    UPLUS = 326,                   /* UPLUS  */
+    UNEGATION = 327,               /* UNEGATION  */
+    FUNCCALL = 328,                /* FUNCCALL  */
+    REFERENCE = 329,               /* REFERENCE  */
+    INDEXED = 330,                 /* INDEXED  */
+    EXPANSION = 331                /* EXPANSION  */
   };
   typedef enum yytokentype yytoken_kind_t;
 #endif
@@ -158,7 +146,7 @@
   bool                     boolval;
   int64_t                  intval;
 
-#line 149 "Aql/grammar.hpp"
+#line 150 "Aql/grammar.hpp"
 
 };
 typedef union YYSTYPE YYSTYPE;
