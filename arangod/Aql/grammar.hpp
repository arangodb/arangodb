<<<<<<< HEAD
/* A Bison parser, made by GNU Bison 3.7.1.  */
=======
/* A Bison parser, made by GNU Bison 3.5.1.  */
>>>>>>> d57872d8

/* Bison interface for Yacc-like parsers in C

   Copyright (C) 1984, 1989-1990, 2000-2015, 2018-2020 Free Software Foundation,
   Inc.

   This program is free software: you can redistribute it and/or modify
   it under the terms of the GNU General Public License as published by
   the Free Software Foundation, either version 3 of the License, or
   (at your option) any later version.

   This program is distributed in the hope that it will be useful,
   but WITHOUT ANY WARRANTY; without even the implied warranty of
   MERCHANTABILITY or FITNESS FOR A PARTICULAR PURPOSE.  See the
   GNU General Public License for more details.

   You should have received a copy of the GNU General Public License
   along with this program.  If not, see <http://www.gnu.org/licenses/>.  */

/* As a special exception, you may create a larger work that contains
   part or all of the Bison parser skeleton and distribute that work
   under terms of your choice, so long as that work isn't itself a
   parser generator using the skeleton or a modified version thereof
   as a parser skeleton.  Alternatively, if you modify or redistribute
   the parser skeleton itself, you may (at your option) remove this
   special exception, which will cause the skeleton and the resulting
   Bison output files to be licensed under the GNU General Public
   License without this special exception.

   This special exception was added by the Free Software Foundation in
   version 2.2 of Bison.  */

/* DO NOT RELY ON FEATURES THAT ARE NOT DOCUMENTED in the manual,
   especially those whose name start with YY_ or yy_.  They are
   private implementation details that can be changed or removed.  */

#ifndef YY_AQL_AQL_GRAMMAR_HPP_INCLUDED
# define YY_AQL_AQL_GRAMMAR_HPP_INCLUDED
/* Debug traces.  */
#ifndef YYDEBUG
# define YYDEBUG 0
#endif
#if YYDEBUG
extern int Aqldebug;
#endif

/* Token kinds.  */
#ifndef YYTOKENTYPE
# define YYTOKENTYPE
  enum yytokentype
  {
    YYEMPTY = -2,
    T_END = 0,                     /* "end of query string"  */
    YYerror = 256,                 /* error  */
    YYUNDEF = 257,                 /* "invalid token"  */
    T_FOR = 258,                   /* "FOR declaration"  */
    T_LET = 259,                   /* "LET declaration"  */
    T_FILTER = 260,                /* "FILTER declaration"  */
    T_RETURN = 261,                /* "RETURN declaration"  */
    T_COLLECT = 262,               /* "COLLECT declaration"  */
    T_SORT = 263,                  /* "SORT declaration"  */
    T_LIMIT = 264,                 /* "LIMIT declaration"  */
    T_ASC = 265,                   /* "ASC keyword"  */
    T_DESC = 266,                  /* "DESC keyword"  */
    T_IN = 267,                    /* "IN keyword"  */
    T_WITH = 268,                  /* "WITH keyword"  */
    T_INTO = 269,                  /* "INTO keyword"  */
    T_AGGREGATE = 270,             /* "AGGREGATE keyword"  */
    T_GRAPH = 271,                 /* "GRAPH keyword"  */
    T_SHORTEST_PATH = 272,         /* "SHORTEST_PATH keyword"  */
    T_K_SHORTEST_PATHS = 273,      /* "K_SHORTEST_PATHS keyword"  */
    T_K_PATHS = 274,               /* "K_PATHS keyword"  */
    T_DISTINCT = 275,              /* "DISTINCT modifier"  */
    T_REMOVE = 276,                /* "REMOVE command"  */
    T_INSERT = 277,                /* "INSERT command"  */
    T_UPDATE = 278,                /* "UPDATE command"  */
    T_REPLACE = 279,               /* "REPLACE command"  */
    T_UPSERT = 280,                /* "UPSERT command"  */
    T_NULL = 281,                  /* "null"  */
    T_TRUE = 282,                  /* "true"  */
    T_FALSE = 283,                 /* "false"  */
    T_STRING = 284,                /* "identifier"  */
    T_QUOTED_STRING = 285,         /* "quoted string"  */
    T_INTEGER = 286,               /* "integer number"  */
    T_DOUBLE = 287,                /* "number"  */
    T_PARAMETER = 288,             /* "bind parameter"  */
    T_DATA_SOURCE_PARAMETER = 289, /* "bind data source parameter"  */
    T_ASSIGN = 290,                /* "assignment"  */
    T_NOT = 291,                   /* "not operator"  */
    T_AND = 292,                   /* "and operator"  */
    T_OR = 293,                    /* "or operator"  */
    T_REGEX_MATCH = 294,           /* "~= operator"  */
    T_REGEX_NON_MATCH = 295,       /* "~! operator"  */
    T_EQ = 296,                    /* "== operator"  */
    T_NE = 297,                    /* "!= operator"  */
    T_LT = 298,                    /* "< operator"  */
    T_GT = 299,                    /* "> operator"  */
    T_LE = 300,                    /* "<= operator"  */
    T_GE = 301,                    /* ">= operator"  */
    T_LIKE = 302,                  /* "like operator"  */
    T_PLUS = 303,                  /* "+ operator"  */
    T_MINUS = 304,                 /* "- operator"  */
    T_TIMES = 305,                 /* "* operator"  */
    T_DIV = 306,                   /* "/ operator"  */
    T_MOD = 307,                   /* "% operator"  */
    T_QUESTION = 308,              /* "?"  */
    T_COLON = 309,                 /* ":"  */
    T_SCOPE = 310,                 /* "::"  */
    T_RANGE = 311,                 /* ".."  */
    T_COMMA = 312,                 /* ","  */
    T_OPEN = 313,                  /* "("  */
    T_CLOSE = 314,                 /* ")"  */
    T_OBJECT_OPEN = 315,           /* "{"  */
    T_OBJECT_CLOSE = 316,          /* "}"  */
    T_ARRAY_OPEN = 317,            /* "["  */
    T_ARRAY_CLOSE = 318,           /* "]"  */
    T_OUTBOUND = 319,              /* "outbound modifier"  */
    T_INBOUND = 320,               /* "inbound modifier"  */
    T_ANY = 321,                   /* "any modifier"  */
    T_ALL = 322,                   /* "all modifier"  */
    T_NONE = 323,                  /* "none modifier"  */
    UMINUS = 324,                  /* UMINUS  */
    UPLUS = 325,                   /* UPLUS  */
    UNEGATION = 326,               /* UNEGATION  */
    FUNCCALL = 327,                /* FUNCCALL  */
    REFERENCE = 328,               /* REFERENCE  */
    INDEXED = 329,                 /* INDEXED  */
    EXPANSION = 330                /* EXPANSION  */
  };
  typedef enum yytokentype yytoken_kind_t;
#endif

/* Value type.  */
#if ! defined YYSTYPE && ! defined YYSTYPE_IS_DECLARED
union YYSTYPE
{
#line 37 "Aql/grammar.y"

  arangodb::aql::AstNode*  node;
  struct {
    char*                  value;
    size_t                 length;
  }                        strval;
  bool                     boolval;
  int64_t                  intval;

#line 149 "Aql/grammar.hpp"

};
typedef union YYSTYPE YYSTYPE;
# define YYSTYPE_IS_TRIVIAL 1
# define YYSTYPE_IS_DECLARED 1
#endif

/* Location type.  */
#if ! defined YYLTYPE && ! defined YYLTYPE_IS_DECLARED
typedef struct YYLTYPE YYLTYPE;
struct YYLTYPE
{
  int first_line;
  int first_column;
  int last_line;
  int last_column;
};
# define YYLTYPE_IS_DECLARED 1
# define YYLTYPE_IS_TRIVIAL 1
#endif



int Aqlparse (arangodb::aql::Parser* parser);

#endif /* !YY_AQL_AQL_GRAMMAR_HPP_INCLUDED  */<|MERGE_RESOLUTION|>--- conflicted
+++ resolved
@@ -1,8 +1,4 @@
-<<<<<<< HEAD
-/* A Bison parser, made by GNU Bison 3.7.1.  */
-=======
 /* A Bison parser, made by GNU Bison 3.5.1.  */
->>>>>>> d57872d8
 
 /* Bison interface for Yacc-like parsers in C
 
@@ -35,9 +31,8 @@
    This special exception was added by the Free Software Foundation in
    version 2.2 of Bison.  */
 
-/* DO NOT RELY ON FEATURES THAT ARE NOT DOCUMENTED in the manual,
-   especially those whose name start with YY_ or yy_.  They are
-   private implementation details that can be changed or removed.  */
+/* Undocumented macros, especially those whose name start with YY_,
+   are private implementation details.  Do not rely on them.  */
 
 #ifndef YY_AQL_AQL_GRAMMAR_HPP_INCLUDED
 # define YY_AQL_AQL_GRAMMAR_HPP_INCLUDED
@@ -49,90 +44,86 @@
 extern int Aqldebug;
 #endif
 
-/* Token kinds.  */
+/* Token type.  */
 #ifndef YYTOKENTYPE
 # define YYTOKENTYPE
   enum yytokentype
   {
-    YYEMPTY = -2,
-    T_END = 0,                     /* "end of query string"  */
-    YYerror = 256,                 /* error  */
-    YYUNDEF = 257,                 /* "invalid token"  */
-    T_FOR = 258,                   /* "FOR declaration"  */
-    T_LET = 259,                   /* "LET declaration"  */
-    T_FILTER = 260,                /* "FILTER declaration"  */
-    T_RETURN = 261,                /* "RETURN declaration"  */
-    T_COLLECT = 262,               /* "COLLECT declaration"  */
-    T_SORT = 263,                  /* "SORT declaration"  */
-    T_LIMIT = 264,                 /* "LIMIT declaration"  */
-    T_ASC = 265,                   /* "ASC keyword"  */
-    T_DESC = 266,                  /* "DESC keyword"  */
-    T_IN = 267,                    /* "IN keyword"  */
-    T_WITH = 268,                  /* "WITH keyword"  */
-    T_INTO = 269,                  /* "INTO keyword"  */
-    T_AGGREGATE = 270,             /* "AGGREGATE keyword"  */
-    T_GRAPH = 271,                 /* "GRAPH keyword"  */
-    T_SHORTEST_PATH = 272,         /* "SHORTEST_PATH keyword"  */
-    T_K_SHORTEST_PATHS = 273,      /* "K_SHORTEST_PATHS keyword"  */
-    T_K_PATHS = 274,               /* "K_PATHS keyword"  */
-    T_DISTINCT = 275,              /* "DISTINCT modifier"  */
-    T_REMOVE = 276,                /* "REMOVE command"  */
-    T_INSERT = 277,                /* "INSERT command"  */
-    T_UPDATE = 278,                /* "UPDATE command"  */
-    T_REPLACE = 279,               /* "REPLACE command"  */
-    T_UPSERT = 280,                /* "UPSERT command"  */
-    T_NULL = 281,                  /* "null"  */
-    T_TRUE = 282,                  /* "true"  */
-    T_FALSE = 283,                 /* "false"  */
-    T_STRING = 284,                /* "identifier"  */
-    T_QUOTED_STRING = 285,         /* "quoted string"  */
-    T_INTEGER = 286,               /* "integer number"  */
-    T_DOUBLE = 287,                /* "number"  */
-    T_PARAMETER = 288,             /* "bind parameter"  */
-    T_DATA_SOURCE_PARAMETER = 289, /* "bind data source parameter"  */
-    T_ASSIGN = 290,                /* "assignment"  */
-    T_NOT = 291,                   /* "not operator"  */
-    T_AND = 292,                   /* "and operator"  */
-    T_OR = 293,                    /* "or operator"  */
-    T_REGEX_MATCH = 294,           /* "~= operator"  */
-    T_REGEX_NON_MATCH = 295,       /* "~! operator"  */
-    T_EQ = 296,                    /* "== operator"  */
-    T_NE = 297,                    /* "!= operator"  */
-    T_LT = 298,                    /* "< operator"  */
-    T_GT = 299,                    /* "> operator"  */
-    T_LE = 300,                    /* "<= operator"  */
-    T_GE = 301,                    /* ">= operator"  */
-    T_LIKE = 302,                  /* "like operator"  */
-    T_PLUS = 303,                  /* "+ operator"  */
-    T_MINUS = 304,                 /* "- operator"  */
-    T_TIMES = 305,                 /* "* operator"  */
-    T_DIV = 306,                   /* "/ operator"  */
-    T_MOD = 307,                   /* "% operator"  */
-    T_QUESTION = 308,              /* "?"  */
-    T_COLON = 309,                 /* ":"  */
-    T_SCOPE = 310,                 /* "::"  */
-    T_RANGE = 311,                 /* ".."  */
-    T_COMMA = 312,                 /* ","  */
-    T_OPEN = 313,                  /* "("  */
-    T_CLOSE = 314,                 /* ")"  */
-    T_OBJECT_OPEN = 315,           /* "{"  */
-    T_OBJECT_CLOSE = 316,          /* "}"  */
-    T_ARRAY_OPEN = 317,            /* "["  */
-    T_ARRAY_CLOSE = 318,           /* "]"  */
-    T_OUTBOUND = 319,              /* "outbound modifier"  */
-    T_INBOUND = 320,               /* "inbound modifier"  */
-    T_ANY = 321,                   /* "any modifier"  */
-    T_ALL = 322,                   /* "all modifier"  */
-    T_NONE = 323,                  /* "none modifier"  */
-    UMINUS = 324,                  /* UMINUS  */
-    UPLUS = 325,                   /* UPLUS  */
-    UNEGATION = 326,               /* UNEGATION  */
-    FUNCCALL = 327,                /* FUNCCALL  */
-    REFERENCE = 328,               /* REFERENCE  */
-    INDEXED = 329,                 /* INDEXED  */
-    EXPANSION = 330                /* EXPANSION  */
+    T_END = 0,
+    T_FOR = 258,
+    T_LET = 259,
+    T_FILTER = 260,
+    T_RETURN = 261,
+    T_COLLECT = 262,
+    T_SORT = 263,
+    T_LIMIT = 264,
+    T_ASC = 265,
+    T_DESC = 266,
+    T_IN = 267,
+    T_WITH = 268,
+    T_INTO = 269,
+    T_AGGREGATE = 270,
+    T_GRAPH = 271,
+    T_SHORTEST_PATH = 272,
+    T_K_SHORTEST_PATHS = 273,
+    T_K_PATHS = 274,
+    T_DISTINCT = 275,
+    T_REMOVE = 276,
+    T_INSERT = 277,
+    T_UPDATE = 278,
+    T_REPLACE = 279,
+    T_UPSERT = 280,
+    T_NULL = 281,
+    T_TRUE = 282,
+    T_FALSE = 283,
+    T_STRING = 284,
+    T_QUOTED_STRING = 285,
+    T_INTEGER = 286,
+    T_DOUBLE = 287,
+    T_PARAMETER = 288,
+    T_DATA_SOURCE_PARAMETER = 289,
+    T_ASSIGN = 290,
+    T_NOT = 291,
+    T_AND = 292,
+    T_OR = 293,
+    T_REGEX_MATCH = 294,
+    T_REGEX_NON_MATCH = 295,
+    T_EQ = 296,
+    T_NE = 297,
+    T_LT = 298,
+    T_GT = 299,
+    T_LE = 300,
+    T_GE = 301,
+    T_LIKE = 302,
+    T_PLUS = 303,
+    T_MINUS = 304,
+    T_TIMES = 305,
+    T_DIV = 306,
+    T_MOD = 307,
+    T_QUESTION = 308,
+    T_COLON = 309,
+    T_SCOPE = 310,
+    T_RANGE = 311,
+    T_COMMA = 312,
+    T_OPEN = 313,
+    T_CLOSE = 314,
+    T_OBJECT_OPEN = 315,
+    T_OBJECT_CLOSE = 316,
+    T_ARRAY_OPEN = 317,
+    T_ARRAY_CLOSE = 318,
+    T_OUTBOUND = 319,
+    T_INBOUND = 320,
+    T_ANY = 321,
+    T_ALL = 322,
+    T_NONE = 323,
+    UMINUS = 324,
+    UPLUS = 325,
+    UNEGATION = 326,
+    FUNCCALL = 327,
+    REFERENCE = 328,
+    INDEXED = 329,
+    EXPANSION = 330
   };
-  typedef enum yytokentype yytoken_kind_t;
 #endif
 
 /* Value type.  */
@@ -149,7 +140,7 @@
   bool                     boolval;
   int64_t                  intval;
 
-#line 149 "Aql/grammar.hpp"
+#line 144 "Aql/grammar.hpp"
 
 };
 typedef union YYSTYPE YYSTYPE;
