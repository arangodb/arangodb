--- conflicted
+++ resolved
@@ -73,7 +73,6 @@
     T_SHORTEST_PATH = 273,         /* "SHORTEST_PATH keyword"  */
     T_K_SHORTEST_PATHS = 274,      /* "K_SHORTEST_PATHS keyword"  */
     T_K_PATHS = 275,               /* "K_PATHS keyword"  */
-<<<<<<< HEAD
     T_ALL_SHORTEST_PATHS = 276,    /* "ALL_SHORTEST_PATHS keyword"  */
     T_DISTINCT = 277,              /* "DISTINCT modifier"  */
     T_REMOVE = 278,                /* "REMOVE command"  */
@@ -94,28 +93,6 @@
     T_NOT = 293,                   /* "not operator"  */
     T_AND = 294,                   /* "and operator"  */
     T_OR = 295,                    /* "or operator"  */
-=======
-    T_DISTINCT = 276,              /* "DISTINCT modifier"  */
-    T_REMOVE = 277,                /* "REMOVE command"  */
-    T_INSERT = 278,                /* "INSERT command"  */
-    T_UPDATE = 279,                /* "UPDATE command"  */
-    T_REPLACE = 280,               /* "REPLACE command"  */
-    T_UPSERT = 281,                /* "UPSERT command"  */
-    T_NULL = 282,                  /* "null"  */
-    T_TRUE = 283,                  /* "true"  */
-    T_FALSE = 284,                 /* "false"  */
-    T_STRING = 285,                /* "identifier"  */
-    T_QUOTED_STRING = 286,         /* "quoted string"  */
-    T_INTEGER = 287,               /* "integer number"  */
-    T_DOUBLE = 288,                /* "number"  */
-    T_PARAMETER = 289,             /* "bind parameter"  */
-    T_DATA_SOURCE_PARAMETER = 290, /* "bind data source parameter"  */
-    T_ASSIGN = 291,                /* "assignment"  */
-    T_NOT = 292,                   /* "not operator"  */
-    T_AND = 293,                   /* "and operator"  */
-    T_OR = 294,                    /* "or operator"  */
-    T_NOT_IN = 295,                /* "not in operator"  */
->>>>>>> b1a216ba
     T_REGEX_MATCH = 296,           /* "~= operator"  */
     T_REGEX_NON_MATCH = 297,       /* "~! operator"  */
     T_EQ = 298,                    /* "== operator"  */
@@ -146,15 +123,6 @@
     T_ANY = 323,                   /* "any modifier"  */
     T_ALL = 324,                   /* "all modifier"  */
     T_NONE = 325,                  /* "none modifier"  */
-<<<<<<< HEAD
-    UMINUS = 326,                  /* UMINUS  */
-    UPLUS = 327,                   /* UPLUS  */
-    UNEGATION = 328,               /* UNEGATION  */
-    FUNCCALL = 329,                /* FUNCCALL  */
-    REFERENCE = 330,               /* REFERENCE  */
-    INDEXED = 331,                 /* INDEXED  */
-    EXPANSION = 332                /* EXPANSION  */
-=======
     T_AT_LEAST = 326,              /* "at least modifier"  */
     UMINUS = 327,                  /* UMINUS  */
     UPLUS = 328,                   /* UPLUS  */
@@ -163,7 +131,6 @@
     REFERENCE = 331,               /* REFERENCE  */
     INDEXED = 332,                 /* INDEXED  */
     EXPANSION = 333                /* EXPANSION  */
->>>>>>> b1a216ba
   };
   typedef enum yytokentype yytoken_kind_t;
 #endif
@@ -182,11 +149,7 @@
   bool                     boolval;
   int64_t                  intval;
 
-<<<<<<< HEAD
-#line 151 "Aql/grammar.hpp"
-=======
 #line 152 "Aql/grammar.hpp"
->>>>>>> b1a216ba
 
 };
 typedef union YYSTYPE YYSTYPE;
