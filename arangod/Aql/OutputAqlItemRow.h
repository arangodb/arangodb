--- conflicted
+++ resolved
@@ -44,9 +44,6 @@
  */
 class OutputAqlItemRow {
  public:
-<<<<<<< HEAD
-  explicit OutputAqlItemRow(std::unique_ptr<OutputAqlItemBlockShell> blockShell);
-=======
   // TODO Implement this behaviour via a template parameter instead?
   enum class CopyRowBehaviour { CopyInputRows, DoNotCopyInputRows };
 
@@ -55,7 +52,6 @@
                             std::shared_ptr<std::unordered_set<RegisterId> const> registersToKeep,
                             std::shared_ptr<std::unordered_set<RegisterId> const> registersToClear,
                             CopyRowBehaviour = CopyRowBehaviour::CopyInputRows);
->>>>>>> 879d702c
 
   // Clones the given AqlValue
   void cloneValueInto(RegisterId registerId, InputAqlItemRow const& sourceRow,
@@ -71,9 +67,6 @@
   // Note that there is no real move happening here, just a trivial copy of
   // the passed AqlValue. However, that means the output block will take
   // responsibility of possibly referenced external memory.
-<<<<<<< HEAD
-  void setValue(RegisterId registerId, InputAqlItemRow const& sourceRow, AqlValue&& value);
-=======
   void moveValueInto(RegisterId registerId, InputAqlItemRow const& sourceRow,
                      AqlValueGuard& guard) {
 #ifdef ARANGODB_ENABLE_MAINTAINER_MODE
@@ -92,7 +85,6 @@
       THROW_ARANGO_EXCEPTION(TRI_ERROR_WROTE_OUTPUT_REGISTER_TWICE);
     }
 #endif
->>>>>>> 879d702c
 
     block().setValue(_baseIndex, registerId, guard.value());
     guard.steal();
@@ -250,10 +242,6 @@
    */
   size_t _numValuesWritten;
 
-<<<<<<< HEAD
- private:
-  size_t nextUnwrittenIndex() const noexcept { return numRowsWritten(); }
-=======
   /**
    * @brief Set if and only if the current ExecutionBlock passes the
    * AqlItemBlocks through.
@@ -263,7 +251,6 @@
   std::shared_ptr<std::unordered_set<RegisterId> const> _outputRegisters;
   std::shared_ptr<std::unordered_set<RegisterId> const> _registersToKeep;
   std::shared_ptr<std::unordered_set<RegisterId> const> _registersToClear;
->>>>>>> 879d702c
 
 #ifdef ARANGODB_ENABLE_MAINTAINER_MODE
   bool _setBaseIndexNotUsed;
