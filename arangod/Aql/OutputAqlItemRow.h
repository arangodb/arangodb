////////////////////////////////////////////////////////////////////////////////
/// DISCLAIMER
///
/// Copyright 2018 ArangoDB GmbH, Cologne, Germany
///
/// Licensed under the Apache License, Version 2.0 (the "License");
/// you may not use this file except in compliance with the License.
/// You may obtain a copy of the License at
///
///     http://www.apache.org/licenses/LICENSE-2.0
///
/// Unless required by applicable law or agreed to in writing, software
/// distributed under the License is distributed on an "AS IS" BASIS,
/// WITHOUT WARRANTIES OR CONDITIONS OF ANY KIND, either express or implied.
/// See the License for the specific language governing permissions and
/// limitations under the License.
///
/// Copyright holder is ArangoDB GmbH, Cologne, Germany
///
/// @author Tobias Gödderz
/// @author Michael Hackstein
/// @author Heiko Kernbach
/// @author Jan Christoph Uhde
////////////////////////////////////////////////////////////////////////////////

#ifndef ARANGOD_AQL_OUTPUT_AQL_ITEM_ROW_H
#define ARANGOD_AQL_OUTPUT_AQL_ITEM_ROW_H

#include "Aql/AqlCall.h"
#include "Aql/InputAqlItemRow.h"
#include "Aql/SharedAqlItemBlockPtr.h"
#include "Aql/types.h"

#include <memory>

namespace arangodb::aql {

struct AqlValue;
class InputAqlItemRow;
class ShadowAqlItemRow;

/**
 * @brief One row within an AqlItemBlock, for writing.
 *
 * Does not keep a reference to the data.
 * Caller needs to make sure that the underlying
 * AqlItemBlock is not going out of scope.
 */
class OutputAqlItemRow {
 public:
  // TODO Implement this behavior via a template parameter instead?
  enum class CopyRowBehavior { CopyInputRows, DoNotCopyInputRows };

  explicit OutputAqlItemRow(SharedAqlItemBlockPtr block,
                            std::shared_ptr<std::unordered_set<RegisterId> const> outputRegisters,
                            std::shared_ptr<std::unordered_set<RegisterId> const> registersToKeep,
                            std::shared_ptr<std::unordered_set<RegisterId> const> registersToClear,
<<<<<<< HEAD
                            AqlCall clientCall = AqlCall{},
=======
                            AqlCall&& clientCall = AqlCall{},
>>>>>>> 5b3e717e
                            CopyRowBehavior = CopyRowBehavior::CopyInputRows);

  ~OutputAqlItemRow() = default;
  OutputAqlItemRow(OutputAqlItemRow const&) = delete;
  OutputAqlItemRow& operator=(OutputAqlItemRow const&) = delete;
  OutputAqlItemRow(OutputAqlItemRow&&) = delete;
  OutputAqlItemRow& operator=(OutputAqlItemRow&&) = delete;

  bool isInitialized() const noexcept;

  // Clones the given AqlValue
  template <class ItemRowType>
  void cloneValueInto(RegisterId registerId, ItemRowType const& sourceRow,
                      AqlValue const& value);

  // Copies the given AqlValue. If it holds external memory, it will be
  // destroyed when the block is destroyed.
  // Note that there is no real move happening here, just a trivial copy of
  // the passed AqlValue. However, that means the output block will take
  // responsibility of possibly referenced external memory.
  template <class ItemRowType>
  void moveValueInto(RegisterId registerId, ItemRowType const& sourceRow,
                     AqlValueGuard& guard);

  // Consume the given shadow row and transform it into a InputAqlItemRow
  // for the next consumer of this block.
  // Requires that sourceRow.isRelevant() holds.
  // Also requires that we still have the next row "free" to write to.
  void consumeShadowRow(RegisterId registerId,
                        ShadowAqlItemRow const& sourceRow, AqlValueGuard& guard);

  // Reuses the value of the given register that has been inserted in the output
  // row before. This call cannot be used on the first row of this output block.
  // If the reusing does not work this call will return `false` caller needs to
  // react accordingly.
  bool reuseLastStoredValue(RegisterId registerId, InputAqlItemRow const& sourceRow);

  template <class ItemRowType>
  void copyRow(ItemRowType const& sourceRow, bool ignoreMissing = false);

  void copyBlockInternalRegister(InputAqlItemRow const& sourceRow,
                                 RegisterId input, RegisterId output);

  [[nodiscard]] std::size_t getNrRegisters() const {
    return block().getNrRegs();
  }

  /**
   * @brief May only be called after all output values in the current row have
   * been set, or in case there are zero output registers, after copyRow has
   * been called.
   */
  void advanceRow();

  // returns true if row was produced
  [[nodiscard]] bool produced() const {
    return _inputRowCopied && allValuesWritten();
  }

  /**
   * @brief Steal the AqlItemBlock held by the OutputAqlItemRow. The returned
   *        block will contain exactly the number of written rows. e.g., if 42
   *        rows were written, block->size() will be 42, even if the original
   *        block was larger.
   *        The block will never be empty. If no rows were written, this will
   *        return a nullptr.
   *        After stealBlock(), the OutputAqlItemRow is unusable!
   */
  SharedAqlItemBlockPtr stealBlock();

  /**
   * @brief Test if the data-Output is full. This contains checks against
   *        the client call as well. We are considered full as soon as
   *        hard or softLimit are reached.
   */
  [[nodiscard]] bool isFull() const { return numRowsLeft() == 0; }

  /**
   * @brief Test if all allocated rows are used.
   *        this does not consider the client call and allows to use
   *        the left-over space for ShadowRows.
   */
  [[nodiscard]] bool allRowsUsed() const {
<<<<<<< HEAD
    return block().size() <= _baseIndex;
=======
    return _block == nullptr || block().size() <= _baseIndex;
>>>>>>> 5b3e717e
  }

  /**
   * @brief Returns the number of rows that were fully written.
   */
  [[nodiscard]] size_t numRowsWritten() const noexcept;

  /*
   * @brief Returns the number of rows left. *Always* includes the current row,
   *        whether it was already written or not!
   *        NOTE that we later want to replace this with some "atMost" value
   *        passed from ExecutionBlockImpl.
   */
  [[nodiscard]] size_t numRowsLeft() const {
<<<<<<< HEAD
=======
    if (_block == nullptr) {
      return 0;
    }
>>>>>>> 5b3e717e
    return (std::min)(block().size() - _baseIndex, _call.getLimit());
  }

  // Use this function with caution! We need it only for the ConstrainedSortExecutor
  void setBaseIndex(std::size_t index);
  // Use this function with caution! We need it for the SortedCollectExecutor,
  // CountCollectExecutor, and the ConstrainedSortExecutor.
  void setAllowSourceRowUninitialized() { _allowSourceRowUninitialized = true; }

  // This function can be used to restore the row's invariant.
  // After setting this value numRowsWritten() rather returns
  // the number of written rows contained in the block than
  // the number of written rows, that could potentially be more.
  void setMaxBaseIndex(std::size_t index);

  // Transform the given input AqlItemRow into a relevant ShadowRow.
  // The data of this row will be copied.
  void createShadowRow(InputAqlItemRow const& sourceRow);

  // Increase the depth of the given shadowRow. This needs to be called
  // whenever you start a nested subquery on every outer subquery shadowrow
  // The data of this row will be copied.
  void increaseShadowRowDepth(ShadowAqlItemRow const& sourceRow);

  // Decrease the depth of the given shadowRow. This needs to be called
  // whenever you finish a nested subquery on every outer subquery shadowrow
  // The data of this row will be copied.
  void decreaseShadowRowDepth(ShadowAqlItemRow const& sourceRow);

  void toVelocyPack(velocypack::Options const* options, velocypack::Builder& builder);

  AqlCall::Limit softLimit() const;

  AqlCall::Limit hardLimit() const;

  AqlCall const& getClientCall() const;

  AqlCall& getModifiableClientCall();

  AqlCall&& stealClientCall();

  void setCall(AqlCall&& call);

  void didSkip(size_t n);

 private:
  [[nodiscard]] std::unordered_set<RegisterId> const& outputRegisters() const {
    TRI_ASSERT(_outputRegisters != nullptr);
    return *_outputRegisters;
  }

  [[nodiscard]] std::unordered_set<RegisterId> const& registersToKeep() const {
    TRI_ASSERT(_registersToKeep != nullptr);
    return *_registersToKeep;
  }

  [[nodiscard]] std::unordered_set<RegisterId> const& registersToClear() const {
    TRI_ASSERT(_registersToClear != nullptr);
    return *_registersToClear;
  }

  [[nodiscard]] bool isOutputRegister(RegisterId registerId) const {
    return outputRegisters().find(registerId) != outputRegisters().end();
  }

 private:
  /**
   * @brief Underlying AqlItemBlock storing the data.
   */
  SharedAqlItemBlockPtr _block;

  /**
   * @brief The offset into the AqlItemBlock. In other words, the row's index.
   */
  size_t _baseIndex;
  size_t _lastBaseIndex;

  /**
   * @brief Whether the input registers were copied from a source row.
   */
  bool _inputRowCopied;

  /**
   * @brief The last source row seen. Note that this is invalid before the first
   *        source row is seen.
   */
  InputAqlItemRow _lastSourceRow;

  /**
   * @brief Number of setValue() calls. Each entry may be written at most once,
   * so this can be used to check when all values are written.
   */
  size_t _numValuesWritten;

  /**
   * @brief Call recieved by the client to produce this outputblock
   *        It is used for accounting of produced rows and number
   *        of rows requested by client.
   */
  AqlCall _call;

  /**
   * @brief Set if and only if the current ExecutionBlock passes the
   * AqlItemBlocks through.
   */
  bool const _doNotCopyInputRow;

  std::shared_ptr<std::unordered_set<RegisterId> const> _outputRegisters;
  std::shared_ptr<std::unordered_set<RegisterId> const> _registersToKeep;
  std::shared_ptr<std::unordered_set<RegisterId> const> _registersToClear;

#ifdef ARANGODB_ENABLE_MAINTAINER_MODE
  bool _setBaseIndexNotUsed;
#endif
  // Need this special bool for allowing an empty AqlValue inside the
  // SortedCollectExecutor, CountCollectExecutor and ConstrainedSortExecutor.
  bool _allowSourceRowUninitialized;

 private:
  [[nodiscard]] size_t nextUnwrittenIndex() const noexcept {
    return numRowsWritten();
  }

  [[nodiscard]] size_t numRegistersToWrite() const {
    return outputRegisters().size();
  }

  [[nodiscard]] bool allValuesWritten() const {
    // If we have a shadowRow in the output, it counts as written
    // if not it only counts is written, if we have all registers filled.
    return block().isShadowRow(_baseIndex) || _numValuesWritten == numRegistersToWrite();
  }

  [[nodiscard]] inline AqlItemBlock const& block() const {
    TRI_ASSERT(_block != nullptr);
    return *_block;
  }

  inline AqlItemBlock& block() {
    TRI_ASSERT(_block != nullptr);
    return *_block;
  }

  template <class ItemRowType>
  void doCopyRow(ItemRowType const& sourceRow, bool ignoreMissing);

  template <class ItemRowType>
  void memorizeRow(ItemRowType const& sourceRow);

  template <class ItemRowType>
  bool testIfWeMustClone(ItemRowType const& sourceRow) const;

  template <class ItemRowType>
  void adjustShadowRowDepth(ItemRowType const& sourceRow);
};
}  // namespace arangodb::aql

#endif  // ARANGOD_AQL_OUTPUT_AQL_ITEM_ROW_H<|MERGE_RESOLUTION|>--- conflicted
+++ resolved
@@ -55,11 +55,7 @@
                             std::shared_ptr<std::unordered_set<RegisterId> const> outputRegisters,
                             std::shared_ptr<std::unordered_set<RegisterId> const> registersToKeep,
                             std::shared_ptr<std::unordered_set<RegisterId> const> registersToClear,
-<<<<<<< HEAD
                             AqlCall clientCall = AqlCall{},
-=======
-                            AqlCall&& clientCall = AqlCall{},
->>>>>>> 5b3e717e
                             CopyRowBehavior = CopyRowBehavior::CopyInputRows);
 
   ~OutputAqlItemRow() = default;
@@ -143,11 +139,7 @@
    *        the left-over space for ShadowRows.
    */
   [[nodiscard]] bool allRowsUsed() const {
-<<<<<<< HEAD
-    return block().size() <= _baseIndex;
-=======
     return _block == nullptr || block().size() <= _baseIndex;
->>>>>>> 5b3e717e
   }
 
   /**
@@ -162,12 +154,9 @@
    *        passed from ExecutionBlockImpl.
    */
   [[nodiscard]] size_t numRowsLeft() const {
-<<<<<<< HEAD
-=======
     if (_block == nullptr) {
       return 0;
     }
->>>>>>> 5b3e717e
     return (std::min)(block().size() - _baseIndex, _call.getLimit());
   }
 
