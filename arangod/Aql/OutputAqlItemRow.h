--- conflicted
+++ resolved
@@ -261,7 +261,6 @@
   }
 
   void createShadowRow(InputAqlItemRow const& sourceRow);
-<<<<<<< HEAD
 
   void increaseShadowRowDepth(ShadowAqlItemRow const& sourceRow) {
     doCopyRow(sourceRow, false);
@@ -282,28 +281,6 @@
     TRI_ASSERT(produced());
   }
 
-=======
-
-  void increaseShadowRowDepth(ShadowAqlItemRow const& sourceRow) {
-    doCopyRow(sourceRow, false);
-    block().setShadowRowDepth(_baseIndex,
-                              AqlValue{AqlValueHintUInt{sourceRow.getDepth() + 1}});
-    // We need to fake produced state
-    _numValuesWritten = numRegistersToWrite();
-    TRI_ASSERT(produced());
-  }
-
-  void decreaseShadowRowDepth(ShadowAqlItemRow const& sourceRow) {
-    doCopyRow(sourceRow, false);
-    TRI_ASSERT(!sourceRow.isRelevant());
-    block().setShadowRowDepth(_baseIndex,
-                              AqlValue{AqlValueHintUInt{sourceRow.getDepth() - 1}});
-    // We need to fake produced state
-    _numValuesWritten = numRegistersToWrite();
-    TRI_ASSERT(produced());
-  }
-
->>>>>>> a83c2323
  private:
   std::unordered_set<RegisterId> const& outputRegisters() const {
     return *_outputRegisters;
@@ -390,19 +367,11 @@
 
   template <class ItemRowType>
   inline void memorizeRow(ItemRowType const& sourceRow);
-<<<<<<< HEAD
 
   template <class ItemRowType>
   inline bool testIfWeMustClone(ItemRowType const& sourceRow) const;
 
   template <class ItemRowType>
-=======
-
-  template <class ItemRowType>
-  inline bool testIfWeMustClone(ItemRowType const& sourceRow) const;
-
-  template <class ItemRowType>
->>>>>>> a83c2323
   inline void adjustShadowRowDepth(ItemRowType const& sourceRow);
 };
 
@@ -420,7 +389,6 @@
 inline bool OutputAqlItemRow::testIfWeMustClone<InputAqlItemRow>(InputAqlItemRow const& sourceRow) const {
   return _baseIndex == 0 || _lastSourceRow != sourceRow;
 }
-<<<<<<< HEAD
 
 template <>
 inline bool OutputAqlItemRow::testIfWeMustClone<ShadowAqlItemRow>(ShadowAqlItemRow const& sourceRow) const {
@@ -436,23 +404,6 @@
   block().setShadowRowDepth(_baseIndex, sourceRow.getShadowDepthValue());
 }
 
-=======
-
-template <>
-inline bool OutputAqlItemRow::testIfWeMustClone<ShadowAqlItemRow>(ShadowAqlItemRow const& sourceRow) const {
-  return true;
-}
-
-template <>
-inline void OutputAqlItemRow::adjustShadowRowDepth<InputAqlItemRow>(InputAqlItemRow const& sourceRow) {
-}
-
-template <>
-inline void OutputAqlItemRow::adjustShadowRowDepth<ShadowAqlItemRow>(ShadowAqlItemRow const& sourceRow) {
-  block().setShadowRowDepth(_baseIndex, sourceRow.getShadowDepthValue());
-}
-
->>>>>>> a83c2323
 template <class ItemRowType>
 inline void OutputAqlItemRow::doCopyRow(ItemRowType const& sourceRow, bool ignoreMissing) {
   // Note that _lastSourceRow is invalid right after construction. However, when
