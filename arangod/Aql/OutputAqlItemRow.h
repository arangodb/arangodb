////////////////////////////////////////////////////////////////////////////////
/// DISCLAIMER
///
/// Copyright 2018 ArangoDB GmbH, Cologne, Germany
///
/// Licensed under the Apache License, Version 2.0 (the "License");
/// you may not use this file except in compliance with the License.
/// You may obtain a copy of the License at
///
///     http://www.apache.org/licenses/LICENSE-2.0
///
/// Unless required by applicable law or agreed to in writing, software
/// distributed under the License is distributed on an "AS IS" BASIS,
/// WITHOUT WARRANTIES OR CONDITIONS OF ANY KIND, either express or implied.
/// See the License for the specific language governing permissions and
/// limitations under the License.
///
/// Copyright holder is ArangoDB GmbH, Cologne, Germany
///
/// @author Tobias Gödderz
/// @author Michael Hackstein
/// @author Heiko Kernbach
/// @author Jan Christoph Uhde
////////////////////////////////////////////////////////////////////////////////

#ifndef ARANGOD_AQL_OUTPUT_AQL_ITEM_ROW_H
#define ARANGOD_AQL_OUTPUT_AQL_ITEM_ROW_H

#include "Aql/AqlCall.h"
#include "Aql/InputAqlItemRow.h"
#include "Aql/SharedAqlItemBlockPtr.h"
#include "Aql/types.h"

#include <memory>

namespace arangodb::aql {

struct AqlValue;
class InputAqlItemRow;
class ShadowAqlItemRow;

/**
 * @brief One row within an AqlItemBlock, for writing.
 *
 * Does not keep a reference to the data.
 * Caller needs to make sure that the underlying
 * AqlItemBlock is not going out of scope.
 */
class OutputAqlItemRow {
 public:
  // TODO Implement this behavior via a template parameter instead?
  enum class CopyRowBehavior { CopyInputRows, DoNotCopyInputRows };

  explicit OutputAqlItemRow(SharedAqlItemBlockPtr block,
                            std::shared_ptr<std::unordered_set<RegisterId> const> outputRegisters,
                            std::shared_ptr<std::unordered_set<RegisterId> const> registersToKeep,
                            std::shared_ptr<std::unordered_set<RegisterId> const> registersToClear,
                            AqlCall clientCall = AqlCall{},
                            CopyRowBehavior = CopyRowBehavior::CopyInputRows);

  ~OutputAqlItemRow() = default;
  OutputAqlItemRow(OutputAqlItemRow const&) = delete;
  OutputAqlItemRow& operator=(OutputAqlItemRow const&) = delete;
  OutputAqlItemRow(OutputAqlItemRow&&) = delete;
  OutputAqlItemRow& operator=(OutputAqlItemRow&&) = delete;

  bool isInitialized() const noexcept;

  // Clones the given AqlValue
  template <class ItemRowType>
  void cloneValueInto(RegisterId registerId, ItemRowType const& sourceRow,
                      AqlValue const& value);

  // Copies the given AqlValue. If it holds external memory, it will be
  // destroyed when the block is destroyed.
  // Note that there is no real move happening here, just a trivial copy of
  // the passed AqlValue. However, that means the output block will take
  // responsibility of possibly referenced external memory.
  template <class ItemRowType>
  void moveValueInto(RegisterId registerId, ItemRowType const& sourceRow,
<<<<<<< HEAD
                     AqlValueGuard& guard) {
    TRI_ASSERT(isOutputRegister(registerId));
    // This is already implicitly asserted by isOutputRegister:
    TRI_ASSERT(registerId < getNrRegisters());
    TRI_ASSERT(block().getValueReference(_baseIndex, registerId).isNone());
    TRI_ASSERT(_numValuesWritten < numRegistersToWrite());

    block().setValue(_baseIndex, registerId, guard.value());
    guard.steal();
    _numValuesWritten++;
    // allValuesWritten() must be called only *after* _numValuesWritten was
    // increased.
    if (allValuesWritten()) {
      copyRow(sourceRow);
    }
  }
=======
                     AqlValueGuard& guard);
>>>>>>> 518c042a

  // Consume the given shadow row and transform it into a InputAqlItemRow
  // for the next consumer of this block.
  // Requires that sourceRow.isRelevant() holds.
  // Also requires that we still have the next row "free" to write to.
  void consumeShadowRow(RegisterId registerId,
                        ShadowAqlItemRow const& sourceRow, AqlValueGuard& guard);

  // Reuses the value of the given register that has been inserted in the output
  // row before. This call cannot be used on the first row of this output block.
  // If the reusing does not work this call will return `false` caller needs to
  // react accordingly.
  bool reuseLastStoredValue(RegisterId registerId, InputAqlItemRow const& sourceRow);

  template <class ItemRowType>
  void copyRow(ItemRowType const& sourceRow, bool ignoreMissing = false);

  void copyBlockInternalRegister(InputAqlItemRow const& sourceRow,
                                 RegisterId input, RegisterId output);

  [[nodiscard]] std::size_t getNrRegisters() const {
    return block().getNrRegs();
  }

  /**
   * @brief May only be called after all output values in the current row have
   * been set, or in case there are zero output registers, after copyRow has
   * been called.
   */
  void advanceRow();

  // returns true if row was produced
  [[nodiscard]] bool produced() const {
    return _inputRowCopied && allValuesWritten();
  }

  /**
   * @brief Steal the AqlItemBlock held by the OutputAqlItemRow. The returned
   *        block will contain exactly the number of written rows. e.g., if 42
   *        rows were written, block->size() will be 42, even if the original
   *        block was larger.
   *        The block will never be empty. If no rows were written, this will
   *        return a nullptr.
   *        After stealBlock(), the OutputAqlItemRow is unusable!
   */
  SharedAqlItemBlockPtr stealBlock();

  /**
   * @brief Test if the data-Output is full. This contains checks against
   *        the client call as well. We are considered full as soon as
   *        hard or softLimit are reached.
   */
  [[nodiscard]] bool isFull() const { return numRowsLeft() == 0; }

  /**
   * @brief Test if all allocated rows are used.
   *        this does not consider the client call and allows to use
   *        the left-over space for ShadowRows.
   */
  [[nodiscard]] bool allRowsUsed() const {
    return _block == nullptr || block().size() <= _baseIndex;
  }

  /**
   * @brief Returns the number of rows that were fully written.
   */
  [[nodiscard]] size_t numRowsWritten() const noexcept;

  /*
   * @brief Returns the number of rows left. *Always* includes the current row,
   *        whether it was already written or not!
   *        NOTE that we later want to replace this with some "atMost" value
   *        passed from ExecutionBlockImpl.
   */
  [[nodiscard]] size_t numRowsLeft() const {
    if (_block == nullptr) {
      return 0;
    }
    return (std::min)(block().size() - _baseIndex, _call.getLimit());
  }

  // Use this function with caution! We need it only for the ConstrainedSortExecutor
  void setBaseIndex(std::size_t index);
  // Use this function with caution! We need it for the SortedCollectExecutor,
  // CountCollectExecutor, and the ConstrainedSortExecutor.
  void setAllowSourceRowUninitialized() { _allowSourceRowUninitialized = true; }

  // This function can be used to restore the row's invariant.
  // After setting this value numRowsWritten() rather returns
  // the number of written rows contained in the block than
  // the number of written rows, that could potentially be more.
  void setMaxBaseIndex(std::size_t index);

  // Transform the given input AqlItemRow into a relevant ShadowRow.
  // The data of this row will be copied.
  void createShadowRow(InputAqlItemRow const& sourceRow);

  // Increase the depth of the given shadowRow. This needs to be called
  // whenever you start a nested subquery on every outer subquery shadowrow
  // The data of this row will be copied.
  void increaseShadowRowDepth(ShadowAqlItemRow const& sourceRow);

  // Decrease the depth of the given shadowRow. This needs to be called
  // whenever you finish a nested subquery on every outer subquery shadowrow
  // The data of this row will be copied.
  void decreaseShadowRowDepth(ShadowAqlItemRow const& sourceRow);

  void toVelocyPack(velocypack::Options const* options, velocypack::Builder& builder);

  AqlCall::Limit softLimit() const;

  AqlCall::Limit hardLimit() const;

  AqlCall const& getClientCall() const;

  AqlCall& getModifiableClientCall();

  AqlCall&& stealClientCall();

  void setCall(AqlCall&& call);

  void didSkip(size_t n);

 private:
  [[nodiscard]] std::unordered_set<RegisterId> const& outputRegisters() const {
    TRI_ASSERT(_outputRegisters != nullptr);
    return *_outputRegisters;
  }

  [[nodiscard]] std::unordered_set<RegisterId> const& registersToKeep() const {
    TRI_ASSERT(_registersToKeep != nullptr);
    return *_registersToKeep;
  }

  [[nodiscard]] std::unordered_set<RegisterId> const& registersToClear() const {
    TRI_ASSERT(_registersToClear != nullptr);
    return *_registersToClear;
  }

  [[nodiscard]] bool isOutputRegister(RegisterId registerId) const {
    return outputRegisters().find(registerId) != outputRegisters().end();
  }

 private:
  /**
   * @brief Underlying AqlItemBlock storing the data.
   */
  SharedAqlItemBlockPtr _block;

  /**
   * @brief The offset into the AqlItemBlock. In other words, the row's index.
   */
  size_t _baseIndex;
  size_t _lastBaseIndex;

  /**
   * @brief Whether the input registers were copied from a source row.
   */
  bool _inputRowCopied;

  /**
   * @brief The last source row seen. Note that this is invalid before the first
   *        source row is seen.
   */
  InputAqlItemRow _lastSourceRow;

  /**
   * @brief Number of setValue() calls. Each entry may be written at most once,
   * so this can be used to check when all values are written.
   */
  size_t _numValuesWritten;

  /**
   * @brief Call recieved by the client to produce this outputblock
   *        It is used for accounting of produced rows and number
   *        of rows requested by client.
   */
  AqlCall _call;

  /**
   * @brief Set if and only if the current ExecutionBlock passes the
   * AqlItemBlocks through.
   */
  bool const _doNotCopyInputRow;

  std::shared_ptr<std::unordered_set<RegisterId> const> _outputRegisters;
  std::shared_ptr<std::unordered_set<RegisterId> const> _registersToKeep;
  std::shared_ptr<std::unordered_set<RegisterId> const> _registersToClear;

#ifdef ARANGODB_ENABLE_MAINTAINER_MODE
  bool _setBaseIndexNotUsed;
#endif
  // Need this special bool for allowing an empty AqlValue inside the
  // SortedCollectExecutor, CountCollectExecutor and ConstrainedSortExecutor.
  bool _allowSourceRowUninitialized;

 private:
  [[nodiscard]] size_t nextUnwrittenIndex() const noexcept {
    return numRowsWritten();
  }

  [[nodiscard]] size_t numRegistersToWrite() const {
    return outputRegisters().size();
  }

  [[nodiscard]] bool allValuesWritten() const {
    // If we have a shadowRow in the output, it counts as written
    // if not it only counts is written, if we have all registers filled.
    return block().isShadowRow(_baseIndex) || _numValuesWritten == numRegistersToWrite();
  }

  [[nodiscard]] inline AqlItemBlock const& block() const {
    TRI_ASSERT(_block != nullptr);
    return *_block;
  }

  inline AqlItemBlock& block() {
    TRI_ASSERT(_block != nullptr);
    return *_block;
  }

  template <class ItemRowType>
  void doCopyRow(ItemRowType const& sourceRow, bool ignoreMissing);

  template <class ItemRowType>
  void memorizeRow(ItemRowType const& sourceRow);

  template <class ItemRowType>
  bool testIfWeMustClone(ItemRowType const& sourceRow) const;

  template <class ItemRowType>
  void adjustShadowRowDepth(ItemRowType const& sourceRow);
};
}  // namespace arangodb::aql

#endif  // ARANGOD_AQL_OUTPUT_AQL_ITEM_ROW_H<|MERGE_RESOLUTION|>--- conflicted
+++ resolved
@@ -78,26 +78,7 @@
   // responsibility of possibly referenced external memory.
   template <class ItemRowType>
   void moveValueInto(RegisterId registerId, ItemRowType const& sourceRow,
-<<<<<<< HEAD
-                     AqlValueGuard& guard) {
-    TRI_ASSERT(isOutputRegister(registerId));
-    // This is already implicitly asserted by isOutputRegister:
-    TRI_ASSERT(registerId < getNrRegisters());
-    TRI_ASSERT(block().getValueReference(_baseIndex, registerId).isNone());
-    TRI_ASSERT(_numValuesWritten < numRegistersToWrite());
-
-    block().setValue(_baseIndex, registerId, guard.value());
-    guard.steal();
-    _numValuesWritten++;
-    // allValuesWritten() must be called only *after* _numValuesWritten was
-    // increased.
-    if (allValuesWritten()) {
-      copyRow(sourceRow);
-    }
-  }
-=======
                      AqlValueGuard& guard);
->>>>>>> 518c042a
 
   // Consume the given shadow row and transform it into a InputAqlItemRow
   // for the next consumer of this block.
