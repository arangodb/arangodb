--- conflicted
+++ resolved
@@ -90,12 +90,8 @@
   CollectOptions& getOptions();
 
   /// @brief export to VelocyPack
-<<<<<<< HEAD
-  void toVelocyPackHelper(arangodb::velocypack::Builder&, unsigned flags) const final;
-=======
   void toVelocyPackHelper(arangodb::velocypack::Builder&, unsigned flags,
-                          std::unordered_set<ExecutionNode const*>& seen) const override final;
->>>>>>> ac2158ee
+                          std::unordered_set<ExecutionNode const*>& seen) const final;
 
   /// @brief calculate the expression register
   void calcExpressionRegister(RegisterId& expressionRegister,
