////////////////////////////////////////////////////////////////////////////////
/// DISCLAIMER
///
/// Copyright 2019 ArangoDB GmbH, Cologne, Germany
///
/// Licensed under the Apache License, Version 2.0 (the "License");
/// you may not use this file except in compliance with the License.
/// You may obtain a copy of the License at
///
///     http://www.apache.org/licenses/LICENSE-2.0
///
/// Unless required by applicable law or agreed to in writing, software
/// distributed under the License is distributed on an "AS IS" BASIS,
/// WITHOUT WARRANTIES OR CONDITIONS OF ANY KIND, either express or implied.
/// See the License for the specific language governing permissions and
/// limitations under the License.
///
/// Copyright holder is ArangoDB GmbH, Cologne, Germany
///
/// @author Jan Christoph Uhde
////////////////////////////////////////////////////////////////////////////////

#ifndef ARANGOD_AQL_AST_HELPER_H
#define ARANGOD_AQL_AST_HELPER_H 1

#include "Aql/Ast.h"
#include "Aql/AstNode.h"
#include "Aql/Variable.h"
#include "Basics/SmallVector.h"

#include <unordered_set>

<<<<<<< HEAD
=======
namespace {
auto doNothingVisitor = [](arangodb::aql::AstNode const*) {};
}

>>>>>>> b0b26a80
namespace arangodb {
namespace aql {
namespace ast {

<<<<<<< HEAD
/// @brief determines the to-be-kept attribute of an INTO expression
std::unordered_set<std::string> getReferencedAttributesForKeep(
    AstNode const* node, SmallVector<Variable const*> searchVariables,
    bool& isSafeForOptimization);
=======
namespace {

bool accessesSearchVariableViaReference(AstNode const* current, Variable const* searchVariable) {
  if (current->type == NODE_TYPE_INDEXED_ACCESS) {
    auto sub = current->getMemberUnchecked(0);
    if (sub->type == NODE_TYPE_REFERENCE) {
      Variable const* v = static_cast<Variable const*>(sub->getData());
      if (v->id == searchVariable->id) {
        return true;
      }
    }
  } else if (current->type == NODE_TYPE_EXPANSION) {
    if (current->numMembers() < 2) {
      return false;
    }
    auto it = current->getMemberUnchecked(0);
    if (it->type != NODE_TYPE_ITERATOR || it->numMembers() != 2) {
      return false;
    }

    auto sub1 = it->getMember(0);
    auto sub2 = it->getMember(1);
    if (sub1->type != NODE_TYPE_VARIABLE || sub2->type != NODE_TYPE_REFERENCE) {
      return false;
    }
    Variable const* v = static_cast<Variable const*>(sub2->getData());
    if (v->id == searchVariable->id) {
      return true;
    }
  }

  return false;
};

bool isTargetVariable(AstNode const* node, SmallVector<Variable const*>& searchVariables, bool& isSafeForOptimization) {
	TRI_ASSERT(!searchVariables.empty());

  // given and expression like g3[0].`g2`[0].`g1`[0].`item1`.`_id`
  // this loop resolves subtrees of the form: .`g2`[0].`g1`[0]
  // search variables should equal [g1, g2, g3]. Therefor we need not match the
  // variable names from the vector with those in the expression while going
  // forward in the vector the we go backward in the expression

	auto current = node;
	for (auto varIt = searchVariables.begin(); varIt != std::prev(searchVariables.end()); ++varIt) {
		AstNode* next = nullptr;
		if (current->type == NODE_TYPE_INDEXED_ACCESS) {
      next = current->getMemberUnchecked(0);
		} else if (current->type == NODE_TYPE_EXPANSION) {

      if (current->numMembers() < 2) {
        return false;
      }

      auto it = current->getMemberUnchecked(0);
      TRI_ASSERT(it);

      //The expansion is at the very end
      if (it->type == NODE_TYPE_ITERATOR && it->numMembers() == 2) {
        if (it->getMember(0)->type != NODE_TYPE_VARIABLE ) {
				  return false;
			  }

        auto attributeAccess = it->getMember(1);
        TRI_ASSERT(attributeAccess);

        if (std::next(varIt) != searchVariables.end() && attributeAccess->type == NODE_TYPE_ATTRIBUTE_ACCESS){
            next = attributeAccess;
        } else {
          return false;
        }

      } else {
        // The expansion is not at the very end! we are unable to check if the
        // variable will be accessed checking nested expansions is really crazy
        // and would probably be best done in a recursive way. If the expansion
        // is in the middle, then it would be still the very first node in the
        // AST, having 2 subtrees that contain the other search variables
        isSafeForOptimization = false; // could be an access - we can not tell
        return false;
      }
		} else {
			return false;
		}

    if (varIt == searchVariables.end()) {
      return false;
    }

		if (next && next->type == NODE_TYPE_ATTRIBUTE_ACCESS &&
			  next->getString() == (*varIt)->name ) {
				current = next->getMemberUnchecked(0);
		} else if (next && next->type == NODE_TYPE_EXPANSION) {
        isSafeForOptimization = false;
        return false;
		} else {
      return false;
    }
	} // for nodes but last

  if (!current) {
    return false;
  }

  return accessesSearchVariableViaReference(current, searchVariables.back());
}

} // end - namespace unnamed

/// @brief determines the to-be-kept attribute of an INTO expression
inline std::unordered_set<std::string> getReferencedAttributesForKeep(
      AstNode const* node, SmallVector<Variable const*> searchVariables, bool& isSafeForOptimization) {

  std::unordered_set<std::string> result;
  isSafeForOptimization = true;

  std::function<bool(AstNode const*)> visitor = [&isSafeForOptimization,
                                                 &result,
                                                 &searchVariables](AstNode const* node) {
    if (!isSafeForOptimization) {
      return false;
    }

    if (node->type == NODE_TYPE_ATTRIBUTE_ACCESS) {
      while (node->getMemberUnchecked(0)->type == NODE_TYPE_ATTRIBUTE_ACCESS) {
        node = node->getMemberUnchecked(0);
      }
      if (isTargetVariable(node->getMemberUnchecked(0), searchVariables, isSafeForOptimization)) {
        result.emplace(node->getString());
        // do not descend further
        return false;
      }
    } else if (node->type == NODE_TYPE_REFERENCE) {
      Variable const* v = static_cast<Variable const*>(node->getData());
      if (v->id == searchVariables.front()->id) {
        isSafeForOptimization = false; // the expression references the searched variable
        return false;
      }
    } else if (node->type == NODE_TYPE_EXPANSION) {
      if (isTargetVariable(node, searchVariables, isSafeForOptimization)) {
        auto sub = node->getMemberUnchecked(1);
        if (sub->type == NODE_TYPE_EXPANSION) {
          sub = sub->getMemberUnchecked(0)->getMemberUnchecked(1);
        }
        if (sub->type == NODE_TYPE_ATTRIBUTE_ACCESS) {
          while (sub->getMemberUnchecked(0)->type == NODE_TYPE_ATTRIBUTE_ACCESS) {
            sub = sub->getMemberUnchecked(0);
          }
          result.emplace(sub->getString());
          // do not descend further
          return false;
        }
      }
    } else if (node->type == NODE_TYPE_INDEXED_ACCESS) {
      auto sub = node->getMemberUnchecked(0);
      if (sub->type == NODE_TYPE_REFERENCE) {
        Variable const* v = static_cast<Variable const*>(sub->getData());
          if (v->id == searchVariables.back()->id) {
          isSafeForOptimization = false;
          return false;
        }
      }
    }
    return true;
  };

  // Traverse AST and call visitor before recursing on each node
  // as long as visitor returns true the traversal continues. In
  // that branch
  Ast::traverseReadOnly(node, visitor, ::doNothingVisitor);

  return result;
}

>>>>>>> b0b26a80

}  // namespace ast
}  // namespace aql
}  // namespace arangodb

#endif<|MERGE_RESOLUTION|>--- conflicted
+++ resolved
@@ -30,23 +30,14 @@
 
 #include <unordered_set>
 
-<<<<<<< HEAD
-=======
 namespace {
 auto doNothingVisitor = [](arangodb::aql::AstNode const*) {};
 }
 
->>>>>>> b0b26a80
 namespace arangodb {
 namespace aql {
 namespace ast {
 
-<<<<<<< HEAD
-/// @brief determines the to-be-kept attribute of an INTO expression
-std::unordered_set<std::string> getReferencedAttributesForKeep(
-    AstNode const* node, SmallVector<Variable const*> searchVariables,
-    bool& isSafeForOptimization);
-=======
 namespace {
 
 bool accessesSearchVariableViaReference(AstNode const* current, Variable const* searchVariable) {
@@ -221,10 +212,9 @@
   return result;
 }
 
->>>>>>> b0b26a80
-
-}  // namespace ast
-}  // namespace aql
-}  // namespace arangodb
+
+} // end - namsepace ast
+} // end - namespace aql
+} // end - namespace arangodb
 
 #endif