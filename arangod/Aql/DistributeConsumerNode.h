--- conflicted
+++ resolved
@@ -91,12 +91,6 @@
     THROW_ARANGO_EXCEPTION_MESSAGE(TRI_ERROR_INTERNAL, "DistributeConsumerNode cannot be estimated");
   }
 
-<<<<<<< HEAD
-  [[nodiscard]] auto getOutputVariables() const -> VariableIdSet final;
-=======
-  void cloneRegisterPlan(ScatterNode* dependency);
-
->>>>>>> 60d5d315
  protected:
   void toVelocyPackHelperInternal(arangodb::velocypack::Builder& nodes, unsigned flags,
                                   std::unordered_set<ExecutionNode const*>& seen) const;
