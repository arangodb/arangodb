////////////////////////////////////////////////////////////////////////////////
/// DISCLAIMER
///
/// Copyright 2014-2016 ArangoDB GmbH, Cologne, Germany
/// Copyright 2004-2014 triAGENS GmbH, Cologne, Germany
///
/// Licensed under the Apache License, Version 2.0 (the "License");
/// you may not use this file except in compliance with the License.
/// You may obtain a copy of the License at
///
///     http://www.apache.org/licenses/LICENSE-2.0
///
/// Unless required by applicable law or agreed to in writing, software
/// distributed under the License is distributed on an "AS IS" BASIS,
/// WITHOUT WARRANTIES OR CONDITIONS OF ANY KIND, either express or implied.
/// See the License for the specific language governing permissions and
/// limitations under the License.
///
/// Copyright holder is ArangoDB GmbH, Cologne, Germany
///
/// @author Jan Steemann
////////////////////////////////////////////////////////////////////////////////

#include "AqlTransaction.h"
#include "Logger/Logger.h"
#include "StorageEngine/TransactionCollection.h"
#include "StorageEngine/TransactionState.h"
#include "Utils/CollectionNameResolver.h"
#include "VocBase/LogicalCollection.h"

#ifdef USE_ENTERPRISE
#include "Enterprise/Transaction/IgnoreNoAccessAqlTransaction.h"
#endif

using namespace arangodb;
using namespace arangodb::aql;

AqlTransaction* AqlTransaction::create(
    std::shared_ptr<transaction::Context> const& transactionContext,
    std::map<std::string, aql::Collection*> const* collections,
    transaction::Options const& options, bool isMainTransaction,
    std::unordered_set<std::string> inaccessibleCollections) {
#ifdef USE_ENTERPRISE
  if (options.skipInaccessibleCollections) {
    return new transaction::IgnoreNoAccessAqlTransaction(
        transactionContext, collections, options, isMainTransaction,
        inaccessibleCollections);
  }
#endif
  return new AqlTransaction(transactionContext, collections, options,
                            isMainTransaction);
}

/// @brief clone, used to make daughter transactions for parts of a
/// distributed AQL query running on the coordinator
transaction::Methods* AqlTransaction::clone(
    transaction::Options const& options) const {
  
  auto ctx = transaction::StandaloneContext::Create(vocbase());
  return new AqlTransaction(ctx, &_collections, options, false);
}

/// @brief add a collection to the transaction
Result AqlTransaction::processCollection(aql::Collection* collection) {
  if (ServerState::instance()->isCoordinator()) {
    return processCollectionCoordinator(collection);
  }
  return processCollectionNormal(collection);
}

/// @brief add a coordinator collection to the transaction

Result AqlTransaction::processCollectionCoordinator(
    aql::Collection* collection) {
  TRI_voc_cid_t cid = resolver()->getCollectionId(collection->getName());

  return addCollection(cid, collection->getName().c_str(),
                       collection->accessType);
}

/// @brief add a regular collection to the transaction

Result AqlTransaction::processCollectionNormal(aql::Collection* collection) {
  TRI_voc_cid_t cid = 0;

  arangodb::LogicalCollection const* col =
      resolver()->getCollectionStruct(collection->getName());
  /*if (col == nullptr) {
    auto startTime = TRI_microtime();
    auto endTime = startTime + 60.0;
    do {
      std::this_thread::sleep_for(std::chrono::microseconds(10000));
      if (TRI_microtime() > endTime) {
        break;
      }
      col = this->resolver()->getCollectionStruct(collection->getName());
    } while (col == nullptr);
  }
  */
  if (col != nullptr) {
    cid = col->cid();
  } else {
    cid = resolver()->getCollectionId(collection->getName());
  }

  Result res =
      addCollection(cid, collection->getName(), collection->accessType);

  if (res.ok() && col != nullptr) {
    collection->setCollection(const_cast<arangodb::LogicalCollection*>(col));
  }

  return res;
}

LogicalCollection* AqlTransaction::documentCollection(TRI_voc_cid_t cid) {
  TransactionCollection* trxColl = this->trxCollection(cid);
  TRI_ASSERT(trxColl != nullptr);
  return trxColl->collection();
}

/// @brief lockCollections, this is needed in a corner case in AQL: we need
/// to lock all shards in a controlled way when we set up a distributed
/// execution engine. To this end, we prevent the standard mechanism to
/// lock collections on the DBservers when we instantiate the query. Then,
/// in a second round, we need to lock the shards in exactly the right
/// order via an HTTP call. This method is used to implement that HTTP action.

int AqlTransaction::lockCollections() { return state()->lockCollections(); }

<<<<<<< HEAD
/// @brief count the number of documents in a collection
/// Handle locks based on the collections known to this transaction
/// (Coordinator only)
OperationResult AqlTransaction::count(std::string const& collectionName,
                                      bool aggregate) {
  TRI_ASSERT(_state->status() == transaction::Status::RUNNING);

  if (_state->isCoordinator()) {
    // If the collection is known to this transaction we do not need to lock on DBServers (locked already)
    // If it is not known we need to lock
    bool needsToLock = (_collections.find(collectionName) == _collections.end());
    return countCoordinator(collectionName, aggregate, needsToLock);
  }

  return countLocal(collectionName);
}

=======
// -----------------------------------------------------------------------------
// --SECTION--                                                       END-OF-FILE
// -----------------------------------------------------------------------------
>>>>>>> 8297fd38
<|MERGE_RESOLUTION|>--- conflicted
+++ resolved
@@ -128,26 +128,6 @@
 
 int AqlTransaction::lockCollections() { return state()->lockCollections(); }
 
-<<<<<<< HEAD
-/// @brief count the number of documents in a collection
-/// Handle locks based on the collections known to this transaction
-/// (Coordinator only)
-OperationResult AqlTransaction::count(std::string const& collectionName,
-                                      bool aggregate) {
-  TRI_ASSERT(_state->status() == transaction::Status::RUNNING);
-
-  if (_state->isCoordinator()) {
-    // If the collection is known to this transaction we do not need to lock on DBServers (locked already)
-    // If it is not known we need to lock
-    bool needsToLock = (_collections.find(collectionName) == _collections.end());
-    return countCoordinator(collectionName, aggregate, needsToLock);
-  }
-
-  return countLocal(collectionName);
-}
-
-=======
 // -----------------------------------------------------------------------------
 // --SECTION--                                                       END-OF-FILE
-// -----------------------------------------------------------------------------
->>>>>>> 8297fd38
+// -----------------------------------------------------------------------------