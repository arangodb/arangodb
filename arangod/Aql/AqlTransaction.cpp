////////////////////////////////////////////////////////////////////////////////
/// DISCLAIMER
///
/// Copyright 2014-2016 ArangoDB GmbH, Cologne, Germany
/// Copyright 2004-2014 triAGENS GmbH, Cologne, Germany
///
/// Licensed under the Apache License, Version 2.0 (the "License");
/// you may not use this file except in compliance with the License.
/// You may obtain a copy of the License at
///
///     http://www.apache.org/licenses/LICENSE-2.0
///
/// Unless required by applicable law or agreed to in writing, software
/// distributed under the License is distributed on an "AS IS" BASIS,
/// WITHOUT WARRANTIES OR CONDITIONS OF ANY KIND, either express or implied.
/// See the License for the specific language governing permissions and
/// limitations under the License.
///
/// Copyright holder is ArangoDB GmbH, Cologne, Germany
///
/// @author Jan Steemann
////////////////////////////////////////////////////////////////////////////////

#include "AqlTransaction.h"

#include "Aql/Collection.h"
#include "Logger/Logger.h"
#include "StorageEngine/TransactionCollection.h"
#include "StorageEngine/TransactionState.h"
#include "Utils/CollectionNameResolver.h"
#include "VocBase/LogicalCollection.h"

#ifdef USE_ENTERPRISE
#include "Enterprise/Transaction/IgnoreNoAccessAqlTransaction.h"
#endif

using namespace arangodb;
using namespace arangodb::aql;

std::unique_ptr<AqlTransaction> AqlTransaction::create(
    std::shared_ptr<transaction::Context> const& transactionContext,
    std::map<std::string, aql::Collection*> const* collections,
    transaction::Options const& options,
    std::unordered_set<std::string> inaccessibleCollections) {
#ifdef USE_ENTERPRISE
  if (options.skipInaccessibleCollections) {
    return std::make_unique<transaction::IgnoreNoAccessAqlTransaction>(
        transactionContext, collections, options,
        std::move(inaccessibleCollections));
  }
#endif
  return std::make_unique<AqlTransaction>(transactionContext, collections, options);
}

/// @brief add a list of collections to the transaction
Result AqlTransaction::addCollections(std::map<std::string, aql::Collection*> const& collections) {
  Result res;
  for (auto const& it : collections) {
    res = processCollection(it.second);

    if (!res.ok()) {
      break;
    }
  }
  return res;
}

/// @brief add a collection to the transaction
Result AqlTransaction::processCollection(aql::Collection* collection) {
  Result res;

  if (_state->isCoordinator()) {
    auto cid = resolver()->getCollectionId(collection->name());

    return res.reset(addCollection(cid, collection->name(), collection->accessType()));
  }

  TRI_voc_cid_t cid = 0;
  auto col = resolver()->getCollection(collection->name());

  if (col != nullptr) {
    cid = col->id();
  } else {
    cid = resolver()->getCollectionId(collection->name());
  }

  res = addCollection(cid, collection->name(), collection->accessType());

  if (res.ok() && col != nullptr) {
    collection->setCollection(col);
  }

  return res;
}

LogicalCollection* AqlTransaction::documentCollection(TRI_voc_cid_t cid) {
  TransactionCollection* trxColl = this->trxCollection(cid);
  TRI_ASSERT(trxColl != nullptr);
  return trxColl->collection().get();
}

/// @brief lockCollections, this is needed in a corner case in AQL: we need
/// to lock all shards in a controlled way when we set up a distributed
/// execution engine. To this end, we prevent the standard mechanism to
/// lock collections on the DBservers when we instantiate the query. Then,
/// in a second round, we need to lock the shards in exactly the right
/// order via an HTTP call. This method is used to implement that HTTP action.

int AqlTransaction::lockCollections() { return state()->lockCollections(); }


AqlTransaction::AqlTransaction(
    std::shared_ptr<transaction::Context> const& transactionContext,
    transaction::Options const& options)
    : transaction::Methods(transactionContext, options) {
  addHint(transaction::Hints::Hint::INTERMEDIATE_COMMITS);
}

  /// protected so we can create different subclasses
AqlTransaction::AqlTransaction(
    std::shared_ptr<transaction::Context> const& transactionContext,
    std::map<std::string, aql::Collection*> const* collections,
    transaction::Options const& options)
    : transaction::Methods(transactionContext, options), _collections(*collections) {
<<<<<<< HEAD
  addHint(transaction::Hints::Hint::LOCK_ENTIRELY); 
=======
  if (!isMainTransaction) {
    addHint(transaction::Hints::Hint::LOCK_NEVER);
  }
>>>>>>> bce6f8fb
  addHint(transaction::Hints::Hint::INTERMEDIATE_COMMITS);

  Result res = addCollections(*collections);
  if (res.fail()) {
    THROW_ARANGO_EXCEPTION(res);
  }
}<|MERGE_RESOLUTION|>--- conflicted
+++ resolved
@@ -122,13 +122,6 @@
     std::map<std::string, aql::Collection*> const* collections,
     transaction::Options const& options)
     : transaction::Methods(transactionContext, options), _collections(*collections) {
-<<<<<<< HEAD
-  addHint(transaction::Hints::Hint::LOCK_ENTIRELY); 
-=======
-  if (!isMainTransaction) {
-    addHint(transaction::Hints::Hint::LOCK_NEVER);
-  }
->>>>>>> bce6f8fb
   addHint(transaction::Hints::Hint::INTERMEDIATE_COMMITS);
 
   Result res = addCollections(*collections);
