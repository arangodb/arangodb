--- conflicted
+++ resolved
@@ -32,14 +32,9 @@
 using VelocyPackHelper = arangodb::basics::VelocyPackHelper;
 
 /// @brief create the manager
-<<<<<<< HEAD
-AqlItemBlockManager::AqlItemBlockManager(ResourceMonitor* resourceMonitor)
-    : _resourceMonitor(resourceMonitor) {
-=======
 AqlItemBlockManager::AqlItemBlockManager(ResourceMonitor* resourceMonitor,
                                          SerializationFormat format)
     : _resourceMonitor(resourceMonitor), _format(format) {
->>>>>>> ac2158ee
   TRI_ASSERT(resourceMonitor != nullptr);
 }
 
