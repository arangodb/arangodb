--- conflicted
+++ resolved
@@ -125,15 +125,11 @@
   void incrScanned() noexcept;
   void incrScanned(size_t value) noexcept;
 
-<<<<<<< HEAD
-  std::size_t getScanned() const noexcept;
-  
   void operator+= (IResearchViewStats const& stats) {
     _scannedIndex += stats._scannedIndex;
   }
-=======
+  
   size_t getScanned() const noexcept;
->>>>>>> 02fc5cee
 
  private:
   size_t _scannedIndex;
