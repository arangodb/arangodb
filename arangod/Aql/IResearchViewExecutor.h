////////////////////////////////////////////////////////////////////////////////
/// DISCLAIMER
///
/// Copyright 2019 ArangoDB GmbH, Cologne, Germany
///
/// Licensed under the Apache License, Version 2.0 (the "License");
/// you may not use this file except in compliance with the License.
/// You may obtain a copy of the License at
///
///     http://www.apache.org/licenses/LICENSE-2.0
///
/// Unless required by applicable law or agreed to in writing, software
/// distributed under the License is distributed on an "AS IS" BASIS,
/// WITHOUT WARRANTIES OR CONDITIONS OF ANY KIND, either express or implied.
/// See the License for the specific language governing permissions and
/// limitations under the License.
///
/// Copyright holder is ArangoDB GmbH, Cologne, Germany
///
/// @author Tobias Gödderz
/// @author Andrey Abramov
////////////////////////////////////////////////////////////////////////////////

#ifndef ARANGOD_IRESEARCH__IRESEARCH_EXECUTOR_H
#define ARANGOD_IRESEARCH__IRESEARCH_EXECUTOR_H

#include "Aql/ExecutionState.h"
#include "Aql/ExecutorInfos.h"
#include "IResearch/ExpressionFilter.h"
<<<<<<< HEAD
#include "IResearch/IResearchExpressionContext.h"
=======
>>>>>>> a83c2323
#include "IResearch/IResearchVPackComparer.h"
#include "IResearch/IResearchView.h"
#include "Indexes/IndexIterator.h"
#include "VocBase/LocalDocumentId.h"

#include <formats/formats.hpp>
#include <index/heap_iterator.hpp>

#include <utility>

namespace iresearch {
class score;
struct document;
}  // namespace iresearch

namespace arangodb {
class LogicalCollection;

namespace iresearch {
struct Scorer;
}

namespace aql {
struct ExecutionStats;
class OutputAqlItemRow;
template <bool>
class SingleRowFetcher;

class IResearchViewExecutorInfos : public ExecutorInfos {
 public:
  using VarInfoMap = std::unordered_map<aql::VariableId, aql::VarInfo>;

  IResearchViewExecutorInfos(
      ExecutorInfos&& infos, std::shared_ptr<iresearch::IResearchView::Snapshot const> reader,
      RegisterId firstOutputRegister, RegisterId numScoreRegisters,
      Query& query, std::vector<iresearch::Scorer> const& scorers,
      std::pair<iresearch::IResearchViewSort const*, size_t> const& sort,
      ExecutionPlan const& plan, Variable const& outVariable, aql::AstNode const& filterCondition,
      std::pair<bool, bool> volatility, VarInfoMap const& varInfoMap, int depth);

<<<<<<< HEAD
  RegisterId getOutputRegister() const noexcept { return _outputRegister; }
  RegisterId getNumScoreRegisters() const noexcept {
    return _numScoreRegisters;
  }
  std::shared_ptr<iresearch::IResearchView::Snapshot const> getReader() const noexcept {
    return _reader;
  }
  Query& getQuery() const noexcept { return _query; }
  std::vector<iresearch::Scorer> const& scorers() const noexcept {
    return _scorers;
  }
  ExecutionPlan const& plan() const noexcept { return _plan; }
  Variable const& outVariable() const noexcept { return _outVariable; }
  aql::AstNode const& filterCondition() const noexcept {
    return _filterCondition;
  }
  VarInfoMap const& varInfoMap() const noexcept { return _varInfoMap; }
  int getDepth() const noexcept { return _depth; }
  bool volatileSort() const noexcept { return _volatileSort; }
  bool volatileFilter() const noexcept { return _volatileFilter; }

  // first - sort
  // second - number of sort conditions to take into account
  std::pair<iresearch::IResearchViewSort const*, size_t> const& sort() const noexcept {
    return _sort;
  }

  bool isScoreReg(RegisterId reg) const noexcept {
    return getOutputRegister() < reg &&
           reg <= getOutputRegister() + getNumScoreRegisters();
  }
=======
  RegisterId getOutputRegister() const noexcept;
  RegisterId getNumScoreRegisters() const noexcept;
  std::shared_ptr<iresearch::IResearchView::Snapshot const> getReader() const noexcept;
  Query& getQuery() const noexcept;
  std::vector<iresearch::Scorer> const& scorers() const noexcept;
  ExecutionPlan const& plan() const noexcept;
  Variable const& outVariable() const noexcept;
  aql::AstNode const& filterCondition() const noexcept;
  VarInfoMap const& varInfoMap() const noexcept;
  int getDepth() const noexcept;
  bool volatileSort() const noexcept;
  bool volatileFilter() const noexcept;

  // first - sort
  // second - number of sort conditions to take into account
  std::pair<iresearch::IResearchViewSort const*, size_t> const& sort() const noexcept;

  bool isScoreReg(RegisterId reg) const noexcept;
>>>>>>> a83c2323

 private:
  RegisterId const _outputRegister;
  RegisterId const _numScoreRegisters;
  std::shared_ptr<iresearch::IResearchView::Snapshot const> const _reader;
  Query& _query;
  std::vector<iresearch::Scorer> const& _scorers;
  std::pair<iresearch::IResearchViewSort const*, size_t> _sort;
  ExecutionPlan const& _plan;
  Variable const& _outVariable;
  aql::AstNode const& _filterCondition;
  bool const _volatileSort;
  bool const _volatileFilter;
  VarInfoMap const& _varInfoMap;
  int const _depth;
};  // IResearchViewExecutorInfos

class IResearchViewStats {
 public:
  IResearchViewStats() noexcept;

  void incrScanned() noexcept;
  void incrScanned(size_t value) noexcept;

  std::size_t getScanned() const noexcept;

 private:
  std::size_t _scannedIndex;
};  // IResearchViewStats

ExecutionStats& operator+=(ExecutionStats& executionStats,
                           IResearchViewStats const& iResearchViewStats) noexcept;

template <typename Impl>
struct IResearchViewExecutorTraits;

template <typename Impl, typename Traits = IResearchViewExecutorTraits<Impl>>
class IResearchViewExecutorBase {
 public:
  struct Properties {
    // even with "ordered = true", this block preserves the order; it just
    // writes scorer information in additional register for a following sort
    // block to use.
    static const bool preservesOrder = true;
    static const bool allowsBlockPassthrough = false;
    static const bool inputSizeRestrictsOutputSize = false;
  };
  using Fetcher = SingleRowFetcher<Properties::allowsBlockPassthrough>;
  using Infos = IResearchViewExecutorInfos;
  using Stats = IResearchViewStats;

  /**
   * @brief produce the next Row of Aql Values.
   *
   * @return ExecutionState, and if successful exactly one new Row of AqlItems.
   */
  std::tuple<ExecutionState, Stats, size_t> skipRows(size_t toSkip);
  std::pair<ExecutionState, Stats> produceRows(OutputAqlItemRow& output);

 protected:
  class ReadContext {
   private:
    static IndexIterator::DocumentCallback copyDocumentCallback(ReadContext& ctx);

   public:
    explicit ReadContext(aql::RegisterId docOutReg, InputAqlItemRow& inputRow,
                         OutputAqlItemRow& outputRow);

    aql::RegisterId const docOutReg;
    InputAqlItemRow& inputRow;
    OutputAqlItemRow& outputRow;
    IndexIterator::DocumentCallback const callback;
  };  // ReadContext

  template <typename ValueType>
  class IndexReadBuffer;

  class IndexReadBufferEntry {
<<<<<<< HEAD
    template <typename ValueType>
    friend class IndexReadBuffer;

    IndexReadBufferEntry() = delete;
    explicit inline IndexReadBufferEntry(std::size_t keyIdx) noexcept
        : _keyIdx(keyIdx) {}
=======
   public:
    IndexReadBufferEntry() = delete;

   private:
    template <typename ValueType>
    friend class IndexReadBuffer;

    explicit inline IndexReadBufferEntry(std::size_t keyIdx) noexcept;
>>>>>>> a83c2323

   protected:
    std::size_t _keyIdx;
  };

  // Holds and encapsulates the data read from the iresearch index.
  template <typename ValueType>
  class IndexReadBuffer {
   public:
    class ScoreIterator {
     public:
      ScoreIterator() = delete;
<<<<<<< HEAD
      inline ScoreIterator(std::vector<AqlValue>& scoreBuffer,
                           std::size_t keyIdx, std::size_t numScores) noexcept
          : _scoreBuffer(scoreBuffer),
            _scoreBaseIdx(keyIdx * numScores),
            _numScores(numScores) {
        TRI_ASSERT(_scoreBaseIdx + _numScores <= _scoreBuffer.size());
      }

      inline std::vector<AqlValue>::iterator begin() noexcept {
        return _scoreBuffer.begin() + _scoreBaseIdx;
      }
      inline std::vector<AqlValue>::iterator end() noexcept {
        return _scoreBuffer.begin() + _scoreBaseIdx + _numScores;
      }
=======
      ScoreIterator(std::vector<AqlValue>& scoreBuffer, std::size_t keyIdx,
                    std::size_t numScores) noexcept;

      std::vector<AqlValue>::iterator begin() noexcept;

      std::vector<AqlValue>::iterator end() noexcept;
>>>>>>> a83c2323

     private:
      std::vector<AqlValue>& _scoreBuffer;
      std::size_t _scoreBaseIdx;
      std::size_t _numScores;
    };

   public:
    IndexReadBuffer() = delete;
<<<<<<< HEAD
    explicit IndexReadBuffer(std::size_t const numScoreRegisters)
        : _keyBuffer(),
          _scoreBuffer(),
          _numScoreRegisters(numScoreRegisters),
          _keyBaseIdx(0) {}

    inline ValueType const& getValue(IndexReadBufferEntry const bufferEntry) const noexcept {
      assertSizeCoherence();
      TRI_ASSERT(bufferEntry._keyIdx < _keyBuffer.size());
      return _keyBuffer[bufferEntry._keyIdx];
    }

    inline ScoreIterator getScores(IndexReadBufferEntry const bufferEntry) noexcept {
      assertSizeCoherence();
      return ScoreIterator{_scoreBuffer, bufferEntry._keyIdx, _numScoreRegisters};
    }

    template <typename... Args>
    inline void pushValue(Args&&... args) {
      _keyBuffer.emplace_back(std::forward<Args>(args)...);
    }
=======
    explicit IndexReadBuffer(std::size_t numScoreRegisters);

    ValueType const& getValue(IndexReadBufferEntry bufferEntry) const noexcept;

    ScoreIterator getScores(IndexReadBufferEntry bufferEntry) noexcept;

    template <typename... Args>
    void pushValue(Args&&... args);
>>>>>>> a83c2323

    // A note on the scores: instead of saving an array of AqlValues, we could
    // save an array of floats plus a bitfield noting which entries should be
    // None.

    void pushScore(float_t scoreValue);

    void pushScoreNone();

    void reset() noexcept;

    std::size_t size() const noexcept;

    bool empty() const noexcept;

    IndexReadBufferEntry pop_front() noexcept;

    // This is violated while documents and scores are pushed, but must hold
    // before and after.
    void assertSizeCoherence() const noexcept;

   private:
    // _keyBuffer, _scoreBuffer together hold all the
    // information read from the iresearch index.
    // For the _scoreBuffer, it holds that
    //   _scoreBuffer.size() == _keyBuffer.size() * infos().getNumScoreRegisters()
    // and all entries
    //   _scoreBuffer[i]
    // correspond to
    //   _keyBuffer[i / getNumScoreRegisters()]
    // .
    std::vector<ValueType> _keyBuffer;
    std::vector<AqlValue> _scoreBuffer;
    std::size_t _numScoreRegisters;
    std::size_t _keyBaseIdx;
  };

 public:
  IResearchViewExecutorBase() = delete;
  IResearchViewExecutorBase(IResearchViewExecutorBase const&) = delete;

 protected:
  IResearchViewExecutorBase(IResearchViewExecutorBase&&) = default;
  IResearchViewExecutorBase(Fetcher& fetcher, Infos&);
  ~IResearchViewExecutorBase() = default;

<<<<<<< HEAD
  Infos const& infos() const noexcept { return _infos; }
=======
  Infos const& infos() const noexcept;
>>>>>>> a83c2323

  void fillScores(ReadContext const& ctx, float_t const* begin, float_t const* end);

  bool writeRow(ReadContext& ctx, IndexReadBufferEntry bufferEntry,
                LocalDocumentId const& documentId, LogicalCollection const& collection);

  void reset();

 private:
  bool next(ReadContext& ctx);

 protected:
  Infos const& _infos;
  Fetcher& _fetcher;
  InputAqlItemRow _inputRow;
  ExecutionState _upstreamState;
  IndexReadBuffer<typename Traits::IndexBufferValueType> _indexReadBuffer;
  irs::bytes_ref _pk;  // temporary store for pk buffer before decoding it
  irs::attribute_view _filterCtx;  // filter context
  iresearch::ViewExpressionContext _ctx;
  std::shared_ptr<iresearch::IResearchView::Snapshot const> _reader;
  irs::filter::prepared::ptr _filter;
  irs::order::prepared _order;
  iresearch::ExpressionExecutionContext _execCtx;  // expression execution context
  size_t _inflight;  // The number of documents inflight if we hit a WAITING state.
  bool _hasMore;
  bool _isInitialized;
};  // IResearchViewExecutorBase

template <bool ordered>
class IResearchViewExecutor
    : public IResearchViewExecutorBase<IResearchViewExecutor<ordered>> {
 public:
  using Base = IResearchViewExecutorBase<IResearchViewExecutor<ordered>>;
  using Fetcher = typename Base::Fetcher;
  using Infos = typename Base::Infos;

  IResearchViewExecutor(IResearchViewExecutor&&) = default;
  IResearchViewExecutor(Fetcher& fetcher, Infos&);

 private:
  friend Base;

  using ReadContext = typename Base::ReadContext;
  using IndexReadBufferEntry = typename Base::IndexReadBufferEntry;

  size_t skip(size_t toSkip);

  void evaluateScores(ReadContext const& ctx);

  void fillBuffer(ReadContext& ctx);

<<<<<<< HEAD
  inline bool writeRow(ReadContext& ctx, IndexReadBufferEntry bufferEntry) {
    TRI_ASSERT(_collection);

    return Base::writeRow(ctx, bufferEntry,
                          this->_indexReadBuffer.getValue(bufferEntry), *_collection);
  }
=======
  bool writeRow(ReadContext& ctx, IndexReadBufferEntry bufferEntry);
>>>>>>> a83c2323

  bool resetIterator();

  void reset();

 private:
  // Returns true unless the iterator is exhausted. documentId will always be
  // written. It will always be unset when readPK returns false, but may also be
  // unset if readPK returns true.
  bool readPK(LocalDocumentId& documentId);

  irs::columnstore_reader::values_reader_f _pkReader;  // current primary key reader
  irs::doc_iterator::ptr _itr;
  irs::document const* _doc{};
  size_t _readerOffset;
  LogicalCollection const* _collection{};

  // case ordered only:
  irs::score const* _scr;
  irs::bytes_ref _scrVal;
};  // IResearchViewExecutor

template <bool ordered>
struct IResearchViewExecutorTraits<IResearchViewExecutor<ordered>> {
  using IndexBufferValueType = LocalDocumentId;
  static constexpr bool Ordered = ordered;
};

template <bool ordered>
class IResearchViewMergeExecutor
    : public IResearchViewExecutorBase<IResearchViewMergeExecutor<ordered>> {
 public:
  using Base = IResearchViewExecutorBase<IResearchViewMergeExecutor<ordered>>;
  using Fetcher = typename Base::Fetcher;
  using Infos = typename Base::Infos;

  static constexpr bool Ordered = ordered;

  IResearchViewMergeExecutor(IResearchViewMergeExecutor&&) = default;
  IResearchViewMergeExecutor(Fetcher& fetcher, Infos&);

 private:
  friend Base;

  using ReadContext = typename Base::ReadContext;
  using IndexReadBufferEntry = typename Base::IndexReadBufferEntry;

  struct Segment {
    Segment(irs::doc_iterator::ptr&& docs, irs::document const& doc,
            irs::score const& score, LogicalCollection const& collection,
            irs::columnstore_reader::values_reader_f&& sortReader,
<<<<<<< HEAD
            irs::columnstore_reader::values_reader_f&& pkReader) noexcept
        : docs(std::move(docs)),
          doc(&doc),
          score(&score),
          collection(&collection),
          sortReader(std::move(sortReader)),
          pkReader(std::move(pkReader)) {
      TRI_ASSERT(this->docs);
      TRI_ASSERT(this->doc);
      TRI_ASSERT(this->score);
      TRI_ASSERT(this->collection);
      TRI_ASSERT(this->pkReader);
    }
=======
            irs::columnstore_reader::values_reader_f&& pkReader) noexcept;
>>>>>>> a83c2323
    Segment(Segment const&) = delete;
    Segment(Segment&&) = default;
    Segment& operator=(Segment const&) = delete;
    Segment& operator=(Segment&&) = default;

    irs::doc_iterator::ptr docs;
    irs::document const* doc{};
    irs::score const* score{};
    arangodb::LogicalCollection const* collection{};  // collecton associated with a segment
    irs::bytes_ref sortValue{irs::bytes_ref::NIL};        // sort column value
    irs::columnstore_reader::values_reader_f sortReader;  // sort column reader
    irs::columnstore_reader::values_reader_f pkReader;    // primary key reader
  };

  class MinHeapContext {
   public:
    MinHeapContext(iresearch::IResearchViewSort const& sort, size_t sortBuckets,
<<<<<<< HEAD
                   std::vector<Segment>& segments) noexcept
        : _less(sort, sortBuckets), _segments(&segments) {}
=======
                   std::vector<Segment>& segments) noexcept;
>>>>>>> a83c2323

    // advance
    bool operator()(size_t i) const;

    // compare
    bool operator()(size_t lhs, size_t rhs) const;

    iresearch::VPackComparer _less;
    std::vector<Segment>* _segments;
  };

  // reads local document id from a specified segment
  LocalDocumentId readPK(Segment const& segment);

  void evaluateScores(ReadContext const& ctx, irs::score const& score);

  void fillBuffer(ReadContext& ctx);

  bool writeRow(ReadContext& ctx, IndexReadBufferEntry bufferEntry);

  void reset();
  size_t skip(size_t toSkip);

 private:
  std::vector<Segment> _segments;
  irs::external_heap_iterator<MinHeapContext> _heap_it;
};  // IResearchViewMergeExecutor

template <bool ordered>
struct IResearchViewExecutorTraits<IResearchViewMergeExecutor<ordered>> {
  using IndexBufferValueType = std::pair<LocalDocumentId, LogicalCollection const*>;
  static constexpr const bool Ordered = ordered;
};

}  // namespace aql
}  // namespace arangodb

#endif  // ARANGOD_IRESEARCH__IRESEARCH_EXECUTOR_H<|MERGE_RESOLUTION|>--- conflicted
+++ resolved
@@ -27,10 +27,7 @@
 #include "Aql/ExecutionState.h"
 #include "Aql/ExecutorInfos.h"
 #include "IResearch/ExpressionFilter.h"
-<<<<<<< HEAD
 #include "IResearch/IResearchExpressionContext.h"
-=======
->>>>>>> a83c2323
 #include "IResearch/IResearchVPackComparer.h"
 #include "IResearch/IResearchView.h"
 #include "Indexes/IndexIterator.h"
@@ -71,39 +68,6 @@
       ExecutionPlan const& plan, Variable const& outVariable, aql::AstNode const& filterCondition,
       std::pair<bool, bool> volatility, VarInfoMap const& varInfoMap, int depth);
 
-<<<<<<< HEAD
-  RegisterId getOutputRegister() const noexcept { return _outputRegister; }
-  RegisterId getNumScoreRegisters() const noexcept {
-    return _numScoreRegisters;
-  }
-  std::shared_ptr<iresearch::IResearchView::Snapshot const> getReader() const noexcept {
-    return _reader;
-  }
-  Query& getQuery() const noexcept { return _query; }
-  std::vector<iresearch::Scorer> const& scorers() const noexcept {
-    return _scorers;
-  }
-  ExecutionPlan const& plan() const noexcept { return _plan; }
-  Variable const& outVariable() const noexcept { return _outVariable; }
-  aql::AstNode const& filterCondition() const noexcept {
-    return _filterCondition;
-  }
-  VarInfoMap const& varInfoMap() const noexcept { return _varInfoMap; }
-  int getDepth() const noexcept { return _depth; }
-  bool volatileSort() const noexcept { return _volatileSort; }
-  bool volatileFilter() const noexcept { return _volatileFilter; }
-
-  // first - sort
-  // second - number of sort conditions to take into account
-  std::pair<iresearch::IResearchViewSort const*, size_t> const& sort() const noexcept {
-    return _sort;
-  }
-
-  bool isScoreReg(RegisterId reg) const noexcept {
-    return getOutputRegister() < reg &&
-           reg <= getOutputRegister() + getNumScoreRegisters();
-  }
-=======
   RegisterId getOutputRegister() const noexcept;
   RegisterId getNumScoreRegisters() const noexcept;
   std::shared_ptr<iresearch::IResearchView::Snapshot const> getReader() const noexcept;
@@ -122,7 +86,6 @@
   std::pair<iresearch::IResearchViewSort const*, size_t> const& sort() const noexcept;
 
   bool isScoreReg(RegisterId reg) const noexcept;
->>>>>>> a83c2323
 
  private:
   RegisterId const _outputRegister;
@@ -201,14 +164,6 @@
   class IndexReadBuffer;
 
   class IndexReadBufferEntry {
-<<<<<<< HEAD
-    template <typename ValueType>
-    friend class IndexReadBuffer;
-
-    IndexReadBufferEntry() = delete;
-    explicit inline IndexReadBufferEntry(std::size_t keyIdx) noexcept
-        : _keyIdx(keyIdx) {}
-=======
    public:
     IndexReadBufferEntry() = delete;
 
@@ -217,7 +172,6 @@
     friend class IndexReadBuffer;
 
     explicit inline IndexReadBufferEntry(std::size_t keyIdx) noexcept;
->>>>>>> a83c2323
 
    protected:
     std::size_t _keyIdx;
@@ -230,29 +184,12 @@
     class ScoreIterator {
      public:
       ScoreIterator() = delete;
-<<<<<<< HEAD
-      inline ScoreIterator(std::vector<AqlValue>& scoreBuffer,
-                           std::size_t keyIdx, std::size_t numScores) noexcept
-          : _scoreBuffer(scoreBuffer),
-            _scoreBaseIdx(keyIdx * numScores),
-            _numScores(numScores) {
-        TRI_ASSERT(_scoreBaseIdx + _numScores <= _scoreBuffer.size());
-      }
-
-      inline std::vector<AqlValue>::iterator begin() noexcept {
-        return _scoreBuffer.begin() + _scoreBaseIdx;
-      }
-      inline std::vector<AqlValue>::iterator end() noexcept {
-        return _scoreBuffer.begin() + _scoreBaseIdx + _numScores;
-      }
-=======
       ScoreIterator(std::vector<AqlValue>& scoreBuffer, std::size_t keyIdx,
                     std::size_t numScores) noexcept;
 
       std::vector<AqlValue>::iterator begin() noexcept;
 
       std::vector<AqlValue>::iterator end() noexcept;
->>>>>>> a83c2323
 
      private:
       std::vector<AqlValue>& _scoreBuffer;
@@ -262,29 +199,6 @@
 
    public:
     IndexReadBuffer() = delete;
-<<<<<<< HEAD
-    explicit IndexReadBuffer(std::size_t const numScoreRegisters)
-        : _keyBuffer(),
-          _scoreBuffer(),
-          _numScoreRegisters(numScoreRegisters),
-          _keyBaseIdx(0) {}
-
-    inline ValueType const& getValue(IndexReadBufferEntry const bufferEntry) const noexcept {
-      assertSizeCoherence();
-      TRI_ASSERT(bufferEntry._keyIdx < _keyBuffer.size());
-      return _keyBuffer[bufferEntry._keyIdx];
-    }
-
-    inline ScoreIterator getScores(IndexReadBufferEntry const bufferEntry) noexcept {
-      assertSizeCoherence();
-      return ScoreIterator{_scoreBuffer, bufferEntry._keyIdx, _numScoreRegisters};
-    }
-
-    template <typename... Args>
-    inline void pushValue(Args&&... args) {
-      _keyBuffer.emplace_back(std::forward<Args>(args)...);
-    }
-=======
     explicit IndexReadBuffer(std::size_t numScoreRegisters);
 
     ValueType const& getValue(IndexReadBufferEntry bufferEntry) const noexcept;
@@ -293,7 +207,6 @@
 
     template <typename... Args>
     void pushValue(Args&&... args);
->>>>>>> a83c2323
 
     // A note on the scores: instead of saving an array of AqlValues, we could
     // save an array of floats plus a bitfield noting which entries should be
@@ -340,11 +253,7 @@
   IResearchViewExecutorBase(Fetcher& fetcher, Infos&);
   ~IResearchViewExecutorBase() = default;
 
-<<<<<<< HEAD
-  Infos const& infos() const noexcept { return _infos; }
-=======
   Infos const& infos() const noexcept;
->>>>>>> a83c2323
 
   void fillScores(ReadContext const& ctx, float_t const* begin, float_t const* end);
 
@@ -397,16 +306,7 @@
 
   void fillBuffer(ReadContext& ctx);
 
-<<<<<<< HEAD
-  inline bool writeRow(ReadContext& ctx, IndexReadBufferEntry bufferEntry) {
-    TRI_ASSERT(_collection);
-
-    return Base::writeRow(ctx, bufferEntry,
-                          this->_indexReadBuffer.getValue(bufferEntry), *_collection);
-  }
-=======
   bool writeRow(ReadContext& ctx, IndexReadBufferEntry bufferEntry);
->>>>>>> a83c2323
 
   bool resetIterator();
 
@@ -458,23 +358,7 @@
     Segment(irs::doc_iterator::ptr&& docs, irs::document const& doc,
             irs::score const& score, LogicalCollection const& collection,
             irs::columnstore_reader::values_reader_f&& sortReader,
-<<<<<<< HEAD
-            irs::columnstore_reader::values_reader_f&& pkReader) noexcept
-        : docs(std::move(docs)),
-          doc(&doc),
-          score(&score),
-          collection(&collection),
-          sortReader(std::move(sortReader)),
-          pkReader(std::move(pkReader)) {
-      TRI_ASSERT(this->docs);
-      TRI_ASSERT(this->doc);
-      TRI_ASSERT(this->score);
-      TRI_ASSERT(this->collection);
-      TRI_ASSERT(this->pkReader);
-    }
-=======
-            irs::columnstore_reader::values_reader_f&& pkReader) noexcept;
->>>>>>> a83c2323
+           irs::columnstore_reader::values_reader_f&& pkReader) noexcept;
     Segment(Segment const&) = delete;
     Segment(Segment&&) = default;
     Segment& operator=(Segment const&) = delete;
@@ -492,12 +376,7 @@
   class MinHeapContext {
    public:
     MinHeapContext(iresearch::IResearchViewSort const& sort, size_t sortBuckets,
-<<<<<<< HEAD
-                   std::vector<Segment>& segments) noexcept
-        : _less(sort, sortBuckets), _segments(&segments) {}
-=======
                    std::vector<Segment>& segments) noexcept;
->>>>>>> a83c2323
 
     // advance
     bool operator()(size_t i) const;
