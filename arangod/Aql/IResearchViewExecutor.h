////////////////////////////////////////////////////////////////////////////////
/// DISCLAIMER
///
/// Copyright 2014-2022 ArangoDB GmbH, Cologne, Germany
/// Copyright 2004-2014 triAGENS GmbH, Cologne, Germany
///
/// Licensed under the Apache License, Version 2.0 (the "License");
/// you may not use this file except in compliance with the License.
/// You may obtain a copy of the License at
///
///     http://www.apache.org/licenses/LICENSE-2.0
///
/// Unless required by applicable law or agreed to in writing, software
/// distributed under the License is distributed on an "AS IS" BASIS,
/// WITHOUT WARRANTIES OR CONDITIONS OF ANY KIND, either express or implied.
/// See the License for the specific language governing permissions and
/// limitations under the License.
///
/// Copyright holder is ArangoDB GmbH, Cologne, Germany
///
/// @author Tobias Gödderz
/// @author Andrey Abramov
////////////////////////////////////////////////////////////////////////////////

#pragma once

#include "Aql/ExecutionState.h"
#include "Aql/IResearchViewNode.h"
#include "Aql/InputAqlItemRow.h"
#include "Aql/AqlFunctionsInternalCache.h"
#include "Aql/RegisterInfos.h"
#include "IResearch/ExpressionFilter.h"
#include "IResearch/IResearchFilterFactory.h"
#include "IResearch/IResearchExpressionContext.h"
#include "IResearch/IResearchVPackComparer.h"
#include "IResearch/IResearchView.h"
#include "IResearch/SearchDoc.h"
#include "Indexes/IndexIterator.h"
#include "VocBase/Identifiers/LocalDocumentId.h"

#include <formats/formats.hpp>
#include <index/heap_iterator.hpp>

#include <utility>
#include <variant>

namespace iresearch {
struct score;
struct document;
}  // namespace iresearch

namespace arangodb {
class LogicalCollection;

namespace iresearch {
struct SearchFunc;
struct SearchMeta;
}  // namespace iresearch

namespace aql {
struct AqlCall;
class AqlItemBlockInputRange;
struct ExecutionStats;
class OutputAqlItemRow;
template<BlockPassthrough>
class SingleRowFetcher;
class QueryContext;

class IResearchViewExecutorInfos {
 public:
  using VarInfoMap = std::unordered_map<aql::VariableId, aql::VarInfo>;

  struct LateMaterializeRegister {
    RegisterId documentOutReg;
    RegisterId collectionOutReg;
  };

  struct MaterializeRegisters {
    RegisterId documentOutReg;
  };

  struct NoMaterializeRegisters {};

  using OutRegisters =
      std::variant<MaterializeRegisters, LateMaterializeRegister,
                   NoMaterializeRegisters>;

  IResearchViewExecutorInfos(
      iresearch::ViewSnapshotPtr reader, OutRegisters outRegister,
      RegisterId searchDocRegister, std::vector<RegisterId> scoreRegisters,
      aql::QueryContext& query,
      std::vector<iresearch::SearchFunc> const& scorers,
      std::pair<iresearch::IResearchSortBase const*, size_t> sort,
      iresearch::IResearchViewStoredValues const& storedValues,
      ExecutionPlan const& plan, Variable const& outVariable,
      aql::AstNode const& filterCondition, std::pair<bool, bool> volatility,
      VarInfoMap const& varInfoMap, int depth,
      iresearch::IResearchViewNode::ViewValuesRegisters&&
          outNonMaterializedViewRegs,
      iresearch::CountApproximate, iresearch::FilterOptimization,
      std::vector<std::pair<size_t, bool>> scorersSort, size_t scorersSortLimit,
      iresearch::SearchMeta const* meta);

  auto getDocumentRegister() const noexcept -> RegisterId;
  auto getCollectionRegister() const noexcept -> RegisterId;

  RegisterId searchDocIdRegId() const noexcept { return _searchDocOutReg; }
  std::vector<RegisterId> const& getScoreRegisters() const noexcept;

  iresearch::IResearchViewNode::ViewValuesRegisters const&
  getOutNonMaterializedViewRegs() const noexcept;
  iresearch::ViewSnapshotPtr getReader() const noexcept;
  aql::QueryContext& getQuery() noexcept;
  std::vector<iresearch::SearchFunc> const& scorers() const noexcept;
  ExecutionPlan const& plan() const noexcept;
  Variable const& outVariable() const noexcept;
  aql::AstNode const& filterCondition() const noexcept;
  bool filterConditionIsEmpty() const noexcept {
    return _filterConditionIsEmpty;
  }
  VarInfoMap const& varInfoMap() const noexcept;
  int getDepth() const noexcept;
  bool volatileSort() const noexcept;
  bool volatileFilter() const noexcept;
  bool isOldMangling() const noexcept;
  iresearch::CountApproximate countApproximate() const noexcept {
    return _countApproximate;
  }
  iresearch::FilterOptimization filterOptimization() const noexcept {
    return _filterOptimization;
  }

  // first - sort
  // second - number of sort conditions to take into account
  std::pair<iresearch::IResearchSortBase const*, size_t> const& sort()
      const noexcept;

  iresearch::IResearchViewStoredValues const& storedValues() const noexcept;

  size_t scoresSortLimit() const noexcept { return _scorersSortLimit; }

  auto scoresSort() const noexcept { return std::span{_scorersSort}; }

  size_t scoreRegistersCount() const noexcept { return _scoreRegistersCount; }

  auto const* meta() const noexcept { return _meta; }

 private:
  aql::RegisterId _searchDocOutReg;
  aql::RegisterId _documentOutReg;
  aql::RegisterId _collectionPointerReg;
  std::vector<RegisterId> _scoreRegisters;
  size_t _scoreRegistersCount;
  iresearch::ViewSnapshotPtr const _reader;
  aql::QueryContext& _query;
  std::vector<iresearch::SearchFunc> const& _scorers;
  std::pair<iresearch::IResearchSortBase const*, size_t> _sort;
  iresearch::IResearchViewStoredValues const& _storedValues;
  ExecutionPlan const& _plan;
  Variable const& _outVariable;
  aql::AstNode const& _filterCondition;
<<<<<<< HEAD
=======
  bool const _volatileSort;
  bool const _volatileFilter;
>>>>>>> f2a9eb77
  VarInfoMap const& _varInfoMap;
  iresearch::IResearchViewNode::ViewValuesRegisters _outNonMaterializedViewRegs;
  iresearch::CountApproximate _countApproximate;
  iresearch::FilterOptimization _filterOptimization;
  std::vector<std::pair<size_t, bool>> _scorersSort;
  size_t _scorersSortLimit;
<<<<<<< HEAD
  int const _depth;
  bool _filterConditionIsEmpty;
  bool const _volatileSort;
  bool const _volatileFilter;
  bool const _isOldMangling;
=======
  iresearch::SearchMeta const* _meta;
>>>>>>> f2a9eb77
};

class IResearchViewStats {
 public:
  IResearchViewStats() noexcept;

  void incrScanned() noexcept;
  void incrScanned(size_t value) noexcept;

  void operator+=(IResearchViewStats const& stats) {
    _scannedIndex += stats._scannedIndex;
  }

  size_t getScanned() const noexcept;

 private:
  size_t _scannedIndex;
};  // IResearchViewStats

ExecutionStats& operator+=(
    ExecutionStats& executionStats,
    IResearchViewStats const& iResearchViewStats) noexcept;

struct ColumnIterator {
  irs::doc_iterator::ptr itr;
  const irs::payload* value{};
};  // ColumnIterator

struct FilterCtx final : irs::attribute_provider {
  explicit FilterCtx(iresearch::ViewExpressionContext& ctx) noexcept
      : _execCtx(ctx) {}

  irs::attribute* get_mutable(irs::type_info::type_id type) noexcept override {
    return irs::type<iresearch::ExpressionExecutionContext>::id() == type
               ? &_execCtx
               : nullptr;
  }

  iresearch::ExpressionExecutionContext
      _execCtx;  // expression execution context
};               // FilterCtx

template<typename ValueType, bool>
class IndexReadBuffer;

class IndexReadBufferEntry {
 public:
  size_t getKeyIdx() const noexcept { return _keyIdx; };

 private:
  template<typename ValueType, bool>
  friend class IndexReadBuffer;

  explicit inline IndexReadBufferEntry(size_t keyIdx) noexcept;

 protected:
  size_t _keyIdx;
};  // IndexReadBufferEntry

class ScoreIterator {
 public:
  ScoreIterator(std::span<float_t> scoreBuffer, size_t keyIdx,
                size_t numScores) noexcept;

  auto begin() noexcept;
  auto end() noexcept;

 private:
  std::span<float_t> _scoreBuffer;
  size_t _scoreBaseIdx;
  size_t _numScores;
};

// Holds and encapsulates the data read from the iresearch index.
template<typename ValueType, bool copyStored>
class IndexReadBuffer {
 public:
  using KeyValueType = ValueType;

  explicit IndexReadBuffer(size_t numScoreRegisters, ResourceMonitor& monitor);

  ValueType const& getValue(IndexReadBufferEntry bufferEntry) const noexcept;

  ValueType& getValue(size_t idx) noexcept {
    TRI_ASSERT(_keyBuffer.size() > idx);
    return _keyBuffer[idx];
  }

  iresearch::SearchDoc const& getSearchDoc(size_t idx) noexcept {
    TRI_ASSERT(_searchDocs.size() > idx);
    return _searchDocs[idx];
  }

  ScoreIterator getScores(IndexReadBufferEntry bufferEntry) noexcept;

  void setScoresSort(std::span<std::pair<size_t, bool> const> s) noexcept {
    _scoresSort = s;
  }

  irs::score_t* pushNoneScores(size_t count);

  template<typename... Args>
  void pushValue(Args&&... args);

  void pushSearchDoc(irs::sub_reader const& segment, irs::doc_id_t docId) {
    _searchDocs.emplace_back(segment, docId);
  }

  void pushSortedValue(ValueType&& value, float_t const* scores, size_t count);

  void finalizeHeapSort();
  // A note on the scores: instead of saving an array of AqlValues, we could
  // save an array of floats plus a bitfield noting which entries should be
  // None.

  void reset() noexcept {
    // Should only be called after everything was consumed
    TRI_ASSERT(empty());
    clear();
  }

  void clear() noexcept;

  size_t size() const noexcept;

  bool empty() const noexcept;

  IndexReadBufferEntry pop_front() noexcept;

  // This is violated while documents and scores are pushed, but must hold
  // before and after.
  void assertSizeCoherence() const noexcept;

  size_t memoryUsage(size_t maxSize) const noexcept {
    auto res =
        maxSize * sizeof(typename decltype(_keyBuffer)::value_type) +
        maxSize * sizeof(typename decltype(_scoreBuffer)::value_type) +
        maxSize * sizeof(typename decltype(_searchDocs)::value_type) +
        maxSize * sizeof(typename decltype(_storedValuesBuffer)::value_type);
    if (!_scoresSort.empty()) {
      res += maxSize * sizeof(typename decltype(_rows)::value_type);
    }
    return res;
  }

  void preAllocateStoredValuesBuffer(size_t atMost, size_t scores,
                                     size_t stored) {
    TRI_ASSERT(_storedValuesBuffer.empty());
    if (_keyBuffer.capacity() < atMost) {
      auto newMemoryUsage = memoryUsage(atMost);
      auto tracked = _memoryTracker.tracked();
      if (newMemoryUsage != tracked) {
        if (newMemoryUsage > tracked) {
          _memoryTracker.increase(newMemoryUsage - tracked);
        } else {
          _memoryTracker.decrease(tracked - newMemoryUsage);
        }
      }
      _keyBuffer.reserve(atMost);
      _searchDocs.reserve(atMost);
      _scoreBuffer.reserve(atMost * scores);
      _storedValuesBuffer.reserve(atMost * stored);
      if (!_scoresSort.empty()) {
        _rows.reserve(atMost);
      }
    }
    _maxSize = atMost;
    _heapSizeLeft = _maxSize;
    _storedValuesCount = stored;
  }

  auto getMaterializeRange(size_t skip) const {
    auto start = _rows.size() > skip ? skip : _rows.size();
    return std::vector<size_t>{_rows.begin() + start, _rows.end()};
  }

  void setStoredValue(size_t idx, irs::bytes_ref value) {
    TRI_ASSERT(idx < _storedValuesBuffer.size());
    _storedValuesBuffer[idx] = value;
  }

  void pushStoredValue(irs::bytes_ref value) {
    TRI_ASSERT(_storedValuesBuffer.size() < _storedValuesBuffer.capacity());
    _storedValuesBuffer.emplace_back(value.c_str(), value.size());
  }

  using StoredValuesContainer =
      typename std::conditional<copyStored, std::vector<irs::bstring>,
                                std::vector<irs::bytes_ref>>::type;

  StoredValuesContainer const& getStoredValues() const noexcept;

 private:
  // _keyBuffer, _scoreBuffer, _storedValuesBuffer together hold all the
  // information read from the iresearch index.
  // For the _scoreBuffer, it holds that
  //   _scoreBuffer.size() == _keyBuffer.size() * infos().getNumScoreRegisters()
  // and all entries
  //   _scoreBuffer[i]
  // correspond to
  //   _keyBuffer[i / getNumScoreRegisters()]
  // .

  std::vector<ValueType> _keyBuffer;
  // FIXME(gnusi): compile time
  std::vector<iresearch::SearchDoc> _searchDocs;
  std::vector<float_t> _scoreBuffer;
  StoredValuesContainer _storedValuesBuffer;
  size_t _numScoreRegisters;
  size_t _keyBaseIdx;
  std::span<std::pair<size_t, bool> const> _scoresSort;
  std::vector<size_t> _rows;
  size_t _maxSize;
  size_t _heapSizeLeft;
  size_t _storedValuesCount;
  ResourceUsageScope _memoryTracker;
};

template<bool copyStored, bool ordered, bool emitSearchDoc,
         iresearch::MaterializeType materializeType>
struct ExecutionTraits {
  static constexpr bool EmitSearchDoc = emitSearchDoc;
  static constexpr bool Ordered = ordered;
  static constexpr bool CopyStored = copyStored;
  static constexpr iresearch::MaterializeType MaterializeType = materializeType;
};

template<typename Impl>
struct IResearchViewExecutorTraits;

template<typename Impl, typename ExecutionTraits>
class IResearchViewExecutorBase {
 public:
  struct Traits : ExecutionTraits, IResearchViewExecutorTraits<Impl> {};

  struct Properties {
    // even with "ordered = true", this block preserves the order; it just
    // writes scorer information in additional register for a following sort
    // block to use.
    static constexpr bool preservesOrder = true;
    static constexpr BlockPassthrough allowsBlockPassthrough =
        BlockPassthrough::Disable;
    static constexpr bool inputSizeRestrictsOutputSize = false;
  };
  using Fetcher = SingleRowFetcher<Properties::allowsBlockPassthrough>;
  using Infos = IResearchViewExecutorInfos;
  using Stats = IResearchViewStats;
  using IndexReadBufferType =
      IndexReadBuffer<typename Traits::IndexBufferValueType,
                      Traits::CopyStored>;
  /**
   * @brief produce the next Rows of Aql Values.
   *
   * @return ExecutorState, the stats, and a new Call that needs to be send to
   * upstream
   */
  [[nodiscard]] std::tuple<ExecutorState, Stats, AqlCall> produceRows(
      AqlItemBlockInputRange& input, OutputAqlItemRow& output);

  /**
   * @brief skip the next Row of Aql Values.
   *
   * @return ExecutorState, the stats, and a new Call that needs to be send to
   * upstream
   */
  [[nodiscard]] std::tuple<ExecutorState, Stats, size_t, AqlCall> skipRowsRange(
      AqlItemBlockInputRange& inputRange, AqlCall& call);

  void initializeCursor();

 protected:
  template<auto type>
  using enabled_for_materialize_type_t =
      std::enable_if_t<static_cast<unsigned int>(
                           Traits::MaterializeType& type) ==
                       static_cast<unsigned int>(type)>;

  class ReadContext {
   public:
    explicit ReadContext(aql::RegisterId documentOutReg,
                         aql::RegisterId collectionPointerReg,
                         InputAqlItemRow& inputRow,
                         OutputAqlItemRow& outputRow);

    InputAqlItemRow& inputRow;
    OutputAqlItemRow& outputRow;

    template<iresearch::MaterializeType t =
                 iresearch::MaterializeType::LateMaterialize,
             typename E = enabled_for_materialize_type_t<t>>
    [[nodiscard]] auto getCollectionPointerReg() const noexcept
        -> aql::RegisterId {
      return collectionPointerReg;
    }
    template<iresearch::MaterializeType t =
                 iresearch::MaterializeType::LateMaterialize,
             typename E = enabled_for_materialize_type_t<t>>
    [[nodiscard]] auto getDocumentIdReg() const noexcept -> aql::RegisterId {
      return documentOutReg;
    }

    template<
        iresearch::MaterializeType t = iresearch::MaterializeType::Materialize,
        typename E = enabled_for_materialize_type_t<t>>
    auto getDocumentReg() const noexcept -> aql::RegisterId {
      return documentOutReg;
    }

    template<
        iresearch::MaterializeType t = iresearch::MaterializeType::Materialize,
        typename E = enabled_for_materialize_type_t<t>>
    auto getDocumentCallback() const noexcept
        -> IndexIterator::DocumentCallback const& {
      return callback;
    }

   private:
    template<
        iresearch::MaterializeType t = iresearch::MaterializeType::Materialize,
        typename E = enabled_for_materialize_type_t<t>>
    static IndexIterator::DocumentCallback copyDocumentCallback(
        ReadContext& ctx);

    aql::RegisterId documentOutReg;
    aql::RegisterId collectionPointerReg;

   public:
    IndexIterator::DocumentCallback callback;
  };  // ReadContext

 public:
  IResearchViewExecutorBase() = delete;
  IResearchViewExecutorBase(IResearchViewExecutorBase const&) = delete;

 protected:
  IResearchViewExecutorBase(IResearchViewExecutorBase&&) = default;
  IResearchViewExecutorBase(Fetcher& fetcher, Infos&);
  ~IResearchViewExecutorBase() = default;

  Infos const& infos() const noexcept { return _infos; }

  void fillScores(irs::score const& score) {
    TRI_ASSERT(Traits::Ordered);

    // Scorer registers are placed right before document output register.
    // Allocate block for scores (registerId's are sequential) and fill it.
    score(_indexReadBuffer.pushNoneScores(infos().scoreRegistersCount()));
  }

  bool writeRow(ReadContext& ctx, IndexReadBufferEntry bufferEntry,
                LocalDocumentId const& documentId,
                LogicalCollection const& collection);

  template<iresearch::MaterializeType t =
               iresearch::MaterializeType::LateMaterialize,
           typename E = enabled_for_materialize_type_t<t>>
  bool writeLocalDocumentId(ReadContext& ctx, LocalDocumentId const& documentId,
                            LogicalCollection const& collection);

  void writeSearchDoc(ReadContext& ctx, iresearch::SearchDoc const& doc,
                      RegisterId reg);

  void reset();

  bool writeStoredValue(
      ReadContext& ctx,
      typename IndexReadBufferType::StoredValuesContainer const& storedValues,
      size_t index, std::map<size_t, RegisterId> const& fieldsRegs);

  void readStoredValues(irs::document const& doc, size_t index);

  void pushStoredValues(irs::document const& doc, size_t storedValuesIndex = 0);

  bool getStoredValuesReaders(irs::sub_reader const& segmentReader,
                              size_t storedValuesIndex = 0);

 private:
  bool next(ReadContext& ctx, IResearchViewStats& stats);

 protected:
  transaction::Methods _trx;
  AqlFunctionsInternalCache _aqlFunctionsInternalCache;
  Infos& _infos;
  InputAqlItemRow _inputRow;
  IndexReadBufferType _indexReadBuffer;
  iresearch::ViewExpressionContext _ctx;
  FilterCtx _filterCtx;  // filter context
  iresearch::ViewSnapshotPtr _reader;
  irs::filter::prepared::ptr _filter;
  irs::filter::prepared const** _filterCookie{};
  irs::Order _order;
  std::vector<ColumnIterator> _storedValuesReaders;
  std::array<char, arangodb::iresearch::kSearchDocBufSize> _buf;
  bool _isInitialized;

  // new mangling only:
  iresearch::AnalyzerProvider _provider;
};

template<typename ExecutionTraits>
class IResearchViewExecutor
    : public IResearchViewExecutorBase<IResearchViewExecutor<ExecutionTraits>,
                                       ExecutionTraits> {
 public:
  using Base = IResearchViewExecutorBase<IResearchViewExecutor<ExecutionTraits>,
                                         ExecutionTraits>;
  using Fetcher = typename Base::Fetcher;
  using Infos = typename Base::Infos;

  IResearchViewExecutor(IResearchViewExecutor&&) = default;
  IResearchViewExecutor(Fetcher& fetcher, Infos&);

 private:
  friend Base;

  using ReadContext = typename Base::ReadContext;

  size_t skip(size_t toSkip, IResearchViewStats&);
  size_t skipAll(IResearchViewStats&);

  void saveCollection();

  void fillBuffer(ReadContext& ctx);

  bool writeRow(ReadContext& ctx, IndexReadBufferEntry bufferEntry);

  bool resetIterator();

  void reset();

 private:
  // Returns true unless the iterator is exhausted. documentId will always be
  // written. It will always be unset when readPK returns false, but may also be
  // unset if readPK returns true.
  bool readPK(LocalDocumentId& documentId);

  ColumnIterator _pkReader;  // current primary key reader
  irs::doc_iterator::ptr _itr;
  irs::document const* _doc{};
  size_t _readerOffset;
  size_t _currentSegmentPos;  // current document iterator position in segment
  size_t _totalPos;           // total position for full snapshot
  LogicalCollection const* _collection{};

  // case ordered only:
  irs::score const* _scr;
  size_t _numScores;
};  // IResearchViewExecutor

template<typename ExecutionTraits>
struct IResearchViewExecutorTraits<IResearchViewExecutor<ExecutionTraits>> {
  using IndexBufferValueType = LocalDocumentId;
  static constexpr bool ExplicitScanned = false;
};

template<typename ExecutionTraits>
class IResearchViewMergeExecutor
    : public IResearchViewExecutorBase<
          IResearchViewMergeExecutor<ExecutionTraits>, ExecutionTraits> {
 public:
  using Base =
      IResearchViewExecutorBase<IResearchViewMergeExecutor<ExecutionTraits>,
                                ExecutionTraits>;
  using Fetcher = typename Base::Fetcher;
  using Infos = typename Base::Infos;

  static constexpr bool Ordered = ExecutionTraits::Ordered;

  IResearchViewMergeExecutor(IResearchViewMergeExecutor&&) = default;
  IResearchViewMergeExecutor(Fetcher& fetcher, Infos&);

 private:
  friend Base;

  using ReadContext = typename Base::ReadContext;

  struct Segment {
    Segment(irs::doc_iterator::ptr&& docs, irs::document const& doc,
            irs::score const& score, size_t numScores,
            LogicalCollection const& collection,
            irs::doc_iterator::ptr&& pkReader, size_t index,
            irs::doc_iterator* sortReaderRef,
            irs::payload const* sortReaderValue,
            irs::doc_iterator::ptr&& sortReader) noexcept;
    Segment(Segment const&) = delete;
    Segment(Segment&&) = default;
    Segment& operator=(Segment const&) = delete;
    Segment& operator=(Segment&&) = delete;

    irs::doc_iterator::ptr docs;
    irs::document const* doc{};
    irs::score const* score{};
    size_t numScores{};
    arangodb::LogicalCollection const*
        collection{};                   // collecton associated with a segment
    ColumnIterator pkReader;            // primary key reader
    size_t segmentIndex;                // first stored values index
    irs::doc_iterator* sortReaderRef;   // pointer to sort column reader
    irs::payload const* sortValue;      // sort column value
    irs::doc_iterator::ptr sortReader;  // sort column reader
    size_t segmentPos{0};
  };

  class MinHeapContext {
   public:
    MinHeapContext(iresearch::IResearchSortBase const& sort, size_t sortBuckets,
                   std::vector<Segment>& segments) noexcept;

    // advance
    bool operator()(size_t i) const;

    // compare
    bool operator()(size_t lhs, size_t rhs) const;

    iresearch::VPackComparer<iresearch::IResearchSortBase> _less;
    std::vector<Segment>* _segments;
  };

  // reads local document id from a specified segment
  LocalDocumentId readPK(Segment const& segment);

  void fillBuffer(ReadContext& ctx);

  bool writeRow(ReadContext& ctx, IndexReadBufferEntry bufferEntry);

  void reset();
  size_t skip(size_t toSkip, IResearchViewStats&);
  size_t skipAll(IResearchViewStats&);

 private:
  std::vector<Segment> _segments;
  irs::ExternalHeapIterator<MinHeapContext> _heap_it;
};

template<typename ExecutionTraits>
struct IResearchViewExecutorTraits<
    IResearchViewMergeExecutor<ExecutionTraits>> {
  using IndexBufferValueType =
      std::pair<LocalDocumentId, LogicalCollection const*>;
  static constexpr bool ExplicitScanned = false;
};

template<typename ExecutionTraits>
class IResearchViewHeapSortExecutor
    : public IResearchViewExecutorBase<
          IResearchViewHeapSortExecutor<ExecutionTraits>, ExecutionTraits> {
 public:
  using Base =
      IResearchViewExecutorBase<IResearchViewHeapSortExecutor<ExecutionTraits>,
                                ExecutionTraits>;
  using Fetcher = typename Base::Fetcher;
  using Infos = typename Base::Infos;

  IResearchViewHeapSortExecutor(IResearchViewHeapSortExecutor&&) = default;
  IResearchViewHeapSortExecutor(Fetcher& fetcher, Infos&);

 private:
  friend Base;
  using ReadContext = typename Base::ReadContext;

  size_t skip(size_t toSkip, IResearchViewStats& stats);
  size_t skipAll(IResearchViewStats& stats);
  size_t getScanned() const noexcept { return _totalCount; }
  bool canSkipAll() const noexcept { return _bufferFilled && _totalCount; }

  void reset();
  void fillBuffer(ReadContext& ctx);
  bool fillBufferInternal(size_t skip);

  bool writeRow(ReadContext& ctx, IndexReadBufferEntry bufferEntry);

  size_t _totalCount{};
  size_t _scannedCount{0};
  size_t _bufferedCount{};
  bool _bufferFilled{false};
};  // ResearchViewHeapSortExecutor

union UnitedDocumentId {
  irs::doc_id_t irsId;
  typename LocalDocumentId::BaseType adbId;
};

union UnitedSourceId {
  size_t readerOffset;
  LogicalCollection const* collection;
};

struct HeapSortExecutorValue {
  HeapSortExecutorValue(irs::doc_id_t doc, size_t readerOffset) {
    documentKey.irsId = doc;
    collection.readerOffset = readerOffset;
  }

  void decode(LocalDocumentId docId, LogicalCollection const* col) noexcept {
#ifdef ARANGODB_ENABLE_MAINTAINER_MODE
    TRI_ASSERT(!decoded);
    decoded = true;
#endif

    documentKey.adbId = docId.id();
    collection.collection = col;
  }

  [[nodiscard]] irs::doc_id_t irsDocId() const noexcept {
#ifdef ARANGODB_ENABLE_MAINTAINER_MODE
    TRI_ASSERT(!decoded);
#endif
    return documentKey.irsId;
  }

  [[nodiscard]] size_t readerOffset() const noexcept {
#ifdef ARANGODB_ENABLE_MAINTAINER_MODE
    TRI_ASSERT(!decoded);
#endif
    return collection.readerOffset;
  }

  [[nodiscard]] LocalDocumentId documentId() const noexcept {
#ifdef ARANGODB_ENABLE_MAINTAINER_MODE
    TRI_ASSERT(decoded);
#endif
    return LocalDocumentId(documentKey.adbId);
  }

  [[nodiscard]] LogicalCollection const* collectionPtr() const noexcept {
#ifdef ARANGODB_ENABLE_MAINTAINER_MODE
    TRI_ASSERT(decoded);
#endif
    return collection.collection;
  }

 private:
#ifdef ARANGODB_ENABLE_MAINTAINER_MODE
  bool decoded{false};
#endif
  UnitedDocumentId documentKey;
  UnitedSourceId collection;
};

#ifndef ARANGODB_ENABLE_MAINTAINER_MODE
static_assert(sizeof(HeapSortExecutorValue) <= 16,
              "HeapSortExecutorValue size is not optimal");
#endif

template<typename ExecutionTraits>
struct IResearchViewExecutorTraits<
    IResearchViewHeapSortExecutor<ExecutionTraits>> {
  using IndexBufferValueType = HeapSortExecutorValue;
  static constexpr bool ExplicitScanned = true;
};

template<typename T>
struct IsSearchExecutor : std::false_type {};

template<typename ExecutionTraits>
struct IsSearchExecutor<IResearchViewExecutor<ExecutionTraits>>
    : std::true_type {};

template<typename ExecutionTraits>
struct IsSearchExecutor<IResearchViewMergeExecutor<ExecutionTraits>>
    : std::true_type {};

template<typename ExecutionTraits>
struct IsSearchExecutor<IResearchViewHeapSortExecutor<ExecutionTraits>>
    : std::true_type {};

}  // namespace aql
}  // namespace arangodb<|MERGE_RESOLUTION|>--- conflicted
+++ resolved
@@ -159,26 +159,18 @@
   ExecutionPlan const& _plan;
   Variable const& _outVariable;
   aql::AstNode const& _filterCondition;
-<<<<<<< HEAD
-=======
-  bool const _volatileSort;
-  bool const _volatileFilter;
->>>>>>> f2a9eb77
   VarInfoMap const& _varInfoMap;
   iresearch::IResearchViewNode::ViewValuesRegisters _outNonMaterializedViewRegs;
   iresearch::CountApproximate _countApproximate;
   iresearch::FilterOptimization _filterOptimization;
   std::vector<std::pair<size_t, bool>> _scorersSort;
   size_t _scorersSortLimit;
-<<<<<<< HEAD
+  iresearch::SearchMeta const* _meta;
   int const _depth;
   bool _filterConditionIsEmpty;
   bool const _volatileSort;
   bool const _volatileFilter;
   bool const _isOldMangling;
-=======
-  iresearch::SearchMeta const* _meta;
->>>>>>> f2a9eb77
 };
 
 class IResearchViewStats {
