--- conflicted
+++ resolved
@@ -147,20 +147,10 @@
 
   [[nodiscard]] std::tuple<ExecutorState, Stats, size_t, AqlCall> skipRowsRange(
       AqlItemBlockInputRange& inputRange, AqlCall& call);
-<<<<<<< HEAD
-
-  /*
-  [[nodiscard]] auto expectedNumberOfRowsNew(
-      AqlItemBlockInputMatrix const& input, AqlCall const& call) const noexcept
-      -> size_t;
-      */
-=======
->>>>>>> 8dd92510
 
  private:
   void doSorting();
   void consumeInput(AqlItemBlockInputRange& inputRange, ExecutorState& state);
-<<<<<<< HEAD
   void consumeInputForStorage();
   Result deleteRangeInStorage();
   Result ingestFilesForStorage();
@@ -169,11 +159,6 @@
   static constexpr size_t kMemoryLowerBound = 1024 * 1024;
   bool _inputReady = false;
   bool _mustStoreInput = false;
-=======
-
- private:
-  bool _inputReady = false;
->>>>>>> 8dd92510
   Infos& _infos;
 
   InputAqlItemRow _currentRow;
@@ -185,7 +170,6 @@
   size_t _memoryUsageForRowIndexes;
   std::vector<SharedAqlItemBlockPtr> _inputBlocks;
   std::vector<AqlItemMatrix::RowIndex> _rowIndexes;
-<<<<<<< HEAD
   std::unique_ptr<rocksdb::Iterator> _curIt;
   RocksDBTempStorageFeature& _rocksDBfeature;
   SharedAqlItemBlockPtr _curBlock = nullptr;
@@ -201,8 +185,6 @@
   rocksdb::Slice _lowerBoundSlice;
   rocksdb::Slice _upperBoundSlice;
   std::uint64_t _memoryUsage = 0;
-=======
->>>>>>> 8dd92510
 };
 }  // namespace aql
 }  // namespace arangodb
