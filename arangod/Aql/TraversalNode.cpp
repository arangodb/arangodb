////////////////////////////////////////////////////////////////////////////////
/// @brief Implementation of Traversal Execution Node
///
/// @file arangod/Aql/TraversalNode.cpp
///
/// DISCLAIMER
///
/// Copyright 2010-2014 triagens GmbH, Cologne, Germany
///
/// Licensed under the Apache License, Version 2.0 (the "License");
/// you may not use this file except in compliance with the License.
/// You may obtain a copy of the License at
///
///     http://www.apache.org/licenses/LICENSE-2.0
///
/// Unless required by applicable law or agreed to in writing, software
/// distributed under the License is distributed on an "AS IS" BASIS,
/// WITHOUT WARRANTIES OR CONDITIONS OF ANY KIND, either express or implied.
/// See the License for the specific language governing permissions and
/// limitations under the License.
///
/// Copyright holder is ArangoDB GmbH, Cologne, Germany
///
/// @author Michael Hackstein
/// @author Copyright 2015, ArangoDB GmbH, Cologne, Germany
////////////////////////////////////////////////////////////////////////////////

#include "TraversalNode.h"

#include "Aql/Ast.h"
#include "Aql/Collection.h"
#include "Aql/ExecutionBlockImpl.h"
#include "Aql/ExecutionEngine.h"
#include "Aql/ExecutionPlan.h"
#include "Aql/Expression.h"
#include "Aql/GraphNode.h"
#include "Aql/Query.h"
#include "Aql/RegisterPlan.h"
#include "Aql/SingleRowFetcher.h"
#include "Aql/SortCondition.h"
#include "Aql/TraversalExecutor.h"
#include "Aql/Variable.h"
#include "Basics/StringUtils.h"
#include "Basics/tryEmplaceHelper.h"
#include "Cluster/ClusterTraverser.h"
#include "Graph/Graph.h"
#ifdef USE_ENTERPRISE
#include "Enterprise/Cluster/SmartGraphTraverser.h"
#endif
#include "Graph/BaseOptions.h"
#include "Graph/SingleServerTraverser.h"
#include "Graph/TraverserOptions.h"
#include "Indexes/Index.h"
#include "Utils/CollectionNameResolver.h"
#include "VocBase/ticks.h"

#include <velocypack/Iterator.h>
#include <velocypack/velocypack-aliases.h>

using namespace arangodb::aql;
using namespace arangodb::basics;
using namespace arangodb::graph;
using namespace arangodb::traverser;

TraversalNode::TraversalEdgeConditionBuilder::TraversalEdgeConditionBuilder(TraversalNode const* tn)
    : EdgeConditionBuilder(tn->_plan->getAst()->createNodeNaryOperator(NODE_TYPE_OPERATOR_NARY_AND)),
      _tn(tn) {}

TraversalNode::TraversalEdgeConditionBuilder::TraversalEdgeConditionBuilder(
    TraversalNode const* tn, arangodb::velocypack::Slice const& condition)
    : EdgeConditionBuilder(new AstNode(tn->_plan->getAst(), condition)), _tn(tn) {}

TraversalNode::TraversalEdgeConditionBuilder::TraversalEdgeConditionBuilder(
    TraversalNode const* tn, TraversalEdgeConditionBuilder const* other)
    : EdgeConditionBuilder(other->_modCondition), _tn(tn) {
  _fromCondition = other->_fromCondition;
  _toCondition = other->_toCondition;
  _containsCondition = other->_containsCondition;
}

void TraversalNode::TraversalEdgeConditionBuilder::buildFromCondition() {
  // TODO Move computation in here.
  _fromCondition = _tn->_fromCondition;
}

void TraversalNode::TraversalEdgeConditionBuilder::buildToCondition() {
  // TODO Move computation in here.
  _toCondition = _tn->_toCondition;
}

void TraversalNode::TraversalEdgeConditionBuilder::toVelocyPack(VPackBuilder& builder,
                                                                bool verbose) {
  if (_containsCondition) {
    _modCondition->removeMemberUnchecked(_modCondition->numMembers() - 1);
    _containsCondition = false;
  }
  _modCondition->toVelocyPack(builder, verbose);
}

TraversalNode::TraversalNode(ExecutionPlan* plan, size_t id, TRI_vocbase_t* vocbase,
                             AstNode const* direction, AstNode const* start,
                             AstNode const* graph, std::unique_ptr<Expression> pruneExpression,
                             std::unique_ptr<BaseOptions> options)
    : GraphNode(plan, id, vocbase, direction, graph, std::move(options)),
      _pathOutVariable(nullptr),
      _inVariable(nullptr),
      _fromCondition(nullptr),
      _toCondition(nullptr),
      _pruneExpression(std::move(pruneExpression)) {
  TRI_ASSERT(start != nullptr);

  auto ast = _plan->getAst();
  // Let us build the conditions on _from and _to. Just in case we need them.
  {
    auto const* access =
        ast->createNodeAttributeAccess(_tmpObjVarNode, StaticStrings::FromString.c_str(),
                                       StaticStrings::FromString.length());
    _fromCondition = ast->createNodeBinaryOperator(NODE_TYPE_OPERATOR_BINARY_EQ,
                                                   access, _tmpIdNode);
  }
  TRI_ASSERT(_fromCondition != nullptr);
  TRI_ASSERT(_fromCondition->type == NODE_TYPE_OPERATOR_BINARY_EQ);

  {
    auto const* access =
        ast->createNodeAttributeAccess(_tmpObjVarNode, StaticStrings::ToString.c_str(),
                                       StaticStrings::ToString.length());
    _toCondition = ast->createNodeBinaryOperator(NODE_TYPE_OPERATOR_BINARY_EQ,
                                                 access, _tmpIdNode);
  }
  TRI_ASSERT(_toCondition != nullptr);
  TRI_ASSERT(_toCondition->type == NODE_TYPE_OPERATOR_BINARY_EQ);

  // Parse start node
  switch (start->type) {
    case NODE_TYPE_REFERENCE:
      _inVariable = static_cast<Variable*>(start->getData());
      _vertexId = "";
      break;
    case NODE_TYPE_VALUE:
      if (start->value.type != VALUE_TYPE_STRING) {
        THROW_ARANGO_EXCEPTION_MESSAGE(TRI_ERROR_QUERY_PARSE,
                                       "invalid start vertex. Must either be "
                                       "an _id string or an object with _id.");
      }
      _inVariable = nullptr;
      _vertexId = start->getString();
      break;
    default:
      THROW_ARANGO_EXCEPTION_MESSAGE(TRI_ERROR_QUERY_PARSE,
                                     "invalid start vertex. Must either be an "
                                     "_id string or an object with _id.");
  }

  if (_pruneExpression) {
    _pruneExpression->variables(_pruneVariables);
  }

#ifdef ARANGODB_ENABLE_MAINTAINER_MODE
  checkConditionsDefined();
#endif
}

/// @brief Internal constructor to clone the node.
TraversalNode::TraversalNode(ExecutionPlan* plan, size_t id, TRI_vocbase_t* vocbase,
                             std::vector<std::unique_ptr<Collection>> const& edgeColls,
                             std::vector<std::unique_ptr<Collection>> const& vertexColls,
                             Variable const* inVariable, std::string const& vertexId,
                             TRI_edge_direction_e defaultDirection,
                             std::vector<TRI_edge_direction_e> const& directions,
                             std::unique_ptr<BaseOptions> options)
    : GraphNode(plan, id, vocbase, edgeColls, vertexColls, defaultDirection,
                directions, std::move(options)),
      _pathOutVariable(nullptr),
      _inVariable(inVariable),
      _vertexId(vertexId),
      _fromCondition(nullptr),
      _toCondition(nullptr) {}

TraversalNode::TraversalNode(ExecutionPlan* plan, arangodb::velocypack::Slice const& base)
    : GraphNode(plan, base),
      _pathOutVariable(nullptr),
      _inVariable(nullptr),
      _fromCondition(nullptr),
      _toCondition(nullptr) {
  // In Vertex
  if (base.hasKey("inVariable")) {
    _inVariable = Variable::varFromVPack(plan->getAst(), base, "inVariable");
  } else {
    VPackSlice v = base.get("vertexId");
    if (!v.isString()) {
      THROW_ARANGO_EXCEPTION_MESSAGE(TRI_ERROR_QUERY_BAD_JSON_PLAN,
                                     "start vertex must be a string");
    }
    _vertexId = v.copyString();
    if (_vertexId.empty()) {
      THROW_ARANGO_EXCEPTION_MESSAGE(TRI_ERROR_QUERY_BAD_JSON_PLAN,
                                     "start vertex mustn't be empty");
    }
  }

  if (base.hasKey("condition")) {
    VPackSlice condition = base.get("condition");
    if (!condition.isObject()) {
      THROW_ARANGO_EXCEPTION_MESSAGE(TRI_ERROR_QUERY_BAD_JSON_PLAN,
                                     "condition must be an object");
    }
    _condition = Condition::fromVPack(plan, condition);
  }
  auto list = base.get("conditionVariables");

  if (list.isArray()) {
    for (VPackSlice v : VPackArrayIterator(list)) {
      _conditionVariables.emplace(_plan->getAst()->variables()->createVariable(v));
    }
  }

  // Out variables
  if (base.hasKey("pathOutVariable")) {
    _pathOutVariable =
        Variable::varFromVPack(plan->getAst(), base, "pathOutVariable");
  }

  // Filter Condition Parts
  TRI_ASSERT(base.hasKey("fromCondition"));
  _fromCondition = new AstNode(plan->getAst(), base.get("fromCondition"));

  TRI_ASSERT(base.hasKey("toCondition"));
  _toCondition = new AstNode(plan->getAst(), base.get("toCondition"));

  list = base.get("globalEdgeConditions");
  if (list.isArray()) {
    for (auto const& cond : VPackArrayIterator(list)) {
      _globalEdgeConditions.emplace_back(new AstNode(plan->getAst(), cond));
    }
  }

  list = base.get("globalVertexConditions");
  if (list.isArray()) {
    for (auto const& cond : VPackArrayIterator(list)) {
      _globalVertexConditions.emplace_back(new AstNode(plan->getAst(), cond));
    }
  }

  list = base.get("vertexConditions");
  if (list.isObject()) {
    for (auto const& cond : VPackObjectIterator(list)) {
      std::string key = cond.key.copyString();
      _vertexConditions.try_emplace(StringUtils::uint64(key),
                                    new AstNode(plan->getAst(), cond.value));
    }
  }

  list = base.get("edgeConditions");
  if (list.isObject()) {
    for (auto const& cond : VPackObjectIterator(list)) {
      std::string key = cond.key.copyString();
      auto ecbuilder = std::make_unique<TraversalEdgeConditionBuilder>(this, cond.value);
      _edgeConditions.try_emplace(StringUtils::uint64(key), std::move(ecbuilder));
    }
  }

  list = base.get("expression");
  if (!list.isNone()) {
    _pruneExpression = std::make_unique<aql::Expression>(plan->getAst(), base);
    TRI_ASSERT(base.hasKey("pruneVariables"));
    list = base.get("pruneVariables");
    TRI_ASSERT(list.isArray());
    for (auto const& varinfo : VPackArrayIterator(list)) {
      _pruneVariables.emplace(plan->getAst()->variables()->createVariable(varinfo));
    }
  }

#ifdef ARANGODB_ENABLE_MAINTAINER_MODE
  checkConditionsDefined();
#endif
}

// This constructor is only used from SatelliteTraversalNode, and GraphNode
// is virtually inherited; thus its constructor is never called from here.
TraversalNode::TraversalNode(ExecutionPlan& plan, TraversalNode const& other,
                             bool const allowAlreadyBuiltCopy)
    : GraphNode(GraphNode::THIS_THROWS_WHEN_CALLED{}),
      _pathOutVariable(nullptr),
      _inVariable(other._inVariable),
      _vertexId(other._vertexId),
      _fromCondition(nullptr),
      _toCondition(nullptr) {
  if (!allowAlreadyBuiltCopy) {
    TRI_ASSERT(!other._optionsBuilt);
  }
  other.traversalCloneHelper(plan, *this, false);
}

TraversalNode::~TraversalNode() = default;

int TraversalNode::checkIsOutVariable(size_t variableId) const {
  if (_vertexOutVariable != nullptr && _vertexOutVariable->id == variableId) {
    return 0;
  }
  if (_edgeOutVariable != nullptr && _edgeOutVariable->id == variableId) {
    return 1;
  }
  if (_pathOutVariable != nullptr && _pathOutVariable->id == variableId) {
    return 2;
  }
  return -1;
}

/// @brief check whether an access is inside the specified range
bool TraversalNode::isInRange(uint64_t depth, bool isEdge) const {
  auto opts = static_cast<TraverserOptions*>(options());
  if (isEdge) {
    return (depth < opts->maxDepth);
  }
  return (depth <= opts->maxDepth);
}

/// @brief check if all directions are equal
bool TraversalNode::allDirectionsEqual() const {
  if (_directions.empty()) {
    // no directions!
    return false;
  }
  size_t const n = _directions.size();
  TRI_edge_direction_e const expected = _directions[0];

  for (size_t i = 1; i < n; ++i) {
    if (_directions[i] != expected) {
      return false;
    }
  }
  return true;
}

void TraversalNode::toVelocyPackHelper(VPackBuilder& nodes, unsigned flags,
                                       std::unordered_set<ExecutionNode const*>& seen) const {
  // call base class method
  GraphNode::toVelocyPackHelper(nodes, flags, seen);
  // In variable
  if (usesInVariable()) {
    nodes.add(VPackValue("inVariable"));
    inVariable()->toVelocyPack(nodes);
  } else {
    nodes.add("vertexId", VPackValue(_vertexId));
  }

  // Condition
  if (_condition != nullptr) {
    nodes.add(VPackValue("condition"));
    _condition->toVelocyPack(nodes, flags != 0);
  }

  if (!_conditionVariables.empty()) {
    nodes.add(VPackValue("conditionVariables"));
    nodes.openArray();
    for (auto const& it : _conditionVariables) {
      it->toVelocyPack(nodes);
    }
    nodes.close();
  }

  // Out variables
  if (usesPathOutVariable()) {
    nodes.add(VPackValue("pathOutVariable"));
    pathOutVariable()->toVelocyPack(nodes);
  }

  // Traversal Filter Conditions
  TRI_ASSERT(_fromCondition != nullptr);
  nodes.add(VPackValue("fromCondition"));
  _fromCondition->toVelocyPack(nodes, flags);

  TRI_ASSERT(_toCondition != nullptr);
  nodes.add(VPackValue("toCondition"));
  _toCondition->toVelocyPack(nodes, flags);

  if (!_globalEdgeConditions.empty()) {
    nodes.add(VPackValue("globalEdgeConditions"));
    nodes.openArray();
    for (auto const& it : _globalEdgeConditions) {
      it->toVelocyPack(nodes, flags);
    }
    nodes.close();
  }

  if (!_globalVertexConditions.empty()) {
    nodes.add(VPackValue("globalVertexConditions"));
    nodes.openArray();
    for (auto const& it : _globalVertexConditions) {
      it->toVelocyPack(nodes, flags);
    }
    nodes.close();
  }

  if (!_vertexConditions.empty()) {
    nodes.add(VPackValue("vertexConditions"));
    nodes.openObject();
    for (auto const& it : _vertexConditions) {
      nodes.add(VPackValue(basics::StringUtils::itoa(it.first)));
      it.second->toVelocyPack(nodes, flags);
    }
    nodes.close();
  }

  if (!_edgeConditions.empty()) {
    nodes.add(VPackValue("edgeConditions"));
    nodes.openObject();
    for (auto& it : _edgeConditions) {
      nodes.add(VPackValue(basics::StringUtils::itoa(it.first)));
      it.second->toVelocyPack(nodes, flags);
    }
    nodes.close();
  }

  if (_pruneExpression != nullptr) {
    // The Expression constructor expects only this name
    nodes.add(VPackValue("expression"));
    _pruneExpression->toVelocyPack(nodes, flags);
    nodes.add(VPackValue("pruneVariables"));
    nodes.openArray();
    for (auto const& var : _pruneVariables) {
      var->toVelocyPack(nodes);
    }
    nodes.close();
  }
  // And close it:
  nodes.close();
}

/// @brief creates corresponding ExecutionBlock
std::unique_ptr<ExecutionBlock> TraversalNode::createBlock(
    ExecutionEngine& engine, std::unordered_map<ExecutionNode*, ExecutionBlock*> const&) const {
  ExecutionNode const* previousNode = getFirstDependency();
  TRI_ASSERT(previousNode != nullptr);
  auto inputRegisters = std::make_shared<std::unordered_set<RegisterId>>();
  auto& varInfo = getRegisterPlan()->varInfo;
  RegisterId inputRegister = RegisterPlan::MaxRegisterId;
  if (usesInVariable()) {
    auto it = varInfo.find(inVariable()->id);
    TRI_ASSERT(it != varInfo.end());
    inputRegisters->emplace(it->second.registerId);
    inputRegister = it->second.registerId;
    TRI_ASSERT(getStartVertex().empty());
  }
  auto outputRegisters = std::make_shared<std::unordered_set<RegisterId>>();
  std::unordered_map<TraversalExecutorInfos::OutputName, RegisterId, TraversalExecutorInfos::OutputNameHash> outputRegisterMapping;

  if (usesVertexOutVariable()) {
    auto it = varInfo.find(vertexOutVariable()->id);
    TRI_ASSERT(it != varInfo.end());
    TRI_ASSERT(it->second.registerId < RegisterPlan::MaxRegisterId);
    outputRegisters->emplace(it->second.registerId);
    outputRegisterMapping.try_emplace(TraversalExecutorInfos::OutputName::VERTEX,
                                      it->second.registerId);
  }
  if (usesEdgeOutVariable()) {
    auto it = varInfo.find(edgeOutVariable()->id);
    TRI_ASSERT(it != varInfo.end());
    TRI_ASSERT(it->second.registerId < RegisterPlan::MaxRegisterId);
    outputRegisters->emplace(it->second.registerId);
    outputRegisterMapping.try_emplace(TraversalExecutorInfos::OutputName::EDGE,
                                      it->second.registerId);
  }
  if (usesPathOutVariable()) {
    auto it = varInfo.find(pathOutVariable()->id);
    TRI_ASSERT(it != varInfo.end());
    TRI_ASSERT(it->second.registerId < RegisterPlan::MaxRegisterId);
    outputRegisters->emplace(it->second.registerId);
    outputRegisterMapping.try_emplace(TraversalExecutorInfos::OutputName::PATH,
                                      it->second.registerId);
  }
  auto opts = static_cast<TraverserOptions*>(options());
  std::unique_ptr<Traverser> traverser;

  if (pruneExpression() != nullptr) {
    std::vector<Variable const*> pruneVars;
    getPruneVariables(pruneVars);
    std::vector<RegisterId> pruneRegs;
    // Create List for _pruneVars
    pruneRegs.reserve(pruneVars.size());
    size_t vertexRegIdx = std::numeric_limits<std::size_t>::max();
    size_t edgeRegIdx = std::numeric_limits<std::size_t>::max();
    size_t pathRegIdx = std::numeric_limits<std::size_t>::max();
    for (auto const v : pruneVars) {
      auto it = varInfo.find(v->id);
      TRI_ASSERT(it != varInfo.end());
      if (v == vertexOutVariable()) {
        vertexRegIdx = pruneRegs.size();
      } else if (v == edgeOutVariable()) {
        edgeRegIdx = pruneRegs.size();
      } else if (v == pathOutVariable()) {
        pathRegIdx = pruneRegs.size();
      }
      pruneRegs.emplace_back(it->second.registerId);
    }

    opts->activatePrune(std::move(pruneVars), std::move(pruneRegs),
                        vertexRegIdx, edgeRegIdx, pathRegIdx, pruneExpression());
  }

  if (arangodb::ServerState::instance()->isCoordinator()) {
#ifdef USE_ENTERPRISE
    if (isSmart()) {
      traverser.reset(
          new arangodb::traverser::SmartGraphTraverser(opts, engines(),
                                                       trx->vocbase().name(), trx));
    } else {
#endif
      traverser.reset(new arangodb::traverser::ClusterTraverser(opts, engines(), engine.getQuery().vocbase().name()));
#ifdef USE_ENTERPRISE
    }
#endif
  } else {
    traverser.reset(new arangodb::traverser::SingleServerTraverser(opts));
  }

  // Optimized condition
  std::vector<std::pair<Variable const*, RegisterId>> filterConditionVariables;
  filterConditionVariables.reserve(_conditionVariables.size());
  for (auto const& it : _conditionVariables) {
    if (it != _tmpObjVariable) {
      auto idIt = varInfo.find(it->id);
      TRI_ASSERT(idIt != varInfo.end());
      filterConditionVariables.emplace_back(std::make_pair(it, idIt->second.registerId));
      inputRegisters->emplace(idIt->second.registerId);
    }
  }

  TRI_ASSERT(traverser != nullptr);
  TraversalExecutorInfos infos(inputRegisters, outputRegisters,
                               getRegisterPlan()->nrRegs[previousNode->getDepth()],
                               getRegisterPlan()->nrRegs[getDepth()],
                               getRegsToClear(), calcRegsToKeep(), std::move(traverser),
                               outputRegisterMapping, getStartVertex(),
                               inputRegister, std::move(filterConditionVariables));

  return std::make_unique<ExecutionBlockImpl<TraversalExecutor>>(&engine, this,
                                                                 std::move(infos));
}

/// @brief clone ExecutionNode recursively
ExecutionNode* TraversalNode::clone(ExecutionPlan* plan, bool withDependencies,
                                    bool withProperties) const {
  auto* oldOpts = options();
  std::unique_ptr<BaseOptions> tmp = std::make_unique<TraverserOptions>(*oldOpts, true);
  auto c = std::make_unique<TraversalNode>(plan, _id, _vocbase, _edgeColls, _vertexColls,
                                           _inVariable, _vertexId, _defaultDirection,
                                           _directions, std::move(tmp));

  traversalCloneHelper(*plan, *c, withProperties);

  if (_optionsBuilt) {
    c->prepareOptions();
  }

  return cloneHelper(std::move(c), withDependencies, withProperties);
}

void TraversalNode::traversalCloneHelper(ExecutionPlan& plan, TraversalNode& c,
                                         bool const withProperties) const {
  if (usesVertexOutVariable()) {
    auto vertexOutVariable = _vertexOutVariable;
    if (withProperties) {
      vertexOutVariable = plan.getAst()->variables()->createVariable(vertexOutVariable);
    }
    TRI_ASSERT(vertexOutVariable != nullptr);
    c.setVertexOutput(vertexOutVariable);
  }

  if (usesEdgeOutVariable()) {
    auto edgeOutVariable = _edgeOutVariable;
    if (withProperties) {
      edgeOutVariable = plan.getAst()->variables()->createVariable(edgeOutVariable);
    }
    TRI_ASSERT(edgeOutVariable != nullptr);
    c.setEdgeOutput(edgeOutVariable);
  }

  if (usesPathOutVariable()) {
    auto pathOutVariable = _pathOutVariable;
    if (withProperties) {
      pathOutVariable = plan.getAst()->variables()->createVariable(pathOutVariable);
    }
    TRI_ASSERT(pathOutVariable != nullptr);
    c.setPathOutput(pathOutVariable);
  }

  c._conditionVariables.reserve(_conditionVariables.size());
  for (auto const& it : _conditionVariables) {
    c._conditionVariables.emplace(it->clone());
  }

#ifdef ARANGODB_ENABLE_MAINTAINER_MODE
  checkConditionsDefined();
#endif

  // Temporary Filter Objects
  c._tmpObjVariable = _tmpObjVariable;
  c._tmpObjVarNode = _tmpObjVarNode;
  c._tmpIdNode = _tmpIdNode;

  // Filter Condition Parts
  c._fromCondition = _fromCondition->clone(_plan->getAst());
  c._toCondition = _toCondition->clone(_plan->getAst());
  c._globalEdgeConditions.insert(c._globalEdgeConditions.end(),
                                 _globalEdgeConditions.begin(),
                                 _globalEdgeConditions.end());
  c._globalVertexConditions.insert(c._globalVertexConditions.end(),
                                   _globalVertexConditions.begin(),
                                   _globalVertexConditions.end());

  for (auto const& it : _edgeConditions) {
    // Copy the builder
    auto ecBuilder =
        std::make_unique<TraversalEdgeConditionBuilder>(this, it.second.get());
    c._edgeConditions.try_emplace(it.first, std::move(ecBuilder));
  }

  for (auto const& it : _vertexConditions) {
    c._vertexConditions.try_emplace(it.first, it.second->clone(_plan->getAst()));
  }

#ifdef ARANGODB_ENABLE_MAINTAINER_MODE
  c.checkConditionsDefined();
#endif
}

void TraversalNode::prepareOptions() {
  if (_optionsBuilt) {
    return;
  }
  TRI_ASSERT(!_optionsBuilt);
  _options->setVariable(_tmpObjVariable);

  size_t numEdgeColls = _edgeColls.size();
  TraversalEdgeConditionBuilder globalEdgeConditionBuilder(this);

  for (auto& it : _globalEdgeConditions) {
    globalEdgeConditionBuilder.addConditionPart(it);
  }

  Ast* ast = _plan->getAst();

  // Compute Edge Indexes. First default indexes:
  for (size_t i = 0; i < numEdgeColls; ++i) {
    auto dir = _directions[i];
    switch (dir) {
      case TRI_EDGE_IN:
        _options->addLookupInfo(
            _plan, _edgeColls[i]->name(), StaticStrings::ToString,
            globalEdgeConditionBuilder.getInboundCondition()->clone(ast));
        break;
      case TRI_EDGE_OUT:
        _options->addLookupInfo(
            _plan, _edgeColls[i]->name(), StaticStrings::FromString,
            globalEdgeConditionBuilder.getOutboundCondition()->clone(ast));
        break;
      case TRI_EDGE_ANY:
        TRI_ASSERT(false);
        break;
    }
  }

  auto opts = static_cast<TraverserOptions*>(options());
  TRI_ASSERT(opts != nullptr);
  for (auto& it : _edgeConditions) {
    uint64_t depth = it.first;
    // We probably have to adopt minDepth. We cannot fulfill a condition of
    // larger depth anyway
    auto& builder = it.second;

    for (auto& it : _globalEdgeConditions) {
      builder->addConditionPart(it);
    }

    for (size_t i = 0; i < numEdgeColls; ++i) {
      auto dir = _directions[i];
      // TODO we can optimize here. indexCondition and Expression could be
      // made non-overlapping.
      switch (dir) {
        case TRI_EDGE_IN:
          opts->addDepthLookupInfo(_plan, _edgeColls[i]->name(), StaticStrings::ToString,
                                   builder->getInboundCondition()->clone(ast), depth);
          break;
        case TRI_EDGE_OUT:
          opts->addDepthLookupInfo(_plan, _edgeColls[i]->name(), StaticStrings::FromString,
                                   builder->getOutboundCondition()->clone(ast), depth);
          break;
        case TRI_EDGE_ANY:
          TRI_ASSERT(false);
          break;
      }
    }
  }

  for (auto& it : _vertexConditions) {
    // We inject the base conditions as well here.
    for (auto const& jt : _globalVertexConditions) {
      it.second->addMember(jt);
    }
<<<<<<< HEAD
    opts->_vertexExpressions.try_emplace(
      it.first,
      arangodb::lazyConstruct([&]{
        return new Expression(ast, it.second);
      })
    );
=======
    opts->_vertexExpressions.try_emplace(it.first, arangodb::lazyConstruct([&] {
                                           return new Expression(_plan, ast, it.second);
                                         }));
>>>>>>> 549295de
  }
  if (!_globalVertexConditions.empty()) {
    auto cond = _plan->getAst()->createNodeNaryOperator(NODE_TYPE_OPERATOR_NARY_AND);
    for (auto const& it : _globalVertexConditions) {
      cond->addMember(it);
    }
    opts->_baseVertexExpression.reset(new Expression(ast, cond));
  }
  // If we use the path output the cache should activate document
  // caching otherwise it is not worth it.
  if (ServerState::instance()->isCoordinator()) {
    _options->activateCache(false, engines());
  } else {
    _options->activateCache(false, nullptr);
  }
  _optionsBuilt = true;
}

/// @brief remember the condition to execute for early traversal abortion.
void TraversalNode::setCondition(std::unique_ptr<arangodb::aql::Condition> condition) {
  ::arangodb::containers::HashSet<Variable const*> varsUsedByCondition;

  Ast::getReferencedVariables(condition->root(), varsUsedByCondition);

  for (auto const& oneVar : varsUsedByCondition) {
    if ((_vertexOutVariable == nullptr || oneVar->id != _vertexOutVariable->id) &&
        (_edgeOutVariable == nullptr || oneVar->id != _edgeOutVariable->id) &&
        (_pathOutVariable == nullptr || oneVar->id != _pathOutVariable->id) &&
        (_inVariable == nullptr || oneVar->id != _inVariable->id)) {
      _conditionVariables.emplace(oneVar);
    }
  }

  _condition = std::move(condition);
}

void TraversalNode::registerCondition(bool isConditionOnEdge, uint64_t conditionLevel,
                                      AstNode const* condition) {
  Ast::getReferencedVariables(condition, _conditionVariables);
  if (isConditionOnEdge) {
    auto [it, emplaced] = _edgeConditions.try_emplace(
        conditionLevel, arangodb::lazyConstruct([&]() -> std::unique_ptr<TraversalEdgeConditionBuilder> {
          auto builder = std::make_unique<TraversalEdgeConditionBuilder>(this);
          builder->addConditionPart(condition);
          return builder;
        }));
    if (!emplaced) {
      it->second->addConditionPart(condition);
    }
  } else {
    auto [it, emplaced] =
        _vertexConditions.try_emplace(conditionLevel, arangodb::lazyConstruct([&] {
                                        auto cond = _plan->getAst()->createNodeNaryOperator(
                                            NODE_TYPE_OPERATOR_NARY_AND);
                                        cond->addMember(condition);
                                        return cond;
                                      }));
    if (!emplaced) {
      it->second->addMember(condition);
    }
  }
}

void TraversalNode::registerGlobalCondition(bool isConditionOnEdge, AstNode const* condition) {
  Ast::getReferencedVariables(condition, _conditionVariables);
  if (isConditionOnEdge) {
    _globalEdgeConditions.emplace_back(condition);
  } else {
    _globalVertexConditions.emplace_back(condition);
  }
}

void TraversalNode::getConditionVariables(std::vector<Variable const*>& res) const {
  for (auto const& it : _conditionVariables) {
    if (it != _tmpObjVariable) {
      res.emplace_back(it);
    }
  }
}

void TraversalNode::getPruneVariables(std::vector<Variable const*>& res) const {
  if (_pruneExpression) {
    for (auto const& it : _pruneVariables) {
      res.emplace_back(it);
    }
  }
}

auto TraversalNode::options() const -> TraverserOptions* {
#ifdef ARANGODB_ENABLE_MAINTAINER_MODE
  auto* opts = dynamic_cast<TraverserOptions*>(GraphNode::options());
  TRI_ASSERT((GraphNode::options() == nullptr) == (opts == nullptr));
#else
  auto* opts = static_cast<TraverserOptions*>(GraphNode::options());
#endif
  return opts;
}

#ifdef ARANGODB_ENABLE_MAINTAINER_MODE
void TraversalNode::checkConditionsDefined() const {
  TRI_ASSERT(_tmpObjVariable != nullptr);
  TRI_ASSERT(_tmpObjVarNode != nullptr);
  TRI_ASSERT(_tmpIdNode != nullptr);

  TRI_ASSERT(_fromCondition != nullptr);
  TRI_ASSERT(_fromCondition->type == NODE_TYPE_OPERATOR_BINARY_EQ);

  TRI_ASSERT(_toCondition != nullptr);
  TRI_ASSERT(_toCondition->type == NODE_TYPE_OPERATOR_BINARY_EQ);
}

#endif<|MERGE_RESOLUTION|>--- conflicted
+++ resolved
@@ -699,18 +699,12 @@
     for (auto const& jt : _globalVertexConditions) {
       it.second->addMember(jt);
     }
-<<<<<<< HEAD
     opts->_vertexExpressions.try_emplace(
       it.first,
       arangodb::lazyConstruct([&]{
         return new Expression(ast, it.second);
       })
     );
-=======
-    opts->_vertexExpressions.try_emplace(it.first, arangodb::lazyConstruct([&] {
-                                           return new Expression(_plan, ast, it.second);
-                                         }));
->>>>>>> 549295de
   }
   if (!_globalVertexConditions.empty()) {
     auto cond = _plan->getAst()->createNodeNaryOperator(NODE_TYPE_OPERATOR_NARY_AND);
