--- conflicted
+++ resolved
@@ -163,19 +163,14 @@
 
 /// @brief Internal constructor to clone the node.
 TraversalNode::TraversalNode(ExecutionPlan* plan, size_t id, TRI_vocbase_t* vocbase,
-                             TRI_edge_direction_e defaultDirection,
                              std::vector<std::unique_ptr<Collection>> const& edgeColls,
                              std::vector<std::unique_ptr<Collection>> const& vertexColls,
                              Variable const* inVariable, std::string const& vertexId,
                              TRI_edge_direction_e defaultDirection,
                              std::vector<TRI_edge_direction_e> const& directions,
                              std::unique_ptr<BaseOptions> options)
-<<<<<<< HEAD
     : GraphNode(plan, id, vocbase, edgeColls, vertexColls, defaultDirection,
                 directions, std::move(options)),
-=======
-    : GraphNode(plan, id, vocbase, defaultDirection, edgeColls, vertexColls, directions, std::move(options)),
->>>>>>> 48663a1b
       _pathOutVariable(nullptr),
       _inVariable(inVariable),
       _vertexId(vertexId),
@@ -546,17 +541,10 @@
 ExecutionNode* TraversalNode::clone(ExecutionPlan* plan, bool withDependencies,
                                     bool withProperties) const {
   TRI_ASSERT(!_optionsBuilt);
-<<<<<<< HEAD
   auto oldOpts = options();
   std::unique_ptr<BaseOptions> tmp = std::make_unique<TraverserOptions>(*oldOpts);
   auto c = std::make_unique<TraversalNode>(plan, _id, _vocbase, _edgeColls, _vertexColls,
                                            _inVariable, _vertexId, _defaultDirection,
-=======
-  auto oldOpts = static_cast<TraverserOptions const*>(options());
-  std::unique_ptr<BaseOptions> tmp = std::make_unique<TraverserOptions>(*oldOpts);
-  auto c = std::make_unique<TraversalNode>(plan, _id, _vocbase, _defaultDirection, _edgeColls,
-                                           _vertexColls, _inVariable, _vertexId,
->>>>>>> 48663a1b
                                            _directions, std::move(tmp));
 
   traversalCloneHelper(*plan, *c, withProperties);
