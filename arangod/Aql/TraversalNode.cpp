////////////////////////////////////////////////////////////////////////////////
/// @brief Implementation of Traversal Execution Node
///
/// @file arangod/Aql/TraversalNode.cpp
///
/// DISCLAIMER
///
/// Copyright 2010-2014 triagens GmbH, Cologne, Germany
///
/// Licensed under the Apache License, Version 2.0 (the "License");
/// you may not use this file except in compliance with the License.
/// You may obtain a copy of the License at
///
///     http://www.apache.org/licenses/LICENSE-2.0
///
/// Unless required by applicable law or agreed to in writing, software
/// distributed under the License is distributed on an "AS IS" BASIS,
/// WITHOUT WARRANTIES OR CONDITIONS OF ANY KIND, either express or implied.
/// See the License for the specific language governing permissions and
/// limitations under the License.
///
/// Copyright holder is ArangoDB GmbH, Cologne, Germany
///
/// @author Michael Hackstein
/// @author Copyright 2015, ArangoDB GmbH, Cologne, Germany
////////////////////////////////////////////////////////////////////////////////

#include "TraversalNode.h"

#include "Aql/Ast.h"
#include "Aql/Collection.h"
#include "Aql/ExecutionBlockImpl.h"
#include "Aql/ExecutionEngine.h"
#include "Aql/ExecutionPlan.h"
#include "Aql/Expression.h"
#include "Aql/GraphNode.h"
#include "Aql/Query.h"
#include "Aql/RegisterPlan.h"
#include "Aql/SingleRowFetcher.h"
#include "Aql/SortCondition.h"
#include "Aql/TraversalExecutor.h"
#include "Aql/Variable.h"
#include "Basics/StringUtils.h"
#include "Basics/tryEmplaceHelper.h"
#include "Cluster/ClusterTraverser.h"
#include "Graph/Graph.h"
#ifdef USE_ENTERPRISE
#include "Enterprise/Cluster/SmartGraphTraverser.h"
#endif
#include "Graph/BaseOptions.h"
#include "Graph/SingleServerTraverser.h"
#include "Graph/TraverserOptions.h"
#include "Indexes/Index.h"
#include "Utils/CollectionNameResolver.h"
#include "VocBase/ticks.h"

#include <velocypack/Iterator.h>
#include <velocypack/velocypack-aliases.h>

#include <memory>

using namespace arangodb;
using namespace arangodb::aql;
using namespace arangodb::basics;
using namespace arangodb::graph;
using namespace arangodb::traverser;

TraversalNode::TraversalEdgeConditionBuilder::TraversalEdgeConditionBuilder(TraversalNode const* tn)
    : EdgeConditionBuilder(tn->_plan->getAst()->createNodeNaryOperator(NODE_TYPE_OPERATOR_NARY_AND)),
      _tn(tn) {}

TraversalNode::TraversalEdgeConditionBuilder::TraversalEdgeConditionBuilder(
    TraversalNode const* tn, arangodb::velocypack::Slice const& condition)
    : EdgeConditionBuilder(new AstNode(tn->_plan->getAst(), condition)), _tn(tn) {}

TraversalNode::TraversalEdgeConditionBuilder::TraversalEdgeConditionBuilder(
    TraversalNode const* tn, TraversalEdgeConditionBuilder const* other)
    : EdgeConditionBuilder(other->_modCondition), _tn(tn) {
  _fromCondition = other->_fromCondition;
  _toCondition = other->_toCondition;
  _containsCondition = other->_containsCondition;
}

void TraversalNode::TraversalEdgeConditionBuilder::buildFromCondition() {
  // TODO Move computation in here.
  _fromCondition = _tn->_fromCondition;
}

void TraversalNode::TraversalEdgeConditionBuilder::buildToCondition() {
  // TODO Move computation in here.
  _toCondition = _tn->_toCondition;
}

void TraversalNode::TraversalEdgeConditionBuilder::toVelocyPack(VPackBuilder& builder,
                                                                bool verbose) {
  if (_containsCondition) {
    _modCondition->removeMemberUnchecked(_modCondition->numMembers() - 1);
    _containsCondition = false;
  }
  _modCondition->toVelocyPack(builder, verbose);
}

TraversalNode::TraversalNode(ExecutionPlan* plan, ExecutionNodeId id,
                             TRI_vocbase_t* vocbase, AstNode const* direction,
                             AstNode const* start, AstNode const* graph,
                             std::unique_ptr<Expression> pruneExpression,
                             std::unique_ptr<BaseOptions> options)
    : GraphNode(plan, id, vocbase, direction, graph, std::move(options)),
      _pathOutVariable(nullptr),
      _inVariable(nullptr),
      _fromCondition(nullptr),
      _toCondition(nullptr),
      _pruneExpression(std::move(pruneExpression)) {
  TRI_ASSERT(start != nullptr);

  auto ast = _plan->getAst();
  // Let us build the conditions on _from and _to. Just in case we need them.
  {
    auto const* access =
        ast->createNodeAttributeAccess(_tmpObjVarNode, StaticStrings::FromString.c_str(),
                                       StaticStrings::FromString.length());
    _fromCondition = ast->createNodeBinaryOperator(NODE_TYPE_OPERATOR_BINARY_EQ,
                                                   access, _tmpIdNode);
  }
  TRI_ASSERT(_fromCondition != nullptr);
  TRI_ASSERT(_fromCondition->type == NODE_TYPE_OPERATOR_BINARY_EQ);

  {
    auto const* access =
        ast->createNodeAttributeAccess(_tmpObjVarNode, StaticStrings::ToString.c_str(),
                                       StaticStrings::ToString.length());
    _toCondition = ast->createNodeBinaryOperator(NODE_TYPE_OPERATOR_BINARY_EQ,
                                                 access, _tmpIdNode);
  }
  TRI_ASSERT(_toCondition != nullptr);
  TRI_ASSERT(_toCondition->type == NODE_TYPE_OPERATOR_BINARY_EQ);

  // Parse start node
  switch (start->type) {
    case NODE_TYPE_REFERENCE:
      _inVariable = static_cast<Variable*>(start->getData());
      _vertexId = "";
      break;
    case NODE_TYPE_VALUE:
      if (start->value.type != VALUE_TYPE_STRING) {
        THROW_ARANGO_EXCEPTION_MESSAGE(TRI_ERROR_QUERY_PARSE,
                                       "invalid start vertex. Must either be "
                                       "an _id string or an object with _id.");
      }
      _inVariable = nullptr;
      _vertexId = start->getString();
      break;
    default:
      THROW_ARANGO_EXCEPTION_MESSAGE(TRI_ERROR_QUERY_PARSE,
                                     "invalid start vertex. Must either be an "
                                     "_id string or an object with _id.");
  }

  if (_pruneExpression) {
    _pruneExpression->variables(_pruneVariables);
  }

#ifdef ARANGODB_ENABLE_MAINTAINER_MODE
  checkConditionsDefined();
#endif
}

/// @brief Internal constructor to clone the node.
TraversalNode::TraversalNode(ExecutionPlan* plan, ExecutionNodeId id, TRI_vocbase_t* vocbase,
                             std::vector<Collection*> const& edgeColls,
                             std::vector<Collection*> const& vertexColls,
                             Variable const* inVariable, std::string const& vertexId,
                             TRI_edge_direction_e defaultDirection,
                             std::vector<TRI_edge_direction_e> const& directions,
                             std::unique_ptr<graph::BaseOptions> options,
                             graph::Graph const* graph)
    : GraphNode(plan, id, vocbase, edgeColls, vertexColls, defaultDirection,
                directions, std::move(options), graph),
      _pathOutVariable(nullptr),
      _inVariable(inVariable),
      _vertexId(vertexId),
      _fromCondition(nullptr),
      _toCondition(nullptr) {}

TraversalNode::TraversalNode(ExecutionPlan* plan, arangodb::velocypack::Slice const& base)
    : GraphNode(plan, base),
      _pathOutVariable(nullptr),
      _inVariable(nullptr),
      _fromCondition(nullptr),
      _toCondition(nullptr) {
  // In Vertex
  if (base.hasKey("inVariable")) {
    _inVariable = Variable::varFromVPack(plan->getAst(), base, "inVariable");
  } else {
    VPackSlice v = base.get("vertexId");
    if (!v.isString()) {
      THROW_ARANGO_EXCEPTION_MESSAGE(TRI_ERROR_QUERY_BAD_JSON_PLAN,
                                     "start vertex must be a string");
    }
    _vertexId = v.copyString();
    if (_vertexId.empty()) {
      THROW_ARANGO_EXCEPTION_MESSAGE(TRI_ERROR_QUERY_BAD_JSON_PLAN,
                                     "start vertex mustn't be empty");
    }
  }

  if (base.hasKey("condition")) {
    VPackSlice condition = base.get("condition");
    if (!condition.isObject()) {
      THROW_ARANGO_EXCEPTION_MESSAGE(TRI_ERROR_QUERY_BAD_JSON_PLAN,
                                     "condition must be an object");
    }
    _condition = Condition::fromVPack(plan, condition);
  }
  auto list = base.get("conditionVariables");

  if (list.isArray()) {
    for (VPackSlice v : VPackArrayIterator(list)) {
      _conditionVariables.emplace(_plan->getAst()->variables()->createVariable(v));
    }
  }

  // Out variables
  if (base.hasKey("pathOutVariable")) {
    _pathOutVariable =
        Variable::varFromVPack(plan->getAst(), base, "pathOutVariable");
  }

  // Filter Condition Parts
  TRI_ASSERT(base.hasKey("fromCondition"));
  _fromCondition = new AstNode(plan->getAst(), base.get("fromCondition"));

  TRI_ASSERT(base.hasKey("toCondition"));
  _toCondition = new AstNode(plan->getAst(), base.get("toCondition"));

  list = base.get("globalEdgeConditions");
  if (list.isArray()) {
    for (auto const& cond : VPackArrayIterator(list)) {
      _globalEdgeConditions.emplace_back(new AstNode(plan->getAst(), cond));
    }
  }

  list = base.get("globalVertexConditions");
  if (list.isArray()) {
    for (auto const& cond : VPackArrayIterator(list)) {
      _globalVertexConditions.emplace_back(new AstNode(plan->getAst(), cond));
    }
  }

  list = base.get("vertexConditions");
  if (list.isObject()) {
    for (auto const& cond : VPackObjectIterator(list)) {
      std::string key = cond.key.copyString();
      _vertexConditions.try_emplace(StringUtils::uint64(key),
                                    new AstNode(plan->getAst(), cond.value));
    }
  }

  list = base.get("edgeConditions");
  if (list.isObject()) {
    for (auto const& cond : VPackObjectIterator(list)) {
      std::string key = cond.key.copyString();
      auto ecbuilder = std::make_unique<TraversalEdgeConditionBuilder>(this, cond.value);
      _edgeConditions.try_emplace(StringUtils::uint64(key), std::move(ecbuilder));
    }
  }

  list = base.get("expression");
  if (!list.isNone()) {
    _pruneExpression = std::make_unique<aql::Expression>(plan->getAst(), base);
    TRI_ASSERT(base.hasKey("pruneVariables"));
    list = base.get("pruneVariables");
    TRI_ASSERT(list.isArray());
    for (auto const& varinfo : VPackArrayIterator(list)) {
      _pruneVariables.emplace(plan->getAst()->variables()->createVariable(varinfo));
    }
  }

#ifdef ARANGODB_ENABLE_MAINTAINER_MODE
  checkConditionsDefined();
#endif
}

// This constructor is only used from LocalTraversalNode, and GraphNode
// is virtually inherited; thus its constructor is never called from here.
TraversalNode::TraversalNode(ExecutionPlan& plan, TraversalNode const& other,
                             bool const allowAlreadyBuiltCopy)
    : GraphNode(GraphNode::THIS_THROWS_WHEN_CALLED{}),
      _pathOutVariable(nullptr),
      _inVariable(other._inVariable),
      _vertexId(other._vertexId),
      _fromCondition(nullptr),
      _toCondition(nullptr) {
  if (!allowAlreadyBuiltCopy) {
    TRI_ASSERT(!other._optionsBuilt);
  }
  other.traversalCloneHelper(plan, *this, false);
}

TraversalNode::~TraversalNode() = default;


/// @brief return the path out variable
Variable const* TraversalNode::pathOutVariable() const {
  return _pathOutVariable;
}

/// @brief set the path out variable
void TraversalNode::setPathOutput(Variable const* outVar) {
  _pathOutVariable = outVar;
}

/// @brief return the in variable
Variable const* TraversalNode::inVariable() const { return _inVariable; }

std::string const TraversalNode::getStartVertex() const { return _vertexId; }

void TraversalNode::setInVariable(Variable const* inVariable) {
  TRI_ASSERT(_inVariable == nullptr);
  _inVariable = inVariable;
  _vertexId = "";
}

int TraversalNode::checkIsOutVariable(size_t variableId) const {
  if (_vertexOutVariable != nullptr && _vertexOutVariable->id == variableId) {
    return 0;
  }
  if (_edgeOutVariable != nullptr && _edgeOutVariable->id == variableId) {
    return 1;
  }
  if (_pathOutVariable != nullptr && _pathOutVariable->id == variableId) {
    return 2;
  }
  return -1;
}

/// @brief check whether an access is inside the specified range
bool TraversalNode::isInRange(uint64_t depth, bool isEdge) const {
  auto opts = static_cast<TraverserOptions*>(options());
  if (isEdge) {
    return (depth < opts->maxDepth);
  }
  return (depth <= opts->maxDepth);
}

/// @brief check if all directions are equal
bool TraversalNode::allDirectionsEqual() const {
  if (_directions.empty()) {
    // no directions!
    return false;
  }
  size_t const n = _directions.size();
  TRI_edge_direction_e const expected = _directions[0];

  for (size_t i = 1; i < n; ++i) {
    if (_directions[i] != expected) {
      return false;
    }
  }
  return true;
}

void TraversalNode::toVelocyPackHelper(VPackBuilder& nodes, unsigned flags,
                                       std::unordered_set<ExecutionNode const*>& seen) const {
  // call base class method
  GraphNode::toVelocyPackHelper(nodes, flags, seen);
  // In variable
  if (usesInVariable()) {
    nodes.add(VPackValue("inVariable"));
    inVariable()->toVelocyPack(nodes);
  } else {
    nodes.add("vertexId", VPackValue(_vertexId));
  }

  // Condition
  if (_condition != nullptr) {
    nodes.add(VPackValue("condition"));
    _condition->toVelocyPack(nodes, flags != 0);
  }

  if (!_conditionVariables.empty()) {
    nodes.add(VPackValue("conditionVariables"));
    nodes.openArray();
    for (auto const& it : _conditionVariables) {
      it->toVelocyPack(nodes);
    }
    nodes.close();
  }

  // Out variables
  if (usesPathOutVariable()) {
    nodes.add(VPackValue("pathOutVariable"));
    pathOutVariable()->toVelocyPack(nodes);
  }

  // Traversal Filter Conditions
  TRI_ASSERT(_fromCondition != nullptr);
  nodes.add(VPackValue("fromCondition"));
  _fromCondition->toVelocyPack(nodes, flags);

  TRI_ASSERT(_toCondition != nullptr);
  nodes.add(VPackValue("toCondition"));
  _toCondition->toVelocyPack(nodes, flags);

  if (!_globalEdgeConditions.empty()) {
    nodes.add(VPackValue("globalEdgeConditions"));
    nodes.openArray();
    for (auto const& it : _globalEdgeConditions) {
      it->toVelocyPack(nodes, flags);
    }
    nodes.close();
  }

  if (!_globalVertexConditions.empty()) {
    nodes.add(VPackValue("globalVertexConditions"));
    nodes.openArray();
    for (auto const& it : _globalVertexConditions) {
      it->toVelocyPack(nodes, flags);
    }
    nodes.close();
  }

  if (!_vertexConditions.empty()) {
    nodes.add(VPackValue("vertexConditions"));
    nodes.openObject();
    for (auto const& it : _vertexConditions) {
      nodes.add(VPackValue(basics::StringUtils::itoa(it.first)));
      it.second->toVelocyPack(nodes, flags);
    }
    nodes.close();
  }

  if (!_edgeConditions.empty()) {
    nodes.add(VPackValue("edgeConditions"));
    nodes.openObject();
    for (auto& it : _edgeConditions) {
      nodes.add(VPackValue(basics::StringUtils::itoa(it.first)));
      it.second->toVelocyPack(nodes, flags);
    }
    nodes.close();
  }

  if (_pruneExpression != nullptr) {
    // The Expression constructor expects only this name
    nodes.add(VPackValue("expression"));
    _pruneExpression->toVelocyPack(nodes, flags);
    nodes.add(VPackValue("pruneVariables"));
    nodes.openArray();
    for (auto const& var : _pruneVariables) {
      var->toVelocyPack(nodes);
    }
    nodes.close();
  }
  // And close it:
  nodes.close();
}

/// @brief creates corresponding ExecutionBlock
std::unique_ptr<ExecutionBlock> TraversalNode::createBlock(
    ExecutionEngine& engine, std::unordered_map<ExecutionNode*, ExecutionBlock*> const&) const {
  ExecutionNode const* previousNode = getFirstDependency();
  TRI_ASSERT(previousNode != nullptr);
  auto inputRegisters = RegIdSet{};
  auto& varInfo = getRegisterPlan()->varInfo;
  RegisterId inputRegister = RegisterPlan::MaxRegisterId;
  if (usesInVariable()) {
    auto it = varInfo.find(inVariable()->id);
    TRI_ASSERT(it != varInfo.end());
    inputRegisters.emplace(it->second.registerId);
    inputRegister = it->second.registerId;
    TRI_ASSERT(getStartVertex().empty());
  }
  auto outputRegisters = RegIdSet{};
  std::unordered_map<TraversalExecutorInfos::OutputName, RegisterId, TraversalExecutorInfos::OutputNameHash> outputRegisterMapping;

  if (usesVertexOutVariable()) {
    auto it = varInfo.find(vertexOutVariable()->id);
    TRI_ASSERT(it != varInfo.end());
    TRI_ASSERT(it->second.registerId < RegisterPlan::MaxRegisterId);
    outputRegisters.emplace(it->second.registerId);
    outputRegisterMapping.try_emplace(TraversalExecutorInfos::OutputName::VERTEX,
                                      it->second.registerId);
  }
  if (usesEdgeOutVariable()) {
    auto it = varInfo.find(edgeOutVariable()->id);
    TRI_ASSERT(it != varInfo.end());
    TRI_ASSERT(it->second.registerId < RegisterPlan::MaxRegisterId);
    outputRegisters.emplace(it->second.registerId);
    outputRegisterMapping.try_emplace(TraversalExecutorInfos::OutputName::EDGE,
                                      it->second.registerId);
  }
  if (usesPathOutVariable()) {
    auto it = varInfo.find(pathOutVariable()->id);
    TRI_ASSERT(it != varInfo.end());
    TRI_ASSERT(it->second.registerId < RegisterPlan::MaxRegisterId);
    outputRegisters.emplace(it->second.registerId);
    outputRegisterMapping.try_emplace(TraversalExecutorInfos::OutputName::PATH,
                                      it->second.registerId);
  }
  auto opts = static_cast<TraverserOptions*>(options());
  std::unique_ptr<Traverser> traverser;

  if (pruneExpression() != nullptr) {
    std::vector<Variable const*> pruneVars;
    getPruneVariables(pruneVars);
    std::vector<RegisterId> pruneRegs;
    // Create List for _pruneVars
    pruneRegs.reserve(pruneVars.size());
    size_t vertexRegIdx = std::numeric_limits<std::size_t>::max();
    size_t edgeRegIdx = std::numeric_limits<std::size_t>::max();
    size_t pathRegIdx = std::numeric_limits<std::size_t>::max();
    for (auto const v : pruneVars) {
      if (v == vertexOutVariable()) {
        vertexRegIdx = pruneRegs.size();
        pruneRegs.emplace_back(RegisterPlan::MaxRegisterId);
      } else if (v == edgeOutVariable()) {
        edgeRegIdx = pruneRegs.size();
        pruneRegs.emplace_back(RegisterPlan::MaxRegisterId);
      } else if (v == pathOutVariable()) {
        pathRegIdx = pruneRegs.size();
        pruneRegs.emplace_back(RegisterPlan::MaxRegisterId);
      } else {
        auto it = varInfo.find(v->id);
        TRI_ASSERT(it != varInfo.end());
        pruneRegs.emplace_back(it->second.registerId);
      }
    }

    opts->activatePrune(std::move(pruneVars), std::move(pruneRegs),
                        vertexRegIdx, edgeRegIdx, pathRegIdx, pruneExpression());
  }

  if (arangodb::ServerState::instance()->isCoordinator()) {
#ifdef USE_ENTERPRISE
    waitForSatelliteIfRequired(&engine);
<<<<<<< HEAD
    if (isSmart()) {
      traverser =
          std::make_unique<arangodb::traverser::SmartGraphTraverser>(opts, engines());
=======
    if (isSmart() && !isDisjoint()) {
      traverser =
          std::make_unique<arangodb::traverser::SmartGraphTraverser>(opts, engines());
      traverser.reset(
          new arangodb::traverser::SmartGraphTraverser(opts, engines()))
>>>>>>> d5780b4c
    } else {
#endif
      traverser = std::make_unique<arangodb::traverser::ClusterTraverser>(
          opts, engines(), engine.getQuery().vocbase().name());
#ifdef USE_ENTERPRISE
    }
#endif
  } else {
    traverser = std::make_unique<arangodb::traverser::SingleServerTraverser>(opts);
  }

  // Optimized condition
  std::vector<std::pair<Variable const*, RegisterId>> filterConditionVariables;
  filterConditionVariables.reserve(_conditionVariables.size());
  for (auto const& it : _conditionVariables) {
    if (it != _tmpObjVariable) {
      auto idIt = varInfo.find(it->id);
      TRI_ASSERT(idIt != varInfo.end());
      filterConditionVariables.emplace_back(std::make_pair(it, idIt->second.registerId));
      inputRegisters.emplace(idIt->second.registerId);
    }
  }

  auto registerInfos =
      createRegisterInfos(std::move(inputRegisters), std::move(outputRegisters));

  TRI_ASSERT(traverser != nullptr);
  auto executorInfos = TraversalExecutorInfos(std::move(traverser), outputRegisterMapping,
                                              getStartVertex(), inputRegister,
                                              std::move(filterConditionVariables));

  return std::make_unique<ExecutionBlockImpl<TraversalExecutor>>(
      &engine, this, std::move(registerInfos), std::move(executorInfos));
}

/// @brief clone ExecutionNode recursively
ExecutionNode* TraversalNode::clone(ExecutionPlan* plan, bool withDependencies,
                                    bool withProperties) const {
  auto* oldOpts = options();
  std::unique_ptr<BaseOptions> tmp = std::make_unique<TraverserOptions>(*oldOpts, true);
  auto c = std::make_unique<TraversalNode>(plan, _id, _vocbase, _edgeColls, _vertexColls,
                                           _inVariable, _vertexId, _defaultDirection,
                                           _directions, std::move(tmp), _graphObj);

  traversalCloneHelper(*plan, *c, withProperties);

  if (_optionsBuilt) {
    c->prepareOptions();
  }

  return cloneHelper(std::move(c), withDependencies, withProperties);
}

void TraversalNode::traversalCloneHelper(ExecutionPlan& plan, TraversalNode& c,
                                         bool const withProperties) const {
  if (usesVertexOutVariable()) {
    auto vertexOutVariable = _vertexOutVariable;
    if (withProperties) {
      vertexOutVariable = plan.getAst()->variables()->createVariable(vertexOutVariable);
    }
    TRI_ASSERT(vertexOutVariable != nullptr);
    c.setVertexOutput(vertexOutVariable);
  }

  if (usesEdgeOutVariable()) {
    auto edgeOutVariable = _edgeOutVariable;
    if (withProperties) {
      edgeOutVariable = plan.getAst()->variables()->createVariable(edgeOutVariable);
    }
    TRI_ASSERT(edgeOutVariable != nullptr);
    c.setEdgeOutput(edgeOutVariable);
  }

  if (usesPathOutVariable()) {
    auto pathOutVariable = _pathOutVariable;
    if (withProperties) {
      pathOutVariable = plan.getAst()->variables()->createVariable(pathOutVariable);
    }
    TRI_ASSERT(pathOutVariable != nullptr);
    c.setPathOutput(pathOutVariable);
  }

  c._conditionVariables.reserve(_conditionVariables.size());
  for (auto const& it : _conditionVariables) {
    c._conditionVariables.emplace(it->clone());
  }

#ifdef ARANGODB_ENABLE_MAINTAINER_MODE
  checkConditionsDefined();
#endif

  // Temporary Filter Objects
  c._tmpObjVariable = _tmpObjVariable;
  c._tmpObjVarNode = _tmpObjVarNode;
  c._tmpIdNode = _tmpIdNode;

  // Filter Condition Parts
  c._fromCondition = _fromCondition->clone(_plan->getAst());
  c._toCondition = _toCondition->clone(_plan->getAst());
  c._globalEdgeConditions.insert(c._globalEdgeConditions.end(),
                                 _globalEdgeConditions.begin(),
                                 _globalEdgeConditions.end());
  c._globalVertexConditions.insert(c._globalVertexConditions.end(),
                                   _globalVertexConditions.begin(),
                                   _globalVertexConditions.end());

  for (auto const& it : _edgeConditions) {
    // Copy the builder
    auto ecBuilder =
        std::make_unique<TraversalEdgeConditionBuilder>(this, it.second.get());
    c._edgeConditions.try_emplace(it.first, std::move(ecBuilder));
  }

  for (auto const& it : _vertexConditions) {
    c._vertexConditions.try_emplace(it.first, it.second->clone(_plan->getAst()));
  }

#ifdef ARANGODB_ENABLE_MAINTAINER_MODE
  c.checkConditionsDefined();
#endif
}

void TraversalNode::prepareOptions() {
  if (_optionsBuilt) {
    return;
  }
  TRI_ASSERT(!_optionsBuilt);
  _options->setVariable(_tmpObjVariable);

  size_t numEdgeColls = _edgeColls.size();
  TraversalEdgeConditionBuilder globalEdgeConditionBuilder(this);

  for (auto& it : _globalEdgeConditions) {
    globalEdgeConditionBuilder.addConditionPart(it);
  }

  Ast* ast = _plan->getAst();

  // Compute Edge Indexes. First default indexes:
  for (size_t i = 0; i < numEdgeColls; ++i) {
    auto dir = _directions[i];
    switch (dir) {
      case TRI_EDGE_IN:
        _options->addLookupInfo(
            _plan, _edgeColls[i]->name(), StaticStrings::ToString,
            globalEdgeConditionBuilder.getInboundCondition()->clone(ast));
        break;
      case TRI_EDGE_OUT:
        _options->addLookupInfo(
            _plan, _edgeColls[i]->name(), StaticStrings::FromString,
            globalEdgeConditionBuilder.getOutboundCondition()->clone(ast));
        break;
      case TRI_EDGE_ANY:
        TRI_ASSERT(false);
        break;
    }
  }

  auto opts = static_cast<TraverserOptions*>(options());
  TRI_ASSERT(opts != nullptr);
  for (auto& it : _edgeConditions) {
    uint64_t depth = it.first;
    // We probably have to adopt minDepth. We cannot fulfill a condition of
    // larger depth anyway
    auto& builder = it.second;

    for (auto& it : _globalEdgeConditions) {
      builder->addConditionPart(it);
    }

    for (size_t i = 0; i < numEdgeColls; ++i) {
      auto dir = _directions[i];
      // TODO we can optimize here. indexCondition and Expression could be
      // made non-overlapping.
      switch (dir) {
        case TRI_EDGE_IN:
          opts->addDepthLookupInfo(_plan, _edgeColls[i]->name(), StaticStrings::ToString,
                                   builder->getInboundCondition()->clone(ast), depth);
          break;
        case TRI_EDGE_OUT:
          opts->addDepthLookupInfo(_plan, _edgeColls[i]->name(), StaticStrings::FromString,
                                   builder->getOutboundCondition()->clone(ast), depth);
          break;
        case TRI_EDGE_ANY:
          TRI_ASSERT(false);
          break;
      }
    }
  }

  for (auto& it : _vertexConditions) {
    // We inject the base conditions as well here.
    for (auto const& jt : _globalVertexConditions) {
      it.second->addMember(jt);
    }
    opts->_vertexExpressions.try_emplace(
      it.first,
      arangodb::lazyConstruct([&]{
        return new Expression(ast, it.second);
      })
    );
  }
  if (!_globalVertexConditions.empty()) {
    auto cond = _plan->getAst()->createNodeNaryOperator(NODE_TYPE_OPERATOR_NARY_AND);
    for (auto const& it : _globalVertexConditions) {
      cond->addMember(it);
    }
    opts->_baseVertexExpression.reset(new Expression(ast, cond));
  }
  // If we use the path output the cache should activate document
  // caching otherwise it is not worth it.
  if (ServerState::instance()->isCoordinator()) {
    _options->activateCache(false, engines());
  } else {
    _options->activateCache(false, nullptr);
  }
  _optionsBuilt = true;
}

/// @brief remember the condition to execute for early traversal abortion.
void TraversalNode::setCondition(std::unique_ptr<arangodb::aql::Condition> condition) {
  VarSet varsUsedByCondition;

  Ast::getReferencedVariables(condition->root(), varsUsedByCondition);

  for (auto const& oneVar : varsUsedByCondition) {
    if ((_vertexOutVariable == nullptr || oneVar->id != _vertexOutVariable->id) &&
        (_edgeOutVariable == nullptr || oneVar->id != _edgeOutVariable->id) &&
        (_pathOutVariable == nullptr || oneVar->id != _pathOutVariable->id) &&
        (_inVariable == nullptr || oneVar->id != _inVariable->id)) {
      _conditionVariables.emplace(oneVar);
    }
  }

  _condition = std::move(condition);
}

void TraversalNode::registerCondition(bool isConditionOnEdge, uint64_t conditionLevel,
                                      AstNode const* condition) {
  Ast::getReferencedVariables(condition, _conditionVariables);
  if (isConditionOnEdge) {
    auto [it, emplaced] = _edgeConditions.try_emplace(
        conditionLevel, arangodb::lazyConstruct([&]() -> std::unique_ptr<TraversalEdgeConditionBuilder> {
          auto builder = std::make_unique<TraversalEdgeConditionBuilder>(this);
          builder->addConditionPart(condition);
          return builder;
        }));
    if (!emplaced) {
      it->second->addConditionPart(condition);
    }
  } else {
    auto [it, emplaced] =
        _vertexConditions.try_emplace(conditionLevel, arangodb::lazyConstruct([&] {
                                        auto cond = _plan->getAst()->createNodeNaryOperator(
                                            NODE_TYPE_OPERATOR_NARY_AND);
                                        cond->addMember(condition);
                                        return cond;
                                      }));
    if (!emplaced) {
      it->second->addMember(condition);
    }
  }
}

void TraversalNode::registerGlobalCondition(bool isConditionOnEdge, AstNode const* condition) {
  Ast::getReferencedVariables(condition, _conditionVariables);
  if (isConditionOnEdge) {
    _globalEdgeConditions.emplace_back(condition);
  } else {
    _globalVertexConditions.emplace_back(condition);
  }
}

void TraversalNode::getConditionVariables(std::vector<Variable const*>& res) const {
  for (auto const& it : _conditionVariables) {
    if (it != _tmpObjVariable) {
      res.emplace_back(it);
    }
  }
}

void TraversalNode::getPruneVariables(std::vector<Variable const*>& res) const {
  if (_pruneExpression) {
    for (auto const& it : _pruneVariables) {
      res.emplace_back(it);
    }
  }
}

bool TraversalNode::usesPathOutVariable() const {
  return _pathOutVariable != nullptr && options()->producePaths();
}

auto TraversalNode::options() const -> TraverserOptions* {
#ifdef ARANGODB_ENABLE_MAINTAINER_MODE
  auto* opts = dynamic_cast<TraverserOptions*>(GraphNode::options());
  TRI_ASSERT((GraphNode::options() == nullptr) == (opts == nullptr));
#else
  auto* opts = static_cast<TraverserOptions*>(GraphNode::options());
#endif
  return opts;
}

#ifdef ARANGODB_ENABLE_MAINTAINER_MODE
void TraversalNode::checkConditionsDefined() const {
  TRI_ASSERT(_tmpObjVariable != nullptr);
  TRI_ASSERT(_tmpObjVarNode != nullptr);
  TRI_ASSERT(_tmpIdNode != nullptr);

  TRI_ASSERT(_fromCondition != nullptr);
  TRI_ASSERT(_fromCondition->type == NODE_TYPE_OPERATOR_BINARY_EQ);

  TRI_ASSERT(_toCondition != nullptr);
  TRI_ASSERT(_toCondition->type == NODE_TYPE_OPERATOR_BINARY_EQ);
}

#endif<|MERGE_RESOLUTION|>--- conflicted
+++ resolved
@@ -533,17 +533,11 @@
   if (arangodb::ServerState::instance()->isCoordinator()) {
 #ifdef USE_ENTERPRISE
     waitForSatelliteIfRequired(&engine);
-<<<<<<< HEAD
-    if (isSmart()) {
-      traverser =
-          std::make_unique<arangodb::traverser::SmartGraphTraverser>(opts, engines());
-=======
     if (isSmart() && !isDisjoint()) {
       traverser =
           std::make_unique<arangodb::traverser::SmartGraphTraverser>(opts, engines());
       traverser.reset(
           new arangodb::traverser::SmartGraphTraverser(opts, engines()))
->>>>>>> d5780b4c
     } else {
 #endif
       traverser = std::make_unique<arangodb::traverser::ClusterTraverser>(
