////////////////////////////////////////////////////////////////////////////////
/// DISCLAIMER
///
/// Copyright 2014-2021 ArangoDB GmbH, Cologne, Germany
/// Copyright 2004-2014 triAGENS GmbH, Cologne, Germany
///
/// Licensed under the Apache License, Version 2.0 (the "License");
/// you may not use this file except in compliance with the License.
/// You may obtain a copy of the License at
///
///     http://www.apache.org/licenses/LICENSE-2.0
///
/// Unless required by applicable law or agreed to in writing, software
/// distributed under the License is distributed on an "AS IS" BASIS,
/// WITHOUT WARRANTIES OR CONDITIONS OF ANY KIND, either express or implied.
/// See the License for the specific language governing permissions and
/// limitations under the License.
///
/// Copyright holder is ArangoDB GmbH, Cologne, Germany
///
/// @author Michael Hackstein
/// @author Copyright 2015, ArangoDB GmbH, Cologne, Germany
////////////////////////////////////////////////////////////////////////////////

#include "TraversalNode.h"

#include "Aql/Ast.h"
#include "Aql/Collection.h"
#include "Aql/ExecutionBlockImpl.h"
#include "Aql/ExecutionEngine.h"
#include "Aql/ExecutionPlan.h"
#include "Aql/Expression.h"
#include "Aql/GraphNode.h"
#include "Aql/Query.h"
#include "Aql/RegisterPlan.h"
#include "Aql/SingleRowFetcher.h"
#include "Aql/SortCondition.h"
#include "Aql/TraversalExecutor.h"
#include "Aql/PruneExpressionEvaluator.h"
#include "Aql/Variable.h"
#include "Basics/StringUtils.h"
#include "Basics/tryEmplaceHelper.h"
#include "Cluster/ClusterTraverser.h"
#include "Graph/Graph.h"
#ifdef USE_ENTERPRISE
#include "Enterprise/Cluster/SmartGraphTraverser.h"
#endif
#include "Graph/BaseOptions.h"
#include "Graph/Providers/BaseProviderOptions.h"
#include "Graph/Providers/SingleServerProvider.h"
#include "Graph/SingleServerTraverser.h"
#include "Graph/Steps/SingleServerProviderStep.h"
#include "Graph/TraverserOptions.h"
#include "Graph/Types/UniquenessLevel.h"
#include "Indexes/Index.h"
#include "Utils/CollectionNameResolver.h"
#include "VocBase/ticks.h"

#include <velocypack/Iterator.h>
#include <velocypack/velocypack-aliases.h>

#include <Graph/algorithm-aliases.h>
#include <memory>

using namespace arangodb;
using namespace arangodb::aql;
using namespace arangodb::basics;
using namespace arangodb::graph;
using namespace arangodb::traverser;

TraversalNode::TraversalEdgeConditionBuilder::TraversalEdgeConditionBuilder(TraversalNode const* tn)
    : EdgeConditionBuilder(tn->_plan->getAst()->createNodeNaryOperator(NODE_TYPE_OPERATOR_NARY_AND)),
      _tn(tn) {}

TraversalNode::TraversalEdgeConditionBuilder::TraversalEdgeConditionBuilder(
    TraversalNode const* tn, arangodb::velocypack::Slice const& condition)
    : EdgeConditionBuilder(tn->_plan->getAst()->createNode(condition)), _tn(tn) {}

TraversalNode::TraversalEdgeConditionBuilder::TraversalEdgeConditionBuilder(
    TraversalNode const* tn, TraversalEdgeConditionBuilder const* other)
    : EdgeConditionBuilder(tn->_plan->getAst(), *other), _tn(tn) {
  _fromCondition = other->_fromCondition;
  _toCondition = other->_toCondition;
}

void TraversalNode::TraversalEdgeConditionBuilder::buildFromCondition() {
  // TODO Move computation in here.
  _fromCondition = _tn->_fromCondition;
}

void TraversalNode::TraversalEdgeConditionBuilder::buildToCondition() {
  // TODO Move computation in here.
  _toCondition = _tn->_toCondition;
}

void TraversalNode::TraversalEdgeConditionBuilder::toVelocyPack(VPackBuilder& builder,
                                                                bool verbose) {
  if (_containsCondition) {
    _modCondition->removeMemberUnchecked(_modCondition->numMembers() - 1);
    _containsCondition = false;
  }
  _modCondition->toVelocyPack(builder, verbose);
}

TraversalNode::TraversalNode(ExecutionPlan* plan, ExecutionNodeId id,
                             TRI_vocbase_t* vocbase, AstNode const* direction,
                             AstNode const* start, AstNode const* graph,
                             std::unique_ptr<Expression> pruneExpression,
                             std::unique_ptr<BaseOptions> options)
    : GraphNode(plan, id, vocbase, direction, graph, std::move(options)),
      _pathOutVariable(nullptr),
      _inVariable(nullptr),
      _fromCondition(nullptr),
      _toCondition(nullptr),
      _pruneExpression(std::move(pruneExpression)) {
  TRI_ASSERT(start != nullptr);

  auto ast = _plan->getAst();
  // Let us build the conditions on _from and _to. Just in case we need them.
  {
    auto const* access =
        ast->createNodeAttributeAccess(_tmpObjVarNode, StaticStrings::FromString);
    _fromCondition = ast->createNodeBinaryOperator(NODE_TYPE_OPERATOR_BINARY_EQ,
                                                   access, _tmpIdNode);
  }
  TRI_ASSERT(_fromCondition != nullptr);
  TRI_ASSERT(_fromCondition->type == NODE_TYPE_OPERATOR_BINARY_EQ);

  {
    auto const* access =
        ast->createNodeAttributeAccess(_tmpObjVarNode, StaticStrings::ToString);
    _toCondition = ast->createNodeBinaryOperator(NODE_TYPE_OPERATOR_BINARY_EQ,
                                                 access, _tmpIdNode);
  }
  TRI_ASSERT(_toCondition != nullptr);
  TRI_ASSERT(_toCondition->type == NODE_TYPE_OPERATOR_BINARY_EQ);

  // Parse start node
  switch (start->type) {
    case NODE_TYPE_REFERENCE:
      _inVariable = static_cast<Variable*>(start->getData());
      _vertexId = "";
      break;
    case NODE_TYPE_VALUE:
      if (start->value.type != VALUE_TYPE_STRING) {
        THROW_ARANGO_EXCEPTION_MESSAGE(TRI_ERROR_QUERY_PARSE,
                                       "invalid start vertex. Must either be "
                                       "an _id string or an object with _id.");
      }
      _inVariable = nullptr;
      _vertexId = start->getString();
      break;
    default:
      THROW_ARANGO_EXCEPTION_MESSAGE(TRI_ERROR_QUERY_PARSE,
                                     "invalid start vertex. Must either be an "
                                     "_id string or an object with _id.");
  }

  if (_pruneExpression) {
    _pruneExpression->variables(_pruneVariables);
  }

#ifdef ARANGODB_ENABLE_MAINTAINER_MODE
  checkConditionsDefined();
#endif
}

/// @brief Internal constructor to clone the node.
TraversalNode::TraversalNode(ExecutionPlan* plan, ExecutionNodeId id, TRI_vocbase_t* vocbase,
                             std::vector<Collection*> const& edgeColls,
                             std::vector<Collection*> const& vertexColls,
                             Variable const* inVariable, std::string const& vertexId,
                             TRI_edge_direction_e defaultDirection,
                             std::vector<TRI_edge_direction_e> const& directions,
                             std::unique_ptr<graph::BaseOptions> options,
                             graph::Graph const* graph)
    : GraphNode(plan, id, vocbase, edgeColls, vertexColls, defaultDirection,
                directions, std::move(options), graph),
      _pathOutVariable(nullptr),
      _inVariable(inVariable),
      _vertexId(vertexId),
      _fromCondition(nullptr),
      _toCondition(nullptr) {}

TraversalNode::TraversalNode(ExecutionPlan* plan, arangodb::velocypack::Slice const& base)
    : GraphNode(plan, base),
      _pathOutVariable(nullptr),
      _inVariable(nullptr),
      _fromCondition(nullptr),
      _toCondition(nullptr) {
  // In Vertex
  if (base.hasKey("inVariable")) {
    _inVariable = Variable::varFromVPack(plan->getAst(), base, "inVariable");
  } else {
    VPackSlice v = base.get("vertexId");
    if (!v.isString()) {
      THROW_ARANGO_EXCEPTION_MESSAGE(TRI_ERROR_QUERY_BAD_JSON_PLAN,
                                     "start vertex must be a string");
    }
    _vertexId = v.copyString();
    if (_vertexId.empty()) {
      THROW_ARANGO_EXCEPTION_MESSAGE(TRI_ERROR_QUERY_BAD_JSON_PLAN,
                                     "start vertex mustn't be empty");
    }
  }

  if (base.hasKey("condition")) {
    VPackSlice condition = base.get("condition");
    if (!condition.isObject()) {
      THROW_ARANGO_EXCEPTION_MESSAGE(TRI_ERROR_QUERY_BAD_JSON_PLAN,
                                     "condition must be an object");
    }
    _condition = Condition::fromVPack(plan, condition);
  }
  auto list = base.get("conditionVariables");

  if (list.isArray()) {
    for (VPackSlice v : VPackArrayIterator(list)) {
      _conditionVariables.emplace(_plan->getAst()->variables()->createVariable(v));
    }
  }

  // Out variables
  if (base.hasKey("pathOutVariable")) {
    _pathOutVariable =
        Variable::varFromVPack(plan->getAst(), base, "pathOutVariable");
  }

  // Filter Condition Parts
  TRI_ASSERT(base.hasKey("fromCondition"));
  _fromCondition = plan->getAst()->createNode(base.get("fromCondition"));

  TRI_ASSERT(base.hasKey("toCondition"));
  _toCondition = plan->getAst()->createNode(base.get("toCondition"));

  list = base.get("globalEdgeConditions");
  if (list.isArray()) {
    for (auto const& cond : VPackArrayIterator(list)) {
      _globalEdgeConditions.emplace_back(plan->getAst()->createNode(cond));
    }
  }

  list = base.get("globalVertexConditions");
  if (list.isArray()) {
    for (auto const& cond : VPackArrayIterator(list)) {
      _globalVertexConditions.emplace_back(plan->getAst()->createNode(cond));
    }
  }

  list = base.get("vertexConditions");
  if (list.isObject()) {
    for (auto const& cond : VPackObjectIterator(list)) {
      std::string key = cond.key.copyString();
      _vertexConditions.try_emplace(StringUtils::uint64(key),
                                    plan->getAst()->createNode(cond.value));
    }
  }

  list = base.get("edgeConditions");
  if (list.isObject()) {
    for (auto const& cond : VPackObjectIterator(list)) {
      std::string key = cond.key.copyString();
      auto ecbuilder = std::make_unique<TraversalEdgeConditionBuilder>(this, cond.value);
      _edgeConditions.try_emplace(StringUtils::uint64(key), std::move(ecbuilder));
    }
  }

  list = base.get("expression");
  if (!list.isNone()) {
    _pruneExpression = std::make_unique<aql::Expression>(plan->getAst(), base);
    TRI_ASSERT(base.hasKey("pruneVariables"));
    list = base.get("pruneVariables");
    TRI_ASSERT(list.isArray());
    for (auto const& varinfo : VPackArrayIterator(list)) {
      _pruneVariables.emplace(plan->getAst()->variables()->createVariable(varinfo));
    }
  }

  list = base.get("postFilter");
  if (list.isObject()) {
    TRI_ASSERT(list.hasKey("expression"));
    TRI_ASSERT(list.hasKey("variables"));
    _postFilterExpression = std::make_unique<aql::Expression>(plan->getAst(), list);
    list = list.get("variables");
    TRI_ASSERT(list.isArray());
    for (auto const& varinfo : VPackArrayIterator(list)) {
      _postFilterVariables.emplace(plan->getAst()->variables()->createVariable(varinfo));
    }
  }

#ifdef ARANGODB_ENABLE_MAINTAINER_MODE
  checkConditionsDefined();
#endif
}

// This constructor is only used from LocalTraversalNode, and GraphNode
// is virtually inherited; thus its constructor is never called from here.
TraversalNode::TraversalNode(ExecutionPlan& plan, TraversalNode const& other,
                             bool const allowAlreadyBuiltCopy)
    : GraphNode(GraphNode::THIS_THROWS_WHEN_CALLED{}),
      _pathOutVariable(nullptr),
      _inVariable(other._inVariable),
      _vertexId(other._vertexId),
      _fromCondition(nullptr),
      _toCondition(nullptr) {
  if (!allowAlreadyBuiltCopy) {
    TRI_ASSERT(!other._optionsBuilt);
  }
  other.traversalCloneHelper(plan, *this, false);
}

TraversalNode::~TraversalNode() = default;

/// @brief return the path out variable
Variable const* TraversalNode::pathOutVariable() const {
  return _pathOutVariable;
}

/// @brief set the path out variable
void TraversalNode::setPathOutput(Variable const* outVar) {
  _pathOutVariable = outVar;
}

/// @brief return the in variable
Variable const* TraversalNode::inVariable() const { return _inVariable; }

std::string const TraversalNode::getStartVertex() const { return _vertexId; }

void TraversalNode::setInVariable(Variable const* inVariable) {
  _inVariable = inVariable;
  _vertexId = "";
}

int TraversalNode::checkIsOutVariable(size_t variableId) const {
  if (_vertexOutVariable != nullptr && _vertexOutVariable->id == variableId) {
    return 0;
  }
  if (_edgeOutVariable != nullptr && _edgeOutVariable->id == variableId) {
    return 1;
  }
  if (_pathOutVariable != nullptr && _pathOutVariable->id == variableId) {
    return 2;
  }
  return -1;
}

void TraversalNode::replaceVariables(std::unordered_map<VariableId, Variable const*> const& replacements) {
  // this is an important assertion: if options are already built,
  // we would need to carry out the replacements in several other
  // places as well
  TRI_ASSERT(!_optionsBuilt);

  _inVariable = Variable::replace(_inVariable, replacements);

  if (_pruneExpression != nullptr) {
    // need to replace variables in the prune expression
    VarSet variables;
    _pruneExpression->variables(variables);
    for (auto const& it : variables) {
      if (replacements.find(it->id) != replacements.end()) {
        _pruneExpression->replaceVariables(replacements);

        // and need to recalculate the set of variables used
        // by the prune expression
        variables.clear();
        _pruneExpression->variables(variables);
        _pruneVariables = variables;
        break;
      }
    }
  }
}

/// @brief getVariablesUsedHere
void TraversalNode::getVariablesUsedHere(VarSet& result) const {
  for (auto const& condVar : _conditionVariables) {
    if (condVar != getTemporaryVariable()) {
      result.emplace(condVar);
    }
  }
  for (auto const& pruneVar : _pruneVariables) {
    if (pruneVar != vertexOutVariable() && pruneVar != edgeOutVariable() &&
        pruneVar != pathOutVariable()) {
      result.emplace(pruneVar);
    }
  }
  if (usesInVariable()) {
    result.emplace(_inVariable);
  }
}

/// @brief getVariablesSetHere
std::vector<Variable const*> TraversalNode::getVariablesSetHere() const {
  std::vector<Variable const*> vars;
  if (isVertexOutVariableUsedLater()) {
    vars.emplace_back(vertexOutVariable());
  }
  if (isEdgeOutVariableUsedLater()) {
    vars.emplace_back(edgeOutVariable());
  }
  if (isPathOutVariableUsedLater()) {
    vars.emplace_back(pathOutVariable());
  }
  return vars;
}

/// @brief check whether an access is inside the specified range
bool TraversalNode::isInRange(uint64_t depth, bool isEdge) const {
  auto opts = static_cast<TraverserOptions*>(options());
  if (isEdge) {
    return (depth < opts->maxDepth);
  }
  return (depth <= opts->maxDepth);
}

/// @brief check if all directions are equal
bool TraversalNode::allDirectionsEqual() const {
  if (_directions.empty()) {
    // no directions!
    return false;
  }
  size_t const n = _directions.size();
  TRI_edge_direction_e const expected = _directions[0];

  for (size_t i = 1; i < n; ++i) {
    if (_directions[i] != expected) {
      return false;
    }
  }
  return true;
}

void TraversalNode::doToVelocyPack(VPackBuilder& nodes, unsigned flags) const {
  // call base class method
  GraphNode::doToVelocyPack(nodes, flags);
  // In variable
  if (usesInVariable()) {
    nodes.add(VPackValue("inVariable"));
    inVariable()->toVelocyPack(nodes);
  } else {
    nodes.add("vertexId", VPackValue(_vertexId));
  }

  // Condition
  if (_condition != nullptr) {
    nodes.add(VPackValue("condition"));
    _condition->toVelocyPack(nodes, flags != 0);
  }

  if (!_conditionVariables.empty()) {
    nodes.add(VPackValue("conditionVariables"));
    nodes.openArray();
    for (auto const& it : _conditionVariables) {
      it->toVelocyPack(nodes);
    }
    nodes.close();
  }

  // Out variables
  if (isPathOutVariableUsedLater()) {
    nodes.add(VPackValue("pathOutVariable"));
    pathOutVariable()->toVelocyPack(nodes);
  }

  // Traversal Filter Conditions
  TRI_ASSERT(_fromCondition != nullptr);
  nodes.add(VPackValue("fromCondition"));
  _fromCondition->toVelocyPack(nodes, flags);

  TRI_ASSERT(_toCondition != nullptr);
  nodes.add(VPackValue("toCondition"));
  _toCondition->toVelocyPack(nodes, flags);

  if (!_globalEdgeConditions.empty()) {
    nodes.add(VPackValue("globalEdgeConditions"));
    nodes.openArray();
    for (auto const& it : _globalEdgeConditions) {
      it->toVelocyPack(nodes, flags);
    }
    nodes.close();
  }

  if (!_globalVertexConditions.empty()) {
    nodes.add(VPackValue("globalVertexConditions"));
    nodes.openArray();
    for (auto const& it : _globalVertexConditions) {
      it->toVelocyPack(nodes, flags);
    }
    nodes.close();
  }

  if (!_vertexConditions.empty()) {
    nodes.add(VPackValue("vertexConditions"));
    nodes.openObject();
    for (auto const& it : _vertexConditions) {
      nodes.add(VPackValue(basics::StringUtils::itoa(it.first)));
      it.second->toVelocyPack(nodes, flags);
    }
    nodes.close();
  }

  if (!_edgeConditions.empty()) {
    nodes.add(VPackValue("edgeConditions"));
    nodes.openObject();
    for (auto& it : _edgeConditions) {
      nodes.add(VPackValue(basics::StringUtils::itoa(it.first)));
      it.second->toVelocyPack(nodes, flags);
    }
    nodes.close();
  }

  if (_pruneExpression != nullptr) {
    // The Expression constructor expects only this name
    nodes.add(VPackValue("expression"));
    _pruneExpression->toVelocyPack(nodes, flags);
    nodes.add(VPackValue("pruneVariables"));
    nodes.openArray();
    for (auto const& var : _pruneVariables) {
      var->toVelocyPack(nodes);
    }
    nodes.close();
  }

  {
    auto pFilter = postFilterExpression();
    if (pFilter != nullptr) {
      nodes.add(VPackValue("postFilter"));
      VPackObjectBuilder postFilterGuard(&nodes);

      // The Expression constructor expects only this name
      nodes.add(VPackValue("expression"));
      pFilter->toVelocyPack(nodes, flags);

      nodes.add(VPackValue("variables"));
      VPackArrayBuilder postFilterVariablesGuard(&nodes);
      for (auto const& var : _postFilterVariables) {
        var->toVelocyPack(nodes);
      }
    }
  }
}

<<<<<<< HEAD
std::pair<arangodb::graph::VertexUniquenessLevel, arangodb::graph::EdgeUniquenessLevel>
TraversalNode::convertUniquenessLevels() const {
  auto vertexUniquenessLevel = graph::VertexUniquenessLevel::NONE;
  auto edgeUniquenessLevel = graph::EdgeUniquenessLevel::NONE;

  if (options()->uniqueVertices == traverser::TraverserOptions::PATH) {
    vertexUniquenessLevel = graph::VertexUniquenessLevel::PATH;
    edgeUniquenessLevel = graph::EdgeUniquenessLevel::PATH;
  } else if (options()->uniqueVertices == traverser::TraverserOptions::GLOBAL) {
    vertexUniquenessLevel = graph::VertexUniquenessLevel::GLOBAL;
    edgeUniquenessLevel = graph::EdgeUniquenessLevel::PATH;
  }

  if (options()->uniqueEdges == traverser::TraverserOptions::PATH) {
    edgeUniquenessLevel = graph::EdgeUniquenessLevel::PATH;
  } else if (options()->uniqueVertices == traverser::TraverserOptions::GLOBAL) {
    TRI_ASSERT(options()->mode != TraverserOptions::Order::DFS);
    edgeUniquenessLevel = graph::EdgeUniquenessLevel::GLOBAL;
  }

  return std::make_pair(vertexUniquenessLevel, edgeUniquenessLevel);
}

=======
>>>>>>> 99a1681e
std::vector<arangodb::graph::IndexAccessor> TraversalNode::buildUsedIndexes() const {
  std::vector<IndexAccessor> indexAccessors{};

  size_t numEdgeColls = _edgeColls.size();
  bool onlyEdgeIndexes = true;

  auto ast = _plan->getAst();
  auto const toCondition = ast->createNodeNaryOperator(NODE_TYPE_OPERATOR_NARY_AND);
  toCondition->addMember(_toCondition);
  auto const fromCondition = ast->createNodeNaryOperator(NODE_TYPE_OPERATOR_NARY_AND);
  fromCondition->addMember(_fromCondition);

  for (size_t i = 0; i < numEdgeColls; ++i) {
    auto dir = _directions[i];
    switch (dir) {
      case TRI_EDGE_IN: {
        std::shared_ptr<Index> indexToUse{nullptr};
        aql::AstNode* condition = toCondition->clone(_plan->getAst());
        bool res = aql::utils::getBestIndexHandleForFilterCondition(
            *_edgeColls[i], condition, options()->tmpVar(), 1000,
            aql::IndexHint(), indexToUse, onlyEdgeIndexes);
        if (!res) {
          THROW_ARANGO_EXCEPTION_MESSAGE(TRI_ERROR_INTERNAL,
                                         "expected edge index not found");
        }

        indexAccessors.emplace_back(indexToUse,
                                    condition->clone(options()->query().ast()),
                                    0, nullptr, std::nullopt, i);
        break;
      }
      case TRI_EDGE_OUT: {
        std::shared_ptr<Index> indexToUse{nullptr};
        aql::AstNode* condition = fromCondition->clone(_plan->getAst());
        bool res = aql::utils::getBestIndexHandleForFilterCondition(
            *_edgeColls[i], condition, options()->tmpVar(), 1000,
            aql::IndexHint(), indexToUse, onlyEdgeIndexes);
        if (!res) {
          THROW_ARANGO_EXCEPTION_MESSAGE(TRI_ERROR_INTERNAL,
                                         "expected edge index not found");
        }

        indexAccessors.emplace_back(indexToUse,
                                    condition->clone(options()->query().ast()),
                                    0, nullptr, std::nullopt, i);
        break;
      }
      case TRI_EDGE_ANY:
        TRI_ASSERT(false);
        break;
    }
  }
  return indexAccessors;
}

/// @brief creates corresponding ExecutionBlock
std::unique_ptr<ExecutionBlock> TraversalNode::createBlock(
    ExecutionEngine& engine, std::unordered_map<ExecutionNode*, ExecutionBlock*> const&) const {
  ExecutionNode const* previousNode = getFirstDependency();
  TRI_ASSERT(previousNode != nullptr);
  auto inputRegisters = RegIdSet{};
  auto& varInfo = getRegisterPlan()->varInfo;
  RegisterId inputRegister{RegisterId::maxRegisterId};
  if (usesInVariable()) {
    auto it = varInfo.find(inVariable()->id);
    TRI_ASSERT(it != varInfo.end());
    inputRegisters.emplace(it->second.registerId);
    inputRegister = it->second.registerId;
    TRI_ASSERT(getStartVertex().empty());
  }
  auto outputRegisters = RegIdSet{};
  std::unordered_map<TraversalExecutorInfosHelper::OutputName, RegisterId,
                     TraversalExecutorInfosHelper::OutputNameHash>
      outputRegisterMapping;

  if (isVertexOutVariableUsedLater()) {
    auto it = varInfo.find(vertexOutVariable()->id);
    TRI_ASSERT(it != varInfo.end());
    TRI_ASSERT(it->second.registerId.isValid());
    outputRegisters.emplace(it->second.registerId);
    outputRegisterMapping.try_emplace(TraversalExecutorInfosHelper::OutputName::VERTEX,
                                      it->second.registerId);
  }
  if (isEdgeOutVariableUsedLater()) {
    auto it = varInfo.find(edgeOutVariable()->id);
    TRI_ASSERT(it != varInfo.end());
    TRI_ASSERT(it->second.registerId.isValid());
    outputRegisters.emplace(it->second.registerId);
    outputRegisterMapping.try_emplace(TraversalExecutorInfosHelper::OutputName::EDGE,
                                      it->second.registerId);
  }
  if (isPathOutVariableUsedLater()) {
    auto it = varInfo.find(pathOutVariable()->id);
    TRI_ASSERT(it != varInfo.end());
    TRI_ASSERT(it->second.registerId.isValid());
    outputRegisters.emplace(it->second.registerId);
    outputRegisterMapping.try_emplace(TraversalExecutorInfosHelper::OutputName::PATH,
                                      it->second.registerId);
  }
  TraverserOptions* opts = this->options();
  std::unique_ptr<Traverser> traverser;

  /*
   * PRUNE SECTION
   */
  auto checkPruneAvailability = [&](bool refactor, std::shared_ptr<aql::PruneExpressionEvaluator>& evaluator) {
    std::vector<Variable const*> pruneVars;
    getPruneVariables(pruneVars);
    std::vector<RegisterId> pruneRegs;
    // Create List for _pruneVars
    pruneRegs.reserve(pruneVars.size());
    size_t vertexRegIdx = std::numeric_limits<std::size_t>::max();
    size_t edgeRegIdx = std::numeric_limits<std::size_t>::max();
    size_t pathRegIdx = std::numeric_limits<std::size_t>::max();
    for (auto const v : pruneVars) {
      if (v == vertexOutVariable()) {
        vertexRegIdx = pruneRegs.size();
        pruneRegs.emplace_back(RegisterPlan::MaxRegisterId);
      } else if (v == edgeOutVariable()) {
        edgeRegIdx = pruneRegs.size();
        pruneRegs.emplace_back(RegisterPlan::MaxRegisterId);
      } else if (v == pathOutVariable()) {
        pathRegIdx = pruneRegs.size();
        pruneRegs.emplace_back(RegisterPlan::MaxRegisterId);
      } else {
        auto it = varInfo.find(v->id);
        TRI_ASSERT(it != varInfo.end());
        pruneRegs.emplace_back(it->second.registerId);
      }
    }

    if (!refactor) {
      opts->activatePrune(std::move(pruneVars), std::move(pruneRegs), vertexRegIdx,
                          edgeRegIdx, pathRegIdx, pruneExpression());
    } else {
      auto expr = opts->createPruneEvaluator(std::move(pruneVars), std::move(pruneRegs), vertexRegIdx,
                                             edgeRegIdx, pathRegIdx, pruneExpression());
      evaluator = std::move(expr);
    }
  };

  if (!opts->refactor()) {
    // [GraphRefactor] TODO: evaluator not needed here - we need to clean this up later
    std::shared_ptr<aql::PruneExpressionEvaluator> evaluator;
    checkPruneAvailability(false, evaluator);
  }

  if (postFilterExpression() != nullptr) {
    std::vector<Variable const*> postFilterVars;
    getPostFilterVariables(postFilterVars);
    std::vector<RegisterId> postFilterRegs;
    // Create List for _pruneVars
    postFilterRegs.reserve(postFilterVars.size());
    size_t vertexRegIdx = std::numeric_limits<std::size_t>::max();
    size_t edgeRegIdx = std::numeric_limits<std::size_t>::max();
    for (auto const v : postFilterVars) {
      if (v == vertexOutVariable()) {
        vertexRegIdx = postFilterRegs.size();
        postFilterRegs.emplace_back(RegisterPlan::MaxRegisterId);
      } else if (v == edgeOutVariable()) {
        edgeRegIdx = postFilterRegs.size();
        postFilterRegs.emplace_back(RegisterPlan::MaxRegisterId);
      } else {
        // We can never optimize the path variable here. We can just do a normal
        // post filtering then. This should only avoid building path to aql.
        TRI_ASSERT(v != pathOutVariable());
        auto it = varInfo.find(v->id);
        TRI_ASSERT(it != varInfo.end());
        postFilterRegs.emplace_back(it->second.registerId);
      }
    }
    // We need to select at least one of vertex or edge for this filter.
    TRI_ASSERT(vertexRegIdx != std::numeric_limits<std::size_t>::max() ||
               edgeRegIdx != std::numeric_limits<std::size_t>::max());

    opts->activatePostFilter(std::move(postFilterVars), std::move(postFilterRegs),
                             vertexRegIdx, edgeRegIdx, postFilterExpression());
  }

  // Optimized condition
  std::vector<std::pair<Variable const*, RegisterId>> filterConditionVariables;
  filterConditionVariables.reserve(_conditionVariables.size());
  for (auto const& it : _conditionVariables) {
    if (it != _tmpObjVariable) {
      auto idIt = varInfo.find(it->id);
      TRI_ASSERT(idIt != varInfo.end());
      filterConditionVariables.emplace_back(std::make_pair(it, idIt->second.registerId));
      inputRegisters.emplace(idIt->second.registerId);
    }
  }

  auto registerInfos =
      createRegisterInfos(std::move(inputRegisters), std::move(outputRegisters));

  if (arangodb::ServerState::instance()->isCoordinator()) {
#ifdef USE_ENTERPRISE
    /*
     * SmartGraph Traverser
     */
    waitForSatelliteIfRequired(&engine);
    if (isSmart() && !isDisjoint()) {
      traverser =
          std::make_unique<arangodb::traverser::SmartGraphTraverser>(opts, engines());
    } else {
#endif
      /*
       * Default Cluster Traverser
       */
      traverser = std::make_unique<arangodb::traverser::ClusterTraverser>(
          opts, engines(), engine.getQuery().vocbase().name());
#ifdef USE_ENTERPRISE
    }
#endif
  } else {
    if (isDisjoint()) {
      opts->setDisjoint();
    }
    /*
     * Default SingleServer Traverser
     */

    LOG_DEVEL << "[GraphRefactor] Refactor enabled: " << std::boolalpha
              << opts->refactor();

    // We need to prepare the variable accesses before we ask the index nodes.
    initializeIndexConditions();

    if (opts->refactor()) {
      std::pair<std::vector<IndexAccessor>, std::unordered_map<uint64_t, std::vector<IndexAccessor>>> usedIndexes{};
      usedIndexes.first = buildUsedIndexes();

      arangodb::graph::BaseProviderOptions baseProviderOptions{
          opts->tmpVar(), std::move(usedIndexes), opts->getExpressionCtx(),
          opts->collectionToShard()};

<<<<<<< HEAD
      // auto uniqueVerticesAndEdges = convertUniquenessLevels();

=======
>>>>>>> 99a1681e
      arangodb::graph::OneSidedEnumeratorOptions options{opts->minDepth, opts->maxDepth};
      PathValidatorOptions validatorOptions{opts->_tmpVar, opts->getExpressionCtx()};

      // Prune Section
      if (pruneExpression() != nullptr) {
        std::shared_ptr<aql::PruneExpressionEvaluator> pruneEvaluator;
        checkPruneAvailability(true, pruneEvaluator);
        validatorOptions.setPruneEvaluator(std::move(pruneEvaluator));
      }

      // Vertex Expressions Section
      // TODO [GraphRefactor]: Currently not clear yet.
      // I. Set the list of allowed collections
      validatorOptions.addAllowedVertexCollections(opts->vertexCollections);

      // II. Global prune expression
      if (opts->_baseVertexExpression != nullptr) {
        auto baseVertexExpression = opts->_baseVertexExpression->clone(_plan->getAst());
        validatorOptions.setAllVerticesExpression(std::move(baseVertexExpression));
        // TODO [GraphRefactor]: Clarify this, why is _baseVertexExpression and _vertexExpressions not populated in SS Case
      }

      // III. Depth-based prune expressions
      for (auto const& vertexExpressionPerDepth : opts->_vertexExpressions) {
        // TODO [GraphRefactor]: Seems that this is not supported right now at all?
        auto depth = vertexExpressionPerDepth.first;
        auto expression = vertexExpressionPerDepth.second->clone(_plan->getAst());
        validatorOptions.setVertexExpression(depth, std::move(expression));
      }

      using SingleServerDFSRefactored =
<<<<<<< HEAD
          DFSEnumerator<SingleServerProvider<SingleServerProviderStep>, VertexUniquenessLevel::NONE, EdgeUniquenessLevel::NONE>;
=======
          DFSEnumerator<SingleServerProvider<SingleServerProviderStep>, VertexUniquenessLevel::NONE>;
>>>>>>> 99a1681e

      auto dfsUnique = std::make_unique<SingleServerDFSRefactored>(
          SingleServerProvider<SingleServerProviderStep>{opts->query(), std::move(baseProviderOptions),
                                                         opts->query().resourceMonitor()},
          std::move(options), std::move(validatorOptions),
          opts->query().resourceMonitor());

      auto executorInfos =
<<<<<<< HEAD
          TraversalExecutorInfos(std::move(dfsUnique), engine.getQuery(), outputRegisterMapping,
                                 getStartVertex(), inputRegister,
                                 std::move(filterConditionVariables), plan()->getAst());

      return std::make_unique<ExecutionBlockImpl<TraversalExecutor<SingleServerDFSRefactored>>>(
=======
          TraversalExecutorInfos(nullptr, outputRegisterMapping,
                                 getStartVertex(), inputRegister,
                                 std::move(filterConditionVariables),
                                 plan()->getAst(), opts->uniqueVertices, opts->uniqueEdges,
                                 opts->mode, opts->refactor(), opts->trx());

      return std::make_unique<ExecutionBlockImpl<TraversalExecutor>>(
>>>>>>> 99a1681e
          &engine, this, std::move(registerInfos), std::move(executorInfos));
    } else {
      traverser = std::make_unique<arangodb::traverser::SingleServerTraverser>(opts);
    }
  }

  TRI_ASSERT(traverser != nullptr);
  auto executorInfos =
<<<<<<< HEAD
      TraversalExecutorInfos(std::move(traverser), engine.getQuery(), outputRegisterMapping,
                             getStartVertex(), inputRegister,
                             std::move(filterConditionVariables), plan()->getAst());
=======
      TraversalExecutorInfos(std::move(traverser),
                             outputRegisterMapping, getStartVertex(),
                             inputRegister, std::move(filterConditionVariables),
                             plan()->getAst(), opts->uniqueVertices, opts->uniqueEdges,
                             opts->mode, opts->refactor(), opts->trx());
>>>>>>> 99a1681e

  return std::make_unique<ExecutionBlockImpl<TraversalExecutor<traverser::Traverser>>>(
      &engine, this, std::move(registerInfos), std::move(executorInfos));
}

/// @brief clone ExecutionNode recursively
ExecutionNode* TraversalNode::clone(ExecutionPlan* plan, bool withDependencies,
                                    bool withProperties) const {
  auto* oldOpts = options();
  std::unique_ptr<BaseOptions> tmp =
      std::make_unique<TraverserOptions>(*oldOpts, /*allowAlreadyBuiltCopy*/ true);
  auto c = std::make_unique<TraversalNode>(plan, _id, _vocbase, _edgeColls, _vertexColls,
                                           _inVariable, _vertexId, _defaultDirection,
                                           _directions, std::move(tmp), _graphObj);

  traversalCloneHelper(*plan, *c, withProperties);

  if (_optionsBuilt) {
    c->prepareOptions();
  }

  return cloneHelper(std::move(c), withDependencies, withProperties);
}

void TraversalNode::traversalCloneHelper(ExecutionPlan& plan, TraversalNode& c,
                                         bool const withProperties) const {
  graphCloneHelper(plan, c, withProperties);
  if (isVertexOutVariableAccessed()) {
    auto vertexOutVariable = _vertexOutVariable;
    if (withProperties) {
      vertexOutVariable = plan.getAst()->variables()->createVariable(vertexOutVariable);
    }
    TRI_ASSERT(vertexOutVariable != nullptr);
    c.setVertexOutput(vertexOutVariable);
  }

  if (isEdgeOutVariableAccessed()) {
    auto edgeOutVariable = _edgeOutVariable;
    if (withProperties) {
      edgeOutVariable = plan.getAst()->variables()->createVariable(edgeOutVariable);
    }
    TRI_ASSERT(edgeOutVariable != nullptr);
    c.setEdgeOutput(edgeOutVariable);
  }

  if (isPathOutVariableAccessed()) {
    auto pathOutVariable = _pathOutVariable;
    if (withProperties) {
      pathOutVariable = plan.getAst()->variables()->createVariable(pathOutVariable);
    }
    TRI_ASSERT(pathOutVariable != nullptr);
    c.setPathOutput(pathOutVariable);
  }

  c._conditionVariables.reserve(_conditionVariables.size());
  for (auto const& it : _conditionVariables) {
    if (withProperties) {
      c._conditionVariables.emplace(it->clone());
    } else {
      c._conditionVariables.emplace(it);
    }
  }

  if (_pruneExpression) {
    c._pruneExpression = _pruneExpression->clone(plan.getAst());
    c._pruneVariables.reserve(_pruneVariables.size());
    for (auto const& it : _pruneVariables) {
      if (withProperties) {
        c._pruneVariables.emplace(it->clone());
      } else {
        c._pruneVariables.emplace(it);
      }
    }
  }

  for (auto const& it : _postFilterConditions) {
    c.registerPostFilterCondition(it->clone(plan.getAst()));
  }

#ifdef ARANGODB_ENABLE_MAINTAINER_MODE
  checkConditionsDefined();
#endif

  // Temporary Filter Objects
  c._tmpObjVariable = _tmpObjVariable;
  c._tmpObjVarNode = _tmpObjVarNode;
  c._tmpIdNode = _tmpIdNode;

  // Filter Condition Parts
  c._fromCondition = _fromCondition->clone(_plan->getAst());
  c._toCondition = _toCondition->clone(_plan->getAst());
  c._globalEdgeConditions.insert(c._globalEdgeConditions.end(),
                                 _globalEdgeConditions.begin(),
                                 _globalEdgeConditions.end());
  c._globalVertexConditions.insert(c._globalVertexConditions.end(),
                                   _globalVertexConditions.begin(),
                                   _globalVertexConditions.end());

  for (auto const& it : _edgeConditions) {
    // Copy the builder
    auto ecBuilder =
        std::make_unique<TraversalEdgeConditionBuilder>(this, it.second.get());
    c._edgeConditions.try_emplace(it.first, std::move(ecBuilder));
  }

  for (auto const& it : _vertexConditions) {
    c._vertexConditions.try_emplace(it.first, it.second->clone(_plan->getAst()));
  }

#ifdef ARANGODB_ENABLE_MAINTAINER_MODE
  c.checkConditionsDefined();
#endif
}

void TraversalNode::prepareOptions() {
  if (_optionsBuilt) {
    return;
  }
  TRI_ASSERT(!_optionsBuilt);
  _options->setVariable(_tmpObjVariable);

  size_t numEdgeColls = _edgeColls.size();
  TraversalEdgeConditionBuilder globalEdgeConditionBuilder(this);

  for (auto& it : _globalEdgeConditions) {
    globalEdgeConditionBuilder.addConditionPart(it);
  }

  Ast* ast = _plan->getAst();

  // Compute Edge Indexes. First default indexes:
  for (size_t i = 0; i < numEdgeColls; ++i) {
    auto dir = _directions[i];
    switch (dir) {
      case TRI_EDGE_IN:
        _options->addLookupInfo(
            _plan, _edgeColls[i]->name(), StaticStrings::ToString,
            globalEdgeConditionBuilder.getInboundCondition()->clone(ast));
        break;
      case TRI_EDGE_OUT:
        _options->addLookupInfo(
            _plan, _edgeColls[i]->name(), StaticStrings::FromString,
            globalEdgeConditionBuilder.getOutboundCondition()->clone(ast));
        break;
      case TRI_EDGE_ANY:
        TRI_ASSERT(false);
        break;
    }
  }

  TraverserOptions* opts = this->TraversalNode::options();
  TRI_ASSERT(opts != nullptr);
  /*
   * HACK: DO NOT use other indexes for smart BFS. Otherwise this will produce
   * wrong results.
   */
  bool onlyEdgeIndexes = this->isSmart() && opts->isUseBreadthFirst();
  for (auto& it : _edgeConditions) {
    uint64_t depth = it.first;
    // We probably have to adopt minDepth. We cannot fulfill a condition of
    // larger depth anyway
    auto& builder = it.second;

    for (auto& it2 : _globalEdgeConditions) {
      builder->addConditionPart(it2);
    }

    for (size_t i = 0; i < numEdgeColls; ++i) {
      auto dir = _directions[i];
      // TODO we can optimize here. indexCondition and Expression could be
      // made non-overlapping.
      switch (dir) {
        case TRI_EDGE_IN:
          opts->addDepthLookupInfo(_plan, _edgeColls[i]->name(), StaticStrings::ToString,
                                   builder->getInboundCondition()->clone(ast),
                                   depth, onlyEdgeIndexes);
          break;
        case TRI_EDGE_OUT:
          opts->addDepthLookupInfo(_plan, _edgeColls[i]->name(), StaticStrings::FromString,
                                   builder->getOutboundCondition()->clone(ast),
                                   depth, onlyEdgeIndexes);
          break;
        case TRI_EDGE_ANY:
          TRI_ASSERT(false);
          break;
      }
    }
  }

  for (auto& it : _vertexConditions) {
    // We inject the base conditions as well here.
    for (auto const& jt : _globalVertexConditions) {
      it.second->addMember(jt);
    }
    opts->_vertexExpressions.try_emplace(it.first, arangodb::lazyConstruct([&] {
                                           return new Expression(ast, it.second);
                                         }));
  }
  if (!_globalVertexConditions.empty()) {
    auto cond = _plan->getAst()->createNodeNaryOperator(NODE_TYPE_OPERATOR_NARY_AND);
    for (auto const& it : _globalVertexConditions) {
      cond->addMember(it);
    }
    opts->_baseVertexExpression.reset(new Expression(ast, cond));
  }
  // If we use the path output the cache should activate document
  // caching otherwise it is not worth it.
  if (ServerState::instance()->isCoordinator()) {
    _options->activateCache(false, engines());
  } else {
    _options->activateCache(false, nullptr);
  }
  _optionsBuilt = true;
}

/// @brief remember the condition to execute for early traversal abortion.
void TraversalNode::setCondition(std::unique_ptr<arangodb::aql::Condition> condition) {
  VarSet varsUsedByCondition;

  Ast::getReferencedVariables(condition->root(), varsUsedByCondition);

  for (auto const& oneVar : varsUsedByCondition) {
    if ((_vertexOutVariable == nullptr || oneVar->id != _vertexOutVariable->id) &&
        (_edgeOutVariable == nullptr || oneVar->id != _edgeOutVariable->id) &&
        (_pathOutVariable == nullptr || oneVar->id != _pathOutVariable->id) &&
        (_inVariable == nullptr || oneVar->id != _inVariable->id)) {
      _conditionVariables.emplace(oneVar);
    }
  }

  _condition = std::move(condition);
}

void TraversalNode::registerCondition(bool isConditionOnEdge, uint64_t conditionLevel,
                                      AstNode const* condition) {
  Ast::getReferencedVariables(condition, _conditionVariables);
  if (isConditionOnEdge) {
    auto [it, emplaced] = _edgeConditions.try_emplace(
        conditionLevel, arangodb::lazyConstruct([&]() -> std::unique_ptr<TraversalEdgeConditionBuilder> {
          auto builder = std::make_unique<TraversalEdgeConditionBuilder>(this);
          builder->addConditionPart(condition);
          return builder;
        }));
    if (!emplaced) {
      it->second->addConditionPart(condition);
    }
  } else {
    auto [it, emplaced] =
        _vertexConditions.try_emplace(conditionLevel, arangodb::lazyConstruct([&] {
                                        auto cond = _plan->getAst()->createNodeNaryOperator(
                                            NODE_TYPE_OPERATOR_NARY_AND);
                                        cond->addMember(condition);
                                        return cond;
                                      }));
    if (!emplaced) {
      it->second->addMember(condition);
    }
  }
}

void TraversalNode::registerGlobalCondition(bool isConditionOnEdge, AstNode const* condition) {
  Ast::getReferencedVariables(condition, _conditionVariables);
  if (isConditionOnEdge) {
    _globalEdgeConditions.emplace_back(condition);
  } else {
    _globalVertexConditions.emplace_back(condition);
  }
}

void TraversalNode::registerPostFilterCondition(AstNode const* condition) {
  // We cannot modify the postFilterExpression after it was build
  TRI_ASSERT(_postFilterExpression == nullptr);
  _postFilterConditions.emplace_back(condition);
  Ast::getReferencedVariables(condition, _postFilterVariables);
}

void TraversalNode::getConditionVariables(std::vector<Variable const*>& res) const {
  for (auto const& it : _conditionVariables) {
    if (it != _tmpObjVariable) {
      res.emplace_back(it);
    }
  }
}

void TraversalNode::getPruneVariables(std::vector<Variable const*>& res) const {
  if (_pruneExpression) {
    for (auto const& it : _pruneVariables) {
      res.emplace_back(it);
    }
  }
}

void TraversalNode::getPostFilterVariables(std::vector<Variable const*>& res) const {
  for (auto const& it : _postFilterVariables) {
    res.emplace_back(it);
  }
}

bool TraversalNode::isPathOutVariableUsedLater() const {
  return _pathOutVariable != nullptr &&
         (options()->producePathsVertices() || options()->producePathsEdges() ||
          options()->producePathsWeights());
}

bool TraversalNode::isPathOutVariableAccessed() const {
  if (_pathOutVariable != nullptr) {
    return isPathOutVariableUsedLater() || _pruneVariables.contains(_pathOutVariable);
  } else {
    return false;
  }
}

bool TraversalNode::isEdgeOutVariableAccessed() const {
  if (_edgeOutVariable != nullptr) {
    return isEdgeOutVariableUsedLater() || _pruneVariables.contains(_edgeOutVariable);
  } else {
    return false;
  }
}

bool TraversalNode::isVertexOutVariableAccessed() const {
  if (_vertexOutVariable != nullptr) {
    return isVertexOutVariableUsedLater() || _pruneVariables.contains(_vertexOutVariable);
  } else {
    return false;
  }
}

auto TraversalNode::options() const -> TraverserOptions* {
#ifdef ARANGODB_ENABLE_MAINTAINER_MODE
  auto* opts = dynamic_cast<TraverserOptions*>(GraphNode::options());
  TRI_ASSERT((GraphNode::options() == nullptr) == (opts == nullptr));
#else
  auto* opts = static_cast<TraverserOptions*>(GraphNode::options());
#endif
  return opts;
}

Expression* TraversalNode::postFilterExpression() const {
  if (!_postFilterExpression && !_postFilterConditions.empty()) {
    auto ast = _plan->getAst();
    AstNode* ands = ast->createNodeNaryOperator(NODE_TYPE_OPERATOR_NARY_AND);
    for (auto it : _postFilterConditions) {
      ands->addMember(it);
    }
    _postFilterExpression = std::make_unique<Expression>(ast, ands);
  }
  return _postFilterExpression.get();
}

#ifdef ARANGODB_ENABLE_MAINTAINER_MODE
void TraversalNode::checkConditionsDefined() const {
  TRI_ASSERT(_tmpObjVariable != nullptr);
  TRI_ASSERT(_tmpObjVarNode != nullptr);
  TRI_ASSERT(_tmpIdNode != nullptr);

  TRI_ASSERT(_fromCondition != nullptr);
  TRI_ASSERT(_fromCondition->type == NODE_TYPE_OPERATOR_BINARY_EQ);

  TRI_ASSERT(_toCondition != nullptr);
  TRI_ASSERT(_toCondition->type == NODE_TYPE_OPERATOR_BINARY_EQ);
}

#endif<|MERGE_RESOLUTION|>--- conflicted
+++ resolved
@@ -540,32 +540,6 @@
   }
 }
 
-<<<<<<< HEAD
-std::pair<arangodb::graph::VertexUniquenessLevel, arangodb::graph::EdgeUniquenessLevel>
-TraversalNode::convertUniquenessLevels() const {
-  auto vertexUniquenessLevel = graph::VertexUniquenessLevel::NONE;
-  auto edgeUniquenessLevel = graph::EdgeUniquenessLevel::NONE;
-
-  if (options()->uniqueVertices == traverser::TraverserOptions::PATH) {
-    vertexUniquenessLevel = graph::VertexUniquenessLevel::PATH;
-    edgeUniquenessLevel = graph::EdgeUniquenessLevel::PATH;
-  } else if (options()->uniqueVertices == traverser::TraverserOptions::GLOBAL) {
-    vertexUniquenessLevel = graph::VertexUniquenessLevel::GLOBAL;
-    edgeUniquenessLevel = graph::EdgeUniquenessLevel::PATH;
-  }
-
-  if (options()->uniqueEdges == traverser::TraverserOptions::PATH) {
-    edgeUniquenessLevel = graph::EdgeUniquenessLevel::PATH;
-  } else if (options()->uniqueVertices == traverser::TraverserOptions::GLOBAL) {
-    TRI_ASSERT(options()->mode != TraverserOptions::Order::DFS);
-    edgeUniquenessLevel = graph::EdgeUniquenessLevel::GLOBAL;
-  }
-
-  return std::make_pair(vertexUniquenessLevel, edgeUniquenessLevel);
-}
-
-=======
->>>>>>> 99a1681e
 std::vector<arangodb::graph::IndexAccessor> TraversalNode::buildUsedIndexes() const {
   std::vector<IndexAccessor> indexAccessors{};
 
@@ -801,11 +775,6 @@
           opts->tmpVar(), std::move(usedIndexes), opts->getExpressionCtx(),
           opts->collectionToShard()};
 
-<<<<<<< HEAD
-      // auto uniqueVerticesAndEdges = convertUniquenessLevels();
-
-=======
->>>>>>> 99a1681e
       arangodb::graph::OneSidedEnumeratorOptions options{opts->minDepth, opts->maxDepth};
       PathValidatorOptions validatorOptions{opts->_tmpVar, opts->getExpressionCtx()};
 
@@ -837,11 +806,7 @@
       }
 
       using SingleServerDFSRefactored =
-<<<<<<< HEAD
           DFSEnumerator<SingleServerProvider<SingleServerProviderStep>, VertexUniquenessLevel::NONE, EdgeUniquenessLevel::NONE>;
-=======
-          DFSEnumerator<SingleServerProvider<SingleServerProviderStep>, VertexUniquenessLevel::NONE>;
->>>>>>> 99a1681e
 
       auto dfsUnique = std::make_unique<SingleServerDFSRefactored>(
           SingleServerProvider<SingleServerProviderStep>{opts->query(), std::move(baseProviderOptions),
@@ -850,13 +815,6 @@
           opts->query().resourceMonitor());
 
       auto executorInfos =
-<<<<<<< HEAD
-          TraversalExecutorInfos(std::move(dfsUnique), engine.getQuery(), outputRegisterMapping,
-                                 getStartVertex(), inputRegister,
-                                 std::move(filterConditionVariables), plan()->getAst());
-
-      return std::make_unique<ExecutionBlockImpl<TraversalExecutor<SingleServerDFSRefactored>>>(
-=======
           TraversalExecutorInfos(nullptr, outputRegisterMapping,
                                  getStartVertex(), inputRegister,
                                  std::move(filterConditionVariables),
@@ -864,7 +822,6 @@
                                  opts->mode, opts->refactor(), opts->trx());
 
       return std::make_unique<ExecutionBlockImpl<TraversalExecutor>>(
->>>>>>> 99a1681e
           &engine, this, std::move(registerInfos), std::move(executorInfos));
     } else {
       traverser = std::make_unique<arangodb::traverser::SingleServerTraverser>(opts);
@@ -873,19 +830,13 @@
 
   TRI_ASSERT(traverser != nullptr);
   auto executorInfos =
-<<<<<<< HEAD
-      TraversalExecutorInfos(std::move(traverser), engine.getQuery(), outputRegisterMapping,
-                             getStartVertex(), inputRegister,
-                             std::move(filterConditionVariables), plan()->getAst());
-=======
       TraversalExecutorInfos(std::move(traverser),
                              outputRegisterMapping, getStartVertex(),
                              inputRegister, std::move(filterConditionVariables),
                              plan()->getAst(), opts->uniqueVertices, opts->uniqueEdges,
                              opts->mode, opts->refactor(), opts->trx());
->>>>>>> 99a1681e
-
-  return std::make_unique<ExecutionBlockImpl<TraversalExecutor<traverser::Traverser>>>(
+
+  return std::make_unique<ExecutionBlockImpl<TraversalExecutor>>(
       &engine, this, std::move(registerInfos), std::move(executorInfos));
 }
 
