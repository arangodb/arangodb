////////////////////////////////////////////////////////////////////////////////
/// DISCLAIMER
///
/// Copyright 2014-2021 ArangoDB GmbH, Cologne, Germany
/// Copyright 2004-2014 triAGENS GmbH, Cologne, Germany
///
/// Licensed under the Apache License, Version 2.0 (the "License");
/// you may not use this file except in compliance with the License.
/// You may obtain a copy of the License at
///
///     http://www.apache.org/licenses/LICENSE-2.0
///
/// Unless required by applicable law or agreed to in writing, software
/// distributed under the License is distributed on an "AS IS" BASIS,
/// WITHOUT WARRANTIES OR CONDITIONS OF ANY KIND, either express or implied.
/// See the License for the specific language governing permissions and
/// limitations under the License.
///
/// Copyright holder is ArangoDB GmbH, Cologne, Germany
///
/// @author Michael Hackstein
/// @author Copyright 2015, ArangoDB GmbH, Cologne, Germany
////////////////////////////////////////////////////////////////////////////////

#include "TraversalNode.h"

#include "Aql/Ast.h"
#include "Aql/Collection.h"
#include "Aql/ExecutionBlockImpl.h"
#include "Aql/ExecutionEngine.h"
#include "Aql/ExecutionPlan.h"
#include "Aql/Expression.h"
#include "Aql/GraphNode.h"
#include "Aql/Query.h"
#include "Aql/RegisterPlan.h"
#include "Aql/SingleRowFetcher.h"
#include "Aql/SortCondition.h"
#include "Aql/TraversalExecutor.h"
#include "Aql/PruneExpressionEvaluator.h"
#include "Aql/Variable.h"
#include "Basics/StringUtils.h"
#include "Basics/tryEmplaceHelper.h"
#include "Cluster/ClusterTraverser.h"
#include "Graph/Graph.h"
#ifdef USE_ENTERPRISE
#include "Enterprise/Cluster/SmartGraphTraverser.h"
#endif
#include "Graph/BaseOptions.h"
#include "Graph/Providers/BaseProviderOptions.h"
#include "Graph/Providers/SingleServerProvider.h"
#include "Graph/SingleServerTraverser.h"
#include "Graph/Steps/SingleServerProviderStep.h"
#include "Graph/TraverserOptions.h"
#include "Graph/Types/UniquenessLevel.h"
#include "Indexes/Index.h"
#include "Utils/CollectionNameResolver.h"
#include "VocBase/ticks.h"

#include <velocypack/Iterator.h>
#include <velocypack/velocypack-aliases.h>

#include <Graph/algorithm-aliases.h>
#include <memory>

using namespace arangodb;
using namespace arangodb::aql;
using namespace arangodb::basics;
using namespace arangodb::graph;
using namespace arangodb::traverser;

TraversalNode::TraversalEdgeConditionBuilder::TraversalEdgeConditionBuilder(
    TraversalNode const* tn)
    : EdgeConditionBuilder(tn->_plan->getAst()->createNodeNaryOperator(
          NODE_TYPE_OPERATOR_NARY_AND)),
      _tn(tn) {}

TraversalNode::TraversalEdgeConditionBuilder::TraversalEdgeConditionBuilder(
    TraversalNode const* tn, arangodb::velocypack::Slice const& condition)
    : EdgeConditionBuilder(tn->_plan->getAst()->createNode(condition)),
      _tn(tn) {}

TraversalNode::TraversalEdgeConditionBuilder::TraversalEdgeConditionBuilder(
    TraversalNode const* tn, TraversalEdgeConditionBuilder const* other)
    : EdgeConditionBuilder(tn->_plan->getAst(), *other), _tn(tn) {
  _fromCondition = other->_fromCondition;
  _toCondition = other->_toCondition;
}

void TraversalNode::TraversalEdgeConditionBuilder::buildFromCondition() {
  // TODO Move computation in here.
  _fromCondition = _tn->_fromCondition;
}

void TraversalNode::TraversalEdgeConditionBuilder::buildToCondition() {
  // TODO Move computation in here.
  _toCondition = _tn->_toCondition;
}

void TraversalNode::TraversalEdgeConditionBuilder::toVelocyPack(
    VPackBuilder& builder, bool verbose) {
  if (_containsCondition) {
    _modCondition->removeMemberUnchecked(_modCondition->numMembers() - 1);
    _containsCondition = false;
  }
  _modCondition->toVelocyPack(builder, verbose);
}

TraversalNode::TraversalNode(ExecutionPlan* plan, ExecutionNodeId id,
                             TRI_vocbase_t* vocbase, AstNode const* direction,
                             AstNode const* start, AstNode const* graph,
                             std::unique_ptr<Expression> pruneExpression,
                             std::unique_ptr<BaseOptions> options)
    : GraphNode(plan, id, vocbase, direction, graph, std::move(options)),
      _pathOutVariable(nullptr),
      _inVariable(nullptr),
      _fromCondition(nullptr),
      _toCondition(nullptr),
      _pruneExpression(std::move(pruneExpression)) {
  TRI_ASSERT(start != nullptr);

  auto ast = _plan->getAst();
  // Let us build the conditions on _from and _to. Just in case we need them.
  {
    auto const* access = ast->createNodeAttributeAccess(
        _tmpObjVarNode, StaticStrings::FromString);
    _fromCondition = ast->createNodeBinaryOperator(NODE_TYPE_OPERATOR_BINARY_EQ,
                                                   access, _tmpIdNode);
  }
  TRI_ASSERT(_fromCondition != nullptr);
  TRI_ASSERT(_fromCondition->type == NODE_TYPE_OPERATOR_BINARY_EQ);

  {
    auto const* access =
        ast->createNodeAttributeAccess(_tmpObjVarNode, StaticStrings::ToString);
    _toCondition = ast->createNodeBinaryOperator(NODE_TYPE_OPERATOR_BINARY_EQ,
                                                 access, _tmpIdNode);
  }
  TRI_ASSERT(_toCondition != nullptr);
  TRI_ASSERT(_toCondition->type == NODE_TYPE_OPERATOR_BINARY_EQ);

  // Parse start node
  switch (start->type) {
    case NODE_TYPE_REFERENCE:
      _inVariable = static_cast<Variable*>(start->getData());
      _vertexId = "";
      break;
    case NODE_TYPE_VALUE:
      if (start->value.type != VALUE_TYPE_STRING) {
        THROW_ARANGO_EXCEPTION_MESSAGE(TRI_ERROR_QUERY_PARSE,
                                       "invalid start vertex. Must either be "
                                       "an _id string or an object with _id.");
      }
      _inVariable = nullptr;
      _vertexId = start->getString();
      break;
    default:
      THROW_ARANGO_EXCEPTION_MESSAGE(TRI_ERROR_QUERY_PARSE,
                                     "invalid start vertex. Must either be an "
                                     "_id string or an object with _id.");
  }

  if (_pruneExpression) {
    _pruneExpression->variables(_pruneVariables);
  }

#ifdef ARANGODB_ENABLE_MAINTAINER_MODE
  checkConditionsDefined();
#endif
}

/// @brief Internal constructor to clone the node.
TraversalNode::TraversalNode(
    ExecutionPlan* plan, ExecutionNodeId id, TRI_vocbase_t* vocbase,
    std::vector<Collection*> const& edgeColls,
    std::vector<Collection*> const& vertexColls, Variable const* inVariable,
    std::string const& vertexId, TRI_edge_direction_e defaultDirection,
    std::vector<TRI_edge_direction_e> const& directions,
    std::unique_ptr<graph::BaseOptions> options, graph::Graph const* graph)
    : GraphNode(plan, id, vocbase, edgeColls, vertexColls, defaultDirection,
                directions, std::move(options), graph),
      _pathOutVariable(nullptr),
      _inVariable(inVariable),
      _vertexId(vertexId),
      _fromCondition(nullptr),
      _toCondition(nullptr) {}

TraversalNode::TraversalNode(ExecutionPlan* plan,
                             arangodb::velocypack::Slice const& base)
    : GraphNode(plan, base),
      _pathOutVariable(nullptr),
      _inVariable(nullptr),
      _fromCondition(nullptr),
      _toCondition(nullptr) {
  // In Vertex
  if (base.hasKey("inVariable")) {
    _inVariable = Variable::varFromVPack(plan->getAst(), base, "inVariable");
  } else {
    VPackSlice v = base.get("vertexId");
    if (!v.isString()) {
      THROW_ARANGO_EXCEPTION_MESSAGE(TRI_ERROR_QUERY_BAD_JSON_PLAN,
                                     "start vertex must be a string");
    }
    _vertexId = v.copyString();
    if (_vertexId.empty()) {
      THROW_ARANGO_EXCEPTION_MESSAGE(TRI_ERROR_QUERY_BAD_JSON_PLAN,
                                     "start vertex mustn't be empty");
    }
  }

  if (base.hasKey("condition")) {
    VPackSlice condition = base.get("condition");
    if (!condition.isObject()) {
      THROW_ARANGO_EXCEPTION_MESSAGE(TRI_ERROR_QUERY_BAD_JSON_PLAN,
                                     "condition must be an object");
    }
    _condition = Condition::fromVPack(plan, condition);
  }
  auto list = base.get("conditionVariables");

  if (list.isArray()) {
    for (VPackSlice v : VPackArrayIterator(list)) {
      _conditionVariables.emplace(
          _plan->getAst()->variables()->createVariable(v));
    }
  }

  // Out variables
  if (base.hasKey("pathOutVariable")) {
    _pathOutVariable =
        Variable::varFromVPack(plan->getAst(), base, "pathOutVariable");
  }

  // Filter Condition Parts
  TRI_ASSERT(base.hasKey("fromCondition"));
  _fromCondition = plan->getAst()->createNode(base.get("fromCondition"));

  TRI_ASSERT(base.hasKey("toCondition"));
  _toCondition = plan->getAst()->createNode(base.get("toCondition"));

  list = base.get("globalEdgeConditions");
  if (list.isArray()) {
    for (auto const& cond : VPackArrayIterator(list)) {
      _globalEdgeConditions.emplace_back(plan->getAst()->createNode(cond));
    }
  }

  list = base.get("globalVertexConditions");
  if (list.isArray()) {
    for (auto const& cond : VPackArrayIterator(list)) {
      _globalVertexConditions.emplace_back(plan->getAst()->createNode(cond));
    }
  }

  list = base.get("vertexConditions");
  if (list.isObject()) {
    for (auto const& cond : VPackObjectIterator(list)) {
      std::string key = cond.key.copyString();
      _vertexConditions.try_emplace(StringUtils::uint64(key),
                                    plan->getAst()->createNode(cond.value));
    }
  }

  list = base.get("edgeConditions");
  if (list.isObject()) {
    for (auto const& cond : VPackObjectIterator(list)) {
      std::string key = cond.key.copyString();
      auto ecbuilder =
          std::make_unique<TraversalEdgeConditionBuilder>(this, cond.value);
      _edgeConditions.try_emplace(StringUtils::uint64(key),
                                  std::move(ecbuilder));
    }
  }

  list = base.get("expression");
  if (!list.isNone()) {
    _pruneExpression = std::make_unique<aql::Expression>(plan->getAst(), base);
    TRI_ASSERT(base.hasKey("pruneVariables"));
    list = base.get("pruneVariables");
    TRI_ASSERT(list.isArray());
    for (auto const& varinfo : VPackArrayIterator(list)) {
      _pruneVariables.emplace(
          plan->getAst()->variables()->createVariable(varinfo));
    }
  }

  list = base.get("postFilter");
  if (list.isObject()) {
    TRI_ASSERT(list.hasKey("expression"));
    TRI_ASSERT(list.hasKey("variables"));
    _postFilterExpression =
        std::make_unique<aql::Expression>(plan->getAst(), list);
    list = list.get("variables");
    TRI_ASSERT(list.isArray());
    for (auto const& varinfo : VPackArrayIterator(list)) {
      _postFilterVariables.emplace(
          plan->getAst()->variables()->createVariable(varinfo));
    }
  }

#ifdef ARANGODB_ENABLE_MAINTAINER_MODE
  checkConditionsDefined();
#endif
}

// This constructor is only used from LocalTraversalNode, and GraphNode
// is virtually inherited; thus its constructor is never called from here.
TraversalNode::TraversalNode(ExecutionPlan& plan, TraversalNode const& other,
                             bool const allowAlreadyBuiltCopy)
    : GraphNode(GraphNode::THIS_THROWS_WHEN_CALLED{}),
      _pathOutVariable(nullptr),
      _inVariable(other._inVariable),
      _vertexId(other._vertexId),
      _fromCondition(nullptr),
      _toCondition(nullptr) {
  if (!allowAlreadyBuiltCopy) {
    TRI_ASSERT(!other._optionsBuilt);
  }
  other.traversalCloneHelper(plan, *this, false);
}

TraversalNode::~TraversalNode() = default;

/// @brief return the path out variable
Variable const* TraversalNode::pathOutVariable() const {
  return _pathOutVariable;
}

/// @brief set the path out variable
void TraversalNode::setPathOutput(Variable const* outVar) {
  _pathOutVariable = outVar;
}

/// @brief return the in variable
Variable const* TraversalNode::inVariable() const { return _inVariable; }

std::string const TraversalNode::getStartVertex() const { return _vertexId; }

void TraversalNode::setInVariable(Variable const* inVariable) {
  _inVariable = inVariable;
  _vertexId = "";
}

int TraversalNode::checkIsOutVariable(size_t variableId) const {
  if (_vertexOutVariable != nullptr && _vertexOutVariable->id == variableId) {
    return 0;
  }
  if (_edgeOutVariable != nullptr && _edgeOutVariable->id == variableId) {
    return 1;
  }
  if (_pathOutVariable != nullptr && _pathOutVariable->id == variableId) {
    return 2;
  }
  return -1;
}

void TraversalNode::replaceVariables(
    std::unordered_map<VariableId, Variable const*> const& replacements) {
  // this is an important assertion: if options are already built,
  // we would need to carry out the replacements in several other
  // places as well
  TRI_ASSERT(!_optionsBuilt);

  _inVariable = Variable::replace(_inVariable, replacements);

  if (_pruneExpression != nullptr) {
    // need to replace variables in the prune expression
    VarSet variables;
    _pruneExpression->variables(variables);
    for (auto const& it : variables) {
      if (replacements.find(it->id) != replacements.end()) {
        _pruneExpression->replaceVariables(replacements);

        // and need to recalculate the set of variables used
        // by the prune expression
        variables.clear();
        _pruneExpression->variables(variables);
        _pruneVariables = variables;
        break;
      }
    }
  }
}

/// @brief getVariablesUsedHere
void TraversalNode::getVariablesUsedHere(VarSet& result) const {
  for (auto const& condVar : _conditionVariables) {
    if (condVar != getTemporaryVariable()) {
      result.emplace(condVar);
    }
  }
  for (auto const& pruneVar : _pruneVariables) {
    if (pruneVar != vertexOutVariable() && pruneVar != edgeOutVariable() &&
        pruneVar != pathOutVariable()) {
      result.emplace(pruneVar);
    }
  }
  if (usesInVariable()) {
    result.emplace(_inVariable);
  }
}

/// @brief getVariablesSetHere
std::vector<Variable const*> TraversalNode::getVariablesSetHere() const {
  std::vector<Variable const*> vars;
  if (isVertexOutVariableUsedLater()) {
    vars.emplace_back(vertexOutVariable());
  }
  if (isEdgeOutVariableUsedLater()) {
    vars.emplace_back(edgeOutVariable());
  }
  if (isPathOutVariableUsedLater()) {
    vars.emplace_back(pathOutVariable());
  }
  return vars;
}

/// @brief check whether an access is inside the specified range
bool TraversalNode::isInRange(uint64_t depth, bool isEdge) const {
  auto opts = static_cast<TraverserOptions*>(options());
  if (isEdge) {
    return (depth < opts->maxDepth);
  }
  return (depth <= opts->maxDepth);
}

/// @brief check if all directions are equal
bool TraversalNode::allDirectionsEqual() const {
  if (_directions.empty()) {
    // no directions!
    return false;
  }
  size_t const n = _directions.size();
  TRI_edge_direction_e const expected = _directions[0];

  for (size_t i = 1; i < n; ++i) {
    if (_directions[i] != expected) {
      return false;
    }
  }
  return true;
}

void TraversalNode::doToVelocyPack(VPackBuilder& nodes, unsigned flags) const {
  // call base class method
  GraphNode::doToVelocyPack(nodes, flags);
  // In variable
  if (usesInVariable()) {
    nodes.add(VPackValue("inVariable"));
    inVariable()->toVelocyPack(nodes);
  } else {
    nodes.add("vertexId", VPackValue(_vertexId));
  }

  // Condition
  if (_condition != nullptr) {
    nodes.add(VPackValue("condition"));
    _condition->toVelocyPack(nodes, flags != 0);
  }

  if (!_conditionVariables.empty()) {
    nodes.add(VPackValue("conditionVariables"));
    nodes.openArray();
    for (auto const& it : _conditionVariables) {
      it->toVelocyPack(nodes);
    }
    nodes.close();
  }

  // Out variables
  if (isPathOutVariableUsedLater()) {
    nodes.add(VPackValue("pathOutVariable"));
    pathOutVariable()->toVelocyPack(nodes);
  }

  // Traversal Filter Conditions
  TRI_ASSERT(_fromCondition != nullptr);
  nodes.add(VPackValue("fromCondition"));
  _fromCondition->toVelocyPack(nodes, flags);

  TRI_ASSERT(_toCondition != nullptr);
  nodes.add(VPackValue("toCondition"));
  _toCondition->toVelocyPack(nodes, flags);

  if (!_globalEdgeConditions.empty()) {
    nodes.add(VPackValue("globalEdgeConditions"));
    nodes.openArray();
    for (auto const& it : _globalEdgeConditions) {
      it->toVelocyPack(nodes, flags);
    }
    nodes.close();
  }

  if (!_globalVertexConditions.empty()) {
    nodes.add(VPackValue("globalVertexConditions"));
    nodes.openArray();
    for (auto const& it : _globalVertexConditions) {
      it->toVelocyPack(nodes, flags);
    }
    nodes.close();
  }

  if (!_vertexConditions.empty()) {
    nodes.add(VPackValue("vertexConditions"));
    nodes.openObject();
    for (auto const& it : _vertexConditions) {
      nodes.add(VPackValue(basics::StringUtils::itoa(it.first)));
      it.second->toVelocyPack(nodes, flags);
    }
    nodes.close();
  }

  if (!_edgeConditions.empty()) {
    nodes.add(VPackValue("edgeConditions"));
    nodes.openObject();
    for (auto& it : _edgeConditions) {
      nodes.add(VPackValue(basics::StringUtils::itoa(it.first)));
      it.second->toVelocyPack(nodes, flags);
    }
    nodes.close();
  }

  if (_pruneExpression != nullptr) {
    // The Expression constructor expects only this name
    nodes.add(VPackValue("expression"));
    _pruneExpression->toVelocyPack(nodes, flags);
    nodes.add(VPackValue("pruneVariables"));
    nodes.openArray();
    for (auto const& var : _pruneVariables) {
      var->toVelocyPack(nodes);
    }
    nodes.close();
  }

  {
    auto pFilter = postFilterExpression();
    if (pFilter != nullptr) {
      nodes.add(VPackValue("postFilter"));
      VPackObjectBuilder postFilterGuard(&nodes);

      // The Expression constructor expects only this name
      nodes.add(VPackValue("expression"));
      pFilter->toVelocyPack(nodes, flags);

      nodes.add(VPackValue("variables"));
      VPackArrayBuilder postFilterVariablesGuard(&nodes);
      for (auto const& var : _postFilterVariables) {
        var->toVelocyPack(nodes);
      }
    }
  }
}

std::vector<arangodb::graph::IndexAccessor> TraversalNode::buildUsedIndexes() const {
  std::vector<IndexAccessor> indexAccessors{};

  size_t numEdgeColls = _edgeColls.size();
  bool onlyEdgeIndexes = true;

  auto ast = _plan->getAst();
  auto const toCondition = ast->createNodeNaryOperator(NODE_TYPE_OPERATOR_NARY_AND);
  toCondition->addMember(_toCondition);
  auto const fromCondition = ast->createNodeNaryOperator(NODE_TYPE_OPERATOR_NARY_AND);
  fromCondition->addMember(_fromCondition);

  for (size_t i = 0; i < numEdgeColls; ++i) {
    auto dir = _directions[i];
    switch (dir) {
      case TRI_EDGE_IN: {
        std::shared_ptr<Index> indexToUse{nullptr};
        aql::AstNode* condition = toCondition->clone(_plan->getAst());
        bool res = aql::utils::getBestIndexHandleForFilterCondition(
            *_edgeColls[i], condition, options()->tmpVar(), 1000,
            aql::IndexHint(), indexToUse, onlyEdgeIndexes);
        if (!res) {
          THROW_ARANGO_EXCEPTION_MESSAGE(TRI_ERROR_INTERNAL,
                                         "expected edge index not found");
        }

        indexAccessors.emplace_back(indexToUse,
                                    condition->clone(options()->query().ast()),
                                    0, nullptr, std::nullopt, i);
        break;
      }
      case TRI_EDGE_OUT: {
        std::shared_ptr<Index> indexToUse{nullptr};
        aql::AstNode* condition = fromCondition->clone(_plan->getAst());
        bool res = aql::utils::getBestIndexHandleForFilterCondition(
            *_edgeColls[i], condition, options()->tmpVar(), 1000,
            aql::IndexHint(), indexToUse, onlyEdgeIndexes);
        if (!res) {
          THROW_ARANGO_EXCEPTION_MESSAGE(TRI_ERROR_INTERNAL,
                                         "expected edge index not found");
        }

        indexAccessors.emplace_back(indexToUse,
                                    condition->clone(options()->query().ast()),
                                    0, nullptr, std::nullopt, i);
        break;
      }
      case TRI_EDGE_ANY:
        TRI_ASSERT(false);
        break;
    }
  }
  return indexAccessors;
}

/// @brief creates corresponding ExecutionBlock
std::unique_ptr<ExecutionBlock> TraversalNode::createBlock(
    ExecutionEngine& engine,
    std::unordered_map<ExecutionNode*, ExecutionBlock*> const&) const {
  ExecutionNode const* previousNode = getFirstDependency();
  TRI_ASSERT(previousNode != nullptr);
  auto inputRegisters = RegIdSet{};
  auto& varInfo = getRegisterPlan()->varInfo;
  RegisterId inputRegister{RegisterId::maxRegisterId};
  if (usesInVariable()) {
    auto it = varInfo.find(inVariable()->id);
    TRI_ASSERT(it != varInfo.end());
    inputRegisters.emplace(it->second.registerId);
    inputRegister = it->second.registerId;
    TRI_ASSERT(getStartVertex().empty());
  }
  auto outputRegisters = RegIdSet{};
<<<<<<< HEAD
  std::unordered_map<TraversalExecutorInfosHelper::OutputName, RegisterId,
                     TraversalExecutorInfosHelper::OutputNameHash>
=======
  std::unordered_map<TraversalExecutorInfos::OutputName, RegisterId,
                     TraversalExecutorInfos::OutputNameHash>
>>>>>>> a6bd3ccd
      outputRegisterMapping;

  if (isVertexOutVariableUsedLater()) {
    auto it = varInfo.find(vertexOutVariable()->id);
    TRI_ASSERT(it != varInfo.end());
    TRI_ASSERT(it->second.registerId.isValid());
    outputRegisters.emplace(it->second.registerId);
<<<<<<< HEAD
    outputRegisterMapping.try_emplace(TraversalExecutorInfosHelper::OutputName::VERTEX,
                                      it->second.registerId);
=======
    outputRegisterMapping.try_emplace(
        TraversalExecutorInfos::OutputName::VERTEX, it->second.registerId);
>>>>>>> a6bd3ccd
  }
  if (isEdgeOutVariableUsedLater()) {
    auto it = varInfo.find(edgeOutVariable()->id);
    TRI_ASSERT(it != varInfo.end());
    TRI_ASSERT(it->second.registerId.isValid());
    outputRegisters.emplace(it->second.registerId);
    outputRegisterMapping.try_emplace(TraversalExecutorInfosHelper::OutputName::EDGE,
                                      it->second.registerId);
  }
  if (isPathOutVariableUsedLater()) {
    auto it = varInfo.find(pathOutVariable()->id);
    TRI_ASSERT(it != varInfo.end());
    TRI_ASSERT(it->second.registerId.isValid());
    outputRegisters.emplace(it->second.registerId);
    outputRegisterMapping.try_emplace(TraversalExecutorInfosHelper::OutputName::PATH,
                                      it->second.registerId);
  }
  TraverserOptions* opts = this->options();
  std::unique_ptr<Traverser> traverser;

  /*
   * PRUNE SECTION
   */
  auto checkPruneAvailability = [&](bool refactor, std::shared_ptr<aql::PruneExpressionEvaluator>& evaluator) {
    std::vector<Variable const*> pruneVars;
    getPruneVariables(pruneVars);
    std::vector<RegisterId> pruneRegs;
    // Create List for _pruneVars
    pruneRegs.reserve(pruneVars.size());
    size_t vertexRegIdx = std::numeric_limits<std::size_t>::max();
    size_t edgeRegIdx = std::numeric_limits<std::size_t>::max();
    size_t pathRegIdx = std::numeric_limits<std::size_t>::max();
    for (auto const v : pruneVars) {
      if (v == vertexOutVariable()) {
        vertexRegIdx = pruneRegs.size();
        pruneRegs.emplace_back(RegisterPlan::MaxRegisterId);
      } else if (v == edgeOutVariable()) {
        edgeRegIdx = pruneRegs.size();
        pruneRegs.emplace_back(RegisterPlan::MaxRegisterId);
      } else if (v == pathOutVariable()) {
        pathRegIdx = pruneRegs.size();
        pruneRegs.emplace_back(RegisterPlan::MaxRegisterId);
      } else {
        auto it = varInfo.find(v->id);
        TRI_ASSERT(it != varInfo.end());
        pruneRegs.emplace_back(it->second.registerId);
      }
    }

<<<<<<< HEAD
    if (!refactor) {
      opts->activatePrune(std::move(pruneVars), std::move(pruneRegs), vertexRegIdx,
                          edgeRegIdx, pathRegIdx, pruneExpression());
    } else {
      auto expr = opts->createPruneEvaluator(std::move(pruneVars), std::move(pruneRegs), vertexRegIdx,
                                             edgeRegIdx, pathRegIdx, pruneExpression());
      evaluator = std::move(expr);
    }
  };

  auto checkPostFilterAvailability = [&](bool refactor, std::shared_ptr<aql::PruneExpressionEvaluator>& evaluator) {
    std::vector<Variable const*> postFilterVars;
    getPostFilterVariables(postFilterVars);
    std::vector<RegisterId> postFilterRegs;
    // Create List for _pruneVars
    postFilterRegs.reserve(postFilterVars.size());
    size_t vertexRegIdx = std::numeric_limits<std::size_t>::max();
    size_t edgeRegIdx = std::numeric_limits<std::size_t>::max();
    for (auto const v : postFilterVars) {
      if (v == vertexOutVariable()) {
        vertexRegIdx = postFilterRegs.size();
        postFilterRegs.emplace_back(RegisterPlan::MaxRegisterId);
      } else if (v == edgeOutVariable()) {
        edgeRegIdx = postFilterRegs.size();
        postFilterRegs.emplace_back(RegisterPlan::MaxRegisterId);
      } else if (v == pathOutVariable()) {
        TRI_ASSERT(false);
      } else {
        auto it = varInfo.find(v->id);
        TRI_ASSERT(it != varInfo.end());
        postFilterRegs.emplace_back(it->second.registerId);
      }
    }

    if (!refactor) {
      opts->activatePostFilter(std::move(postFilterVars), std::move(postFilterRegs), vertexRegIdx,
                          edgeRegIdx, postFilterExpression());
    } else {
      auto expr = opts->createPostFilterEvaluator(std::move(postFilterVars), std::move(postFilterRegs), vertexRegIdx,
                                             edgeRegIdx, postFilterExpression());
      evaluator = std::move(expr);
    }
  };

  if (!opts->refactor() && pruneExpression() != nullptr) {
    // [GraphRefactor] TODO: shared_ptr::evaluator not needed here - we need to clean this up later
    std::shared_ptr<aql::PruneExpressionEvaluator> evaluator;
    checkPruneAvailability(false, evaluator);
=======
    opts->activatePrune(std::move(pruneVars), std::move(pruneRegs),
                        vertexRegIdx, edgeRegIdx, pathRegIdx,
                        pruneExpression());
>>>>>>> a6bd3ccd
  }

  if (postFilterExpression() != nullptr) {
    std::vector<Variable const*> postFilterVars;
    getPostFilterVariables(postFilterVars);
    std::vector<RegisterId> postFilterRegs;
    // Create List for _pruneVars
    postFilterRegs.reserve(postFilterVars.size());
    size_t vertexRegIdx = std::numeric_limits<std::size_t>::max();
    size_t edgeRegIdx = std::numeric_limits<std::size_t>::max();
    for (auto const v : postFilterVars) {
      if (v == vertexOutVariable()) {
        vertexRegIdx = postFilterRegs.size();
        postFilterRegs.emplace_back(RegisterPlan::MaxRegisterId);
      } else if (v == edgeOutVariable()) {
        edgeRegIdx = postFilterRegs.size();
        postFilterRegs.emplace_back(RegisterPlan::MaxRegisterId);
      } else {
        // We can never optimize the path variable here. We can just do a normal
        // post filtering then. This should only avoid building path to aql.
        TRI_ASSERT(v != pathOutVariable());
        auto it = varInfo.find(v->id);
        TRI_ASSERT(it != varInfo.end());
        postFilterRegs.emplace_back(it->second.registerId);
      }
    }
    // We need to select at least one of vertex or edge for this filter.
    TRI_ASSERT(vertexRegIdx != std::numeric_limits<std::size_t>::max() ||
               edgeRegIdx != std::numeric_limits<std::size_t>::max());

    opts->activatePostFilter(std::move(postFilterVars),
                             std::move(postFilterRegs), vertexRegIdx,
                             edgeRegIdx, postFilterExpression());
  }

  // Optimized condition
  std::vector<std::pair<Variable const*, RegisterId>> filterConditionVariables;
  filterConditionVariables.reserve(_conditionVariables.size());
  for (auto const& it : _conditionVariables) {
    if (it != _tmpObjVariable) {
      auto idIt = varInfo.find(it->id);
      TRI_ASSERT(idIt != varInfo.end());
      filterConditionVariables.emplace_back(std::make_pair(it, idIt->second.registerId));
      inputRegisters.emplace(idIt->second.registerId);
    }
  }

  auto registerInfos =
      createRegisterInfos(std::move(inputRegisters), std::move(outputRegisters));

  if (arangodb::ServerState::instance()->isCoordinator()) {
#ifdef USE_ENTERPRISE
    /*
     * SmartGraph Traverser
     */
    waitForSatelliteIfRequired(&engine);
    if (isSmart() && !isDisjoint()) {
      traverser = std::make_unique<arangodb::traverser::SmartGraphTraverser>(
          opts, engines());
    } else {
#endif
      /*
       * Default Cluster Traverser
       */
      traverser = std::make_unique<arangodb::traverser::ClusterTraverser>(
          opts, engines(), engine.getQuery().vocbase().name());
#ifdef USE_ENTERPRISE
    }
#endif
  } else {
    if (isDisjoint()) {
      opts->setDisjoint();
    }
<<<<<<< HEAD
    /*
     * Default SingleServer Traverser
     */

    // TODO [GraphRefactor]: Remove me!
    opts->setRefactor(true);
    LOG_DEVEL << "[GraphRefactor] Refactor enabled: " << std::boolalpha
              << opts->refactor();

    // We need to prepare the variable accesses before we ask the index nodes.
    initializeIndexConditions();

    if (opts->refactor()) {
      std::pair<std::vector<IndexAccessor>, std::unordered_map<uint64_t, std::vector<IndexAccessor>>> usedIndexes{};
      usedIndexes.first = buildUsedIndexes();

      arangodb::graph::BaseProviderOptions baseProviderOptions{
          opts->tmpVar(), std::move(usedIndexes), opts->getExpressionCtx(),
          opts->collectionToShard()};

      arangodb::graph::OneSidedEnumeratorOptions options{opts->minDepth, opts->maxDepth};
      PathValidatorOptions validatorOptions{opts->_tmpVar, opts->getExpressionCtx()};

      // Prune Section
      if (pruneExpression() != nullptr) {
        std::shared_ptr<aql::PruneExpressionEvaluator> pruneEvaluator;
        checkPruneAvailability(true, pruneEvaluator);
        validatorOptions.setPruneEvaluator(std::move(pruneEvaluator));
      }

      if (postFilterExpression() != nullptr) {
        std::shared_ptr<aql::PruneExpressionEvaluator> postFilterEvaluator;
        checkPostFilterAvailability(true, postFilterEvaluator);
        validatorOptions.setPostFilterEvaluator(std::move(postFilterEvaluator));
      }

      // Vertex Expressions Section
      // TODO [GraphRefactor]: Currently not clear yet.
      // I. Set the list of allowed collections
      validatorOptions.addAllowedVertexCollections(opts->vertexCollections);

      // II. Global prune expression
      if (opts->_baseVertexExpression != nullptr) {
        auto baseVertexExpression = opts->_baseVertexExpression->clone(_plan->getAst());
        validatorOptions.setAllVerticesExpression(std::move(baseVertexExpression));
        // TODO [GraphRefactor]: Clarify this, why is _baseVertexExpression and _vertexExpressions not populated in SS Case
      }

      // III. Depth-based prune expressions
      for (auto const& vertexExpressionPerDepth : opts->_vertexExpressions) {
        // TODO [GraphRefactor]: Seems that this is not supported right now at all?
        auto depth = vertexExpressionPerDepth.first;
        auto expression = vertexExpressionPerDepth.second->clone(_plan->getAst());
        validatorOptions.setVertexExpression(depth, std::move(expression));
      }

      auto executorInfos = TraversalExecutorInfos(
          nullptr, outputRegisterMapping, getStartVertex(), inputRegister,
          std::move(filterConditionVariables), plan()->getAst(),
          opts->uniqueVertices, opts->uniqueEdges, opts->mode, opts->refactor(),
          opts->defaultWeight, opts->weightAttribute, opts->trx(),
          opts->query(), std::move(baseProviderOptions),
          std::move(validatorOptions),
          //                                 arangodb::graph::OneSidedEnumeratorOptions{opts->minDepth,
          //                                 opts->maxDepth});
          std::move(options));

      return std::make_unique<ExecutionBlockImpl<TraversalExecutor>>(
          &engine, this, std::move(registerInfos), std::move(executorInfos));
    } else {
      traverser = std::make_unique<arangodb::traverser::SingleServerTraverser>(opts);
    }
  }

  TRI_ASSERT(traverser != nullptr);
  std::pair<std::vector<IndexAccessor>, std::unordered_map<uint64_t, std::vector<IndexAccessor>>> usedIndexes{};
  usedIndexes.first = buildUsedIndexes();
  arangodb::graph::BaseProviderOptions baseProviderOptions{
      opts->tmpVar(), std::move(usedIndexes), opts->getExpressionCtx(),
      opts->collectionToShard()};
  PathValidatorOptions validatorOptions{opts->_tmpVar, opts->getExpressionCtx()};
  auto executorInfos = TraversalExecutorInfos(
      std::move(traverser), outputRegisterMapping, getStartVertex(),
      inputRegister, std::move(filterConditionVariables), plan()->getAst(),
      opts->uniqueVertices, opts->uniqueEdges, opts->mode, opts->refactor(),
      opts->defaultWeight, opts->weightAttribute,
      opts->trx(), opts->query(), std::move(baseProviderOptions),
      std::move(validatorOptions),
      arangodb::graph::OneSidedEnumeratorOptions{opts->minDepth,
                                                 opts->maxDepth});
=======
    traverser =
        std::make_unique<arangodb::traverser::SingleServerTraverser>(opts);
  }

  // Optimized condition
  std::vector<std::pair<Variable const*, RegisterId>> filterConditionVariables;
  filterConditionVariables.reserve(_conditionVariables.size());
  for (auto const& it : _conditionVariables) {
    if (it != _tmpObjVariable) {
      auto idIt = varInfo.find(it->id);
      TRI_ASSERT(idIt != varInfo.end());
      filterConditionVariables.emplace_back(
          std::make_pair(it, idIt->second.registerId));
      inputRegisters.emplace(idIt->second.registerId);
    }
  }

  auto registerInfos = createRegisterInfos(std::move(inputRegisters),
                                           std::move(outputRegisters));

  TRI_ASSERT(traverser != nullptr);
  auto executorInfos = TraversalExecutorInfos(
      std::move(traverser), outputRegisterMapping, getStartVertex(),
      inputRegister, std::move(filterConditionVariables), plan()->getAst());

  // We need to prepare the variable accesses before we ask the index nodes.
  initializeIndexConditions();
>>>>>>> a6bd3ccd

  return std::make_unique<ExecutionBlockImpl<TraversalExecutor>>(
      &engine, this, std::move(registerInfos), std::move(executorInfos));
}

/// @brief clone ExecutionNode recursively
ExecutionNode* TraversalNode::clone(ExecutionPlan* plan, bool withDependencies,
                                    bool withProperties) const {
  auto* oldOpts = options();
  std::unique_ptr<BaseOptions> tmp = std::make_unique<TraverserOptions>(
      *oldOpts, /*allowAlreadyBuiltCopy*/ true);
  auto c = std::make_unique<TraversalNode>(
      plan, _id, _vocbase, _edgeColls, _vertexColls, _inVariable, _vertexId,
      _defaultDirection, _directions, std::move(tmp), _graphObj);

  traversalCloneHelper(*plan, *c, withProperties);

  if (_optionsBuilt) {
    c->prepareOptions();
  }

  return cloneHelper(std::move(c), withDependencies, withProperties);
}

void TraversalNode::traversalCloneHelper(ExecutionPlan& plan, TraversalNode& c,
                                         bool const withProperties) const {
  graphCloneHelper(plan, c, withProperties);
  if (isVertexOutVariableAccessed()) {
    auto vertexOutVariable = _vertexOutVariable;
    if (withProperties) {
      vertexOutVariable =
          plan.getAst()->variables()->createVariable(vertexOutVariable);
    }
    TRI_ASSERT(vertexOutVariable != nullptr);
    c.setVertexOutput(vertexOutVariable);
  }

  if (isEdgeOutVariableAccessed()) {
    auto edgeOutVariable = _edgeOutVariable;
    if (withProperties) {
      edgeOutVariable =
          plan.getAst()->variables()->createVariable(edgeOutVariable);
    }
    TRI_ASSERT(edgeOutVariable != nullptr);
    c.setEdgeOutput(edgeOutVariable);
  }

  if (isPathOutVariableAccessed()) {
    auto pathOutVariable = _pathOutVariable;
    if (withProperties) {
      pathOutVariable =
          plan.getAst()->variables()->createVariable(pathOutVariable);
    }
    TRI_ASSERT(pathOutVariable != nullptr);
    c.setPathOutput(pathOutVariable);
  }

  c._conditionVariables.reserve(_conditionVariables.size());
  for (auto const& it : _conditionVariables) {
    if (withProperties) {
      c._conditionVariables.emplace(it->clone());
    } else {
      c._conditionVariables.emplace(it);
    }
  }

  if (_pruneExpression) {
    c._pruneExpression = _pruneExpression->clone(plan.getAst());
    c._pruneVariables.reserve(_pruneVariables.size());
    for (auto const& it : _pruneVariables) {
      if (withProperties) {
        c._pruneVariables.emplace(it->clone());
      } else {
        c._pruneVariables.emplace(it);
      }
    }
  }

  for (auto const& it : _postFilterConditions) {
    c.registerPostFilterCondition(it->clone(plan.getAst()));
  }

#ifdef ARANGODB_ENABLE_MAINTAINER_MODE
  checkConditionsDefined();
#endif

  // Temporary Filter Objects
  c._tmpObjVariable = _tmpObjVariable;
  c._tmpObjVarNode = _tmpObjVarNode;
  c._tmpIdNode = _tmpIdNode;

  // Filter Condition Parts
  c._fromCondition = _fromCondition->clone(_plan->getAst());
  c._toCondition = _toCondition->clone(_plan->getAst());
  c._globalEdgeConditions.insert(c._globalEdgeConditions.end(),
                                 _globalEdgeConditions.begin(),
                                 _globalEdgeConditions.end());
  c._globalVertexConditions.insert(c._globalVertexConditions.end(),
                                   _globalVertexConditions.begin(),
                                   _globalVertexConditions.end());

  for (auto const& it : _edgeConditions) {
    // Copy the builder
    auto ecBuilder =
        std::make_unique<TraversalEdgeConditionBuilder>(this, it.second.get());
    c._edgeConditions.try_emplace(it.first, std::move(ecBuilder));
  }

  for (auto const& it : _vertexConditions) {
    c._vertexConditions.try_emplace(it.first,
                                    it.second->clone(_plan->getAst()));
  }

#ifdef ARANGODB_ENABLE_MAINTAINER_MODE
  c.checkConditionsDefined();
#endif
}

void TraversalNode::prepareOptions() {
  if (_optionsBuilt) {
    return;
  }
  TRI_ASSERT(!_optionsBuilt);
  _options->setVariable(_tmpObjVariable);

  size_t numEdgeColls = _edgeColls.size();
  TraversalEdgeConditionBuilder globalEdgeConditionBuilder(this);

  for (auto& it : _globalEdgeConditions) {
    globalEdgeConditionBuilder.addConditionPart(it);
  }

  Ast* ast = _plan->getAst();

  // Compute Edge Indexes. First default indexes:
  for (size_t i = 0; i < numEdgeColls; ++i) {
    auto dir = _directions[i];
    switch (dir) {
      case TRI_EDGE_IN:
        _options->addLookupInfo(
            _plan, _edgeColls[i]->name(), StaticStrings::ToString,
            globalEdgeConditionBuilder.getInboundCondition()->clone(ast));
        break;
      case TRI_EDGE_OUT:
        _options->addLookupInfo(
            _plan, _edgeColls[i]->name(), StaticStrings::FromString,
            globalEdgeConditionBuilder.getOutboundCondition()->clone(ast));
        break;
      case TRI_EDGE_ANY:
        TRI_ASSERT(false);
        break;
    }
  }

  TraverserOptions* opts = this->TraversalNode::options();
  TRI_ASSERT(opts != nullptr);
  /*
   * HACK: DO NOT use other indexes for smart BFS. Otherwise this will produce
   * wrong results.
   */
  bool onlyEdgeIndexes = this->isSmart() && opts->isUseBreadthFirst();
  for (auto& it : _edgeConditions) {
    uint64_t depth = it.first;
    // We probably have to adopt minDepth. We cannot fulfill a condition of
    // larger depth anyway
    auto& builder = it.second;

    for (auto& it2 : _globalEdgeConditions) {
      builder->addConditionPart(it2);
    }

    for (size_t i = 0; i < numEdgeColls; ++i) {
      auto dir = _directions[i];
      // TODO we can optimize here. indexCondition and Expression could be
      // made non-overlapping.
      switch (dir) {
        case TRI_EDGE_IN:
          opts->addDepthLookupInfo(_plan, _edgeColls[i]->name(),
                                   StaticStrings::ToString,
                                   builder->getInboundCondition()->clone(ast),
                                   depth, onlyEdgeIndexes);
          break;
        case TRI_EDGE_OUT:
          opts->addDepthLookupInfo(_plan, _edgeColls[i]->name(),
                                   StaticStrings::FromString,
                                   builder->getOutboundCondition()->clone(ast),
                                   depth, onlyEdgeIndexes);
          break;
        case TRI_EDGE_ANY:
          TRI_ASSERT(false);
          break;
      }
    }
  }

  for (auto& it : _vertexConditions) {
    // We inject the base conditions as well here.
    for (auto const& jt : _globalVertexConditions) {
      it.second->addMember(jt);
    }
    opts->_vertexExpressions.try_emplace(
        it.first, arangodb::lazyConstruct(
                      [&] { return new Expression(ast, it.second); }));
  }
  if (!_globalVertexConditions.empty()) {
    auto cond =
        _plan->getAst()->createNodeNaryOperator(NODE_TYPE_OPERATOR_NARY_AND);
    for (auto const& it : _globalVertexConditions) {
      cond->addMember(it);
    }
    opts->_baseVertexExpression.reset(new Expression(ast, cond));
  }
  // If we use the path output the cache should activate document
  // caching otherwise it is not worth it.
  if (ServerState::instance()->isCoordinator()) {
    _options->activateCache(false, engines());
  } else {
    _options->activateCache(false, nullptr);
  }
  _optionsBuilt = true;
}

/// @brief remember the condition to execute for early traversal abortion.
void TraversalNode::setCondition(
    std::unique_ptr<arangodb::aql::Condition> condition) {
  VarSet varsUsedByCondition;

  Ast::getReferencedVariables(condition->root(), varsUsedByCondition);

  for (auto const& oneVar : varsUsedByCondition) {
    if ((_vertexOutVariable == nullptr ||
         oneVar->id != _vertexOutVariable->id) &&
        (_edgeOutVariable == nullptr || oneVar->id != _edgeOutVariable->id) &&
        (_pathOutVariable == nullptr || oneVar->id != _pathOutVariable->id) &&
        (_inVariable == nullptr || oneVar->id != _inVariable->id)) {
      _conditionVariables.emplace(oneVar);
    }
  }

  _condition = std::move(condition);
}

void TraversalNode::registerCondition(bool isConditionOnEdge,
                                      uint64_t conditionLevel,
                                      AstNode const* condition) {
  Ast::getReferencedVariables(condition, _conditionVariables);
  if (isConditionOnEdge) {
    auto [it, emplaced] = _edgeConditions.try_emplace(
        conditionLevel,
        arangodb::lazyConstruct(
            [&]() -> std::unique_ptr<TraversalEdgeConditionBuilder> {
              auto builder =
                  std::make_unique<TraversalEdgeConditionBuilder>(this);
              builder->addConditionPart(condition);
              return builder;
            }));
    if (!emplaced) {
      it->second->addConditionPart(condition);
    }
  } else {
    auto [it, emplaced] = _vertexConditions.try_emplace(
        conditionLevel, arangodb::lazyConstruct([&] {
          auto cond = _plan->getAst()->createNodeNaryOperator(
              NODE_TYPE_OPERATOR_NARY_AND);
          cond->addMember(condition);
          return cond;
        }));
    if (!emplaced) {
      it->second->addMember(condition);
    }
  }
}

void TraversalNode::registerGlobalCondition(bool isConditionOnEdge,
                                            AstNode const* condition) {
  Ast::getReferencedVariables(condition, _conditionVariables);
  if (isConditionOnEdge) {
    _globalEdgeConditions.emplace_back(condition);
  } else {
    _globalVertexConditions.emplace_back(condition);
  }
}

void TraversalNode::registerPostFilterCondition(AstNode const* condition) {
  // We cannot modify the postFilterExpression after it was build
  TRI_ASSERT(_postFilterExpression == nullptr);
  _postFilterConditions.emplace_back(condition);
  Ast::getReferencedVariables(condition, _postFilterVariables);
}

void TraversalNode::getConditionVariables(
    std::vector<Variable const*>& res) const {
  for (auto const& it : _conditionVariables) {
    if (it != _tmpObjVariable) {
      res.emplace_back(it);
    }
  }
}

void TraversalNode::getPruneVariables(std::vector<Variable const*>& res) const {
  if (_pruneExpression) {
    for (auto const& it : _pruneVariables) {
      res.emplace_back(it);
    }
  }
}

void TraversalNode::getPostFilterVariables(
    std::vector<Variable const*>& res) const {
  for (auto const& it : _postFilterVariables) {
    res.emplace_back(it);
  }
}

bool TraversalNode::isPathOutVariableUsedLater() const {
  return _pathOutVariable != nullptr &&
         (options()->producePathsVertices() || options()->producePathsEdges() ||
          options()->producePathsWeights());
}

bool TraversalNode::isPathOutVariableAccessed() const {
  if (_pathOutVariable != nullptr) {
    return isPathOutVariableUsedLater() ||
           _pruneVariables.contains(_pathOutVariable);
  } else {
    return false;
  }
}

bool TraversalNode::isEdgeOutVariableAccessed() const {
  if (_edgeOutVariable != nullptr) {
    return isEdgeOutVariableUsedLater() ||
           _pruneVariables.contains(_edgeOutVariable);
  } else {
    return false;
  }
}

bool TraversalNode::isVertexOutVariableAccessed() const {
  if (_vertexOutVariable != nullptr) {
    return isVertexOutVariableUsedLater() ||
           _pruneVariables.contains(_vertexOutVariable);
  } else {
    return false;
  }
}

auto TraversalNode::options() const -> TraverserOptions* {
#ifdef ARANGODB_ENABLE_MAINTAINER_MODE
  auto* opts = dynamic_cast<TraverserOptions*>(GraphNode::options());
  TRI_ASSERT((GraphNode::options() == nullptr) == (opts == nullptr));
#else
  auto* opts = static_cast<TraverserOptions*>(GraphNode::options());
#endif
  return opts;
}

Expression* TraversalNode::postFilterExpression() const {
  if (!_postFilterExpression && !_postFilterConditions.empty()) {
    auto ast = _plan->getAst();
    AstNode* ands = ast->createNodeNaryOperator(NODE_TYPE_OPERATOR_NARY_AND);
    for (auto it : _postFilterConditions) {
      ands->addMember(it);
    }
    _postFilterExpression = std::make_unique<Expression>(ast, ands);
  }
  return _postFilterExpression.get();
}

#ifdef ARANGODB_ENABLE_MAINTAINER_MODE
void TraversalNode::checkConditionsDefined() const {
  TRI_ASSERT(_tmpObjVariable != nullptr);
  TRI_ASSERT(_tmpObjVarNode != nullptr);
  TRI_ASSERT(_tmpIdNode != nullptr);

  TRI_ASSERT(_fromCondition != nullptr);
  TRI_ASSERT(_fromCondition->type == NODE_TYPE_OPERATOR_BINARY_EQ);

  TRI_ASSERT(_toCondition != nullptr);
  TRI_ASSERT(_toCondition->type == NODE_TYPE_OPERATOR_BINARY_EQ);
}

#endif<|MERGE_RESOLUTION|>--- conflicted
+++ resolved
@@ -622,13 +622,8 @@
     TRI_ASSERT(getStartVertex().empty());
   }
   auto outputRegisters = RegIdSet{};
-<<<<<<< HEAD
   std::unordered_map<TraversalExecutorInfosHelper::OutputName, RegisterId,
                      TraversalExecutorInfosHelper::OutputNameHash>
-=======
-  std::unordered_map<TraversalExecutorInfos::OutputName, RegisterId,
-                     TraversalExecutorInfos::OutputNameHash>
->>>>>>> a6bd3ccd
       outputRegisterMapping;
 
   if (isVertexOutVariableUsedLater()) {
@@ -636,13 +631,8 @@
     TRI_ASSERT(it != varInfo.end());
     TRI_ASSERT(it->second.registerId.isValid());
     outputRegisters.emplace(it->second.registerId);
-<<<<<<< HEAD
     outputRegisterMapping.try_emplace(TraversalExecutorInfosHelper::OutputName::VERTEX,
                                       it->second.registerId);
-=======
-    outputRegisterMapping.try_emplace(
-        TraversalExecutorInfos::OutputName::VERTEX, it->second.registerId);
->>>>>>> a6bd3ccd
   }
   if (isEdgeOutVariableUsedLater()) {
     auto it = varInfo.find(edgeOutVariable()->id);
@@ -692,7 +682,6 @@
       }
     }
 
-<<<<<<< HEAD
     if (!refactor) {
       opts->activatePrune(std::move(pruneVars), std::move(pruneRegs), vertexRegIdx,
                           edgeRegIdx, pathRegIdx, pruneExpression());
@@ -741,11 +730,6 @@
     // [GraphRefactor] TODO: shared_ptr::evaluator not needed here - we need to clean this up later
     std::shared_ptr<aql::PruneExpressionEvaluator> evaluator;
     checkPruneAvailability(false, evaluator);
-=======
-    opts->activatePrune(std::move(pruneVars), std::move(pruneRegs),
-                        vertexRegIdx, edgeRegIdx, pathRegIdx,
-                        pruneExpression());
->>>>>>> a6bd3ccd
   }
 
   if (postFilterExpression() != nullptr) {
@@ -819,7 +803,6 @@
     if (isDisjoint()) {
       opts->setDisjoint();
     }
-<<<<<<< HEAD
     /*
      * Default SingleServer Traverser
      */
@@ -910,35 +893,6 @@
       std::move(validatorOptions),
       arangodb::graph::OneSidedEnumeratorOptions{opts->minDepth,
                                                  opts->maxDepth});
-=======
-    traverser =
-        std::make_unique<arangodb::traverser::SingleServerTraverser>(opts);
-  }
-
-  // Optimized condition
-  std::vector<std::pair<Variable const*, RegisterId>> filterConditionVariables;
-  filterConditionVariables.reserve(_conditionVariables.size());
-  for (auto const& it : _conditionVariables) {
-    if (it != _tmpObjVariable) {
-      auto idIt = varInfo.find(it->id);
-      TRI_ASSERT(idIt != varInfo.end());
-      filterConditionVariables.emplace_back(
-          std::make_pair(it, idIt->second.registerId));
-      inputRegisters.emplace(idIt->second.registerId);
-    }
-  }
-
-  auto registerInfos = createRegisterInfos(std::move(inputRegisters),
-                                           std::move(outputRegisters));
-
-  TRI_ASSERT(traverser != nullptr);
-  auto executorInfos = TraversalExecutorInfos(
-      std::move(traverser), outputRegisterMapping, getStartVertex(),
-      inputRegister, std::move(filterConditionVariables), plan()->getAst());
-
-  // We need to prepare the variable accesses before we ask the index nodes.
-  initializeIndexConditions();
->>>>>>> a6bd3ccd
 
   return std::make_unique<ExecutionBlockImpl<TraversalExecutor>>(
       &engine, this, std::move(registerInfos), std::move(executorInfos));
