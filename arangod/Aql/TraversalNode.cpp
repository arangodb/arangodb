////////////////////////////////////////////////////////////////////////////////
/// @brief Implementation of Traversal Execution Node
///
/// @file arangod/Aql/TraversalNode.cpp
///
/// DISCLAIMER
///
/// Copyright 2010-2014 triagens GmbH, Cologne, Germany
///
/// Licensed under the Apache License, Version 2.0 (the "License");
/// you may not use this file except in compliance with the License.
/// You may obtain a copy of the License at
///
///     http://www.apache.org/licenses/LICENSE-2.0
///
/// Unless required by applicable law or agreed to in writing, software
/// distributed under the License is distributed on an "AS IS" BASIS,
/// WITHOUT WARRANTIES OR CONDITIONS OF ANY KIND, either express or implied.
/// See the License for the specific language governing permissions and
/// limitations under the License.
///
/// Copyright holder is ArangoDB GmbH, Cologne, Germany
///
/// @author Michael Hackstein
/// @author Copyright 2015, ArangoDB GmbH, Cologne, Germany
////////////////////////////////////////////////////////////////////////////////

#include "TraversalNode.h"

#include "Aql/Ast.h"
#include "Aql/Collection.h"
#include "Aql/ExecutionBlockImpl.h"
#include "Aql/ExecutionEngine.h"
#include "Aql/ExecutionPlan.h"
#include "Aql/Expression.h"
#include "Aql/GraphNode.h"
#include "Aql/Query.h"
#include "Aql/RegisterPlan.h"
#include "Aql/SingleRowFetcher.h"
#include "Aql/SortCondition.h"
#include "Aql/TraversalExecutor.h"
#include "Aql/Variable.h"
#include "Basics/StringUtils.h"
#include "Basics/tryEmplaceHelper.h"
#include "Cluster/ClusterTraverser.h"
#include "Graph/Graph.h"
#ifdef USE_ENTERPRISE
#include "Enterprise/Cluster/SmartGraphTraverser.h"
#endif
#include "Graph/BaseOptions.h"
#include "Graph/SingleServerTraverser.h"
#include "Graph/TraverserOptions.h"
#include "Indexes/Index.h"
#include "Utils/CollectionNameResolver.h"
#include "VocBase/ticks.h"

#include <velocypack/Iterator.h>
#include <velocypack/velocypack-aliases.h>

#include <memory>

using namespace arangodb;
using namespace arangodb::aql;
using namespace arangodb::basics;
using namespace arangodb::graph;
using namespace arangodb::traverser;

TraversalNode::TraversalEdgeConditionBuilder::TraversalEdgeConditionBuilder(TraversalNode const* tn)
    : EdgeConditionBuilder(tn->_plan->getAst()->createNodeNaryOperator(NODE_TYPE_OPERATOR_NARY_AND)),
      _tn(tn) {}

TraversalNode::TraversalEdgeConditionBuilder::TraversalEdgeConditionBuilder(
    TraversalNode const* tn, arangodb::velocypack::Slice const& condition)
    : EdgeConditionBuilder(new AstNode(tn->_plan->getAst(), condition)), _tn(tn) {}

TraversalNode::TraversalEdgeConditionBuilder::TraversalEdgeConditionBuilder(
    TraversalNode const* tn, TraversalEdgeConditionBuilder const* other)
    : EdgeConditionBuilder(other->_modCondition), _tn(tn) {
  _fromCondition = other->_fromCondition;
  _toCondition = other->_toCondition;
  _containsCondition = other->_containsCondition;
}

void TraversalNode::TraversalEdgeConditionBuilder::buildFromCondition() {
  // TODO Move computation in here.
  _fromCondition = _tn->_fromCondition;
}

void TraversalNode::TraversalEdgeConditionBuilder::buildToCondition() {
  // TODO Move computation in here.
  _toCondition = _tn->_toCondition;
}

void TraversalNode::TraversalEdgeConditionBuilder::toVelocyPack(VPackBuilder& builder,
                                                                bool verbose) {
  if (_containsCondition) {
    _modCondition->removeMemberUnchecked(_modCondition->numMembers() - 1);
    _containsCondition = false;
  }
  _modCondition->toVelocyPack(builder, verbose);
}

TraversalNode::TraversalNode(ExecutionPlan* plan, ExecutionNodeId id,
                             TRI_vocbase_t* vocbase, AstNode const* direction,
                             AstNode const* start, AstNode const* graph,
                             std::unique_ptr<Expression> pruneExpression,
                             std::unique_ptr<BaseOptions> options)
    : GraphNode(plan, id, vocbase, direction, graph, std::move(options)),
      _pathOutVariable(nullptr),
      _inVariable(nullptr),
      _fromCondition(nullptr),
      _toCondition(nullptr),
      _pruneExpression(std::move(pruneExpression)) {
  TRI_ASSERT(start != nullptr);

  auto ast = _plan->getAst();
  // Let us build the conditions on _from and _to. Just in case we need them.
  {
    auto const* access =
        ast->createNodeAttributeAccess(_tmpObjVarNode, StaticStrings::FromString.c_str(),
                                       StaticStrings::FromString.length());
    _fromCondition = ast->createNodeBinaryOperator(NODE_TYPE_OPERATOR_BINARY_EQ,
                                                   access, _tmpIdNode);
  }
  TRI_ASSERT(_fromCondition != nullptr);
  TRI_ASSERT(_fromCondition->type == NODE_TYPE_OPERATOR_BINARY_EQ);

  {
    auto const* access =
        ast->createNodeAttributeAccess(_tmpObjVarNode, StaticStrings::ToString.c_str(),
                                       StaticStrings::ToString.length());
    _toCondition = ast->createNodeBinaryOperator(NODE_TYPE_OPERATOR_BINARY_EQ,
                                                 access, _tmpIdNode);
  }
  TRI_ASSERT(_toCondition != nullptr);
  TRI_ASSERT(_toCondition->type == NODE_TYPE_OPERATOR_BINARY_EQ);

  // Parse start node
  switch (start->type) {
    case NODE_TYPE_REFERENCE:
      _inVariable = static_cast<Variable*>(start->getData());
      _vertexId = "";
      break;
    case NODE_TYPE_VALUE:
      if (start->value.type != VALUE_TYPE_STRING) {
        THROW_ARANGO_EXCEPTION_MESSAGE(TRI_ERROR_QUERY_PARSE,
                                       "invalid start vertex. Must either be "
                                       "an _id string or an object with _id.");
      }
      _inVariable = nullptr;
      _vertexId = start->getString();
      break;
    default:
      THROW_ARANGO_EXCEPTION_MESSAGE(TRI_ERROR_QUERY_PARSE,
                                     "invalid start vertex. Must either be an "
                                     "_id string or an object with _id.");
  }

  if (_pruneExpression) {
    _pruneExpression->variables(_pruneVariables);
  }

#ifdef ARANGODB_ENABLE_MAINTAINER_MODE
  checkConditionsDefined();
#endif
}

/// @brief Internal constructor to clone the node.
TraversalNode::TraversalNode(ExecutionPlan* plan, ExecutionNodeId id, TRI_vocbase_t* vocbase,
                             std::vector<Collection*> const& edgeColls,
                             std::vector<Collection*> const& vertexColls,
                             Variable const* inVariable, std::string const& vertexId,
                             TRI_edge_direction_e defaultDirection,
                             std::vector<TRI_edge_direction_e> const& directions,
                             std::unique_ptr<graph::BaseOptions> options,
                             graph::Graph const* graph)
    : GraphNode(plan, id, vocbase, edgeColls, vertexColls, defaultDirection,
                directions, std::move(options), graph),
      _pathOutVariable(nullptr),
      _inVariable(inVariable),
      _vertexId(vertexId),
      _fromCondition(nullptr),
      _toCondition(nullptr) {}

TraversalNode::TraversalNode(ExecutionPlan* plan, arangodb::velocypack::Slice const& base)
    : GraphNode(plan, base),
      _pathOutVariable(nullptr),
      _inVariable(nullptr),
      _fromCondition(nullptr),
      _toCondition(nullptr) {
  // In Vertex
  if (base.hasKey("inVariable")) {
    _inVariable = Variable::varFromVPack(plan->getAst(), base, "inVariable");
  } else {
    VPackSlice v = base.get("vertexId");
    if (!v.isString()) {
      THROW_ARANGO_EXCEPTION_MESSAGE(TRI_ERROR_QUERY_BAD_JSON_PLAN,
                                     "start vertex must be a string");
    }
    _vertexId = v.copyString();
    if (_vertexId.empty()) {
      THROW_ARANGO_EXCEPTION_MESSAGE(TRI_ERROR_QUERY_BAD_JSON_PLAN,
                                     "start vertex mustn't be empty");
    }
  }

  if (base.hasKey("condition")) {
    VPackSlice condition = base.get("condition");
    if (!condition.isObject()) {
      THROW_ARANGO_EXCEPTION_MESSAGE(TRI_ERROR_QUERY_BAD_JSON_PLAN,
                                     "condition must be an object");
    }
    _condition = Condition::fromVPack(plan, condition);
  }
  auto list = base.get("conditionVariables");

  if (list.isArray()) {
    for (VPackSlice v : VPackArrayIterator(list)) {
      _conditionVariables.emplace(_plan->getAst()->variables()->createVariable(v));
    }
  }

  // Out variables
  if (base.hasKey("pathOutVariable")) {
    _pathOutVariable =
        Variable::varFromVPack(plan->getAst(), base, "pathOutVariable");
  }

  // Filter Condition Parts
  TRI_ASSERT(base.hasKey("fromCondition"));
  _fromCondition = new AstNode(plan->getAst(), base.get("fromCondition"));

  TRI_ASSERT(base.hasKey("toCondition"));
  _toCondition = new AstNode(plan->getAst(), base.get("toCondition"));

  list = base.get("globalEdgeConditions");
  if (list.isArray()) {
    for (auto const& cond : VPackArrayIterator(list)) {
      _globalEdgeConditions.emplace_back(new AstNode(plan->getAst(), cond));
    }
  }

  list = base.get("globalVertexConditions");
  if (list.isArray()) {
    for (auto const& cond : VPackArrayIterator(list)) {
      _globalVertexConditions.emplace_back(new AstNode(plan->getAst(), cond));
    }
  }

  list = base.get("vertexConditions");
  if (list.isObject()) {
    for (auto const& cond : VPackObjectIterator(list)) {
      std::string key = cond.key.copyString();
      _vertexConditions.try_emplace(StringUtils::uint64(key),
                                    new AstNode(plan->getAst(), cond.value));
    }
  }

  list = base.get("edgeConditions");
  if (list.isObject()) {
    for (auto const& cond : VPackObjectIterator(list)) {
      std::string key = cond.key.copyString();
      auto ecbuilder = std::make_unique<TraversalEdgeConditionBuilder>(this, cond.value);
      _edgeConditions.try_emplace(StringUtils::uint64(key), std::move(ecbuilder));
    }
  }

  list = base.get("expression");
  if (!list.isNone()) {
    _pruneExpression = std::make_unique<aql::Expression>(plan->getAst(), base);
    TRI_ASSERT(base.hasKey("pruneVariables"));
    list = base.get("pruneVariables");
    TRI_ASSERT(list.isArray());
    for (auto const& varinfo : VPackArrayIterator(list)) {
      _pruneVariables.emplace(plan->getAst()->variables()->createVariable(varinfo));
    }
  }

#ifdef ARANGODB_ENABLE_MAINTAINER_MODE
  checkConditionsDefined();
#endif
}

// This constructor is only used from LocalTraversalNode, and GraphNode
// is virtually inherited; thus its constructor is never called from here.
TraversalNode::TraversalNode(ExecutionPlan& plan, TraversalNode const& other,
                             bool const allowAlreadyBuiltCopy)
    : GraphNode(GraphNode::THIS_THROWS_WHEN_CALLED{}),
      _pathOutVariable(nullptr),
      _inVariable(other._inVariable),
      _vertexId(other._vertexId),
      _fromCondition(nullptr),
      _toCondition(nullptr) {
  if (!allowAlreadyBuiltCopy) {
    TRI_ASSERT(!other._optionsBuilt);
  }
  other.traversalCloneHelper(plan, *this, false);
}

TraversalNode::~TraversalNode() = default;


/// @brief return the path out variable
Variable const* TraversalNode::pathOutVariable() const {
  return _pathOutVariable;
}

/// @brief set the path out variable
void TraversalNode::setPathOutput(Variable const* outVar) {
  _pathOutVariable = outVar;
}

/// @brief return the in variable
Variable const* TraversalNode::inVariable() const { return _inVariable; }

std::string const TraversalNode::getStartVertex() const { return _vertexId; }

void TraversalNode::setInVariable(Variable const* inVariable) {
  TRI_ASSERT(_inVariable == nullptr);
  _inVariable = inVariable;
  _vertexId = "";
}

int TraversalNode::checkIsOutVariable(size_t variableId) const {
  if (_vertexOutVariable != nullptr && _vertexOutVariable->id == variableId) {
    return 0;
  }
  if (_edgeOutVariable != nullptr && _edgeOutVariable->id == variableId) {
    return 1;
  }
  if (_pathOutVariable != nullptr && _pathOutVariable->id == variableId) {
    return 2;
  }
  return -1;
}

/// @brief check whether an access is inside the specified range
bool TraversalNode::isInRange(uint64_t depth, bool isEdge) const {
  auto opts = static_cast<TraverserOptions*>(options());
  if (isEdge) {
    return (depth < opts->maxDepth);
  }
  return (depth <= opts->maxDepth);
}

/// @brief check if all directions are equal
bool TraversalNode::allDirectionsEqual() const {
  if (_directions.empty()) {
    // no directions!
    return false;
  }
  size_t const n = _directions.size();
  TRI_edge_direction_e const expected = _directions[0];

  for (size_t i = 1; i < n; ++i) {
    if (_directions[i] != expected) {
      return false;
    }
  }
  return true;
}

void TraversalNode::toVelocyPackHelper(VPackBuilder& nodes, unsigned flags,
                                       std::unordered_set<ExecutionNode const*>& seen) const {
  // call base class method
  GraphNode::toVelocyPackHelper(nodes, flags, seen);
  // In variable
  if (usesInVariable()) {
    nodes.add(VPackValue("inVariable"));
    inVariable()->toVelocyPack(nodes);
  } else {
    nodes.add("vertexId", VPackValue(_vertexId));
  }

  // Condition
  if (_condition != nullptr) {
    nodes.add(VPackValue("condition"));
    _condition->toVelocyPack(nodes, flags != 0);
  }

  if (!_conditionVariables.empty()) {
    nodes.add(VPackValue("conditionVariables"));
    nodes.openArray();
    for (auto const& it : _conditionVariables) {
      it->toVelocyPack(nodes);
    }
    nodes.close();
  }

  // Out variables
  if (usesPathOutVariable()) {
    nodes.add(VPackValue("pathOutVariable"));
    pathOutVariable()->toVelocyPack(nodes);
  }

  // Traversal Filter Conditions
  TRI_ASSERT(_fromCondition != nullptr);
  nodes.add(VPackValue("fromCondition"));
  _fromCondition->toVelocyPack(nodes, flags);

  TRI_ASSERT(_toCondition != nullptr);
  nodes.add(VPackValue("toCondition"));
  _toCondition->toVelocyPack(nodes, flags);

  if (!_globalEdgeConditions.empty()) {
    nodes.add(VPackValue("globalEdgeConditions"));
    nodes.openArray();
    for (auto const& it : _globalEdgeConditions) {
      it->toVelocyPack(nodes, flags);
    }
    nodes.close();
  }

  if (!_globalVertexConditions.empty()) {
    nodes.add(VPackValue("globalVertexConditions"));
    nodes.openArray();
    for (auto const& it : _globalVertexConditions) {
      it->toVelocyPack(nodes, flags);
    }
    nodes.close();
  }

  if (!_vertexConditions.empty()) {
    nodes.add(VPackValue("vertexConditions"));
    nodes.openObject();
    for (auto const& it : _vertexConditions) {
      nodes.add(VPackValue(basics::StringUtils::itoa(it.first)));
      it.second->toVelocyPack(nodes, flags);
    }
    nodes.close();
  }

  if (!_edgeConditions.empty()) {
    nodes.add(VPackValue("edgeConditions"));
    nodes.openObject();
    for (auto& it : _edgeConditions) {
      nodes.add(VPackValue(basics::StringUtils::itoa(it.first)));
      it.second->toVelocyPack(nodes, flags);
    }
    nodes.close();
  }

  if (_pruneExpression != nullptr) {
    // The Expression constructor expects only this name
    nodes.add(VPackValue("expression"));
    _pruneExpression->toVelocyPack(nodes, flags);
    nodes.add(VPackValue("pruneVariables"));
    nodes.openArray();
    for (auto const& var : _pruneVariables) {
      var->toVelocyPack(nodes);
    }
    nodes.close();
  }
  // And close it:
  nodes.close();
}

/// @brief creates corresponding ExecutionBlock
std::unique_ptr<ExecutionBlock> TraversalNode::createBlock(
    ExecutionEngine& engine, std::unordered_map<ExecutionNode*, ExecutionBlock*> const&) const {
  ExecutionNode const* previousNode = getFirstDependency();
  TRI_ASSERT(previousNode != nullptr);
  auto inputRegisters = RegIdSet{};
  auto& varInfo = getRegisterPlan()->varInfo;
  RegisterId inputRegister = RegisterPlan::MaxRegisterId;
  if (usesInVariable()) {
    auto it = varInfo.find(inVariable()->id);
    TRI_ASSERT(it != varInfo.end());
    inputRegisters.emplace(it->second.registerId);
    inputRegister = it->second.registerId;
    TRI_ASSERT(getStartVertex().empty());
  }
  auto outputRegisters = RegIdSet{};
  std::unordered_map<TraversalExecutorInfos::OutputName, RegisterId, TraversalExecutorInfos::OutputNameHash> outputRegisterMapping;

  if (usesVertexOutVariable()) {
    auto it = varInfo.find(vertexOutVariable()->id);
    TRI_ASSERT(it != varInfo.end());
    TRI_ASSERT(it->second.registerId < RegisterPlan::MaxRegisterId);
    outputRegisters.emplace(it->second.registerId);
    outputRegisterMapping.try_emplace(TraversalExecutorInfos::OutputName::VERTEX,
                                      it->second.registerId);
  }
  if (usesEdgeOutVariable()) {
    auto it = varInfo.find(edgeOutVariable()->id);
    TRI_ASSERT(it != varInfo.end());
    TRI_ASSERT(it->second.registerId < RegisterPlan::MaxRegisterId);
    outputRegisters.emplace(it->second.registerId);
    outputRegisterMapping.try_emplace(TraversalExecutorInfos::OutputName::EDGE,
                                      it->second.registerId);
  }
  if (usesPathOutVariable()) {
    auto it = varInfo.find(pathOutVariable()->id);
    TRI_ASSERT(it != varInfo.end());
    TRI_ASSERT(it->second.registerId < RegisterPlan::MaxRegisterId);
    outputRegisters.emplace(it->second.registerId);
    outputRegisterMapping.try_emplace(TraversalExecutorInfos::OutputName::PATH,
                                      it->second.registerId);
  }
  auto opts = static_cast<TraverserOptions*>(options());
  std::unique_ptr<Traverser> traverser;

  if (pruneExpression() != nullptr) {
    std::vector<Variable const*> pruneVars;
    getPruneVariables(pruneVars);
    std::vector<RegisterId> pruneRegs;
    // Create List for _pruneVars
    pruneRegs.reserve(pruneVars.size());
    size_t vertexRegIdx = std::numeric_limits<std::size_t>::max();
    size_t edgeRegIdx = std::numeric_limits<std::size_t>::max();
    size_t pathRegIdx = std::numeric_limits<std::size_t>::max();
    for (auto const v : pruneVars) {
      if (v == vertexOutVariable()) {
        vertexRegIdx = pruneRegs.size();
        pruneRegs.emplace_back(RegisterPlan::MaxRegisterId);
      } else if (v == edgeOutVariable()) {
        edgeRegIdx = pruneRegs.size();
        pruneRegs.emplace_back(RegisterPlan::MaxRegisterId);
      } else if (v == pathOutVariable()) {
        pathRegIdx = pruneRegs.size();
        pruneRegs.emplace_back(RegisterPlan::MaxRegisterId);
      } else {
        auto it = varInfo.find(v->id);
        TRI_ASSERT(it != varInfo.end());
        pruneRegs.emplace_back(it->second.registerId);
      }
    }

    opts->activatePrune(std::move(pruneVars), std::move(pruneRegs),
                        vertexRegIdx, edgeRegIdx, pathRegIdx, pruneExpression());
  }

  if (arangodb::ServerState::instance()->isCoordinator()) {
#ifdef USE_ENTERPRISE
    waitForSatelliteIfRequired(&engine);
<<<<<<< HEAD
    if (isSmart()) {
=======
    if (isSmart() && !isDisjoint()) {
>>>>>>> dc4bf857
      traverser =
          std::make_unique<arangodb::traverser::SmartGraphTraverser>(opts, engines());
    } else {
#endif
      traverser = std::make_unique<arangodb::traverser::ClusterTraverser>(
          opts, engines(), engine.getQuery().vocbase().name());
#ifdef USE_ENTERPRISE
    }
#endif
  } else {
    traverser = std::make_unique<arangodb::traverser::SingleServerTraverser>(opts);
  }

  // Optimized condition
  std::vector<std::pair<Variable const*, RegisterId>> filterConditionVariables;
  filterConditionVariables.reserve(_conditionVariables.size());
  for (auto const& it : _conditionVariables) {
    if (it != _tmpObjVariable) {
      auto idIt = varInfo.find(it->id);
      TRI_ASSERT(idIt != varInfo.end());
      filterConditionVariables.emplace_back(std::make_pair(it, idIt->second.registerId));
      inputRegisters.emplace(idIt->second.registerId);
    }
  }

  auto registerInfos =
      createRegisterInfos(std::move(inputRegisters), std::move(outputRegisters));

  TRI_ASSERT(traverser != nullptr);
  auto executorInfos = TraversalExecutorInfos(std::move(traverser), outputRegisterMapping,
                                              getStartVertex(), inputRegister,
                                              std::move(filterConditionVariables));

  return std::make_unique<ExecutionBlockImpl<TraversalExecutor>>(
      &engine, this, std::move(registerInfos), std::move(executorInfos));
}

/// @brief clone ExecutionNode recursively
ExecutionNode* TraversalNode::clone(ExecutionPlan* plan, bool withDependencies,
                                    bool withProperties) const {
  auto* oldOpts = options();
  std::unique_ptr<BaseOptions> tmp = std::make_unique<TraverserOptions>(*oldOpts, true);
  auto c = std::make_unique<TraversalNode>(plan, _id, _vocbase, _edgeColls, _vertexColls,
                                           _inVariable, _vertexId, _defaultDirection,
                                           _directions, std::move(tmp), _graphObj);

  traversalCloneHelper(*plan, *c, withProperties);

  if (_optionsBuilt) {
    c->prepareOptions();
  }

  return cloneHelper(std::move(c), withDependencies, withProperties);
}

void TraversalNode::traversalCloneHelper(ExecutionPlan& plan, TraversalNode& c,
                                         bool const withProperties) const {
  if (usesVertexOutVariable()) {
    auto vertexOutVariable = _vertexOutVariable;
    if (withProperties) {
      vertexOutVariable = plan.getAst()->variables()->createVariable(vertexOutVariable);
    }
    TRI_ASSERT(vertexOutVariable != nullptr);
    c.setVertexOutput(vertexOutVariable);
  }

  if (usesEdgeOutVariable()) {
    auto edgeOutVariable = _edgeOutVariable;
    if (withProperties) {
      edgeOutVariable = plan.getAst()->variables()->createVariable(edgeOutVariable);
    }
    TRI_ASSERT(edgeOutVariable != nullptr);
    c.setEdgeOutput(edgeOutVariable);
  }

  if (usesPathOutVariable()) {
    auto pathOutVariable = _pathOutVariable;
    if (withProperties) {
      pathOutVariable = plan.getAst()->variables()->createVariable(pathOutVariable);
    }
    TRI_ASSERT(pathOutVariable != nullptr);
    c.setPathOutput(pathOutVariable);
  }

  c._conditionVariables.reserve(_conditionVariables.size());
  for (auto const& it : _conditionVariables) {
    c._conditionVariables.emplace(it->clone());
  }

#ifdef ARANGODB_ENABLE_MAINTAINER_MODE
  checkConditionsDefined();
#endif

  // Temporary Filter Objects
  c._tmpObjVariable = _tmpObjVariable;
  c._tmpObjVarNode = _tmpObjVarNode;
  c._tmpIdNode = _tmpIdNode;

  // Filter Condition Parts
  c._fromCondition = _fromCondition->clone(_plan->getAst());
  c._toCondition = _toCondition->clone(_plan->getAst());
  c._globalEdgeConditions.insert(c._globalEdgeConditions.end(),
                                 _globalEdgeConditions.begin(),
                                 _globalEdgeConditions.end());
  c._globalVertexConditions.insert(c._globalVertexConditions.end(),
                                   _globalVertexConditions.begin(),
                                   _globalVertexConditions.end());

  for (auto const& it : _edgeConditions) {
    // Copy the builder
    auto ecBuilder =
        std::make_unique<TraversalEdgeConditionBuilder>(this, it.second.get());
    c._edgeConditions.try_emplace(it.first, std::move(ecBuilder));
  }

  for (auto const& it : _vertexConditions) {
    c._vertexConditions.try_emplace(it.first, it.second->clone(_plan->getAst()));
  }

#ifdef ARANGODB_ENABLE_MAINTAINER_MODE
  c.checkConditionsDefined();
#endif
}

void TraversalNode::prepareOptions() {
  if (_optionsBuilt) {
    return;
  }
  TRI_ASSERT(!_optionsBuilt);
  _options->setVariable(_tmpObjVariable);

  size_t numEdgeColls = _edgeColls.size();
  TraversalEdgeConditionBuilder globalEdgeConditionBuilder(this);

  for (auto& it : _globalEdgeConditions) {
    globalEdgeConditionBuilder.addConditionPart(it);
  }

  Ast* ast = _plan->getAst();

  // Compute Edge Indexes. First default indexes:
  for (size_t i = 0; i < numEdgeColls; ++i) {
    auto dir = _directions[i];
    switch (dir) {
      case TRI_EDGE_IN:
        _options->addLookupInfo(
            _plan, _edgeColls[i]->name(), StaticStrings::ToString,
            globalEdgeConditionBuilder.getInboundCondition()->clone(ast));
        break;
      case TRI_EDGE_OUT:
        _options->addLookupInfo(
            _plan, _edgeColls[i]->name(), StaticStrings::FromString,
            globalEdgeConditionBuilder.getOutboundCondition()->clone(ast));
        break;
      case TRI_EDGE_ANY:
        TRI_ASSERT(false);
        break;
    }
  }

  auto opts = static_cast<TraverserOptions*>(options());
  TRI_ASSERT(opts != nullptr);
  for (auto& it : _edgeConditions) {
    uint64_t depth = it.first;
    // We probably have to adopt minDepth. We cannot fulfill a condition of
    // larger depth anyway
    auto& builder = it.second;

    for (auto& it : _globalEdgeConditions) {
      builder->addConditionPart(it);
    }

    for (size_t i = 0; i < numEdgeColls; ++i) {
      auto dir = _directions[i];
      // TODO we can optimize here. indexCondition and Expression could be
      // made non-overlapping.
      switch (dir) {
        case TRI_EDGE_IN:
          opts->addDepthLookupInfo(_plan, _edgeColls[i]->name(), StaticStrings::ToString,
                                   builder->getInboundCondition()->clone(ast), depth);
          break;
        case TRI_EDGE_OUT:
          opts->addDepthLookupInfo(_plan, _edgeColls[i]->name(), StaticStrings::FromString,
                                   builder->getOutboundCondition()->clone(ast), depth);
          break;
        case TRI_EDGE_ANY:
          TRI_ASSERT(false);
          break;
      }
    }
  }

  for (auto& it : _vertexConditions) {
    // We inject the base conditions as well here.
    for (auto const& jt : _globalVertexConditions) {
      it.second->addMember(jt);
    }
    opts->_vertexExpressions.try_emplace(
      it.first,
      arangodb::lazyConstruct([&]{
        return new Expression(ast, it.second);
      })
    );
  }
  if (!_globalVertexConditions.empty()) {
    auto cond = _plan->getAst()->createNodeNaryOperator(NODE_TYPE_OPERATOR_NARY_AND);
    for (auto const& it : _globalVertexConditions) {
      cond->addMember(it);
    }
    opts->_baseVertexExpression.reset(new Expression(ast, cond));
  }
  // If we use the path output the cache should activate document
  // caching otherwise it is not worth it.
  if (ServerState::instance()->isCoordinator()) {
    _options->activateCache(false, engines());
  } else {
    _options->activateCache(false, nullptr);
  }
  _optionsBuilt = true;
}

/// @brief remember the condition to execute for early traversal abortion.
void TraversalNode::setCondition(std::unique_ptr<arangodb::aql::Condition> condition) {
  VarSet varsUsedByCondition;

  Ast::getReferencedVariables(condition->root(), varsUsedByCondition);

  for (auto const& oneVar : varsUsedByCondition) {
    if ((_vertexOutVariable == nullptr || oneVar->id != _vertexOutVariable->id) &&
        (_edgeOutVariable == nullptr || oneVar->id != _edgeOutVariable->id) &&
        (_pathOutVariable == nullptr || oneVar->id != _pathOutVariable->id) &&
        (_inVariable == nullptr || oneVar->id != _inVariable->id)) {
      _conditionVariables.emplace(oneVar);
    }
  }

  _condition = std::move(condition);
}

void TraversalNode::registerCondition(bool isConditionOnEdge, uint64_t conditionLevel,
                                      AstNode const* condition) {
  Ast::getReferencedVariables(condition, _conditionVariables);
  if (isConditionOnEdge) {
    auto [it, emplaced] = _edgeConditions.try_emplace(
        conditionLevel, arangodb::lazyConstruct([&]() -> std::unique_ptr<TraversalEdgeConditionBuilder> {
          auto builder = std::make_unique<TraversalEdgeConditionBuilder>(this);
          builder->addConditionPart(condition);
          return builder;
        }));
    if (!emplaced) {
      it->second->addConditionPart(condition);
    }
  } else {
    auto [it, emplaced] =
        _vertexConditions.try_emplace(conditionLevel, arangodb::lazyConstruct([&] {
                                        auto cond = _plan->getAst()->createNodeNaryOperator(
                                            NODE_TYPE_OPERATOR_NARY_AND);
                                        cond->addMember(condition);
                                        return cond;
                                      }));
    if (!emplaced) {
      it->second->addMember(condition);
    }
  }
}

void TraversalNode::registerGlobalCondition(bool isConditionOnEdge, AstNode const* condition) {
  Ast::getReferencedVariables(condition, _conditionVariables);
  if (isConditionOnEdge) {
    _globalEdgeConditions.emplace_back(condition);
  } else {
    _globalVertexConditions.emplace_back(condition);
  }
}

void TraversalNode::getConditionVariables(std::vector<Variable const*>& res) const {
  for (auto const& it : _conditionVariables) {
    if (it != _tmpObjVariable) {
      res.emplace_back(it);
    }
  }
}

void TraversalNode::getPruneVariables(std::vector<Variable const*>& res) const {
  if (_pruneExpression) {
    for (auto const& it : _pruneVariables) {
      res.emplace_back(it);
    }
  }
}

bool TraversalNode::usesPathOutVariable() const {
  return _pathOutVariable != nullptr && options()->producePaths();
}

auto TraversalNode::options() const -> TraverserOptions* {
#ifdef ARANGODB_ENABLE_MAINTAINER_MODE
  auto* opts = dynamic_cast<TraverserOptions*>(GraphNode::options());
  TRI_ASSERT((GraphNode::options() == nullptr) == (opts == nullptr));
#else
  auto* opts = static_cast<TraverserOptions*>(GraphNode::options());
#endif
  return opts;
}

#ifdef ARANGODB_ENABLE_MAINTAINER_MODE
void TraversalNode::checkConditionsDefined() const {
  TRI_ASSERT(_tmpObjVariable != nullptr);
  TRI_ASSERT(_tmpObjVarNode != nullptr);
  TRI_ASSERT(_tmpIdNode != nullptr);

  TRI_ASSERT(_fromCondition != nullptr);
  TRI_ASSERT(_fromCondition->type == NODE_TYPE_OPERATOR_BINARY_EQ);

  TRI_ASSERT(_toCondition != nullptr);
  TRI_ASSERT(_toCondition->type == NODE_TYPE_OPERATOR_BINARY_EQ);
}

#endif<|MERGE_RESOLUTION|>--- conflicted
+++ resolved
@@ -533,11 +533,7 @@
   if (arangodb::ServerState::instance()->isCoordinator()) {
 #ifdef USE_ENTERPRISE
     waitForSatelliteIfRequired(&engine);
-<<<<<<< HEAD
-    if (isSmart()) {
-=======
     if (isSmart() && !isDisjoint()) {
->>>>>>> dc4bf857
       traverser =
           std::make_unique<arangodb::traverser::SmartGraphTraverser>(opts, engines());
     } else {
