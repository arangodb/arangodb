--- conflicted
+++ resolved
@@ -556,165 +556,6 @@
   size_t numEdgeColls = _edgeColls.size();
   bool onlyEdgeIndexes = false;
 
-<<<<<<< HEAD
-  for (size_t i = 0; i < numEdgeColls; ++i) {
-    auto dir = _directions[i];
-    switch (dir) {
-      case TRI_EDGE_IN: {
-        std::shared_ptr<Index> indexToUse{nullptr};
-        aql::AstNode* indexCondition =
-            conditionBuilder.getInboundCondition()->clone(ast);
-
-        bool res = aql::utils::getBestIndexHandleForFilterCondition(
-            *_edgeColls[i], indexCondition, options()->tmpVar(), 1000,
-            aql::IndexHint(), indexToUse, onlyEdgeIndexes);
-        if (!res) {
-          THROW_ARANGO_EXCEPTION_MESSAGE(TRI_ERROR_INTERNAL,
-                                         "expected edge index not found");
-        }
-
-        std::optional<size_t> memberToUpdate{std::nullopt};
-        std::pair<arangodb::aql::Variable const*,
-                  std::vector<basics::AttributeName>>
-            pathCmp;
-        for (size_t x = 0; x < indexCondition->numMembers(); ++x) {
-          // We search through the nary-and and look for EQ - _from/_to
-          auto eq = indexCondition->getMemberUnchecked(x);
-          if (eq->type !=
-              arangodb::aql::AstNodeType::NODE_TYPE_OPERATOR_BINARY_EQ) {
-            // No equality. Skip
-            continue;
-          }
-          TRI_ASSERT(eq->numMembers() == 2);
-          // It is sufficient to only check member one.
-          // We build the condition this way.
-          auto mem = eq->getMemberUnchecked(0);
-          if (mem->isAttributeAccessForVariable(pathCmp, true)) {
-            if (pathCmp.first != _tmpObjVariable) {
-              continue;
-            }
-            if (pathCmp.second.size() == 1 &&
-                pathCmp.second[0].name == StaticStrings::ToString) {
-              memberToUpdate = x;
-              break;
-            }
-            continue;
-          }
-        }
-
-        aql::AstNode* remainderCondition =
-            conditionBuilder.getInboundCondition()->clone(ast);
-
-        ::arangodb::containers::HashSet<size_t> toRemove;
-        aql::Condition::collectOverlappingMembers(
-            _plan, options()->tmpVar(), remainderCondition, indexCondition,
-            toRemove, nullptr, false);
-        size_t n = remainderCondition->numMembers();
-
-        std::unique_ptr<aql::Expression> expression = nullptr;
-
-        if (n != toRemove.size()) {
-          // Slow path need to explicitly remove nodes.
-          for (; n > 0; --n) {
-            // Now n is one more than the idx we actually check
-            if (toRemove.find(n - 1) != toRemove.end()) {
-              // This index has to be removed.
-              remainderCondition->removeMemberUnchecked(n - 1);
-            }
-          }
-          expression = std::make_unique<aql::Expression>(_plan->getAst(),
-                                                         remainderCondition);
-        }
-
-        auto container = aql::utils::extractNonConstPartsOfIndexCondition(
-            ast, getRegisterPlan()->varInfo, false, false, indexCondition,
-            options()->tmpVar());
-
-        indexAccessors.emplace_back(indexToUse, indexCondition, memberToUpdate,
-                                    std::move(expression), std::move(container),
-                                    i);
-        break;
-      }
-      case TRI_EDGE_OUT: {
-        std::shared_ptr<Index> indexToUse{nullptr};
-        aql::AstNode* indexCondition =
-            conditionBuilder.getOutboundCondition()->clone(ast);
-        bool res = aql::utils::getBestIndexHandleForFilterCondition(
-            *_edgeColls[i], indexCondition, options()->tmpVar(), 1000,
-            aql::IndexHint(), indexToUse, onlyEdgeIndexes);
-        if (!res) {
-          THROW_ARANGO_EXCEPTION_MESSAGE(TRI_ERROR_INTERNAL,
-                                         "expected edge index not found");
-        }
-
-        std::optional<size_t> memberToUpdate{std::nullopt};
-        std::pair<arangodb::aql::Variable const*,
-                  std::vector<basics::AttributeName>>
-            pathCmp;
-        for (size_t x = 0; x < indexCondition->numMembers(); ++x) {
-          // We search through the nary-and and look for EQ - _from/_to
-          auto eq = indexCondition->getMemberUnchecked(x);
-          if (eq->type !=
-              arangodb::aql::AstNodeType::NODE_TYPE_OPERATOR_BINARY_EQ) {
-            // No equality. Skip
-            continue;
-          }
-          TRI_ASSERT(eq->numMembers() == 2);
-          // It is sufficient to only check member one.
-          // We build the condition this way.
-          auto mem = eq->getMemberUnchecked(0);
-          if (mem->isAttributeAccessForVariable(pathCmp, true)) {
-            if (pathCmp.first != _tmpObjVariable) {
-              continue;
-            }
-            if (pathCmp.second.size() == 1 &&
-                pathCmp.second[0].name == StaticStrings::FromString) {
-              memberToUpdate = x;
-              break;
-            }
-            continue;
-          }
-        }
-
-        aql::AstNode* remainderCondition =
-            conditionBuilder.getOutboundCondition()->clone(ast);
-
-        ::arangodb::containers::HashSet<size_t> toRemove;
-        aql::Condition::collectOverlappingMembers(
-            _plan, options()->tmpVar(), remainderCondition, indexCondition,
-            toRemove, nullptr, false);
-        size_t n = remainderCondition->numMembers();
-
-        std::unique_ptr<aql::Expression> expression = nullptr;
-
-        if (n != toRemove.size()) {
-          // Slow path need to explicitly remove nodes.
-          for (; n > 0; --n) {
-            // Now n is one more than the idx we actually check
-            if (toRemove.find(n - 1) != toRemove.end()) {
-              // This index has to be removed.
-              remainderCondition->removeMemberUnchecked(n - 1);
-            }
-          }
-          expression = std::make_unique<aql::Expression>(_plan->getAst(),
-                                                         remainderCondition);
-        }
-
-        auto container = aql::utils::extractNonConstPartsOfIndexCondition(
-            ast, getRegisterPlan()->varInfo, false, false, indexCondition,
-            options()->tmpVar());
-
-        indexAccessors.emplace_back(indexToUse, indexCondition, memberToUpdate,
-                                    std::move(expression), std::move(container),
-                                    i);
-        break;
-      }
-      case TRI_EDGE_ANY:
-        TRI_ASSERT(false);
-        break;
-    }
-  }
-=======
   auto calculateMemberToUpdate = [&](std::string const& memberString,
                                      std::optional<size_t>& memberToUpdate,
                                      aql::AstNode* indexCondition) {
@@ -810,7 +651,6 @@
                                 std::move(container), i, dir);
   }
 
->>>>>>> ebe97b08
   return indexAccessors;
 }
 
@@ -836,8 +676,6 @@
   return result;
 }
 
-<<<<<<< HEAD
-=======
 std::unique_ptr<ExecutionBlock> TraversalNode::createRefactoredBlock(
     ExecutionEngine& engine,
     std::vector<std::pair<Variable const*, RegisterId>>&&
@@ -970,7 +808,6 @@
           filterConditionVariables, opts->collectionToShard()};
 }
 
->>>>>>> ebe97b08
 /// @brief creates corresponding ExecutionBlock
 std::unique_ptr<ExecutionBlock> TraversalNode::createBlock(
     ExecutionEngine& engine,
@@ -1019,8 +856,6 @@
   }
   TraverserOptions* opts = this->options();
   std::unique_ptr<Traverser> traverser;
-<<<<<<< HEAD
-=======
   /*
    * PathValidator Disjoint Helper
    */
@@ -1031,7 +866,6 @@
     }
     return {isDisjoint(), isSatLeader};
   };
->>>>>>> ebe97b08
 
   /*
    * PRUNE SECTION
@@ -1157,10 +991,7 @@
   // Optimized condition
   std::vector<std::pair<Variable const*, RegisterId>> filterConditionVariables;
   filterConditionVariables.reserve(_conditionVariables.size());
-<<<<<<< HEAD
-=======
-
->>>>>>> ebe97b08
+
   for (auto const& it : _conditionVariables) {
     if (it != _tmpObjVariable) {
       auto idIt = varInfo.find(it->id);
@@ -1188,10 +1019,6 @@
       /*
        * Default Cluster Traverser
        */
-<<<<<<< HEAD
-      traverser = std::make_unique<arangodb::traverser::ClusterTraverser>(
-          opts, engines(), engine.getQuery().vocbase().name());
-=======
       if (opts->refactor()) {
         // Note: Using refactored cluster engine.
         return createRefactoredBlock(
@@ -1204,7 +1031,6 @@
         traverser = std::make_unique<arangodb::traverser::ClusterTraverser>(
             opts, engines(), engine.getQuery().vocbase().name());
       }
->>>>>>> ebe97b08
 #ifdef USE_ENTERPRISE
     }
 #endif
@@ -1220,82 +1046,10 @@
     initializeIndexConditions();
 
     if (opts->refactor()) {
-<<<<<<< HEAD
-      std::pair<std::vector<IndexAccessor>,
-                std::unordered_map<uint64_t, std::vector<IndexAccessor>>>
-          usedIndexes{};
-      usedIndexes.first = buildUsedIndexes();
-      usedIndexes.second = buildUsedDepthBasedIndexes();
-
-      std::vector<Variable const*> vars{};
-      std::vector<RegisterId> regs{};
-
-      for (auto [var, reg] : filterConditionVariables) {
-        vars.emplace_back(var);
-        regs.emplace_back(reg);
-      }
-
-      arangodb::graph::BaseProviderOptions baseProviderOptions{
-          opts->tmpVar(), std::move(usedIndexes), opts->getExpressionCtx(),
-          filterConditionVariables, opts->collectionToShard()};
-
-      arangodb::graph::OneSidedEnumeratorOptions options{opts->minDepth,
-                                                         opts->maxDepth};
-      PathValidatorOptions validatorOptions{opts->_tmpVar,
-                                            opts->getExpressionCtx()};
-
-      // Prune Section
-      if (pruneExpression() != nullptr) {
-        std::shared_ptr<aql::PruneExpressionEvaluator> pruneEvaluator;
-        checkPruneAvailability(true, pruneEvaluator);
-        validatorOptions.setPruneEvaluator(std::move(pruneEvaluator));
-      }
-
-      if (postFilterExpression() != nullptr) {
-        std::shared_ptr<aql::PruneExpressionEvaluator> postFilterEvaluator;
-        checkPostFilterAvailability(true, postFilterEvaluator);
-        validatorOptions.setPostFilterEvaluator(std::move(postFilterEvaluator));
-      }
-
-      // Vertex Expressions Section
-      // I. Set the list of allowed collections
-      validatorOptions.addAllowedVertexCollections(opts->vertexCollections);
-
-      // II. Global prune expression
-      if (opts->_baseVertexExpression != nullptr) {
-        auto baseVertexExpression =
-            opts->_baseVertexExpression->clone(_plan->getAst());
-        validatorOptions.setAllVerticesExpression(
-            std::move(baseVertexExpression));
-      }
-
-      // III. Depth-based prune expressions
-      for (auto const& vertexExpressionPerDepth : opts->_vertexExpressions) {
-        auto depth = vertexExpressionPerDepth.first;
-        auto expression =
-            vertexExpressionPerDepth.second->clone(_plan->getAst());
-        validatorOptions.setVertexExpression(depth, std::move(expression));
-      }
-
-      auto executorInfos = TraversalExecutorInfos(
-          nullptr, outputRegisterMapping, getStartVertex(), inputRegister,
-          std::move(filterConditionVariables), plan()->getAst(),
-          opts->uniqueVertices, opts->uniqueEdges, opts->mode, opts->refactor(),
-          opts->defaultWeight, opts->weightAttribute, opts->trx(),
-          opts->query(), std::move(baseProviderOptions),
-          std::move(validatorOptions),
-          //                                 arangodb::graph::OneSidedEnumeratorOptions{opts->minDepth,
-          //                                 opts->maxDepth});
-          std::move(options));
-
-      return std::make_unique<ExecutionBlockImpl<TraversalExecutor>>(
-          &engine, this, std::move(registerInfos), std::move(executorInfos));
-=======
       return createRefactoredBlock(
           engine, std::move(filterConditionVariables), checkPruneAvailability,
           checkPostFilterAvailability, outputRegisterMapping, inputRegister,
           registerInfos, nullptr);
->>>>>>> ebe97b08
     } else {
       traverser =
           std::make_unique<arangodb::traverser::SingleServerTraverser>(opts);
@@ -1303,27 +1057,6 @@
   }
 
   TRI_ASSERT(traverser != nullptr);
-<<<<<<< HEAD
-  std::pair<std::vector<IndexAccessor>,
-            std::unordered_map<uint64_t, std::vector<IndexAccessor>>>
-      usedIndexes{};
-  usedIndexes.first = buildUsedIndexes();
-  usedIndexes.second = buildUsedDepthBasedIndexes();
-
-  arangodb::graph::BaseProviderOptions baseProviderOptions{
-      opts->tmpVar(), std::move(usedIndexes), opts->getExpressionCtx(),
-      filterConditionVariables, opts->collectionToShard()};
-  PathValidatorOptions validatorOptions{opts->_tmpVar,
-                                        opts->getExpressionCtx()};
-  auto executorInfos = TraversalExecutorInfos(
-      std::move(traverser), outputRegisterMapping, getStartVertex(),
-      inputRegister, std::move(filterConditionVariables), plan()->getAst(),
-      opts->uniqueVertices, opts->uniqueEdges, opts->mode, opts->refactor(),
-      opts->defaultWeight, opts->weightAttribute, opts->trx(), opts->query(),
-      std::move(baseProviderOptions), std::move(validatorOptions),
-      arangodb::graph::OneSidedEnumeratorOptions{opts->minDepth,
-                                                 opts->maxDepth});
-=======
 
   auto isDisjointIsSat = generateDisjointPathValidatorOptions();
   PathValidatorOptions validatorOptions{opts->_tmpVar, opts->getExpressionCtx(),
@@ -1413,7 +1146,6 @@
       // Vertex Expressions Section
       // I. Set the list of allowed collections
       validatorOptions.addAllowedVertexCollections(opts->vertexCollections);
->>>>>>> ebe97b08
 
       // II. Global prune expression
       if (opts->_baseVertexExpression != nullptr) {
