////////////////////////////////////////////////////////////////////////////////
/// DISCLAIMER
///
/// Copyright 2019 ArangoDB GmbH, Cologne, Germany
///
/// Licensed under the Apache License, Version 2.0 (the "License");
/// you may not use this file except in compliance with the License.
/// You may obtain a copy of the License at
///
///     http://www.apache.org/licenses/LICENSE-2.0
///
/// Unless required by applicable law or agreed to in writing, software
/// distributed under the License is distributed on an "AS IS" BASIS,
/// WITHOUT WARRANTIES OR CONDITIONS OF ANY KIND, either express or implied.
/// See the License for the specific language governing permissions and
/// limitations under the License.
///
/// Copyright holder is ArangoDB GmbH, Cologne, Germany
///
/// @author Michael Hackstein
////////////////////////////////////////////////////////////////////////////////

#include "SubqueryExecutor.h"
#include <Logger/LogMacros.h>

#include "Aql/AqlCallStack.h"
#include "Aql/ExecutionBlock.h"
#include "Aql/ExecutionNode.h"
#include "Aql/OutputAqlItemRow.h"
#include "Aql/SingleRowFetcher.h"

#define LOG_DEVEL_SQ LOG_DEVEL_IF(false)

using namespace arangodb;
using namespace arangodb::aql;

SubqueryExecutorInfos::SubqueryExecutorInfos(
    std::shared_ptr<std::unordered_set<RegisterId>> readableInputRegisters,
    std::shared_ptr<std::unordered_set<RegisterId>> writeableOutputRegisters,
    RegisterId nrInputRegisters, RegisterId nrOutputRegisters,
    std::unordered_set<RegisterId> const& registersToClear,
    std::unordered_set<RegisterId>&& registersToKeep, ExecutionBlock& subQuery,
    RegisterId outReg, bool subqueryIsConst)
    : ExecutorInfos(readableInputRegisters, writeableOutputRegisters, nrInputRegisters,
                    nrOutputRegisters, registersToClear, std::move(registersToKeep)),
      _subQuery(subQuery),
      _outReg(outReg),
      _returnsData(subQuery.getPlanNode()->getType() == ExecutionNode::RETURN),
      _isConst(subqueryIsConst) {}

SubqueryExecutorInfos::SubqueryExecutorInfos(SubqueryExecutorInfos&& other) = default;

SubqueryExecutorInfos::~SubqueryExecutorInfos() = default;

template <bool isModificationSubquery>
SubqueryExecutor<isModificationSubquery>::SubqueryExecutor(Fetcher& fetcher,
                                                           SubqueryExecutorInfos& infos)
    : _fetcher(fetcher),
      _infos(infos),
      _state(ExecutorState::HASMORE),
      _subqueryInitialized(false),
      _shutdownDone(false),
      _shutdownResult(TRI_ERROR_INTERNAL),
      _subquery(infos.getSubquery()),
      _subqueryResults(nullptr),
      _input(CreateInvalidInputRowHint{}) {}

template <bool isModificationSubquery>
SubqueryExecutor<isModificationSubquery>::~SubqueryExecutor() = default;

/**
 * This follows the following state machine:
 * If we have a subquery ongoing we need to ask it for hasMore, until it is DONE.
 * In the case of DONE we write the result, and remove it from ongoing.
 * If we do not have a subquery ongoing, we fetch a row and we start a new Subquery and ask it for hasMore.
 */
<<<<<<< HEAD
=======

template <bool isModificationSubquery>
std::pair<ExecutionState, NoStats> SubqueryExecutor<isModificationSubquery>::produceRows(OutputAqlItemRow& output) {
  TRI_ASSERT(false);
  THROW_ARANGO_EXCEPTION(TRI_ERROR_NOT_IMPLEMENTED);
}

template <bool isModificationSubquery>
auto SubqueryExecutor<isModificationSubquery>::initializeSubquery(AqlItemBlockInputRange& input)
    -> std::tuple<ExecutionState, bool> {
  // init new subquery
  if (!_input) {
    std::tie(_state, _input) = input.nextDataRow();
    LOG_DEVEL_SQ << uint64_t(this) << " nextDataRow: " << _state << " "
                 << _input.isInitialized();
    if (!_input) {
      LOG_DEVEL_SQ << uint64_t(this) << "exit, no more input" << _state;
      return {translatedReturnType(), false};
    }
  }

  TRI_ASSERT(_input);
  if (!_infos.isConst() || _input.isFirstDataRowInBlock()) {
    LOG_DEVEL_SQ << "Subquery: Initialize cursor";
    auto [state, result] = _subquery.initializeCursor(_input);
    if (state == ExecutionState::WAITING) {
      LOG_DEVEL_SQ << "Waiting on initialize cursor";
      return {state, false};
    }

    if (result.fail()) {
      // Error during initialize cursor
      THROW_ARANGO_EXCEPTION(result);
    }
    _subqueryResults = std::make_unique<std::vector<SharedAqlItemBlockPtr>>();
  }
  // on const subquery we can retoggle init as soon as we have new input.
  _subqueryInitialized = true;
  return {translatedReturnType(), true};
}

>>>>>>> cb425807
template <bool isModificationSubquery>
auto SubqueryExecutor<isModificationSubquery>::produceRows(AqlItemBlockInputRange& input,
                                                           OutputAqlItemRow& output)
    -> std::tuple<ExecutionState, Stats, AqlCall> {
  // We need to return skip in skipRows before
  TRI_ASSERT(_skipped == 0);

  auto getUpstreamCall = [&]() {
    AqlCall upstreamCall = output.getClientCall();
    if constexpr (isModificationSubquery) {
      upstreamCall = AqlCall{};
    }

    return upstreamCall;
  };

  LOG_DEVEL_SQ << uint64_t(this) << "produceRows " << output.getClientCall();

  if (_state == ExecutorState::DONE && !_input.isInitialized()) {
    // We have seen DONE upstream, and we have discarded our local reference
    // to the last input, we will not be able to produce results anymore.
    return {translatedReturnType(), NoStats{}, getUpstreamCall()};
  }
  if (output.isFull()) {
    // This can happen if there is no upstream
    _state = input.upstreamState();
  }

  while (!output.isFull()) {
    if (_subqueryInitialized) {
      // Continue in subquery

      // Const case
      if (_infos.isConst() && !_input.isFirstDataRowInBlock()) {
        // Simply write
        writeOutput(output);
        LOG_DEVEL_SQ << uint64_t(this) << "wrote output is const " << _state
                     << " " << getUpstreamCall();
        continue;
      }

      // Non const case, or first run in const
      auto [state, skipped, block] = _subquery.execute(AqlCallStack(AqlCall{}));
      TRI_ASSERT(skipped.nothingSkipped());
      if (state == ExecutionState::WAITING) {
        return {state, NoStats{}, getUpstreamCall()};
      }
      // We get a result
      LOG_DEVEL_SQ << uint64_t(this) << " we get subquery result";
      if (block != nullptr) {
        TRI_IF_FAILURE("SubqueryBlock::executeSubquery") {
          THROW_ARANGO_EXCEPTION(TRI_ERROR_DEBUG);
        }

        if (_infos.returnsData()) {
          TRI_ASSERT(_subqueryResults != nullptr);
          LOG_DEVEL_SQ << uint64_t(this)
                       << " store subquery result for writing " << block->size();
          _subqueryResults->emplace_back(std::move(block));
        }
      }

      // Subquery DONE
      if (state == ExecutionState::DONE) {
        writeOutput(output);
        LOG_DEVEL_SQ << uint64_t(this) << "wrote output subquery done "
                     << _state << " " << getUpstreamCall();
      }
    } else {
      auto const [state, initialized] = initializeSubquery(input);
      if (state == ExecutionState::WAITING) {
        LOG_DEVEL_SQ << "Waiting on initialize cursor";
        return {state, NoStats{}, AqlCall{}};
      }
      if (!initialized) {
        TRI_ASSERT(!_input);
        return {state, NoStats{}, getUpstreamCall()};
      }
      TRI_ASSERT(_subqueryInitialized);
    }
  }

  return {translatedReturnType(), NoStats{}, getUpstreamCall()};
}

template <bool isModificationSubquery>
void SubqueryExecutor<isModificationSubquery>::writeOutput(OutputAqlItemRow& output) {
  _subqueryInitialized = false;
  TRI_IF_FAILURE("SubqueryBlock::getSome") {
    THROW_ARANGO_EXCEPTION(TRI_ERROR_DEBUG);
  }
  TRI_ASSERT(!output.isFull());
  if (!_infos.isConst() || _input.isFirstDataRowInBlock()) {
    // In the non const case we need to move the data into the output for every
    // row.
    // In the const case we need to move the data into the output once per block.
    TRI_ASSERT(_subqueryResults != nullptr);

    // We assert !returnsData => _subqueryResults is empty
    TRI_ASSERT(_infos.returnsData() || _subqueryResults->empty());
    AqlValue resultDocVec{_subqueryResults.get()};
    AqlValueGuard guard{resultDocVec, true};
    // Responsibility is handed over
    std::ignore = _subqueryResults.release();
    output.moveValueInto(_infos.outputRegister(), _input, guard);
    TRI_ASSERT(_subqueryResults == nullptr);
  } else {
    // In this case we can simply reference the last written value
    // We are not responsible for anything ourselves anymore
    TRI_ASSERT(_subqueryResults == nullptr);
    bool didReuse = output.reuseLastStoredValue(_infos.outputRegister(), _input);
    TRI_ASSERT(didReuse);
  }
  _input = InputAqlItemRow(CreateInvalidInputRowHint{});
  TRI_ASSERT(output.produced());
  output.advanceRow();
}

/// @brief shutdown, tell dependency and the subquery
template <bool isModificationSubquery>
std::pair<ExecutionState, Result> SubqueryExecutor<isModificationSubquery>::shutdown(int errorCode) {
  // Note this shutdown needs to be repeatable.
  // Also note the ordering of this shutdown is different
  // from earlier versions we now shutdown subquery first
  ExecutionState state = ExecutionState::DONE;
  if (!_shutdownDone) {
    // We take ownership of _state here for shutdown state
    std::tie(state, _shutdownResult) = _subquery.shutdown(errorCode);
    if (state == ExecutionState::WAITING) {
      TRI_ASSERT(_shutdownResult.ok());
      return {ExecutionState::WAITING, TRI_ERROR_NO_ERROR};
    }
    _shutdownDone = true;
  }
  return {state, _shutdownResult};
}

template <bool isModificationSubquery>
std::tuple<ExecutionState, typename SubqueryExecutor<isModificationSubquery>::Stats, SharedAqlItemBlockPtr>
SubqueryExecutor<isModificationSubquery>::fetchBlockForPassthrough(size_t atMost) {
  auto rv = _fetcher.fetchBlockForPassthrough(atMost);
  return {rv.first, {}, std::move(rv.second)};
}

template <bool isModificationSubquery>
auto SubqueryExecutor<isModificationSubquery>::translatedReturnType() const
    noexcept -> ExecutionState {
  if (_state == ExecutorState::DONE) {
    return ExecutionState::DONE;
  }
  return ExecutionState::HASMORE;
}

template <>
template <>
auto SubqueryExecutor<true>::skipRowsRange<>(AqlItemBlockInputRange& inputRange, AqlCall& call)
    -> std::tuple<ExecutionState, Stats, size_t, AqlCall> {
  auto getUpstreamCall = [&]() {
    auto upstreamCall = AqlCall{};
    return upstreamCall;
  };

  LOG_DEVEL_SQ << uint64_t(this) << "skipRowsRange " << call;

  if (_state == ExecutorState::DONE && !_input.isInitialized()) {
    // We have seen DONE upstream, and we have discarded our local reference
    // to the last input, we will not be able to produce results anymore.
    return {translatedReturnType(), NoStats{}, 0, getUpstreamCall()};
  }
  TRI_ASSERT(call.needSkipMore());
  // We cannot have a modifying subquery considered const
  TRI_ASSERT(!_infos.isConst());
  bool isFullCount = call.getLimit() == 0 && call.getOffset() == 0;
  while (isFullCount || _skipped < call.getOffset()) {
    if (_subqueryInitialized) {
      // Continue in subquery

      // While skipping we do not care for the result.
      // Simply jump over it.
      AqlCall subqueryCall{};
      subqueryCall.hardLimit = 0;
      auto [state, skipRes, block] = _subquery.execute(AqlCallStack(subqueryCall));
      TRI_ASSERT(skipRes.nothingSkipped());
      if (state == ExecutionState::WAITING) {
        return {state, NoStats{}, 0, getUpstreamCall()};
      }
      // We get a result, but we asked for no rows.
      // so please give us no rows.
      TRI_ASSERT(block == nullptr);
      TRI_IF_FAILURE("SubqueryBlock::executeSubquery") {
        THROW_ARANGO_EXCEPTION(TRI_ERROR_DEBUG);
      }

      // Subquery DONE
      if (state == ExecutionState::DONE) {
        _subqueryInitialized = false;
        _input = InputAqlItemRow(CreateInvalidInputRowHint{});
        _skipped += 1;
        LOG_DEVEL_SQ << uint64_t(this) << "did skip one";
      }

    } else {
      auto const [state, initialized] = initializeSubquery(inputRange);
      if (state == ExecutionState::WAITING) {
        LOG_DEVEL_SQ << "Waiting on initialize cursor";
        return {state, NoStats{}, 0, AqlCall{}};
      }
      if (!initialized) {
        TRI_ASSERT(!_input);
        if (state == ExecutionState::DONE) {
          // We are done, we will not get any more input.
          break;
        }
        return {state, NoStats{}, 0, getUpstreamCall()};
      }
      TRI_ASSERT(_subqueryInitialized);
    }
  }
  // If we get here, we are done with one set of skipping.
  // We either skipped the offset
  // or the fullCount
  // or both if limit == 0.
  call.didSkip(_skipped);
  _skipped = 0;
  return {translatedReturnType(), NoStats{}, call.getSkipCount(), getUpstreamCall()};
}

template class ::arangodb::aql::SubqueryExecutor<true>;
template class ::arangodb::aql::SubqueryExecutor<false>;<|MERGE_RESOLUTION|>--- conflicted
+++ resolved
@@ -68,21 +68,6 @@
 template <bool isModificationSubquery>
 SubqueryExecutor<isModificationSubquery>::~SubqueryExecutor() = default;
 
-/**
- * This follows the following state machine:
- * If we have a subquery ongoing we need to ask it for hasMore, until it is DONE.
- * In the case of DONE we write the result, and remove it from ongoing.
- * If we do not have a subquery ongoing, we fetch a row and we start a new Subquery and ask it for hasMore.
- */
-<<<<<<< HEAD
-=======
-
-template <bool isModificationSubquery>
-std::pair<ExecutionState, NoStats> SubqueryExecutor<isModificationSubquery>::produceRows(OutputAqlItemRow& output) {
-  TRI_ASSERT(false);
-  THROW_ARANGO_EXCEPTION(TRI_ERROR_NOT_IMPLEMENTED);
-}
-
 template <bool isModificationSubquery>
 auto SubqueryExecutor<isModificationSubquery>::initializeSubquery(AqlItemBlockInputRange& input)
     -> std::tuple<ExecutionState, bool> {
@@ -117,7 +102,12 @@
   return {translatedReturnType(), true};
 }
 
->>>>>>> cb425807
+/**
+ * This follows the following state machine:
+ * If we have a subquery ongoing we need to ask it for hasMore, until it is DONE.
+ * In the case of DONE we write the result, and remove it from ongoing.
+ * If we do not have a subquery ongoing, we fetch a row and we start a new Subquery and ask it for hasMore.
+ */
 template <bool isModificationSubquery>
 auto SubqueryExecutor<isModificationSubquery>::produceRows(AqlItemBlockInputRange& input,
                                                            OutputAqlItemRow& output)
