////////////////////////////////////////////////////////////////////////////////
/// DISCLAIMER
///
/// Copyright 2014-2022 ArangoDB GmbH, Cologne, Germany
/// Copyright 2004-2014 triAGENS GmbH, Cologne, Germany
///
/// Licensed under the Apache License, Version 2.0 (the "License");
/// you may not use this file except in compliance with the License.
/// You may obtain a copy of the License at
///
///     http://www.apache.org/licenses/LICENSE-2.0
///
/// Unless required by applicable law or agreed to in writing, software
/// distributed under the License is distributed on an "AS IS" BASIS,
/// WITHOUT WARRANTIES OR CONDITIONS OF ANY KIND, either express or implied.
/// See the License for the specific language governing permissions and
/// limitations under the License.
///
/// Copyright holder is ArangoDB GmbH, Cologne, Germany
///
/// @author Tobias Gödderz
/// @author Andrey Abramov
////////////////////////////////////////////////////////////////////////////////

#pragma once

#include "IResearchViewExecutor.h"

#include "Aql/AqlCall.h"
#include "Aql/ExecutionStats.h"
#include "Aql/OutputAqlItemRow.h"
#include "Aql/Query.h"
#include "Aql/SingleRowFetcher.h"
#include "ApplicationFeatures/ApplicationServer.h"
#include "Basics/StringUtils.h"
#include "IResearch/IResearchCommon.h"
#include "IResearch/IResearchDocument.h"
#include "IResearch/IResearchFilterFactory.h"
#include "IResearch/IResearchOrderFactory.h"
#include "IResearch/IResearchView.h"
#include "IResearch/IResearchReadUtils.h"
#include "Logger/LogMacros.h"
#include "StorageEngine/PhysicalCollection.h"
#include "StorageEngine/StorageEngine.h"
#include "StorageEngine/TransactionCollection.h"
#include "StorageEngine/TransactionState.h"
#include "Transaction/Methods.h"
#include "VocBase/LogicalCollection.h"

#include <absl/strings/str_cat.h>
#include <analysis/token_attributes.hpp>
#include <search/boolean_filter.hpp>
#include <search/score.hpp>
#include <search/cost.hpp>
#include <utility>

// TODO Eliminate access to the plan if possible!
// I think it is used for two things only:
//  - to get the Ast, which can simply be passed on its own, and
//  - to call plan->getVarSetBy() in aql::Expression, which could be removed by
//    passing (a reference to) plan->_varSetBy instead.
// But changing this, even only for the IResearch part, would involve more
// refactoring than I currently find appropriate for this.
#include "Aql/ExecutionPlan.h"

using namespace arangodb;
using namespace arangodb::aql;
using namespace arangodb::basics;
using namespace arangodb::iresearch;

namespace {

[[maybe_unused]] size_t calculateSkipAllCount(CountApproximate approximation,
                                              size_t currentPos,
                                              irs::doc_iterator* docs) {
  TRI_ASSERT(docs);
  size_t skipped{0};
  switch (approximation) {
    case CountApproximate::Cost: {
      auto* cost = irs::get<irs::cost>(*docs);
      if (ADB_LIKELY(cost)) {
        skipped = cost->estimate();
        skipped -= std::min(skipped, currentPos);
        break;
      }
    }
      [[fallthrough]];
    default:
      // check for unknown approximation or absence of the cost attribute.
      // fallback to exact anyway
      TRI_ASSERT(CountApproximate::Exact == approximation);
      while (docs->next()) {
        skipped++;
      }
      break;
  }
  return skipped;
}

[[maybe_unused]] inline std::shared_ptr<arangodb::LogicalCollection>
lookupCollection(arangodb::transaction::Methods& trx, DataSourceId cid,
                 aql::QueryContext& query) {
  TRI_ASSERT(trx.state());

  // `Methods::documentCollection(DataSourceId)` may throw exception
  auto* collection =
      trx.state()->collection(cid, arangodb::AccessMode::Type::READ);

  if (!collection) {
    std::stringstream msg;
    msg << "failed to find collection while reading document from arangosearch "
           "view, cid '"
        << cid << "'";
    query.warnings().registerWarning(TRI_ERROR_ARANGO_DATA_SOURCE_NOT_FOUND,
                                     msg.str());

    return nullptr;  // not a valid collection reference
  }

  return collection->collection();
}

[[maybe_unused]] inline void reset(ColumnIterator& column,
                                   irs::doc_iterator::ptr&& itr) noexcept {
  TRI_ASSERT(itr);
  column.itr = std::move(itr);
  column.value = irs::get<irs::payload>(*column.itr);
  if (ADB_UNLIKELY(!column.value)) {
    column.value = &NoPayload;
  }
}

constexpr int kSortMultiplier[]{-1, 1};

template<typename ValueType, typename HeapSortType>
class BufferHeapSortContext {
 public:
  explicit BufferHeapSortContext(std::span<HeapSortValue const> heapSortValues,
                                 std::span<HeapSortType const> heapSort)
      : _heapSortValues(heapSortValues), _heapSort(heapSort) {}

  bool operator()(size_t a, size_t b) const noexcept {
    TRI_ASSERT(_heapSortValues.size() > a * _heapSort.size())
        << "Size:" << _heapSortValues.size() << " Index:" << a;
    TRI_ASSERT(_heapSortValues.size() > b * _heapSort.size())
        << "Size:" << _heapSortValues.size() << " Index:" << b;
    auto lhs_stored = &_heapSortValues[a * _heapSort.size()];
    auto rhs_stored = &_heapSortValues[b * _heapSort.size()];
    for (auto const& cmp : _heapSort) {
      if (cmp.isScore()) {
        if (lhs_stored->score != rhs_stored->score) {
          return cmp.ascending ? lhs_stored->score < rhs_stored->score
                               : lhs_stored->score > rhs_stored->score;
        }
      } else {
        auto res = basics::VelocyPackHelper::compare(lhs_stored->slice,
                                                     rhs_stored->slice, true);
        if (res != 0) {
          return (kSortMultiplier[size_t{cmp.ascending}] * res) < 0;
        }
      }
      ++lhs_stored;
      ++rhs_stored;
    }
    return false;
  }

  template<typename StoredValueProvider>
  bool compareInput(size_t lhsIdx, float_t const* rhs_scores,
                    StoredValueProvider const& stored) const noexcept {
    TRI_ASSERT(_heapSortValues.size() > lhsIdx * _heapSort.size());
    auto lhs_values = &_heapSortValues[lhsIdx * _heapSort.size()];
    for (auto const& cmp : _heapSort) {
      if (cmp.isScore()) {
        if (lhs_values->score != rhs_scores[cmp.source]) {
          return cmp.ascending ? lhs_values->score < rhs_scores[cmp.source]
                               : lhs_values->score > rhs_scores[cmp.source];
        }
      } else {
        auto value = stored(cmp);
        auto res =
            basics::VelocyPackHelper::compare(lhs_values->slice, value, true);
        if (res != 0) {
          return (kSortMultiplier[size_t{cmp.ascending}] * res) < 0;
        }
      }
      ++lhs_values;
    }
    return false;
  }

#ifdef ARANGODB_ENABLE_MAINTAINER_MODE
  bool descScore() const noexcept {
    return !_heapSort.empty() && _heapSort.front().isScore() &&
           !_heapSort.front().ascending;
  }
#endif

 private:
  std::span<HeapSortValue const> _heapSortValues;
  std::span<HeapSortType const> _heapSort;
};

velocypack::Slice getStoredValue(irs::bytes_view storedValue,
                                 HeapSortElement const& sort) {
  TRI_ASSERT(!sort.isScore());
  TRI_ASSERT(!storedValue.empty());
  auto* start = storedValue.data();
  [[maybe_unused]] auto* end = start + storedValue.size();
  velocypack::Slice slice{start};
  for (size_t i = 0; i != sort.fieldNumber; ++i) {
    start += slice.byteSize();
    TRI_ASSERT(start < end);
    slice = velocypack::Slice{start};
  }
  TRI_ASSERT(!slice.isNone());
  if (sort.postfix.empty()) {
    return slice;
  }
  if (!slice.isObject()) {
    return velocypack::Slice::nullSlice();
  }
  auto value = slice.get(sort.postfix);
  return !value.isNone() ? value : velocypack::Slice::nullSlice();
}

}  // namespace

IResearchViewExecutorInfos::IResearchViewExecutorInfos(
    ViewSnapshotPtr reader, RegisterId outRegister,
    RegisterId searchDocRegister, std::vector<RegisterId> scoreRegisters,
    arangodb::aql::QueryContext& query,
#ifdef USE_ENTERPRISE
    iresearch::IResearchOptimizeTopK const& optimizeTopK,
#endif
    std::vector<SearchFunc> const& scorers,
    std::pair<arangodb::iresearch::IResearchSortBase const*, size_t> sort,
    IResearchViewStoredValues const& storedValues, ExecutionPlan const& plan,
    Variable const& outVariable, aql::AstNode const& filterCondition,
    std::pair<bool, bool> volatility, aql::VarInfoMap const& varInfoMap,
    int depth,
    IResearchViewNode::ViewValuesRegisters&& outNonMaterializedViewRegs,
    iresearch::CountApproximate countApproximate,
    iresearch::FilterOptimization filterOptimization,
    std::vector<HeapSortElement> const& heapSort, size_t heapSortLimit,
    iresearch::SearchMeta const* meta)
    : _searchDocOutReg{searchDocRegister},
      _documentOutReg{outRegister},
      _scoreRegisters{std::move(scoreRegisters)},
      _scoreRegistersCount{_scoreRegisters.size()},
      _reader{std::move(reader)},
      _query{query},
#ifdef USE_ENTERPRISE
      _optimizeTopK{optimizeTopK},
#endif
      _scorers{scorers},
      _sort{std::move(sort)},
      _storedValues{storedValues},
      _plan{plan},
      _outVariable{outVariable},
      _filterCondition{filterCondition},
      _varInfoMap{varInfoMap},
      _outNonMaterializedViewRegs{std::move(outNonMaterializedViewRegs)},
      _countApproximate{countApproximate},
      _filterOptimization{filterOptimization},
      _heapSort{heapSort},
      _heapSortLimit{heapSortLimit},
      _meta{meta},
      _depth{depth},
      _filterConditionIsEmpty{isFilterConditionEmpty(&_filterCondition)},
      _volatileSort{volatility.second},
      // `_volatileSort` implies `_volatileFilter`
      _volatileFilter{_volatileSort || volatility.first} {
  TRI_ASSERT(_reader != nullptr);
}

IResearchViewNode::ViewValuesRegisters const&
IResearchViewExecutorInfos::getOutNonMaterializedViewRegs() const noexcept {
  return _outNonMaterializedViewRegs;
}

ViewSnapshotPtr IResearchViewExecutorInfos::getReader() const noexcept {
  return _reader;
}

aql::QueryContext& IResearchViewExecutorInfos::getQuery() noexcept {
  return _query;
}

std::vector<arangodb::iresearch::SearchFunc> const&
IResearchViewExecutorInfos::scorers() const noexcept {
  return _scorers;
}

std::vector<RegisterId> const& IResearchViewExecutorInfos::getScoreRegisters()
    const noexcept {
  return _scoreRegisters;
}

ExecutionPlan const& IResearchViewExecutorInfos::plan() const noexcept {
  return _plan;
}

Variable const& IResearchViewExecutorInfos::outVariable() const noexcept {
  return _outVariable;
}

aql::AstNode const& IResearchViewExecutorInfos::filterCondition()
    const noexcept {
  return _filterCondition;
}

aql::VarInfoMap const& IResearchViewExecutorInfos::varInfoMap() const noexcept {
  return _varInfoMap;
}

int IResearchViewExecutorInfos::getDepth() const noexcept { return _depth; }

bool IResearchViewExecutorInfos::volatileSort() const noexcept {
  return _volatileSort;
}

bool IResearchViewExecutorInfos::volatileFilter() const noexcept {
  return _volatileFilter;
}

bool IResearchViewExecutorInfos::isOldMangling() const noexcept {
  return _meta == nullptr;
}

std::pair<arangodb::iresearch::IResearchSortBase const*, size_t> const&
IResearchViewExecutorInfos::sort() const noexcept {
  return _sort;
}

IResearchViewStoredValues const& IResearchViewExecutorInfos::storedValues()
    const noexcept {
  return _storedValues;
}

auto IResearchViewExecutorInfos::getDocumentRegister() const noexcept
    -> RegisterId {
  return _documentOutReg;
}

IResearchViewStats::IResearchViewStats() noexcept : _scannedIndex(0) {}
void IResearchViewStats::incrScanned() noexcept { _scannedIndex++; }
void IResearchViewStats::incrScanned(size_t value) noexcept {
  _scannedIndex = _scannedIndex + value;
}
size_t IResearchViewStats::getScanned() const noexcept { return _scannedIndex; }
ExecutionStats& aql::operator+=(
    ExecutionStats& executionStats,
    IResearchViewStats const& iResearchViewStats) noexcept {
  executionStats.scannedIndex += iResearchViewStats.getScanned();
  return executionStats;
}

template<typename Impl, typename ExecutionTraits>
template<arangodb::iresearch::MaterializeType, typename>
IndexIterator::DocumentCallback IResearchViewExecutorBase<
    Impl, ExecutionTraits>::ReadContext::copyDocumentCallback(ReadContext&
                                                                  ctx) {
  typedef std::function<IndexIterator::DocumentCallback(ReadContext&)>
      CallbackFactory;

  static CallbackFactory const callbackFactory{[](ReadContext& ctx) {
    return [&ctx](LocalDocumentId /*id*/, VPackSlice doc) {
      ctx.outputRow.moveValueInto(ctx.getDocumentReg(), ctx.inputRow, doc);
      return true;
    };
  }};

  return callbackFactory(ctx);
}
template<typename Impl, typename ExecutionTraits>
IResearchViewExecutorBase<Impl, ExecutionTraits>::ReadContext::ReadContext(
    aql::RegisterId documentOutReg, InputAqlItemRow& inputRow,
    OutputAqlItemRow& outputRow)
    : inputRow(inputRow), outputRow(outputRow), documentOutReg(documentOutReg) {
  if constexpr (static_cast<unsigned int>(
                    Traits::MaterializeType &
                    iresearch::MaterializeType::Materialize) ==
                static_cast<unsigned int>(
                    iresearch::MaterializeType::Materialize)) {
    callback = this->copyDocumentCallback(*this);
  }
}

IndexReadBufferEntry::IndexReadBufferEntry(size_t keyIdx) noexcept
    : _keyIdx(keyIdx) {}

ScoreIterator::ScoreIterator(std::span<float_t> scoreBuffer, size_t keyIdx,
                             size_t numScores) noexcept
    : _scoreBuffer(scoreBuffer),
      _scoreBaseIdx(keyIdx * numScores),
      _numScores(numScores) {
  TRI_ASSERT(_scoreBaseIdx + _numScores <= _scoreBuffer.size());
}

auto ScoreIterator::begin() noexcept {
  return _scoreBuffer.begin() + static_cast<ptrdiff_t>(_scoreBaseIdx);
}

auto ScoreIterator::end() noexcept {
  return _scoreBuffer.begin() +
         static_cast<ptrdiff_t>(_scoreBaseIdx + _numScores);
}

template<typename ValueType, bool copyStored>
IndexReadBuffer<ValueType, copyStored>::IndexReadBuffer(
    size_t const numScoreRegisters, ResourceMonitor& monitor)
    : _numScoreRegisters{numScoreRegisters},
      _keyBaseIdx{0},
      _maxSize{0},
      _heapSizeLeft{0},
      _storedValuesCount{0},
      _memoryTracker{monitor} {
  // FIXME(gnusi): reserve memory for vectors?
}

template<typename ValueType, bool copyStored>
ValueType const& IndexReadBuffer<ValueType, copyStored>::getValue(
    const IndexReadBufferEntry bufferEntry) const noexcept {
  assertSizeCoherence();
  TRI_ASSERT(bufferEntry._keyIdx < _keyBuffer.size());
  return _keyBuffer[bufferEntry._keyIdx].value;
}

template<typename ValueType, bool copyStored>
ScoreIterator IndexReadBuffer<ValueType, copyStored>::getScores(
    const IndexReadBufferEntry bufferEntry) noexcept {
  assertSizeCoherence();
  return ScoreIterator{_scoreBuffer, bufferEntry._keyIdx, _numScoreRegisters};
}

template<typename ValueType, bool copySorted>
template<typename... Args>
void IndexReadBuffer<ValueType, copySorted>::pushValue(
    StorageSnapshot const& snapshot, Args&&... args) {
  _keyBuffer.emplace_back(snapshot, std::forward<Args>(args)...);
}

template<typename ValueType, bool copySorted>
void IndexReadBuffer<ValueType, copySorted>::finalizeHeapSort() {
  std::sort(
      _rows.begin(), _rows.end(),
      BufferHeapSortContext<typename StoredValuesContainer::value_type,
                            BufferHeapSortElement>{_heapSortValues, _heapSort});
  if (_heapSizeLeft) {
    // heap was not filled up to the limit. So fill buffer here.
    _storedValuesBuffer.resize(_keyBuffer.size() * _storedValuesCount);
  }
}

template<typename ValueType, bool copySorted>
template<typename ColumnReaderProvider>
velocypack::Slice IndexReadBuffer<ValueType, copySorted>::readHeapSortColumn(
    arangodb::iresearch::HeapSortElement const& cmp, irs::doc_id_t doc,
    ColumnReaderProvider& readerProvider, size_t readerSlot) {
  TRI_ASSERT(_heapOnlyStoredValuesReaders.size() >= readerSlot);
  TRI_ASSERT(!cmp.isScore());
  if (_heapOnlyStoredValuesReaders.size() == readerSlot) {
    _heapOnlyStoredValuesReaders.push_back(readerProvider(cmp.source));
  }
  auto& reader = _heapOnlyStoredValuesReaders[readerSlot];
  irs::bytes_view val;
  TRI_ASSERT(!reader.itr || reader.itr->value() <= doc);
  if (reader.itr && doc == reader.itr->seek(doc) &&
      !reader.value->value.empty()) {
    val = reader.value->value;
  } else {
    val = ref<irs::byte_type>(VPackSlice::nullSlice());
  }
  TRI_ASSERT(_currentDocumentBuffer.capacity() > _currentDocumentBuffer.size());
  _currentDocumentBuffer.emplace_back(val);
  if constexpr (copySorted) {
    return getStoredValue(_currentDocumentBuffer.back(), cmp);
  } else {
    return _currentDocumentSlices.emplace_back(
        getStoredValue(_currentDocumentBuffer.back(), cmp));
  }
}

template<typename ValueType, bool copySorted>
template<bool fullHeap, typename ColumnReaderProvider>
void IndexReadBuffer<ValueType, copySorted>::finalizeHeapSortDocument(
    size_t idx, irs::doc_id_t doc, std::span<float_t const> scores,
    ColumnReaderProvider& readerProvider) {
  auto const heapSortSize = _heapSort.size();
  size_t heapSortValuesIndex = idx * heapSortSize;
  size_t storedSliceIdx{0};
  if constexpr (!copySorted) {
    TRI_ASSERT(_currentDocumentSlices.size() == _currentDocumentBuffer.size());
  }
  if constexpr (fullHeap) {
    TRI_ASSERT(heapSortValuesIndex < _heapSortValues.size());
  } else {
    TRI_ASSERT(heapSortValuesIndex == _heapSortValues.size());
  }
  for (auto const& cmp : _heapSort) {
    if (cmp.isScore()) {
      if constexpr (fullHeap) {
        _heapSortValues[heapSortValuesIndex].score = scores[cmp.source];
      } else {
        _heapSortValues.push_back(HeapSortValue{.score = scores[cmp.source]});
      }
    } else {
      TRI_ASSERT(cmp.container);
      auto& valueSlot =
          *(cmp.container->data() + idx * cmp.multiplier + cmp.offset);
      velocypack::Slice slice;
      if (storedSliceIdx < _currentDocumentBuffer.size()) {
        valueSlot = std::move(_currentDocumentBuffer[storedSliceIdx]);
        if constexpr (copySorted) {
          slice = getStoredValue(valueSlot, cmp);
        } else {
          slice = _currentDocumentSlices[storedSliceIdx];
        }
      } else {
        TRI_ASSERT(_heapOnlyStoredValuesReaders.size() >= storedSliceIdx);
        if (_heapOnlyStoredValuesReaders.size() == storedSliceIdx) {
          _heapOnlyStoredValuesReaders.push_back(readerProvider(cmp.source));
        }
        auto& reader = _heapOnlyStoredValuesReaders[storedSliceIdx];
        TRI_ASSERT(!reader.itr || reader.itr->value() <= doc);
        irs::bytes_view val;
        if (reader.itr && doc == reader.itr->seek(doc) &&
            !reader.value->value.empty()) {
          val = reader.value->value;
        } else {
          val = ref<irs::byte_type>(VPackSlice::nullSlice());
        }
        valueSlot = val;
        slice = getStoredValue(valueSlot, cmp);
      }
      if constexpr (fullHeap) {
        _heapSortValues[heapSortValuesIndex].slice = slice;
      } else {
        _heapSortValues.push_back(HeapSortValue{.slice = slice});
      }
      TRI_ASSERT(getStoredValue(valueSlot, cmp).begin() ==
                 _heapSortValues[heapSortValuesIndex].slice.begin());
      ++storedSliceIdx;
    }
    ++heapSortValuesIndex;
  }
}

template<typename ValueType, bool copySorted>
template<typename ColumnReaderProvider>
void IndexReadBuffer<ValueType, copySorted>::pushSortedValue(
    ColumnReaderProvider& columnReader, StorageSnapshot const& snapshot,
    ValueType&& value, std::span<float_t const> scores, irs::score& score,
    irs::score_t& threshold) {
  TRI_ASSERT(_maxSize);
  using HeapSortContext =
      BufferHeapSortContext<typename StoredValuesContainer::value_type,
                            BufferHeapSortElement>;
  if constexpr (!copySorted) {
    _currentDocumentSlices.clear();
  }
  _currentDocumentBuffer.clear();
  if (_currentReaderOffset != value.readerOffset()) {
    _currentReaderOffset = value.readerOffset();
    _heapOnlyStoredValuesReaders.clear();
  }
  if (ADB_LIKELY(!_heapSizeLeft)) {
    HeapSortContext sortContext(_heapSortValues, _heapSort);
    size_t readerSlot{0};
    if (sortContext.compareInput(_rows.front(), scores.data(),
                                 [&](iresearch::HeapSortElement const& cmp) {
                                   return readHeapSortColumn(
                                       cmp, value.irsDocId(), columnReader,
                                       readerSlot++);
                                 })) {
      return;  // not interested in this document
    }
    std::pop_heap(_rows.begin(), _rows.end(), sortContext);
    // now last contains "free" index in the buffer
    finalizeHeapSortDocument<true>(_rows.back(), value.irsDocId(), scores,
                                   columnReader);
    _keyBuffer[_rows.back()] = BufferValueType{snapshot, std::move(value)};
    auto const base = _rows.back() * _numScoreRegisters;
    size_t i{0};
    auto bufferIt = _scoreBuffer.begin() + base;
    for (; i < scores.size(); ++i) {
      *bufferIt = scores[i];
      ++bufferIt;
    }
    for (; i < _numScoreRegisters; ++i) {
      *bufferIt = std::numeric_limits<float_t>::quiet_NaN();
      ++bufferIt;
    }
    std::push_heap(_rows.begin(), _rows.end(), sortContext);
#ifdef ARANGODB_ENABLE_MAINTAINER_MODE
    TRI_ASSERT(!sortContext.descScore() ||
               threshold <= _scoreBuffer[_rows.front() * _numScoreRegisters]);
#endif
    threshold = _scoreBuffer[_rows.front() * _numScoreRegisters];
    score.Min(threshold);
  } else {
    finalizeHeapSortDocument<false>(_rows.size(), value.irsDocId(), scores,
                                    columnReader);
    _keyBuffer.emplace_back(snapshot, std::move(value));
    size_t i = 0;
    for (; i < scores.size(); ++i) {
      _scoreBuffer.emplace_back(scores[i]);
    }
    TRI_ASSERT(i <= _numScoreRegisters);
    _scoreBuffer.resize(_scoreBuffer.size() + _numScoreRegisters - i,
                        std::numeric_limits<float_t>::quiet_NaN());
    _rows.push_back(_rows.size());
    if ((--_heapSizeLeft) == 0) {
      HeapSortContext sortContext(_heapSortValues, _heapSort);
      _storedValuesBuffer.resize(_keyBuffer.size() * _storedValuesCount);
      std::make_heap(_rows.begin(), _rows.end(), sortContext);
    }
  }
}

template<typename ValueType, bool copyStored>
typename IndexReadBuffer<ValueType, copyStored>::StoredValuesContainer const&
IndexReadBuffer<ValueType, copyStored>::getStoredValues() const noexcept {
  return _storedValuesBuffer;
}

template<typename ValueType, bool copyStored>
irs::score_t* IndexReadBuffer<ValueType, copyStored>::pushNoneScores(
    size_t count) {
  const size_t prevSize = _scoreBuffer.size();
  // count is likely 1 as using several different scores in one query
  // makes not much sense
  while (count--) {
    _scoreBuffer.emplace_back(std::numeric_limits<float_t>::quiet_NaN());
  }
  return _scoreBuffer.data() + prevSize;
}

template<typename ValueType, bool copyStored>
void IndexReadBuffer<ValueType, copyStored>::clear() noexcept {
  _keyBaseIdx = 0;
  _heapSizeLeft = _maxSize;
  _keyBuffer.clear();
  _scoreBuffer.clear();
  _searchDocs.clear();
  _storedValuesBuffer.clear();
  _rows.clear();
}

template<typename ValueType, bool copyStored>
size_t IndexReadBuffer<ValueType, copyStored>::size() const noexcept {
  assertSizeCoherence();
  return _keyBuffer.size() - _keyBaseIdx;
}

template<typename ValueType, bool copyStored>
bool IndexReadBuffer<ValueType, copyStored>::empty() const noexcept {
  return size() == 0;
}

template<typename ValueType, bool copyStored>
IndexReadBufferEntry
IndexReadBuffer<ValueType, copyStored>::pop_front() noexcept {
  TRI_ASSERT(!empty());
  TRI_ASSERT(_keyBaseIdx < _keyBuffer.size());
  assertSizeCoherence();
  size_t key = _keyBaseIdx;
  if (std::is_same_v<ValueType, HeapSortExecutorValue> && !_rows.empty()) {
    TRI_ASSERT(!_heapSort.empty());
    key = _rows[_keyBaseIdx];
  }
  IndexReadBufferEntry entry{key};
  ++_keyBaseIdx;
  return entry;
}

template<typename ValueType, bool copyStored>
void IndexReadBuffer<ValueType, copyStored>::assertSizeCoherence()
    const noexcept {
  TRI_ASSERT((_numScoreRegisters == 0 && _scoreBuffer.size() == 1) ||
             (_scoreBuffer.size() == _keyBuffer.size() * _numScoreRegisters));
}

template<typename Impl, typename ExecutionTraits>
IResearchViewExecutorBase<Impl, ExecutionTraits>::IResearchViewExecutorBase(
    Fetcher&, Infos& infos)
<<<<<<< HEAD
    : _trx(infos.getQuery().newTrxContext(), infos.getQuery().getTrxTypeHint()),
=======
    : _trx(infos.getQuery().newTrxContext()),
      _memory(infos.getQuery().resourceMonitor()),
>>>>>>> b4d1fb62
      _infos(infos),
      _inputRow(CreateInvalidInputRowHint{}),  // TODO: Remove me after refactor
      _indexReadBuffer(_infos.getScoreRegisters().size(),
                       _infos.getQuery().resourceMonitor()),
      _ctx(_trx, infos.getQuery(), _aqlFunctionsInternalCache,
           infos.outVariable(), infos.varInfoMap(), infos.getDepth()),
      _filterCtx(_ctx),  // arangodb::iresearch::ExpressionExecutionContext
      _reader(infos.getReader()),
      _filter(irs::filter::prepared::empty()),
      _isInitialized(false) {
  if constexpr (ExecutionTraits::EmitSearchDoc) {
    TRI_ASSERT(this->infos().searchDocIdRegId().isValid());
    auto const* key = &infos.outVariable();
    _filterCookie = &ensureFilterCookie(_trx, key).filter;
  }

  if (auto const* meta = infos.meta(); meta != nullptr) {
    auto const& vocbase = _trx.vocbase();
    auto const& analyzerFeature =
        vocbase.server().getFeature<IResearchAnalyzerFeature>();
    TRI_ASSERT(_trx.state());
    auto const& revision = _trx.state()->analyzersRevision();
    auto getAnalyzer = [&](std::string_view shortName) -> FieldMeta::Analyzer {
      auto analyzer = analyzerFeature.get(shortName, vocbase, revision,
                                          _trx.getTrxTypeHint());
      if (!analyzer) {
        return makeEmptyAnalyzer();
      }
      return {std::move(analyzer), std::string{shortName}};
    };
    _provider = meta->createProvider(getAnalyzer);
  }
}

template<typename Impl, typename ExecutionTraits>
void IResearchViewExecutorBase<Impl, ExecutionTraits>::initializeCursor() {
  _inputRow = InputAqlItemRow{CreateInvalidInputRowHint{}};
  _isInitialized = false;
}

template<typename Impl, typename ExecutionTraits>
std::tuple<ExecutorState,
           typename IResearchViewExecutorBase<Impl, ExecutionTraits>::Stats,
           AqlCall>
IResearchViewExecutorBase<Impl, ExecutionTraits>::produceRows(
    AqlItemBlockInputRange& inputRange, OutputAqlItemRow& output) {
  IResearchViewStats stats{};
  AqlCall upstreamCall{};
  bool const needFullCount = output.getClientCall().fullCount;
  upstreamCall.fullCount = needFullCount;
  while (inputRange.hasDataRow() && !output.isFull()) {
    bool documentWritten = false;
    while (!documentWritten) {
      if (!_inputRow.isInitialized()) {
        std::tie(std::ignore, _inputRow) = inputRange.peekDataRow();

        if (!_inputRow.isInitialized()) {
          return {inputRange.upstreamState(), stats, upstreamCall};
        }

        // reset must be called exactly after we've got a new and valid input
        // row.
        static_cast<Impl&>(*this).reset(needFullCount);
      }

      ReadContext ctx(infos().getDocumentRegister(), _inputRow, output);
      documentWritten = next(ctx, stats);

      if (documentWritten) {
        if constexpr (!Traits::ExplicitScanned) {
          stats.incrScanned();
        }
        output.advanceRow();
      } else {
        _inputRow = InputAqlItemRow{CreateInvalidInputRowHint{}};
        inputRange.advanceDataRow();
        // no document written, repeat.
      }
    }
  }
  auto reportedState = inputRange.upstreamState();
  if constexpr (Traits::ExplicitScanned) {
    if (inputRange.upstreamState() == ExecutorState::DONE &&
        output.getClientCall().fullCount &&
        static_cast<Impl&>(*this).canSkipAll()) {
      // force skipAll call
      reportedState = ExecutorState::HASMORE;
    }
  }
  return {reportedState, stats, upstreamCall};
}

template<typename Impl, typename ExecutionTraits>
std::tuple<ExecutorState,
           typename IResearchViewExecutorBase<Impl, ExecutionTraits>::Stats,
           size_t, AqlCall>
IResearchViewExecutorBase<Impl, ExecutionTraits>::skipRowsRange(
    AqlItemBlockInputRange& inputRange, AqlCall& call) {
  bool const needFullCount = call.needsFullCount();
  TRI_ASSERT(_indexReadBuffer.empty() ||
             (!this->infos().heapSort().empty() && needFullCount));
  auto& impl = static_cast<Impl&>(*this);
  IResearchViewStats stats{};
  while (inputRange.hasDataRow() && call.shouldSkip()) {
    if (!_inputRow.isInitialized()) {
      auto rowState = ExecutorState::HASMORE;
      std::tie(rowState, _inputRow) = inputRange.peekDataRow();

      if (!_inputRow.isInitialized()) {
        TRI_ASSERT(rowState == ExecutorState::DONE);
        break;
      }

      // reset must be called exactly after we've got a new and valid input row.
      impl.reset(needFullCount);
    }
    TRI_ASSERT(_inputRow.isInitialized());
    if (call.getOffset() > 0) {
      // OffsetPhase need to skip atMost offset
      call.didSkip(impl.skip(call.getOffset(), stats));
    } else {
      TRI_ASSERT(call.getLimit() == 0 && call.hasHardLimit());
      // skip all - fullCount phase
      call.didSkip(impl.skipAll(stats));
    }
    // only heapsort version could possibly fetch more than skip requested
    TRI_ASSERT(_indexReadBuffer.empty() || !this->infos().heapSort().empty());

    if (call.shouldSkip()) {
      // We still need to fetch more
      // trigger refetch of new input row
      inputRange.advanceDataRow();
      _inputRow = InputAqlItemRow{CreateInvalidInputRowHint{}};
    }
  }
  if constexpr (!Traits::ExplicitScanned) {
    stats.incrScanned(call.getSkipCount());
  }

  AqlCall upstreamCall{};
  if (!call.needsFullCount()) {
    // Do not overfetch too much.
    upstreamCall.softLimit =
        call.getOffset() + std::min(call.softLimit, call.hardLimit);
    // else we do unlimited softLimit.
    // we are going to return everything anyways.
  }

  auto const reportedState = inputRange.upstreamState();
  if constexpr (Traits::ExplicitScanned) {
    if (inputRange.upstreamState() == ExecutorState::DONE &&
        call.needsFullCount() && impl.canSkipAll() && call.getOffset() == 0) {
      // execute skipAll immediately
      call.didSkip(impl.skipAll(stats));
    }
  }

  return {reportedState, stats, call.getSkipCount(), upstreamCall};
}

template<typename Impl, typename ExecutionTraits>
bool IResearchViewExecutorBase<Impl, ExecutionTraits>::next(
    ReadContext& ctx, IResearchViewStats& stats) {
  auto& impl = static_cast<Impl&>(*this);

  while (true) {
    if (_indexReadBuffer.empty()) {
      if (!impl.fillBuffer(ctx)) {
        return false;
      }
      if constexpr (Traits::ExplicitScanned) {
        stats.incrScanned(static_cast<Impl&>(*this).getScanned());
      }
    }
    IndexReadBufferEntry const bufferEntry = _indexReadBuffer.pop_front();

    if (ADB_LIKELY(impl.writeRow(ctx, bufferEntry))) {
      break;
    } else {
      // to get correct stats we should continue looking for
      // other documents inside this one call
      LOG_TOPIC("550cd", TRACE, arangodb::iresearch::TOPIC)
          << "failed to write row in node executor";
    }
  }
  return true;
}

template<typename Impl, typename ExecutionTraits>
void IResearchViewExecutorBase<Impl, ExecutionTraits>::reset() {
  _ctx._inputRow = _inputRow;

  // `_volatileSort` implies `_volatileFilter`
  if (infos().volatileFilter() || !_isInitialized) {
    iresearch::QueryContext queryCtx{
        .trx = &_trx,
        .ast = infos().plan().getAst(),
        .ctx = &_ctx,
        .index = _reader.get(),
        .ref = &infos().outVariable(),
        .filterOptimization = infos().filterOptimization(),
        .namePrefix = nestedRoot(_reader->hasNestedFields()),
        .isSearchQuery = true,
        .isOldMangling = infos().isOldMangling()};

    // The analyzer is referenced in the FilterContext and used during the
    // following ::makeFilter() call, so can't be a temporary.
    auto const emptyAnalyzer = makeEmptyAnalyzer();
    AnalyzerProvider* fieldAnalyzerProvider = nullptr;
    auto const* contextAnalyzer = &FieldMeta::identity();
    if (!infos().isOldMangling()) {
      fieldAnalyzerProvider = &_provider;
      contextAnalyzer = &emptyAnalyzer;
    }

    FilterContext const filterCtx{
        .query = queryCtx,
        .contextAnalyzer = *contextAnalyzer,
        .fieldAnalyzerProvider = fieldAnalyzerProvider};

    irs::Or root;
    auto const rv =
        FilterFactory::filter(&root, filterCtx, infos().filterCondition());

    if (rv.fail()) {
      arangodb::velocypack::Builder builder;
      infos().filterCondition().toVelocyPack(builder, true);
      THROW_ARANGO_EXCEPTION_MESSAGE(
          rv.errorNumber(),
          StringUtils::concatT("failed to build filter while querying "
                               "arangosearch view, query '",
                               builder.toJson(), "': ", rv.errorMessage()));
    }

    if (infos().volatileSort() || !_isInitialized) {
      auto const& scorers = infos().scorers();

      _scorersContainer.clear();
      _scorersContainer.reserve(scorers.size());

      for (irs::Scorer::ptr scorer; auto const& scorerNode : scorers) {
        TRI_ASSERT(scorerNode.node);

        if (!order_factory::scorer(&scorer, *scorerNode.node, queryCtx)) {
          THROW_ARANGO_EXCEPTION_MESSAGE(
              TRI_ERROR_BAD_PARAMETER,
              "failed to build scorers while querying arangosearch view");
        }

        TRI_ASSERT(scorer);
        _scorersContainer.emplace_back(std::move(scorer));
      }

      // compile scorers
      _scorers = irs::Scorers::Prepare(_scorersContainer);
    }

    // compile filter
    _filter = root.prepare({
        .index = *_reader,
        .memory = _memory,
        .scorers = _scorers,
        .ctx = &_filterCtx,
    });

    if constexpr (ExecutionTraits::EmitSearchDoc) {
      TRI_ASSERT(_filterCookie);
      *_filterCookie = _filter.get();
    }

    _isInitialized = true;
  }
}

template<typename Impl, typename ExecutionTraits>
void IResearchViewExecutorBase<Impl, ExecutionTraits>::writeSearchDoc(
    ReadContext& ctx, SearchDoc const& doc, RegisterId reg) {
  TRI_ASSERT(doc.isValid());
  AqlValue value{doc.encode(_buf)};
  AqlValueGuard guard{value, true};
  ctx.outputRow.moveValueInto(reg, ctx.inputRow, guard);
}

// make overload with string_view as input that not depends on SV container type
template<typename Impl, typename ExecutionTraits>
inline bool IResearchViewExecutorBase<Impl, ExecutionTraits>::writeStoredValue(
    ReadContext& ctx,
    typename IResearchViewExecutorBase<Impl, ExecutionTraits>::
        IndexReadBufferType::StoredValuesContainer const& storedValues,
    size_t index, std::map<size_t, RegisterId> const& fieldsRegs) {
  TRI_ASSERT(index < storedValues.size());
  auto const& storedValue = storedValues[index];
  return writeStoredValue(ctx, storedValue, fieldsRegs);
}

template<typename Impl, typename ExecutionTraits>
inline bool IResearchViewExecutorBase<Impl, ExecutionTraits>::writeStoredValue(
    ReadContext& ctx, irs::bytes_view storedValue,
    std::map<size_t, RegisterId> const& fieldsRegs) {
  TRI_ASSERT(!storedValue.empty());
  auto* start = storedValue.data();
  [[maybe_unused]] auto* end = start + storedValue.size();
  velocypack::Slice slice{start};
  size_t i = 0;
  for (auto const& [fieldNum, registerId] : fieldsRegs) {
    while (i < fieldNum) {
      start += slice.byteSize();
      TRI_ASSERT(start < end);
      slice = velocypack::Slice{start};
      ++i;
    }
    TRI_ASSERT(!slice.isNone());

    ctx.outputRow.moveValueInto(registerId, ctx.inputRow, slice);
  }
  return true;
}

template<typename Impl, typename ExecutionTraits>
template<typename DocumentValueType>
bool IResearchViewExecutorBase<Impl, ExecutionTraits>::writeRow(
    ReadContext& ctx, IndexReadBufferEntry bufferEntry,
    DocumentValueType const& documentId, LogicalCollection const* collection) {
  if constexpr (ExecutionTraits::EmitSearchDoc) {
    // FIXME: This could be avoided by using only late materialization register
    auto reg = this->infos().searchDocIdRegId();
    TRI_ASSERT(reg.isValid());

    this->writeSearchDoc(
        ctx, this->_indexReadBuffer.getSearchDoc(bufferEntry.getKeyIdx()), reg);
  }
  if constexpr (isMaterialized) {
    TRI_ASSERT(collection);
    TRI_ASSERT(documentId.isSet());
    // read document from underlying storage engine, if we got an id
    if (ADB_UNLIKELY(!collection->getPhysical()
                          ->readFromSnapshot(&_trx, documentId, ctx.callback,
                                             ReadOwnWrites::no,
                                             this->_indexReadBuffer.getSnapshot(
                                                 bufferEntry.getKeyIdx()))
                          .ok())) {
      return false;
    }
  }
  if constexpr (isLateMaterialized) {
    this->writeSearchDoc(ctx, documentId, ctx.getDocumentIdReg());
  }
  if constexpr (usesStoredValues) {
    auto const& columnsFieldsRegs = infos().getOutNonMaterializedViewRegs();
    TRI_ASSERT(!columnsFieldsRegs.empty());
    auto const& storedValues = _indexReadBuffer.getStoredValues();
    auto index = bufferEntry.getKeyIdx() * columnsFieldsRegs.size();
    TRI_ASSERT(index < storedValues.size());
    for (auto it = columnsFieldsRegs.cbegin(); it != columnsFieldsRegs.cend();
         ++it) {
      if (ADB_UNLIKELY(
              !writeStoredValue(ctx, storedValues, index++, it->second))) {
        return false;
      }
    }
  } else if constexpr (Traits::MaterializeType ==
                           MaterializeType::NotMaterialize &&
                       !Traits::Ordered && !Traits::EmitSearchDoc) {
    ctx.outputRow.copyRow(ctx.inputRow);
  }
  // in the ordered case we have to write scores as well as a document
  // move to separate function that gets ScoresIterator
  if constexpr (Traits::Ordered) {
    // scorer register are placed right before the document output register
    std::vector<RegisterId> const& scoreRegisters = infos().getScoreRegisters();
    auto scoreRegIter = scoreRegisters.begin();
    for (auto const& it : _indexReadBuffer.getScores(bufferEntry)) {
      TRI_ASSERT(scoreRegIter != scoreRegisters.end());
      auto const val = AqlValueHintDouble(it);
      ctx.outputRow.moveValueInto(*scoreRegIter, ctx.inputRow, val);
      ++scoreRegIter;
    }

    // we should have written exactly all score registers by now
    TRI_ASSERT(scoreRegIter == scoreRegisters.end());
  } else {
    IRS_IGNORE(bufferEntry);
  }
  return true;
}

template<typename Impl, typename ExecutionTraits>
void IResearchViewExecutorBase<Impl, ExecutionTraits>::readStoredValues(
    irs::document const& doc, size_t index) {
  TRI_ASSERT(index < _storedValuesReaders.size());
  auto const& reader = _storedValuesReaders[index];
  TRI_ASSERT(reader.itr);
  TRI_ASSERT(reader.value);
  auto const& payload = reader.value->value;
  bool const found = (doc.value == reader.itr->seek(doc.value));
  if (found && !payload.empty()) {
    _indexReadBuffer.pushStoredValue(payload);
  } else {
    _indexReadBuffer.pushStoredValue(
        ref<irs::byte_type>(VPackSlice::nullSlice()));
  }
}

template<typename Impl, typename ExecutionTraits>
void IResearchViewExecutorBase<Impl, ExecutionTraits>::pushStoredValues(
    irs::document const& doc, size_t storedValuesIndex /*= 0*/) {
  auto const& columnsFieldsRegs = _infos.getOutNonMaterializedViewRegs();
  TRI_ASSERT(!columnsFieldsRegs.empty());
  auto index = storedValuesIndex * columnsFieldsRegs.size();
  for (auto it = columnsFieldsRegs.cbegin(); it != columnsFieldsRegs.cend();
       ++it) {
    readStoredValues(doc, index++);
  }
}

template<typename Impl, typename ExecutionTraits>
bool IResearchViewExecutorBase<Impl, ExecutionTraits>::getStoredValuesReaders(
    irs::SubReader const& segmentReader, size_t storedValuesIndex /*= 0*/) {
  auto const& columnsFieldsRegs = _infos.getOutNonMaterializedViewRegs();
  constexpr bool HeapSort =
      std::is_same_v<HeapSortExecutorValue,
                     typename arangodb::aql::IResearchViewExecutorBase<
                         Impl, ExecutionTraits>::Traits::IndexBufferValueType>;
  if (!columnsFieldsRegs.empty()) {
    auto columnFieldsRegs = columnsFieldsRegs.cbegin();
    auto index = storedValuesIndex * columnsFieldsRegs.size();
    if (IResearchViewNode::kSortColumnNumber == columnFieldsRegs->first) {
      if (!HeapSort || !_storedColumnsMask.contains(columnFieldsRegs->first)) {
        auto sortReader = ::sortColumn(segmentReader);
        if (ADB_UNLIKELY(!sortReader)) {
          LOG_TOPIC("bc5bd", WARN, arangodb::iresearch::TOPIC)
              << "encountered a sub-reader without a sort column while "
                 "executing a query, ignoring";
          return false;
        }
        ::reset(_storedValuesReaders[index++], std::move(sortReader));
      }
      ++columnFieldsRegs;
    }
    // if stored values exist
    if (columnFieldsRegs != columnsFieldsRegs.cend()) {
      auto const& columns = _infos.storedValues().columns();
      TRI_ASSERT(!columns.empty());
      for (; columnFieldsRegs != columnsFieldsRegs.cend(); ++columnFieldsRegs) {
        TRI_ASSERT(IResearchViewNode::kSortColumnNumber <
                   columnFieldsRegs->first);
        if constexpr (HeapSort) {
          if (_storedColumnsMask.contains(columnFieldsRegs->first)) {
            continue;
          }
        }
        auto const storedColumnNumber =
            static_cast<size_t>(columnFieldsRegs->first);
        TRI_ASSERT(storedColumnNumber < columns.size());
        auto const* storedValuesReader =
            segmentReader.column(columns[storedColumnNumber].name);
        if (ADB_UNLIKELY(!storedValuesReader)) {
          LOG_TOPIC("af7ec", WARN, arangodb::iresearch::TOPIC)
              << "encountered a sub-reader without a stored value column while "
                 "executing a query, ignoring";
          return false;
        }
        ::reset(_storedValuesReaders[index++],
                storedValuesReader->iterator(irs::ColumnHint::kNormal));
      }
    }
  }
  return true;
}

template<typename ExecutionTraits>
IResearchViewExecutor<ExecutionTraits>::IResearchViewExecutor(Fetcher& fetcher,
                                                              Infos& infos)
    : Base{fetcher, infos},
      _readerOffset{0},
      _currentSegmentPos{0},
      _totalPos{0},
      _scr{&irs::score::kNoScore},
      _numScores{0} {
  this->_storedValuesReaders.resize(
      this->_infos.getOutNonMaterializedViewRegs().size());
  TRI_ASSERT(infos.heapSort().empty());
}

template<typename ExecutionTraits>
bool IResearchViewExecutor<ExecutionTraits>::readPK(
    LocalDocumentId& documentId) {
  TRI_ASSERT(!documentId.isSet());
  TRI_ASSERT(_itr);
  TRI_ASSERT(_doc);
  if (_itr->next()) {
    ++_totalPos;
    ++_currentSegmentPos;
    if constexpr (Base::isMaterialized) {
      TRI_ASSERT(_pkReader.itr);
      TRI_ASSERT(_pkReader.value);
      if (_doc->value == _pkReader.itr->seek(_doc->value)) {
        bool const readSuccess =
            DocumentPrimaryKey::read(documentId, _pkReader.value->value);

        TRI_ASSERT(readSuccess == documentId.isSet());

        if (ADB_UNLIKELY(!readSuccess)) {
          LOG_TOPIC("6442f", WARN, arangodb::iresearch::TOPIC)
              << "failed to read document primary key while reading document "
                 "from arangosearch view, doc_id '"
              << _doc->value << "'";
        }
      }
    }
    return true;
  }

  return false;
}

template<typename ExecutionTraits>
IResearchViewHeapSortExecutor<ExecutionTraits>::IResearchViewHeapSortExecutor(
    Fetcher& fetcher, Infos& infos)
    : Base{fetcher, infos} {
  this->_indexReadBuffer.setHeapSort(
      this->_infos.heapSort(), this->_infos.getOutNonMaterializedViewRegs());
}

template<typename ExecutionTraits>
size_t IResearchViewHeapSortExecutor<ExecutionTraits>::skipAll(
    IResearchViewStats& stats) {
  TRI_ASSERT(this->_filter);
  size_t totalSkipped{0};
  if (_bufferFilled) {
    // we already know exact full count after buffer filling
    TRI_ASSERT(_bufferedCount >= this->_indexReadBuffer.size());
    totalSkipped =
        _totalCount - (_bufferedCount - this->_indexReadBuffer.size());
  } else {
    // Looks like this is currently unreachable.
    // If this assert is ever triggered, tests for such case should be added.
    // But implementations should work.
    TRI_ASSERT(false);
    size_t const count = this->_reader->size();
    for (size_t readerOffset = 0; readerOffset < count; ++readerOffset) {
      auto& segmentReader = (*this->_reader)[readerOffset];
      auto itr = this->_filter->execute({
          .segment = segmentReader,
          .scorers = this->_scorers,
          .ctx = &this->_filterCtx,
          .wand = {},
      });
      TRI_ASSERT(itr);
      if (!itr) {
        continue;
      }
      itr = segmentReader.mask(std::move(itr));
      if (this->infos().filterConditionIsEmpty()) {
        totalSkipped += this->_reader->live_docs_count();
      } else {
        totalSkipped += calculateSkipAllCount(this->infos().countApproximate(),
                                              0, itr.get());
      }
    }
    stats.incrScanned(totalSkipped);
  }

  // seal the executor anyway
  _bufferFilled = true;
  this->_indexReadBuffer.clear();
  _totalCount = 0;
  _bufferedCount = 0;
  return totalSkipped;
}

template<typename ExecutionTraits>
size_t IResearchViewHeapSortExecutor<ExecutionTraits>::skip(
    size_t limit, IResearchViewStats& stats) {
  if (fillBufferInternal(limit)) {
    stats.incrScanned(getScanned());
  }
  if (limit >= this->_indexReadBuffer.size()) {
    auto const skipped = this->_indexReadBuffer.size();
    this->_indexReadBuffer.clear();
    return skipped;
  } else {
    size_t const toSkip = limit;
    while (limit) {
      this->_indexReadBuffer.pop_front();
      --limit;
    }
    return toSkip;
  }
}

template<typename ExecutionTraits>
void IResearchViewHeapSortExecutor<ExecutionTraits>::reset(
    [[maybe_unused]] bool needFullCount) {
  Base::reset();
#ifdef USE_ENTERPRISE
  if (!needFullCount) {
    this->_wand = this->_infos.optimizeTopK().makeWandContext(
        this->_infos.heapSort(), this->_scorers);
  }
#endif
  _totalCount = 0;
  _bufferedCount = 0;
  _bufferFilled = false;
  this->_storedValuesReaders.resize(
      this->_reader->size() *
      this->_infos.getOutNonMaterializedViewRegs().size());
}

template<typename ExecutionTraits>
bool IResearchViewHeapSortExecutor<ExecutionTraits>::writeRow(
    IResearchViewHeapSortExecutor::ReadContext& ctx,
    IndexReadBufferEntry bufferEntry) {
  static_assert(!Base::isLateMaterialized,
                "HeapSort superseeds LateMaterialization");
  auto const& val = this->_indexReadBuffer.getValue(bufferEntry);
  return Base::writeRow(ctx, bufferEntry, val.documentId(),
                        val.collectionPtr());
}

template<typename ExecutionTraits>
bool IResearchViewHeapSortExecutor<ExecutionTraits>::fillBuffer(
    IResearchViewHeapSortExecutor::ReadContext&) {
  fillBufferInternal(0);
  // FIXME: Use additional flag from FillBufferInternal
  return !this->_indexReadBuffer.empty();
}

template<typename ExecutionTraits>
bool IResearchViewHeapSortExecutor<ExecutionTraits>::fillBufferInternal(
    size_t skip) {
  if (_bufferFilled) {
    return false;
  }
  _bufferFilled = true;
  TRI_ASSERT(!this->_infos.heapSort().empty());
  TRI_ASSERT(this->_filter != nullptr);
  size_t const atMost = this->_infos.heapSortLimit();
  TRI_ASSERT(atMost);
  this->_indexReadBuffer.reset();
  this->_indexReadBuffer.preAllocateStoredValuesBuffer(
      atMost, this->_infos.getScoreRegisters().size(),
      this->_infos.getOutNonMaterializedViewRegs().size());
  auto const count = this->_reader->size();

  for (auto const& cmp : this->_infos.heapSort()) {
    if (!cmp.isScore()) {
      this->_storedColumnsMask.insert(cmp.source);
    }
  }

  containers::SmallVector<irs::score_t, 4> scores;
  if constexpr (ExecutionTraits::Ordered) {
    scores.resize(this->infos().scorers().size());
  }

  irs::doc_iterator::ptr itr;
  irs::document const* doc{};
  irs::score* scr = const_cast<irs::score*>(&irs::score::kNoScore);
  size_t numScores{0};
  irs::score_t threshold = 0.f;
  for (size_t readerOffset = 0; readerOffset < count;) {
    if (!itr) {
      auto& segmentReader = (*this->_reader)[readerOffset];
      itr = this->_filter->execute({
          .segment = segmentReader,
          .scorers = this->_scorers,
          .ctx = &this->_filterCtx,
          .wand = this->_wand,
      });
      TRI_ASSERT(itr);
      doc = irs::get<irs::document>(*itr);
      TRI_ASSERT(doc);
      if constexpr (ExecutionTraits::Ordered) {
        auto* score = irs::get_mutable<irs::score>(itr.get());
        if (score != nullptr) {
          scr = score;
          numScores = scores.size();
          scr->Min(threshold);
        }
      }
      itr = segmentReader.mask(std::move(itr));
      TRI_ASSERT(itr);
    }
    if (!itr->next()) {
      ++readerOffset;
      itr.reset();
      doc = nullptr;
      scr = const_cast<irs::score*>(&irs::score::kNoScore);
      numScores = 0;
      continue;
    }
    ++_totalCount;

    (*scr)(scores.data());
    auto provider = [this, readerOffset](ptrdiff_t column) {
      auto& segmentReader = (*this->_reader)[readerOffset];
      ColumnIterator it;
      if (IResearchViewNode::kSortColumnNumber == column) {
        auto sortReader = ::sortColumn(segmentReader);
        if (ADB_LIKELY(sortReader)) {
          ::reset(it, std::move(sortReader));
        }
      } else {
        auto const& columns = this->_infos.storedValues().columns();
        auto const* storedValuesReader =
            segmentReader.column(columns[column].name);
        if (ADB_LIKELY(storedValuesReader)) {
          ::reset(it, storedValuesReader->iterator(irs::ColumnHint::kNormal));
        }
      }
      return it;
    };
    this->_indexReadBuffer.pushSortedValue(
        provider, this->_reader->snapshot(readerOffset),
        typename decltype(this->_indexReadBuffer)::KeyValueType(doc->value,
                                                                readerOffset),
        std::span{scores.data(), numScores}, *scr, threshold);
  }
  this->_indexReadBuffer.finalizeHeapSort();
  _bufferedCount = this->_indexReadBuffer.size();
  if (skip < _bufferedCount) {
    auto pkReadingOrder = this->_indexReadBuffer.getMaterializeRange(skip);
    std::sort(
        pkReadingOrder.begin(), pkReadingOrder.end(),
        [buffer = &this->_indexReadBuffer](size_t lhs, size_t rhs) -> bool {
          auto const& lhs_val = buffer->getValue(lhs);
          auto const& rhs_val = buffer->getValue(rhs);
          if (lhs_val.readerOffset() < rhs_val.readerOffset()) {
            return true;
          } else if (lhs_val.readerOffset() > rhs_val.readerOffset()) {
            return false;
          }
          return lhs_val.irsDocId() < rhs_val.irsDocId();
        });

    size_t lastSegmentIdx = count;
    ColumnIterator pkReader;
    aql::QueryContext& query = this->_infos.getQuery();
    std::shared_ptr<arangodb::LogicalCollection> collection;
    auto orderIt = pkReadingOrder.begin();
    while (orderIt != pkReadingOrder.end()) {
      auto& value = this->_indexReadBuffer.getValue(*orderIt);
      auto const irsDocId = value.irsDocId();
      auto const segmentIdx = value.readerOffset();
      if (lastSegmentIdx != segmentIdx) {
        lastSegmentIdx = segmentIdx;
        auto& segmentReader = (*this->_reader)[lastSegmentIdx];
        auto pkIt = ::pkColumn(segmentReader);
        pkReader.itr.reset();
        DataSourceId const cid = this->_reader->cid(lastSegmentIdx);
        collection = lookupCollection(this->_trx, cid, query);
        if (ADB_UNLIKELY(!pkIt || !collection)) {
          LOG_TOPIC("bd02b", WARN, arangodb::iresearch::TOPIC)
              << "encountered a sub-reader without a primary key column or "
                 "without the collection while "
                 "executing a query, ignoring";
          while ((++orderIt) != pkReadingOrder.end() &&
                 *orderIt == lastSegmentIdx) {
          }
          continue;
        }
        ::reset(pkReader, std::move(pkIt));
        if constexpr ((ExecutionTraits::MaterializeType &
                       MaterializeType::UseStoredValues) ==
                      MaterializeType::UseStoredValues) {
          if (ADB_UNLIKELY(
                  !this->getStoredValuesReaders(segmentReader, segmentIdx))) {
            LOG_TOPIC("bd02c", WARN, arangodb::iresearch::TOPIC)
                << "encountered a sub-reader without stored values column "
                   "while executing a query, ignoring";
            continue;
          }
        }
      }

      LocalDocumentId documentId;
      if (irsDocId == pkReader.itr->seek(irsDocId)) {
        bool const readSuccess =
            DocumentPrimaryKey::read(documentId, pkReader.value->value);

        TRI_ASSERT(readSuccess == documentId.isSet());

        if (ADB_UNLIKELY(!readSuccess)) {
          LOG_TOPIC("6424f", WARN, arangodb::iresearch::TOPIC)
              << "failed to read document primary key while reading document "
                 "from arangosearch view, doc_id '"
              << value.irsDocId() << "'";
        }
      }
      value.decode(documentId, collection.get());
      if constexpr (Base::usesStoredValues) {
        auto const& columnsFieldsRegs =
            this->infos().getOutNonMaterializedViewRegs();
        TRI_ASSERT(!columnsFieldsRegs.empty());
        auto readerIndex = segmentIdx * columnsFieldsRegs.size();
        size_t valueIndex = *orderIt * columnsFieldsRegs.size();
        for (auto it = columnsFieldsRegs.cbegin();
             it != columnsFieldsRegs.cend(); ++it) {
          if (this->_storedColumnsMask.contains(it->first)) {
            valueIndex++;
            continue;
          }
          TRI_ASSERT(readerIndex < this->_storedValuesReaders.size());
          auto const& reader = this->_storedValuesReaders[readerIndex++];
          TRI_ASSERT(reader.itr);
          TRI_ASSERT(reader.value);
          auto const& payload = reader.value->value;
          bool const found = (irsDocId == reader.itr->seek(irsDocId));
          if (found && !payload.empty()) {
            this->_indexReadBuffer.setStoredValue(valueIndex++, payload);
          } else {
            this->_indexReadBuffer.setStoredValue(
                valueIndex++, ref<irs::byte_type>(VPackSlice::nullSlice()));
          }
        }
      }

      if constexpr (ExecutionTraits::EmitSearchDoc) {
        TRI_ASSERT(this->infos().searchDocIdRegId().isValid());
        this->_indexReadBuffer.pushSearchDoc(this->_reader->segment(segmentIdx),
                                             irsDocId);
      }

      this->_indexReadBuffer.assertSizeCoherence();
      ++orderIt;
    }
  }
  return true;
}
template<typename ExecutionTraits>
bool IResearchViewExecutor<ExecutionTraits>::fillBuffer(
    IResearchViewExecutor::ReadContext& ctx) {
  TRI_ASSERT(this->_filter != nullptr);
  size_t const atMost = ctx.outputRow.numRowsLeft();
  TRI_ASSERT(this->_indexReadBuffer.empty());
  this->_indexReadBuffer.reset();
  this->_indexReadBuffer.preAllocateStoredValuesBuffer(
      atMost, this->_infos.getScoreRegisters().size(),
      this->_infos.getOutNonMaterializedViewRegs().size());
  size_t const count = this->_reader->size();
  bool gotData{false};
  auto reset = [&] {
    ++_readerOffset;
    _currentSegmentPos = 0;
    _itr.reset();
    _doc = nullptr;
  };
  for (; _readerOffset < count;) {
    if (!_itr) {
      if (!this->_indexReadBuffer.empty()) {
        // We may not reset the iterator and continue with the next reader if
        // we still have documents in the buffer, as the cid changes with each
        // reader.
        break;
      }

      if (!resetIterator()) {
        reset();
        continue;
      }

      // CID is constant until the next resetIterator(). Save the
      // corresponding collection so we don't have to look it up every time.
      if constexpr (Base::isMaterialized) {
        DataSourceId const cid = this->_reader->cid(_readerOffset);
        aql::QueryContext& query = this->_infos.getQuery();
        auto collection = lookupCollection(this->_trx, cid, query);

        if (!collection) {
          query.warnings().registerWarning(
              TRI_ERROR_ARANGO_DATA_SOURCE_NOT_FOUND,
              absl::StrCat(
                  "failed to find collection while reading document from "
                  "arangosearch view, cid '",
                  cid.id(), "'"));

          // We don't have a collection, skip the current reader.
          reset();
          continue;
        }

        _collection = collection.get();
      }
      this->_indexReadBuffer.reset();
    }

    if constexpr (Base::isMaterialized) {
      TRI_ASSERT(_pkReader.itr);
      TRI_ASSERT(_pkReader.value);
    }
    LocalDocumentId documentId;

    // try to read a document PK from iresearch
    bool const iteratorExhausted = !readPK(documentId);

    if (iteratorExhausted) {
      // The iterator is exhausted, we need to continue with the next
      // reader.
      reset();
      if (gotData) {
        // Here we have at least one document in _indexReadBuffer, so we may not
        // add documents from a new reader.
        break;
      }
      continue;
    }
    if constexpr (Base::isMaterialized) {
      // The CID must stay the same for all documents in the buffer
      TRI_ASSERT(this->_collection->id() == this->_reader->cid(_readerOffset));
      if (!documentId.isSet()) {
        // No document read, we cannot write it.
        continue;
      }
    }
    if constexpr (Base::isLateMaterialized) {
      this->_indexReadBuffer.pushValue(this->_reader->snapshot(_readerOffset),
                                       this->_reader->segment(_readerOffset),
                                       _doc->value);
    } else {
      this->_indexReadBuffer.pushValue(this->_reader->snapshot(_readerOffset),
                                       documentId);
    }
    gotData = true;

    if constexpr (ExecutionTraits::EmitSearchDoc) {
      TRI_ASSERT(this->infos().searchDocIdRegId().isValid());
      this->_indexReadBuffer.pushSearchDoc(
          this->_reader->segment(_readerOffset), _doc->value);
    }

    // in the ordered case we have to write scores as well as a document
    if constexpr (ExecutionTraits::Ordered) {
      // Writes into _scoreBuffer
      this->fillScores(*_scr);
    }

    if constexpr (Base::usesStoredValues) {
      TRI_ASSERT(_doc);
      this->pushStoredValues(*_doc);
    }
    // doc and scores are both pushed, sizes must now be coherent
    this->_indexReadBuffer.assertSizeCoherence();

    if (iteratorExhausted) {
      // The iterator is exhausted, we need to continue with the next reader.
      reset();

      // Here we have at least one document in _indexReadBuffer, so we may not
      // add documents from a new reader.
      break;
    }
    if (this->_indexReadBuffer.size() >= atMost) {
      break;
    }
  }
  return gotData;
}

template<typename ExecutionTraits>
bool IResearchViewExecutor<ExecutionTraits>::resetIterator() {
  TRI_ASSERT(this->_filter);
  TRI_ASSERT(!_itr);

  auto& segmentReader = (*this->_reader)[_readerOffset];

  if constexpr (Base::isMaterialized) {
    auto it = ::pkColumn(segmentReader);

    if (ADB_UNLIKELY(!it)) {
      LOG_TOPIC("bd01b", WARN, arangodb::iresearch::TOPIC)
          << "encountered a sub-reader without a primary key column while "
             "executing a query, ignoring";
      return false;
    }

    ::reset(_pkReader, std::move(it));
  }

  if constexpr (Base::usesStoredValues) {
    if (ADB_UNLIKELY(!this->getStoredValuesReaders(segmentReader))) {
      return false;
    }
  }

  _itr = this->_filter->execute({
      .segment = segmentReader,
      .scorers = this->_scorers,
      .ctx = &this->_filterCtx,
      .wand = {},
  });
  TRI_ASSERT(_itr);
  _doc = irs::get<irs::document>(*_itr);
  TRI_ASSERT(_doc);

  if constexpr (ExecutionTraits::Ordered) {
    _scr = irs::get<irs::score>(*_itr);

    if (!_scr) {
      _scr = &irs::score::kNoScore;
      _numScores = 0;
    } else {
      _numScores = this->infos().scorers().size();
    }
  }

  _itr = segmentReader.mask(std::move(_itr));
  TRI_ASSERT(_itr);
  _currentSegmentPos = 0;
  return true;
}

template<typename ExecutionTraits>
void IResearchViewExecutor<ExecutionTraits>::reset(
    [[maybe_unused]] bool needFullCount) {
  Base::reset();

  // reset iterator state
  _itr.reset();
  _doc = nullptr;
  _readerOffset = 0;
  _currentSegmentPos = 0;
  _totalPos = 0;
}

template<typename ExecutionTraits>
size_t IResearchViewExecutor<ExecutionTraits>::skip(size_t limit,
                                                    IResearchViewStats&) {
  TRI_ASSERT(this->_indexReadBuffer.empty());
  TRI_ASSERT(this->_filter);

  size_t const toSkip = limit;

  for (size_t count = this->_reader->size(); _readerOffset < count;
       ++_readerOffset) {
    if (!_itr && !resetIterator()) {
      continue;
    }

    while (limit && _itr->next()) {
      ++_currentSegmentPos;
      ++_totalPos;
      --limit;
    }

    if (!limit) {
      break;  // do not change iterator if already reached limit
    }
    _itr.reset();
    _doc = nullptr;
  }
  if constexpr (Base::isMaterialized) {
    saveCollection();
  }
  return toSkip - limit;
}

template<typename ExecutionTraits>
size_t IResearchViewExecutor<ExecutionTraits>::skipAll(IResearchViewStats&) {
  TRI_ASSERT(this->_indexReadBuffer.empty());
  TRI_ASSERT(this->_filter);

  size_t skipped = 0;

  if (_readerOffset < this->_reader->size()) {
    if (this->infos().filterConditionIsEmpty()) {
      skipped = this->_reader->live_docs_count();
      TRI_ASSERT(_totalPos <= skipped);
      skipped -= std::min(skipped, _totalPos);
      _readerOffset = this->_reader->size();
      _currentSegmentPos = 0;
    } else {
      for (size_t count = this->_reader->size(); _readerOffset < count;
           ++_readerOffset, _currentSegmentPos = 0) {
        if (!_itr && !resetIterator()) {
          continue;
        }
        skipped += calculateSkipAllCount(this->infos().countApproximate(),
                                         _currentSegmentPos, _itr.get());
        _itr.reset();
        _doc = nullptr;
      }
    }
  }
  return skipped;
}

template<typename ExecutionTraits>
void IResearchViewExecutor<ExecutionTraits>::saveCollection() {
  // We're in the middle of a reader, save the collection in case produceRows()
  // needs it.
  if (_itr) {
    // CID is constant until the next resetIterator(). Save the corresponding
    // collection so we don't have to look it up every time.

    DataSourceId const cid = this->_reader->cid(_readerOffset);
    aql::QueryContext& query = this->_infos.getQuery();
    auto collection = lookupCollection(this->_trx, cid, query);

    if (!collection) {
      query.warnings().registerWarning(
          TRI_ERROR_ARANGO_DATA_SOURCE_NOT_FOUND,
          absl::StrCat("failed to find collection while reading document from "
                       "arangosearch view, cid '",
                       cid.id(), "'"));

      // We don't have a collection, skip the current reader.
      ++_readerOffset;
      _currentSegmentPos = 0;
      _itr.reset();
      _doc = nullptr;
    }

    this->_indexReadBuffer.reset();
    _collection = collection.get();
  }
}

template<typename ExecutionTraits>
bool IResearchViewExecutor<ExecutionTraits>::writeRow(
    IResearchViewExecutor::ReadContext& ctx, IndexReadBufferEntry bufferEntry) {
  auto const& val = this->_indexReadBuffer.getValue(bufferEntry);
  return Base::writeRow(ctx, bufferEntry, val, _collection);
}

template<typename ExecutionTraits>
IResearchViewMergeExecutor<ExecutionTraits>::IResearchViewMergeExecutor(
    Fetcher& fetcher, Infos& infos)
    : Base{fetcher, infos}, _heap_it{*infos.sort().first, infos.sort().second} {
  TRI_ASSERT(infos.sort().first);
  TRI_ASSERT(!infos.sort().first->empty());
  TRI_ASSERT(infos.sort().first->size() >= infos.sort().second);
  TRI_ASSERT(infos.sort().second);
  TRI_ASSERT(infos.heapSort().empty());
}

template<typename ExecutionTraits>
IResearchViewMergeExecutor<ExecutionTraits>::Segment::Segment(
    irs::doc_iterator::ptr&& docs, irs::document const& doc,
    irs::score const& score, size_t numScores,
    LogicalCollection const* collection, irs::doc_iterator::ptr&& pkReader,
    size_t index, irs::doc_iterator* sortReaderRef,
    irs::payload const* sortReaderValue,
    irs::doc_iterator::ptr&& sortReader) noexcept
    : docs(std::move(docs)),
      doc(&doc),
      score(&score),
      numScores(numScores),
      collection(collection),
      segmentIndex(index),
      sortReaderRef(sortReaderRef),
      sortValue(sortReaderValue),
      sortReader(std::move(sortReader)) {
  TRI_ASSERT(this->docs);
  TRI_ASSERT(this->doc);
  TRI_ASSERT(this->score);
  TRI_ASSERT(this->sortReaderRef);
  TRI_ASSERT(this->sortValue);
  if constexpr (Base::isMaterialized) {
    ::reset(this->pkReader, std::move(pkReader));
    TRI_ASSERT(this->pkReader.itr);
    TRI_ASSERT(this->pkReader.value);
  }
}

template<typename ExecutionTraits>
IResearchViewMergeExecutor<ExecutionTraits>::MinHeapContext::MinHeapContext(
    IResearchSortBase const& sort, size_t sortBuckets) noexcept
    : _less{sort, sortBuckets} {}

template<typename ExecutionTraits>
bool IResearchViewMergeExecutor<ExecutionTraits>::MinHeapContext::operator()(
    Value& segment) const {
  while (segment.docs->next()) {
    auto const doc = segment.docs->value();

    if (doc == segment.sortReaderRef->seek(doc)) {
      return true;
    }

    // FIXME read pk as well
  }
  return false;
}

template<typename ExecutionTraits>
bool IResearchViewMergeExecutor<ExecutionTraits>::MinHeapContext::operator()(
    Value const& lhs, Value const& rhs) const {
  return _less.Compare(lhs.sortValue->value, rhs.sortValue->value) < 0;
}

template<typename ExecutionTraits>
void IResearchViewMergeExecutor<ExecutionTraits>::reset(
    [[maybe_unused]] bool needFullCount) {
  Base::reset();

  _segments.clear();
  auto const size = this->_reader->size();
  _segments.reserve(size);

  auto const& columnsFieldsRegs = this->_infos.getOutNonMaterializedViewRegs();
  auto const storedValuesCount = columnsFieldsRegs.size();
  this->_storedValuesReaders.resize(size * storedValuesCount);
  auto isSortReaderUsedInStoredValues =
      storedValuesCount > 0 &&
      IResearchViewNode::kSortColumnNumber == columnsFieldsRegs.cbegin()->first;

  for (size_t i = 0; i < size; ++i) {
    auto& segment = (*this->_reader)[i];

    auto it = segment.mask(this->_filter->execute({
        .segment = segment,
        .scorers = this->_scorers,
        .ctx = &this->_filterCtx,
        .wand = {},
    }));
    TRI_ASSERT(it);

    auto const* doc = irs::get<irs::document>(*it);
    TRI_ASSERT(doc);

    auto const* score = &irs::score::kNoScore;
    size_t numScores = 0;

    if constexpr (ExecutionTraits::Ordered) {
      auto* scoreRef = irs::get<irs::score>(*it);

      if (scoreRef) {
        score = scoreRef;
        numScores = this->infos().scorers().size();
      }
    }
    std::shared_ptr<arangodb::LogicalCollection> collection{nullptr};
    irs::doc_iterator::ptr pkReader;
    if constexpr (Base::isMaterialized) {
      DataSourceId const cid = this->_reader->cid(i);
      aql::QueryContext& query = this->_infos.getQuery();
      collection = lookupCollection(this->_trx, cid, query);
      if (!collection) {
        std::stringstream msg;
        msg << "failed to find collection while reading document from "
               "arangosearch view, cid '"
            << cid.id() << "'";
        query.warnings().registerWarning(TRI_ERROR_ARANGO_DATA_SOURCE_NOT_FOUND,
                                         msg.str());

        // We don't have a collection, skip the current segment.
        continue;
      }
      pkReader = ::pkColumn(segment);
      if (ADB_UNLIKELY(!pkReader)) {
        LOG_TOPIC("ee041", WARN, arangodb::iresearch::TOPIC)
            << "encountered a sub-reader without a primary key column while "
               "executing a query, ignoring";
        continue;
      }
    }

    if constexpr (Base::usesStoredValues) {
      if (ADB_UNLIKELY(!this->getStoredValuesReaders(segment, i))) {
        continue;
      }
    } else {
      TRI_ASSERT(!isSortReaderUsedInStoredValues);
    }

    if (isSortReaderUsedInStoredValues) {
      TRI_ASSERT(i * storedValuesCount < this->_storedValuesReaders.size());
      auto& sortReader = this->_storedValuesReaders[i * storedValuesCount];

      _segments.emplace_back(std::move(it), *doc, *score, numScores,
                             collection.get(), std::move(pkReader), i,
                             sortReader.itr.get(), sortReader.value, nullptr);
    } else {
      auto itr = ::sortColumn(segment);

      if (ADB_UNLIKELY(!itr)) {
        LOG_TOPIC("af4cd", WARN, arangodb::iresearch::TOPIC)
            << "encountered a sub-reader without a sort column while "
               "executing a query, ignoring";
        continue;
      }

      irs::payload const* sortValue = irs::get<irs::payload>(*itr);
      if (ADB_UNLIKELY(!sortValue)) {
        sortValue = &NoPayload;
      }

      _segments.emplace_back(std::move(it), *doc, *score, numScores,
                             collection.get(), std::move(pkReader), i,
                             itr.get(), sortValue, std::move(itr));
    }
  }

  _heap_it.Reset(_segments);
}

template<typename ExecutionTraits>
LocalDocumentId IResearchViewMergeExecutor<ExecutionTraits>::readPK(
    IResearchViewMergeExecutor<ExecutionTraits>::Segment const& segment) {
  TRI_ASSERT(segment.doc);
  TRI_ASSERT(segment.pkReader.itr);
  TRI_ASSERT(segment.pkReader.value);

  LocalDocumentId documentId;

  if (segment.doc->value == segment.pkReader.itr->seek(segment.doc->value)) {
    bool const readSuccess =
        DocumentPrimaryKey::read(documentId, segment.pkReader.value->value);

    TRI_ASSERT(readSuccess == documentId.isSet());

    if (ADB_UNLIKELY(!readSuccess)) {
      LOG_TOPIC("6423f", WARN, arangodb::iresearch::TOPIC)
          << "failed to read document primary key while reading document "
             "from arangosearch view, doc_id '"
          << segment.doc->value << "'";
    }
  }

  return documentId;
}

template<typename ExecutionTraits>
bool IResearchViewMergeExecutor<ExecutionTraits>::fillBuffer(ReadContext& ctx) {
  TRI_ASSERT(this->_filter != nullptr);

  size_t const atMost =
      Base::isLateMaterialized ? 1 : ctx.outputRow.numRowsLeft();
  TRI_ASSERT(this->_indexReadBuffer.empty());
  this->_indexReadBuffer.reset();
  this->_indexReadBuffer.preAllocateStoredValuesBuffer(
      atMost, this->_infos.getScoreRegisters().size(),
      this->_infos.getOutNonMaterializedViewRegs().size());
  bool gotData{false};
  while (_heap_it.Next()) {
    auto& segment = _heap_it.Lead();
    ++segment.segmentPos;
    TRI_ASSERT(segment.docs);
    TRI_ASSERT(segment.doc);
    TRI_ASSERT(segment.score);
    // try to read a document PK from iresearch
    LocalDocumentId documentId;

    if constexpr (Base::isMaterialized) {
      TRI_ASSERT(segment.collection);
      TRI_ASSERT(segment.pkReader.itr);
      TRI_ASSERT(segment.pkReader.value);
      documentId = readPK(segment);

      if (!documentId.isSet()) {
        // No document read, we cannot write it.
        continue;
      }
    }
    if constexpr (Base::isLateMaterialized) {
      this->_indexReadBuffer.pushValue(
          this->_reader->snapshot(segment.segmentIndex),
          this->_reader->segment(segment.segmentIndex), segment.doc->value);
    } else {
      this->_indexReadBuffer.pushValue(
          this->_reader->snapshot(segment.segmentIndex), documentId,
          segment.collection);
    }
    gotData = true;
    // in the ordered case we have to write scores as well as a document
    if constexpr (ExecutionTraits::Ordered) {
      // Writes into _scoreBuffer
      this->fillScores(*segment.score);
    }

    if constexpr (Base::usesStoredValues) {
      TRI_ASSERT(segment.doc);
      this->pushStoredValues(*segment.doc, segment.segmentIndex);
    }

    if constexpr (ExecutionTraits::EmitSearchDoc) {
      TRI_ASSERT(this->infos().searchDocIdRegId().isValid() ==
                 ExecutionTraits::EmitSearchDoc);
      this->_indexReadBuffer.pushSearchDoc(
          this->_reader->segment(segment.segmentIndex), segment.doc->value);
    }

    // doc and scores are both pushed, sizes must now be coherent
    this->_indexReadBuffer.assertSizeCoherence();

    if (this->_indexReadBuffer.size() >= atMost) {
      break;
    }
  }
  return gotData;
}

template<typename ExecutionTraits>
size_t IResearchViewMergeExecutor<ExecutionTraits>::skip(size_t limit,
                                                         IResearchViewStats&) {
  TRI_ASSERT(this->_indexReadBuffer.empty());
  TRI_ASSERT(this->_filter != nullptr);

  size_t const toSkip = limit;

  while (limit && _heap_it.Next()) {
    ++_heap_it.Lead().segmentPos;
    --limit;
  }

  return toSkip - limit;
}

template<typename ExecutionTraits>
size_t IResearchViewMergeExecutor<ExecutionTraits>::skipAll(
    IResearchViewStats&) {
  TRI_ASSERT(this->_indexReadBuffer.empty());
  TRI_ASSERT(this->_filter != nullptr);

  size_t skipped = 0;
  // 0 || 0 -- _heap_it exhausted, we don't need to skip anything
  // 0 || 1 -- _heap_it not exhausted, we need to skip tail
  // 1 || 0 -- never called _heap_it.Next(), we need to skip all
  // 1 || 1 -- impossible, asserted
  if (!_heap_it.Initilized() || _heap_it.Size() != 0) {
    TRI_ASSERT(_heap_it.Initilized() || _heap_it.Size() == 0);
    auto& infos = this->infos();
    for (auto& segment : _segments) {
      TRI_ASSERT(segment.docs);
      if (infos.filterConditionIsEmpty()) {
        TRI_ASSERT(segment.segmentIndex < this->_reader->size());
        auto const live_docs_count =
            (*this->_reader)[segment.segmentIndex].live_docs_count();
        TRI_ASSERT(segment.segmentPos <= live_docs_count);
        skipped += live_docs_count - segment.segmentPos;
      } else {
        skipped += calculateSkipAllCount(
            infos.countApproximate(), segment.segmentPos, segment.docs.get());
      }
    }
    // Adjusting by count of docs already consumed by heap but not consumed by
    // executor. This count is heap size minus 1 already consumed by executor
    // after heap.next. But we should adjust by the heap size only if the heap
    // was advanced at least once (heap is actually filled on first next) or we
    // have nothing consumed from doc iterators!
    if (infos.countApproximate() == CountApproximate::Exact &&
        !infos.filterConditionIsEmpty() && _heap_it.Size() != 0) {
      skipped += (_heap_it.Size() - 1);
    }
  }
  _heap_it.Reset({});  // Make it uninitilized
  return skipped;
}

template<typename ExecutionTraits>
bool IResearchViewMergeExecutor<ExecutionTraits>::writeRow(
    IResearchViewMergeExecutor::ReadContext& ctx,
    IndexReadBufferEntry bufferEntry) {
  auto const& id = this->_indexReadBuffer.getValue(bufferEntry);
  if constexpr (Base::isLateMaterialized) {
    return Base::writeRow(ctx, bufferEntry, id, nullptr);
  } else {
    auto const [documentId, collection] = id;
    if constexpr (Base::isMaterialized) {
      TRI_ASSERT(documentId.isSet());
      TRI_ASSERT(collection);
    }
    return Base::writeRow(ctx, bufferEntry, documentId, collection);
  }
}<|MERGE_RESOLUTION|>--- conflicted
+++ resolved
@@ -685,12 +685,8 @@
 template<typename Impl, typename ExecutionTraits>
 IResearchViewExecutorBase<Impl, ExecutionTraits>::IResearchViewExecutorBase(
     Fetcher&, Infos& infos)
-<<<<<<< HEAD
     : _trx(infos.getQuery().newTrxContext(), infos.getQuery().getTrxTypeHint()),
-=======
-    : _trx(infos.getQuery().newTrxContext()),
       _memory(infos.getQuery().resourceMonitor()),
->>>>>>> b4d1fb62
       _infos(infos),
       _inputRow(CreateInvalidInputRowHint{}),  // TODO: Remove me after refactor
       _indexReadBuffer(_infos.getScoreRegisters().size(),
