--- conflicted
+++ resolved
@@ -110,14 +110,10 @@
   /// @brief check smartness of the underlying collection
   bool isSmart() const;
 
-<<<<<<< HEAD
-  /// @brief check if collection is a SatelliteCollection
-=======
   /// @brief check if collection is a disjoint (edge) collection
   bool isDisjoint() const;
 
-  /// @brief check if collection is a satellite collection
->>>>>>> 883f98ac
+  /// @brief check if collection is a SatelliteCollection
   bool isSatellite() const;
 
   /// @brief return the name of the SmartJoin attribute (empty string
