////////////////////////////////////////////////////////////////////////////////
/// DISCLAIMER
///
/// Copyright 2014-2016 ArangoDB GmbH, Cologne, Germany
/// Copyright 2004-2014 triAGENS GmbH, Cologne, Germany
///
/// Licensed under the Apache License, Version 2.0 (the "License");
/// you may not use this file except in compliance with the License.
/// You may obtain a copy of the License at
///
///     http://www.apache.org/licenses/LICENSE-2.0
///
/// Unless required by applicable law or agreed to in writing, software
/// distributed under the License is distributed on an "AS IS" BASIS,
/// WITHOUT WARRANTIES OR CONDITIONS OF ANY KIND, either express or implied.
/// See the License for the specific language governing permissions and
/// limitations under the License.
///
/// Copyright holder is ArangoDB GmbH, Cologne, Germany
///
/// @author Jan Steemann
////////////////////////////////////////////////////////////////////////////////

#ifndef ARANGOD_AQL_FUNCTIONS_H
#define ARANGOD_AQL_FUNCTIONS_H 1

#include "Aql/AqlValue.h"
#include "Basics/Common.h"
#include "Basics/SmallVector.h"
#include "Basics/datetime.h"

namespace arangodb {
namespace transaction {
class Methods;
}

namespace basics {
class VPackStringBufferAdapter;
}

namespace aql {

class ExpressionContext;

typedef SmallVector<AqlValue> VPackFunctionParameters;

typedef AqlValue (*FunctionImplementation)(arangodb::aql::ExpressionContext*,
                                           transaction::Methods*,
                                           VPackFunctionParameters const&);

struct Functions {
 public:
  static void init();

  /// @brief helper function. not callable as a "normal" AQL function
  static void Stringify(transaction::Methods* trx,
                        arangodb::basics::VPackStringBufferAdapter& buffer,
                        VPackSlice const& slice);

  static AqlValue IsNull(arangodb::aql::ExpressionContext*,
                         transaction::Methods*, VPackFunctionParameters const&);
  static AqlValue IsBool(arangodb::aql::ExpressionContext*,
                         transaction::Methods*, VPackFunctionParameters const&);
  static AqlValue IsNumber(arangodb::aql::ExpressionContext*,
                           transaction::Methods*, VPackFunctionParameters const&);
  static AqlValue IsString(arangodb::aql::ExpressionContext*,
                           transaction::Methods*, VPackFunctionParameters const&);
  static AqlValue IsArray(arangodb::aql::ExpressionContext*,
                          transaction::Methods*, VPackFunctionParameters const&);
  static AqlValue IsObject(arangodb::aql::ExpressionContext*,
                           transaction::Methods*, VPackFunctionParameters const&);
  static AqlValue Typename(arangodb::aql::ExpressionContext*,
                           transaction::Methods*, VPackFunctionParameters const&);
  static AqlValue ToNumber(arangodb::aql::ExpressionContext*,
                           transaction::Methods*, VPackFunctionParameters const&);
  static AqlValue ToString(arangodb::aql::ExpressionContext*,
                           transaction::Methods*, VPackFunctionParameters const&);
  static AqlValue ToBool(arangodb::aql::ExpressionContext*,
                         transaction::Methods*, VPackFunctionParameters const&);
  static AqlValue ToArray(arangodb::aql::ExpressionContext*,
                          transaction::Methods*, VPackFunctionParameters const&);
  static AqlValue Length(arangodb::aql::ExpressionContext*,
                         transaction::Methods*, VPackFunctionParameters const&);
  static AqlValue FindFirst(arangodb::aql::ExpressionContext*,
                            transaction::Methods*, VPackFunctionParameters const&);
  static AqlValue FindLast(arangodb::aql::ExpressionContext*,
                           transaction::Methods*, VPackFunctionParameters const&);
  static AqlValue Reverse(arangodb::aql::ExpressionContext*,
                          transaction::Methods*, VPackFunctionParameters const&);
  static AqlValue First(arangodb::aql::ExpressionContext*,
                        transaction::Methods*, VPackFunctionParameters const&);
  static AqlValue Last(arangodb::aql::ExpressionContext*, transaction::Methods*,
                       VPackFunctionParameters const&);
  static AqlValue Nth(arangodb::aql::ExpressionContext*, transaction::Methods*,
                      VPackFunctionParameters const&);
  static AqlValue Contains(arangodb::aql::ExpressionContext*,
                           transaction::Methods*, VPackFunctionParameters const&);
  static AqlValue Concat(arangodb::aql::ExpressionContext*,
                         transaction::Methods*, VPackFunctionParameters const&);
  static AqlValue ConcatSeparator(arangodb::aql::ExpressionContext*,
                                  transaction::Methods*, VPackFunctionParameters const&);
  static AqlValue CharLength(arangodb::aql::ExpressionContext*,
                             transaction::Methods*, VPackFunctionParameters const&);
  static AqlValue Lower(arangodb::aql::ExpressionContext*,
                        transaction::Methods*, VPackFunctionParameters const&);
  static AqlValue Upper(arangodb::aql::ExpressionContext*,
                        transaction::Methods*, VPackFunctionParameters const&);
  static AqlValue Substring(arangodb::aql::ExpressionContext*,
                            transaction::Methods*, VPackFunctionParameters const&);
  static AqlValue Substitute(arangodb::aql::ExpressionContext*,
                             transaction::Methods*, VPackFunctionParameters const&);
  static AqlValue Left(arangodb::aql::ExpressionContext*, transaction::Methods*,
                       VPackFunctionParameters const&);
  static AqlValue Right(arangodb::aql::ExpressionContext*,
                        transaction::Methods*, VPackFunctionParameters const&);
  static AqlValue Trim(arangodb::aql::ExpressionContext*, transaction::Methods*,
                       VPackFunctionParameters const&);
  static AqlValue LTrim(arangodb::aql::ExpressionContext*,
                        transaction::Methods*, VPackFunctionParameters const&);
  static AqlValue RTrim(arangodb::aql::ExpressionContext*,
                        transaction::Methods*, VPackFunctionParameters const&);
  static AqlValue Split(arangodb::aql::ExpressionContext*,
                        transaction::Methods*, VPackFunctionParameters const&);
  static AqlValue Like(arangodb::aql::ExpressionContext*, transaction::Methods*,
                       VPackFunctionParameters const&);
  static AqlValue RegexMatches(arangodb::aql::ExpressionContext*,
                               transaction::Methods*, VPackFunctionParameters const&);
  static AqlValue RegexTest(arangodb::aql::ExpressionContext*,
                            transaction::Methods*, VPackFunctionParameters const&);
  static AqlValue RegexReplace(arangodb::aql::ExpressionContext*,
                               transaction::Methods*, VPackFunctionParameters const&);
  static AqlValue RegexSplit(arangodb::aql::ExpressionContext*,
                             transaction::Methods*, VPackFunctionParameters const&);
  static AqlValue ToBase64(arangodb::aql::ExpressionContext*,
                           transaction::Methods*, VPackFunctionParameters const&);
  static AqlValue ToHex(arangodb::aql::ExpressionContext*,
                        transaction::Methods*, VPackFunctionParameters const&);
  static AqlValue EncodeURIComponent(arangodb::aql::ExpressionContext*,
                                     transaction::Methods*,
                                     VPackFunctionParameters const&);
  static AqlValue Uuid(arangodb::aql::ExpressionContext*, transaction::Methods*,
                       VPackFunctionParameters const&);
  static AqlValue Soundex(arangodb::aql::ExpressionContext*,
                          transaction::Methods*, VPackFunctionParameters const&);
  static AqlValue LevenshteinDistance(arangodb::aql::ExpressionContext*,
                                      transaction::Methods*,
                                      VPackFunctionParameters const&);
  // Date
  static AqlValue DateNow(arangodb::aql::ExpressionContext*,
                          transaction::Methods*, VPackFunctionParameters const&);
  static AqlValue DateIso8601(arangodb::aql::ExpressionContext*,
                              transaction::Methods*, VPackFunctionParameters const&);
  static AqlValue DateTimestamp(arangodb::aql::ExpressionContext*,
                                transaction::Methods*, VPackFunctionParameters const&);
  /**
   * @brief Tests is the first given parameter is a valid date string
   * format.
   *
   * @param query The AQL Query
   * @param trx The ongoing transaction
   * @param params List of input parameters
   *
   * @return AQLValue(true) iff the first input parameter is a string,r
   *         and is of valid date format. (May return true on invalid dates
   *         like 2018-02-31)
   */
  static AqlValue IsDatestring(arangodb::aql::ExpressionContext* query,
                               transaction::Methods* trx,
                               VPackFunctionParameters const& params);
  static AqlValue DateDayOfWeek(arangodb::aql::ExpressionContext*,
                                transaction::Methods*, VPackFunctionParameters const&);
  static AqlValue DateYear(arangodb::aql::ExpressionContext*,
                           transaction::Methods*, VPackFunctionParameters const&);
  static AqlValue DateMonth(arangodb::aql::ExpressionContext*,
                            transaction::Methods*, VPackFunctionParameters const&);
  static AqlValue DateDay(arangodb::aql::ExpressionContext*,
                          transaction::Methods*, VPackFunctionParameters const&);
  static AqlValue DateHour(arangodb::aql::ExpressionContext*,
                           transaction::Methods*, VPackFunctionParameters const&);
  static AqlValue DateMinute(arangodb::aql::ExpressionContext*,
                             transaction::Methods*, VPackFunctionParameters const&);
  static AqlValue DateSecond(arangodb::aql::ExpressionContext*,
                             transaction::Methods*, VPackFunctionParameters const&);
  static AqlValue DateMillisecond(arangodb::aql::ExpressionContext*,
                                  transaction::Methods*, VPackFunctionParameters const&);
  static AqlValue DateDayOfYear(arangodb::aql::ExpressionContext*,
                                transaction::Methods*, VPackFunctionParameters const&);
  static AqlValue DateIsoWeek(arangodb::aql::ExpressionContext*,
                              transaction::Methods*, VPackFunctionParameters const&);
  static AqlValue DateLeapYear(arangodb::aql::ExpressionContext*,
                               transaction::Methods*, VPackFunctionParameters const&);
  static AqlValue DateQuarter(arangodb::aql::ExpressionContext*,
                              transaction::Methods*, VPackFunctionParameters const&);
  static AqlValue DateDaysInMonth(arangodb::aql::ExpressionContext*,
                                  transaction::Methods*, VPackFunctionParameters const&);
  static AqlValue DateTrunc(arangodb::aql::ExpressionContext*,
                            transaction::Methods*, VPackFunctionParameters const&);
  static AqlValue DateAdd(arangodb::aql::ExpressionContext*,
                          transaction::Methods*, VPackFunctionParameters const&);
  static AqlValue DateSubtract(arangodb::aql::ExpressionContext*,
                               transaction::Methods*, VPackFunctionParameters const&);
  static AqlValue DateDiff(arangodb::aql::ExpressionContext*,
                           transaction::Methods*, VPackFunctionParameters const&);
  /**
   * @brief Compares two dates given as the first two arguments.
   *        Third argument defines the highest signficant part,
   *        Forth (optional) defines the lowest significant part.
   *
   * @param query The AQL query
   * @param trx The ongoing transaction
   * @param params 3 or 4 Parameters.
   *         1. A date string
   *         2. Another date string.
   *         3. Modifier year/day/houer etc. Will compare 1 to 2
   *            based on this value.
   *         4. Another modifier (like 3), optional. If given
   *            will compare all parts starting from modifier
   *            in (3) to this modifier.
   *
   * Example:
   * (DateA, DateB, month, minute)
   * Will compare A to B considering month, day, hour and minute.
   * It will ignore year, second and millisecond.
   *
   * @return AQLValue(TRUE) if the dates are equal. AQLValue(FALSE)
   * if they differ. May return AQLValue(NULL) on invalid input
   */
  static AqlValue DateCompare(arangodb::aql::ExpressionContext* query,
                              transaction::Methods* trx,
                              VPackFunctionParameters const& params);

  static AqlValue DateFormat(arangodb::aql::ExpressionContext* query,
                             transaction::Methods* trx,
                             VPackFunctionParameters const& params);
  static AqlValue Passthru(arangodb::aql::ExpressionContext*,
                           transaction::Methods*, VPackFunctionParameters const&);
  static AqlValue Unset(arangodb::aql::ExpressionContext*,
                        transaction::Methods*, VPackFunctionParameters const&);
  static AqlValue UnsetRecursive(arangodb::aql::ExpressionContext*,
                                 transaction::Methods*, VPackFunctionParameters const&);
  static AqlValue Keep(arangodb::aql::ExpressionContext*, transaction::Methods*,
                       VPackFunctionParameters const&);
  static AqlValue Translate(arangodb::aql::ExpressionContext*,
                            transaction::Methods*, VPackFunctionParameters const&);
  static AqlValue Merge(arangodb::aql::ExpressionContext*,
                        transaction::Methods*, VPackFunctionParameters const&);
  static AqlValue MergeRecursive(arangodb::aql::ExpressionContext*,
                                 transaction::Methods*, VPackFunctionParameters const&);
  static AqlValue Has(arangodb::aql::ExpressionContext*, transaction::Methods*,
                      VPackFunctionParameters const&);
  static AqlValue Attributes(arangodb::aql::ExpressionContext*,
                             transaction::Methods*, VPackFunctionParameters const&);
  static AqlValue Values(arangodb::aql::ExpressionContext*,
                         transaction::Methods*, VPackFunctionParameters const&);
  static AqlValue Min(arangodb::aql::ExpressionContext*, transaction::Methods*,
                      VPackFunctionParameters const&);
  static AqlValue Max(arangodb::aql::ExpressionContext*, transaction::Methods*,
                      VPackFunctionParameters const&);
  static AqlValue Sum(arangodb::aql::ExpressionContext*, transaction::Methods*,
                      VPackFunctionParameters const&);
  static AqlValue Average(arangodb::aql::ExpressionContext*,
                          transaction::Methods*, VPackFunctionParameters const&);
  static AqlValue Sleep(arangodb::aql::ExpressionContext*,
                        transaction::Methods*, VPackFunctionParameters const&);
  static AqlValue Collections(arangodb::aql::ExpressionContext*,
                              transaction::Methods*, VPackFunctionParameters const&);
  static AqlValue RandomToken(arangodb::aql::ExpressionContext*,
                              transaction::Methods*, VPackFunctionParameters const&);
  static AqlValue Md5(arangodb::aql::ExpressionContext*, transaction::Methods*,
                      VPackFunctionParameters const&);
  static AqlValue Sha1(arangodb::aql::ExpressionContext*, transaction::Methods*,
                       VPackFunctionParameters const&);
  static AqlValue Sha512(arangodb::aql::ExpressionContext*,
                         transaction::Methods*, VPackFunctionParameters const&);
  static AqlValue Hash(arangodb::aql::ExpressionContext*, transaction::Methods*,
                       VPackFunctionParameters const&);
<<<<<<< HEAD
    static AqlValue Rand(arangodb::aql::ExpressionContext*, transaction::Methods*,
                         VPackFunctionParameters const&);
    static AqlValue FirstDocument(arangodb::aql::ExpressionContext*, transaction::Methods*,
                                  VPackFunctionParameters const&);
    static AqlValue FirstList(arangodb::aql::ExpressionContext*, transaction::Methods*,
                              VPackFunctionParameters const&);
    static AqlValue Push(arangodb::aql::ExpressionContext*, transaction::Methods*,
                         VPackFunctionParameters const&);
    static AqlValue Pop(arangodb::aql::ExpressionContext*, transaction::Methods*,
                        VPackFunctionParameters const&);
    static AqlValue Append(arangodb::aql::ExpressionContext*, transaction::Methods*,
                           VPackFunctionParameters const&);
    static AqlValue Unshift(arangodb::aql::ExpressionContext*, transaction::Methods*,
                            VPackFunctionParameters const&);
    static AqlValue Shift(arangodb::aql::ExpressionContext*, transaction::Methods*,
                          VPackFunctionParameters const&);
    static AqlValue RemoveValue(arangodb::aql::ExpressionContext*, transaction::Methods*,
                                VPackFunctionParameters const&);
    static AqlValue RemoveValues(arangodb::aql::ExpressionContext*, transaction::Methods*,
                                 VPackFunctionParameters const&);
    static AqlValue RemoveNth(arangodb::aql::ExpressionContext*, transaction::Methods*,
                              VPackFunctionParameters const&);
    static AqlValue NotNull(arangodb::aql::ExpressionContext*, transaction::Methods*,
                            VPackFunctionParameters const&);
    static AqlValue CurrentDatabase(arangodb::aql::ExpressionContext*,
                                    transaction::Methods*,
                                    VPackFunctionParameters const&);
    static AqlValue CollectionCount(arangodb::aql::ExpressionContext*,
                                    transaction::Methods*,
                                    VPackFunctionParameters const&);
    static AqlValue CheckDocument(arangodb::aql::ExpressionContext*,
                                  transaction::Methods*,
                                  VPackFunctionParameters const&);
    static AqlValue VarianceSample(arangodb::aql::ExpressionContext*, transaction::Methods*,
                                   VPackFunctionParameters const&);
    static AqlValue PregelResult(arangodb::aql::ExpressionContext*, transaction::Methods*,
                                 VPackFunctionParameters const&);
    static AqlValue VariancePopulation(arangodb::aql::ExpressionContext*,
                                       transaction::Methods*,
                                       VPackFunctionParameters const&);
    static AqlValue StdDevSample(arangodb::aql::ExpressionContext*, transaction::Methods*,
                                 VPackFunctionParameters const&);
    static AqlValue StdDevPopulation(arangodb::aql::ExpressionContext*,
=======
  static AqlValue IsKey(arangodb::aql::ExpressionContext*,
                        transaction::Methods*, VPackFunctionParameters const&);
  static AqlValue CountDistinct(arangodb::aql::ExpressionContext*,
                                transaction::Methods*, VPackFunctionParameters const&);
  static AqlValue Unique(arangodb::aql::ExpressionContext*,
                         transaction::Methods*, VPackFunctionParameters const&);
  static AqlValue SortedUnique(arangodb::aql::ExpressionContext*,
                               transaction::Methods*, VPackFunctionParameters const&);
  static AqlValue Sorted(arangodb::aql::ExpressionContext*,
                         transaction::Methods*, VPackFunctionParameters const&);
  static AqlValue Union(arangodb::aql::ExpressionContext*,
                        transaction::Methods*, VPackFunctionParameters const&);
  static AqlValue UnionDistinct(arangodb::aql::ExpressionContext*,
                                transaction::Methods*, VPackFunctionParameters const&);
  static AqlValue Intersection(arangodb::aql::ExpressionContext*,
                               transaction::Methods*, VPackFunctionParameters const&);
  static AqlValue Outersection(arangodb::aql::ExpressionContext*,
                               transaction::Methods*, VPackFunctionParameters const&);
  static AqlValue Distance(arangodb::aql::ExpressionContext*,
                           transaction::Methods*, VPackFunctionParameters const&);
  static AqlValue GeoDistance(arangodb::aql::ExpressionContext*,
                              transaction::Methods*, VPackFunctionParameters const&);
  static AqlValue GeoContains(arangodb::aql::ExpressionContext*,
                              transaction::Methods*, VPackFunctionParameters const&);
  static AqlValue GeoIntersects(arangodb::aql::ExpressionContext*,
                                transaction::Methods*, VPackFunctionParameters const&);
  static AqlValue GeoEquals(arangodb::aql::ExpressionContext*,
                            transaction::Methods*, VPackFunctionParameters const&);
  static AqlValue IsInPolygon(arangodb::aql::ExpressionContext*,
                              transaction::Methods*, VPackFunctionParameters const&);
  static AqlValue GeoPoint(arangodb::aql::ExpressionContext*,
                           transaction::Methods*, VPackFunctionParameters const&);
  static AqlValue GeoMultiPoint(arangodb::aql::ExpressionContext*,
                                transaction::Methods*, VPackFunctionParameters const&);
  static AqlValue GeoPolygon(arangodb::aql::ExpressionContext*,
                             transaction::Methods*, VPackFunctionParameters const&);
  static AqlValue GeoMultiPolygon(arangodb::aql::ExpressionContext*,
                                  transaction::Methods*, VPackFunctionParameters const&);
  static AqlValue GeoLinestring(arangodb::aql::ExpressionContext*,
                                transaction::Methods*, VPackFunctionParameters const&);
  static AqlValue GeoMultiLinestring(arangodb::aql::ExpressionContext*,
>>>>>>> 20d5e165
                                     transaction::Methods*,
                                     VPackFunctionParameters const&);
  static AqlValue Flatten(arangodb::aql::ExpressionContext*,
                          transaction::Methods*, VPackFunctionParameters const&);
  static AqlValue Zip(arangodb::aql::ExpressionContext*, transaction::Methods*,
                      VPackFunctionParameters const&);
  static AqlValue JsonStringify(arangodb::aql::ExpressionContext*,
                                transaction::Methods*, VPackFunctionParameters const&);
  static AqlValue JsonParse(arangodb::aql::ExpressionContext*,
                            transaction::Methods*, VPackFunctionParameters const&);
  static AqlValue ParseIdentifier(arangodb::aql::ExpressionContext*,
                                  transaction::Methods*, VPackFunctionParameters const&);
  static AqlValue Slice(arangodb::aql::ExpressionContext*,
                        transaction::Methods*, VPackFunctionParameters const&);
  static AqlValue Minus(arangodb::aql::ExpressionContext*,
                        transaction::Methods*, VPackFunctionParameters const&);
  static AqlValue Document(arangodb::aql::ExpressionContext*,
                           transaction::Methods*, VPackFunctionParameters const&);
  static AqlValue Matches(arangodb::aql::ExpressionContext*,
                          transaction::Methods*, VPackFunctionParameters const&);
  static AqlValue Round(arangodb::aql::ExpressionContext*,
                        transaction::Methods*, VPackFunctionParameters const&);
  static AqlValue Abs(arangodb::aql::ExpressionContext*, transaction::Methods*,
                      VPackFunctionParameters const&);
  static AqlValue Ceil(arangodb::aql::ExpressionContext*, transaction::Methods*,
                       VPackFunctionParameters const&);
  static AqlValue Floor(arangodb::aql::ExpressionContext*,
                        transaction::Methods*, VPackFunctionParameters const&);
  static AqlValue Sqrt(arangodb::aql::ExpressionContext*, transaction::Methods*,
                       VPackFunctionParameters const&);
  static AqlValue Pow(arangodb::aql::ExpressionContext*, transaction::Methods*,
                      VPackFunctionParameters const&);
  static AqlValue Log(arangodb::aql::ExpressionContext*, transaction::Methods*,
                      VPackFunctionParameters const&);
  static AqlValue Log2(arangodb::aql::ExpressionContext*, transaction::Methods*,
                       VPackFunctionParameters const&);
  static AqlValue Log10(arangodb::aql::ExpressionContext*,
                        transaction::Methods*, VPackFunctionParameters const&);
  static AqlValue Exp(arangodb::aql::ExpressionContext*, transaction::Methods*,
                      VPackFunctionParameters const&);
  static AqlValue Exp2(arangodb::aql::ExpressionContext*, transaction::Methods*,
                       VPackFunctionParameters const&);
  static AqlValue Sin(arangodb::aql::ExpressionContext*, transaction::Methods*,
                      VPackFunctionParameters const&);
  static AqlValue Cos(arangodb::aql::ExpressionContext*, transaction::Methods*,
                      VPackFunctionParameters const&);
  static AqlValue Tan(arangodb::aql::ExpressionContext*, transaction::Methods*,
                      VPackFunctionParameters const&);
  static AqlValue Asin(arangodb::aql::ExpressionContext*, transaction::Methods*,
                       VPackFunctionParameters const&);
  static AqlValue Acos(arangodb::aql::ExpressionContext*, transaction::Methods*,
                       VPackFunctionParameters const&);
  static AqlValue Atan(arangodb::aql::ExpressionContext*, transaction::Methods*,
                       VPackFunctionParameters const&);
  static AqlValue Atan2(arangodb::aql::ExpressionContext*,
                        transaction::Methods*, VPackFunctionParameters const&);
  static AqlValue Radians(arangodb::aql::ExpressionContext*,
                          transaction::Methods*, VPackFunctionParameters const&);
  static AqlValue Degrees(arangodb::aql::ExpressionContext*,
                          transaction::Methods*, VPackFunctionParameters const&);
  static AqlValue Pi(arangodb::aql::ExpressionContext*, transaction::Methods*,
                     VPackFunctionParameters const&);
  static AqlValue Rand(arangodb::aql::ExpressionContext*, transaction::Methods*,
                       VPackFunctionParameters const&);
  static AqlValue FirstDocument(arangodb::aql::ExpressionContext*,
                                transaction::Methods*, VPackFunctionParameters const&);
  static AqlValue FirstList(arangodb::aql::ExpressionContext*,
                            transaction::Methods*, VPackFunctionParameters const&);
  static AqlValue Push(arangodb::aql::ExpressionContext*, transaction::Methods*,
                       VPackFunctionParameters const&);
  static AqlValue Pop(arangodb::aql::ExpressionContext*, transaction::Methods*,
                      VPackFunctionParameters const&);
  static AqlValue Append(arangodb::aql::ExpressionContext*,
                         transaction::Methods*, VPackFunctionParameters const&);
  static AqlValue Unshift(arangodb::aql::ExpressionContext*,
                          transaction::Methods*, VPackFunctionParameters const&);
  static AqlValue Shift(arangodb::aql::ExpressionContext*,
                        transaction::Methods*, VPackFunctionParameters const&);
  static AqlValue RemoveValue(arangodb::aql::ExpressionContext*,
                              transaction::Methods*, VPackFunctionParameters const&);
  static AqlValue RemoveValues(arangodb::aql::ExpressionContext*,
                               transaction::Methods*, VPackFunctionParameters const&);
  static AqlValue RemoveNth(arangodb::aql::ExpressionContext*,
                            transaction::Methods*, VPackFunctionParameters const&);
  static AqlValue NotNull(arangodb::aql::ExpressionContext*,
                          transaction::Methods*, VPackFunctionParameters const&);
  static AqlValue CurrentDatabase(arangodb::aql::ExpressionContext*,
                                  transaction::Methods*, VPackFunctionParameters const&);
  static AqlValue CollectionCount(arangodb::aql::ExpressionContext*,
                                  transaction::Methods*, VPackFunctionParameters const&);
  static AqlValue VarianceSample(arangodb::aql::ExpressionContext*,
                                 transaction::Methods*, VPackFunctionParameters const&);
  static AqlValue PregelResult(arangodb::aql::ExpressionContext*,
                               transaction::Methods*, VPackFunctionParameters const&);
  static AqlValue VariancePopulation(arangodb::aql::ExpressionContext*,
                                     transaction::Methods*,
                                     VPackFunctionParameters const&);
  static AqlValue StdDevSample(arangodb::aql::ExpressionContext*,
                               transaction::Methods*, VPackFunctionParameters const&);
  static AqlValue StdDevPopulation(arangodb::aql::ExpressionContext*,
                                   transaction::Methods*, VPackFunctionParameters const&);
  static AqlValue Median(arangodb::aql::ExpressionContext*,
                         transaction::Methods*, VPackFunctionParameters const&);
  static AqlValue Percentile(arangodb::aql::ExpressionContext*,
                             transaction::Methods*, VPackFunctionParameters const&);
  static AqlValue Range(arangodb::aql::ExpressionContext*,
                        transaction::Methods*, VPackFunctionParameters const&);
  static AqlValue Position(arangodb::aql::ExpressionContext*,
                           transaction::Methods*, VPackFunctionParameters const&);
  static AqlValue Call(arangodb::aql::ExpressionContext*, transaction::Methods*,
                       VPackFunctionParameters const&);
  static AqlValue Apply(arangodb::aql::ExpressionContext*,
                        transaction::Methods*, VPackFunctionParameters const&);
  static AqlValue Version(arangodb::aql::ExpressionContext*,
                          transaction::Methods*, VPackFunctionParameters const&);
  static AqlValue IsSameCollection(arangodb::aql::ExpressionContext*,
                                   transaction::Methods*, VPackFunctionParameters const&);
  static AqlValue Assert(arangodb::aql::ExpressionContext*,
                         transaction::Methods*, VPackFunctionParameters const&);
  static AqlValue Warn(arangodb::aql::ExpressionContext*, transaction::Methods*,
                       VPackFunctionParameters const&);
  static AqlValue Fail(arangodb::aql::ExpressionContext*, transaction::Methods*,
                       VPackFunctionParameters const&);

  static AqlValue CurrentUser(arangodb::aql::ExpressionContext*,
                              transaction::Methods*, VPackFunctionParameters const&);

  /// @brief dummy function that will only throw an error when called
  static AqlValue NotImplemented(arangodb::aql::ExpressionContext*,
                                 transaction::Methods*, VPackFunctionParameters const&);
};

}  // namespace aql
}  // namespace arangodb

#endif<|MERGE_RESOLUTION|>--- conflicted
+++ resolved
@@ -274,55 +274,12 @@
                          transaction::Methods*, VPackFunctionParameters const&);
   static AqlValue Hash(arangodb::aql::ExpressionContext*, transaction::Methods*,
                        VPackFunctionParameters const&);
-<<<<<<< HEAD
-    static AqlValue Rand(arangodb::aql::ExpressionContext*, transaction::Methods*,
-                         VPackFunctionParameters const&);
-    static AqlValue FirstDocument(arangodb::aql::ExpressionContext*, transaction::Methods*,
-                                  VPackFunctionParameters const&);
-    static AqlValue FirstList(arangodb::aql::ExpressionContext*, transaction::Methods*,
-                              VPackFunctionParameters const&);
-    static AqlValue Push(arangodb::aql::ExpressionContext*, transaction::Methods*,
-                         VPackFunctionParameters const&);
-    static AqlValue Pop(arangodb::aql::ExpressionContext*, transaction::Methods*,
-                        VPackFunctionParameters const&);
-    static AqlValue Append(arangodb::aql::ExpressionContext*, transaction::Methods*,
-                           VPackFunctionParameters const&);
-    static AqlValue Unshift(arangodb::aql::ExpressionContext*, transaction::Methods*,
-                            VPackFunctionParameters const&);
-    static AqlValue Shift(arangodb::aql::ExpressionContext*, transaction::Methods*,
-                          VPackFunctionParameters const&);
-    static AqlValue RemoveValue(arangodb::aql::ExpressionContext*, transaction::Methods*,
-                                VPackFunctionParameters const&);
-    static AqlValue RemoveValues(arangodb::aql::ExpressionContext*, transaction::Methods*,
-                                 VPackFunctionParameters const&);
-    static AqlValue RemoveNth(arangodb::aql::ExpressionContext*, transaction::Methods*,
-                              VPackFunctionParameters const&);
-    static AqlValue NotNull(arangodb::aql::ExpressionContext*, transaction::Methods*,
-                            VPackFunctionParameters const&);
-    static AqlValue CurrentDatabase(arangodb::aql::ExpressionContext*,
-                                    transaction::Methods*,
-                                    VPackFunctionParameters const&);
-    static AqlValue CollectionCount(arangodb::aql::ExpressionContext*,
-                                    transaction::Methods*,
-                                    VPackFunctionParameters const&);
-    static AqlValue CheckDocument(arangodb::aql::ExpressionContext*,
-                                  transaction::Methods*,
-                                  VPackFunctionParameters const&);
-    static AqlValue VarianceSample(arangodb::aql::ExpressionContext*, transaction::Methods*,
-                                   VPackFunctionParameters const&);
-    static AqlValue PregelResult(arangodb::aql::ExpressionContext*, transaction::Methods*,
-                                 VPackFunctionParameters const&);
-    static AqlValue VariancePopulation(arangodb::aql::ExpressionContext*,
-                                       transaction::Methods*,
-                                       VPackFunctionParameters const&);
-    static AqlValue StdDevSample(arangodb::aql::ExpressionContext*, transaction::Methods*,
-                                 VPackFunctionParameters const&);
-    static AqlValue StdDevPopulation(arangodb::aql::ExpressionContext*,
-=======
   static AqlValue IsKey(arangodb::aql::ExpressionContext*,
                         transaction::Methods*, VPackFunctionParameters const&);
   static AqlValue CountDistinct(arangodb::aql::ExpressionContext*,
                                 transaction::Methods*, VPackFunctionParameters const&);
+  static AqlValue CheckDocument(arangodb::aql::ExpressionContext*,
+                                transaction::Methods*, VPackFunctionParameters const&);
   static AqlValue Unique(arangodb::aql::ExpressionContext*,
                          transaction::Methods*, VPackFunctionParameters const&);
   static AqlValue SortedUnique(arangodb::aql::ExpressionContext*,
@@ -360,7 +317,6 @@
   static AqlValue GeoLinestring(arangodb::aql::ExpressionContext*,
                                 transaction::Methods*, VPackFunctionParameters const&);
   static AqlValue GeoMultiLinestring(arangodb::aql::ExpressionContext*,
->>>>>>> 20d5e165
                                      transaction::Methods*,
                                      VPackFunctionParameters const&);
   static AqlValue Flatten(arangodb::aql::ExpressionContext*,
