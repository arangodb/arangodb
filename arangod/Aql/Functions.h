////////////////////////////////////////////////////////////////////////////////
/// DISCLAIMER
///
/// Copyright 2014-2016 ArangoDB GmbH, Cologne, Germany
/// Copyright 2004-2014 triAGENS GmbH, Cologne, Germany
///
/// Licensed under the Apache License, Version 2.0 (the "License");
/// you may not use this file except in compliance with the License.
/// You may obtain a copy of the License at
///
///     http://www.apache.org/licenses/LICENSE-2.0
///
/// Unless required by applicable law or agreed to in writing, software
/// distributed under the License is distributed on an "AS IS" BASIS,
/// WITHOUT WARRANTIES OR CONDITIONS OF ANY KIND, either express or implied.
/// See the License for the specific language governing permissions and
/// limitations under the License.
///
/// Copyright holder is ArangoDB GmbH, Cologne, Germany
///
/// @author Jan Steemann
////////////////////////////////////////////////////////////////////////////////

#ifndef ARANGOD_AQL_FUNCTIONS_H
#define ARANGOD_AQL_FUNCTIONS_H 1

#include "Basics/datetime.h"
#include "Basics/Common.h"
#include "Basics/SmallVector.h"
#include "Aql/AqlValue.h"

namespace arangodb {
namespace transaction {
class Methods;
}

namespace basics {
class VPackStringBufferAdapter;
}

namespace aql {

class Query;

typedef std::function<bool()> ExecutionCondition;

typedef SmallVector<AqlValue> VPackFunctionParameters;

typedef std::function<AqlValue(arangodb::aql::Query*, transaction::Methods*,
                                VPackFunctionParameters const&)>
    FunctionImplementation;

struct Functions {
  protected:

    static AqlValue AddOrSubtractUnitFromTimestamp(arangodb::aql::Query* query,
                                                   tp_sys_clock_ms const& tp,
                                                   double durationUnits,
                                                   arangodb::velocypack::Slice durationType,
                                                   bool isSubtract);

    static AqlValue AddOrSubtractIsoDurationFromTimestamp(arangodb::aql::Query* query,
                                                          tp_sys_clock_ms const& tp,
                                                          std::string const& duration,
                                                          bool isSubtract);

  /// @brief validate the number of parameters
   static void ValidateParameters(VPackFunctionParameters const& parameters,
                                  char const* function, int minParams,
                                  int maxParams);

   static void ValidateParameters(VPackFunctionParameters const& parameters,
                                  char const* function, int minParams);
  
   /// @brief register warning
   static void RegisterWarning(arangodb::aql::Query* query,
                       char const* functionName, int code);
   /// @brief register usage of an invalid function argument
   static void RegisterInvalidArgumentWarning(arangodb::aql::Query* query,
                                              char const* functionName);

   /// @brief extract a function parameter from the arguments
   static AqlValue ExtractFunctionParameterValue(
       VPackFunctionParameters const& parameters, size_t position);

   /// @brief extra a collection name from an AqlValue
   static std::string ExtractCollectionName(
       transaction::Methods* trx, VPackFunctionParameters const& parameters,
       size_t position);

   /// @brief extract attribute names from the arguments
   static void ExtractKeys(std::unordered_set<std::string>& names,
                           arangodb::aql::Query* query,
                           transaction::Methods* trx,
                           VPackFunctionParameters const& parameters,
                           size_t startParameter, char const* functionName);

   /// @brief Helper function to merge given parameters
   ///        Works for an array of objects as first parameter or arbitrary many
   ///        object parameters
   static AqlValue MergeParameters(arangodb::aql::Query* query,
                                   transaction::Methods* trx,
                                   VPackFunctionParameters const& parameters,
                                   char const* funcName, bool recursive);

<<<<<<< HEAD
    static bool ParameterToTimePoint(arangodb::aql::Query* query,
                                     transaction::Methods* trx,
                                     VPackFunctionParameters const& parameters,
                                     tp_sys_clock_ms& tp,
                                     std::string const& functionName,
                                     size_t parameterIndex);
=======
    static bool ParameterToTimePoint(arangodb::aql::Query *const query,
                                 transaction::Methods *const trx,
                                 VPackFunctionParameters const& parameters,
                                 tp_sys_clock_ms& tp,
                                 std::string const& functionName,
                                 size_t parameterIndex);
>>>>>>> 5aca3f51

  public:
   /// @brief helper function. not callable as a "normal" AQL function
   static void Stringify(transaction::Methods* trx,
                         arangodb::basics::VPackStringBufferAdapter& buffer,
                         VPackSlice const& slice);

   static AqlValue IsNull(arangodb::aql::Query*, transaction::Methods*,
                          VPackFunctionParameters const&);
   static AqlValue IsBool(arangodb::aql::Query*, transaction::Methods*,
                          VPackFunctionParameters const&);
   static AqlValue IsNumber(arangodb::aql::Query*, transaction::Methods*,
                            VPackFunctionParameters const&);
   static AqlValue IsString(arangodb::aql::Query*, transaction::Methods*,
                            VPackFunctionParameters const&);
   static AqlValue IsArray(arangodb::aql::Query*, transaction::Methods*,
                           VPackFunctionParameters const&);
   static AqlValue IsObject(arangodb::aql::Query*, transaction::Methods*,
                            VPackFunctionParameters const&);
   static AqlValue Typename(arangodb::aql::Query*, transaction::Methods*,
                            VPackFunctionParameters const&);
   static AqlValue ToNumber(arangodb::aql::Query*, transaction::Methods*,
                            VPackFunctionParameters const&);
   static AqlValue ToString(arangodb::aql::Query*, transaction::Methods*,
                            VPackFunctionParameters const&);
   static AqlValue ToBool(arangodb::aql::Query*, transaction::Methods*,
                          VPackFunctionParameters const&);
   static AqlValue ToArray(arangodb::aql::Query*, transaction::Methods*,
                           VPackFunctionParameters const&);
   static AqlValue Length(arangodb::aql::Query*, transaction::Methods*,
                          VPackFunctionParameters const&);
   static AqlValue FindFirst(arangodb::aql::Query*, transaction::Methods*,
                             VPackFunctionParameters const&);
   static AqlValue FindLast(arangodb::aql::Query*, transaction::Methods*,
                             VPackFunctionParameters const&);
   static AqlValue First(arangodb::aql::Query*, transaction::Methods*,
                         VPackFunctionParameters const&);
   static AqlValue Last(arangodb::aql::Query*, transaction::Methods*,
                        VPackFunctionParameters const&);
   static AqlValue Nth(arangodb::aql::Query*, transaction::Methods*,
                       VPackFunctionParameters const&);
   static AqlValue Contains(arangodb::aql::Query*, transaction::Methods*,
                            VPackFunctionParameters const&);
   static AqlValue Concat(arangodb::aql::Query*, transaction::Methods*,
                          VPackFunctionParameters const&);
   static AqlValue ConcatSeparator(arangodb::aql::Query*,
                                   transaction::Methods*,
                                   VPackFunctionParameters const&);
   static AqlValue CharLength(arangodb::aql::Query*,
                              transaction::Methods*,
                              VPackFunctionParameters const&);
   static AqlValue Lower(arangodb::aql::Query*,
                              transaction::Methods*,
                              VPackFunctionParameters const&);
   static AqlValue Upper(arangodb::aql::Query*,
                              transaction::Methods*,
                              VPackFunctionParameters const&);
   static AqlValue Substring(arangodb::aql::Query*,
                              transaction::Methods*,
                              VPackFunctionParameters const&);
   static AqlValue Left(arangodb::aql::Query*,
                         transaction::Methods*,
                         VPackFunctionParameters const&);
   static AqlValue Right(arangodb::aql::Query*,
                         transaction::Methods*,
                         VPackFunctionParameters const&);
   static AqlValue Trim(arangodb::aql::Query*,
                        transaction::Methods*,
                        VPackFunctionParameters const&);
   static AqlValue LTrim(arangodb::aql::Query*,
                         transaction::Methods*,
                         VPackFunctionParameters const&);
   static AqlValue RTrim(arangodb::aql::Query*,
                         transaction::Methods*,
                         VPackFunctionParameters const&);
   static AqlValue Split(arangodb::aql::Query*, transaction::Methods*,
                         VPackFunctionParameters const&);
   static AqlValue Like(arangodb::aql::Query*, transaction::Methods*,
                        VPackFunctionParameters const&);
   static AqlValue RegexTest(arangodb::aql::Query*, transaction::Methods*,
                             VPackFunctionParameters const&);
   static AqlValue RegexReplace(arangodb::aql::Query*, transaction::Methods*,
                                VPackFunctionParameters const&);


<<<<<<< HEAD
   // Date
   static AqlValue DateFromParameters(arangodb::aql::Query* query,
                                      transaction::Methods* trx,
                                      VPackFunctionParameters const& parameters,
                                      bool asTimestamp);
=======
    // Date
>>>>>>> 5aca3f51
   static AqlValue DateNow(arangodb::aql::Query*, transaction::Methods*,
                                VPackFunctionParameters const&);
   static AqlValue DateIso8601(arangodb::aql::Query*, transaction::Methods*,
                               VPackFunctionParameters const&);
   static AqlValue DateTimestamp(arangodb::aql::Query*, transaction::Methods*,
                                 VPackFunctionParameters const&);
<<<<<<< HEAD
   /**
    * @brief Tests is the first given parameter is a valid date string
    * format.
    *
    * @param query The AQL Query
    * @param trx The ongoing transaction
    * @param params List of input parameters
    *
    * @return AQLValue(true) iff the first input parameter is a string,r
    *         and is of valid date format. (May return true on invalid dates
    *         like 2018-02-31)
    */
   static AqlValue IsDatestring(arangodb::aql::Query* query,
                                transaction::Methods* trx,
                                VPackFunctionParameters const& params);
   static AqlValue DateDayOfWeek(arangodb::aql::Query*, transaction::Methods*,
                                 VPackFunctionParameters const&);
   static AqlValue DateYear(arangodb::aql::Query*, transaction::Methods*,
=======
   static AqlValue IsDatestring(arangodb::aql::Query*, transaction::Methods*,
                                VPackFunctionParameters const&);
   static AqlValue DateDayOfWeek(arangodb::aql::Query*, transaction::Methods*,
                                 VPackFunctionParameters const&);
   static AqlValue DateYear(arangodb::aql::Query*, transaction::Methods*,
                            VPackFunctionParameters const&);
   static AqlValue DateMonth(arangodb::aql::Query*, transaction::Methods*,
                             VPackFunctionParameters const&);
   static AqlValue DateDay(arangodb::aql::Query*, transaction::Methods*,
                           VPackFunctionParameters const&);
   static AqlValue DateHour(arangodb::aql::Query*, transaction::Methods*,
                            VPackFunctionParameters const&);
   static AqlValue DateMinute(arangodb::aql::Query*, transaction::Methods*,
                              VPackFunctionParameters const&);
   static AqlValue DateSecond(arangodb::aql::Query*, transaction::Methods*,
                              VPackFunctionParameters const&);
   static AqlValue DateMillisecond(arangodb::aql::Query*, transaction::Methods*,
                                   VPackFunctionParameters const&);
   static AqlValue DateDayOfYear(arangodb::aql::Query*, transaction::Methods*,
                                 VPackFunctionParameters const&);
   static AqlValue DateIsoWeek(arangodb::aql::Query*, transaction::Methods*,
                               VPackFunctionParameters const&);
    static AqlValue DateLeapYear(arangodb::aql::Query*, transaction::Methods*,
                                 VPackFunctionParameters const&);
    static AqlValue DateQuarter(arangodb::aql::Query*, transaction::Methods*,
                                VPackFunctionParameters const&);
    static AqlValue DateDaysInMonth(arangodb::aql::Query*, transaction::Methods*,
                                    VPackFunctionParameters const&);
    static AqlValue DateAdd(arangodb::aql::Query*, transaction::Methods*,
                            VPackFunctionParameters const&);
    static AqlValue DateSubtract(arangodb::aql::Query*, transaction::Methods*,
                                 VPackFunctionParameters const&);
    static AqlValue DateDiff(arangodb::aql::Query*, transaction::Methods*,
                             VPackFunctionParameters const&);
    static AqlValue DateCompare(arangodb::aql::Query*, transaction::Methods*,
                                VPackFunctionParameters const&);




   static AqlValue Passthru(arangodb::aql::Query*, transaction::Methods*,
>>>>>>> 5aca3f51
                            VPackFunctionParameters const&);
   static AqlValue DateMonth(arangodb::aql::Query*, transaction::Methods*,
                             VPackFunctionParameters const&);
   static AqlValue DateDay(arangodb::aql::Query*, transaction::Methods*,
                           VPackFunctionParameters const&);
   static AqlValue DateHour(arangodb::aql::Query*, transaction::Methods*,
                            VPackFunctionParameters const&);
   static AqlValue DateMinute(arangodb::aql::Query*, transaction::Methods*,
                              VPackFunctionParameters const&);
   static AqlValue DateSecond(arangodb::aql::Query*, transaction::Methods*,
                              VPackFunctionParameters const&);
   static AqlValue DateMillisecond(arangodb::aql::Query*, transaction::Methods*,
                                   VPackFunctionParameters const&);
   static AqlValue DateDayOfYear(arangodb::aql::Query*, transaction::Methods*,
                                 VPackFunctionParameters const&);
   static AqlValue DateIsoWeek(arangodb::aql::Query*, transaction::Methods*,
                               VPackFunctionParameters const&);
    static AqlValue DateLeapYear(arangodb::aql::Query*, transaction::Methods*,
                                 VPackFunctionParameters const&);
    static AqlValue DateQuarter(arangodb::aql::Query*, transaction::Methods*,
                                VPackFunctionParameters const&);
    static AqlValue DateDaysInMonth(arangodb::aql::Query*, transaction::Methods*,
                                    VPackFunctionParameters const&);
    static AqlValue DateAdd(arangodb::aql::Query*, transaction::Methods*,
                            VPackFunctionParameters const&);
    static AqlValue DateSubtract(arangodb::aql::Query*, transaction::Methods*,
                                 VPackFunctionParameters const&);
    static AqlValue DateDiff(arangodb::aql::Query*, transaction::Methods*,
                             VPackFunctionParameters const&);
    /**
     * @brief Compares two dates given as the first two arguments.
     *        Third argument defines the highest signficant part,
     *        Forth (optional) defines the lowest significant part.
     *
     * @param query The AQL query
     * @param trx The ongoing transaction
     * @param params 3 or 4 Parameters.
     *         1. A date string
     *         2. Another date string.
     *         3. Modifier year/day/houer etc. Will compare 1 to 2
     *            based on this value.
     *         4. Another modifier (like 3), optional. If given
     *            will compare all parts starting from modifier
     *            in (3) to this modifier.
     *
     * Example:
     * (DateA, DateB, month, minute)
     * Will compare A to B considering month, day, hour and minute.
     * It will ignore year, second and millisecond.
     *
     * @return AQLValue(TRUE) if the dates are equal. AQLValue(FALSE)
     * if they differ. May return AQLValue(NULL) on invalid input
     */
    static AqlValue DateCompare(arangodb::aql::Query* query,
                                transaction::Methods* trx,
                                VPackFunctionParameters const& params);

    static AqlValue Passthru(arangodb::aql::Query*, transaction::Methods*,
                             VPackFunctionParameters const&);
    static AqlValue Unset(arangodb::aql::Query*, transaction::Methods*,
                          VPackFunctionParameters const&);
    static AqlValue UnsetRecursive(arangodb::aql::Query*, transaction::Methods*,
                                   VPackFunctionParameters const&);
    static AqlValue Keep(arangodb::aql::Query*, transaction::Methods*,
                         VPackFunctionParameters const&);
    static AqlValue Translate(arangodb::aql::Query*, transaction::Methods*,
                              VPackFunctionParameters const&);
    static AqlValue Merge(arangodb::aql::Query*, transaction::Methods*,
                          VPackFunctionParameters const&);
    static AqlValue MergeRecursive(arangodb::aql::Query*, transaction::Methods*,
                                   VPackFunctionParameters const&);
    static AqlValue Has(arangodb::aql::Query*, transaction::Methods*,
                        VPackFunctionParameters const&);
    static AqlValue Attributes(arangodb::aql::Query*, transaction::Methods*,
                               VPackFunctionParameters const&);
    static AqlValue Values(arangodb::aql::Query*, transaction::Methods*,
                           VPackFunctionParameters const&);
    static AqlValue Min(arangodb::aql::Query*, transaction::Methods*,
                        VPackFunctionParameters const&);
    static AqlValue Max(arangodb::aql::Query*, transaction::Methods*,
                        VPackFunctionParameters const&);
    static AqlValue Sum(arangodb::aql::Query*, transaction::Methods*,
                        VPackFunctionParameters const&);
    static AqlValue Average(arangodb::aql::Query*, transaction::Methods*,
                            VPackFunctionParameters const&);
    static AqlValue Sleep(arangodb::aql::Query*, transaction::Methods*,
                          VPackFunctionParameters const&);
    static AqlValue Collections(arangodb::aql::Query*, transaction::Methods*,
                                VPackFunctionParameters const&);
    static AqlValue RandomToken(arangodb::aql::Query*, transaction::Methods*,
                                VPackFunctionParameters const&);
    static AqlValue Md5(arangodb::aql::Query*, transaction::Methods*,
                        VPackFunctionParameters const&);
    static AqlValue Sha1(arangodb::aql::Query*, transaction::Methods*,
                         VPackFunctionParameters const&);
    static AqlValue Sha512(arangodb::aql::Query*, transaction::Methods*,
                           VPackFunctionParameters const&);
    static AqlValue Hash(arangodb::aql::Query*, transaction::Methods*,
                         VPackFunctionParameters const&);
    static AqlValue IsKey(arangodb::aql::Query*, transaction::Methods*,
                          VPackFunctionParameters const&);
    static AqlValue Unique(arangodb::aql::Query*, transaction::Methods*,
                           VPackFunctionParameters const&);
    static AqlValue SortedUnique(arangodb::aql::Query*, transaction::Methods*,
                                 VPackFunctionParameters const&);
    static AqlValue Sorted(arangodb::aql::Query*, transaction::Methods*,
                           VPackFunctionParameters const&);
    static AqlValue Union(arangodb::aql::Query*, transaction::Methods*,
                          VPackFunctionParameters const&);
    static AqlValue UnionDistinct(arangodb::aql::Query*, transaction::Methods*,
                                  VPackFunctionParameters const&);
    static AqlValue Intersection(arangodb::aql::Query*, transaction::Methods*,
                                 VPackFunctionParameters const&);
    static AqlValue Outersection(arangodb::aql::Query*, transaction::Methods*,
                                 VPackFunctionParameters const&);
    static AqlValue Distance(arangodb::aql::Query*, transaction::Methods*,
                             VPackFunctionParameters const&);
    static AqlValue Flatten(arangodb::aql::Query*, transaction::Methods*,
                            VPackFunctionParameters const&);
    static AqlValue Zip(arangodb::aql::Query*, transaction::Methods*,
                        VPackFunctionParameters const&);
    static AqlValue JsonStringify(arangodb::aql::Query*, transaction::Methods*,
                                  VPackFunctionParameters const&);
    static AqlValue JsonParse(arangodb::aql::Query*, transaction::Methods*,
                              VPackFunctionParameters const&);
    static AqlValue ParseIdentifier(arangodb::aql::Query*,
                                    transaction::Methods*,
                                    VPackFunctionParameters const&);
    static AqlValue Slice(arangodb::aql::Query*, transaction::Methods*,
                          VPackFunctionParameters const&);
    static AqlValue Minus(arangodb::aql::Query*, transaction::Methods*,
                          VPackFunctionParameters const&);
    static AqlValue Document(arangodb::aql::Query*, transaction::Methods*,
                             VPackFunctionParameters const&);
    static AqlValue Matches(arangodb::aql::Query*, transaction::Methods*,
                            VPackFunctionParameters const&);
    static AqlValue Round(arangodb::aql::Query*, transaction::Methods*,
                          VPackFunctionParameters const&);
    static AqlValue Abs(arangodb::aql::Query*, transaction::Methods*,
                        VPackFunctionParameters const&);
    static AqlValue Ceil(arangodb::aql::Query*, transaction::Methods*,
                         VPackFunctionParameters const&);
    static AqlValue Floor(arangodb::aql::Query*, transaction::Methods*,
                          VPackFunctionParameters const&);
    static AqlValue Sqrt(arangodb::aql::Query*, transaction::Methods*,
                         VPackFunctionParameters const&);
    static AqlValue Pow(arangodb::aql::Query*, transaction::Methods*,
                        VPackFunctionParameters const&);
    static AqlValue Log(arangodb::aql::Query*, transaction::Methods*,
                        VPackFunctionParameters const&);
    static AqlValue Log2(arangodb::aql::Query*, transaction::Methods*,
                         VPackFunctionParameters const&);
    static AqlValue Log10(arangodb::aql::Query*, transaction::Methods*,
                          VPackFunctionParameters const&);
    static AqlValue Exp(arangodb::aql::Query*, transaction::Methods*,
                        VPackFunctionParameters const&);
    static AqlValue Exp2(arangodb::aql::Query*, transaction::Methods*,
                         VPackFunctionParameters const&);
    static AqlValue Sin(arangodb::aql::Query*, transaction::Methods*,
                        VPackFunctionParameters const&);
    static AqlValue Cos(arangodb::aql::Query*, transaction::Methods*,
                        VPackFunctionParameters const&);
    static AqlValue Tan(arangodb::aql::Query*, transaction::Methods*,
                        VPackFunctionParameters const&);
    static AqlValue Asin(arangodb::aql::Query*, transaction::Methods*,
                         VPackFunctionParameters const&);
    static AqlValue Acos(arangodb::aql::Query*, transaction::Methods*,
                         VPackFunctionParameters const&);
    static AqlValue Atan(arangodb::aql::Query*, transaction::Methods*,
                         VPackFunctionParameters const&);
    static AqlValue Atan2(arangodb::aql::Query*, transaction::Methods*,
                          VPackFunctionParameters const&);
    static AqlValue Radians(arangodb::aql::Query*, transaction::Methods*,
                            VPackFunctionParameters const&);
    static AqlValue Degrees(arangodb::aql::Query*, transaction::Methods*,
                            VPackFunctionParameters const&);
    static AqlValue Pi(arangodb::aql::Query*, transaction::Methods*,
                       VPackFunctionParameters const&);
    static AqlValue Rand(arangodb::aql::Query*, transaction::Methods*,
                         VPackFunctionParameters const&);
    static AqlValue FirstDocument(arangodb::aql::Query*, transaction::Methods*,
                                  VPackFunctionParameters const&);
    static AqlValue FirstList(arangodb::aql::Query*, transaction::Methods*,
                              VPackFunctionParameters const&);
    static AqlValue Push(arangodb::aql::Query*, transaction::Methods*,
                         VPackFunctionParameters const&);
    static AqlValue Pop(arangodb::aql::Query*, transaction::Methods*,
                        VPackFunctionParameters const&);
    static AqlValue Append(arangodb::aql::Query*, transaction::Methods*,
                           VPackFunctionParameters const&);
    static AqlValue Unshift(arangodb::aql::Query*, transaction::Methods*,
                            VPackFunctionParameters const&);
    static AqlValue Shift(arangodb::aql::Query*, transaction::Methods*,
                          VPackFunctionParameters const&);
    static AqlValue RemoveValue(arangodb::aql::Query*, transaction::Methods*,
                                VPackFunctionParameters const&);
    static AqlValue RemoveValues(arangodb::aql::Query*, transaction::Methods*,
                                 VPackFunctionParameters const&);
    static AqlValue RemoveNth(arangodb::aql::Query*, transaction::Methods*,
                              VPackFunctionParameters const&);
    static AqlValue NotNull(arangodb::aql::Query*, transaction::Methods*,
                            VPackFunctionParameters const&);
    static AqlValue CurrentDatabase(arangodb::aql::Query*,
                                    transaction::Methods*,
                                    VPackFunctionParameters const&);
    static AqlValue CollectionCount(arangodb::aql::Query*,
                                    transaction::Methods*,
                                    VPackFunctionParameters const&);
    static AqlValue VarianceSample(arangodb::aql::Query*, transaction::Methods*,
                                   VPackFunctionParameters const&);
    static AqlValue PregelResult(arangodb::aql::Query*, transaction::Methods*,
                                 VPackFunctionParameters const&);
    static AqlValue VariancePopulation(arangodb::aql::Query*,
                                       transaction::Methods*,
                                       VPackFunctionParameters const&);
    static AqlValue StdDevSample(arangodb::aql::Query*, transaction::Methods*,
                                 VPackFunctionParameters const&);
    static AqlValue StdDevPopulation(arangodb::aql::Query*,
                                     transaction::Methods*,
                                     VPackFunctionParameters const&);
    static AqlValue Median(arangodb::aql::Query*, transaction::Methods*,
                           VPackFunctionParameters const&);
    static AqlValue Percentile(arangodb::aql::Query*, transaction::Methods*,
                               VPackFunctionParameters const&);
    static AqlValue Range(arangodb::aql::Query*, transaction::Methods*,
                          VPackFunctionParameters const&);
    static AqlValue Position(arangodb::aql::Query*, transaction::Methods*,
                             VPackFunctionParameters const&);
    static AqlValue IsSameCollection(arangodb::aql::Query*,
                                     transaction::Methods*,
                                     VPackFunctionParameters const&);
    static AqlValue Assert(arangodb::aql::Query*, transaction::Methods*,
                           VPackFunctionParameters const&);
    static AqlValue Warn(arangodb::aql::Query*, transaction::Methods*,
                         VPackFunctionParameters const&);
};
  
}
}

#endif<|MERGE_RESOLUTION|>--- conflicted
+++ resolved
@@ -103,21 +103,12 @@
                                    VPackFunctionParameters const& parameters,
                                    char const* funcName, bool recursive);
 
-<<<<<<< HEAD
     static bool ParameterToTimePoint(arangodb::aql::Query* query,
                                      transaction::Methods* trx,
                                      VPackFunctionParameters const& parameters,
                                      tp_sys_clock_ms& tp,
                                      std::string const& functionName,
                                      size_t parameterIndex);
-=======
-    static bool ParameterToTimePoint(arangodb::aql::Query *const query,
-                                 transaction::Methods *const trx,
-                                 VPackFunctionParameters const& parameters,
-                                 tp_sys_clock_ms& tp,
-                                 std::string const& functionName,
-                                 size_t parameterIndex);
->>>>>>> 5aca3f51
 
   public:
    /// @brief helper function. not callable as a "normal" AQL function
@@ -203,22 +194,17 @@
                                 VPackFunctionParameters const&);
 
 
-<<<<<<< HEAD
    // Date
    static AqlValue DateFromParameters(arangodb::aql::Query* query,
                                       transaction::Methods* trx,
                                       VPackFunctionParameters const& parameters,
                                       bool asTimestamp);
-=======
-    // Date
->>>>>>> 5aca3f51
    static AqlValue DateNow(arangodb::aql::Query*, transaction::Methods*,
                                 VPackFunctionParameters const&);
    static AqlValue DateIso8601(arangodb::aql::Query*, transaction::Methods*,
                                VPackFunctionParameters const&);
    static AqlValue DateTimestamp(arangodb::aql::Query*, transaction::Methods*,
                                  VPackFunctionParameters const&);
-<<<<<<< HEAD
    /**
     * @brief Tests is the first given parameter is a valid date string
     * format.
@@ -237,49 +223,6 @@
    static AqlValue DateDayOfWeek(arangodb::aql::Query*, transaction::Methods*,
                                  VPackFunctionParameters const&);
    static AqlValue DateYear(arangodb::aql::Query*, transaction::Methods*,
-=======
-   static AqlValue IsDatestring(arangodb::aql::Query*, transaction::Methods*,
-                                VPackFunctionParameters const&);
-   static AqlValue DateDayOfWeek(arangodb::aql::Query*, transaction::Methods*,
-                                 VPackFunctionParameters const&);
-   static AqlValue DateYear(arangodb::aql::Query*, transaction::Methods*,
-                            VPackFunctionParameters const&);
-   static AqlValue DateMonth(arangodb::aql::Query*, transaction::Methods*,
-                             VPackFunctionParameters const&);
-   static AqlValue DateDay(arangodb::aql::Query*, transaction::Methods*,
-                           VPackFunctionParameters const&);
-   static AqlValue DateHour(arangodb::aql::Query*, transaction::Methods*,
-                            VPackFunctionParameters const&);
-   static AqlValue DateMinute(arangodb::aql::Query*, transaction::Methods*,
-                              VPackFunctionParameters const&);
-   static AqlValue DateSecond(arangodb::aql::Query*, transaction::Methods*,
-                              VPackFunctionParameters const&);
-   static AqlValue DateMillisecond(arangodb::aql::Query*, transaction::Methods*,
-                                   VPackFunctionParameters const&);
-   static AqlValue DateDayOfYear(arangodb::aql::Query*, transaction::Methods*,
-                                 VPackFunctionParameters const&);
-   static AqlValue DateIsoWeek(arangodb::aql::Query*, transaction::Methods*,
-                               VPackFunctionParameters const&);
-    static AqlValue DateLeapYear(arangodb::aql::Query*, transaction::Methods*,
-                                 VPackFunctionParameters const&);
-    static AqlValue DateQuarter(arangodb::aql::Query*, transaction::Methods*,
-                                VPackFunctionParameters const&);
-    static AqlValue DateDaysInMonth(arangodb::aql::Query*, transaction::Methods*,
-                                    VPackFunctionParameters const&);
-    static AqlValue DateAdd(arangodb::aql::Query*, transaction::Methods*,
-                            VPackFunctionParameters const&);
-    static AqlValue DateSubtract(arangodb::aql::Query*, transaction::Methods*,
-                                 VPackFunctionParameters const&);
-    static AqlValue DateDiff(arangodb::aql::Query*, transaction::Methods*,
-                             VPackFunctionParameters const&);
-    static AqlValue DateCompare(arangodb::aql::Query*, transaction::Methods*,
-                                VPackFunctionParameters const&);
-
-
-
-
-   static AqlValue Passthru(arangodb::aql::Query*, transaction::Methods*,
->>>>>>> 5aca3f51
                             VPackFunctionParameters const&);
    static AqlValue DateMonth(arangodb::aql::Query*, transaction::Methods*,
                              VPackFunctionParameters const&);
