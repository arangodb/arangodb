////////////////////////////////////////////////////////////////////////////////
/// DISCLAIMER
///
/// Copyright 2014-2016 ArangoDB GmbH, Cologne, Germany
/// Copyright 2004-2014 triAGENS GmbH, Cologne, Germany
///
/// Licensed under the Apache License, Version 2.0 (the "License");
/// you may not use this file except in compliance with the License.
/// You may obtain a copy of the License at
///
///     http://www.apache.org/licenses/LICENSE-2.0
///
/// Unless required by applicable law or agreed to in writing, software
/// distributed under the License is distributed on an "AS IS" BASIS,
/// WITHOUT WARRANTIES OR CONDITIONS OF ANY KIND, either express or implied.
/// See the License for the specific language governing permissions and
/// limitations under the License.
///
/// Copyright holder is ArangoDB GmbH, Cologne, Germany
///
/// @author Jan Steemann
////////////////////////////////////////////////////////////////////////////////

#ifndef ARANGOD_AQL_FUNCTIONS_H
#define ARANGOD_AQL_FUNCTIONS_H 1

#include "Basics/Common.h"
#include "Basics/SmallVector.h"
#include "Aql/AqlValue.h"

namespace arangodb {
namespace transaction {
class Methods;
}

namespace basics {
class VPackStringBufferAdapter;
}

namespace aql {

class Query;

typedef std::function<bool()> ExecutionCondition;

typedef SmallVector<AqlValue> VPackFunctionParameters;

typedef std::function<AqlValue(arangodb::aql::Query*, transaction::Methods*,
                                VPackFunctionParameters const&)>
    FunctionImplementation;

struct Functions {
  protected:

  /// @brief validate the number of parameters
   static void ValidateParameters(VPackFunctionParameters const& parameters,
                                  char const* function, int minParams,
                                  int maxParams);

   static void ValidateParameters(VPackFunctionParameters const& parameters,
                                  char const* function, int minParams);

   /// @brief extract a function parameter from the arguments
   static AqlValue ExtractFunctionParameterValue(
       transaction::Methods*, VPackFunctionParameters const& parameters,
       size_t position);

   /// @brief extra a collection name from an AqlValue
   static std::string ExtractCollectionName(
       transaction::Methods* trx, VPackFunctionParameters const& parameters,
       size_t position);

   /// @brief extract attribute names from the arguments
   static void ExtractKeys(std::unordered_set<std::string>& names,
                           arangodb::aql::Query* query,
                           transaction::Methods* trx,
                           VPackFunctionParameters const& parameters,
                           size_t startParameter, char const* functionName);

   /// @brief Helper function to merge given parameters
   ///        Works for an array of objects as first parameter or arbitrary many
   ///        object parameters
   static AqlValue MergeParameters(arangodb::aql::Query* query,
                                   transaction::Methods* trx,
                                   VPackFunctionParameters const& parameters,
                                   char const* funcName, bool recursive);

  public:
   /// @brief called before a query starts
   /// has the chance to set up any thread-local storage
   static void InitializeThreadContext();

   /// @brief called when a query ends
   /// its responsibility is to clear any thread-local storage
   static void DestroyThreadContext();

   /// @brief helper function. not callable as a "normal" AQL function
   static void Stringify(transaction::Methods* trx,
                         arangodb::basics::VPackStringBufferAdapter& buffer,
                         VPackSlice const& slice);

   static AqlValue IsNull(arangodb::aql::Query*, transaction::Methods*,
                          VPackFunctionParameters const&);
   static AqlValue IsBool(arangodb::aql::Query*, transaction::Methods*,
                          VPackFunctionParameters const&);
   static AqlValue IsNumber(arangodb::aql::Query*, transaction::Methods*,
                            VPackFunctionParameters const&);
   static AqlValue IsString(arangodb::aql::Query*, transaction::Methods*,
                            VPackFunctionParameters const&);
   static AqlValue IsArray(arangodb::aql::Query*, transaction::Methods*,
                           VPackFunctionParameters const&);
   static AqlValue IsObject(arangodb::aql::Query*, transaction::Methods*,
                            VPackFunctionParameters const&);
   static AqlValue Typename(arangodb::aql::Query*, transaction::Methods*,
                            VPackFunctionParameters const&);
   static AqlValue ToNumber(arangodb::aql::Query*, transaction::Methods*,
                            VPackFunctionParameters const&);
   static AqlValue ToString(arangodb::aql::Query*, transaction::Methods*,
                            VPackFunctionParameters const&);
   static AqlValue ToBool(arangodb::aql::Query*, transaction::Methods*,
                          VPackFunctionParameters const&);
   static AqlValue ToArray(arangodb::aql::Query*, transaction::Methods*,
                           VPackFunctionParameters const&);
   static AqlValue Length(arangodb::aql::Query*, transaction::Methods*,
                          VPackFunctionParameters const&);
   static AqlValue First(arangodb::aql::Query*, transaction::Methods*,
                         VPackFunctionParameters const&);
   static AqlValue Last(arangodb::aql::Query*, transaction::Methods*,
                        VPackFunctionParameters const&);
   static AqlValue Nth(arangodb::aql::Query*, transaction::Methods*,
                       VPackFunctionParameters const&);
   static AqlValue Contains(arangodb::aql::Query*, transaction::Methods*,
                            VPackFunctionParameters const&);
   static AqlValue Concat(arangodb::aql::Query*, transaction::Methods*,
                          VPackFunctionParameters const&);
   static AqlValue ConcatSeparator(arangodb::aql::Query*,
                                   transaction::Methods*,
                                   VPackFunctionParameters const&);
   static AqlValue CharLength(arangodb::aql::Query*,
                              transaction::Methods*,
                              VPackFunctionParameters const&);
   static AqlValue Lower(arangodb::aql::Query*,
                              transaction::Methods*,
                              VPackFunctionParameters const&);
   static AqlValue Upper(arangodb::aql::Query*,
                              transaction::Methods*,
                              VPackFunctionParameters const&);
<<<<<<< HEAD
   static AqlValue Substring(arangodb::aql::Query*,
                              transaction::Methods*,
                              VPackFunctionParameters const&);
=======
   static AqlValue Left(arangodb::aql::Query*,
                         transaction::Methods*,
                         VPackFunctionParameters const&);
   static AqlValue Right(arangodb::aql::Query*,
                         transaction::Methods*,
                         VPackFunctionParameters const&);
   static AqlValue Trim(arangodb::aql::Query*,
                        transaction::Methods*,
                        VPackFunctionParameters const&);
>>>>>>> cbe004d3
   static AqlValue Like(arangodb::aql::Query*, transaction::Methods*,
                        VPackFunctionParameters const&);
   static AqlValue RegexTest(arangodb::aql::Query*, transaction::Methods*,
                             VPackFunctionParameters const&);
   static AqlValue RegexReplace(arangodb::aql::Query*, transaction::Methods*,
                                VPackFunctionParameters const&);
   static AqlValue Passthru(arangodb::aql::Query*, transaction::Methods*,
                            VPackFunctionParameters const&);
   static AqlValue Unset(arangodb::aql::Query*, transaction::Methods*,
                         VPackFunctionParameters const&);
   static AqlValue UnsetRecursive(arangodb::aql::Query*, transaction::Methods*,
                                  VPackFunctionParameters const&);
   static AqlValue Keep(arangodb::aql::Query*, transaction::Methods*,
                        VPackFunctionParameters const&);
   static AqlValue Merge(arangodb::aql::Query*, transaction::Methods*,
                         VPackFunctionParameters const&);
   static AqlValue MergeRecursive(arangodb::aql::Query*, transaction::Methods*,
                                  VPackFunctionParameters const&);
   static AqlValue Has(arangodb::aql::Query*, transaction::Methods*,
                       VPackFunctionParameters const&);
   static AqlValue Attributes(arangodb::aql::Query*, transaction::Methods*,
                              VPackFunctionParameters const&);
   static AqlValue Values(arangodb::aql::Query*, transaction::Methods*,
                          VPackFunctionParameters const&);
   static AqlValue Min(arangodb::aql::Query*, transaction::Methods*,
                       VPackFunctionParameters const&);
   static AqlValue Max(arangodb::aql::Query*, transaction::Methods*,
                       VPackFunctionParameters const&);
   static AqlValue Sum(arangodb::aql::Query*, transaction::Methods*,
                       VPackFunctionParameters const&);
   static AqlValue Average(arangodb::aql::Query*, transaction::Methods*,
                           VPackFunctionParameters const&);
    static AqlValue Sleep(arangodb::aql::Query*, transaction::Methods*,
                          VPackFunctionParameters const&);
   static AqlValue RandomToken(arangodb::aql::Query*, transaction::Methods*,
                               VPackFunctionParameters const&);
   static AqlValue Md5(arangodb::aql::Query*, transaction::Methods*,
                       VPackFunctionParameters const&);
   static AqlValue Sha1(arangodb::aql::Query*, transaction::Methods*,
                        VPackFunctionParameters const&);
   static AqlValue Hash(arangodb::aql::Query*, transaction::Methods*,
                        VPackFunctionParameters const&);
   static AqlValue Unique(arangodb::aql::Query*, transaction::Methods*,
                          VPackFunctionParameters const&);
   static AqlValue SortedUnique(arangodb::aql::Query*, transaction::Methods*,
                                VPackFunctionParameters const&);
   static AqlValue Union(arangodb::aql::Query*, transaction::Methods*,
                         VPackFunctionParameters const&);
   static AqlValue UnionDistinct(arangodb::aql::Query*, transaction::Methods*,
                                 VPackFunctionParameters const&);
   static AqlValue Intersection(arangodb::aql::Query*, transaction::Methods*,
                                VPackFunctionParameters const&);
   static AqlValue Outersection(arangodb::aql::Query*, transaction::Methods*,
                                VPackFunctionParameters const&);
   static AqlValue Distance(arangodb::aql::Query*, transaction::Methods*,
                            VPackFunctionParameters const&);
   static AqlValue Flatten(arangodb::aql::Query*, transaction::Methods*,
                           VPackFunctionParameters const&);
   static AqlValue Zip(arangodb::aql::Query*, transaction::Methods*,
                       VPackFunctionParameters const&);
   static AqlValue JsonStringify(arangodb::aql::Query*, transaction::Methods*,
                                 VPackFunctionParameters const&);
   static AqlValue JsonParse(arangodb::aql::Query*, transaction::Methods*,
                             VPackFunctionParameters const&);
   static AqlValue ParseIdentifier(arangodb::aql::Query*,
                                   transaction::Methods*,
                                   VPackFunctionParameters const&);
   static AqlValue Slice(arangodb::aql::Query*, transaction::Methods*,
                         VPackFunctionParameters const&);
   static AqlValue Minus(arangodb::aql::Query*, transaction::Methods*,
                         VPackFunctionParameters const&);
   static AqlValue Document(arangodb::aql::Query*, transaction::Methods*,
                            VPackFunctionParameters const&);
   static AqlValue Round(arangodb::aql::Query*, transaction::Methods*,
                         VPackFunctionParameters const&);
   static AqlValue Abs(arangodb::aql::Query*, transaction::Methods*,
                       VPackFunctionParameters const&);
   static AqlValue Ceil(arangodb::aql::Query*, transaction::Methods*,
                        VPackFunctionParameters const&);
   static AqlValue Floor(arangodb::aql::Query*, transaction::Methods*,
                         VPackFunctionParameters const&);
   static AqlValue Sqrt(arangodb::aql::Query*, transaction::Methods*,
                        VPackFunctionParameters const&);
   static AqlValue Pow(arangodb::aql::Query*, transaction::Methods*,
                       VPackFunctionParameters const&);
   static AqlValue Log(arangodb::aql::Query*, transaction::Methods*,
                       VPackFunctionParameters const&);
   static AqlValue Log2(arangodb::aql::Query*, transaction::Methods*,
                        VPackFunctionParameters const&);
   static AqlValue Log10(arangodb::aql::Query*, transaction::Methods*,
                         VPackFunctionParameters const&);
   static AqlValue Exp(arangodb::aql::Query*, transaction::Methods*,
                       VPackFunctionParameters const&);
   static AqlValue Exp2(arangodb::aql::Query*, transaction::Methods*,
                        VPackFunctionParameters const&);
   static AqlValue Sin(arangodb::aql::Query*, transaction::Methods*,
                       VPackFunctionParameters const&);
   static AqlValue Cos(arangodb::aql::Query*, transaction::Methods*,
                       VPackFunctionParameters const&);
   static AqlValue Tan(arangodb::aql::Query*, transaction::Methods*,
                       VPackFunctionParameters const&);
   static AqlValue Asin(arangodb::aql::Query*, transaction::Methods*,
                        VPackFunctionParameters const&);
   static AqlValue Acos(arangodb::aql::Query*, transaction::Methods*,
                        VPackFunctionParameters const&);
   static AqlValue Atan(arangodb::aql::Query*, transaction::Methods*,
                        VPackFunctionParameters const&);
   static AqlValue Atan2(arangodb::aql::Query*, transaction::Methods*,
                         VPackFunctionParameters const&);
   static AqlValue Radians(arangodb::aql::Query*, transaction::Methods*,
                           VPackFunctionParameters const&);
   static AqlValue Degrees(arangodb::aql::Query*, transaction::Methods*,
                           VPackFunctionParameters const&);
   static AqlValue Pi(arangodb::aql::Query*, transaction::Methods*,
                      VPackFunctionParameters const&);
   static AqlValue Rand(arangodb::aql::Query*, transaction::Methods*,
                        VPackFunctionParameters const&);
   static AqlValue FirstDocument(arangodb::aql::Query*, transaction::Methods*,
                                 VPackFunctionParameters const&);
   static AqlValue FirstList(arangodb::aql::Query*, transaction::Methods*,
                             VPackFunctionParameters const&);
   static AqlValue Push(arangodb::aql::Query*, transaction::Methods*,
                        VPackFunctionParameters const&);
   static AqlValue Pop(arangodb::aql::Query*, transaction::Methods*,
                       VPackFunctionParameters const&);
   static AqlValue Append(arangodb::aql::Query*, transaction::Methods*,
                          VPackFunctionParameters const&);
   static AqlValue Unshift(arangodb::aql::Query*, transaction::Methods*,
                           VPackFunctionParameters const&);
   static AqlValue Shift(arangodb::aql::Query*, transaction::Methods*,
                         VPackFunctionParameters const&);
   static AqlValue RemoveValue(arangodb::aql::Query*, transaction::Methods*,
                               VPackFunctionParameters const&);
   static AqlValue RemoveValues(arangodb::aql::Query*, transaction::Methods*,
                                VPackFunctionParameters const&);
   static AqlValue RemoveNth(arangodb::aql::Query*, transaction::Methods*,
                             VPackFunctionParameters const&);
   static AqlValue NotNull(arangodb::aql::Query*, transaction::Methods*,
                           VPackFunctionParameters const&);
   static AqlValue CurrentDatabase(arangodb::aql::Query*,
                                   transaction::Methods*,
                                   VPackFunctionParameters const&);
   static AqlValue CollectionCount(arangodb::aql::Query*,
                                   transaction::Methods*,
                                   VPackFunctionParameters const&);
   static AqlValue VarianceSample(arangodb::aql::Query*, transaction::Methods*,
                                  VPackFunctionParameters const&);
   static AqlValue PregelResult(arangodb::aql::Query*, transaction::Methods*,
                                VPackFunctionParameters const&);
   static AqlValue VariancePopulation(arangodb::aql::Query*,
                                      transaction::Methods*,
                                      VPackFunctionParameters const&);
   static AqlValue StdDevSample(arangodb::aql::Query*, transaction::Methods*,
                                VPackFunctionParameters const&);
   static AqlValue StdDevPopulation(arangodb::aql::Query*,
                                    transaction::Methods*,
                                    VPackFunctionParameters const&);
   static AqlValue Median(arangodb::aql::Query*, transaction::Methods*,
                          VPackFunctionParameters const&);
   static AqlValue Percentile(arangodb::aql::Query*, transaction::Methods*,
                              VPackFunctionParameters const&);
   static AqlValue Range(arangodb::aql::Query*, transaction::Methods*,
                         VPackFunctionParameters const&);
   static AqlValue Position(arangodb::aql::Query*, transaction::Methods*,
                            VPackFunctionParameters const&);
   static AqlValue IsSameCollection(arangodb::aql::Query*,
                                    transaction::Methods*,
                                    VPackFunctionParameters const&);
};
}
}

#endif<|MERGE_RESOLUTION|>--- conflicted
+++ resolved
@@ -145,11 +145,9 @@
    static AqlValue Upper(arangodb::aql::Query*,
                               transaction::Methods*,
                               VPackFunctionParameters const&);
-<<<<<<< HEAD
    static AqlValue Substring(arangodb::aql::Query*,
                               transaction::Methods*,
                               VPackFunctionParameters const&);
-=======
    static AqlValue Left(arangodb::aql::Query*,
                          transaction::Methods*,
                          VPackFunctionParameters const&);
@@ -159,7 +157,6 @@
    static AqlValue Trim(arangodb::aql::Query*,
                         transaction::Methods*,
                         VPackFunctionParameters const&);
->>>>>>> cbe004d3
    static AqlValue Like(arangodb::aql::Query*, transaction::Methods*,
                         VPackFunctionParameters const&);
    static AqlValue RegexTest(arangodb::aql::Query*, transaction::Methods*,
