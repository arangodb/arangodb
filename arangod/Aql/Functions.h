////////////////////////////////////////////////////////////////////////////////
/// DISCLAIMER
///
/// Copyright 2014-2016 ArangoDB GmbH, Cologne, Germany
/// Copyright 2004-2014 triAGENS GmbH, Cologne, Germany
///
/// Licensed under the Apache License, Version 2.0 (the "License");
/// you may not use this file except in compliance with the License.
/// You may obtain a copy of the License at
///
///     http://www.apache.org/licenses/LICENSE-2.0
///
/// Unless required by applicable law or agreed to in writing, software
/// distributed under the License is distributed on an "AS IS" BASIS,
/// WITHOUT WARRANTIES OR CONDITIONS OF ANY KIND, either express or implied.
/// See the License for the specific language governing permissions and
/// limitations under the License.
///
/// Copyright holder is ArangoDB GmbH, Cologne, Germany
///
/// @author Jan Steemann
////////////////////////////////////////////////////////////////////////////////

#ifndef ARANGOD_AQL_FUNCTIONS_H
#define ARANGOD_AQL_FUNCTIONS_H 1

#include "Aql/AqlValue.h"
#include "Basics/Common.h"
#include "Basics/SmallVector.h"

namespace arangodb {
namespace transaction {
class Methods;
}

namespace basics {
class VPackStringBufferAdapter;
}

namespace aql {

class Query;

typedef std::function<bool()> ExecutionCondition;

typedef SmallVector<AqlValue> VPackFunctionParameters;

typedef std::function<AqlValue(arangodb::aql::Query*, transaction::Methods*, VPackFunctionParameters const&)> FunctionImplementation;

struct Functions {
 protected:
  /// @brief validate the number of parameters
  static void ValidateParameters(VPackFunctionParameters const& parameters,
                                 char const* function, int minParams, int maxParams);

  static void ValidateParameters(VPackFunctionParameters const& parameters,
                                 char const* function, int minParams);

  /// @brief register warning
  static void RegisterWarning(arangodb::aql::Query* query,
                              char const* functionName, int code);
  /// @brief register usage of an invalid function argument
  static void RegisterInvalidArgumentWarning(arangodb::aql::Query* query,
                                             char const* functionName);

  /// @brief extract a function parameter from the arguments
  static AqlValue ExtractFunctionParameterValue(transaction::Methods*,
                                                VPackFunctionParameters const& parameters,
                                                size_t position);

  /// @brief extra a collection name from an AqlValue
  static std::string ExtractCollectionName(transaction::Methods* trx,
                                           VPackFunctionParameters const& parameters,
                                           size_t position);

  /// @brief extract attribute names from the arguments
  static void ExtractKeys(std::unordered_set<std::string>& names,
                          arangodb::aql::Query* query, transaction::Methods* trx,
                          VPackFunctionParameters const& parameters,
                          size_t startParameter, char const* functionName);

  /// @brief Helper function to merge given parameters
  ///        Works for an array of objects as first parameter or arbitrary many
  ///        object parameters
  static AqlValue MergeParameters(arangodb::aql::Query* query, transaction::Methods* trx,
                                  VPackFunctionParameters const& parameters,
                                  char const* funcName, bool recursive);

 public:
  /// @brief helper function. not callable as a "normal" AQL function
  static void Stringify(transaction::Methods* trx,
                        arangodb::basics::VPackStringBufferAdapter& buffer,
                        VPackSlice const& slice);

  static AqlValue IsNull(arangodb::aql::Query*, transaction::Methods*,
                         VPackFunctionParameters const&);
  static AqlValue IsBool(arangodb::aql::Query*, transaction::Methods*,
                         VPackFunctionParameters const&);
  static AqlValue IsNumber(arangodb::aql::Query*, transaction::Methods*,
                           VPackFunctionParameters const&);
  static AqlValue IsString(arangodb::aql::Query*, transaction::Methods*,
                           VPackFunctionParameters const&);
  static AqlValue IsArray(arangodb::aql::Query*, transaction::Methods*,
                          VPackFunctionParameters const&);
  static AqlValue IsObject(arangodb::aql::Query*, transaction::Methods*,
                           VPackFunctionParameters const&);
  static AqlValue Typename(arangodb::aql::Query*, transaction::Methods*,
                           VPackFunctionParameters const&);
  static AqlValue ToNumber(arangodb::aql::Query*, transaction::Methods*,
                           VPackFunctionParameters const&);
  static AqlValue ToString(arangodb::aql::Query*, transaction::Methods*,
                           VPackFunctionParameters const&);
  static AqlValue ToBool(arangodb::aql::Query*, transaction::Methods*,
                         VPackFunctionParameters const&);
  static AqlValue ToArray(arangodb::aql::Query*, transaction::Methods*,
                          VPackFunctionParameters const&);
  static AqlValue Length(arangodb::aql::Query*, transaction::Methods*,
                         VPackFunctionParameters const&);
  static AqlValue First(arangodb::aql::Query*, transaction::Methods*,
                        VPackFunctionParameters const&);
  static AqlValue Last(arangodb::aql::Query*, transaction::Methods*,
                       VPackFunctionParameters const&);
  static AqlValue Nth(arangodb::aql::Query*, transaction::Methods*,
                      VPackFunctionParameters const&);
  static AqlValue Contains(arangodb::aql::Query*, transaction::Methods*,
                           VPackFunctionParameters const&);
  static AqlValue Concat(arangodb::aql::Query*, transaction::Methods*,
                         VPackFunctionParameters const&);
  static AqlValue ConcatSeparator(arangodb::aql::Query*, transaction::Methods*,
                                  VPackFunctionParameters const&);
  static AqlValue CharLength(arangodb::aql::Query*, transaction::Methods*,
                             VPackFunctionParameters const&);
  static AqlValue Lower(arangodb::aql::Query*, transaction::Methods*,
                        VPackFunctionParameters const&);
  static AqlValue Upper(arangodb::aql::Query*, transaction::Methods*,
                        VPackFunctionParameters const&);
  static AqlValue Substring(arangodb::aql::Query*, transaction::Methods*,
                            VPackFunctionParameters const&);
  static AqlValue Left(arangodb::aql::Query*, transaction::Methods*,
                       VPackFunctionParameters const&);
  static AqlValue Right(arangodb::aql::Query*, transaction::Methods*,
                        VPackFunctionParameters const&);
  static AqlValue Trim(arangodb::aql::Query*, transaction::Methods*,
                       VPackFunctionParameters const&);
  static AqlValue Like(arangodb::aql::Query*, transaction::Methods*,
                       VPackFunctionParameters const&);
  static AqlValue RegexTest(arangodb::aql::Query*, transaction::Methods*,
                            VPackFunctionParameters const&);
  static AqlValue RegexReplace(arangodb::aql::Query*, transaction::Methods*,
                               VPackFunctionParameters const&);
  static AqlValue Passthru(arangodb::aql::Query*, transaction::Methods*,
                           VPackFunctionParameters const&);
  static AqlValue Unset(arangodb::aql::Query*, transaction::Methods*,
                        VPackFunctionParameters const&);
  static AqlValue UnsetRecursive(arangodb::aql::Query*, transaction::Methods*,
                                 VPackFunctionParameters const&);
  static AqlValue Keep(arangodb::aql::Query*, transaction::Methods*,
                       VPackFunctionParameters const&);
  static AqlValue Merge(arangodb::aql::Query*, transaction::Methods*,
                        VPackFunctionParameters const&);
  static AqlValue MergeRecursive(arangodb::aql::Query*, transaction::Methods*,
                                 VPackFunctionParameters const&);
  static AqlValue Has(arangodb::aql::Query*, transaction::Methods*,
                      VPackFunctionParameters const&);
  static AqlValue Attributes(arangodb::aql::Query*, transaction::Methods*,
                             VPackFunctionParameters const&);
  static AqlValue Values(arangodb::aql::Query*, transaction::Methods*,
                         VPackFunctionParameters const&);
  static AqlValue Min(arangodb::aql::Query*, transaction::Methods*,
                      VPackFunctionParameters const&);
  static AqlValue Max(arangodb::aql::Query*, transaction::Methods*,
                      VPackFunctionParameters const&);
  static AqlValue Sum(arangodb::aql::Query*, transaction::Methods*,
                      VPackFunctionParameters const&);
  static AqlValue Average(arangodb::aql::Query*, transaction::Methods*,
                          VPackFunctionParameters const&);
  static AqlValue Sleep(arangodb::aql::Query*, transaction::Methods*,
                        VPackFunctionParameters const&);
  static AqlValue Collections(arangodb::aql::Query*, transaction::Methods*,
                              VPackFunctionParameters const&);
  static AqlValue RandomToken(arangodb::aql::Query*, transaction::Methods*,
                              VPackFunctionParameters const&);
  static AqlValue Md5(arangodb::aql::Query*, transaction::Methods*,
                      VPackFunctionParameters const&);
  static AqlValue Sha1(arangodb::aql::Query*, transaction::Methods*,
                       VPackFunctionParameters const&);
  static AqlValue Hash(arangodb::aql::Query*, transaction::Methods*,
                       VPackFunctionParameters const&);
  static AqlValue Unique(arangodb::aql::Query*, transaction::Methods*,
                         VPackFunctionParameters const&);
  static AqlValue SortedUnique(arangodb::aql::Query*, transaction::Methods*,
                               VPackFunctionParameters const&);
  static AqlValue Union(arangodb::aql::Query*, transaction::Methods*,
                        VPackFunctionParameters const&);
  static AqlValue UnionDistinct(arangodb::aql::Query*, transaction::Methods*,
                                VPackFunctionParameters const&);
  static AqlValue Intersection(arangodb::aql::Query*, transaction::Methods*,
                               VPackFunctionParameters const&);
  static AqlValue Outersection(arangodb::aql::Query*, transaction::Methods*,
                               VPackFunctionParameters const&);
  static AqlValue Distance(arangodb::aql::Query*, transaction::Methods*,
                           VPackFunctionParameters const&);
  static AqlValue Flatten(arangodb::aql::Query*, transaction::Methods*,
                          VPackFunctionParameters const&);
  static AqlValue Zip(arangodb::aql::Query*, transaction::Methods*,
                      VPackFunctionParameters const&);
  static AqlValue JsonStringify(arangodb::aql::Query*, transaction::Methods*,
                                VPackFunctionParameters const&);
  static AqlValue JsonParse(arangodb::aql::Query*, transaction::Methods*,
                            VPackFunctionParameters const&);
  static AqlValue ParseIdentifier(arangodb::aql::Query*, transaction::Methods*,
                                  VPackFunctionParameters const&);
  static AqlValue Slice(arangodb::aql::Query*, transaction::Methods*,
                        VPackFunctionParameters const&);
  static AqlValue Minus(arangodb::aql::Query*, transaction::Methods*,
                        VPackFunctionParameters const&);
  static AqlValue Document(arangodb::aql::Query*, transaction::Methods*,
                           VPackFunctionParameters const&);
  static AqlValue Matches(arangodb::aql::Query*, transaction::Methods*,
                          VPackFunctionParameters const&);
  static AqlValue Round(arangodb::aql::Query*, transaction::Methods*,
                        VPackFunctionParameters const&);
  static AqlValue Abs(arangodb::aql::Query*, transaction::Methods*,
                      VPackFunctionParameters const&);
  static AqlValue Ceil(arangodb::aql::Query*, transaction::Methods*,
                       VPackFunctionParameters const&);
  static AqlValue Floor(arangodb::aql::Query*, transaction::Methods*,
                        VPackFunctionParameters const&);
  static AqlValue Sqrt(arangodb::aql::Query*, transaction::Methods*,
                       VPackFunctionParameters const&);
  static AqlValue Pow(arangodb::aql::Query*, transaction::Methods*,
                      VPackFunctionParameters const&);
  static AqlValue Log(arangodb::aql::Query*, transaction::Methods*,
                      VPackFunctionParameters const&);
  static AqlValue Log2(arangodb::aql::Query*, transaction::Methods*,
                       VPackFunctionParameters const&);
  static AqlValue Log10(arangodb::aql::Query*, transaction::Methods*,
                        VPackFunctionParameters const&);
  static AqlValue Exp(arangodb::aql::Query*, transaction::Methods*,
                      VPackFunctionParameters const&);
  static AqlValue Exp2(arangodb::aql::Query*, transaction::Methods*,
                       VPackFunctionParameters const&);
  static AqlValue Sin(arangodb::aql::Query*, transaction::Methods*,
                      VPackFunctionParameters const&);
  static AqlValue Cos(arangodb::aql::Query*, transaction::Methods*,
                      VPackFunctionParameters const&);
  static AqlValue Tan(arangodb::aql::Query*, transaction::Methods*,
                      VPackFunctionParameters const&);
  static AqlValue Asin(arangodb::aql::Query*, transaction::Methods*,
                       VPackFunctionParameters const&);
  static AqlValue Acos(arangodb::aql::Query*, transaction::Methods*,
                       VPackFunctionParameters const&);
  static AqlValue Atan(arangodb::aql::Query*, transaction::Methods*,
                       VPackFunctionParameters const&);
  static AqlValue Atan2(arangodb::aql::Query*, transaction::Methods*,
                        VPackFunctionParameters const&);
  static AqlValue Radians(arangodb::aql::Query*, transaction::Methods*,
                          VPackFunctionParameters const&);
  static AqlValue Degrees(arangodb::aql::Query*, transaction::Methods*,
                          VPackFunctionParameters const&);
  static AqlValue Pi(arangodb::aql::Query*, transaction::Methods*,
                     VPackFunctionParameters const&);
  static AqlValue Rand(arangodb::aql::Query*, transaction::Methods*,
                       VPackFunctionParameters const&);
  static AqlValue FirstDocument(arangodb::aql::Query*, transaction::Methods*,
                                VPackFunctionParameters const&);
  static AqlValue FirstList(arangodb::aql::Query*, transaction::Methods*,
                            VPackFunctionParameters const&);
  static AqlValue Push(arangodb::aql::Query*, transaction::Methods*,
                       VPackFunctionParameters const&);
  static AqlValue Pop(arangodb::aql::Query*, transaction::Methods*,
                      VPackFunctionParameters const&);
  static AqlValue Append(arangodb::aql::Query*, transaction::Methods*,
                         VPackFunctionParameters const&);
  static AqlValue Unshift(arangodb::aql::Query*, transaction::Methods*,
                          VPackFunctionParameters const&);
  static AqlValue Shift(arangodb::aql::Query*, transaction::Methods*,
                        VPackFunctionParameters const&);
  static AqlValue RemoveValue(arangodb::aql::Query*, transaction::Methods*,
                              VPackFunctionParameters const&);
  static AqlValue RemoveValues(arangodb::aql::Query*, transaction::Methods*,
                               VPackFunctionParameters const&);
  static AqlValue RemoveNth(arangodb::aql::Query*, transaction::Methods*,
                            VPackFunctionParameters const&);
  static AqlValue NotNull(arangodb::aql::Query*, transaction::Methods*,
                          VPackFunctionParameters const&);
  static AqlValue CurrentDatabase(arangodb::aql::Query*, transaction::Methods*,
                                  VPackFunctionParameters const&);
  static AqlValue CollectionCount(arangodb::aql::Query*, transaction::Methods*,
                                  VPackFunctionParameters const&);
  static AqlValue VarianceSample(arangodb::aql::Query*, transaction::Methods*,
                                 VPackFunctionParameters const&);
  static AqlValue PregelResult(arangodb::aql::Query*, transaction::Methods*,
                               VPackFunctionParameters const&);
  static AqlValue VariancePopulation(arangodb::aql::Query*, transaction::Methods*,
                                     VPackFunctionParameters const&);
  static AqlValue StdDevSample(arangodb::aql::Query*, transaction::Methods*,
                               VPackFunctionParameters const&);
  static AqlValue StdDevPopulation(arangodb::aql::Query*, transaction::Methods*,
                                   VPackFunctionParameters const&);
  static AqlValue Median(arangodb::aql::Query*, transaction::Methods*,
                         VPackFunctionParameters const&);
  static AqlValue Percentile(arangodb::aql::Query*, transaction::Methods*,
                             VPackFunctionParameters const&);
  static AqlValue Range(arangodb::aql::Query*, transaction::Methods*,
                        VPackFunctionParameters const&);
  static AqlValue Position(arangodb::aql::Query*, transaction::Methods*,
                           VPackFunctionParameters const&);
  static AqlValue IsSameCollection(arangodb::aql::Query*, transaction::Methods*,
                                   VPackFunctionParameters const&);
<<<<<<< HEAD
   static AqlValue VarianceSample(arangodb::aql::Query*, transaction::Methods*,
                                  VPackFunctionParameters const&);
   static AqlValue PregelResult(arangodb::aql::Query*, transaction::Methods*,
                                VPackFunctionParameters const&);
   static AqlValue VariancePopulation(arangodb::aql::Query*,
                                      transaction::Methods*,
                                      VPackFunctionParameters const&);
   static AqlValue StdDevSample(arangodb::aql::Query*, transaction::Methods*,
                                VPackFunctionParameters const&);
   static AqlValue StdDevPopulation(arangodb::aql::Query*,
                                    transaction::Methods*,
                                    VPackFunctionParameters const&);
   static AqlValue Median(arangodb::aql::Query*, transaction::Methods*,
                          VPackFunctionParameters const&);
   static AqlValue Percentile(arangodb::aql::Query*, transaction::Methods*,
                              VPackFunctionParameters const&);
   static AqlValue Range(arangodb::aql::Query*, transaction::Methods*,
                         VPackFunctionParameters const&);
   static AqlValue Position(arangodb::aql::Query*, transaction::Methods*,
                            VPackFunctionParameters const&);
   static AqlValue IsSameCollection(arangodb::aql::Query*,
                                    transaction::Methods*,
                                    VPackFunctionParameters const&);
   static AqlValue CheckDocument(arangodb::aql::Query*,
                                 transaction::Methods*,
                                 VPackFunctionParameters const&);
=======
>>>>>>> ec27adc8
};

}  // namespace aql
}  // namespace arangodb

#endif<|MERGE_RESOLUTION|>--- conflicted
+++ resolved
@@ -186,6 +186,8 @@
                        VPackFunctionParameters const&);
   static AqlValue Hash(arangodb::aql::Query*, transaction::Methods*,
                        VPackFunctionParameters const&);
+  static AqlValue CheckDocument(arangodb::aql::Query*, transaction::Methods*,
+                                VPackFunctionParameters const&);
   static AqlValue Unique(arangodb::aql::Query*, transaction::Methods*,
                          VPackFunctionParameters const&);
   static AqlValue SortedUnique(arangodb::aql::Query*, transaction::Methods*,
@@ -308,35 +310,6 @@
                            VPackFunctionParameters const&);
   static AqlValue IsSameCollection(arangodb::aql::Query*, transaction::Methods*,
                                    VPackFunctionParameters const&);
-<<<<<<< HEAD
-   static AqlValue VarianceSample(arangodb::aql::Query*, transaction::Methods*,
-                                  VPackFunctionParameters const&);
-   static AqlValue PregelResult(arangodb::aql::Query*, transaction::Methods*,
-                                VPackFunctionParameters const&);
-   static AqlValue VariancePopulation(arangodb::aql::Query*,
-                                      transaction::Methods*,
-                                      VPackFunctionParameters const&);
-   static AqlValue StdDevSample(arangodb::aql::Query*, transaction::Methods*,
-                                VPackFunctionParameters const&);
-   static AqlValue StdDevPopulation(arangodb::aql::Query*,
-                                    transaction::Methods*,
-                                    VPackFunctionParameters const&);
-   static AqlValue Median(arangodb::aql::Query*, transaction::Methods*,
-                          VPackFunctionParameters const&);
-   static AqlValue Percentile(arangodb::aql::Query*, transaction::Methods*,
-                              VPackFunctionParameters const&);
-   static AqlValue Range(arangodb::aql::Query*, transaction::Methods*,
-                         VPackFunctionParameters const&);
-   static AqlValue Position(arangodb::aql::Query*, transaction::Methods*,
-                            VPackFunctionParameters const&);
-   static AqlValue IsSameCollection(arangodb::aql::Query*,
-                                    transaction::Methods*,
-                                    VPackFunctionParameters const&);
-   static AqlValue CheckDocument(arangodb::aql::Query*,
-                                 transaction::Methods*,
-                                 VPackFunctionParameters const&);
-=======
->>>>>>> ec27adc8
 };
 
 }  // namespace aql
