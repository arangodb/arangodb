--- conflicted
+++ resolved
@@ -100,17 +100,9 @@
   // Or if we guarantee to never read vertex data.
   for (auto const& col : vertices) {
 #ifdef USE_ENTERPRISE
-<<<<<<< HEAD
-    for (auto const& s : shards) {
-      if (query.trxForOptimization().isInaccessibleCollection(col->getPlanId())) {
-        _inaccessibleShards.insert(s);
-        _inaccessibleShards.insert(std::to_string(col->id()));
-      }
-=======
     if (query.trxForOptimization().isInaccessibleCollection(col->getPlanId())) {
       _inaccessible.insert(col->name());
       _inaccessible.insert(std::to_string(col->id()));
->>>>>>> 8d7118af
     }
 #endif
     auto shards = getAllLocalShards(shardMapping, server, col->shardIds(restrictToShards));
@@ -569,20 +561,12 @@
   if (_query.queryOptions().transactionOptions.skipInaccessibleCollections) {
     aql::QueryOptions opts = _query.queryOptions();
     TRI_ASSERT(opts.transactionOptions.skipInaccessibleCollections);
-<<<<<<< HEAD
-    auto usedCollections = _shardLocking.getUsedCollections();
-    for (auto const& it : usedCollections) {
-      TRI_ASSERT(it != nullptr);
-      if (_query.trxForOptimization().isInaccessibleCollection(it->getPlanId())) {
-        for (ShardID const& sid : _shardLocking.getShardsForCollection(server, it)) {
-=======
     std::vector<Collection const*> used = _shardLocking.getUsedCollections();
     for (Collection const* coll : used) {
       TRI_ASSERT(coll != nullptr);
       // simon: add collection name, plan ID and shard IDs
       if (_query.trxForOptimization().isInaccessibleCollection(coll->getPlanId())) {
         for (ShardID const& sid : _shardLocking.getShardsForCollection(server, coll)) {
->>>>>>> 8d7118af
           opts.inaccessibleCollections.insert(sid);
         }
         opts.inaccessibleCollections.insert(std::to_string(coll->getPlanId()));
