--- conflicted
+++ resolved
@@ -197,12 +197,7 @@
 void EngineInfoContainerDBServerServerBased::injectVertexCollections(GraphNode* graphNode) {
   auto const& vCols = graphNode->vertexColls();
   if (vCols.empty()) {
-<<<<<<< HEAD
-    std::map<std::string, Collection*> const* allCollections =
-        _query.collections().collections();
-=======
-    auto* allCollections = _query.collections()->collections();
->>>>>>> 02fc5cee
+    auto* allCollections = _query.collections().collections();
     auto& resolver = _query.resolver();
     for (auto const& it : *allCollections) {
       // If resolver cannot resolve this collection
@@ -273,13 +268,9 @@
 //   In case the network is broken and this shutdown request is lost
 //   the DBServers will clean up their snippets after a TTL.
 Result EngineInfoContainerDBServerServerBased::buildEngines(
-<<<<<<< HEAD
-    MapRemoteToSnippet& snippetIds, std::map<std::string, QueryId>& serverToQueryId,
-    std::map<size_t, size_t>& nodeAliases) {
-=======
     std::unordered_map<ExecutionNodeId, ExecutionNode*> const& nodesById,
-    MapRemoteToSnippet& queryIds, std::unordered_map<ExecutionNodeId, ExecutionNodeId>& nodeAliases) {
->>>>>>> 02fc5cee
+    MapRemoteToSnippet& snippetIds,  std::map<std::string, QueryId>& serverToQueryId,
+    std::map<ExecutionNodeId, ExecutionNodeId>& nodeAliases) {
   // This needs to be a set with a defined order, it is important, that we contact
   // the database servers only in this specific order to avoid cluster-wide deadlock situations.
   std::vector<ServerID> dbServers = _shardLocking.getRelevantServers();
@@ -598,11 +589,7 @@
 void EngineInfoContainerDBServerServerBased::addSnippetPart(
     std::unordered_map<ExecutionNodeId, ExecutionNode*> const& nodesById,
     arangodb::velocypack::Builder& builder, ShardLocking& shardLocking,
-<<<<<<< HEAD
-    std::map<size_t, size_t>& nodeAliases, ServerID const& server) const {
-=======
-    std::unordered_map<ExecutionNodeId, ExecutionNodeId>& nodeAliases, ServerID const& server) const {
->>>>>>> 02fc5cee
+    std::map<ExecutionNodeId, ExecutionNodeId>& nodeAliases, ServerID const& server) const {
   TRI_ASSERT(builder.isOpenObject());
   builder.add(VPackValue("snippets"));
   builder.openObject();
