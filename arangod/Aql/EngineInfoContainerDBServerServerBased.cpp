--- conflicted
+++ resolved
@@ -439,10 +439,6 @@
   options.database = _query.vocbase().name();
   options.timeout = network::Timeout(SETUP_TIMEOUT);
   options.skipScheduler = true;  // hack to speed up future.get()
-<<<<<<< HEAD
-
-=======
-  options.param("ttl", std::to_string(_query.queryOptions().ttl));
   
   TRI_IF_FAILURE("Query::setupTimeout") {
     options.timeout = network::Timeout(0.01 + (double) RandomGenerator::interval(uint32_t(10)));
@@ -456,7 +452,6 @@
   /// on DB servers from 3.8 onwards.
   QueryId clusterQueryId = _query.vocbase().server().getFeature<ClusterFeature>().clusterInfo().uniqid();
   
->>>>>>> 252b2c4d
   // decreases lock timeout manually for fast path
   auto oldLockTimeout = _query.getLockTimeout();
   _query.setLockTimeout(FAST_PATH_LOCK_TIMEOUT);
