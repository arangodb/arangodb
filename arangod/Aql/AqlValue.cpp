////////////////////////////////////////////////////////////////////////////////
/// DISCLAIMER
///
/// Copyright 2014-2016 ArangoDB GmbH, Cologne, Germany
/// Copyright 2004-2014 triAGENS GmbH, Cologne, Germany
///
/// Licensed under the Apache License, Version 2.0 (the "License");
/// you may not use this file except in compliance with the License.
/// You may obtain a copy of the License at
///
///     http://www.apache.org/licenses/LICENSE-2.0
///
/// Unless required by applicable law or agreed to in writing, software
/// distributed under the License is distributed on an "AS IS" BASIS,
/// WITHOUT WARRANTIES OR CONDITIONS OF ANY KIND, either express or implied.
/// See the License for the specific language governing permissions and
/// limitations under the License.
///
/// Copyright holder is ArangoDB GmbH, Cologne, Germany
///
/// @author Max Neunhoeffer
////////////////////////////////////////////////////////////////////////////////

#include "AqlValue.h"

#include "Aql/AqlItemBlock.h"
#include "Aql/Arithmetic.h"
#include "Aql/Range.h"
#include "Aql/SharedAqlItemBlockPtr.h"
#include "Basics/ConditionalDeleter.h"
#include "Basics/VelocyPackHelper.h"
#include "Transaction/Context.h"
#include "Transaction/Helpers.h"
#include "Transaction/Methods.h"
#include "V8/v8-vpack.h"

#include <velocypack/Buffer.h>
#include <velocypack/Iterator.h>
#include <velocypack/Slice.h>
#include <velocypack/StringRef.h>
#include <velocypack/velocypack-aliases.h>

using namespace arangodb;
using namespace arangodb::aql;

// some functionality borrowed from 3rdParty/velocypack/include/velocypack
// this is a copy of that functionality, because the functions in velocypack
// are not accessible from here
namespace {
static inline uint64_t toUInt64(int64_t v) noexcept {
  // If v is negative, we need to add 2^63 to make it positive,
  // before we can cast it to an uint64_t:
  uint64_t shift2 = 1ULL << 63;
  int64_t shift = static_cast<int64_t>(shift2 - 1);
  return v >= 0 ? static_cast<uint64_t>(v) : static_cast<uint64_t>((v + shift) + 1) + shift2;
  // Note that g++ and clang++ with -O3 compile this away to
  // nothing. Further note that a plain cast from int64_t to
  // uint64_t is not guaranteed to work for negative values!
}

// returns number of bytes required to store the value in 2s-complement
static inline uint8_t intLength(int64_t value) noexcept {
  if (value >= -0x80 && value <= 0x7f) {
    // shortcut for the common case
    return 1;
  }
  uint64_t x = value >= 0 ? static_cast<uint64_t>(value)
                          : static_cast<uint64_t>(-(value + 1));
  uint8_t xSize = 0;
  do {
    xSize++;
    x >>= 8;
  } while (x >= 0x80);
  return xSize + 1;
}
}  // namespace

/// @brief hashes the value
uint64_t AqlValue::hash(transaction::Methods* trx, uint64_t seed) const {
  switch (type()) {
    case VPACK_INLINE:
    case VPACK_SLICE_POINTER:
    case VPACK_MANAGED_SLICE:
    case VPACK_MANAGED_BUFFER: {
      // we must use the slow hash function here, because a value may have
      // different representations in case it's an array/object/number
      return slice().normalizedHash(seed);
    }
    case DOCVEC:
    case RANGE: {
      transaction::BuilderLeaser builder(trx);
      toVelocyPack(trx, *builder.get(), false);
      // we must use the slow hash function here, because a value may have
      // different representations in case its an array/object/number
      return builder->slice().normalizedHash(seed);
    }
  }

  return 0;
}

/// @brief whether or not the value contains a none value
bool AqlValue::isNone() const noexcept {
  AqlValueType t = type();
  if (t == DOCVEC || t == RANGE) {
    return false;
  }

  try {
    return slice().isNone();
  } catch (...) {
    return false;
  }
}

/// @brief whether or not the value is a null value
bool AqlValue::isNull(bool emptyIsNull) const noexcept {
  AqlValueType t = type();
  if (t == DOCVEC || t == RANGE) {
    return false;
  }

  try {
    VPackSlice s(slice());
    return (s.isNull() || (emptyIsNull && s.isNone()));
  } catch (...) {
    return false;
  }
}

/// @brief whether or not the value is a boolean value
bool AqlValue::isBoolean() const noexcept {
  AqlValueType t = type();
  if (t == DOCVEC || t == RANGE) {
    return false;
  }
  try {
    return slice().isBoolean();
  } catch (...) {
    return false;
  }
}

/// @brief whether or not the value is a number
bool AqlValue::isNumber() const noexcept {
  AqlValueType t = type();
  if (t == DOCVEC || t == RANGE) {
    return false;
  }
  try {
    return slice().isNumber();
  } catch (...) {
    return false;
  }
}

/// @brief whether or not the value is a string
bool AqlValue::isString() const noexcept {
  AqlValueType t = type();
  if (t == DOCVEC || t == RANGE) {
    return false;
  }
  try {
    return slice().isString();
  } catch (...) {
    return false;
  }
}

/// @brief whether or not the value is an object
bool AqlValue::isObject() const noexcept {
  AqlValueType t = type();
  if (t == RANGE || t == DOCVEC) {
    return false;
  }
  try {
    return slice().isObject();
  } catch (...) {
    return false;
  }
}

/// @brief whether or not the value is an array (note: this treats ranges
/// as arrays, too!)
bool AqlValue::isArray() const noexcept {
  AqlValueType t = type();
  if (t == RANGE || t == DOCVEC) {
    return true;
  }
  try {
    return slice().isArray();
  } catch (...) {
    return false;
  }
}

char const* AqlValue::getTypeString() const noexcept {
  if (isNone()) {
    return "none";
  } else if (isNull(true)) {
    return "null";
  } else if (isBoolean()) {
    return "bool";
  } else if (isNumber()) {
    return "number";
  } else if (isString()) {
    return "string";
  } else if (isObject()) {
    return "object";
  } else if (isArray()) {
    return "array";
  }
  return "none";
}

/// @brief get the (array) length (note: this treats ranges as arrays, too!)
size_t AqlValue::length() const {
  switch (type()) {
    case VPACK_INLINE:
    case VPACK_SLICE_POINTER:
    case VPACK_MANAGED_SLICE:
    case VPACK_MANAGED_BUFFER: {
      return static_cast<size_t>(slice().length());
    }
    case DOCVEC: {
      return docvecSize();
    }
    case RANGE: {
      return range()->size();
    }
  }
  TRI_ASSERT(false);
  return 0;
}

/// @brief get the (array) element at position
AqlValue AqlValue::at(int64_t position, bool& mustDestroy, bool doCopy) const {
  mustDestroy = false;
  switch (type()) {
    case VPACK_SLICE_POINTER:
      doCopy = false;
    [[fallthrough]];
    case VPACK_INLINE:
    [[fallthrough]];
    case VPACK_MANAGED_SLICE:
    [[fallthrough]];
    case VPACK_MANAGED_BUFFER: {
      VPackSlice s(slice());
      if (s.isArray()) {
        int64_t const n = static_cast<int64_t>(s.length());
        if (position < 0) {
          // a negative position is allowed
          position = n + position;
        }
        if (position >= 0 && position < n) {
          if (doCopy) {
            mustDestroy = true;
            return AqlValue(s.at(position));
          }
          // return a reference to an existing slice
          return AqlValue(s.at(position).begin());
        }
      }
      // intentionally falls through
      break;
    }
    case DOCVEC: {
      size_t const n = docvecSize();
      if (position < 0) {
        // a negative position is allowed
        position = static_cast<int64_t>(n) + position;
      }
      if (position >= 0 && position < static_cast<int64_t>(n)) {
        // only look up the value if it is within array bounds
        size_t total = 0;
        for (auto const& it : *_data.docvec) {
          if (position < static_cast<int64_t>(total + it->size())) {
            // found the correct vector
            if (doCopy) {
              mustDestroy = true;
              return it
                  ->getValueReference(static_cast<size_t>(position - total), 0)
                  .clone();
            }
            return it->getValue(static_cast<size_t>(position - total), 0);
          }
          total += it->size();
        }
      }
      // intentionally falls through
      break;
    }
    case RANGE: {
      size_t const n = range()->size();
      if (position < 0) {
        // a negative position is allowed
        position = static_cast<int64_t>(n) + position;
      }

      if (position >= 0 && position < static_cast<int64_t>(n)) {
        // only look up the value if it is within array bounds
        return AqlValue(AqlValueHintInt(_data.range->at(static_cast<size_t>(position))));
      }
      // intentionally falls through
      break;
    }
  }

  // default is to return null
  return AqlValue(AqlValueHintNull());
}

/// @brief get the (array) element at position
AqlValue AqlValue::at(int64_t position, size_t n, bool& mustDestroy, bool doCopy) const {
  mustDestroy = false;
  switch (type()) {
    case VPACK_SLICE_POINTER:
      doCopy = false;
    [[fallthrough]];
    case VPACK_INLINE:
    [[fallthrough]];
    case VPACK_MANAGED_SLICE:
    [[fallthrough]];
    case VPACK_MANAGED_BUFFER: {
      VPackSlice s(slice());
      if (s.isArray()) {
        if (position < 0) {
          // a negative position is allowed
          position = static_cast<int64_t>(n) + position;
        }
        if (position >= 0 && position < static_cast<int64_t>(n)) {
          if (doCopy) {
            mustDestroy = true;
            return AqlValue(s.at(position));
          }
          // return a reference to an existing slice
          return AqlValue(s.at(position).begin());
        }
      }
      // intentionally falls through
      break;
    }
    case DOCVEC: {
      if (position < 0) {
        // a negative position is allowed
        position = static_cast<int64_t>(n) + position;
      }
      if (position >= 0 && position < static_cast<int64_t>(n)) {
        // only look up the value if it is within array bounds
        size_t total = 0;
        for (auto const& it : *_data.docvec) {
          if (position < static_cast<int64_t>(total + it->size())) {
            // found the correct vector
            if (doCopy) {
              mustDestroy = true;
              return it
                  ->getValueReference(static_cast<size_t>(position - total), 0)
                  .clone();
            }
            return it->getValue(static_cast<size_t>(position - total), 0);
          }
          total += it->size();
        }
      }
      // intentionally falls through
      break;
    }
    case RANGE: {
      if (position < 0) {
        // a negative position is allowed
        position = static_cast<int64_t>(n) + position;
      }

      if (position >= 0 && position < static_cast<int64_t>(n)) {
        // only look up the value if it is within array bounds
        return AqlValue(AqlValueHintInt(_data.range->at(static_cast<size_t>(position))));
      }
      // intentionally falls through
      break;
    }
  }

  // default is to return null
  return AqlValue(AqlValueHintNull());
}

/// @brief get the _key attribute from an object/document
AqlValue AqlValue::getKeyAttribute(bool& mustDestroy, bool doCopy) const {
  mustDestroy = false;
  switch (type()) {
    case VPACK_SLICE_POINTER:
      doCopy = false;
    [[fallthrough]];
    case VPACK_INLINE:
    [[fallthrough]];
    case VPACK_MANAGED_SLICE:
    [[fallthrough]];
    case VPACK_MANAGED_BUFFER: {
      VPackSlice s(slice());
      if (s.isObject()) {
        VPackSlice found = transaction::helpers::extractKeyFromDocument(s);
        if (!found.isNone()) {
          if (doCopy) {
            mustDestroy = true;
            return AqlValue(found);
          }
          // return a reference to an existing slice
          return AqlValue(found.begin());
        }
      }
      // intentionally falls through
      break;
    }
    case DOCVEC:
    case RANGE: {
      // will return null
      break;
    }
  }

  // default is to return null
  return AqlValue(AqlValueHintNull());
}

/// @brief get the _id attribute from an object/document
AqlValue AqlValue::getIdAttribute(CollectionNameResolver const& resolver,
                                  bool& mustDestroy, bool doCopy) const {
  mustDestroy = false;
  switch (type()) {
    case VPACK_SLICE_POINTER:
      doCopy = false;
    [[fallthrough]];
    case VPACK_INLINE:
    [[fallthrough]];
    case VPACK_MANAGED_SLICE:
    [[fallthrough]];
    case VPACK_MANAGED_BUFFER: {
      VPackSlice s(slice());
      if (s.isObject()) {
        VPackSlice found = transaction::helpers::extractIdFromDocument(s);
        if (found.isCustom()) {
          // _id as a custom type needs special treatment
          mustDestroy = true;
          return AqlValue(transaction::helpers::extractIdString(&resolver, found, s));
        }
        if (!found.isNone()) {
          if (doCopy) {
            mustDestroy = true;
            return AqlValue(found);
          }
          // return a reference to an existing slice
          return AqlValue(found.begin());
        }
      }
      // intentionally falls through
      break;
    }
    case DOCVEC:
    case RANGE: {
      // will return null
      break;
    }
  }

  // default is to return null
  return AqlValue(AqlValueHintNull());
}

/// @brief get the _from attribute from an object/document
AqlValue AqlValue::getFromAttribute(bool& mustDestroy, bool doCopy) const {
  mustDestroy = false;
  switch (type()) {
    case VPACK_SLICE_POINTER:
      doCopy = false;
    [[fallthrough]];
    case VPACK_INLINE:
    [[fallthrough]];
    case VPACK_MANAGED_SLICE:
    [[fallthrough]];
    case VPACK_MANAGED_BUFFER: {
      VPackSlice s(slice());
      if (s.isObject()) {
        VPackSlice found = transaction::helpers::extractFromFromDocument(s);
        if (!found.isNone()) {
          if (doCopy) {
            mustDestroy = true;
            return AqlValue(found);
          }
          // return a reference to an existing slice
          return AqlValue(found.begin());
        }
      }
      // intentionally falls through
      break;
    }
    case DOCVEC:
    case RANGE: {
      // will return null
      break;
    }
  }

  // default is to return null
  return AqlValue(AqlValueHintNull());
}

/// @brief get the _to attribute from an object/document
AqlValue AqlValue::getToAttribute(bool& mustDestroy, bool doCopy) const {
  mustDestroy = false;
  switch (type()) {
    case VPACK_SLICE_POINTER:
      doCopy = false;
    [[fallthrough]];
    case VPACK_INLINE:
    [[fallthrough]];
    case VPACK_MANAGED_SLICE:
    [[fallthrough]];
    case VPACK_MANAGED_BUFFER: {
      VPackSlice s(slice());
      if (s.isObject()) {
        VPackSlice found = transaction::helpers::extractToFromDocument(s);
        if (!found.isNone()) {
          if (doCopy) {
            mustDestroy = true;
            return AqlValue(found);
          }
          // return a reference to an existing slice
          return AqlValue(found.begin());
        }
      }
      // intentionally falls through
      break;
    }
    case DOCVEC:
    case RANGE: {
      // will return null
      break;
    }
  }

  // default is to return null
  return AqlValue(AqlValueHintNull());
}

/// @brief get the (object) element by name
AqlValue AqlValue::get(CollectionNameResolver const& resolver,
                       std::string const& name, bool& mustDestroy, bool doCopy) const {
  mustDestroy = false;
  switch (type()) {
    case VPACK_SLICE_POINTER:
      doCopy = false;
    [[fallthrough]];
    case VPACK_INLINE:
    [[fallthrough]];
    case VPACK_MANAGED_SLICE:
    [[fallthrough]];
    case VPACK_MANAGED_BUFFER: {
      VPackSlice s(slice());
      if (s.isObject()) {
        VPackSlice found(s.get(name));
        if (found.isCustom()) {
          // _id needs special treatment
          mustDestroy = true;
          return AqlValue(transaction::helpers::extractIdString(&resolver, s, VPackSlice()));
        }
        if (!found.isNone()) {
          if (doCopy) {
            mustDestroy = true;
            return AqlValue(found);
          }
          // return a reference to an existing slice
          return AqlValue(found.begin());
        }
      }
      // intentionally falls through
      break;
    }
    case DOCVEC:
    case RANGE: {
      // will return null
      break;
    }
  }

  // default is to return null
  return AqlValue(AqlValueHintNull());
}

/// @brief get the (object) element by name
AqlValue AqlValue::get(CollectionNameResolver const& resolver,
                       arangodb::velocypack::StringRef const& name,
                       bool& mustDestroy, bool doCopy) const {
  mustDestroy = false;
  switch (type()) {
    case VPACK_SLICE_POINTER:
      doCopy = false;
    [[fallthrough]];
    case VPACK_INLINE:
    [[fallthrough]];
    case VPACK_MANAGED_SLICE:
    [[fallthrough]];
    case VPACK_MANAGED_BUFFER: {
      VPackSlice s(slice());
      if (s.isObject()) {
        VPackSlice found(s.get(name));
        if (found.isCustom()) {
          // _id needs special treatment
          mustDestroy = true;
          return AqlValue(transaction::helpers::extractIdString(&resolver, s, VPackSlice()));
        }
        if (!found.isNone()) {
          if (doCopy) {
            mustDestroy = true;
            return AqlValue(found);
          }
          // return a reference to an existing slice
          return AqlValue(found.begin());
        }
      }
      // intentionally falls through
      break;
    }
    case DOCVEC:
    case RANGE: {
      // will return null
      break;
    }
  }

  // default is to return null
  return AqlValue(AqlValueHintNull());
}

/// @brief get the (object) element(s) by name
AqlValue AqlValue::get(CollectionNameResolver const& resolver,
                       std::vector<std::string> const& names, bool& mustDestroy,
                       bool doCopy) const {
  mustDestroy = false;
  if (names.empty()) {
    return AqlValue(AqlValueHintNull());
  }

  switch (type()) {
    case VPACK_SLICE_POINTER:
      doCopy = false;
    [[fallthrough]];
    case VPACK_INLINE:
    [[fallthrough]];
    case VPACK_MANAGED_SLICE:
    [[fallthrough]];
    case VPACK_MANAGED_BUFFER: {
      VPackSlice s(slice());
      if (s.isObject()) {
        if (s.isExternal()) {
          s = s.resolveExternal();
        }
        VPackSlice prev;
        size_t const n = names.size();
        for (size_t i = 0; i < n; ++i) {
          // fetch subattribute
          prev = s;
          s = s.get(names[i]);
          if (s.isExternal()) {
            s = s.resolveExternal();
          }

          if (s.isNone()) {
            // not found
            return AqlValue(AqlValueHintNull());
          } else if (s.isCustom()) {
            // _id needs special treatment
            if (i + 1 == n) {
              // x.y._id
              mustDestroy = true;
              return AqlValue(transaction::helpers::extractIdString(&resolver, s, prev));
            }
            // x._id.y
            return AqlValue(AqlValueHintNull());
          } else if (i + 1 < n && !s.isObject()) {
            return AqlValue(AqlValueHintNull());
          }
        }

        if (!s.isNone()) {
          if (doCopy) {
            mustDestroy = true;
            return AqlValue(s);
          }
          // return a reference to an existing slice
          return AqlValue(s.begin());
        }
      }
      // intentionally falls through
      break;
    }
    case DOCVEC:
    case RANGE: {
      // will return null
      break;
    }
  }

  // default is to return null
  return AqlValue(AqlValueHintNull());
}

/// @brief check whether an object has a specific key
bool AqlValue::hasKey(std::string const& name) const {
  switch (type()) {
    case VPACK_INLINE:
    case VPACK_SLICE_POINTER:
    case VPACK_MANAGED_SLICE:
    case VPACK_MANAGED_BUFFER: {
      VPackSlice s(slice());
      return (s.isObject() && s.hasKey(name));
    }
    case DOCVEC:
    case RANGE: {
      break;
    }
  }

  // default is to return false
  return false;
}

/// @brief get the numeric value of an AqlValue
double AqlValue::toDouble() const {
  bool failed;  // will be ignored
  return toDouble(failed);
}

double AqlValue::toDouble(bool& failed) const {
  failed = false;
  switch (type()) {
    case VPACK_INLINE:
    case VPACK_SLICE_POINTER:
    case VPACK_MANAGED_SLICE:
    case VPACK_MANAGED_BUFFER: {
      VPackSlice s(slice());
      if (s.isNull()) {
        return 0.0;
      }
      if (s.isNumber()) {
        return s.getNumber<double>();
      }
      if (s.isBoolean()) {
        return s.getBoolean() ? 1.0 : 0.0;
      }
      if (s.isString()) {
        return arangodb::aql::stringToNumber(s.copyString(), failed);
      }
      if (s.isArray()) {
        auto length = s.length();
        if (length == 0) {
          return 0.0;
        }
        if (length == 1) {
          bool mustDestroy;  // we can ignore destruction here
          return at(0, mustDestroy, false).toDouble(failed);
        }
      }
      // intentionally falls through
      break;
    }
    case DOCVEC:
    case RANGE: {
      if (length() == 1) {
        bool mustDestroy;  // we can ignore destruction here
        return at(0, mustDestroy, false).toDouble(failed);
      }
      // will return 0
      return 0.0;
    }
  }

  failed = true;
  return 0.0;
}

/// @brief get the numeric value of an AqlValue
int64_t AqlValue::toInt64() const {
  switch (type()) {
    case VPACK_INLINE:
    case VPACK_SLICE_POINTER:
    case VPACK_MANAGED_SLICE:
    case VPACK_MANAGED_BUFFER: {
      VPackSlice s(slice());
      if (s.isNumber()) {
        return s.getNumber<int64_t>();
      }
      if (s.isBoolean()) {
        return s.getBoolean() ? 1 : 0;
      }
      if (s.isString()) {
        std::string v(s.copyString());
        try {
          return static_cast<int64_t>(std::stoll(v));
        } catch (...) {
          if (v.empty()) {
            return 0;
          }
          // conversion failed
        }
      } else if (s.isArray()) {
        auto length = s.length();
        if (length == 0) {
          return 0;
        }
        if (length == 1) {
          // we can ignore destruction here
          bool mustDestroy;
          return at(0, mustDestroy, false).toInt64();
        }
      }
      // intentionally falls through
      break;
    }
    case DOCVEC:
    case RANGE: {
      if (length() == 1) {
        bool mustDestroy;
        return at(0, mustDestroy, false).toInt64();
      }
      // will return 0
      break;
    }
  }

  return 0;
}

/// @brief whether or not the contained value evaluates to true
bool AqlValue::toBoolean() const {
  switch (type()) {
    case VPACK_INLINE:
    case VPACK_SLICE_POINTER:
    case VPACK_MANAGED_SLICE:
    case VPACK_MANAGED_BUFFER: {
      VPackSlice s(slice());
      if (s.isBoolean()) {
        return s.getBoolean();
      }
      if (s.isNumber()) {
        return (s.getNumber<double>() != 0.0);
      }
      if (s.isString()) {
        return (s.getStringLength() > 0);
      }
      if (s.isArray() || s.isObject() || s.isCustom()) {
        // custom _id type is also true
        return true;
      }
      // all other cases, including Null and None
      return false;
    }
    case DOCVEC:
    case RANGE: {
      return true;
    }
  }
  return false;
}

/// @brief return the total size of the docvecs
size_t AqlValue::docvecSize() const {
  TRI_ASSERT(type() == DOCVEC);
  size_t s = 0;
  for (auto const& it : *_data.docvec) {
    s += it->size();
  }
  return s;
}

/// @brief return the size of the docvec array
size_t AqlValue::sizeofDocvec() const {
  TRI_ASSERT(type() == DOCVEC);
  return sizeof(_data.docvec[0]) * _data.docvec->size();
}

/// @brief construct a V8 value as input for the expression execution in V8
v8::Handle<v8::Value> AqlValue::toV8(v8::Isolate* isolate, transaction::Methods* trx) const {
  auto context = TRI_IGETC;
  switch (type()) {
    case VPACK_INLINE:
    case VPACK_SLICE_POINTER:
    case VPACK_MANAGED_SLICE:
    case VPACK_MANAGED_BUFFER: {
      VPackOptions* options = trx->transactionContext()->getVPackOptions();
      return TRI_VPackToV8(isolate, slice(), options);
    }
    case DOCVEC: {
      // calculate the result array length
      size_t const s = docvecSize();
      // allocate the result array
      v8::Handle<v8::Array> result = v8::Array::New(isolate, static_cast<int>(s));
      uint32_t j = 0;  // output row count
      for (auto const& it : *_data.docvec) {
        size_t const n = it->size();
        for (size_t i = 0; i < n; ++i) {
          result->Set(context, j++, it->getValueReference(i, 0).toV8(isolate, trx)).FromMaybe(false);

          if (V8PlatformFeature::isOutOfMemory(isolate)) {
            THROW_ARANGO_EXCEPTION(TRI_ERROR_OUT_OF_MEMORY);
          }
        }
      }
      return result;
    }
    case RANGE: {
      size_t const n = _data.range->size();
      Range::throwIfTooBigForMaterialization(n);
      v8::Handle<v8::Array> result = v8::Array::New(isolate, static_cast<int>(n));

      for (uint32_t i = 0; i < n; ++i) {
        // is it safe to use a double here (precision loss)?
        result->Set(context,
                    i,
                    v8::Number::New(isolate,
                                    static_cast<double>(_data.range->at(static_cast<size_t>(i)))
                                    )
                    ).FromMaybe(true);

        if (i % 1000 == 0) {
          if (V8PlatformFeature::isOutOfMemory(isolate)) {
            THROW_ARANGO_EXCEPTION(TRI_ERROR_OUT_OF_MEMORY);
          }
        }
      }
      return result;
    }
  }

  // we shouldn't get here
  return v8::Null(isolate);
}

/// @brief materializes a value into the builder
void AqlValue::toVelocyPack(VPackOptions const* options, arangodb::velocypack::Builder& builder,
                            bool resolveExternals) const {
  switch (type()) {
    case VPACK_SLICE_POINTER:
      if (!resolveExternals && isManagedDocument()) {
        builder.addExternal(_data.pointer);
        break;
      }  [[fallthrough]];
    case VPACK_INLINE:
    case VPACK_MANAGED_SLICE:
    case VPACK_MANAGED_BUFFER: {
      if (resolveExternals) {
        bool const sanitizeExternals = true;
        bool const sanitizeCustom = true;
        arangodb::basics::VelocyPackHelper::sanitizeNonClientTypes(
            slice(), VPackSlice::noneSlice(), builder,
            options, sanitizeExternals,
            sanitizeCustom);
      } else {
        builder.add(slice());
      }
      break;
    }
    case DOCVEC: {
      builder.openArray();
      for (auto const& it : *_data.docvec) {
        size_t const n = it->size();
        for (size_t i = 0; i < n; ++i) {
          it->getValueReference(i, 0).toVelocyPack(options, builder, resolveExternals);
        }
      }
      builder.close();
      break;
    }
    case RANGE: {
      builder.openArray(true);
      size_t const n = _data.range->size();
      Range::throwIfTooBigForMaterialization(n);
      for (size_t i = 0; i < n; ++i) {
        builder.add(VPackValue(_data.range->at(i)));
      }
      builder.close();
      break;
    }
  }
}

void AqlValue::toVelocyPack(transaction::Methods* trx, arangodb::velocypack::Builder& builder,
                            bool resolveExternals) const {
  toVelocyPack(trx->transactionContextPtr()->getVPackOptions(), builder, resolveExternals);
}

/// @brief materializes a value into the builder
AqlValue AqlValue::materialize(VPackOptions const* options, bool& hasCopied,
                               bool resolveExternals) const {
  switch (type()) {
    case VPACK_INLINE:
    case VPACK_SLICE_POINTER:
    case VPACK_MANAGED_SLICE:
    case VPACK_MANAGED_BUFFER: {
      hasCopied = false;
      return *this;
    }
    case DOCVEC:
    case RANGE: {
      bool shouldDelete = true;
      ConditionalDeleter<VPackBuffer<uint8_t>> deleter(shouldDelete);
      std::shared_ptr<VPackBuffer<uint8_t>> buffer(new VPackBuffer<uint8_t>, deleter);
      VPackBuilder builder(buffer);
      toVelocyPack(options, builder, resolveExternals);
      hasCopied = true;
      return AqlValue(buffer.get(), shouldDelete);
    }
  }

  // we shouldn't get here
  hasCopied = false;
  return AqlValue();
}

AqlValue AqlValue::materialize(transaction::Methods* trx, bool& hasCopied,
                               bool resolveExternals) const {
  return materialize(trx->transactionContextPtr()->getVPackOptions(), hasCopied, resolveExternals);
}

/// @brief clone a value
AqlValue AqlValue::clone() const {
  switch (type()) {
    case VPACK_INLINE: {
      // copy internal data
      return AqlValue(slice());
    }
    case VPACK_SLICE_POINTER: {
      if (isManagedDocument()) {
        // copy from externally managed document. this will not copy the data
        return AqlValue(AqlValueHintDocumentNoCopy(_data.pointer));
      }
      // copy from regular pointer. this may copy the data
      return AqlValue(_data.pointer);
    }
    case VPACK_MANAGED_SLICE: {
      return AqlValue(AqlValueHintCopy(_data.slice));
    }
    case VPACK_MANAGED_BUFFER: {
      // copy buffer
      return AqlValue(VPackSlice(_data.buffer->data()));
    }
    case DOCVEC: {
      auto c = std::make_unique<std::vector<SharedAqlItemBlockPtr>>();
      c->reserve(docvecSize());
      for (auto const& it : *_data.docvec) {
        c->emplace_back(it->slice(0, it->size()));
      }
      return AqlValue(c.release());
    }
    case RANGE: {
      // create a new value with a new range
      return AqlValue(range()->_low, range()->_high);
    }
  }

  TRI_ASSERT(false);
  return {};
}

/// @brief destroy the value's internals
void AqlValue::destroy() noexcept {
  switch (type()) {
    case VPACK_INLINE: {
      case VPACK_SLICE_POINTER:
        // nothing to do
        return;
    }
    case VPACK_MANAGED_SLICE: {
      delete[] _data.slice;
      break;
    }
    case VPACK_MANAGED_BUFFER: {
      delete _data.buffer;
      break;
    }
    case DOCVEC: {
      // Will delete all ItemBlocks
      delete _data.docvec;
      break;
    }
    case RANGE: {
      delete _data.range;
      break;
    }
  }

  erase();  // to prevent duplicate deletion
}

/// @brief return the slice from the value
VPackSlice AqlValue::slice() const {
  switch (type()) {
    case VPACK_INLINE: {
      VPackSlice s(&_data.internal[0]);
      if (s.isExternal()) {
        s = s.resolveExternal();
      }
      return s;
    }
    case VPACK_SLICE_POINTER: {
      return VPackSlice(_data.pointer);
    }
    case VPACK_MANAGED_SLICE: {
      VPackSlice s(_data.slice);
      if (s.isExternal()) {
        s = s.resolveExternal();
      }
      return s;
    }
    case VPACK_MANAGED_BUFFER: {
      VPackSlice s(_data.buffer->data());
      if (s.isExternal()) {
        s = s.resolveExternal();
      }
      return s;
    }
    case DOCVEC:
    case RANGE: {
    }
  }

  THROW_ARANGO_EXCEPTION(TRI_ERROR_ARANGO_DOCUMENT_TYPE_INVALID);
}

<<<<<<< HEAD
/// @brief create an AqlValue from a vector of AqlItemBlock*s
AqlValue AqlValue::CreateFromBlocks(transaction::Methods* trx,
                                    std::vector<AqlItemBlock*> const& src,
                                    std::vector<std::string> const& variableNames) {
  bool shouldDelete = true;
  ConditionalDeleter<VPackBuffer<uint8_t>> deleter(shouldDelete);
  std::shared_ptr<VPackBuffer<uint8_t>> buffer(new VPackBuffer<uint8_t>, deleter);
  VPackBuilder builder(buffer);
  builder.openArray();
    
  std::vector<RegisterId> registers;

  for (auto const& current : src) {
    registers.clear();

    RegisterId const n = current->getNrRegs();

    for (RegisterId j = 0; j < n; ++j) {
      // temporaries don't have a name and won't be included
      if (!variableNames[j].empty()) {
        registers.emplace_back(j);
      }
    }

    for (size_t i = 0; i < current->size(); ++i) {
      builder.openObject();

      // only enumerate the registers that are left
      for (auto const& reg : registers) {
        builder.add(VPackValue(variableNames[reg]));
        current->getValueReference(i, reg).toVelocyPack(trx, builder, false);
      }

      builder.close();
    }
  }

  builder.close();
  return AqlValue(buffer.get(), shouldDelete);
}

/// @brief create an AqlValue from a vector of AqlItemBlock*s
AqlValue AqlValue::CreateFromBlocks(transaction::Methods* trx,
                                    std::vector<AqlItemBlock*> const& src,
                                    arangodb::aql::RegisterId expressionRegister) {
  bool shouldDelete = true;
  ConditionalDeleter<VPackBuffer<uint8_t>> deleter(shouldDelete);
  std::shared_ptr<VPackBuffer<uint8_t>> buffer(new VPackBuffer<uint8_t>, deleter);
  VPackBuilder builder(buffer);

  builder.openArray();

  for (auto const& current : src) {
    for (size_t i = 0; i < current->size(); ++i) {
      current->getValueReference(i, expressionRegister).toVelocyPack(trx, builder, false);
    }
  }

  builder.close();
  return AqlValue(buffer.get(), shouldDelete);
}

=======
>>>>>>> 665d886b
/// @brief comparison for AqlValue objects
int AqlValue::Compare(velocypack::Options const* options, AqlValue const& left,
                      AqlValue const& right, bool compareUtf8) {
  AqlValue::AqlValueType const leftType = left.type();
  AqlValue::AqlValueType const rightType = right.type();

  if (leftType != rightType) {
    // TODO implement this case more efficiently
    if (leftType == RANGE || rightType == RANGE || leftType == DOCVEC || rightType == DOCVEC) {
      // range|docvec against x
      VPackBuilder leftBuilder;
      left.toVelocyPack(options, leftBuilder, false);

      VPackBuilder rightBuilder;
      right.toVelocyPack(options, rightBuilder, false);

      return arangodb::basics::VelocyPackHelper::compare(leftBuilder.slice(),
                                                         rightBuilder.slice(),
                                                         compareUtf8, options);
    }
    // fall-through to other types intentional
  }

  // if we get here, types are equal or can be treated as being equal

  switch (leftType) {
    case VPACK_INLINE:
    case VPACK_SLICE_POINTER:
    case VPACK_MANAGED_SLICE:
    case VPACK_MANAGED_BUFFER: {
      return arangodb::basics::VelocyPackHelper::compare(left.slice(), right.slice(),
                                                         compareUtf8, options);
    }
    case DOCVEC: {
      // use lexicographic ordering of AqlValues regardless of block,
      // DOCVECs have a single register coming from ReturnNode.
      size_t lblock = 0;
      size_t litem = 0;
      size_t rblock = 0;
      size_t ritem = 0;
      size_t const lsize = left._data.docvec->size();
      size_t const rsize = right._data.docvec->size();

      if (lsize == 0 || rsize == 0) {
        if (lsize == rsize) {
          // both empty
          return 0;
        }
        return (lsize < rsize ? -1 : 1);
      }

      size_t lrows = left._data.docvec->at(0)->size();
      size_t rrows = right._data.docvec->at(0)->size();

      while (lblock < lsize && rblock < rsize) {
        AqlValue const& lval =
            left._data.docvec->at(lblock)->getValueReference(litem, 0);
        AqlValue const& rval =
            right._data.docvec->at(rblock)->getValueReference(ritem, 0);

        int cmp = Compare(options, lval, rval, compareUtf8);

        if (cmp != 0) {
          return cmp;
        }
        if (++litem == lrows) {
          litem = 0;
          lblock++;
          if (lblock < lsize) {
            lrows = left._data.docvec->at(lblock)->size();
          }
        }
        if (++ritem == rrows) {
          ritem = 0;
          rblock++;
          if (rblock < rsize) {
            rrows = right._data.docvec->at(rblock)->size();
          }
        }
      }

      if (lblock == lsize && rblock == rsize) {
        // both blocks exhausted
        return 0;
      }

      return (lblock < lsize ? -1 : 1);
    }
    case RANGE: {
      if (left.range()->_low < right.range()->_low) {
        return -1;
      }
      if (left.range()->_low > right.range()->_low) {
        return 1;
      }
      if (left.range()->_high < right.range()->_high) {
        return -1;
      }
      if (left.range()->_high > right.range()->_high) {
        return 1;
      }
      return 0;
    }
  }

  return 0;
}

int AqlValue::Compare(transaction::Methods* trx, AqlValue const& left,
                      AqlValue const& right, bool compareUtf8) {
  return Compare(trx->transactionContextPtr()->getVPackOptions(), left, right, compareUtf8);
}

AqlValue::AqlValue(std::vector<arangodb::aql::SharedAqlItemBlockPtr>* docvec) noexcept {
  TRI_ASSERT(docvec != nullptr);
  _data.docvec = docvec;
  setType(AqlValueType::DOCVEC);
}

/// @brief return the item block at position
AqlItemBlock* AqlValue::docvecAt(size_t position) const {
  TRI_ASSERT(isDocvec());
  return _data.docvec->at(position).get();
}

AqlValue::AqlValue() noexcept {
  // construct a slice of type None
  // we will simply zero-initialize the two 64 bit words
  _data.words[0] = 0;
  _data.words[1] = 0;

  // VPACK_INLINE must have a value of 0, and VPackSlice::None must be equal
  // to a NUL byte too
  static_assert(AqlValueType::VPACK_INLINE == 0,
                "invalid value for VPACK_INLINE");
}

AqlValue::AqlValue(uint8_t const* pointer) {
  // we must get rid of Externals first here, because all
  // methods that use VPACK_SLICE_POINTER expect its contents
  // to be non-Externals
  if (*pointer == '\x1d') {
    // an external
    setPointer<false>(VPackSlice(pointer).resolveExternals().begin());
  } else {
    setPointer<false>(pointer);
  }
  TRI_ASSERT(!VPackSlice(_data.pointer).isExternal());
}

AqlValue::AqlValue(AqlValueHintNull const&) noexcept {
  _data.internal[0] = 0x18;  // null in VPack
  setType(AqlValueType::VPACK_INLINE);
}

AqlValue::AqlValue(AqlValueHintBool const& v) noexcept {
  _data.internal[0] = v.value ? 0x1a : 0x19;  // true/false in VPack
  setType(AqlValueType::VPACK_INLINE);
}

AqlValue::AqlValue(AqlValueHintZero const&) noexcept {
  _data.internal[0] = 0x30;  // 0 in VPack
  setType(AqlValueType::VPACK_INLINE);
}

AqlValue::AqlValue(AqlValueHintDouble const& v) noexcept {
  double value = v.value;
  if (std::isnan(value) || !std::isfinite(value) || value == HUGE_VAL || value == -HUGE_VAL) {
    // null
    _data.internal[0] = 0x18;
  } else {
    // a "real" double
    _data.internal[0] = 0x1b;
    uint64_t dv;
    memcpy(&dv, &value, sizeof(double));
    VPackValueLength vSize = sizeof(double);
    int i = 1;
    for (uint64_t x = dv; vSize > 0; vSize--) {
      _data.internal[i] = x & 0xff;
      x >>= 8;
      ++i;
    }
  }
  setType(AqlValueType::VPACK_INLINE);
}

AqlValue::AqlValue(AqlValueHintInt const& v) noexcept {
  int64_t value = v.value;
  if (value >= 0 && value <= 9) {
    // a smallint
    _data.internal[0] = static_cast<uint8_t>(0x30U + value);
  } else if (value < 0 && value >= -6) {
    // a negative smallint
    _data.internal[0] = static_cast<uint8_t>(0x40U + value);
  } else {
    uint8_t vSize = intLength(value);
    uint64_t x;
    if (vSize == 8) {
      x = toUInt64(value);
    } else {
      int64_t shift = 1LL << (vSize * 8 - 1);  // will never overflow!
      x = value >= 0 ? static_cast<uint64_t>(value)
                     : static_cast<uint64_t>(value + shift) + shift;
    }
    _data.internal[0] = 0x1fU + vSize;
    int i = 1;
    while (vSize-- > 0) {
      _data.internal[i] = x & 0xffU;
      ++i;
      x >>= 8;
    }
  }
  setType(AqlValueType::VPACK_INLINE);
}

AqlValue::AqlValue(AqlValueHintUInt const& v) noexcept {
  uint64_t value = v.value;
  if (value <= 9) {
    // a smallint
    _data.internal[0] = static_cast<uint8_t>(0x30U + value);
  } else {
    int i = 1;
    uint8_t vSize = 0;
    do {
      vSize++;
      _data.internal[i] = static_cast<uint8_t>(value & 0xffU);
      ++i;
      value >>= 8;
    } while (value != 0);
    _data.internal[0] = 0x27U + vSize;
  }
  setType(AqlValueType::VPACK_INLINE);
}

AqlValue::AqlValue(char const* value, size_t length) {
  TRI_ASSERT(value != nullptr);
  if (length == 0) {
    // empty string
    _data.internal[0] = 0x40;
    setType(AqlValueType::VPACK_INLINE);
    return;
  }
  if (length < sizeof(_data.internal) - 1) {
    // short string... can store it inline
    _data.internal[0] = static_cast<uint8_t>(0x40 + length);
    memcpy(_data.internal + 1, value, length);
    setType(AqlValueType::VPACK_INLINE);
  } else if (length <= 126) {
    // short string... cannot store inline, but we don't need to
    // create a full-featured Builder object here
    _data.slice = new uint8_t[length + 1];
    _data.slice[0] = static_cast<uint8_t>(0x40U + length);
    memcpy(&_data.slice[1], value, length);
    setType(AqlValueType::VPACK_MANAGED_SLICE);
  } else {
    // long string
    // create a big enough uint8_t buffer
    _data.slice = new uint8_t[length + 9];
    _data.slice[0] = static_cast<uint8_t>(0xbfU);
    uint64_t v = length;
    for (uint64_t i = 0; i < 8; ++i) {
      _data.slice[i + 1] = v & 0xffU;
      v >>= 8;
    }
    memcpy(&_data.slice[9], value, length);
    setType(AqlValueType::VPACK_MANAGED_SLICE);
  }
}

AqlValue::AqlValue(std::string const& value)
    : AqlValue(value.c_str(), value.size()) {}
AqlValue::AqlValue(AqlValueHintEmptyArray const&) noexcept {
  _data.internal[0] = 0x01;  // empty array in VPack
  setType(AqlValueType::VPACK_INLINE);
}

AqlValue::AqlValue(AqlValueHintEmptyObject const&) noexcept {
  _data.internal[0] = 0x0a;  // empty object in VPack
  setType(AqlValueType::VPACK_INLINE);
}

AqlValue::AqlValue(arangodb::velocypack::Buffer<uint8_t>* buffer, bool& shouldDelete) {
  TRI_ASSERT(buffer != nullptr);
  TRI_ASSERT(shouldDelete);  // here, the Buffer is still owned by the caller

  // intentionally do not resolve externals here
  // if (slice.isExternal()) {
  //   // recursively resolve externals
  //   slice = slice.resolveExternals();
  // }
  if (buffer->length() < sizeof(_data.internal)) {
    // Use inline value
    memcpy(_data.internal, buffer->data(), static_cast<size_t>(buffer->length()));
    setType(AqlValueType::VPACK_INLINE);
  } else {
    // Use managed buffer, simply reuse the pointer and adjust the original
    // Buffer's deleter
    _data.buffer = buffer;
    setType(AqlValueType::VPACK_MANAGED_BUFFER);
    shouldDelete = false;  // adjust deletion control variable
  }
}

AqlValue::AqlValue(AqlValueHintDocumentNoCopy const& v) noexcept {
  setPointer<true>(v.ptr);
  TRI_ASSERT(!VPackSlice(_data.pointer).isExternal());
}

AqlValue::AqlValue(AqlValueHintCopy const& v) {
  TRI_ASSERT(v.ptr != nullptr);
  initFromSlice(VPackSlice(v.ptr));
}

AqlValue::AqlValue(arangodb::velocypack::Builder const& builder) {
  TRI_ASSERT(builder.isClosed());
  initFromSlice(builder.slice());
}

AqlValue::AqlValue(arangodb::velocypack::Builder const* builder) {
  TRI_ASSERT(builder->isClosed());
  initFromSlice(builder->slice());
}

AqlValue::AqlValue(arangodb::velocypack::Slice const& slice) {
  initFromSlice(slice);
}

AqlValue::AqlValue(int64_t low, int64_t high) {
  _data.range = new Range(low, high);
  setType(AqlValueType::RANGE);
}

bool AqlValue::requiresDestruction() const noexcept {
  auto t = type();
  return (t != VPACK_SLICE_POINTER && t != VPACK_INLINE);
}

bool AqlValue::isEmpty() const noexcept {
  return (_data.internal[0] == '\x00' &&
          _data.internal[sizeof(_data.internal) - 1] == VPACK_INLINE);
}

bool AqlValue::isPointer() const noexcept {
  return type() == VPACK_SLICE_POINTER;
}

bool AqlValue::isManagedDocument() const noexcept {
  return isPointer() && (_data.internal[sizeof(_data.internal) - 2] == 1);
}

bool AqlValue::isRange() const noexcept { return type() == RANGE; }
bool AqlValue::isDocvec() const noexcept { return type() == DOCVEC; }
Range const* AqlValue::range() const {
  TRI_ASSERT(isRange());
  return _data.range;
}

void AqlValue::erase() noexcept {
  _data.internal[0] = '\x00';
  setType(AqlValueType::VPACK_INLINE);
}

size_t AqlValue::memoryUsage() const noexcept {
  auto const t = type();
  switch (t) {
    case VPACK_INLINE:
    case VPACK_SLICE_POINTER:
      return 0;
    case VPACK_MANAGED_SLICE:
      try {
        return VPackSlice(_data.slice).byteSize();
      } catch (...) {
        return 0;
      }
    case VPACK_MANAGED_BUFFER:
      return _data.buffer->size();
    case DOCVEC:
      // no need to count the memory usage for the item blocks in docvec.
      // these have already been counted elsewhere (in ctors of AqlItemBlock
      // and AqlItemBlock::setValue)
      return sizeofDocvec();
    case RANGE:
      return sizeof(Range);
  }
  return 0;
}

AqlValue::AqlValueType AqlValue::type() const noexcept {
  return static_cast<AqlValueType>(_data.internal[sizeof(_data.internal) - 1]);
}

void AqlValue::initFromSlice(arangodb::velocypack::Slice const& slice) {
  // intentionally do not resolve externals here
  // if (slice.isExternal()) {
  //   // recursively resolve externals
  //   slice = slice.resolveExternals();
  // }
  arangodb::velocypack::ValueLength length = slice.byteSize();
  if (length < sizeof(_data.internal)) {
    // Use inline value
    memcpy(_data.internal, slice.begin(), static_cast<size_t>(length));
    setType(AqlValueType::VPACK_INLINE);
  } else {
    // Use managed slice
    _data.slice = new uint8_t[length];
    memcpy(&_data.slice[0], slice.begin(), length);
    setType(AqlValueType::VPACK_MANAGED_SLICE);
  }
}

void AqlValue::setType(AqlValue::AqlValueType type) noexcept {
  _data.internal[sizeof(_data.internal) - 1] = type;
}

template <bool isManagedDoc>
void AqlValue::setPointer(uint8_t const* pointer) noexcept {
  _data.pointer = pointer;
  // we use the byte at (size - 2) to distinguish between data pointing to
  // database documents (size[-2] == 1) and other data(size[-2] == 0)
  _data.internal[sizeof(_data.internal) - 2] = isManagedDoc ? 1 : 0;
  _data.internal[sizeof(_data.internal) - 1] = AqlValueType::VPACK_SLICE_POINTER;
}

template void AqlValue::setPointer<true>(uint8_t const* pointer) noexcept;
template void AqlValue::setPointer<false>(uint8_t const* pointer) noexcept;

AqlValueHintCopy::AqlValueHintCopy(uint8_t const* ptr) : ptr(ptr) {}
AqlValueHintDocumentNoCopy::AqlValueHintDocumentNoCopy(uint8_t const* v)
    : ptr(v) {}
AqlValueHintBool::AqlValueHintBool(bool v) noexcept : value(v) {}
AqlValueHintDouble::AqlValueHintDouble(double v) noexcept : value(v) {}
AqlValueHintInt::AqlValueHintInt(int64_t v) noexcept : value(v) {}
AqlValueHintInt::AqlValueHintInt(int v) noexcept : value(int64_t(v)) {}
AqlValueHintUInt::AqlValueHintUInt(uint64_t v) noexcept : value(v) {}
AqlValueGuard::AqlValueGuard(AqlValue& value, bool destroy)
    : _value(value), _destroy(destroy) {}
AqlValueGuard::~AqlValueGuard() {
  if (_destroy) {
    _value.destroy();
  }
}

void AqlValueGuard::steal() { _destroy = false; }

AqlValue& AqlValueGuard::value() { return _value; }

size_t std::hash<arangodb::aql::AqlValue>::operator()(arangodb::aql::AqlValue const& x) const
    noexcept {
  arangodb::aql::AqlValue::AqlValueType type = x.type();
  size_t res = std::hash<uint8_t>()(type);
  if (type == arangodb::aql::AqlValue::VPACK_INLINE) {
    try {
      return res ^ static_cast<size_t>(
                       arangodb::velocypack::Slice(&x._data.internal[0]).hash());
    } catch (...) {
      TRI_ASSERT(false);
    }
    // fallthrough to default hashing
  }
  // treat all other pointer types the same, because they will
  // have the same bit representations
  return res ^ std::hash<void const*>()(x._data.pointer);
}

bool std::equal_to<arangodb::aql::AqlValue>::operator()(arangodb::aql::AqlValue const& a,
                                                        arangodb::aql::AqlValue const& b) const
    noexcept {
  arangodb::aql::AqlValue::AqlValueType type = a.type();
  if (type != b.type()) {
    return false;
  }
  if (type == arangodb::aql::AqlValue::VPACK_INLINE) {
    try {
      return arangodb::velocypack::Slice(&a._data.internal[0])
          .binaryEquals(arangodb::velocypack::Slice(&b._data.internal[0]));
    } catch (...) {
      TRI_ASSERT(false);
    }
    // fallthrough to default comparison
  }
  // treat all other pointer types the same, because they will
  // have the same bit representations
  return a._data.pointer == b._data.pointer;
}<|MERGE_RESOLUTION|>--- conflicted
+++ resolved
@@ -1126,71 +1126,6 @@
   THROW_ARANGO_EXCEPTION(TRI_ERROR_ARANGO_DOCUMENT_TYPE_INVALID);
 }
 
-<<<<<<< HEAD
-/// @brief create an AqlValue from a vector of AqlItemBlock*s
-AqlValue AqlValue::CreateFromBlocks(transaction::Methods* trx,
-                                    std::vector<AqlItemBlock*> const& src,
-                                    std::vector<std::string> const& variableNames) {
-  bool shouldDelete = true;
-  ConditionalDeleter<VPackBuffer<uint8_t>> deleter(shouldDelete);
-  std::shared_ptr<VPackBuffer<uint8_t>> buffer(new VPackBuffer<uint8_t>, deleter);
-  VPackBuilder builder(buffer);
-  builder.openArray();
-    
-  std::vector<RegisterId> registers;
-
-  for (auto const& current : src) {
-    registers.clear();
-
-    RegisterId const n = current->getNrRegs();
-
-    for (RegisterId j = 0; j < n; ++j) {
-      // temporaries don't have a name and won't be included
-      if (!variableNames[j].empty()) {
-        registers.emplace_back(j);
-      }
-    }
-
-    for (size_t i = 0; i < current->size(); ++i) {
-      builder.openObject();
-
-      // only enumerate the registers that are left
-      for (auto const& reg : registers) {
-        builder.add(VPackValue(variableNames[reg]));
-        current->getValueReference(i, reg).toVelocyPack(trx, builder, false);
-      }
-
-      builder.close();
-    }
-  }
-
-  builder.close();
-  return AqlValue(buffer.get(), shouldDelete);
-}
-
-/// @brief create an AqlValue from a vector of AqlItemBlock*s
-AqlValue AqlValue::CreateFromBlocks(transaction::Methods* trx,
-                                    std::vector<AqlItemBlock*> const& src,
-                                    arangodb::aql::RegisterId expressionRegister) {
-  bool shouldDelete = true;
-  ConditionalDeleter<VPackBuffer<uint8_t>> deleter(shouldDelete);
-  std::shared_ptr<VPackBuffer<uint8_t>> buffer(new VPackBuffer<uint8_t>, deleter);
-  VPackBuilder builder(buffer);
-
-  builder.openArray();
-
-  for (auto const& current : src) {
-    for (size_t i = 0; i < current->size(); ++i) {
-      current->getValueReference(i, expressionRegister).toVelocyPack(trx, builder, false);
-    }
-  }
-
-  builder.close();
-  return AqlValue(buffer.get(), shouldDelete);
-}
-
-=======
->>>>>>> 665d886b
 /// @brief comparison for AqlValue objects
 int AqlValue::Compare(velocypack::Options const* options, AqlValue const& left,
                       AqlValue const& right, bool compareUtf8) {
