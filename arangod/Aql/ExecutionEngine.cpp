--- conflicted
+++ resolved
@@ -26,34 +26,26 @@
 #include "Aql/AqlResult.h"
 #include "Aql/BasicBlocks.h"
 #include "Aql/ClusterBlocks.h"
-<<<<<<< HEAD
 #include "Aql/CollectBlock.h"
 #include "Aql/CollectNode.h"
+#include "Aql/Collection.h"
 #include "Aql/CollectOptions.h"
-#include "Aql/Collection.h"
 #include "Aql/EngineInfoContainerCoordinator.h"
 #include "Aql/EngineInfoContainerDBServer.h"
 #include "Aql/EnumerateCollectionBlock.h"
 #include "Aql/EnumerateListBlock.h"
-=======
-#include "Aql/ClusterNodes.h"
-#include "Aql/Collection.h"
-#include "Aql/CollectOptions.h"
->>>>>>> 6f42d062
+// #include "Aql/ClusterNodes.h"
 #include "Aql/ExecutionNode.h"
 #include "Aql/IndexNode.h"
 #include "Aql/ModificationNodes.h"
 #include "Aql/GraphNode.h"
 #include "Aql/Query.h"
-<<<<<<< HEAD
 #include "Aql/QueryRegistry.h"
 #include "Aql/ShortestPathBlock.h"
 #include "Aql/ShortestPathNode.h"
 #include "Aql/SortBlock.h"
 #include "Aql/SubqueryBlock.h"
 #include "Aql/TraversalBlock.h"
-=======
->>>>>>> 6f42d062
 #include "Aql/WalkerWorker.h"
 #include "Basics/Exceptions.h"
 #include "Basics/VelocyPackHelper.h"
@@ -120,7 +112,7 @@
       }
 
       // for all node types but REMOTEs, we create blocks
-      std::unique_ptr<ExecutionBlock> uptrEb(createBlock(en, cache, includedShards));
+      std::unique_ptr<ExecutionBlock> uptrEb(en->createBlock(*this, cache, includedShards));
 
       if (uptrEb == nullptr) {
         THROW_ARANGO_EXCEPTION_MESSAGE(TRI_ERROR_INTERNAL, "illegal node type");
@@ -209,136 +201,6 @@
   }
 }
 
-<<<<<<< HEAD
-/// @brief helper function to create a block
-ExecutionBlock* ExecutionEngine::createBlock(
-    ExecutionNode const* en,
-    std::unordered_map<ExecutionNode*, ExecutionBlock*> const& cache,
-    std::unordered_set<std::string> const& includedShards) {
-  switch (en->getType()) {
-    case ExecutionNode::SINGLETON: {
-      return new SingletonBlock(this, static_cast<SingletonNode const*>(en));
-    }
-    case ExecutionNode::INDEX: {
-      return new IndexBlock(this, static_cast<IndexNode const*>(en));
-    }
-    case ExecutionNode::ENUMERATE_COLLECTION: {
-      return new EnumerateCollectionBlock(
-          this, static_cast<EnumerateCollectionNode const*>(en));
-    }
-    case ExecutionNode::ENUMERATE_LIST: {
-      return new EnumerateListBlock(this,
-                                    static_cast<EnumerateListNode const*>(en));
-    }
-#ifdef USE_IRESEARCH
-    case ExecutionNode::ENUMERATE_IRESEARCH_VIEW: {
-      // FIXME better to replace switch with factory method
-      auto const* viewNode = static_cast<arangodb::iresearch::IResearchViewNode const*>(en);
-      return viewNode->createExecutionBlock(*this);
-    }
-#endif
-    case ExecutionNode::TRAVERSAL: {
-      return new TraversalBlock(this, static_cast<TraversalNode const*>(en));
-    }
-    case ExecutionNode::SHORTEST_PATH: {
-      return new ShortestPathBlock(this,
-                                   static_cast<ShortestPathNode const*>(en));
-    }
-    case ExecutionNode::CALCULATION: {
-      return new CalculationBlock(this,
-                                  static_cast<CalculationNode const*>(en));
-    }
-    case ExecutionNode::FILTER: {
-      return new FilterBlock(this, static_cast<FilterNode const*>(en));
-    }
-    case ExecutionNode::LIMIT: {
-      return new LimitBlock(this, static_cast<LimitNode const*>(en));
-    }
-    case ExecutionNode::SORT: {
-      return new SortBlock(this, static_cast<SortNode const*>(en));
-    }
-    case ExecutionNode::COLLECT: {
-      auto aggregationMethod =
-          static_cast<CollectNode const*>(en)->aggregationMethod();
-
-      if (aggregationMethod ==
-          CollectOptions::CollectMethod::HASH) {
-        return new HashedCollectBlock(this,
-                                      static_cast<CollectNode const*>(en));
-      } else if (aggregationMethod ==
-                 CollectOptions::CollectMethod::SORTED) {
-        return new SortedCollectBlock(this,
-                                      static_cast<CollectNode const*>(en));
-      } else if (aggregationMethod ==
-                 CollectOptions::CollectMethod::DISTINCT) {
-        return new DistinctCollectBlock(this,
-                                        static_cast<CollectNode const*>(en));
-      }
-
-      THROW_ARANGO_EXCEPTION_MESSAGE(TRI_ERROR_INTERNAL,
-                                     "cannot instantiate CollectBlock with "
-                                     "undetermined aggregation method");
-    }
-    case ExecutionNode::SUBQUERY: {
-      auto es = static_cast<SubqueryNode const*>(en);
-      auto it = cache.find(es->getSubquery());
-
-      TRI_ASSERT(it != cache.end());
-
-      return new SubqueryBlock(this, static_cast<SubqueryNode const*>(en),
-                               it->second);
-    }
-    case ExecutionNode::RETURN: {
-      return new ReturnBlock(this, static_cast<ReturnNode const*>(en));
-    }
-    case ExecutionNode::REMOVE: {
-      return new RemoveBlock(this, static_cast<RemoveNode const*>(en));
-    }
-    case ExecutionNode::INSERT: {
-      return new InsertBlock(this, static_cast<InsertNode const*>(en));
-    }
-    case ExecutionNode::UPDATE: {
-      return new UpdateBlock(this, static_cast<UpdateNode const*>(en));
-    }
-    case ExecutionNode::REPLACE: {
-      return new ReplaceBlock(this, static_cast<ReplaceNode const*>(en));
-    }
-    case ExecutionNode::UPSERT: {
-      return new UpsertBlock(this, static_cast<UpsertNode const*>(en));
-    }
-    case ExecutionNode::NORESULTS: {
-      return new NoResultsBlock(this, static_cast<NoResultsNode const*>(en));
-    }
-    case ExecutionNode::SCATTER: {
-      auto shardIds =
-          static_cast<ScatterNode const*>(en)->collection()->shardIds(
-              includedShards);
-      return new ScatterBlock(this, static_cast<ScatterNode const*>(en),
-                              *shardIds);
-    }
-    case ExecutionNode::DISTRIBUTE: {
-      auto shardIds =
-          static_cast<DistributeNode const*>(en)->collection()->shardIds(
-              includedShards);
-      return new DistributeBlock(
-          this, static_cast<DistributeNode const*>(en), *shardIds,
-          static_cast<DistributeNode const*>(en)->collection());
-    }
-    case ExecutionNode::GATHER: {
-      return new GatherBlock(this, static_cast<GatherNode const*>(en));
-    }
-    case ExecutionNode::REMOTE: {
-      auto remote = static_cast<RemoteNode const*>(en);
-      return new RemoteBlock(this, remote, remote->server(),
-                             remote->ownName(), remote->queryId());
-    }
-  }
-
-  THROW_ARANGO_EXCEPTION_MESSAGE(TRI_ERROR_INTERNAL, "illegal node type");
-}
-
-=======
->>>>>>> 6f42d062
 /// @brief create the engine
 ExecutionEngine::ExecutionEngine(Query* query)
     : _stats(),
@@ -385,12 +247,6 @@
         static_cast<GraphNode*>(en)->prepareOptions();
       }
 
-<<<<<<< HEAD
-      std::unique_ptr<ExecutionBlock> eb(engine->createBlock(
-          en, cache, std::unordered_set<std::string>()));
-
-=======
->>>>>>> 6f42d062
       // do we need to adjust the root node?
       auto const nodeType = en->getType();
 
@@ -522,7 +378,6 @@
 
   ~CoordinatorInstanciator() {}
 
-<<<<<<< HEAD
   /// @brief before method for collection of pieces phase
   ///        Collects all nodes on the path and devides them
   ///        into coordinator and dbserver parts
@@ -547,464 +402,6 @@
       }
 
       if (nodeType == ExecutionNode::REMOTE) {
-=======
-  /// @brief generatePlanForOneShard
-  void generatePlanForOneShard(VPackBuilder& builder, size_t nr,
-                               EngineInfo* info, QueryId& connectedId,
-                               std::string const& shardId, bool verbose) {
-    // copy the relevant fragment of the plan for each shard
-    // Note that in these parts of the query there are no SubqueryNodes,
-    // since they are all on the coordinator!
-    ExecutionPlan plan(query->ast());
-
-    ExecutionNode* previous = nullptr;
-    for (ExecutionNode const* current : info->nodes) {
-      auto clone = current->clone(&plan, false, false);
-
-      if (current->getType() == ExecutionNode::REMOTE) {
-        // update the remote node with the information about the query
-        static_cast<RemoteNode*>(clone)
-            ->server("server:" + arangodb::ServerState::instance()->getId());
-        static_cast<RemoteNode*>(clone)->ownName(shardId);
-        static_cast<RemoteNode*>(clone)->queryId(connectedId);
-        // only one of the remote blocks is responsible for forwarding the
-        // initializeCursor and shutDown requests
-        // for simplicity, we always use the first remote block if we have more
-        // than one
-        static_cast<RemoteNode*>(clone)->isResponsibleForInitializeCursor(nr == 0);
-      }
-
-      if (previous != nullptr) {
-        clone->addDependency(previous);
-      }
-
-      previous = clone;
-    }
-    plan.root(previous);
-    plan.setVarUsageComputed();
-    return plan.root()->toVelocyPack(builder, verbose);
-  }
-
-  /// @brief distributePlanToShard, send a single plan to one shard
-  void distributePlanToShard(arangodb::CoordTransactionID& coordTransactionID,
-                             EngineInfo* info,
-                             QueryId& connectedId, std::string const& shardId,
-                             VPackSlice const& planSlice) {
-    Collection* collection = info->getCollection();
-    TRI_ASSERT(collection != nullptr);
-
-    // create a JSON representation of the plan
-    VPackBuilder result;
-    result.openObject();
-
-    result.add("plan", VPackValue(VPackValueType::Object));
-
-    VPackBuilder tmp;
-    query->ast()->variables()->toVelocyPack(tmp);
-    result.add("initialize", VPackValue(false));
-    result.add("variables", tmp.slice());
-
-    result.add("collections", VPackValue(VPackValueType::Array));
-    result.openObject();
-    result.add("name", VPackValue(shardId));
-    result.add("type", VPackValue(AccessMode::typeString(collection->accessType)));
-    result.close();
-
-    for (auto const& auxiliaryCollection : info->getAuxiliaryCollections()) {
-      if (auxiliaryCollection == collection) {
-        // report each different collection just once
-        continue;
-      }
-      // add the collection
-      result.openObject();
-      result.add("name", VPackValue(auxiliaryCollection->getName())); // returns the *current* shard 
-      result.add("type", VPackValue(AccessMode::typeString(auxiliaryCollection->accessType)));
-      result.close();
-    }
-    result.close(); // collections
-
-    result.add(VPackObjectIterator(planSlice));
-    result.close(); // plan
-
-    if (info->part == arangodb::aql::PART_MAIN) {
-      result.add("part", VPackValue("main"));
-    } else {
-      result.add("part", VPackValue("dependent"));
-    }
-
-    result.add(VPackValue("options"));
-#ifdef USE_ENTERPRISE
-    if (query->trx()->state()->options().skipInaccessibleCollections &&
-        query->trx()->isInaccessibleCollectionId(collection->getPlanId())) {
-      aql::QueryOptions opts = query->queryOptions();
-      TRI_ASSERT(opts.transactionOptions.skipInaccessibleCollections);
-      opts.inaccessibleCollections.insert(shardId);
-      opts.inaccessibleCollections.insert(collection->getCollection()->cid_as_string());
-      opts.toVelocyPack(result, true);
-    } else {
-      // the toVelocyPack will open & close the "options" object
-      query->queryOptions().toVelocyPack(result, true);
-    }
-#else
-    // the toVelocyPack will open & close the "options" object
-    query->queryOptions().toVelocyPack(result, true);
-#endif
-
-    result.close();
-
-    TRI_ASSERT(result.isClosed());
-
-    auto body = std::make_shared<std::string const>(result.slice().toJson());
-
-    auto cc = arangodb::ClusterComm::instance();
-    if (cc != nullptr) {
-      // nullptr only happens on controlled shutdown
-
-      std::string const url("/_db/"
-                            + arangodb::basics::StringUtils::urlEncode(collection->vocbase->name()) +
-                            "/_api/aql/instantiate");
-
-      auto headers = std::make_unique<std::unordered_map<std::string, std::string>>();
-      (*headers)["X-Arango-Nolock"] = shardId;  // Prevent locking
-      cc->asyncRequest("", coordTransactionID, "shard:" + shardId,
-                       arangodb::rest::RequestType::POST,
-                       url, body, headers, nullptr, 90.0);
-    }
-  }
-
-  /// @brief aggregateQueryIds, get answers for all shards in a Scatter/Gather
-  void aggregateQueryIds(EngineInfo* info,
-                         std::shared_ptr<arangodb::ClusterComm>& cc,
-                         arangodb::CoordTransactionID& coordTransactionID,
-                         Collection* collection) {
-    // pick up the remote query ids
-    auto shardIds = collection->shardIds(_includedShards);
-
-    std::string error;
-    int count = 0;
-    int nrok = 0;
-    int errorCode = TRI_ERROR_NO_ERROR;
-    for (count = (int)shardIds->size(); count > 0; count--) {
-      auto res = cc->wait("", coordTransactionID, 0, "", 90.0);
-
-      if (res.status == arangodb::CL_COMM_RECEIVED) {
-        if (res.answer_code == arangodb::rest::ResponseCode::OK ||
-            res.answer_code == arangodb::rest::ResponseCode::CREATED ||
-            res.answer_code == arangodb::rest::ResponseCode::ACCEPTED) {
-          // query instantiated without problems
-          nrok++;
-
-          VPackSlice tmp = res.answer->payload().get("queryId");
-          std::string queryId;
-          if (tmp.isString()) {
-            queryId = tmp.copyString();
-          }
-
-          // std::cout << "DB SERVER ANSWERED WITHOUT ERROR: " <<
-          // res.answer->body() << ", REMOTENODEID: " << info.idOfRemoteNode <<
-          // " SHARDID:"  << res.shardID << ", QUERYID: " << queryId << "\n";
-          std::string theID =
-              arangodb::basics::StringUtils::itoa(info->idOfRemoteNode) + ":" +
-              res.shardID;
-
-          if (info->part == arangodb::aql::PART_MAIN) {
-            queryId += "*";
-          }
-          queryIds.emplace(theID, queryId);
-        } else {
-          error += "DB SERVER ANSWERED WITH ERROR: ";
-          error += res.answer->payload().toJson();
-          error += "\n";
-        }
-      } else {
-        error += res.stringifyErrorMessage();
-        if (errorCode == TRI_ERROR_NO_ERROR) {
-          errorCode = res.getErrorCode();
-        }
-      }
-    }
-
-    size_t numShards = shardIds->size();
-
-    if (nrok != static_cast<int>(numShards)) {
-      if (errorCode == TRI_ERROR_NO_ERROR) {
-        errorCode = TRI_ERROR_INTERNAL; // must have an error
-      }
-      THROW_ARANGO_EXCEPTION_MESSAGE(errorCode, error);
-    }
-  }
-
-  /// @brief distributePlansToShards, for a single Scatter/Gather block
-  void distributePlansToShards(EngineInfo* info, QueryId connectedId) {
-    Collection* collection = info->getCollection();
-    TRI_ASSERT(collection != nullptr);
-
-    // now send the plan to the remote servers
-    arangodb::CoordTransactionID coordTransactionID = TRI_NewTickServer();
-    auto cc = arangodb::ClusterComm::instance();
-    if (cc != nullptr) {
-      // nullptr only happens on controlled shutdown
-      
-      auto auxiliaryCollections = info->getAuxiliaryCollections();
-      // iterate over all shards of the collection
-      size_t nr = 0;
-      auto shardIds = collection->shardIds(_includedShards);
-      for (auto const& shardId : *shardIds) {
-        // inject the current shard id into the collection
-        collection->setCurrentShard(shardId);
-      
-        // inject the current shard id for auxiliary collections
-        std::string auxShardId;
-        for (auto const& auxiliaryCollection : auxiliaryCollections) {
-          auto auxShardIds = auxiliaryCollection->shardIds();
-          if (auxiliaryCollection->isSatellite()) {
-            TRI_ASSERT(auxShardIds->size() == 1);
-            auxShardId = (*auxShardIds)[0];
-          } else {
-            auxShardId = (*auxShardIds)[nr];
-          }
-          auxiliaryCollection->setCurrentShard(auxShardId);
-        }
-
-        VPackBuilder b;
-        generatePlanForOneShard(b, nr, info, connectedId, shardId, true);
-
-        ++nr;
-        distributePlanToShard(coordTransactionID, info,
-                              connectedId, shardId,
-                              b.slice());
-      }
-
-      collection->resetCurrentShard();
-      
-      // reset shard for auxiliary collections too
-      for (auto const& auxiliaryCollection: auxiliaryCollections) {
-        auxiliaryCollection->resetCurrentShard();
-      }
-
-      aggregateQueryIds(info, cc, coordTransactionID, collection);
-    }
-  }
-
-  /// @brief buildEngineCoordinator, for a single piece
-  ExecutionEngine* buildEngineCoordinator(EngineInfo* info) {
-    Query* localQuery = query;
-    bool needToClone = info->id > 0;  // use the original for the main part
-    if (needToClone) {
-      // need a new query instance on the coordinator
-      localQuery = query->clone(PART_DEPENDENT, false);
-    }
-
-    try {
-      auto clusterInfo = arangodb::ClusterInfo::instance();
-      auto engine = std::make_unique<ExecutionEngine>(localQuery);
-      localQuery->setEngine(engine.get());
-
-      std::unordered_map<ExecutionNode*, ExecutionBlock*> cache;
-      RemoteNode* remoteNode = nullptr;
-
-      for (auto en = info->nodes.begin(); en != info->nodes.end(); ++en) {
-        auto* node = *en;
-        TRI_ASSERT(node);
-
-        auto const nodeType = node->getType();
-
-        if (nodeType == ExecutionNode::REMOTE) {
-          remoteNode = static_cast<RemoteNode*>(node);
-          continue;
-        }
-
-        // for all node types but REMOTEs, we create blocks
-        auto* eb = engine->addBlock(
-          node->createBlock(*engine, cache, _includedShards)
-        );
-        TRI_ASSERT(eb);
-
-        for (auto const& dep : node->getDependencies()) {
-          auto d = cache.find(dep);
-
-          if (d != cache.end()) {
-            // add regular dependencies
-            TRI_ASSERT((*d).second != nullptr);
-            eb->addDependency((*d).second);
-          }
-        }
-
-        if (nodeType == ExecutionNode::GATHER) {
-          // we found a gather node
-          if (remoteNode == nullptr) {
-            THROW_ARANGO_EXCEPTION_MESSAGE(TRI_ERROR_INTERNAL,
-                                           "expecting a RemoteNode");
-          }
-
-          // now we'll create a remote node for each shard and add it to the
-          // gather node
-          auto gatherNode = static_cast<GatherNode const*>(node);
-          Collection const* collection = gatherNode->collection();
-
-          auto shardIds = collection->shardIds(_includedShards);
-          for (auto const& shardId : *shardIds) {
-            std::string theId =
-                arangodb::basics::StringUtils::itoa(remoteNode->id()) + ":" +
-                shardId;
-
-            auto it = queryIds.find(theId);
-            if (it == queryIds.end()) {
-              THROW_ARANGO_EXCEPTION_MESSAGE(TRI_ERROR_INTERNAL,
-                                             "could not find query id in list");
-            }
-            std::string idThere = it->second;
-            if (idThere.back() == '*') {
-              idThere.pop_back();
-            }
-
-            auto serverList = clusterInfo->getResponsibleServer(shardId);
-            if (serverList->empty()) {
-              THROW_ARANGO_EXCEPTION_MESSAGE(TRI_ERROR_CLUSTER_BACKEND_UNAVAILABLE,
-                                            "Could not find responsible server for shard " + shardId);
-            }
-
-            // use "server:" instead of "shard:" to send query fragments to 
-            // the correct servers, even after failover or when a follower drops
-            // the problem with using the previous shard-based approach was that 
-            // responsibilities for shards may change at runtime.
-            // however, an AQL query must send all requests for the query to the 
-            // initially used servers.
-            // if there is a failover while the query is executing, we must still 
-            // send all following requests to the same servers, and not the newly 
-            // responsible servers.
-            // otherwise we potentially would try to get data from a query from 
-            // server B while the query was only instanciated on server A.
-            TRI_ASSERT(!serverList->empty());
-            auto& leader = (*serverList)[0];
-            ExecutionBlock* r = new RemoteBlock(engine.get(), remoteNode,
-                                                "server:" + leader,  // server
-                                                "",                  // ownName
-                                                idThere);            // queryId
-
-            try {
-              engine.get()->addBlock(r);
-            } catch (...) {
-              delete r;
-              throw;
-            }
-
-            TRI_ASSERT(r != nullptr);
-            eb->addDependency(r);
-          }
-        }
-
-        // the last block is always the root
-        engine->root(eb);
-
-        // put it into our cache:
-        cache.emplace(node, eb);
-      }
-
-      TRI_ASSERT(engine->root() != nullptr);
-
-      // localQuery is stored in the engine
-      return engine.release();
-    } catch (...) {
-      localQuery->releaseEngine();  // engine is already destroyed by unique_ptr
-      if (needToClone) {
-        delete localQuery;
-      }
-      throw;
-    }
-  }
-
-  /// @brief Build traverser engines on DBServers. Coordinator still uses
-  ///        traversal block.
-  void buildTraverserEnginesForNode(GraphNode* en) {
-    // We have to initialize all options. After this point the node
-    // is not cloneable any more.
-    en->prepareOptions();
-    VPackBuilder optsBuilder;
-    graph::BaseOptions* opts = en->options();
-    opts->buildEngineInfo(optsBuilder);
-    // All info in opts is identical for each traverser engine.
-    // Only the shards are different.
-    std::vector<std::unique_ptr<arangodb::aql::Collection>> const& edges = en->edgeColls();
-
-    // Here we create a mapping
-    // ServerID => ResponsibleShards
-    // Where Responsible shards is divided in edgeCollections and vertexCollections
-    // For edgeCollections the Ordering is important for the index access.
-    // Also the same edgeCollection can be included twice (iff direction is ANY)
-    auto clusterInfo = arangodb::ClusterInfo::instance();
-    Serv2ColMap mappingServerToCollections;
-    size_t length = edges.size();
-    
-#ifdef USE_ENTERPRISE
-    transaction::Methods* trx = query->trx();
-    transaction::Options& trxOps = query->trx()->state()->options();
-#endif
-    
-    auto findServerLists = [&] (ShardID const& shard) -> Serv2ColMap::iterator {
-      auto serverList = clusterInfo->getResponsibleServer(shard);
-      if (serverList->empty()) {
-        THROW_ARANGO_EXCEPTION_MESSAGE(TRI_ERROR_CLUSTER_BACKEND_UNAVAILABLE,
-                                       "Could not find responsible server for shard " + shard);
-      }
-      TRI_ASSERT(!serverList->empty());
-      auto& leader = (*serverList)[0];
-      auto pair = mappingServerToCollections.find(leader);
-      if (pair == mappingServerToCollections.end()) {
-        mappingServerToCollections.emplace(leader, TraverserEngineShardLists{length});
-        pair = mappingServerToCollections.find(leader);
-      }
-      return pair;
-    };
-
-    for (size_t i = 0; i < length; ++i) {
-      auto shardIds = edges[i]->shardIds(_includedShards);
-      for (auto const& shard : *shardIds) {
-        auto pair = findServerLists(shard);
-        pair->second.edgeCollections[i].emplace_back(shard);
-      }
-    }
-    
-    std::vector<std::unique_ptr<arangodb::aql::Collection>> const& vertices =
-        en->vertexColls();
-    if (vertices.empty()) {
-      std::unordered_set<std::string> knownEdges;
-      for (auto const& it : edges) {
-        knownEdges.emplace(it->getName());
-      }
-      // This case indicates we do not have a named graph. We simply use
-      // ALL collections known to this query.
-      std::map<std::string, Collection*>* cs = query->collections()->collections();
-      for (auto const& collection : (*cs)) {
-        if (knownEdges.find(collection.second->getName()) == knownEdges.end()) {
-          // This collection is not one of the edge collections used in this
-          // graph.
-          auto shardIds = collection.second->shardIds(_includedShards);
-          for (ShardID const& shard : *shardIds) {
-            auto pair = findServerLists(shard);
-            pair->second.vertexCollections[collection.second->getName()].emplace_back(shard);
-#ifdef USE_ENTERPRISE
-            if (trx->isInaccessibleCollectionId(collection.second->getPlanId())) {
-              TRI_ASSERT(ServerState::instance()->isSingleServerOrCoordinator());
-              TRI_ASSERT(trxOps.skipInaccessibleCollections);
-              pair->second.inaccessibleShards.insert(shard);
-              pair->second.inaccessibleShards.insert(collection.second->getCollection()->cid_as_string());
-            }
-#endif
-          }
-        }
-      }
-      // We have to make sure that all engines at least know all vertex collections.
-      // Thanks to fanout...
-      for (auto const& collection : (*cs)) {
-        for (auto& entry : mappingServerToCollections) {
-          auto it = entry.second.vertexCollections.find(collection.second->getName());
-          if (it == entry.second.vertexCollections.end()) {
-            entry.second.vertexCollections.emplace(collection.second->getName(),
-                                                   std::vector<ShardID>());
-          }
-        }
->>>>>>> 6f42d062
       }
     } else {
       _dbserverParts.addNode(en);
