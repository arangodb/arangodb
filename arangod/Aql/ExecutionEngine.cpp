////////////////////////////////////////////////////////////////////////////////
/// DISCLAIMER
///
/// Copyright 2014-2017 ArangoDB GmbH, Cologne, Germany
/// Copyright 2004-2014 triAGENS GmbH, Cologne, Germany
///
/// Licensed under the Apache License, Version 2.0 (the "License");
/// you may not use this file except in compliance with the License.
/// You may obtain a copy of the License at
///
///     http://www.apache.org/licenses/LICENSE-2.0
///
/// Unless required by applicable law or agreed to in writing, software
/// distributed under the License is distributed on an "AS IS" BASIS,
/// WITHOUT WARRANTIES OR CONDITIONS OF ANY KIND, either express or implied.
/// See the License for the specific language governing permissions and
/// limitations under the License.
///
/// Copyright holder is ArangoDB GmbH, Cologne, Germany
///
/// @author Jan Steemann
////////////////////////////////////////////////////////////////////////////////

#include "ExecutionEngine.h"

#include "Aql/AqlItemBlock.h"
#include "Aql/AqlResult.h"
#include "Aql/BlocksWithClients.h"
#include "Aql/Collection.h"
#include "Aql/EngineInfoContainerCoordinator.h"
#include "Aql/EngineInfoContainerDBServerServerBased.h"
#include "Aql/ExecutionBlockImpl.h"
#include "Aql/ExecutionNode.h"
#include "Aql/GraphNode.h"
#include "Aql/IdExecutor.h"
#include "Aql/OptimizerRule.h"
#include "Aql/Query.h"
#include "Aql/QueryRegistry.h"
#include "Aql/RemoteExecutor.h"
#include "Aql/ReturnExecutor.h"
#include "Aql/WalkerWorker.h"
#include "Cluster/ClusterComm.h"
#include "Cluster/ServerState.h"
#include "Logger/Logger.h"

using namespace arangodb;
using namespace arangodb::aql;

// @brief Local struct to create the
// information required to build traverser engines
// on DB servers.
struct TraverserEngineShardLists {
  explicit TraverserEngineShardLists(size_t length) {
    // Make sure they all have a fixed size.
    edgeCollections.resize(length);
  }

  ~TraverserEngineShardLists() {}

  // Mapping for edge collections to shardIds.
  // We have to retain the ordering of edge collections, all
  // vectors of these in one run need to have identical size.
  // This is because the conditions to query those edges have the
  // same ordering.
  std::vector<std::vector<ShardID>> edgeCollections;

  // Mapping for vertexCollections to shardIds.
  std::unordered_map<std::string, std::vector<ShardID>> vertexCollections;

#ifdef USE_ENTERPRISE
  std::set<ShardID> inaccessibleShards;
#endif
};

/**
 * @brief Create AQL blocks from a list of ExectionNodes
 * Only works in cluster mode
 *
 * @param nodes The list of Nodes => Blocks
 * @param restrictToShards This query is restricted to those shards
 * @param queryIds A Mapping: RemoteNodeId -> DBServerId -> [snippetId]
 *
 * @return A result containing the error in bad case.
 */
Result ExecutionEngine::createBlocks(std::vector<ExecutionNode*> const& nodes,
                                     std::unordered_set<std::string> const& restrictToShards,
                                     MapRemoteToSnippet const& queryIds) {
  TRI_ASSERT(arangodb::ServerState::instance()->isCoordinator());

  std::unordered_map<ExecutionNode*, ExecutionBlock*> cache;
  RemoteNode* remoteNode = nullptr;

  // We need to traverse the nodes from back to front, the walker collects
  // them in the wrong ordering
  for (auto it = nodes.rbegin(); it != nodes.rend(); ++it) {
    auto en = *it;
    auto const nodeType = en->getType();

    if (nodeType == ExecutionNode::REMOTE) {
      remoteNode = ExecutionNode::castTo<RemoteNode*>(en);
      continue;
    }

    // for all node types but REMOTEs, we create blocks
    auto uptrEb = en->createBlock(*this, cache);

    if (!uptrEb) {
      return {TRI_ERROR_INTERNAL, "illegal node type"};
    }

    // transfers ownership
    // store the pointer to the block
    auto eb = addBlock(std::move(uptrEb));

    for (auto const& dep : en->getDependencies()) {
      auto d = cache.find(dep);

      if (d != cache.end()) {
        // add regular dependencies
        TRI_ASSERT((*d).second != nullptr);
        eb->addDependency((*d).second);
      }
    }

    if (nodeType == ExecutionNode::GATHER) {
      // we found a gather node
      if (remoteNode == nullptr) {
        return {TRI_ERROR_INTERNAL, "expecting a RemoteNode"};
      }

      // now we'll create a remote node for each shard and add it to the
      // gather node (eb->addDependency)
      auto serversForRemote = queryIds.find(remoteNode->id());
      // Planning gone terribly wrong. The RemoteNode does not have a
      // counter-part to fetch data from.
      TRI_ASSERT(serversForRemote != queryIds.end());
      if (serversForRemote == queryIds.end()) {
        return {TRI_ERROR_INTERNAL,
                "Did not find a DBServer to contact for RemoteNode"};
      }

      // use "server:" instead of "shard:" to send query fragments to
      // the correct servers, even after failover or when a follower drops
      // the problem with using the previous shard-based approach was that
      // responsibilities for shards may change at runtime.
      // however, an AQL query must send all requests for the query to the
      // initially used servers.
      // if there is a failover while the query is executing, we must still
      // send all following requests to the same servers, and not the newly
      // responsible servers.
      // otherwise we potentially would try to get data from a query from
      // server B while the query was only instanciated on server A.
      for (auto const& serverToSnippet : serversForRemote->second) {
        std::string const& serverID = serverToSnippet.first;
        for (std::string const& snippetId : serverToSnippet.second) {
          remoteNode->queryId(snippetId);
          remoteNode->server(serverID);
          remoteNode->setDistributeId({""});
          std::unique_ptr<ExecutionBlock> r = remoteNode->createBlock(*this, {});
#ifdef ARANGODB_ENABLE_MAINTAINER_MODE
          auto remoteBlock = dynamic_cast<ExecutionBlockImpl<RemoteExecutor>*>(r.get());
          TRI_ASSERT(remoteBlock->server() == serverID);
          TRI_ASSERT(remoteBlock->ownName() == "");  // NOLINT(readability-container-size-empty)
          TRI_ASSERT(remoteBlock->queryId() == snippetId);
#endif

          TRI_ASSERT(r != nullptr);
          eb->addDependency(r.get());
          addBlock(std::move(r));
        }
      }
    }

    // the last block is always the root
    root(eb);

    // put it into our cache:
    cache.emplace(en, eb);
  }
  return {TRI_ERROR_NO_ERROR};
}

/// @brief create the engine
<<<<<<< HEAD
ExecutionEngine::ExecutionEngine(Query& query)
    : _stats(),
      _itemBlockManager(query.resourceMonitor()),
=======
ExecutionEngine::ExecutionEngine(Query* query, SerializationFormat format)
    : _stats(),
      _itemBlockManager(query->resourceMonitor(), format),
>>>>>>> 9f51c03d
      _blocks(),
      _root(nullptr),
      _query(query),
      _resultRegister(0),
      _initializeCursorCalled(false),
      _wasShutdown(false) {
  _blocks.reserve(8);
}

/// @brief destroy the engine, frees all assigned blocks
ExecutionEngine::~ExecutionEngine() {
  try {
    shutdownSync(TRI_ERROR_INTERNAL);
  } catch (...) {
    // shutdown can throw - ignore it in the destructor
  }

  for (auto& it : _blocks) {
    delete it;
  }
}

struct SingleServerQueryInstanciator final : public WalkerWorker<ExecutionNode> {
  ExecutionEngine& engine;
  ExecutionBlock* root{};
  std::unordered_map<ExecutionNode*, ExecutionBlock*> cache;

  explicit SingleServerQueryInstanciator(ExecutionEngine& engine) noexcept
      : engine(engine) {}

  virtual void after(ExecutionNode* en) override final {
    ExecutionBlock* block = nullptr;
    bool doEmplace = true;
    {
      if (en->getType() == ExecutionNode::TRAVERSAL ||
          en->getType() == ExecutionNode::SHORTEST_PATH ||
          en->getType() == ExecutionNode::K_SHORTEST_PATHS) {
        // We have to prepare the options before we build the block
        ExecutionNode::castTo<GraphNode*>(en)->prepareOptions();
      }
      if (!arangodb::ServerState::instance()->isDBServer()) {
        // do we need to adjust the root node?
        auto const nodeType = en->getType();

        if (nodeType == ExecutionNode::DISTRIBUTE ||
            nodeType == ExecutionNode::SCATTER || nodeType == ExecutionNode::GATHER) {
          THROW_ARANGO_EXCEPTION_MESSAGE(
              TRI_ERROR_INTERNAL,
              "logic error, got cluster node in local query");
        }
        block = engine.addBlock(en->createBlock(engine, cache));
      } else {
        auto const& cached = cache.find(en);
        if (cached != cache.end()) {
          // We allow to have SCATTER, REMOTE and DISTRIBUTE multiple times.
          // But only these.
          // Chances are if you hit a different node here, that you created a loop.
          TRI_ASSERT(en->getType() == ExecutionNode::REMOTE ||
                     en->getType() == ExecutionNode::SCATTER ||
                     en->getType() == ExecutionNode::DISTRIBUTE);
          block = cached->second;
          doEmplace = false;
        } else {
          block = engine.addBlock(en->createBlock(engine, cache));
        }
      }

      if (!en->hasParent()) {
        // yes. found a new root!
        root = block;
      }
    }

    TRI_ASSERT(block != nullptr);
    if (doEmplace) {
      // We have visited this node earlier, so we got it's dependencies
      // Now add dependencies:
      for (auto const& it : en->getDependencies()) {
        auto it2 = cache.find(it);
        TRI_ASSERT(it2 != cache.end());
        TRI_ASSERT(it2->second != nullptr);
        block->addDependency(it2->second);
      }

      cache.emplace(en, block);
    }
  }

  // Override this method for DBServers, there it is now possible to visit the same block twice
  bool done(ExecutionNode* en) override { return false; }
};

// Here is a description of how the instantiation of an execution plan
// works in the cluster. See below for a complete example
//
// The instantiation of this works as follows:
// (0) Variable usage and register planning is done in the global plan
// (1) A walk with subqueries is done on the whole plan
//     The purpose is to plan how many ExecutionEngines we need, where they
//     have to be instantiated and which plan nodes belong to each of them.
//     Such a walk is depth first and visits subqueries after it has visited
//     the dependencies of the subquery node recursively. Whenever the
//     walk passes by a RemoteNode it switches location between coordinator
//     and DBserver and starts a new engine. The nodes of an engine are
//     collected in the after method.
//     This walk results in a list of engines and a list of nodes for
//     each engine. It follows that the order in these lists is as follows:
//     The first engine is the main one on the coordinator, it has id 0.
//     The order of the engines is exactly as they are discovered in the
//     walk. That is, engines closer to the root are earlier and engines
//     in subqueries are later. The nodes in each engine are always
//     done in a way such that a dependency D of a node N is earlier in the
//     list as N, and a subquery node is later in the list than the nodes
//     of the subquery.
// (2) buildEngines is called with that data. It proceeds engine by engine,
//     starting from the back of the list. This means that an engine that
//     is referred to in a RemoteNode (because its nodes are dependencies
//     of that node) are always already instantiated before the RemoteNode
//     is instantiated. The corresponding query ids are collected in a
//     global hash table, for which the key consists of the id of the
//     RemoteNode using the query and the actual query id. For each engine,
//     the nodes are instantiated along the list of nodes for that engine.
//     This means that all dependencies of a node N are already instantiated
//     when N is instantiated. We distinguish the coordinator and the
//     DBserver case. In the former one we have to clone a part of the
//     plan and in the latter we have to send a part to a DBserver via HTTP.
//
// Here is a fully worked out example:
//
// FOR i IN [1,2]
//   FOR d IN coll
//     FILTER d.pass == i
//     LET s = (FOR e IN coll2 FILTER e.name == d.name RETURN e)
//     RETURN {d:d, s:s}
//
// this is optimized to, variable and register planning is done in this plan:
//
//    Singleton
//        ^
//   EnumList [1,2]             Singleton
//        ^                         ^
//     Scatter (2)            Enum coll2
//        ^                         ^
//     Remote              Calc e.name==d.name
//        ^                         ^
//    Enum coll                  Filter (3)
//        ^                         ^
//  Calc d.pass==i               Remote
//        ^                         ^
//     Filter (1)                Gather
//        ^                         ^
//     Remote                    Return
//        ^                         ^
//     Gather                       |
//        ^                         |
//     Subquery  -------------------/
//        ^
//  Calc {d:d, s:s}
//        ^
//      Return (0)
//
// There are 4 engines here, their corresponding root nodes are labelled
// in the above picture in round brackets with the ids of the engine.
// Engines 1 and 3 have to be replicated for each shard of coll or coll2
// respectively, and sent to the right DBserver via HTTP. Engine 0 is the
// main one on the coordinator and engine 2 is a non-main part on the
// coordinator. Recall that the walk goes first to the dependencies before
// it visits the nodes of the subquery. Thus, the walk builds up the lists
// in this order:
//   engine 0: [Remote, Gather, Remote, Gather, Return, Subquery, Calc, Return]
//   engine 1: [Remote, Enum coll, Calc d.pass==i, Filter]
//   engine 2: [Singleton, EnumList [1,2], Scatter]
//   engine 3: [Singleton, Enum coll2, Calc e.name==d.name, Filter]
// buildEngines will then do engines in the order 3, 2, 1, 0 and for each
// of them the nodes from left to right in these lists. In the end, we have
// a proper instantiation of the whole thing.

struct DistributedQueryInstanciator final : public WalkerWorker<ExecutionNode> {
 private:
  EngineInfoContainerCoordinator _coordinatorParts;
  EngineInfoContainerDBServerServerBased _dbserverParts;
  bool _isCoordinator;
  bool const _pushToSingleServer;
  QueryId _lastClosed;
  Query& _query;
  // This is a handle to the last gather node that we see while traversing the
  // plan The guarantee is that we only have the combination `Remote <- Gather
  // <- before` Therefore we will always assert that this is NULLPTR with the
  // only exception of this case.
  GatherNode const* _lastGatherNode;

 public:
  explicit DistributedQueryInstanciator(Query& query, bool pushToSingleServer)
      : _dbserverParts(query),
        _isCoordinator(true),
        _pushToSingleServer(pushToSingleServer),
        _lastClosed(0),
        _query(query),
        _lastGatherNode(nullptr) {}

  /// @brief before method for collection of pieces phase
  ///        Collects all nodes on the path and divides them
  ///        into coordinator and dbserver parts
  bool before(ExecutionNode* en) override final {
    auto const nodeType = en->getType();
    if (_isCoordinator) {
      _coordinatorParts.addNode(en);

      switch (nodeType) {
        case ExecutionNode::GATHER:
          _lastGatherNode = ExecutionNode::castTo<GatherNode const*>(en);
          break;
        case ExecutionNode::REMOTE:
          // Flip over to DBServer
          _isCoordinator = false;
          TRI_ASSERT(_lastGatherNode != nullptr);
          _dbserverParts.openSnippet(_lastGatherNode, en->id());
          _lastGatherNode = nullptr;
          break;
        case ExecutionNode::TRAVERSAL:
        case ExecutionNode::SHORTEST_PATH:
        case ExecutionNode::K_SHORTEST_PATHS:
          if (!_pushToSingleServer) {
            _dbserverParts.addGraphNode(ExecutionNode::castTo<GraphNode*>(en));
          }
          break;
        default:
          // Do nothing
          break;
      }
      // lastGatherNode <=> nodeType is gather
      TRI_ASSERT((_lastGatherNode != nullptr) == (nodeType == ExecutionNode::GATHER));
    } else {
      // on dbserver
      _dbserverParts.addNode(en);
      // switch back from DB server to coordinator, if we are not pushing the
      // entire plan to the DB server
      if (ExecutionNode::REMOTE == nodeType) {
        TRI_ASSERT(!_pushToSingleServer);
        _isCoordinator = true;
        _coordinatorParts.openSnippet(en->id());
      }
    }

    // Always return false to not abort searching
    return false;
  }

  void after(ExecutionNode* en) override final {
    if (en->getType() == ExecutionNode::REMOTE) {
      if (_isCoordinator) {
        _lastClosed = _coordinatorParts.closeSnippet();
        _isCoordinator = false;
      } else {
        _dbserverParts.closeSnippet(_lastClosed);
        _isCoordinator = true;
      }
    }
  }

  /// @brief Builds the Engines necessary for the query execution
  ///        For Coordinator Parts:
  ///        * Creates the ExecutionBlocks
  ///        * Injects all Parts but the First one into QueryRegistery
  ///        For DBServer Parts
  ///        * Creates one Query-Entry for each Snippet per Shard (multiple on
  ///        the same DB) Each Snippet knows all details about locking.
  ///        * Only the first snippet does lock the collections.
  ///        other snippets are not responsible for any locking.
  ///        * After this step DBServer-Collections are locked!
  ///
  ///        Error Case:
  ///        * It is guaranteed that all DBServers will be send a request
  ///        to remove query snippets / locks they have locally created.
  ///        * No Engines for this query will remain in the Coordinator
  ///        Registry.
  ///        * In case the Network is broken, all non-reachable DBServers will
  ///        clean out their snippets after a TTL.
  ///        Returns the First Coordinator Engine, the one not in the registry.
  ExecutionEngineResult buildEngines(QueryRegistry* registry) {
    // QueryIds are filled by responses of DBServer parts.
    MapRemoteToSnippet queryIds{};

    auto cleanupGuard = scopeGuard([this, &queryIds]() {
      _dbserverParts.cleanupEngines(ClusterComm::instance(), TRI_ERROR_INTERNAL,
                                    _query.vocbase().name(), queryIds);
    });
    std::unordered_map<size_t, size_t> nodeAliases;
    ExecutionEngineResult res = _dbserverParts.buildEngines(queryIds, nodeAliases);
    if (res.fail()) {
      return res;
    }

    // The coordinator engines cannot decide on lock issues later on,
    // however every engine gets injected the list of locked shards.
    res = _coordinatorParts.buildEngines(_query, registry, _query.vocbase().name(),
                                         _query.queryOptions().shardIds, queryIds);

    if (res.ok()) {
      TRI_ASSERT(_query.engine() != nullptr);
      _query.engine()->_stats.addAliases(std::move(nodeAliases));
      cleanupGuard.cancel();
    }

    return res;
  }
};

std::pair<ExecutionState, Result> ExecutionEngine::initializeCursor(SharedAqlItemBlockPtr&& items,
                                                                    size_t pos) {
  InputAqlItemRow inputRow{CreateInvalidInputRowHint{}};
  if (items != nullptr) {
    inputRow = InputAqlItemRow{std::move(items), pos};
  }
  auto res = _root->initializeCursor(inputRow);
  if (res.first == ExecutionState::WAITING) {
    return res;
  }
  _initializeCursorCalled = true;
  return res;
}

std::pair<ExecutionState, SharedAqlItemBlockPtr> ExecutionEngine::getSome(size_t atMost) {
  if (!_initializeCursorCalled) {
    auto res = initializeCursor(nullptr, 0);
    if (res.first == ExecutionState::WAITING) {
      return {res.first, nullptr};
    }
  }
  return _root->getSome((std::min)(atMost, ExecutionBlock::DefaultBatchSize()));
}

std::pair<ExecutionState, size_t> ExecutionEngine::skipSome(size_t atMost) {
  if (!_initializeCursorCalled) {
    auto res = initializeCursor(nullptr, 0);
    if (res.first == ExecutionState::WAITING) {
      return {res.first, 0};
    }
  }
  return _root->skipSome(atMost);
}

Result ExecutionEngine::shutdownSync(int errorCode) noexcept {
  Result res{TRI_ERROR_INTERNAL};
  ExecutionState state = ExecutionState::WAITING;
  try {
    std::shared_ptr<SharedQueryState> sharedState = _query.sharedState();
    if (sharedState != nullptr) {
      sharedState->setContinueCallback();

      while (state == ExecutionState::WAITING) {
        std::tie(state, res) = shutdown(errorCode);
        if (state == ExecutionState::WAITING) {
          sharedState->waitForAsyncResponse();
        }
      }
    }
  } catch (...) {
    res.reset(TRI_ERROR_INTERNAL);
  }
  return res;
}

/// @brief shutdown, will be called exactly once for the whole query
std::pair<ExecutionState, Result> ExecutionEngine::shutdown(int errorCode) {
  ExecutionState state = ExecutionState::DONE;
  Result res;
  if (_root != nullptr && !_wasShutdown) {
    std::tie(state, res) = _root->shutdown(errorCode);
    if (state == ExecutionState::WAITING) {
      return {state, res};
    }

    // prevent a duplicate shutdown
    _wasShutdown = true;
  }

  return {state, res};
}

/// @brief create an execution engine from a plan
ExecutionEngine* ExecutionEngine::instantiateFromPlan(QueryRegistry& queryRegistry,
                                                      Query& query, ExecutionPlan& plan,
                                                      bool planRegisters) {
  auto role = arangodb::ServerState::instance()->getRole();

  plan.findVarUsage();
  if (planRegisters) {
    plan.planRegisters();
  }

  std::unique_ptr<ExecutionEngine> engine;
  ExecutionBlock* root = nullptr;
#ifdef USE_ENTERPRISE
  bool const pushToSingleServer = plan.hasAppliedRule(
      static_cast<int>(OptimizerRule::RuleLevel::clusterOneShardRule));
#else
  bool const pushToSingleServer = false;
#endif

  if (arangodb::ServerState::isCoordinator(role)) {
    // distributed query
    DistributedQueryInstanciator inst(query, pushToSingleServer);
    plan.root()->walk(inst);

    auto result = inst.buildEngines(&queryRegistry);
    if (!result.ok()) {
      THROW_ARANGO_EXCEPTION_MESSAGE(result.errorNumber(), result.errorMessage());
    }

    engine.reset(result.engine());
    TRI_ASSERT(engine != nullptr);

    root = engine->root();
    TRI_ASSERT(root != nullptr);
  } else {
    // instantiate the engine on a local server
    engine.reset(new ExecutionEngine(query, SerializationFormat::SHADOWROWS));

    SingleServerQueryInstanciator inst(*engine);
    plan.root()->walk(inst);

    root = inst.root;
    TRI_ASSERT(root != nullptr);
  }

  TRI_ASSERT(root != nullptr);

  // inspect the root block of the query
  if (root->getPlanNode()->getType() == ExecutionNode::RETURN) {
    // it's a return node. now tell it to not copy its results from above,
    // but directly return it. we also need to note the RegisterId the
    // caller needs to look into when fetching the results

    // in short: this avoids copying the return values

    bool const returnInheritedResults = !arangodb::ServerState::isDBServer(role);
    if (returnInheritedResults) {
      auto returnNode = dynamic_cast<ExecutionBlockImpl<IdExecutor<true, void>>*>(root);
      TRI_ASSERT(returnNode != nullptr);
      engine->resultRegister(returnNode->getOutputRegisterId());
    } else {
      auto returnNode = dynamic_cast<ExecutionBlockImpl<ReturnExecutor>*>(root);
      TRI_ASSERT(returnNode != nullptr);
    }
  }

  engine->_root = root;

  return engine.release();
}

/// @brief add a block to the engine
ExecutionBlock* ExecutionEngine::addBlock(std::unique_ptr<ExecutionBlock> block) {
  TRI_ASSERT(block != nullptr);

  _blocks.emplace_back(block.get());
  return block.release();
}<|MERGE_RESOLUTION|>--- conflicted
+++ resolved
@@ -181,15 +181,9 @@
 }
 
 /// @brief create the engine
-<<<<<<< HEAD
-ExecutionEngine::ExecutionEngine(Query& query)
+ExecutionEngine::ExecutionEngine(Query& query, SerializationFormat format)
     : _stats(),
-      _itemBlockManager(query.resourceMonitor()),
-=======
-ExecutionEngine::ExecutionEngine(Query* query, SerializationFormat format)
-    : _stats(),
-      _itemBlockManager(query->resourceMonitor(), format),
->>>>>>> 9f51c03d
+      _itemBlockManager(query.resourceMonitor(), format),
       _blocks(),
       _root(nullptr),
       _query(query),
