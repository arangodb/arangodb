--- conflicted
+++ resolved
@@ -524,15 +524,9 @@
 
         CoordinatorInstanciator inst(query);
 
-<<<<<<< HEAD
-        plan->root()->walk(&inst);
-
-        auto result = inst.buildEngines(queryRegistry, lockedShards.get());
-=======
         plan->root()->walk(inst);
 
         auto result = inst.buildEngines(queryRegistry, lockedShards);
->>>>>>> bcd33b8e
         if (!result.ok()) {
           THROW_ARANGO_EXCEPTION_MESSAGE(result.errorNumber(),
                                          result.errorMessage());
@@ -567,17 +561,10 @@
       }
     } else {
       // instantiate the engine on a local server
-<<<<<<< HEAD
-      engine = new ExecutionEngine(query);
+      engine = new ExecutionEngine(query); 
       Instanciator inst(engine);
-      plan->root()->walk(&inst);
+      plan->root()->walk(inst);
       root = inst.root;
-=======
-      engine = new ExecutionEngine(query); 
-      auto inst = std::make_unique<Instanciator>(engine); 
-      plan->root()->walk(*inst); 
-      root = inst.get()->root; 
->>>>>>> bcd33b8e
       TRI_ASSERT(root != nullptr);
     }
 
