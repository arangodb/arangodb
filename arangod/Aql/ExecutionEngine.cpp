--- conflicted
+++ resolved
@@ -712,12 +712,7 @@
 
     bool const returnInheritedResults = !arangodb::ServerState::isDBServer(role);
     if (returnInheritedResults) {
-<<<<<<< HEAD
       auto returnNode = dynamic_cast<ExecutionBlockImpl<IdExecutor<void>>*>(root);
-=======
-      auto returnNode =
-          dynamic_cast<ExecutionBlockImpl<IdExecutor<BlockPassthrough::Enable, void>>*>(root);
->>>>>>> 51af2639
       TRI_ASSERT(returnNode != nullptr);
       engine->resultRegister(returnNode->getOutputRegisterId());
     } else {
