--- conflicted
+++ resolved
@@ -254,7 +254,6 @@
       auto aggregationMethod =
           static_cast<CollectNode const*>(en)->aggregationMethod();
 
-<<<<<<< HEAD
       if (aggregationMethod ==
           CollectOptions::CollectMethod::COLLECT_METHOD_HASH) {
         return new HashedCollectBlock(this,
@@ -266,17 +265,7 @@
       } else if (aggregationMethod ==
                  CollectOptions::CollectMethod::COLLECT_METHOD_DISTINCT) {
         return new DistinctCollectBlock(this,
-=======
-      if (aggregationMethod == CollectOptions::CollectMethod::HASH) {
-        return new HashedCollectBlock(engine,
-                                      static_cast<CollectNode const*>(en));
-      } else if (aggregationMethod == CollectOptions::CollectMethod::SORTED) {
-        return new SortedCollectBlock(engine,
-                                      static_cast<CollectNode const*>(en));
-      } else if (aggregationMethod == CollectOptions::CollectMethod::DISTINCT) {
-        return new DistinctCollectBlock(engine,
->>>>>>> 8297fd38
-                                      static_cast<CollectNode const*>(en));
+                                        static_cast<CollectNode const*>(en));
       }
 
       THROW_ARANGO_EXCEPTION_MESSAGE(TRI_ERROR_INTERNAL,
@@ -510,7 +499,6 @@
 // a proper instantiation of the whole thing.
 
 struct CoordinatorInstanciator : public WalkerWorker<ExecutionNode> {
-<<<<<<< HEAD
  private:
   EngineInfoContainerCoordinator _coordinatorParts;
   EngineInfoContainerDBServer _dbserverParts;
@@ -546,614 +534,6 @@
       }
 
       if (nodeType == ExecutionNode::REMOTE) {
-=======
-  enum EngineLocation { COORDINATOR, DBSERVER };
-
-  struct EngineInfo {
-    EngineInfo(EngineLocation location, size_t id, arangodb::aql::QueryPart p,
-               size_t idOfRemoteNode)
-        : location(location),
-          id(id),
-          nodes(),
-          part(p),
-          idOfRemoteNode(idOfRemoteNode),
-          collection(nullptr),
-          auxiliaryCollections(),
-          populated(false) {}
-
-    void populate() {
-      // mop: compiler should inline that I suppose :S
-      auto collectionFn = [&](Collection* col) -> void {
-        if (col->isSatellite() || collection != nullptr) {
-          auxiliaryCollections.emplace(col);
-        } else {
-          collection = col;
-        }
-      };
-      Collection* localCollection = nullptr;
-      for (auto en = nodes.rbegin(); en != nodes.rend(); ++en) {
-        // find the collection to be used
-        if ((*en)->getType() == ExecutionNode::ENUMERATE_COLLECTION) {
-          localCollection = const_cast<Collection*>(
-              static_cast<EnumerateCollectionNode*>((*en))->collection());
-          collectionFn(localCollection);
-        } else if ((*en)->getType() == ExecutionNode::INDEX) {
-          localCollection = const_cast<Collection*>(
-              static_cast<IndexNode*>((*en))->collection());
-          collectionFn(localCollection);
-        } else if ((*en)->getType() == ExecutionNode::INSERT ||
-                   (*en)->getType() == ExecutionNode::UPDATE ||
-                   (*en)->getType() == ExecutionNode::REPLACE ||
-                   (*en)->getType() == ExecutionNode::REMOVE ||
-                   (*en)->getType() == ExecutionNode::UPSERT) {
-          localCollection = const_cast<Collection*>(
-              static_cast<ModificationNode*>((*en))->collection());
-          collectionFn(localCollection);
-        }
-      }
-        
-      // mop: no non satellite collection found
-      if (collection == nullptr) {
-        // mop: just take the last satellite then
-        collection = localCollection;
-      }
-      // mop: ok we are actually only working with a satellite...
-      // so remove its shardId from the auxiliaryShards again
-      if (collection != nullptr) {
-        auxiliaryCollections.erase(collection);
-      }
-      populated = true;
-    }
-
-    Collection* getCollection() {
-      if (!populated) {
-        populate();
-      }
-      TRI_ASSERT(populated);
-      TRI_ASSERT(collection != nullptr);
-      return collection;
-    }
-
-    std::unordered_set<Collection*>& getAuxiliaryCollections() {
-      if (!populated) {
-        populate();
-      }
-      TRI_ASSERT(populated);
-      return auxiliaryCollections;
-    }
-
-    EngineLocation const location;
-    size_t const id;
-    std::vector<ExecutionNode*> nodes;
-    arangodb::aql::QueryPart part;  // only relevant for DBserver parts
-    size_t idOfRemoteNode;          // id of the remote node
-    Collection* collection;
-    std::unordered_set<Collection*> auxiliaryCollections;
-    bool populated;
-    // in the original plan that needs this engine
-  };
-
-  void includedShards(std::unordered_set<std::string> const& allowed) {
-    _includedShards = allowed;
-  }
-
-
-  Query* query;
-  QueryRegistry* queryRegistry;
-  ExecutionBlock* root;
-  EngineLocation currentLocation;
-  size_t currentEngineId;
-  std::vector<EngineInfo> engines;
-  std::vector<size_t> engineStack;  // stack of engine ids, used for
-                                    // RemoteNodes
-  std::unordered_set<std::string> collNamesSeenOnDBServer;
-  std::unordered_set<std::string> _includedShards;
-  // names of sharded collections that we have already seen on a DBserver
-  // this is relevant to decide whether or not the engine there is a main
-  // query or a dependent one.
-
-  std::unordered_map<std::string, std::string> queryIds;
-
-  std::unordered_set<Collection*> auxiliaryCollections;
-  // this map allows to find the queries which are the parts of the big
-  // query. There are two cases, the first is for the remote queries on
-  // the DBservers, for these, the key is:
-  //   itoa(ID of RemoteNode in original plan) + ":" + shardId
-  // and the value is the
-  //   queryId on DBserver
-  // with a * appended, if it is a PART_MAIN query.
-  // The second case is a query, which lives on the coordinator but is not
-  // the main query. For these, we store
-  //   itoa(ID of RemoteNode in original plan) + "/" + <name of vocbase>
-  // and the value is the
-  //   queryId used in the QueryRegistry
-  // this is built up when we instantiate the various engines on the
-  // DBservers and used when we instantiate the ones on the
-  // coordinator. Note that the main query and engine is not put into
-  // this map at all.
-
-  std::unordered_map<traverser::TraverserEngineID, std::unordered_set<std::string>> traverserEngines;
-  // This map allows to find all traverser engine parts of the query.
-  // The first value is the engine id. The second value is a list of
-  // shards this engine is responsible for.
-  // All shards that are not yet in queryIds have to be locked by
-  // one of the traverserEngines.
-  // TraverserEngines will always give the PART_MAIN to other parts
-  // of the queries if they desire them.
-
-  CoordinatorInstanciator(Query* query, QueryRegistry* queryRegistry)
-      : query(query),
-        queryRegistry(queryRegistry),
-        root(nullptr),
-        currentLocation(COORDINATOR),
-        currentEngineId(0),
-        engines() {
-    TRI_ASSERT(query != nullptr);
-    TRI_ASSERT(queryRegistry != nullptr);
-
-    engines.emplace_back(COORDINATOR, 0, PART_MAIN, 0);
-  }
-
-  ~CoordinatorInstanciator() {}
-
-  /// @brief generatePlanForOneShard
-  void generatePlanForOneShard(VPackBuilder& builder, size_t nr,
-                               EngineInfo* info, QueryId& connectedId,
-                               std::string const& shardId, bool verbose) {
-    // copy the relevant fragment of the plan for each shard
-    // Note that in these parts of the query there are no SubqueryNodes,
-    // since they are all on the coordinator!
-    ExecutionPlan plan(query->ast());
-
-    ExecutionNode* previous = nullptr;
-    for (ExecutionNode const* current : info->nodes) {
-      auto clone = current->clone(&plan, false, false);
-
-      if (current->getType() == ExecutionNode::REMOTE) {
-        // update the remote node with the information about the query
-        static_cast<RemoteNode*>(clone)
-            ->server("server:" + arangodb::ServerState::instance()->getId());
-        static_cast<RemoteNode*>(clone)->ownName(shardId);
-        static_cast<RemoteNode*>(clone)->queryId(connectedId);
-        // only one of the remote blocks is responsible for forwarding the
-        // initializeCursor and shutDown requests
-        // for simplicity, we always use the first remote block if we have more
-        // than one
-        static_cast<RemoteNode*>(clone)->isResponsibleForInitializeCursor(nr == 0);
-      }
-
-      if (previous != nullptr) {
-        clone->addDependency(previous);
-      }
-
-      previous = clone;
-    }
-    plan.root(previous);
-    plan.setVarUsageComputed();
-    return plan.root()->toVelocyPack(builder, verbose);
-  }
-
-  /// @brief distributePlanToShard, send a single plan to one shard
-  void distributePlanToShard(arangodb::CoordTransactionID& coordTransactionID,
-                             EngineInfo* info,
-                             QueryId& connectedId, std::string const& shardId,
-                             VPackSlice const& planSlice) {
-    Collection* collection = info->getCollection();
-    TRI_ASSERT(collection != nullptr);
-
-    // create a JSON representation of the plan
-    VPackBuilder result;
-    result.openObject();
-
-    result.add("plan", VPackValue(VPackValueType::Object));
-
-    VPackBuilder tmp;
-    query->ast()->variables()->toVelocyPack(tmp);
-    result.add("initialize", VPackValue(false));
-    result.add("variables", tmp.slice());
-
-    result.add("collections", VPackValue(VPackValueType::Array));
-    result.openObject();
-    result.add("name", VPackValue(shardId));
-    result.add("type", VPackValue(AccessMode::typeString(collection->accessType)));
-    result.close();
-
-    for (auto const& auxiliaryCollection : info->getAuxiliaryCollections()) {
-      if (auxiliaryCollection == collection) {
-        // report each different collection just once
-        continue;
-      }
-      // add the collection
-      result.openObject();
-      result.add("name", VPackValue(auxiliaryCollection->getName())); // returns the *current* shard 
-      result.add("type", VPackValue(AccessMode::typeString(auxiliaryCollection->accessType)));
-      result.close();
-    }
-    result.close(); // collections
-
-    result.add(VPackObjectIterator(planSlice));
-    result.close(); // plan
-
-    if (info->part == arangodb::aql::PART_MAIN) {
-      result.add("part", VPackValue("main"));
-    } else {
-      result.add("part", VPackValue("dependent"));
-    }
-
-    result.add(VPackValue("options"));
-#ifdef USE_ENTERPRISE
-    if (query->trx()->state()->options().skipInaccessibleCollections &&
-        query->trx()->isInaccessibleCollectionId(collection->getPlanId())) {
-      aql::QueryOptions opts = query->queryOptions();
-      TRI_ASSERT(opts.transactionOptions.skipInaccessibleCollections);
-      opts.inaccessibleCollections.insert(shardId);
-      opts.inaccessibleCollections.insert(collection->getCollection()->cid_as_string());
-      opts.toVelocyPack(result, true);
-    } else {
-      // the toVelocyPack will open & close the "options" object
-      query->queryOptions().toVelocyPack(result, true);
-    }
-#else
-    // the toVelocyPack will open & close the "options" object
-    query->queryOptions().toVelocyPack(result, true);
-#endif
-
-    result.close();
-
-    TRI_ASSERT(result.isClosed());
-
-    auto body = std::make_shared<std::string const>(result.slice().toJson());
-
-    auto cc = arangodb::ClusterComm::instance();
-    if (cc != nullptr) {
-      // nullptr only happens on controlled shutdown
-
-      std::string const url("/_db/"
-                            + arangodb::basics::StringUtils::urlEncode(collection->vocbase->name()) +
-                            "/_api/aql/instantiate");
-
-      auto headers = std::make_unique<std::unordered_map<std::string, std::string>>();
-      (*headers)["X-Arango-Nolock"] = shardId;  // Prevent locking
-      cc->asyncRequest("", coordTransactionID, "shard:" + shardId,
-                       arangodb::rest::RequestType::POST,
-                       url, body, headers, nullptr, 90.0);
-    }
-  }
-
-  /// @brief aggregateQueryIds, get answers for all shards in a Scatter/Gather
-  void aggregateQueryIds(EngineInfo* info,
-                         std::shared_ptr<arangodb::ClusterComm>& cc,
-                         arangodb::CoordTransactionID& coordTransactionID,
-                         Collection* collection) {
-    // pick up the remote query ids
-    auto shardIds = collection->shardIds(_includedShards);
-
-    std::string error;
-    int count = 0;
-    int nrok = 0;
-    int errorCode = TRI_ERROR_NO_ERROR;
-    for (count = (int)shardIds->size(); count > 0; count--) {
-      auto res = cc->wait("", coordTransactionID, 0, "", 90.0);
-
-      if (res.status == arangodb::CL_COMM_RECEIVED) {
-        if (res.answer_code == arangodb::rest::ResponseCode::OK ||
-            res.answer_code == arangodb::rest::ResponseCode::CREATED ||
-            res.answer_code == arangodb::rest::ResponseCode::ACCEPTED) {
-          // query instantiated without problems
-          nrok++;
-
-          VPackSlice tmp = res.answer->payload().get("queryId");
-          std::string queryId;
-          if (tmp.isString()) {
-            queryId = tmp.copyString();
-          }
-
-          // std::cout << "DB SERVER ANSWERED WITHOUT ERROR: " <<
-          // res.answer->body() << ", REMOTENODEID: " << info.idOfRemoteNode <<
-          // " SHARDID:"  << res.shardID << ", QUERYID: " << queryId << "\n";
-          std::string theID =
-              arangodb::basics::StringUtils::itoa(info->idOfRemoteNode) + ":" +
-              res.shardID;
-
-          if (info->part == arangodb::aql::PART_MAIN) {
-            queryId += "*";
-          }
-          queryIds.emplace(theID, queryId);
-        } else {
-          error += "DB SERVER ANSWERED WITH ERROR: ";
-          error += res.answer->payload().toJson();
-          error += "\n";
-        }
-      } else {
-        error += res.stringifyErrorMessage();
-        if (errorCode == TRI_ERROR_NO_ERROR) {
-          errorCode = res.getErrorCode();
-        }
-      }
-    }
-
-    size_t numShards = shardIds->size();
-
-    if (nrok != static_cast<int>(numShards)) {
-      if (errorCode == TRI_ERROR_NO_ERROR) {
-        errorCode = TRI_ERROR_INTERNAL; // must have an error
-      }
-      THROW_ARANGO_EXCEPTION_MESSAGE(errorCode, error);
-    }
-  }
-
-  /// @brief distributePlansToShards, for a single Scatter/Gather block
-  void distributePlansToShards(EngineInfo* info, QueryId connectedId) {
-    Collection* collection = info->getCollection();
-    TRI_ASSERT(collection != nullptr);
-
-    // now send the plan to the remote servers
-    arangodb::CoordTransactionID coordTransactionID = TRI_NewTickServer();
-    auto cc = arangodb::ClusterComm::instance();
-    if (cc != nullptr) {
-      // nullptr only happens on controlled shutdown
-      
-      auto auxiliaryCollections = info->getAuxiliaryCollections();
-      // iterate over all shards of the collection
-      size_t nr = 0;
-      auto shardIds = collection->shardIds(_includedShards);
-      for (auto const& shardId : *shardIds) {
-        // inject the current shard id into the collection
-        collection->setCurrentShard(shardId);
-      
-        // inject the current shard id for auxiliary collections
-        std::string auxShardId;
-        for (auto const& auxiliaryCollection : auxiliaryCollections) {
-          auto auxShardIds = auxiliaryCollection->shardIds();
-          if (auxiliaryCollection->isSatellite()) {
-            TRI_ASSERT(auxShardIds->size() == 1);
-            auxShardId = (*auxShardIds)[0];
-          } else {
-            auxShardId = (*auxShardIds)[nr];
-          }
-          auxiliaryCollection->setCurrentShard(auxShardId);
-        }
-
-        VPackBuilder b;
-        generatePlanForOneShard(b, nr, info, connectedId, shardId, true);
-
-        ++nr;
-        distributePlanToShard(coordTransactionID, info,
-                              connectedId, shardId,
-                              b.slice());
-      }
-
-      collection->resetCurrentShard();
-      
-      // reset shard for auxiliary collections too
-      for (auto const& auxiliaryCollection: auxiliaryCollections) {
-        auxiliaryCollection->resetCurrentShard();
-      }
-
-      aggregateQueryIds(info, cc, coordTransactionID, collection);
-    }
-  }
-
-  /// @brief buildEngineCoordinator, for a single piece
-  ExecutionEngine* buildEngineCoordinator(EngineInfo* info) {
-    Query* localQuery = query;
-    bool needToClone = info->id > 0;  // use the original for the main part
-    if (needToClone) {
-      // need a new query instance on the coordinator
-      localQuery = query->clone(PART_DEPENDENT, false);
-    }
-
-    try {
-      auto clusterInfo = arangodb::ClusterInfo::instance();
-      auto engine = std::make_unique<ExecutionEngine>(localQuery);
-      localQuery->setEngine(engine.get());
-
-      std::unordered_map<ExecutionNode*, ExecutionBlock*> cache;
-      RemoteNode* remoteNode = nullptr;
-
-      for (auto en = info->nodes.begin(); en != info->nodes.end(); ++en) {
-        auto const nodeType = (*en)->getType();
-
-        if (nodeType == ExecutionNode::REMOTE) {
-          remoteNode = static_cast<RemoteNode*>((*en));
-          continue;
-        }
-
-        // for all node types but REMOTEs, we create blocks
-        ExecutionBlock* eb = CreateBlock(engine.get(), (*en), cache, _includedShards);
-
-        try {
-          engine.get()->addBlock(eb);
-        } catch (...) {
-          delete eb;
-          throw;
-        }
-
-        for (auto const& dep : (*en)->getDependencies()) {
-          auto d = cache.find(dep);
-
-          if (d != cache.end()) {
-            // add regular dependencies
-            TRI_ASSERT((*d).second != nullptr);
-            eb->addDependency((*d).second);
-          }
-        }
-
-        if (nodeType == ExecutionNode::GATHER) {
-          // we found a gather node
-          if (remoteNode == nullptr) {
-            THROW_ARANGO_EXCEPTION_MESSAGE(TRI_ERROR_INTERNAL,
-                                           "expecting a RemoteNode");
-          }
-
-          // now we'll create a remote node for each shard and add it to the
-          // gather node
-          auto gatherNode = static_cast<GatherNode const*>(*en);
-          Collection const* collection = gatherNode->collection();
-
-          auto shardIds = collection->shardIds(_includedShards);
-          for (auto const& shardId : *shardIds) {
-            std::string theId =
-                arangodb::basics::StringUtils::itoa(remoteNode->id()) + ":" +
-                shardId;
-
-            auto it = queryIds.find(theId);
-            if (it == queryIds.end()) {
-              THROW_ARANGO_EXCEPTION_MESSAGE(TRI_ERROR_INTERNAL,
-                                             "could not find query id in list");
-            }
-            std::string idThere = it->second;
-            if (idThere.back() == '*') {
-              idThere.pop_back();
-            }
-
-            auto serverList = clusterInfo->getResponsibleServer(shardId);
-            if (serverList->empty()) {
-              THROW_ARANGO_EXCEPTION_MESSAGE(TRI_ERROR_CLUSTER_BACKEND_UNAVAILABLE,
-                                            "Could not find responsible server for shard " + shardId);
-            }
-
-            // use "server:" instead of "shard:" to send query fragments to 
-            // the correct servers, even after failover or when a follower drops
-            // the problem with using the previous shard-based approach was that 
-            // responsibilities for shards may change at runtime.
-            // however, an AQL query must send all requests for the query to the 
-            // initially used servers.
-            // if there is a failover while the query is executing, we must still 
-            // send all following requests to the same servers, and not the newly 
-            // responsible servers.
-            // otherwise we potentially would try to get data from a query from 
-            // server B while the query was only instanciated on server A.
-            TRI_ASSERT(!serverList->empty());
-            auto& leader = (*serverList)[0];
-            ExecutionBlock* r = new RemoteBlock(engine.get(), remoteNode,
-                                                "server:" + leader,  // server
-                                                "",                  // ownName
-                                                idThere);            // queryId
-
-            try {
-              engine.get()->addBlock(r);
-            } catch (...) {
-              delete r;
-              throw;
-            }
-
-            TRI_ASSERT(r != nullptr);
-            eb->addDependency(r);
-          }
-        }
-
-        // the last block is always the root
-        engine->root(eb);
-
-        // put it into our cache:
-        cache.emplace(*en, eb);
-      }
-
-      TRI_ASSERT(engine->root() != nullptr);
-
-      // localQuery is stored in the engine
-      return engine.release();
-    } catch (...) {
-      localQuery->releaseEngine();  // engine is already destroyed by unique_ptr
-      if (needToClone) {
-        delete localQuery;
-      }
-      throw;
-    }
-  }
-
-  /// @brief Build traverser engines on DBServers. Coordinator still uses
-  ///        traversal block.
-  void buildTraverserEnginesForNode(GraphNode* en) {
-    // We have to initialize all options. After this point the node
-    // is not cloneable any more.
-    en->prepareOptions();
-    VPackBuilder optsBuilder;
-    graph::BaseOptions* opts = en->options();
-    opts->buildEngineInfo(optsBuilder);
-    // All info in opts is identical for each traverser engine.
-    // Only the shards are different.
-    std::vector<std::unique_ptr<arangodb::aql::Collection>> const& edges = en->edgeColls();
-
-    // Here we create a mapping
-    // ServerID => ResponsibleShards
-    // Where Responsible shards is divided in edgeCollections and vertexCollections
-    // For edgeCollections the Ordering is important for the index access.
-    // Also the same edgeCollection can be included twice (iff direction is ANY)
-    auto clusterInfo = arangodb::ClusterInfo::instance();
-    Serv2ColMap mappingServerToCollections;
-    size_t length = edges.size();
-    
-#ifdef USE_ENTERPRISE
-    transaction::Methods* trx = query->trx();
-    transaction::Options& trxOps = query->trx()->state()->options();
-#endif
-    
-    auto findServerLists = [&] (ShardID const& shard) -> Serv2ColMap::iterator {
-      auto serverList = clusterInfo->getResponsibleServer(shard);
-      if (serverList->empty()) {
-        THROW_ARANGO_EXCEPTION_MESSAGE(TRI_ERROR_CLUSTER_BACKEND_UNAVAILABLE,
-                                       "Could not find responsible server for shard " + shard);
-      }
-      TRI_ASSERT(!serverList->empty());
-      auto& leader = (*serverList)[0];
-      auto pair = mappingServerToCollections.find(leader);
-      if (pair == mappingServerToCollections.end()) {
-        mappingServerToCollections.emplace(leader, TraverserEngineShardLists{length});
-        pair = mappingServerToCollections.find(leader);
-      }
-      return pair;
-    };
-
-    for (size_t i = 0; i < length; ++i) {
-      auto shardIds = edges[i]->shardIds(_includedShards);
-      for (auto const& shard : *shardIds) {
-        auto pair = findServerLists(shard);
-        pair->second.edgeCollections[i].emplace_back(shard);
-      }
-    }
-    
-    std::vector<std::unique_ptr<arangodb::aql::Collection>> const& vertices =
-        en->vertexColls();
-    if (vertices.empty()) {
-      std::unordered_set<std::string> knownEdges;
-      for (auto const& it : edges) {
-        knownEdges.emplace(it->getName());
-      }
-      // This case indicates we do not have a named graph. We simply use
-      // ALL collections known to this query.
-      std::map<std::string, Collection*>* cs = query->collections()->collections();
-      for (auto const& collection : (*cs)) {
-        if (knownEdges.find(collection.second->getName()) == knownEdges.end()) {
-          // This collection is not one of the edge collections used in this
-          // graph.
-          auto shardIds = collection.second->shardIds(_includedShards);
-          for (ShardID const& shard : *shardIds) {
-            auto pair = findServerLists(shard);
-            pair->second.vertexCollections[collection.second->getName()].emplace_back(shard);
-#ifdef USE_ENTERPRISE
-            if (trx->isInaccessibleCollectionId(collection.second->getPlanId())) {
-              TRI_ASSERT(ServerState::instance()->isSingleServerOrCoordinator());
-              TRI_ASSERT(trxOps.skipInaccessibleCollections);
-              pair->second.inaccessibleShards.insert(shard);
-              pair->second.inaccessibleShards.insert(collection.second->getCollection()->cid_as_string());
-            }
-#endif
-          }
-        }
-      }
-      // We have to make sure that all engines at least know all vertex collections.
-      // Thanks to fanout...
-      for (auto const& collection : (*cs)) {
-        for (auto& entry : mappingServerToCollections) {
-          auto it = entry.second.vertexCollections.find(collection.second->getName());
-          if (it == entry.second.vertexCollections.end()) {
-            entry.second.vertexCollections.emplace(collection.second->getName(),
-                                                   std::vector<ShardID>());
-          }
-        }
->>>>>>> 8297fd38
       }
     } else {
       _dbserverParts.addNode(en);
@@ -1168,51 +548,11 @@
     return false;
   }
 
-<<<<<<< HEAD
   void after(ExecutionNode* en) override final {
     if (en->getType() == ExecutionNode::REMOTE) {
       if (_isCoordinator) {
         _lastClosed = _coordinatorParts.closeSnippet();
         _isCoordinator = false;
-=======
-  /// @brief buildEngines, build engines on DBservers and coordinator
-  ExecutionEngine* buildEngines() {
-    ExecutionEngine* engine = nullptr;
-    QueryId id = 0;
-
-    for (auto it = engines.rbegin(); it != engines.rend(); ++it) {
-      EngineInfo* info = &(*it);
-      if (info->location == COORDINATOR) {
-        // create a coordinator-based engine
-        engine = buildEngineCoordinator(info);
-        TRI_ASSERT(engine != nullptr);
-
-        if ((*it).id > 0) {
-          // create a remote id for the engine that we can pass to
-          // the plans to be created for the DBServers
-          id = TRI_NewTickServer();
-
-          try {
-            queryRegistry->insert(id, engine->getQuery(), 600.0);
-          } catch (...) {
-            delete engine->getQuery();
-            // This deletes the new query as well as the engine
-            throw;
-          }
-          try {
-            std::string queryId = arangodb::basics::StringUtils::itoa(id);
-            std::string theID =
-                arangodb::basics::StringUtils::itoa(it->idOfRemoteNode) + "/" +
-                engine->getQuery()->vocbase()->name();
-            queryIds.emplace(theID, queryId);
-          } catch (...) {
-            queryRegistry->destroy(engine->getQuery()->vocbase(), id,
-                                   TRI_ERROR_INTERNAL);
-            // This deletes query, engine and entry in QueryRegistry
-            throw;
-          }
-        }
->>>>>>> 8297fd38
       } else {
         _dbserverParts.closeSnippet(_lastClosed);
         _isCoordinator = true;
