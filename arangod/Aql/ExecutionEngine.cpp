--- conflicted
+++ resolved
@@ -509,17 +509,10 @@
         TRI_ASSERT(server.substr(0, 7) != "server:");
         std::string comment = std::string("AQL query from coordinator ") + ServerState::instance()->getId();
         
-<<<<<<< HEAD
-        std::function<void(void)> f = [server, id = _query.id(), &vocbase = _query.vocbase()]() {
-          LOG_TOPIC("d2554", INFO, Logger::QUERIES) 
-            << "killing query " << id << " because participating DB server "
-            << server << " is unavailable";
-=======
         std::function<void(void)> f = [srvr = server, id = _query.id(), &vocbase = _query.vocbase()]() {
           LOG_TOPIC("d2554", INFO, Logger::QUERIES) 
             << "killing query " << id << " because participating DB server "
             << srvr << " is unavailable";
->>>>>>> 74901c4e
           try {
             methods::Queries::kill(vocbase, id, false);
           } catch (...) {
