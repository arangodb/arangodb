////////////////////////////////////////////////////////////////////////////////
/// @brief Aql, execution engine
///
/// @file
///
/// DISCLAIMER
///
/// Copyright 2014 ArangoDB GmbH, Cologne, Germany
/// Copyright 2004-2014 triAGENS GmbH, Cologne, Germany
///
/// Licensed under the Apache License, Version 2.0 (the "License");
/// you may not use this file except in compliance with the License.
/// You may obtain a copy of the License at
///
///     http://www.apache.org/licenses/LICENSE-2.0
///
/// Unless required by applicable law or agreed to in writing, software
/// distributed under the License is distributed on an "AS IS" BASIS,
/// WITHOUT WARRANTIES OR CONDITIONS OF ANY KIND, either express or implied.
/// See the License for the specific language governing permissions and
/// limitations under the License.
///
/// Copyright holder is ArangoDB GmbH, Cologne, Germany
///
/// @author Jan Steemann
/// @author Copyright 2014, ArangoDB GmbH, Cologne, Germany
/// @author Copyright 2012-2013, triAGENS GmbH, Cologne, Germany
////////////////////////////////////////////////////////////////////////////////

#include "Aql/ExecutionEngine.h"
#include "Aql/ExecutionBlock.h"
#include "Aql/ExecutionNode.h"
#include "Utils/Exception.h"

using namespace triagens::aql;

// -----------------------------------------------------------------------------
// --SECTION--                                        constructors / destructors
// -----------------------------------------------------------------------------

////////////////////////////////////////////////////////////////////////////////
/// @brief create the engine
////////////////////////////////////////////////////////////////////////////////

ExecutionEngine::ExecutionEngine (AQL_TRANSACTION_V8* trx)
  : _blocks(),
    _root(nullptr),
    _trx(trx) {

  _blocks.reserve(8);
}

////////////////////////////////////////////////////////////////////////////////
/// @brief destroy the engine, frees all assigned blocks
////////////////////////////////////////////////////////////////////////////////

ExecutionEngine::~ExecutionEngine () {
  if (_root != nullptr) {
    _root->shutdown();
  }

  for (auto it = _blocks.begin(); it != _blocks.end(); ++it) {
    delete (*it);
  }
}

// -----------------------------------------------------------------------------
// --SECTION--                     walker class for ExecutionNode to instanciate
// -----------------------------------------------------------------------------

struct Instanciator : public ExecutionNode::WalkerWorker {
  ExecutionBlock* root;
  ExecutionEngine* engine;
  std::unordered_map<ExecutionNode*, ExecutionBlock*> cache;

  Instanciator (ExecutionEngine* engine) : engine(engine) {};
  
  ~Instanciator () {};

  virtual void after (ExecutionNode* en) {
    ExecutionBlock* eb;
    switch (en->getType()) {
      case ExecutionNode::SINGLETON: {
        eb = new SingletonBlock(engine->getTransaction(),
                                static_cast<SingletonNode const*>(en));
        break;
      }
      case ExecutionNode::ENUMERATE_COLLECTION: {
        eb = new EnumerateCollectionBlock(engine->getTransaction(),
                                          static_cast<EnumerateCollectionNode const*>(en));
        break;
      }
      case ExecutionNode::ENUMERATE_LIST: {
        eb = new EnumerateListBlock(engine->getTransaction(),
                                          static_cast<EnumerateListNode const*>(en));
        break;
      }
      case ExecutionNode::CALCULATION: {
        eb = new CalculationBlock(engine->getTransaction(),
                                  static_cast<CalculationNode const*>(en));
        break;
      }
      case ExecutionNode::FILTER: {
        eb = new FilterBlock(engine->getTransaction(),
                             static_cast<FilterNode const*>(en));
        break;
      }
      case ExecutionNode::LIMIT: {
        eb = new LimitBlock(engine->getTransaction(),
                            static_cast<LimitNode const*>(en));
        break;
      }
      case ExecutionNode::SORT: {
        eb = new SortBlock(engine->getTransaction(),
                             static_cast<SortNode const*>(en));
        break;
      }
      case ExecutionNode::AGGREGATE: {
        eb = new AggregateBlock(engine->getTransaction(),
                             static_cast<AggregateNode const*>(en));
        break;
      }
      case ExecutionNode::RETURN: {
        eb = new ReturnBlock(engine->getTransaction(),
                             static_cast<ReturnNode const*>(en));
        root = eb;
        break;
      }
<<<<<<< HEAD
=======
      case ExecutionNode::SUBQUERY: {
        auto es = static_cast<SubqueryNode*>(en);
        auto it = cache.find(es->getSubquery());

        TRI_ASSERT(it != cache.end());

        eb = new SubqueryBlock(engine->getTransaction(),
                               static_cast<SubqueryNode const*>(en),
                               it->second);
        break;
      }
      case ExecutionNode::SORT: {
        eb = new SortBlock(engine->getTransaction(),
                             static_cast<SortNode const*>(en));
        break;
      }
>>>>>>> ba2e7bad
      default: {
        THROW_ARANGO_EXCEPTION(TRI_ERROR_NOT_IMPLEMENTED);
      }
    }
    try {
      engine->addBlock(eb);
    }
    catch (...) {
      delete eb;
      throw;
    }

    // Now add dependencies:
    std::vector<ExecutionNode*> deps = en->getDependencies();
    for (auto it = deps.begin(); it != deps.end();++it) {
      auto it2 = cache.find(*it);
      TRI_ASSERT(it2 != cache.end());
      eb->addDependency(it2->second);
    }

    cache.insert(std::make_pair(en, eb));
  }

};

// -----------------------------------------------------------------------------
// --SECTION--                                                  public functions
// -----------------------------------------------------------------------------

////////////////////////////////////////////////////////////////////////////////
/// @brief create an execution engine from a plan
////////////////////////////////////////////////////////////////////////////////

ExecutionEngine* ExecutionEngine::instanciateFromPlan (AQL_TRANSACTION_V8* trx,
                                                       ExecutionNode* plan) {
  auto engine = new ExecutionEngine(trx);

  try {
    auto inst = new Instanciator(engine);
    plan->walk(inst);
    auto root = inst->root;
    delete inst;

    root->staticAnalysis();
    root->initialize();

    engine->_root = root;
  
    return engine;
  }
  catch (...) {
    delete engine;
    throw;
  }
}

// -----------------------------------------------------------------------------
// --SECTION--                                                 private functions
// -----------------------------------------------------------------------------

////////////////////////////////////////////////////////////////////////////////
/// @brief add a block to the engine
////////////////////////////////////////////////////////////////////////////////

void ExecutionEngine::addBlock (ExecutionBlock* block) {
  TRI_ASSERT(block != nullptr);

  _blocks.push_back(block);
}

// -----------------------------------------------------------------------------
// --SECTION--                                                       END-OF-FILE
// -----------------------------------------------------------------------------

// Local Variables:
// mode: outline-minor
// outline-regexp: "/// @brief\\|/// {@inheritDoc}\\|/// @page\\|// --SECTION--\\|/// @\\}"
// End:<|MERGE_RESOLUTION|>--- conflicted
+++ resolved
@@ -120,31 +120,23 @@
                              static_cast<AggregateNode const*>(en));
         break;
       }
+      case ExecutionNode::SUBQUERY: {
+        auto es = static_cast<SubqueryNode*>(en);
+        auto it = cache.find(es->getSubquery());
+
+        TRI_ASSERT(it != cache.end());
+
+        eb = new SubqueryBlock(engine->getTransaction(),
+                               static_cast<SubqueryNode const*>(en),
+                               it->second);
+        break;
+      }
       case ExecutionNode::RETURN: {
         eb = new ReturnBlock(engine->getTransaction(),
                              static_cast<ReturnNode const*>(en));
         root = eb;
         break;
       }
-<<<<<<< HEAD
-=======
-      case ExecutionNode::SUBQUERY: {
-        auto es = static_cast<SubqueryNode*>(en);
-        auto it = cache.find(es->getSubquery());
-
-        TRI_ASSERT(it != cache.end());
-
-        eb = new SubqueryBlock(engine->getTransaction(),
-                               static_cast<SubqueryNode const*>(en),
-                               it->second);
-        break;
-      }
-      case ExecutionNode::SORT: {
-        eb = new SortBlock(engine->getTransaction(),
-                             static_cast<SortNode const*>(en));
-        break;
-      }
->>>>>>> ba2e7bad
       default: {
         THROW_ARANGO_EXCEPTION(TRI_ERROR_NOT_IMPLEMENTED);
       }
