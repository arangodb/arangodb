--- conflicted
+++ resolved
@@ -387,13 +387,9 @@
   std::unordered_map<ExecutionNodeId, ExecutionNode*> const& _nodesById;
 
  public:
-<<<<<<< HEAD
-  DistributedQueryInstanciator(QueryContext& query, bool pushToSingleServer)
-=======
-  DistributedQueryInstanciator(Query& query,
+  DistributedQueryInstanciator(QueryContext& query,
                                std::unordered_map<ExecutionNodeId, ExecutionNode*> const& nodesById,
                                bool pushToSingleServer)
->>>>>>> 02fc5cee
       : _dbserverParts(query),
         _isCoordinator(true),
         _pushToSingleServer(pushToSingleServer),
@@ -492,15 +488,10 @@
                                     _query.vocbase().name(), snippetIds);
     });
 
-<<<<<<< HEAD
     std::map<std::string, QueryId> serverToQueryId;
-    std::map<size_t, size_t> nodeAliases;
-    Result res = _dbserverParts.buildEngines(snippetIds, serverToQueryId, nodeAliases);
-=======
-    std::unordered_map<ExecutionNodeId, ExecutionNodeId> nodeAliases;
-    ExecutionEngineResult res =
-        _dbserverParts.buildEngines(_nodesById, queryIds, nodeAliases);
->>>>>>> 02fc5cee
+    std::map<ExecutionNodeId, ExecutionNodeId> nodeAliases;
+    Result res =
+        _dbserverParts.buildEngines(_nodesById, snippetIds, serverToQueryId, nodeAliases);
     if (res.fail()) {
       return res;
     }
