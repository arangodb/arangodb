////////////////////////////////////////////////////////////////////////////////
/// DISCLAIMER
///
/// Copyright 2019 ArangoDB GmbH, Cologne, Germany
///
/// Licensed under the Apache License, Version 2.0 (the "License");
/// you may not use this file except in compliance with the License.
/// You may obtain a copy of the License at
///
///     http://www.apache.org/licenses/LICENSE-2.0
///
/// Unless required by applicable law or agreed to in writing, software
/// distributed under the License is distributed on an "AS IS" BASIS,
/// WITHOUT WARRANTIES OR CONDITIONS OF ANY KIND, either express or implied.
/// See the License for the specific language governing permissions and
/// limitations under the License.
///
/// Copyright holder is ArangoDB GmbH, Cologne, Germany
///
/// @author Tobias Gödderz
////////////////////////////////////////////////////////////////////////////////

#include "DistributeExecutor.h"

#include "Aql/ClusterNodes.h"
#include "Aql/Collection.h"
#include "Aql/ExecutionEngine.h"
#include "Aql/ExecutionNode.h"
#include "Basics/StaticStrings.h"
#include "VocBase/LogicalCollection.h"

#include <velocypack/Collection.h>
#include <velocypack/velocypack-aliases.h>

using namespace arangodb;
using namespace arangodb::aql;

ExecutionBlockImpl<DistributeExecutor>::ExecutionBlockImpl(
    ExecutionEngine* engine, DistributeNode const* node, ExecutorInfos&& infos,
    std::vector<std::string> const& shardIds, Collection const* collection,
    RegisterId regId, RegisterId alternativeRegId, bool allowSpecifiedKeys,
    bool allowKeyConversionToObject, bool createKeys)
    : BlocksWithClients(engine, node, shardIds),
      _infos(std::move(infos)),
      _query(*engine->getQuery()),
      _collection(collection),
      _logCol(_collection->getCollection()),
      _index(0),
      _regId(regId),
      _alternativeRegId(alternativeRegId),
      _allowSpecifiedKeys(allowSpecifiedKeys),
      _allowKeyConversionToObject(allowKeyConversionToObject),
      _createKeys(createKeys) {
  _usesDefaultSharding = collection->usesDefaultSharding();
}

/// @brief initializeCursor
std::pair<ExecutionState, Result> ExecutionBlockImpl<DistributeExecutor>::initializeCursor(
    InputAqlItemRow const& input) {
  // local clean up
  _distBuffer.clear();
  _distBuffer.reserve(_nrClients);

  for (size_t i = 0; i < _nrClients; i++) {
    _distBuffer.emplace_back();
  }

  return ExecutionBlock::initializeCursor(input);
}

/// @brief getSomeForShard
std::pair<ExecutionState, SharedAqlItemBlockPtr> ExecutionBlockImpl<DistributeExecutor>::getSomeForShard(
    size_t atMost, std::string const& shardId) {
  traceGetSomeBegin(atMost);
  auto result = getSomeForShardWithoutTrace(atMost, shardId);
  return traceGetSomeEnd(result.first, std::move(result.second));
}

std::pair<ExecutionState, SharedAqlItemBlockPtr> ExecutionBlockImpl<DistributeExecutor>::getSomeForShardWithoutTrace(
    size_t atMost, std::string const& shardId) {
  // NOTE: We do not need to retain these, the getOrSkipSome is required to!
  size_t skipped = 0;
  SharedAqlItemBlockPtr result = nullptr;
  auto out = getOrSkipSomeForShard(atMost, false, result, skipped, shardId);
  if (out.first == ExecutionState::WAITING) {
    return {out.first, nullptr};
  }
  if (!out.second.ok()) {
    THROW_ARANGO_EXCEPTION(out.second);
  }
  return {out.first, std::move(result)};
}

/// @brief skipSomeForShard
std::pair<ExecutionState, size_t> ExecutionBlockImpl<DistributeExecutor>::skipSomeForShard(
    size_t atMost, std::string const& shardId) {
  traceSkipSomeBegin(atMost);
  auto result = skipSomeForShardWithoutTrace(atMost, shardId);
  return traceSkipSomeEnd(result.first, result.second);
}

std::pair<ExecutionState, size_t> ExecutionBlockImpl<DistributeExecutor>::skipSomeForShardWithoutTrace(
    size_t atMost, std::string const& shardId) {
  // NOTE: We do not need to retain these, the getOrSkipSome is required to!
  size_t skipped = 0;
  SharedAqlItemBlockPtr result = nullptr;
  auto out = getOrSkipSomeForShard(atMost, true, result, skipped, shardId);
  if (out.first == ExecutionState::WAITING) {
    return {out.first, 0};
  }
  TRI_ASSERT(result == nullptr);
  if (!out.second.ok()) {
    THROW_ARANGO_EXCEPTION(out.second);
  }
  return {out.first, skipped};
}

/// @brief getOrSkipSomeForShard
std::pair<ExecutionState, arangodb::Result> ExecutionBlockImpl<DistributeExecutor>::getOrSkipSomeForShard(
    size_t atMost, bool skipping, SharedAqlItemBlockPtr& result,
    size_t& skipped, std::string const& shardId) {
  TRI_ASSERT(result == nullptr && skipped == 0);
  TRI_ASSERT(atMost > 0);

  size_t clientId = getClientId(shardId);

  if (!hasMoreForClientId(clientId)) {
    return {ExecutionState::DONE, TRI_ERROR_NO_ERROR};
  }

  std::deque<std::pair<size_t, size_t>>& buf = _distBuffer.at(clientId);

  if (buf.empty()) {
    auto res = getBlockForClient(atMost, clientId);
    if (res.first == ExecutionState::WAITING) {
      return {res.first, TRI_ERROR_NO_ERROR};
    }
    if (!res.second) {
      // Upstream is empty!
      TRI_ASSERT(res.first == ExecutionState::DONE);
      return {ExecutionState::DONE, TRI_ERROR_NO_ERROR};
    }
  }

  skipped = (std::min)(buf.size(), atMost);

  if (skipping) {
    for (size_t i = 0; i < skipped; i++) {
      buf.pop_front();
    }
    return {getHasMoreStateForClientId(clientId), TRI_ERROR_NO_ERROR};
  }

  BlockCollector collector(&_engine->itemBlockManager());
  std::vector<size_t> chosen;

  size_t i = 0;
  while (i < skipped) {
    size_t const n = buf.front().first;
    while (buf.front().first == n && i < skipped) {
      chosen.emplace_back(buf.front().second);
      buf.pop_front();
      i++;

      // make sure we are not overreaching over the end of the buffer
      if (buf.empty()) {
        break;
      }
    }

    SharedAqlItemBlockPtr more{_buffer[n]->slice(chosen, 0, chosen.size())};
    collector.add(std::move(more));

    chosen.clear();
  }

  // Skipping was handle before
  TRI_ASSERT(!skipping);
  result = collector.steal();

  // _buffer is left intact, deleted and cleared at shutdown

  return {getHasMoreStateForClientId(clientId), TRI_ERROR_NO_ERROR};
}

/// @brief hasMore: any more for any shard?
bool ExecutionBlockImpl<DistributeExecutor>::hasMoreForShard(std::string const& shardId) const {
  return hasMoreForClientId(getClientId(shardId));
}

ExecutionState ExecutionBlockImpl<DistributeExecutor>::getHasMoreStateForClientId(size_t clientId) const {
  if (hasMoreForClientId(clientId)) {
    return ExecutionState::HASMORE;
  }
  return ExecutionState::DONE;
}

bool ExecutionBlockImpl<DistributeExecutor>::hasMoreForClientId(size_t clientId) const {
  // We have more for a client ID if
  // we still have some information in the local buffer
  // or if there is still some information from upstream

  TRI_ASSERT(_distBuffer.size() > clientId);
  if (!_distBuffer[clientId].empty()) {
    return true;
  }
  return _upstreamState == ExecutionState::HASMORE;
}

/// @brief getBlockForClient: try to get atMost pairs into
/// _distBuffer.at(clientId), this means we have to look at every row in the
/// incoming blocks until they run out or we find enough rows for clientId. We
/// also keep track of blocks which should be sent to other clients than the
/// current one.
std::pair<ExecutionState, bool> ExecutionBlockImpl<DistributeExecutor>::getBlockForClient(
    size_t atMost, size_t clientId) {
  if (_buffer.empty()) {
    _index = 0;  // position in _buffer
    _pos = 0;    // position in _buffer.at(_index)
  }

  // it should be the case that buf.at(clientId) is empty
  auto& buf = _distBuffer[clientId];

  while (buf.size() < atMost) {
    if (_index == _buffer.size()) {
      auto res = getBlock(atMost);
      if (res.first == ExecutionState::WAITING) {
        return {res.first, false};
      }
      if (!res.second) {
        TRI_ASSERT(res.first == ExecutionState::DONE);
        if (buf.empty()) {
          TRI_ASSERT(getHasMoreStateForClientId(clientId) == ExecutionState::DONE);
          return {ExecutionState::DONE, false};
        }
        break;
      }
    }

    SharedAqlItemBlockPtr cur = _buffer[_index];

    while (_pos < cur->size()) {
      // this may modify the input item buffer in place
      size_t const id = sendToClient(cur);

      _distBuffer[id].emplace_back(_index, _pos++);
    }

    if (_pos == cur->size()) {
      _pos = 0;
      _index++;
    } else {
      break;
    }
  }

  return {getHasMoreStateForClientId(clientId), true};
}

/// @brief sendToClient: for each row of the incoming AqlItemBlock use the
/// attributes <shardKeys> of the Aql value <val> to determine to which shard
/// the row should be sent and return its clientId
size_t ExecutionBlockImpl<DistributeExecutor>::sendToClient(SharedAqlItemBlockPtr cur) {
  // inspect cur in row _pos and check to which shard it should be sent . .
  AqlValue val = cur->getValueReference(_pos, _regId);

  VPackSlice input = val.slice();  // will throw when wrong type

  bool usedAlternativeRegId = false;

  if (input.isNull() && _alternativeRegId != RegisterPlan::MaxRegisterId) {
    // value is set, but null
    // check if there is a second input register available (UPSERT makes use of
    // two input registers,
    // one for the search document, the other for the insert document)
    val = cur->getValueReference(_pos, _alternativeRegId);

    input = val.slice();  // will throw when wrong type
    usedAlternativeRegId = true;
  }

  VPackSlice value = input;
  bool hasCreatedKeyAttribute = false;

  if (input.isString() && _allowKeyConversionToObject) {
    _keyBuilder.clear();
    _keyBuilder.openObject(true);
    _keyBuilder.add(StaticStrings::KeyString, input);
    _keyBuilder.close();

    // clear the previous value
    cur->destroyValue(_pos, _regId);

    // overwrite with new value
    cur->emplaceValue(_pos, _regId, _keyBuilder.slice());

    value = _keyBuilder.slice();
    hasCreatedKeyAttribute = true;
  } else if (!input.isObject()) {
    THROW_ARANGO_EXCEPTION(TRI_ERROR_ARANGO_DOCUMENT_TYPE_INVALID);
  }

  TRI_ASSERT(value.isObject());

  if (_createKeys) {
    bool buildNewObject = false;
    // we are responsible for creating keys if none present

    if (_usesDefaultSharding) {
      // the collection is sharded by _key...
      if (!hasCreatedKeyAttribute && !value.hasKey(StaticStrings::KeyString)) {
        // there is no _key attribute present, so we are responsible for
        // creating one
        buildNewObject = true;
      }
    } else {
      // the collection is not sharded by _key
      if (hasCreatedKeyAttribute || value.hasKey(StaticStrings::KeyString)) {
        // a _key was given, but user is not allowed to specify _key
        if (usedAlternativeRegId || !_allowSpecifiedKeys) {
          THROW_ARANGO_EXCEPTION(TRI_ERROR_CLUSTER_MUST_NOT_SPECIFY_KEY);
        }
      } else {
        buildNewObject = true;
      }
    }

    if (buildNewObject) {
      _keyBuilder.clear();
      _keyBuilder.openObject(true);
      _keyBuilder.add(StaticStrings::KeyString, VPackValue(createKey(value)));
      _keyBuilder.close();

      _objectBuilder.clear();
      VPackCollection::merge(_objectBuilder, input, _keyBuilder.slice(), true);

      // clear the previous value and overwrite with new value:
      if (usedAlternativeRegId) {
        cur->destroyValue(_pos, _alternativeRegId);
        cur->emplaceValue(_pos, _alternativeRegId, _objectBuilder.slice());
      } else {
        cur->destroyValue(_pos, _regId);
        cur->emplaceValue(_pos, _regId, _objectBuilder.slice());
      }
      value = _objectBuilder.slice();
    }
  }

  std::string shardId;
  int res = _logCol->getResponsibleShard(value, true, shardId);

  if (res != TRI_ERROR_NO_ERROR) {
    THROW_ARANGO_EXCEPTION(res);
  }

  TRI_ASSERT(!shardId.empty());
  if (_type == ScatterNode::ScatterType::SERVER) {
    // Special case for server based distribution.
    shardId = _collection->getServerForShard(shardId);
    TRI_ASSERT(!shardId.empty());
  }
  return getClientId(shardId);
}

/// @brief create a new document key
std::string ExecutionBlockImpl<DistributeExecutor>::createKey(VPackSlice input) const {
<<<<<<< HEAD
  return _collection->getCollection()->createKey(input);
}

ExecutorInfos const& ExecutionBlockImpl<DistributeExecutor>::infos() const {
  return _infos;
=======
  return _logCol->createKey(input);
>>>>>>> ac2158ee
}<|MERGE_RESOLUTION|>--- conflicted
+++ resolved
@@ -365,13 +365,9 @@
 
 /// @brief create a new document key
 std::string ExecutionBlockImpl<DistributeExecutor>::createKey(VPackSlice input) const {
-<<<<<<< HEAD
-  return _collection->getCollection()->createKey(input);
+  return _logCol->createKey(input);
 }
 
 ExecutorInfos const& ExecutionBlockImpl<DistributeExecutor>::infos() const {
   return _infos;
-=======
-  return _logCol->createKey(input);
->>>>>>> ac2158ee
 }