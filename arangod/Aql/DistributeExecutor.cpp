--- conflicted
+++ resolved
@@ -382,12 +382,7 @@
 
 ExecutionBlockImpl<DistributeExecutor>::ExecutionBlockImpl(ExecutionEngine* engine,
                                                            DistributeNode const* node,
-<<<<<<< HEAD
-                                                           DistributeExecutorInfos&& infos)
-    : BlocksWithClientsImpl(engine, node, std::move(infos)) {}
-=======
                                                            RegisterInfos registerInfos,
                                                            DistributeExecutorInfos&& executorInfos)
     : BlocksWithClientsImpl(engine, node, std::move(registerInfos),
-                            std::move(executorInfos)) {}
->>>>>>> 281db261
+                            std::move(executorInfos)) {}