--- conflicted
+++ resolved
@@ -47,7 +47,7 @@
 class ExecutorInfos;
 class Expression;
 class InputAqlItemRow;
-class Query;
+class QueryContext;
 
 template <BlockPassthrough>
 class SingleRowFetcher;
@@ -59,23 +59,17 @@
 class IndexExecutorInfos : public ExecutorInfos {
  public:
   IndexExecutorInfos(
-<<<<<<< HEAD
-      std::shared_ptr<std::unordered_set<aql::RegisterId>>&& writableOutputRegisters, RegisterId nrInputRegisters,
-      RegisterId firstOutputRegister, RegisterId nrOutputRegisters, std::unordered_set<RegisterId> registersToClear,
-      std::unordered_set<RegisterId> registersToKeep, Query* query,
-=======
       std::shared_ptr<std::unordered_set<aql::RegisterId>>&& writableOutputRegisters,
       RegisterId nrInputRegisters, RegisterId firstOutputRegister,
       RegisterId nrOutputRegisters, std::unordered_set<RegisterId> registersToClear,
-      std::unordered_set<RegisterId> registersToKeep, ExecutionEngine* engine,
->>>>>>> 3b922bcb
+      std::unordered_set<RegisterId> registersToKeep, QueryContext& query,
       Collection const* collection, Variable const* outVariable, bool produceResult,
       Expression* filter, std::vector<std::string> const& projections,
       std::vector<size_t> const& coveringIndexAttributePositions, bool useRawDocumentPointers,
       std::vector<std::unique_ptr<NonConstExpression>>&& nonConstExpression,
       std::vector<Variable const*>&& expInVars, std::vector<RegisterId>&& expInRegs,
       bool hasV8Expression, AstNode const* condition,
-      std::vector<transaction::Methods::IndexHandle> indexes, Ast* ast,
+      std::vector<std::shared_ptr<Index>> indexes, Ast* ast,
       IndexIteratorOptions options,
       IndexNode::IndexValuesRegisters&& outNonMaterializedIndRegs);
 
@@ -87,8 +81,7 @@
   Collection const* getCollection() const;
   Variable const* getOutVariable() const;
   std::vector<std::string> const& getProjections() const noexcept;
-  Query* getQuery() const noexcept;
-  transaction::Methods* getTrxPtr() const noexcept;
+  aql::QueryContext& query() noexcept;
   Expression* getFilter() const noexcept;
   std::vector<size_t> const& getCoveringIndexAttributePositions() const noexcept;
   bool getProduceResult() const noexcept;
@@ -143,8 +136,7 @@
   /// @brief the index sort order - this is the same order for all indexes
   IndexIteratorOptions _options;
 
-  Query* _query;
-  transaction::Methods* _trx;
+  QueryContext& _query;
   Collection const* _collection;
   Variable const* _outVariable;
   Expression* _filter;
@@ -178,8 +170,9 @@
  private:
   struct CursorReader {
    public:
-    CursorReader(IndexExecutorInfos const& infos, AstNode const* condition,
-                 transaction::Methods::IndexHandle const& index,
+    CursorReader(transaction::Methods& trx,
+                 IndexExecutorInfos const& infos, AstNode const* condition,
+                 std::shared_ptr<Index> const& index,
                  DocumentProducingFunctionContext& context, bool checkUniqueness);
     bool readIndex(OutputAqlItemRow& output);
     size_t skipIndex(size_t toSkip);
@@ -196,9 +189,10 @@
    private:
     enum Type { NoResult, Covering, Document, LateMaterialized };
 
+    transaction::Methods& _trx;
     IndexExecutorInfos const& _infos;
     AstNode const* _condition;
-    transaction::Methods::IndexHandle const& _index;
+    std::shared_ptr<Index> const& _index;
     std::unique_ptr<OperationCursor> _cursor;
     DocumentProducingFunctionContext& _context;
     Type const _type;
@@ -223,7 +217,7 @@
   using Stats = IndexStats;
 
   IndexExecutor() = delete;
-  IndexExecutor(IndexExecutor&&) = default;
+  IndexExecutor(IndexExecutor&&) = delete;
   IndexExecutor(IndexExecutor const&) = delete;
   IndexExecutor(Fetcher& fetcher, Infos&);
   ~IndexExecutor();
@@ -257,10 +251,12 @@
   auto returnState() const noexcept -> ExecutorState;
 
  private:
+  transaction::Methods _trx;
+  InputAqlItemRow _input;
+  ExecutorState _state;
+
+  DocumentProducingFunctionContext _documentProducingFunctionContext;
   Infos& _infos;
-  DocumentProducingFunctionContext _documentProducingFunctionContext;
-  ExecutorState _state;
-  InputAqlItemRow _input;
 
   /// @brief a vector of cursors for the index block
   /// cursors can be reused
