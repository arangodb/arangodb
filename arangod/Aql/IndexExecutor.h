--- conflicted
+++ resolved
@@ -58,24 +58,7 @@
 
 class IndexExecutorInfos {
  public:
-<<<<<<< HEAD
-  IndexExecutorInfos(
-      std::shared_ptr<std::unordered_set<aql::RegisterId>>&& writableOutputRegisters,
-      RegisterId nrInputRegisters, RegisterId firstOutputRegister,
-      RegisterId nrOutputRegisters, std::unordered_set<RegisterId> registersToClear,
-      std::unordered_set<RegisterId> registersToKeep, QueryContext& query,
-      Collection const* collection, Variable const* outVariable, bool produceResult,
-      Expression* filter, std::vector<std::string> const& projections,
-      std::vector<size_t> const& coveringIndexAttributePositions, 
-      std::vector<std::unique_ptr<NonConstExpression>>&& nonConstExpression,
-      std::vector<Variable const*>&& expInVars, std::vector<RegisterId>&& expInRegs,
-      bool hasV8Expression, AstNode const* condition,
-      std::vector<std::shared_ptr<Index>> indexes, Ast* ast,
-      IndexIteratorOptions options,
-      IndexNode::IndexValuesVars const& _outNonMaterializedIndVars,
-      IndexNode::IndexValuesRegisters&& outNonMaterializedIndRegs);
-=======
-  IndexExecutorInfos(RegisterId outputRegister, ExecutionEngine* engine,
+  IndexExecutorInfos(RegisterId outputRegister, QueryContext& query,
                      Collection const* collection, Variable const* outVariable,
                      bool produceResult, Expression* filter,
                      std::vector<std::string> const& projections,
@@ -88,7 +71,6 @@
                      Ast* ast, IndexIteratorOptions options,
                      IndexNode::IndexValuesVars const& outNonMaterializedIndVars,
                      IndexNode::IndexValuesRegisters&& outNonMaterializedIndRegs);
->>>>>>> 3538732d
 
   IndexExecutorInfos() = delete;
   IndexExecutorInfos(IndexExecutorInfos&&) = default;
