////////////////////////////////////////////////////////////////////////////////
/// DISCLAIMER
///
/// Copyright 2018 ArangoDB GmbH, Cologne, Germany
///
/// Licensed under the Apache License, Version 2.0 (the "License");
/// you may not use this file except in compliance with the License.
/// You may obtain a copy of the License at
///
///     http://www.apache.org/licenses/LICENSE-2.0
///
/// Unless required by applicable law or agreed to in writing, software
/// distributed under the License is distributed on an "AS IS" BASIS,
/// WITHOUT WARRANTIES OR CONDITIONS OF ANY KIND, either express or implied.
/// See the License for the specific language governing permissions and
/// limitations under the License.
///
/// Copyright holder is ArangoDB GmbH, Cologne, Germany
///
/// @author Tobias Goedderz
/// @author Michael Hackstein
/// @author Heiko Kernbach
/// @author Jan Christoph Uhde
////////////////////////////////////////////////////////////////////////////////

#ifndef ARANGOD_AQL_INDEX_EXECUTOR_H
#define ARANGOD_AQL_INDEX_EXECUTOR_H

#include "Aql/ExecutionBlock.h"
#include "Aql/ExecutionNode.h"
#include "Aql/ExecutionState.h"
#include "Aql/ExecutorInfos.h"
#include "Aql/IndexNode.h"
#include "Aql/OutputAqlItemRow.h"
#include "Aql/Stats.h"
#include "Aql/types.h"
#include "DocumentProducingHelper.h"
#include "Indexes/IndexIterator.h"
#include "Utils/OperationCursor.h"

#include <memory>

namespace arangodb {
namespace aql {

class InputAqlItemRow;
class ExecutorInfos;

template <bool pass>
class SingleRowFetcher;

class IndexExecutorInfos : public ExecutorInfos {
 public:
  IndexExecutorInfos(
      RegisterId outputRegister, RegisterId nrInputRegisters,
      RegisterId nrOutputRegisters, std::unordered_set<RegisterId> registersToClear,
      std::unordered_set<RegisterId> registersToKeep, ExecutionEngine* engine,
      Collection const* collection, Variable const* outVariable, bool produceResult,
      std::vector<std::string> const& projections, transaction::Methods* trxPtr,
      std::vector<size_t> const& coveringIndexAttributePositions, bool useRawDocumentPointers,
      std::vector<std::unique_ptr<NonConstExpression>>&& nonConstExpression,
      std::vector<Variable const*>&& expInVars, std::vector<RegisterId>&& expInRegs,
      bool hasV8Expression, AstNode const* condition,
      std::vector<transaction::Methods::IndexHandle> indexes, Ast* ast,
      IndexIteratorOptions options);

  IndexExecutorInfos() = delete;
  IndexExecutorInfos(IndexExecutorInfos&&) = default;
  IndexExecutorInfos(IndexExecutorInfos const&) = delete;
  ~IndexExecutorInfos() = default;

  ExecutionEngine* getEngine() { return _engine; }
  Collection const* getCollection() { return _collection; }
  Variable const* getOutVariable() { return _outVariable; }
  std::vector<std::string> const& getProjections() { return _projections; }
  transaction::Methods* getTrxPtr() { return _trxPtr; }
  std::vector<size_t> const& getCoveringIndexAttributePositions() {
    return _coveringIndexAttributePositions;
  }
  bool getProduceResult() { return _produceResult; }
  bool getUseRawDocumentPointers() { return _useRawDocumentPointers; }
  std::vector<transaction::Methods::IndexHandle> const& getIndexes() {
    return _indexes;
  }
  AstNode const* getCondition() { return _condition; }
  bool getV8Expression() { return _hasV8Expression; }
  RegisterId getOutputRegisterId() { return _outputRegisterId; }
  std::vector<std::unique_ptr<NonConstExpression>> const& getNonConstExpressions() {
    return _nonConstExpression;
  }
  bool hasMultipleExpansions() { return _hasMultipleExpansions; }

  /// @brief whether or not all indexes are accessed in reverse order
  IndexIteratorOptions getOptions() const { return _options; }
  bool isAscending() { return _options.ascending; }

  Ast* getAst() { return _ast; }

  std::vector<Variable const*> const& getExpInVars() const {
    return _expInVars;
  }
  std::vector<RegisterId> const& getExpInRegs() const { return _expInRegs; }

  // setter
  void setHasMultipleExpansions(bool flag) { _hasMultipleExpansions = flag; }

 private:
  /// @brief _indexes holds all Indexes used in this block
  std::vector<transaction::Methods::IndexHandle> _indexes;

  /// @brief _inVars, a vector containing for each expression above
  /// a vector of Variable*, used to execute the expression
  std::vector<std::vector<Variable const*>> _inVars;

  /// @brief _condition: holds the complete condition this Block can serve for
  AstNode const* _condition;

  /// @brief _ast: holds the ast of the _plan
  Ast* _ast;

  /// @brief _inRegs, a vector containing for each expression above
  /// a vector of RegisterId, used to execute the expression
  std::vector<std::vector<RegisterId>> _inRegs;

  /// @brief true if one of the indexes uses more than one expanded attribute,
  /// e.g. the index is on values[*].name and values[*].type
  bool _hasMultipleExpansions;

  /// @brief the index sort order - this is the same order for all indexes
  IndexIteratorOptions _options;

  RegisterId _outputRegisterId;
  ExecutionEngine* _engine;
  Collection const* _collection;
  Variable const* _outVariable;
  std::vector<std::string> const& _projections;
  transaction::Methods* _trxPtr;
  std::vector<Variable const*> _expInVars;  // input variables for expresseion
  std::vector<RegisterId> _expInRegs;       // input registers for expression

  std::vector<size_t> const& _coveringIndexAttributePositions;
  bool _useRawDocumentPointers;
  std::vector<std::unique_ptr<NonConstExpression>> _nonConstExpression;
  bool _produceResult;
  /// @brief Counter how many documents have been returned/skipped
  ///        during one call. Retained during WAITING situations.
  ///        Needs to be 0 after we return a result.
  bool _hasV8Expression;
};

/**
 * @brief Implementation of Index Node
 */
class IndexExecutor {
 public:
  struct Properties {
    static const bool preservesOrder = true;
    static const bool allowsBlockPassthrough = false;
    static const bool inputSizeRestrictsOutputSize = false;
  };

  using Fetcher = SingleRowFetcher<Properties::allowsBlockPassthrough>;
  using Infos = IndexExecutorInfos;
  using Stats = IndexStats;

  IndexExecutor() = delete;
  IndexExecutor(IndexExecutor&&) = default;
  IndexExecutor(IndexExecutor const&) = delete;
  IndexExecutor(Fetcher& fetcher, Infos&);
  ~IndexExecutor();

  /**
   * @brief produce the next Row of Aql Values.
   *
   * @return ExecutionState, and if successful exactly one new Row of AqlItems.
   */
<<<<<<< HEAD
  std::pair<ExecutionState, Stats> produceRow(OutputAqlItemRow& output);
  std::pair<ExecutionState, size_t> skipRows(size_t toSkip);
=======
  std::pair<ExecutionState, Stats> produceRows(OutputAqlItemRow& output);
>>>>>>> b979aa49

 public:
  void setProducingFunction(DocumentProducingFunction documentProducer) {
    _documentProducer = std::move(documentProducer);
  }

  inline std::pair<ExecutionState, size_t> expectedNumberOfRows(size_t atMost) const {
    TRI_ASSERT(false);
    THROW_ARANGO_EXCEPTION_MESSAGE(
        TRI_ERROR_INTERNAL,
        "Logic_error, prefetching number fo rows not supported");
  }

  void initializeCursor();

 private:
  bool advanceCursor();
  void executeExpressions(InputAqlItemRow& input);
  bool initIndexes(InputAqlItemRow& input);

  /// @brief create an iterator object
  void createCursor();

  /// @brief continue fetching of documents
<<<<<<< HEAD
  bool readIndex(IndexIterator::DocumentCallback const&, bool& hasWritten);
  bool skipIndex(size_t toSkip, IndexStats& stats);
=======
  bool readIndex(OutputAqlItemRow& output,
                 IndexIterator::DocumentCallback const&, size_t& numWritten);
>>>>>>> b979aa49

  /// @brief reset the cursor at given position
  void resetCursor(size_t pos) { _cursors[pos]->reset(); };

  /// @brief reset and initialize the cursor at given position
  OperationCursor* resetCursor(size_t pos, std::unique_ptr<OperationCursor> cursor) {
    _cursors[pos] = std::move(cursor);
    return getCursor(pos);
  }

  /// @brief order a cursor for the index at the specified position
  OperationCursor* orderCursor(size_t currentIndex);

  /// @brief set a new cursor
  void setCursor(arangodb::OperationCursor* cursor) { _cursor = cursor; }

  inline arangodb::OperationCursor* getCursor() { return _cursor; }
  inline arangodb::OperationCursor* getCursor(size_t pos) {
    return _cursors[pos].get();
  }

  void setIndexesExhausted(bool flag) { _indexesExhausted = flag; }
  bool getIndexesExhausted() { return _indexesExhausted; }

  bool isLastIndex() { return _isLastIndex; }
  void setIsLastIndex(bool flag) { _isLastIndex = flag; }

  void setCurrentIndex(size_t pos) { _currentIndex = pos; }
  void decrCurrentIndex() { _currentIndex--; }
  void incrCurrentIndex() { _currentIndex++; }
  size_t getCurrentIndex() const noexcept { return _currentIndex; }
<<<<<<< HEAD
=======

  void setAllowCoveringIndexOptimization(bool const allowCoveringIndexOptimization) {
    _documentProducingFunctionContext.setAllowCoveringIndexOptimization(allowCoveringIndexOptimization);
  }

  /// @brief whether or not we are allowed to use the covering index
  /// optimization in a callback
  bool getAllowCoveringIndexOptimization() const noexcept {
    return _documentProducingFunctionContext.getAllowCoveringIndexOptimization();
  }
>>>>>>> b979aa49

 private:
  Infos& _infos;
  Fetcher& _fetcher;
  DocumentProducingFunctionContext _documentProducingFunctionContext;
  DocumentProducingFunction _documentProducer;
  ExecutionState _state;
  InputAqlItemRow _input;


  /// @brief _cursor: holds the current index cursor found using
  /// createCursor (if any) so that it can be read in chunks and not
  /// necessarily all at once.
  arangodb::OperationCursor* _cursor;

  /// @brief a vector of cursors for the index block. cursors can be
  /// reused
  std::vector<std::unique_ptr<OperationCursor>> _cursors;

  /// @brief current position in _indexes
  size_t _currentIndex;

  /// @brief set of already returned documents. Used to make the result distinct
  std::unordered_set<TRI_voc_rid_t> _alreadyReturned;

  /// @brief Flag if all indexes are exhausted to be maintained accross several
  /// getSome() calls
  bool _indexesExhausted;

  /// @brief Flag if the current index pointer is the last of the list.
  ///        Used in uniqueness checks.
  bool _isLastIndex;

  /// @brief Counter how many documents have been returned/skipped
  ///        during one call. Retained during WAITING situations.
  ///        Needs to be 0 after we return a result.
  size_t _returned;
  size_t _done;
};

}  // namespace aql
}  // namespace arangodb

#endif<|MERGE_RESOLUTION|>--- conflicted
+++ resolved
@@ -174,12 +174,8 @@
    *
    * @return ExecutionState, and if successful exactly one new Row of AqlItems.
    */
-<<<<<<< HEAD
-  std::pair<ExecutionState, Stats> produceRow(OutputAqlItemRow& output);
+  std::pair<ExecutionState, Stats> produceRows(OutputAqlItemRow& output);
   std::pair<ExecutionState, size_t> skipRows(size_t toSkip);
-=======
-  std::pair<ExecutionState, Stats> produceRows(OutputAqlItemRow& output);
->>>>>>> b979aa49
 
  public:
   void setProducingFunction(DocumentProducingFunction documentProducer) {
@@ -204,13 +200,9 @@
   void createCursor();
 
   /// @brief continue fetching of documents
-<<<<<<< HEAD
-  bool readIndex(IndexIterator::DocumentCallback const&, bool& hasWritten);
   bool skipIndex(size_t toSkip, IndexStats& stats);
-=======
   bool readIndex(OutputAqlItemRow& output,
                  IndexIterator::DocumentCallback const&, size_t& numWritten);
->>>>>>> b979aa49
 
   /// @brief reset the cursor at given position
   void resetCursor(size_t pos) { _cursors[pos]->reset(); };
@@ -242,8 +234,6 @@
   void decrCurrentIndex() { _currentIndex--; }
   void incrCurrentIndex() { _currentIndex++; }
   size_t getCurrentIndex() const noexcept { return _currentIndex; }
-<<<<<<< HEAD
-=======
 
   void setAllowCoveringIndexOptimization(bool const allowCoveringIndexOptimization) {
     _documentProducingFunctionContext.setAllowCoveringIndexOptimization(allowCoveringIndexOptimization);
@@ -254,7 +244,6 @@
   bool getAllowCoveringIndexOptimization() const noexcept {
     return _documentProducingFunctionContext.getAllowCoveringIndexOptimization();
   }
->>>>>>> b979aa49
 
  private:
   Infos& _infos;
