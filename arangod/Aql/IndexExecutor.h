--- conflicted
+++ resolved
@@ -229,28 +229,8 @@
  private:
   bool advanceCursor();
   void executeExpressions(InputAqlItemRow& input);
-<<<<<<< HEAD
-  bool initIndexes(InputAqlItemRow& input);
-
-  /// @brief create an iterator object
-  void createCursor();
-
-  /// @brief continue fetching of documents
+  void initIndexes(InputAqlItemRow& input);
   bool skipIndex(size_t toSkip, IndexStats& stats);
-  bool readIndex(OutputAqlItemRow& output,
-                 IndexIterator::DocumentCallback const&, size_t& numWritten);
-
-  /// @brief reset the cursor at given position
-  void resetCursor(size_t pos) { _cursors[pos]->reset(); };
-
-  /// @brief reset and initialize the cursor at given position
-  OperationCursor* resetCursor(size_t pos, std::unique_ptr<OperationCursor> cursor) {
-    _cursors[pos] = std::move(cursor);
-    return getCursor(pos);
-  }
-=======
-  void initIndexes(InputAqlItemRow& input);
->>>>>>> 068270ff
 
   inline CursorReader& getCursor() {
     TRI_ASSERT(_currentIndex < _cursors.size());
@@ -274,25 +254,11 @@
 
   /// @brief current position in _indexes
   size_t _currentIndex;
-<<<<<<< HEAD
-
-  /// @brief set of already returned documents. Used to make the result distinct
-  std::unordered_set<TRI_voc_rid_t> _alreadyReturned;
-
-  /// @brief Flag if all indexes are exhausted to be maintained accross several
-  /// getSome() calls
-  bool _indexesExhausted;
-
-  /// @brief Flag if the current index pointer is the last of the list.
-  ///        Used in uniqueness checks.
-  bool _isLastIndex;
 
   /// @brief Counter how many documents have been returned/skipped
   ///        during one call. Retained during WAITING situations.
   ///        Needs to be 0 after we return a result.
   size_t _returned;
-=======
->>>>>>> 068270ff
 };
 
 }  // namespace aql
