////////////////////////////////////////////////////////////////////////////////
/// DISCLAIMER
///
/// Copyright 2014-2022 ArangoDB GmbH, Cologne, Germany
/// Copyright 2004-2014 triAGENS GmbH, Cologne, Germany
///
/// Licensed under the Apache License, Version 2.0 (the "License");
/// you may not use this file except in compliance with the License.
/// You may obtain a copy of the License at
///
///     http://www.apache.org/licenses/LICENSE-2.0
///
/// Unless required by applicable law or agreed to in writing, software
/// distributed under the License is distributed on an "AS IS" BASIS,
/// WITHOUT WARRANTIES OR CONDITIONS OF ANY KIND, either express or implied.
/// See the License for the specific language governing permissions and
/// limitations under the License.
///
/// Copyright holder is ArangoDB GmbH, Cologne, Germany
///
/// @author Jan Steemann
////////////////////////////////////////////////////////////////////////////////

#pragma once

#include "Aql/AttributeNamePath.h"
#include "Transaction/Methods.h"
#include "VocBase/Identifiers/DataSourceId.h"

#include <cstdint>
#include <unordered_set>
#include <vector>

namespace arangodb {

class IndexIteratorCoveringData;

namespace transaction {
class Methods;
}
namespace velocypack {
class Builder;
class Slice;
}  // namespace velocypack

namespace aql {

/// @brief helper class to manage projections and extract attribute data from
/// documents and index entries
class Projections {
 public:
  /// @brief projection for a single top-level attribute or a nested attribute
  struct Projection {
    /// @brief the attribute path
    AttributeNamePath path;
    /// @brief attribute position in a covering index entry. only valid if
    /// _supportsCoveringIndex is true
    uint16_t coveringIndexPosition;
    /// @brief attribute length in a covering index entry. this can be shorter
    /// than the projection
    uint16_t coveringIndexCutoff;
    /// @brief attribute type
    AttributeNamePath::Type type;
  };

  Projections();

  /// @brief create projections from the vector of attributes passed.
  /// attributes will be sorted and made unique inside
  explicit Projections(std::vector<arangodb::aql::AttributeNamePath> paths);
  explicit Projections(
      std::unordered_set<arangodb::aql::AttributeNamePath> const& paths);

  Projections(Projections&&) = default;
  Projections& operator=(Projections&&) = default;
  Projections(Projections const&) = default;
  Projections& operator=(Projections const&) = default;

  /// @brief determine if there is covering support by indexes passed
  void determineIndexSupport(
      DataSourceId const& id,
      std::vector<transaction::Methods::IndexHandle> const& indexes);

  /// @brief whether or not the projections are backed by a covering index
  bool supportsCoveringIndex() const noexcept { return _supportsCoveringIndex; }

  /// @brief whether or not there are any projections
  bool empty() const noexcept { return _projections.empty(); }

  /// @brief number of projections
  size_t size() const noexcept { return _projections.size(); }

  /// @brief checks if we have a single attribute projection on the attribute
  bool isSingle(std::string const& attribute) const noexcept;

  /// @brief get projection at position
  Projection const& operator[](size_t index) const;

  /// @brief get projection at position
  Projection& operator[](size_t index);

  /// @brief extract projections from a full document
  void toVelocyPackFromDocument(arangodb::velocypack::Builder& b,
                                arangodb::velocypack::Slice slice,
                                transaction::Methods const* trxPtr) const;

  /// @brief extract projections from a covering index
  void toVelocyPackFromIndex(arangodb::velocypack::Builder& b,
<<<<<<< HEAD
                             arangodb::velocypack::Slice slice,
                             arangodb::velocypack::Slice extra,
=======
                             IndexIteratorCoveringData& covering,
>>>>>>> 506f33dd
                             transaction::Methods const* trxPtr) const;

  /// @brief serialize the projections to velocypack
  void toVelocyPack(arangodb::velocypack::Builder& b) const;

  /// @brief build projections from velocypack
  static Projections fromVelocyPack(arangodb::velocypack::Slice slice);

 private:
  /// @brief shared init function
  void init();

  /// @brief clean up projections, so that there are no 2 projections with a
  /// shared prefix
  void removeSharedPrefixes();

 private:
  /// @brief all our projections (sorted, unique)
  std::vector<Projection> _projections;

  /// @brief collection data source id (in case _id is queries and we need to
  /// resolve the collection name)
  DataSourceId _datasourceId;

  /// @brief whether or not the projections are backed by a covering index
  bool _supportsCoveringIndex;
};

}  // namespace aql
}  // namespace arangodb<|MERGE_RESOLUTION|>--- conflicted
+++ resolved
@@ -106,12 +106,7 @@
 
   /// @brief extract projections from a covering index
   void toVelocyPackFromIndex(arangodb::velocypack::Builder& b,
-<<<<<<< HEAD
-                             arangodb::velocypack::Slice slice,
-                             arangodb::velocypack::Slice extra,
-=======
                              IndexIteratorCoveringData& covering,
->>>>>>> 506f33dd
                              transaction::Methods const* trxPtr) const;
 
   /// @brief serialize the projections to velocypack
