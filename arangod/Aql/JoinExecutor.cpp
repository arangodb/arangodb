////////////////////////////////////////////////////////////////////////////////
/// DISCLAIMER
///
/// Copyright 2014-2023 ArangoDB GmbH, Cologne, Germany
/// Copyright 2004-2014 triAGENS GmbH, Cologne, Germany
///
/// Licensed under the Apache License, Version 2.0 (the "License");
/// you may not use this file except in compliance with the License.
/// You may obtain a copy of the License at
///
///     http://www.apache.org/licenses/LICENSE-2.0
///
/// Unless required by applicable law or agreed to in writing, software
/// distributed under the License is distributed on an "AS IS" BASIS,
/// WITHOUT WARRANTIES OR CONDITIONS OF ANY KIND, either express or implied.
/// See the License for the specific language governing permissions and
/// limitations under the License.
///
/// Copyright holder is ArangoDB GmbH, Cologne, Germany
///
/// @author Jan Steemann
/// @author Lars Maier
////////////////////////////////////////////////////////////////////////////////

#include "JoinExecutor.h"
#include "Aql/Collection.h"
#include "Aql/DocumentExpressionContext.h"
#include "Aql/OutputAqlItemRow.h"
#include "Aql/QueryContext.h"
#include "Basics/system-compiler.h"
#include "Logger/LogMacros.h"
#include "VocBase/LogicalCollection.h"

using namespace arangodb;
using namespace arangodb::aql;

#define LOG_JOIN LOG_DEVEL_IF(false)

RegisterId JoinExecutorInfos::registerForVariable(
    VariableId id) const noexcept {
  auto it = varsToRegister.find(id);
  if (it != varsToRegister.end()) {
    return it->second;
  }
  return RegisterId::maxRegisterId;
}

void JoinExecutorInfos::determineProjectionsForRegisters() {
  if (!projectionsInitialized) {
    for (auto& it : indexes) {
      it.hasProjectionsForRegisters = it.projections.hasOutputRegisters();
    }
    projectionsInitialized = true;
  }
}

JoinExecutor::~JoinExecutor() = default;

JoinExecutor::JoinExecutor(Fetcher& fetcher, Infos& infos)
    : _fetcher(fetcher), _infos(infos), _trx{_infos.query->newTrxContext()} {
  constructStrategy();
  _documents.resize(_infos.indexes.size());
}

namespace {
struct SpanCoveringData : arangodb::IndexIteratorCoveringData {
  explicit SpanCoveringData(std::span<VPackSlice> data) : _data(data) {}
  bool isArray() const noexcept override { return true; }
  VPackSlice at(size_t i) const override {
    TRI_ASSERT(i < _data.size())
        << "accessing index " << i << " but covering data has size "
        << _data.size();
    return _data[i];
  }
  arangodb::velocypack::ValueLength length() const override {
    return _data.size();
  }

  std::span<VPackSlice> _data;
};
}  // namespace

namespace {

VPackSlice extractSlice(VPackSlice slice) { return slice; }

VPackSlice extractSlice(std::unique_ptr<std::string>& ptr) {
  return VPackSlice{reinterpret_cast<uint8_t*>(ptr->data())};
}

void moveValueIntoRegister(OutputAqlItemRow& output, RegisterId reg,
                           InputAqlItemRow& inputRow, VPackSlice slice) {
  output.moveValueInto(reg, inputRow, slice);
}

void moveValueIntoRegister(OutputAqlItemRow& output, RegisterId reg,
                           InputAqlItemRow& inputRow,
                           std::unique_ptr<std::string>& ptr) {
  output.moveValueInto(reg, inputRow, &ptr);
}

template<typename F>
struct DocumentCallbackOverload : F {
  DocumentCallbackOverload(F&& f) : F(std::forward<F>(f)) {}

  bool operator()(LocalDocumentId token, aql::DocumentData&& data,
                  VPackSlice doc) const {
    if (data) {
      return F::template operator()<std::unique_ptr<std::string>&>(token, data);
    }
    return F::template operator()<VPackSlice>(token, doc);
  }

  bool operator()(LocalDocumentId token,
                  std::unique_ptr<std::string>& docPtr) const {
    return F::template operator()<std::unique_ptr<std::string>&>(token, docPtr);
  }
};

}  // namespace

auto JoinExecutor::produceRows(AqlItemBlockInputRange& inputRange,
                               OutputAqlItemRow& output)
    -> std::tuple<ExecutorState, Stats, AqlCall> {
  JoinStats stats{};
  AqlCall upstreamCall{};
  upstreamCall.fullCount = output.getClientCall().fullCount;

<<<<<<< HEAD
=======
  _infos.determineProjectionsForRegisters();

  bool hasMore = false;
>>>>>>> 4c4be694
  while (inputRange.hasDataRow() && !output.isFull()) {
    if (!_currentRow) {
      std::tie(_currentRowState, _currentRow) = inputRange.peekDataRow();
      _strategy->reset();
    }

<<<<<<< HEAD
    std::size_t rowCount = 0;
    auto [hasMore, amountOfSeeks] =
        _strategy->next([&](std::span<LocalDocumentId> docIds,
                            std::span<VPackSlice> projections) -> bool {
          LOG_JOIN << "BEGIN OF ROW " << rowCount++;

          LOG_JOIN << "PROJECTIONS: ";
          for (auto p : projections) {
            LOG_JOIN << p.toJson();
=======
    [[maybe_unused]] std::size_t rowCount = 0;
    hasMore = _strategy->next([&](std::span<LocalDocumentId> docIds,
                                  std::span<VPackSlice> projections) -> bool {
      LOG_JOIN << "BEGIN OF ROW " << rowCount++;

      LOG_JOIN << "PROJECTIONS: ";
      for (auto p : projections) {
        LOG_JOIN << p.toJson();
      }

      auto lookupDocument = [&](std::size_t index, LocalDocumentId id,
                                auto cb) {
        auto result =
            _infos.indexes[index]
                .collection->getCollection()
                ->getPhysical()
                ->lookup(&_trx, id,
                         {DocumentCallbackOverload{
                             [&](LocalDocumentId token, auto docPtr) {
                               cb.template operator()<decltype(docPtr)>(docPtr);
                               return true;
                             }}},
                         {});
        if (ADB_UNLIKELY(result.fail())) {
          THROW_ARANGO_EXCEPTION_MESSAGE(
              result.errorNumber(),
              basics::StringUtils::concatT(
                  "failed to lookup indexed document ", id.id(),
                  " for collection ", _infos.indexes[index].collection->name(),
                  ": ", result.errorMessage()));
        }
      };

      // first do all the filtering and only if all indexes produced a
      // value write it into the aql output block

      std::size_t projectionsOffset = 0;

      auto buildProjections = [&](size_t k, aql::Projections const& proj,
                                  bool hasProjectionsForRegisters) {
        // build the document from projections
        std::span<VPackSlice> projectionRange = {
            projections.begin() + projectionsOffset,
            projections.begin() + projectionsOffset + proj.size()};

        auto data = SpanCoveringData{projectionRange};
        if (!hasProjectionsForRegisters) {
          // write all projections combined into the global output register
          // recycle our Builder object
          _projectionsBuilder.clear();
          _projectionsBuilder.openObject(true);
          proj.toVelocyPackFromIndexCompactArray(_projectionsBuilder, data,
                                                 &_trx);
          _projectionsBuilder.close();
        } else {
          // write projections into individual output registers
          proj.produceFromIndexCompactArray(
              _projectionsBuilder, data, &_trx,
              [&](Variable const* variable, velocypack::Slice slice) {
                if (slice.isNone()) {
                  slice = VPackSlice::nullSlice();
                }
                RegisterId registerId =
                    _infos.registerForVariable(variable->id);
                TRI_ASSERT(registerId != RegisterId::maxRegisterId);
                output.moveValueInto(registerId, _currentRow, slice);
              });
        }
      };

      for (std::size_t k = 0; k < docIds.size(); k++) {
        auto& idx = _infos.indexes[k];
        if (idx.projections.usesCoveringIndex(idx.index)) {
          projectionsOffset += idx.projections.size();
        }
        // evaluate filter conditions
        if (!idx.filter.has_value()) {
          continue;
        }

        bool const useFilterProjections =
            idx.filter->projections.usesCoveringIndex();
        bool filtered = false;

        auto filterCallback = [&](auto docPtr) {
          TRI_ASSERT(!useFilterProjections);
          auto doc = extractSlice(docPtr);
          LOG_JOIN << "INDEX " << k << " read document " << doc.toJson();
          GenericDocumentExpressionContext ctx{_trx,
                                               *_infos.query,
                                               _functionsCache,
                                               idx.filter->filterVarsToRegs,
                                               _currentRow,
                                               idx.filter->documentVariable};
          ctx.setCurrentDocument(doc);
          bool mustDestroy;
          AqlValue result = idx.filter->expression->execute(&ctx, mustDestroy);
          AqlValueGuard guard(result, mustDestroy);
          filtered = !result.toBoolean();
          LOG_JOIN << "INDEX " << k << " filter = " << std::boolalpha
                   << filtered;

          if (!filtered) {
            // add document to the list
            _documents[k] = std::make_unique<std::string>(
                doc.template startAs<char>(), doc.byteSize());
>>>>>>> 4c4be694
          }

          auto lookupDocument = [&](std::size_t index, LocalDocumentId id,
                                    auto cb) {
            auto result =
                _infos.indexes[index]
                    .collection->getCollection()
                    ->getPhysical()
                    ->lookup(
                        &_trx, id,
                        {DocumentCallbackOverload{
                            [&](LocalDocumentId token, auto docPtr) {
                              cb.template operator()<decltype(docPtr)>(docPtr);
                              return true;
                            }}},
                        {});
            if (result.fail()) {
              THROW_ARANGO_EXCEPTION_MESSAGE(
                  result.errorNumber(),
                  basics::StringUtils::concatT(
                      "failed to lookup indexed document ", id.id(),
                      " for collection ",
                      _infos.indexes[index].collection->name(), ": ",
                      result.errorMessage()));
            }
            stats.incrDocumentLookups(1);
          };

          // first do all the filtering and only if all indexes produced a
          // value write it into the aql output block

          std::size_t projectionsOffset = 0;

          auto buildProjections = [&](size_t k, aql::Projections& proj) {
            // build the document from projections
            std::span<VPackSlice> projectionRange = {
                projections.begin() + projectionsOffset,
                projections.begin() + projectionsOffset + proj.size()};

            auto data = SpanCoveringData{projectionRange};
            _projectionsBuilder.clear();
            _projectionsBuilder.openObject(true);
            proj.toVelocyPackFromIndexCompactArray(_projectionsBuilder, data,
                                                   &_trx);
            _projectionsBuilder.close();
          };

          for (std::size_t k = 0; k < docIds.size(); k++) {
            auto& idx = _infos.indexes[k];
            if (idx.projections.usesCoveringIndex(idx.index)) {
              projectionsOffset += idx.projections.size();
            }
            // evaluate filter conditions
            if (!idx.filter.has_value()) {
              continue;
            }

            bool const useFilterProjections =
                idx.filter->projections.usesCoveringIndex();
            bool filtered = false;

            auto filterCallback = [&](auto docPtr) {
              auto doc = extractSlice(docPtr);
              LOG_JOIN << "INDEX " << k << " read document " << doc.toJson();
              GenericDocumentExpressionContext ctx{
                  _trx,
                  *_infos.query,
                  _functionsCache,
                  idx.filter->filterVarsToRegs,
                  _currentRow,
                  idx.filter->documentVariable};
              ctx.setCurrentDocument(doc);
              bool mustDestroy;
              AqlValue result =
                  idx.filter->expression->execute(&ctx, mustDestroy);
              AqlValueGuard guard(result, mustDestroy);
              filtered = !result.toBoolean();
              LOG_JOIN << "INDEX " << k << " filter = " << std::boolalpha
                       << filtered;

              if (!filtered && !useFilterProjections) {
                // add document to the list
                _documents[k] = std::make_unique<std::string>(
                    doc.template startAs<char>(), doc.byteSize());
              }
            };

<<<<<<< HEAD
            auto filterWithProjectionsCallback =
                [&](std::span<VPackSlice> projections) {
                  GenericDocumentExpressionContext ctx{
                      _trx,
                      *_infos.query,
                      _functionsCache,
                      idx.filter->filterVarsToRegs,
                      _currentRow,
                      idx.filter->documentVariable};
                  ctx.setCurrentDocument(VPackSlice::noneSlice());

                  TRI_ASSERT(idx.filter->projections.size() ==
                             projections.size());
                  for (size_t j = 0; j < projections.size(); j++) {
                    TRI_ASSERT(projections[j].start() != nullptr);
                    LOG_JOIN << "INDEX " << k << " set "
                             << idx.filter->filterProjectionVars[j]->id << " = "
                             << projections[j].toJson();
                    ctx.setVariable(idx.filter->filterProjectionVars[j],
                                    projections[j]);
                  }

                  bool mustDestroy;
                  AqlValue result =
                      idx.filter->expression->execute(&ctx, mustDestroy);
                  AqlValueGuard guard(result, mustDestroy);
                  filtered = !result.toBoolean();
                };

            if (useFilterProjections) {
              LOG_JOIN << "projectionsOffset = " << projectionsOffset;
              std::span<VPackSlice> projectionRange = {
                  projections.begin() + projectionsOffset,
                  projections.begin() + projectionsOffset +
                      idx.filter->projections.size()};
              LOG_JOIN << "INDEX " << k << " using filter projections";
              filterWithProjectionsCallback(projectionRange);
              projectionsOffset += idx.filter->projections.size();
            } else {
              LOG_JOIN << "INDEX " << k << " looking up document " << docIds[k];
              lookupDocument(k, docIds[k], filterCallback);
            }

            if (filtered) {
              // forget about this row
              LOG_JOIN << "INDEX " << k << " eliminated pair";
              LOG_JOIN << "FILTERED ROW " << (rowCount - 1);
              stats.incrFiltered(1);
              return true;
            }
=======
        if (useFilterProjections) {
          LOG_JOIN << "projectionsOffset = " << projectionsOffset;
          std::span<VPackSlice> projectionRange = {
              projections.begin() + projectionsOffset,
              projections.begin() + projectionsOffset +
                  idx.filter->projections.size()};
          LOG_JOIN << "INDEX " << k << " unsing filter projections";
          filterWithProjectionsCallback(projectionRange);
          projectionsOffset += idx.filter->projections.size();
        } else {
          LOG_JOIN << "INDEX " << k << " looking up document " << docIds[k];
          lookupDocument(k, docIds[k], filterCallback);
        }

        if (filtered) {
          // forget about this row
          LOG_JOIN << "INDEX " << k << " eliminated pair";
          LOG_JOIN << "FILTERED ROW " << (rowCount - 1);
          return true;
        }
      }

      // Now produce the documents
      projectionsOffset = 0;
      for (std::size_t k = 0; k < docIds.size(); k++) {
        auto& idx = _infos.indexes[k];

        auto docProduceCallback = [&](auto docPtr) {
          auto doc = extractSlice(docPtr);
          if (idx.projections.empty()) {
            // no projections
            moveValueIntoRegister(output,
                                  _infos.indexes[k].documentOutputRegister,
                                  _currentRow, docPtr);
          } else if (!idx.hasProjectionsForRegisters) {
            // write all projections combined into the global output register
            // recycle our Builder object
            _projectionsBuilder.clear();
            _projectionsBuilder.openObject(true);
            idx.projections.toVelocyPackFromDocument(_projectionsBuilder, doc,
                                                     &_trx);
            _projectionsBuilder.close();

            output.moveValueInto(_infos.indexes[k].documentOutputRegister,
                                 _currentRow, _projectionsBuilder.slice());
          } else {
            // write projections into individual output registers
            idx.projections.produceFromDocument(
                _projectionsBuilder, doc, &_trx,
                [&](Variable const* variable, velocypack::Slice slice) {
                  if (slice.isNone()) {
                    slice = VPackSlice::nullSlice();
                  }
                  RegisterId registerId =
                      _infos.registerForVariable(variable->id);
                  TRI_ASSERT(registerId != RegisterId::maxRegisterId);
                  output.moveValueInto(registerId, _currentRow, slice);
                });
          }
        };

        if (auto& docPtr = _documents[k]; docPtr) {
          TRI_ASSERT(idx.filter.has_value() &&
                     !idx.filter->projections.usesCoveringIndex());
          docProduceCallback.operator()<std::unique_ptr<std::string>&>(docPtr);
        } else {
          if (idx.projections.usesCoveringIndex(idx.index)) {
            buildProjections(k, idx.projections,
                             idx.hasProjectionsForRegisters);
            if (!idx.hasProjectionsForRegisters) {
              output.moveValueInto(_infos.indexes[k].documentOutputRegister,
                                   _currentRow, _projectionsBuilder.slice());
            }

            projectionsOffset += idx.projections.size();
          } else {
            lookupDocument(k, docIds[k], docProduceCallback);
>>>>>>> 4c4be694
          }

          // Now produce the documents
          projectionsOffset = 0;
          for (std::size_t k = 0; k < docIds.size(); k++) {
            auto& idx = _infos.indexes[k];

            auto docProduceCallback = [&](auto docPtr) {
              auto doc = extractSlice(docPtr);
              if (idx.projections.empty()) {
                moveValueIntoRegister(output,
                                      _infos.indexes[k].documentOutputRegister,
                                      _currentRow, docPtr);
              } else {
                _projectionsBuilder.clear();
                _projectionsBuilder.openObject(true);
                idx.projections.toVelocyPackFromDocument(_projectionsBuilder,
                                                         doc, &_trx);
                _projectionsBuilder.close();
                output.moveValueInto(_infos.indexes[k].documentOutputRegister,
                                     _currentRow, _projectionsBuilder.slice());
              }
            };

            if (auto& docPtr = _documents[k]; docPtr) {
              TRI_ASSERT(idx.filter.has_value() &&
                         !idx.filter->projections.usesCoveringIndex());
              docProduceCallback.operator()<std::unique_ptr<std::string>&>(
                  docPtr);
            } else {
              if (idx.projections.usesCoveringIndex(idx.index)) {
                buildProjections(k, idx.projections);
                output.moveValueInto(_infos.indexes[k].documentOutputRegister,
                                     _currentRow, _projectionsBuilder.slice());

                projectionsOffset += idx.projections.size();
              } else {
                lookupDocument(k, docIds[k], docProduceCallback);
              }
            }

            if (idx.filter && idx.filter->projections.usesCoveringIndex()) {
              projectionsOffset += idx.filter->projections.size();
            }
          }

          output.advanceRow();
          LOG_JOIN << "OUTPUT ROW " << (rowCount - 1);
          return !output.isFull();
        });

    if (!hasMore) {
      _currentRow = InputAqlItemRow{CreateInvalidInputRowHint{}};
      inputRange.advanceDataRow();
    }
    stats.incrSeeks(amountOfSeeks);
  }

  return {inputRange.upstreamState(), stats, upstreamCall};
}

auto JoinExecutor::skipRowsRange(AqlItemBlockInputRange& inputRange,
                                 AqlCall& clientCall)
    -> std::tuple<ExecutorState, Stats, size_t, AqlCall> {
  JoinStats stats{};

  while (inputRange.hasDataRow() && clientCall.needSkipMore()) {
    if (!_currentRow) {
      std::tie(_currentRowState, _currentRow) = inputRange.peekDataRow();
      _strategy->reset();
    }

    auto [hasMore, amountOfSeeks] =
        _strategy->next([&](std::span<LocalDocumentId> docIds,
                            std::span<VPackSlice> projections) -> bool {
          auto lookupDocument = [&](std::size_t index, LocalDocumentId id,
                                    auto cb) {
            auto result =
                _infos.indexes[index]
                    .collection->getCollection()
                    ->getPhysical()
                    ->lookup(
                        &_trx, id,
                        {DocumentCallbackOverload{
                            [&](LocalDocumentId token, auto docPtr) {
                              cb.template operator()<decltype(docPtr)>(docPtr);
                              return true;
                            }}},
                        {});
            if (result.fail()) {
              THROW_ARANGO_EXCEPTION_MESSAGE(
                  result.errorNumber(),
                  basics::StringUtils::concatT(
                      "failed to lookup indexed document ", id.id(),
                      " for collection ",
                      _infos.indexes[index].collection->name(), ": ",
                      result.errorMessage()));
            }
            stats.incrDocumentLookups(1);
          };

          // first do all the filtering and only if all indexes produced a
          // value write it into the aql output block

          std::size_t projectionsOffset = 0;

          for (std::size_t k = 0; k < docIds.size(); k++) {
            auto& idx = _infos.indexes[k];
            if (idx.projections.usesCoveringIndex(idx.index)) {
              projectionsOffset += idx.projections.size();
            }
            // evaluate filter conditions
            if (!idx.filter.has_value()) {
              continue;
            }

            bool const useFilterProjections =
                idx.filter->projections.usesCoveringIndex();
            bool filtered = false;

            auto filterCallback = [&](auto docPtr) {
              auto doc = extractSlice(docPtr);
              LOG_JOIN << "INDEX " << k << " read document " << doc.toJson();
              GenericDocumentExpressionContext ctx{
                  _trx,
                  *_infos.query,
                  _functionsCache,
                  idx.filter->filterVarsToRegs,
                  _currentRow,
                  idx.filter->documentVariable};
              ctx.setCurrentDocument(doc);
              bool mustDestroy;
              AqlValue result =
                  idx.filter->expression->execute(&ctx, mustDestroy);
              AqlValueGuard guard(result, mustDestroy);
              filtered = !result.toBoolean();
              LOG_JOIN << "INDEX " << k << " filter = " << std::boolalpha
                       << filtered;
            };

            auto filterWithProjectionsCallback =
                [&](std::span<VPackSlice> projections) {
                  GenericDocumentExpressionContext ctx{
                      _trx,
                      *_infos.query,
                      _functionsCache,
                      idx.filter->filterVarsToRegs,
                      _currentRow,
                      idx.filter->documentVariable};
                  ctx.setCurrentDocument(VPackSlice::noneSlice());

                  TRI_ASSERT(idx.filter->projections.size() ==
                             projections.size());
                  for (size_t j = 0; j < projections.size(); j++) {
                    TRI_ASSERT(projections[j].start() != nullptr);
                    LOG_JOIN << "INDEX " << k << " set "
                             << idx.filter->filterProjectionVars[j]->id << " = "
                             << projections[j].toJson();
                    ctx.setVariable(idx.filter->filterProjectionVars[j],
                                    projections[j]);
                  }

                  bool mustDestroy;
                  AqlValue result =
                      idx.filter->expression->execute(&ctx, mustDestroy);
                  AqlValueGuard guard(result, mustDestroy);
                  filtered = !result.toBoolean();
                };

            if (useFilterProjections) {
              LOG_JOIN << "projectionsOffset = " << projectionsOffset;
              std::span<VPackSlice> projectionRange = {
                  projections.begin() + projectionsOffset,
                  projections.begin() + projectionsOffset +
                      idx.filter->projections.size()};
              LOG_JOIN << "INDEX " << k << " using filter projections";
              filterWithProjectionsCallback(projectionRange);
              projectionsOffset += idx.filter->projections.size();
            } else {
              LOG_JOIN << "INDEX " << k << " looking up document " << docIds[k];
              lookupDocument(k, docIds[k], filterCallback);
            }

            if (filtered) {
              // forget about this row
              LOG_JOIN << "INDEX " << k << " eliminated pair";
              stats.incrFiltered(1);
              return clientCall.needSkipMore();
            }
          }

          clientCall.didSkip(1);
          return clientCall.needSkipMore();
        });

    if (!hasMore) {
      _currentRow = InputAqlItemRow{CreateInvalidInputRowHint{}};
      inputRange.advanceDataRow();
    }
    stats.incrSeeks(amountOfSeeks);
  }

  return {inputRange.upstreamState(), stats, clientCall.getSkipCount(),
          AqlCall{}};
}

void JoinExecutor::constructStrategy() {
  std::vector<IndexJoinStrategyFactory::Descriptor> indexDescription;
  for (auto const& idx : _infos.indexes) {
    IndexStreamOptions options;
    // TODO right now we only support the first indexed field
    options.usedKeyFields = {0};

    auto& desc = indexDescription.emplace_back();
    desc.isUnique = idx.index->unique();
    desc.numProjections = 0;

    if (idx.projections.usesCoveringIndex()) {
      TRI_ASSERT(!idx.filter.has_value() ||
                 idx.filter->projections.usesCoveringIndex());
      LOG_JOIN << "USING DOCUMENT PROJECTIONS";
      std::transform(idx.projections.projections().begin(),
                     idx.projections.projections().end(),
                     std::back_inserter(options.projectedFields),
                     [&](Projections::Projection const& proj) {
                       return proj.coveringIndexPosition;
                     });

      desc.numProjections += idx.projections.size();
    }
    if (idx.filter && idx.filter->projections.usesCoveringIndex()) {
      LOG_JOIN << "USING FILTER PROJECTIONS";
      std::transform(idx.filter->projections.projections().begin(),
                     idx.filter->projections.projections().end(),
                     std::back_inserter(options.projectedFields),
                     [&](Projections::Projection const& proj) {
                       return proj.coveringIndexPosition;
                     });

      desc.numProjections += idx.filter->projections.size();
    }
    LOG_JOIN << "PROJECTIONS FOR INDEX " << options.projectedFields;
    auto stream = idx.index->streamForCondition(&_trx, options);
    TRI_ASSERT(stream != nullptr);
    desc.iter = std::move(stream);
  }

  // TODO actually we want to have different strategies, like hash join and
  // special implementations for n = 2, 3, ...
  // TODO maybe make this an template parameter
  _strategy = IndexJoinStrategyFactory{}.createStrategy(
      std::move(indexDescription), 1,
      _infos.query->queryOptions().desiredJoinStrategy);
}<|MERGE_RESOLUTION|>--- conflicted
+++ resolved
@@ -126,20 +126,15 @@
   AqlCall upstreamCall{};
   upstreamCall.fullCount = output.getClientCall().fullCount;
 
-<<<<<<< HEAD
-=======
   _infos.determineProjectionsForRegisters();
 
-  bool hasMore = false;
->>>>>>> 4c4be694
   while (inputRange.hasDataRow() && !output.isFull()) {
     if (!_currentRow) {
       std::tie(_currentRowState, _currentRow) = inputRange.peekDataRow();
       _strategy->reset();
     }
 
-<<<<<<< HEAD
-    std::size_t rowCount = 0;
+    [[maybe_unused]] std::size_t rowCount = 0;
     auto [hasMore, amountOfSeeks] =
         _strategy->next([&](std::span<LocalDocumentId> docIds,
                             std::span<VPackSlice> projections) -> bool {
@@ -148,114 +143,6 @@
           LOG_JOIN << "PROJECTIONS: ";
           for (auto p : projections) {
             LOG_JOIN << p.toJson();
-=======
-    [[maybe_unused]] std::size_t rowCount = 0;
-    hasMore = _strategy->next([&](std::span<LocalDocumentId> docIds,
-                                  std::span<VPackSlice> projections) -> bool {
-      LOG_JOIN << "BEGIN OF ROW " << rowCount++;
-
-      LOG_JOIN << "PROJECTIONS: ";
-      for (auto p : projections) {
-        LOG_JOIN << p.toJson();
-      }
-
-      auto lookupDocument = [&](std::size_t index, LocalDocumentId id,
-                                auto cb) {
-        auto result =
-            _infos.indexes[index]
-                .collection->getCollection()
-                ->getPhysical()
-                ->lookup(&_trx, id,
-                         {DocumentCallbackOverload{
-                             [&](LocalDocumentId token, auto docPtr) {
-                               cb.template operator()<decltype(docPtr)>(docPtr);
-                               return true;
-                             }}},
-                         {});
-        if (ADB_UNLIKELY(result.fail())) {
-          THROW_ARANGO_EXCEPTION_MESSAGE(
-              result.errorNumber(),
-              basics::StringUtils::concatT(
-                  "failed to lookup indexed document ", id.id(),
-                  " for collection ", _infos.indexes[index].collection->name(),
-                  ": ", result.errorMessage()));
-        }
-      };
-
-      // first do all the filtering and only if all indexes produced a
-      // value write it into the aql output block
-
-      std::size_t projectionsOffset = 0;
-
-      auto buildProjections = [&](size_t k, aql::Projections const& proj,
-                                  bool hasProjectionsForRegisters) {
-        // build the document from projections
-        std::span<VPackSlice> projectionRange = {
-            projections.begin() + projectionsOffset,
-            projections.begin() + projectionsOffset + proj.size()};
-
-        auto data = SpanCoveringData{projectionRange};
-        if (!hasProjectionsForRegisters) {
-          // write all projections combined into the global output register
-          // recycle our Builder object
-          _projectionsBuilder.clear();
-          _projectionsBuilder.openObject(true);
-          proj.toVelocyPackFromIndexCompactArray(_projectionsBuilder, data,
-                                                 &_trx);
-          _projectionsBuilder.close();
-        } else {
-          // write projections into individual output registers
-          proj.produceFromIndexCompactArray(
-              _projectionsBuilder, data, &_trx,
-              [&](Variable const* variable, velocypack::Slice slice) {
-                if (slice.isNone()) {
-                  slice = VPackSlice::nullSlice();
-                }
-                RegisterId registerId =
-                    _infos.registerForVariable(variable->id);
-                TRI_ASSERT(registerId != RegisterId::maxRegisterId);
-                output.moveValueInto(registerId, _currentRow, slice);
-              });
-        }
-      };
-
-      for (std::size_t k = 0; k < docIds.size(); k++) {
-        auto& idx = _infos.indexes[k];
-        if (idx.projections.usesCoveringIndex(idx.index)) {
-          projectionsOffset += idx.projections.size();
-        }
-        // evaluate filter conditions
-        if (!idx.filter.has_value()) {
-          continue;
-        }
-
-        bool const useFilterProjections =
-            idx.filter->projections.usesCoveringIndex();
-        bool filtered = false;
-
-        auto filterCallback = [&](auto docPtr) {
-          TRI_ASSERT(!useFilterProjections);
-          auto doc = extractSlice(docPtr);
-          LOG_JOIN << "INDEX " << k << " read document " << doc.toJson();
-          GenericDocumentExpressionContext ctx{_trx,
-                                               *_infos.query,
-                                               _functionsCache,
-                                               idx.filter->filterVarsToRegs,
-                                               _currentRow,
-                                               idx.filter->documentVariable};
-          ctx.setCurrentDocument(doc);
-          bool mustDestroy;
-          AqlValue result = idx.filter->expression->execute(&ctx, mustDestroy);
-          AqlValueGuard guard(result, mustDestroy);
-          filtered = !result.toBoolean();
-          LOG_JOIN << "INDEX " << k << " filter = " << std::boolalpha
-                   << filtered;
-
-          if (!filtered) {
-            // add document to the list
-            _documents[k] = std::make_unique<std::string>(
-                doc.template startAs<char>(), doc.byteSize());
->>>>>>> 4c4be694
           }
 
           auto lookupDocument = [&](std::size_t index, LocalDocumentId id,
@@ -272,7 +159,7 @@
                               return true;
                             }}},
                         {});
-            if (result.fail()) {
+            if (ADB_UNLIKELY(result.fail())) {
               THROW_ARANGO_EXCEPTION_MESSAGE(
                   result.errorNumber(),
                   basics::StringUtils::concatT(
@@ -289,18 +176,35 @@
 
           std::size_t projectionsOffset = 0;
 
-          auto buildProjections = [&](size_t k, aql::Projections& proj) {
+          auto buildProjections = [&](size_t k, aql::Projections const& proj,
+                                      bool hasProjectionsForRegisters) {
             // build the document from projections
             std::span<VPackSlice> projectionRange = {
                 projections.begin() + projectionsOffset,
                 projections.begin() + projectionsOffset + proj.size()};
 
             auto data = SpanCoveringData{projectionRange};
-            _projectionsBuilder.clear();
-            _projectionsBuilder.openObject(true);
-            proj.toVelocyPackFromIndexCompactArray(_projectionsBuilder, data,
-                                                   &_trx);
-            _projectionsBuilder.close();
+            if (!hasProjectionsForRegisters) {
+              // write all projections combined into the global output register
+              // recycle our Builder object_projectionsBuilder.clear();
+              _projectionsBuilder.openObject(true);
+              proj.toVelocyPackFromIndexCompactArray(_projectionsBuilder, data,
+                                                     &_trx);
+              _projectionsBuilder.close();
+            } else {
+              // write projections into individual output registers
+              proj.produceFromIndexCompactArray(
+                  _projectionsBuilder, data, &_trx,
+                  [&](Variable const* variable, velocypack::Slice slice) {
+                    if (slice.isNone()) {
+                      slice = VPackSlice::nullSlice();
+                    }
+                    RegisterId registerId =
+                        _infos.registerForVariable(variable->id);
+                    TRI_ASSERT(registerId != RegisterId::maxRegisterId);
+                    output.moveValueInto(registerId, _currentRow, slice);
+                  });
+            }
           };
 
           for (std::size_t k = 0; k < docIds.size(); k++) {
@@ -318,6 +222,7 @@
             bool filtered = false;
 
             auto filterCallback = [&](auto docPtr) {
+              TRI_ASSERT(!useFilterProjections);
               auto doc = extractSlice(docPtr);
               LOG_JOIN << "INDEX " << k << " read document " << doc.toJson();
               GenericDocumentExpressionContext ctx{
@@ -336,14 +241,13 @@
               LOG_JOIN << "INDEX " << k << " filter = " << std::boolalpha
                        << filtered;
 
-              if (!filtered && !useFilterProjections) {
+              if (!filtered) {
                 // add document to the list
                 _documents[k] = std::make_unique<std::string>(
                     doc.template startAs<char>(), doc.byteSize());
               }
             };
 
-<<<<<<< HEAD
             auto filterWithProjectionsCallback =
                 [&](std::span<VPackSlice> projections) {
                   GenericDocumentExpressionContext ctx{
@@ -394,85 +298,6 @@
               stats.incrFiltered(1);
               return true;
             }
-=======
-        if (useFilterProjections) {
-          LOG_JOIN << "projectionsOffset = " << projectionsOffset;
-          std::span<VPackSlice> projectionRange = {
-              projections.begin() + projectionsOffset,
-              projections.begin() + projectionsOffset +
-                  idx.filter->projections.size()};
-          LOG_JOIN << "INDEX " << k << " unsing filter projections";
-          filterWithProjectionsCallback(projectionRange);
-          projectionsOffset += idx.filter->projections.size();
-        } else {
-          LOG_JOIN << "INDEX " << k << " looking up document " << docIds[k];
-          lookupDocument(k, docIds[k], filterCallback);
-        }
-
-        if (filtered) {
-          // forget about this row
-          LOG_JOIN << "INDEX " << k << " eliminated pair";
-          LOG_JOIN << "FILTERED ROW " << (rowCount - 1);
-          return true;
-        }
-      }
-
-      // Now produce the documents
-      projectionsOffset = 0;
-      for (std::size_t k = 0; k < docIds.size(); k++) {
-        auto& idx = _infos.indexes[k];
-
-        auto docProduceCallback = [&](auto docPtr) {
-          auto doc = extractSlice(docPtr);
-          if (idx.projections.empty()) {
-            // no projections
-            moveValueIntoRegister(output,
-                                  _infos.indexes[k].documentOutputRegister,
-                                  _currentRow, docPtr);
-          } else if (!idx.hasProjectionsForRegisters) {
-            // write all projections combined into the global output register
-            // recycle our Builder object
-            _projectionsBuilder.clear();
-            _projectionsBuilder.openObject(true);
-            idx.projections.toVelocyPackFromDocument(_projectionsBuilder, doc,
-                                                     &_trx);
-            _projectionsBuilder.close();
-
-            output.moveValueInto(_infos.indexes[k].documentOutputRegister,
-                                 _currentRow, _projectionsBuilder.slice());
-          } else {
-            // write projections into individual output registers
-            idx.projections.produceFromDocument(
-                _projectionsBuilder, doc, &_trx,
-                [&](Variable const* variable, velocypack::Slice slice) {
-                  if (slice.isNone()) {
-                    slice = VPackSlice::nullSlice();
-                  }
-                  RegisterId registerId =
-                      _infos.registerForVariable(variable->id);
-                  TRI_ASSERT(registerId != RegisterId::maxRegisterId);
-                  output.moveValueInto(registerId, _currentRow, slice);
-                });
-          }
-        };
-
-        if (auto& docPtr = _documents[k]; docPtr) {
-          TRI_ASSERT(idx.filter.has_value() &&
-                     !idx.filter->projections.usesCoveringIndex());
-          docProduceCallback.operator()<std::unique_ptr<std::string>&>(docPtr);
-        } else {
-          if (idx.projections.usesCoveringIndex(idx.index)) {
-            buildProjections(k, idx.projections,
-                             idx.hasProjectionsForRegisters);
-            if (!idx.hasProjectionsForRegisters) {
-              output.moveValueInto(_infos.indexes[k].documentOutputRegister,
-                                   _currentRow, _projectionsBuilder.slice());
-            }
-
-            projectionsOffset += idx.projections.size();
-          } else {
-            lookupDocument(k, docIds[k], docProduceCallback);
->>>>>>> 4c4be694
           }
 
           // Now produce the documents
@@ -483,10 +308,14 @@
             auto docProduceCallback = [&](auto docPtr) {
               auto doc = extractSlice(docPtr);
               if (idx.projections.empty()) {
+                // no projections
                 moveValueIntoRegister(output,
                                       _infos.indexes[k].documentOutputRegister,
                                       _currentRow, docPtr);
-              } else {
+              } else if (!idx.hasProjectionsForRegisters) {
+                // write all projections combined into the
+                // global output register recycle our
+                // Builder object
                 _projectionsBuilder.clear();
                 _projectionsBuilder.openObject(true);
                 idx.projections.toVelocyPackFromDocument(_projectionsBuilder,
@@ -494,6 +323,20 @@
                 _projectionsBuilder.close();
                 output.moveValueInto(_infos.indexes[k].documentOutputRegister,
                                      _currentRow, _projectionsBuilder.slice());
+              } else {
+                // write projections into individual
+                // output registers
+                idx.projections.produceFromDocument(
+                    _projectionsBuilder, doc, &_trx,
+                    [&](Variable const* variable, velocypack::Slice slice) {
+                      if (slice.isNone()) {
+                        slice = VPackSlice::nullSlice();
+                      }
+                      RegisterId registerId =
+                          _infos.registerForVariable(variable->id);
+                      TRI_ASSERT(registerId != RegisterId::maxRegisterId);
+                      output.moveValueInto(registerId, _currentRow, slice);
+                    });
               }
             };
 
@@ -504,9 +347,13 @@
                   docPtr);
             } else {
               if (idx.projections.usesCoveringIndex(idx.index)) {
-                buildProjections(k, idx.projections);
-                output.moveValueInto(_infos.indexes[k].documentOutputRegister,
-                                     _currentRow, _projectionsBuilder.slice());
+                buildProjections(k, idx.projections,
+                                 idx.hasProjectionsForRegisters);
+                if (!idx.hasProjectionsForRegisters) {
+                  output.moveValueInto(_infos.indexes[k].documentOutputRegister,
+                                       _currentRow,
+                                       _projectionsBuilder.slice());
+                }
 
                 projectionsOffset += idx.projections.size();
               } else {
