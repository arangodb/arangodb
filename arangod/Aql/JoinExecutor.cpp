////////////////////////////////////////////////////////////////////////////////
/// DISCLAIMER
///
/// Copyright 2014-2023 ArangoDB GmbH, Cologne, Germany
/// Copyright 2004-2014 triAGENS GmbH, Cologne, Germany
///
/// Licensed under the Apache License, Version 2.0 (the "License");
/// you may not use this file except in compliance with the License.
/// You may obtain a copy of the License at
///
///     http://www.apache.org/licenses/LICENSE-2.0
///
/// Unless required by applicable law or agreed to in writing, software
/// distributed under the License is distributed on an "AS IS" BASIS,
/// WITHOUT WARRANTIES OR CONDITIONS OF ANY KIND, either express or implied.
/// See the License for the specific language governing permissions and
/// limitations under the License.
///
/// Copyright holder is ArangoDB GmbH, Cologne, Germany
///
/// @author Jan Steemann
/// @author Lars Maier
////////////////////////////////////////////////////////////////////////////////

#include "Aql/JoinExecutor.h"
#include "Aql/OutputAqlItemRow.h"
#include "Aql/Collection.h"
#include "Aql/QueryContext.h"
#include "VocBase/LogicalCollection.h"
#include "Logger/LogMacros.h"
#include "DocumentExpressionContext.h"

using namespace arangodb;
using namespace arangodb::aql;

JoinExecutor::~JoinExecutor() = default;

JoinExecutor::JoinExecutor(Fetcher& fetcher, Infos& infos)
    : _fetcher(fetcher), _infos(infos), _trx{_infos.query->newTrxContext()} {
  constructStrategy();
  _documents.resize(_infos.indexes.size());
}

namespace {
struct SpanCoveringData : arangodb::IndexIteratorCoveringData {
  explicit SpanCoveringData(std::span<VPackSlice> data) : _data(data) {}
  bool isArray() const noexcept override { return true; }
  VPackSlice at(size_t i) const override {
    TRI_ASSERT(i < _data.size())
        << "accessing index " << i << " but covering data has size "
        << _data.size();
    return _data[i];
  }
  arangodb::velocypack::ValueLength length() const override {
    return _data.size();
  }

  std::span<VPackSlice> _data;
};
}  // namespace

namespace {

VPackSlice extractSlice(VPackSlice slice) { return slice; }

VPackSlice extractSlice(std::unique_ptr<std::string>& ptr) {
  return VPackSlice{reinterpret_cast<uint8_t*>(ptr->data())};
}

void moveValueIntoRegister(OutputAqlItemRow& output, RegisterId reg,
                           InputAqlItemRow& inputRow, VPackSlice slice) {
  output.moveValueInto(reg, inputRow, slice);
}

void moveValueIntoRegister(OutputAqlItemRow& output, RegisterId reg,
                           InputAqlItemRow& inputRow,
                           std::unique_ptr<std::string>& ptr) {
  output.moveValueInto(reg, inputRow, &ptr);
}

void pushDocumentToVector(std::vector<std::unique_ptr<std::string>>& vec,
                          VPackSlice doc) {
  // TODO use string leaser for transaction here?
  auto ptr = std::make_unique<std::string>(doc.startAs<char>(), doc.byteSize());
  vec.emplace_back(std::move(ptr));
}

void pushDocumentToVector(std::vector<std::unique_ptr<std::string>>& vec,
                          std::unique_ptr<std::string>& doc) {
  vec.emplace_back(std::move(doc));
}

template<typename F>
struct DocumentCallbackOverload : F {
  DocumentCallbackOverload(F&& f) : F(std::forward<F>(f)) {}

  bool operator()(LocalDocumentId token, aql::DocumentData&& data,
                  VPackSlice doc) const {
    if (data) {
      return F::template operator()<std::unique_ptr<std::string>&>(token, data);
    }
    return F::template operator()<VPackSlice>(token, doc);
  }

  bool operator()(LocalDocumentId token,
                  std::unique_ptr<std::string>& docPtr) const {
    return F::template operator()<std::unique_ptr<std::string>&>(token, docPtr);
  }
};

}  // namespace

auto JoinExecutor::produceRows(AqlItemBlockInputRange& inputRange,
                               OutputAqlItemRow& output)
    -> std::tuple<ExecutorState, Stats, AqlCall> {
  AqlCall upstreamCall{};
  upstreamCall.fullCount = output.getClientCall().fullCount;

  bool hasMore = false;
  while (inputRange.hasDataRow() && !output.isFull()) {
    if (!_currentRow) {
      std::tie(_currentRowState, _currentRow) = inputRange.peekDataRow();
      _strategy->reset();
    }

    hasMore = _strategy->next([&](std::span<LocalDocumentId> docIds,
                                  std::span<VPackSlice> projections) -> bool {
      auto lookupDocument = [&](std::size_t index, LocalDocumentId id,
                                auto cb) {
        auto result =
            _infos.indexes[index]
                .collection->getCollection()
                ->getPhysical()
                ->lookup(&_trx, id,
                         {DocumentCallbackOverload{
                             [&](LocalDocumentId token, auto docPtr) {
                               cb.template operator()<decltype(docPtr)>(docPtr);
                               return true;
                             }}},
                         {});
        if (result.fail()) {
          THROW_ARANGO_EXCEPTION_MESSAGE(
              result.errorNumber(),
              basics::StringUtils::concatT(
                  "failed to lookup indexed document ", id.id(),
                  " for collection ", _infos.indexes[index].collection->name(),
                  ": ", result.errorMessage()));
        }
      };

      // first do all the filtering and only if all indexes produced a
      // value write it into the aql output block
      // TODO make a member

      std::size_t projectionsOffset = 0;

      auto buildProjections = [&](size_t k, aql::Projections& proj) {
        // build the document from projections
        std::span<VPackSlice> projectionRange = {
            projections.begin() + projectionsOffset,
            projections.begin() + projectionsOffset + proj.size()};

        auto data = SpanCoveringData{projectionRange};
        _projectionsBuilder.clear();
        _projectionsBuilder.openObject(true);
        proj.toVelocyPackFromIndexCompactArray(_projectionsBuilder, data,
                                               &_trx);
        _projectionsBuilder.close();
      };

      for (std::size_t k = 0; k < docIds.size(); k++) {
        auto& idx = _infos.indexes[k];

        // evaluate filter conditions
        if (!idx.filter.has_value()) {
          projectionsOffset += idx.projections.size();
          continue;
        }

        bool const useFilterProjections =
            idx.filter->projections.usesCoveringIndex();
        bool filtered = false;

        auto filterCallback = [&](auto docPtr) {
          auto doc = extractSlice(docPtr);
          GenericDocumentExpressionContext ctx{_trx,
                                               *_infos.query,
                                               _functionsCache,
                                               idx.filter->filterVarsToRegs,
                                               _currentRow,
                                               idx.filter->documentVariable};
          ctx.setCurrentDocument(doc);
          bool mustDestroy;
          AqlValue result = idx.filter->expression->execute(&ctx, mustDestroy);
          AqlValueGuard guard(result, mustDestroy);
          filtered = !result.toBoolean();

          if (!filtered && !useFilterProjections) {
            // add document to the list
            pushDocumentToVector(_documents, docPtr);
          }
        };

        auto filterWithProjectionsCallback =
            [&](std::span<VPackSlice> projections) {
              GenericDocumentExpressionContext ctx{
                  _trx,
                  *_infos.query,
                  _functionsCache,
                  idx.filter->filterVarsToRegs,
                  _currentRow,
                  idx.filter->documentVariable};
              ctx.setCurrentDocument(VPackSlice::noneSlice());

              TRI_ASSERT(idx.filter->projections.size() == projections.size());
              for (size_t j = 0; j < projections.size(); j++) {
                ctx.setVariable(idx.filter->filterProjectionVars[j],
                                projections[j]);
              }

              bool mustDestroy;
              AqlValue result =
                  idx.filter->expression->execute(&ctx, mustDestroy);
              AqlValueGuard guard(result, mustDestroy);
              filtered = !result.toBoolean();
            };

        if (idx.projections.usesCoveringIndex()) {
          buildProjections(k, idx.projections);
          filterCallback(_projectionsBuilder.slice());
          projectionsOffset += idx.projections.size();
        } else if (useFilterProjections) {
          std::span<VPackSlice> projectionRange = {
              projections.begin() + projectionsOffset,
              projections.begin() + projectionsOffset +
                  idx.filter->projections.size()};
          filterWithProjectionsCallback(projectionRange);
          projectionsOffset += idx.filter->projections.size();
        } else {
          lookupDocument(k, docIds[k], filterCallback);
        }

        if (filtered) {
          // forget about this row
          return true;
        }
      }

      // Now produce the documents
      projectionsOffset = 0;
      for (std::size_t k = 0; k < docIds.size(); k++) {
        auto& idx = _infos.indexes[k];

        auto docProduceCallback = [&](auto docPtr) {
          auto doc = extractSlice(docPtr);
          if (idx.projections.empty()) {
            moveValueIntoRegister(output,
                                  _infos.indexes[k].documentOutputRegister,
                                  _currentRow, docPtr);
          } else {
            _projectionsBuilder.clear();
            _projectionsBuilder.openObject(true);
            idx.projections.toVelocyPackFromDocument(_projectionsBuilder, doc,
                                                     &_trx);
            _projectionsBuilder.close();
            output.moveValueInto(_infos.indexes[k].documentOutputRegister,
                                 _currentRow, _projectionsBuilder.slice());
          }
        };

        if (auto& docPtr = _documents[k]; docPtr) {
          docProduceCallback.operator()<std::unique_ptr<std::string>&>(docPtr);
        } else {
          if (idx.projections.usesCoveringIndex(idx.index)) {
            buildProjections(k, idx.projections);
            output.moveValueInto(_infos.indexes[k].documentOutputRegister,
                                 _currentRow, _projectionsBuilder.slice());

            projectionsOffset += idx.projections.size();
          } else {
            lookupDocument(k, docIds[k], docProduceCallback);
          }
        }

        if (idx.filter && idx.filter->projections.usesCoveringIndex()) {
          projectionsOffset += idx.filter->projections.size();
        }
      }

      output.advanceRow();
      return !output.isFull();
    });

    if (!hasMore) {
      _currentRow = InputAqlItemRow{CreateInvalidInputRowHint{}};
      inputRange.advanceDataRow();
    }
  }

  return {inputRange.upstreamState(), Stats{}, upstreamCall};
}

auto JoinExecutor::skipRowsRange(AqlItemBlockInputRange& inputRange,
                                 AqlCall& clientCall)
    -> std::tuple<ExecutorState, Stats, size_t, AqlCall> {
  bool hasMore = false;
  while (inputRange.hasDataRow() && clientCall.needSkipMore()) {
    if (!_currentRow) {
      std::tie(_currentRowState, _currentRow) = inputRange.peekDataRow();
      _strategy->reset();
    }

    hasMore = _strategy->next([&](std::span<LocalDocumentId> docIds,
                                  std::span<VPackSlice> projections) -> bool {
      // TODO post filtering based on projections
      for (std::size_t k = 0; k < docIds.size(); k++) {
        // TODO post filter based on document value
      }

      clientCall.didSkip(1);
      return clientCall.needSkipMore();
    });

    if (!hasMore) {
      _currentRow = InputAqlItemRow{CreateInvalidInputRowHint{}};
    }

    inputRange.advanceDataRow();
  }

  return {inputRange.upstreamState(), Stats{}, clientCall.getSkipCount(),
          AqlCall{}};
}

void JoinExecutor::constructStrategy() {
  std::vector<IndexJoinStrategyFactory::Descriptor> indexDescription;

  for (auto const& idx : _infos.indexes) {
    IndexStreamOptions options;
    // TODO right now we only support the first indexed field
    options.usedKeyFields = {0};

    auto& desc = indexDescription.emplace_back();
<<<<<<< HEAD
    desc.isUnique = idx.index->unique();

=======
    desc.numProjections = 0;
>>>>>>> 5e575da1
    if (idx.projections.usesCoveringIndex()) {
      std::transform(idx.projections.projections().begin(),
                     idx.projections.projections().end(),
                     std::back_inserter(options.projectedFields),
                     [&](Projections::Projection const& proj) {
                       return proj.coveringIndexPosition;
                     });

      desc.numProjections += idx.projections.size();
    }
    if (idx.filter && idx.filter->projections.usesCoveringIndex()) {
      std::transform(idx.filter->projections.projections().begin(),
                     idx.filter->projections.projections().end(),
                     std::back_inserter(options.projectedFields),
                     [&](Projections::Projection const& proj) {
                       return proj.coveringIndexPosition;
                     });

      desc.numProjections += idx.filter->projections.size();
    }

    auto stream = idx.index->streamForCondition(&_trx, options);
    TRI_ASSERT(stream != nullptr);
    desc.iter = std::move(stream);
  }

  // TODO actually we want to have different strategies, like hash join and
  // special implementations for n = 2, 3, ...
  // TODO maybe make this an template parameter
  _strategy =
      IndexJoinStrategyFactory{}.createStrategy(std::move(indexDescription), 1);
}<|MERGE_RESOLUTION|>--- conflicted
+++ resolved
@@ -341,12 +341,9 @@
     options.usedKeyFields = {0};
 
     auto& desc = indexDescription.emplace_back();
-<<<<<<< HEAD
     desc.isUnique = idx.index->unique();
-
-=======
     desc.numProjections = 0;
->>>>>>> 5e575da1
+
     if (idx.projections.usesCoveringIndex()) {
       std::transform(idx.projections.projections().begin(),
                      idx.projections.projections().end(),
