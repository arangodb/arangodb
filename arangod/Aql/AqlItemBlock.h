////////////////////////////////////////////////////////////////////////////////
/// DISCLAIMER
///
/// Copyright 2014-2016 ArangoDB GmbH, Cologne, Germany
/// Copyright 2004-2014 triAGENS GmbH, Cologne, Germany
///
/// Licensed under the Apache License, Version 2.0 (the "License");
/// you may not use this file except in compliance with the License.
/// You may obtain a copy of the License at
///
///     http://www.apache.org/licenses/LICENSE-2.0
///
/// Unless required by applicable law or agreed to in writing, software
/// distributed under the License is distributed on an "AS IS" BASIS,
/// WITHOUT WARRANTIES OR CONDITIONS OF ANY KIND, either express or implied.
/// See the License for the specific language governing permissions and
/// limitations under the License.
///
/// Copyright holder is ArangoDB GmbH, Cologne, Germany
///
/// @author Max Neunhoeffer
////////////////////////////////////////////////////////////////////////////////

#ifndef ARANGOD_AQL_AQL_ITEM_BLOCK_H
#define ARANGOD_AQL_AQL_ITEM_BLOCK_H 1

#include "Aql/AqlValue.h"
#include "Aql/types.h"

#include <unordered_map>
#include <unordered_set>
#include <utility>
#include <vector>

namespace arangodb {

namespace transaction {
class Methods;
}

namespace velocypack {
class Builder;
class Slice;
}  // namespace velocypack

namespace aql {
class AqlItemBlockManager;
class BlockCollector;
class SharedAqlItemBlockPtr;
<<<<<<< HEAD
struct ResourceMonitor;
=======
enum class SerializationFormat;
>>>>>>> ac2158ee

// an <AqlItemBlock> is a <nrItems>x<nrRegs> vector of <AqlValue>s (not
// pointers). The size of an <AqlItemBlock> is the number of items.
// Entries in a given column (i.e. all the values of a given register
// for all items in the block) have the same type and belong to the
// same collection (if they are of type SHAPED). The document collection
// for a particular column is accessed via <getDocumentCollection>,
// and the entire array of document collections is accessed by
// <getDocumentCollections>. There is no access to an entire item, only
// access to particular registers of an item (via getValue).
//
// An AqlItemBlock is responsible to explicitly destroy all the
// <AqlValue>s it contains at destruction time. It is however allowed
// that multiple of the <AqlValue>s in it are pointing to identical
// structures, and thus must be destroyed only once for all identical
// copies. Furthermore, when parts of an AqlItemBlock are handed on
// to another AqlItemBlock, then the <AqlValue>s inside must be copied
// (deep copy) to make the blocks independent.

class AqlItemBlock {
  friend class AqlItemBlockManager;
  friend class BlockCollector;
  friend class SharedAqlItemBlockPtr;

 public:
  AqlItemBlock() = delete;
  AqlItemBlock(AqlItemBlock const&) = delete;
  AqlItemBlock& operator=(AqlItemBlock const&) = delete;

  /// @brief create the block
  AqlItemBlock(AqlItemBlockManager&, size_t nrItems, RegisterId nrRegs);

  void initFromSlice(arangodb::velocypack::Slice);

  SerializationFormat getFormatType() const;

 protected:
  /// @brief destroy the block
  /// Should only ever be deleted by AqlItemManager::returnBlock, so the
  /// destructor is protected.
<<<<<<< HEAD
  ~AqlItemBlock();
=======
  ~AqlItemBlock() {
    TRI_ASSERT(_refCount == 0);
    destroy();
    decreaseMemoryUsage(sizeof(AqlValue) * _nrItems * internalNrRegs());
  }
>>>>>>> ac2158ee

 private:
  void destroy() noexcept;

  ResourceMonitor& resourceMonitor() noexcept;

  void increaseMemoryUsage(size_t value);

  void decreaseMemoryUsage(size_t value) noexcept;

 public:
  /// @brief getValue, get the value of a register
<<<<<<< HEAD
  AqlValue getValue(size_t index, RegisterId varNr) const;

  /// @brief getValue, get the value of a register by reference
  AqlValue const& getValueReference(size_t index, RegisterId varNr) const;

  /// @brief setValue, set the current value of a register
  void setValue(size_t index, RegisterId varNr, AqlValue const& value);
=======
  inline AqlValue getValue(size_t index, RegisterId varNr) const {
    return _data[getAddress(index, varNr)];
  }

  /// @brief getValue, get the value of a register by reference
  inline AqlValue const& getValueReference(size_t index, RegisterId varNr) const {
    return _data[getAddress(index, varNr)];
  }

  /// @brief setValue, set the current value of a register
  inline void setValue(size_t index, RegisterId varNr, AqlValue const& value) {
    TRI_ASSERT(_data[getAddress(index, varNr)].isEmpty());

    // First update the reference count, if this fails, the value is empty
    if (value.requiresDestruction()) {
      if (++_valueCount[value] == 1) {
        size_t mem = value.memoryUsage();
        increaseMemoryUsage(mem);
      }
    }

    _data[getAddress(index, varNr)] = value;
  }
>>>>>>> ac2158ee

  /// @brief emplaceValue, set the current value of a register, constructing
  /// it in place
  template <typename... Args>
  // std::enable_if_t<!(std::is_same<AqlValue,std::decay_t<Args>>::value || ...), void>
<<<<<<< HEAD
  void emplaceValue(size_t index, RegisterId varNr, Args&&... args);
=======
  void emplaceValue(size_t index, RegisterId varNr, Args&&... args) {
    auto address = getAddress(index, varNr);
    AqlValue* p = &_data[address];
    TRI_ASSERT(p->isEmpty());
    // construct the AqlValue in place
    AqlValue* value;
    try {
      value = new (p) AqlValue(std::forward<Args>(args)...);
    } catch (...) {
      // clean up the cell
      _data[address].erase();
      throw;
    }

    try {
      // Now update the reference count, if this fails, we'll roll it back
      if (value->requiresDestruction()) {
        if (++_valueCount[*value] == 1) {
          increaseMemoryUsage(value->memoryUsage());
        }
      }
    } catch (...) {
      // invoke dtor
      value->~AqlValue();
      // TODO - instead of disabling it completly we could you use
      // a constexpr if() with c++17
      _data[address].destroy();
      throw;
    }
  }
>>>>>>> ac2158ee

  /// @brief eraseValue, erase the current value of a register and freeing it
  /// if this was the last reference to the value
  /// use with caution only in special situations when it can be ensured that
  /// no one else will be pointing to the same value
<<<<<<< HEAD
  void destroyValue(size_t index, RegisterId varNr);

  /// @brief eraseValue, erase the current value of a register not freeing it
  /// this is used if the value is stolen and later released from elsewhere
  void eraseValue(size_t index, RegisterId varNr);
=======
  void destroyValue(size_t index, RegisterId varNr) {
    auto& element = _data[getAddress(index, varNr)];

    if (element.requiresDestruction()) {
      auto it = _valueCount.find(element);

      if (it != _valueCount.end()) {
        if (--(it->second) == 0) {
          decreaseMemoryUsage(element.memoryUsage());
          _valueCount.erase(it);
          element.destroy();
          return;  // no need for an extra element.erase() in this case
        }
      }
    }

    element.erase();
  }

  /// @brief eraseValue, erase the current value of a register not freeing it
  /// this is used if the value is stolen and later released from elsewhere
  void eraseValue(size_t index, RegisterId varNr) {
    auto& element = _data[getAddress(index, varNr)];

    if (element.requiresDestruction()) {
      auto it = _valueCount.find(element);

      if (it != _valueCount.end()) {
        if (--(it->second) == 0) {
          decreaseMemoryUsage(element.memoryUsage());
          try {
            _valueCount.erase(it);
          } catch (...) {
          }
        }
      }
    }

    element.erase();
  }
>>>>>>> ac2158ee

  /// @brief eraseValue, erase the current value of all values, not freeing
  /// them. this is used if the value is stolen and later released from
  /// elsewhere
<<<<<<< HEAD
  void eraseAll();

  void copyValuesFromFirstRow(size_t currentRow, RegisterId curRegs);

  void copyValuesFromRow(size_t currentRow, RegisterId curRegs, size_t fromRow);

  void copyValuesFromRow(size_t currentRow,
                         std::unordered_set<RegisterId> const& regs, size_t fromRow);
=======
  void eraseAll() {
    for (size_t i = 0; i < numEntries(); i++) {
      auto& it = _data[i];
      if (!it.isEmpty()) {
        it.erase();
      }
    }

    for (auto const& it : _valueCount) {
      if (it.second > 0) {
        decreaseMemoryUsage(it.first.memoryUsage());
      }
    }
    _valueCount.clear();
  }

  void copyValuesFromFirstRow(size_t currentRow, RegisterId curRegs) {
    TRI_ASSERT(currentRow > 0);

    if (curRegs == 0) {
      // nothing to do
      return;
    }
    TRI_ASSERT(currentRow < _nrItems);
    TRI_ASSERT(curRegs <= _nrRegs);

    copyValuesFromRow(currentRow, curRegs, 0);
  }

  void copyValuesFromRow(size_t currentRow, RegisterId curRegs, size_t fromRow) {
    TRI_ASSERT(currentRow != fromRow);

    for (RegisterId i = 0; i < curRegs; i++) {
      auto currentAddress = getAddress(currentRow, i);
      auto fromAddress = getAddress(fromRow, i);
      if (_data[currentAddress].isEmpty()) {
        // First update the reference count, if this fails, the value is empty
        if (_data[fromAddress].requiresDestruction()) {
          ++_valueCount[_data[fromAddress]];
        }
        TRI_ASSERT(_data[currentAddress].isEmpty());
        _data[currentAddress] = _data[fromAddress];
      }
    }
    // Copy over subqueryDepth
    copySubqueryDepth(currentRow, fromRow);
  }

  void copyValuesFromRow(size_t currentRow,
                         std::unordered_set<RegisterId> const& regs, size_t fromRow) {
    TRI_ASSERT(currentRow != fromRow);

    for (auto const reg : regs) {
      TRI_ASSERT(reg < getNrRegs());
      if (getValueReference(currentRow, reg).isEmpty()) {
        // First update the reference count, if this fails, the value is empty
        if (getValueReference(fromRow, reg).requiresDestruction()) {
          ++_valueCount[getValueReference(fromRow, reg)];
        }
        _data[getAddress(currentRow, reg)] = getValueReference(fromRow, reg);
      }
    }
    // Copy over subqueryDepth
    copySubqueryDepth(currentRow, fromRow);
  }
>>>>>>> ac2158ee

  /// @brief valueCount
  /// this is used if the value is stolen and later released from elsewhere
  uint32_t valueCount(AqlValue const& v) const;

  /// @brief steal, steal an AqlValue from an AqlItemBlock, it will never free
  /// the same value again. Note that once you do this for a single AqlValue
  /// you should delete the AqlItemBlock soon, because the stolen AqlValues
  /// might be deleted at any time!
  void steal(AqlValue const& value);

  /// @brief getter for _nrRegs
  RegisterId getNrRegs() const noexcept;

  /// @brief getter for _nrItems
<<<<<<< HEAD
  size_t size() const noexcept;
=======
  inline size_t size() const noexcept { return _nrItems; }
>>>>>>> ac2158ee

  /// @brief Number of entries in the matrix. If this changes, the memory usage
  /// must be / in- or decreased appropriately as well.
  /// All entries _data[i] for numEntries() <= i < _data.size() always have to
  /// be erased, i.e. empty / none!
<<<<<<< HEAD
  size_t numEntries() const;
=======
  inline size_t numEntries() const { return internalNrRegs() * _nrItems; }
>>>>>>> ac2158ee

  size_t capacity() const noexcept;

  /// @brief shrink the block to the specified number of rows
  /// the superfluous rows are cleaned
  void shrink(size_t nrItems);

  /// @brief rescales the block to the specified dimensions
  /// note that the block should be empty before rescaling to prevent
  /// losses of still managed AqlValues
  void rescale(size_t nrItems, RegisterId nrRegs);

  /// @brief clears out some columns (registers), this deletes the values if
  /// necessary, using the reference count.
  void clearRegisters(std::unordered_set<RegisterId> const& toClear);

  /// @brief slice/clone, this does a deep copy of all entries
  SharedAqlItemBlockPtr slice(size_t from, size_t to) const;

  /// @brief create an AqlItemBlock with a single row, with copies of the
  /// specified registers from the current block
  SharedAqlItemBlockPtr slice(size_t row, std::unordered_set<RegisterId> const& registers,
                              RegisterCount newNrRegs) const;

  /// @brief slice/clone chosen rows for a subset, this does a deep copy
  /// of all entries
  SharedAqlItemBlockPtr slice(std::vector<size_t> const& chosen, size_t from, size_t to) const;

  /// @brief steal for a subset, this does not copy the entries, rather,
  /// it remembers which it has taken. This is stored in the
  /// this AqlItemBlock. It is highly recommended to delete it right
  /// after this operation, because it is unclear, when the values
  /// to which our AqlValues point will vanish.
  SharedAqlItemBlockPtr steal(std::vector<size_t> const& chosen, size_t from, size_t to);

  /// @brief toJson, transfer a whole AqlItemBlock to Json, the result can
  /// be used to recreate the AqlItemBlock via the Json constructor
  void toVelocyPack(transaction::Methods* trx, arangodb::velocypack::Builder&) const;

  /// @brief test if the given row is a shadow row and conveys subquery
  /// information only. It should not be handed to any non-subquery executor.
  bool isShadowRow(size_t row) const {
    /// This value is only filled for shadowRows.
    /// And it is guaranteed to be only filled by numbers this way.
    return _data[getSubqueryDepthAddress(row)].isNumber();
  }

  AqlValue const& getShadowRowDepth(size_t row) const {
    TRI_ASSERT(isShadowRow(row));
    return _data[getSubqueryDepthAddress(row)];
  }

  void setShadowRowDepth(size_t row, AqlValue const& other) {
    TRI_ASSERT(other.isNumber());
    _data[getSubqueryDepthAddress(row)] = other;
    TRI_ASSERT(isShadowRow(row));
  }

  void makeShadowRow(size_t row) {
    TRI_ASSERT(!isShadowRow(row));
    _data[getSubqueryDepthAddress(row)] = AqlValue{VPackSlice::zeroSlice()};
  }

  void makeDataRow(size_t row) {
    TRI_ASSERT(isShadowRow(row));
    _data[getSubqueryDepthAddress(row)] = AqlValue{VPackSlice::noneSlice()};
  }

 protected:
  AqlItemBlockManager& aqlItemBlockManager() noexcept;
  size_t getRefCount() const noexcept;
  void incrRefCount() const noexcept;
  void decrRefCount() const noexcept;

 private:
  // This includes the amount of internal registers that are not visible to the outside.
  inline RegisterCount internalNrRegs() const noexcept { return _nrRegs + 1; }

  /// @brief get the computed address within the data vector
  inline size_t getAddress(size_t index, RegisterId varNr) const noexcept {
    TRI_ASSERT(index < _nrItems);
    TRI_ASSERT(varNr < _nrRegs);
    return index * internalNrRegs() + varNr + 1;
  }

  inline size_t getSubqueryDepthAddress(size_t index) const noexcept {
    TRI_ASSERT(index < _nrItems);
    return index * internalNrRegs();
  }

  inline void copySubqueryDepth(size_t currentRow, size_t fromRow) {
    auto currentAddress = getSubqueryDepthAddress(currentRow);
    auto fromAddress = getSubqueryDepthAddress(fromRow);
    if (!_data[fromAddress].isEmpty() && _data[currentAddress].isEmpty()) {
      _data[currentAddress] = _data[fromAddress];
    }
  }

  void copySubQueryDepthToOtherBlock(SharedAqlItemBlockPtr& target,
                                     size_t sourceRow, size_t targetRow) const;

 private:
  /// @brief _data, the actual data as a single vector of dimensions _nrItems
  /// times _nrRegs
  std::vector<AqlValue> _data;

  /// @brief _valueCount, since we have to allow for identical AqlValues
  /// in an AqlItemBlock, this map keeps track over which AqlValues we
  /// have in this AqlItemBlock and how often.
  /// setValue above puts values in the map and increases the count if they
  /// are already there, eraseValue decreases the count. One can ask the
  /// count with valueCount.
  std::unordered_map<AqlValue, uint32_t> _valueCount;

  /// @brief _nrItems, number of rows
  size_t _nrItems = 0;

  /// @brief _nrRegs, number of columns
  RegisterCount _nrRegs = 0;

  /// @brief manager for this item block
  AqlItemBlockManager& _manager;

  /// @brief number of SharedAqlItemBlockPtr instances. shall be returned to
  /// the _manager when it reaches 0.
  mutable size_t _refCount = 0;
};

}  // namespace aql
}  // namespace arangodb

#endif<|MERGE_RESOLUTION|>--- conflicted
+++ resolved
@@ -25,33 +25,19 @@
 #define ARANGOD_AQL_AQL_ITEM_BLOCK_H 1
 
 #include "Aql/AqlValue.h"
+#include "Aql/Range.h"
+#include "Aql/ResourceUsage.h"
 #include "Aql/types.h"
-
-#include <unordered_map>
-#include <unordered_set>
+#include "Basics/Common.h"
+
 #include <utility>
-#include <vector>
 
 namespace arangodb {
-
-namespace transaction {
-class Methods;
-}
-
-namespace velocypack {
-class Builder;
-class Slice;
-}  // namespace velocypack
-
 namespace aql {
 class AqlItemBlockManager;
 class BlockCollector;
 class SharedAqlItemBlockPtr;
-<<<<<<< HEAD
-struct ResourceMonitor;
-=======
 enum class SerializationFormat;
->>>>>>> ac2158ee
 
 // an <AqlItemBlock> is a <nrItems>x<nrRegs> vector of <AqlValue>s (not
 // pointers). The size of an <AqlItemBlock> is the number of items.
@@ -92,36 +78,27 @@
   /// @brief destroy the block
   /// Should only ever be deleted by AqlItemManager::returnBlock, so the
   /// destructor is protected.
-<<<<<<< HEAD
-  ~AqlItemBlock();
-=======
   ~AqlItemBlock() {
     TRI_ASSERT(_refCount == 0);
     destroy();
     decreaseMemoryUsage(sizeof(AqlValue) * _nrItems * internalNrRegs());
   }
->>>>>>> ac2158ee
 
  private:
   void destroy() noexcept;
 
   ResourceMonitor& resourceMonitor() noexcept;
 
-  void increaseMemoryUsage(size_t value);
-
-  void decreaseMemoryUsage(size_t value) noexcept;
+  inline void increaseMemoryUsage(size_t value) {
+    resourceMonitor().increaseMemoryUsage(value);
+  }
+
+  inline void decreaseMemoryUsage(size_t value) noexcept {
+    resourceMonitor().decreaseMemoryUsage(value);
+  }
 
  public:
   /// @brief getValue, get the value of a register
-<<<<<<< HEAD
-  AqlValue getValue(size_t index, RegisterId varNr) const;
-
-  /// @brief getValue, get the value of a register by reference
-  AqlValue const& getValueReference(size_t index, RegisterId varNr) const;
-
-  /// @brief setValue, set the current value of a register
-  void setValue(size_t index, RegisterId varNr, AqlValue const& value);
-=======
   inline AqlValue getValue(size_t index, RegisterId varNr) const {
     return _data[getAddress(index, varNr)];
   }
@@ -145,15 +122,11 @@
 
     _data[getAddress(index, varNr)] = value;
   }
->>>>>>> ac2158ee
 
   /// @brief emplaceValue, set the current value of a register, constructing
   /// it in place
   template <typename... Args>
   // std::enable_if_t<!(std::is_same<AqlValue,std::decay_t<Args>>::value || ...), void>
-<<<<<<< HEAD
-  void emplaceValue(size_t index, RegisterId varNr, Args&&... args);
-=======
   void emplaceValue(size_t index, RegisterId varNr, Args&&... args) {
     auto address = getAddress(index, varNr);
     AqlValue* p = &_data[address];
@@ -184,19 +157,11 @@
       throw;
     }
   }
->>>>>>> ac2158ee
 
   /// @brief eraseValue, erase the current value of a register and freeing it
   /// if this was the last reference to the value
   /// use with caution only in special situations when it can be ensured that
   /// no one else will be pointing to the same value
-<<<<<<< HEAD
-  void destroyValue(size_t index, RegisterId varNr);
-
-  /// @brief eraseValue, erase the current value of a register not freeing it
-  /// this is used if the value is stolen and later released from elsewhere
-  void eraseValue(size_t index, RegisterId varNr);
-=======
   void destroyValue(size_t index, RegisterId varNr) {
     auto& element = _data[getAddress(index, varNr)];
 
@@ -237,21 +202,10 @@
 
     element.erase();
   }
->>>>>>> ac2158ee
 
   /// @brief eraseValue, erase the current value of all values, not freeing
   /// them. this is used if the value is stolen and later released from
   /// elsewhere
-<<<<<<< HEAD
-  void eraseAll();
-
-  void copyValuesFromFirstRow(size_t currentRow, RegisterId curRegs);
-
-  void copyValuesFromRow(size_t currentRow, RegisterId curRegs, size_t fromRow);
-
-  void copyValuesFromRow(size_t currentRow,
-                         std::unordered_set<RegisterId> const& regs, size_t fromRow);
-=======
   void eraseAll() {
     for (size_t i = 0; i < numEntries(); i++) {
       auto& it = _data[i];
@@ -317,39 +271,43 @@
     // Copy over subqueryDepth
     copySubqueryDepth(currentRow, fromRow);
   }
->>>>>>> ac2158ee
 
   /// @brief valueCount
   /// this is used if the value is stolen and later released from elsewhere
-  uint32_t valueCount(AqlValue const& v) const;
+  uint32_t valueCount(AqlValue const& v) const {
+    auto it = _valueCount.find(v);
+
+    if (it == _valueCount.end()) {
+      return 0;
+    }
+    return it->second;
+  }
 
   /// @brief steal, steal an AqlValue from an AqlItemBlock, it will never free
   /// the same value again. Note that once you do this for a single AqlValue
   /// you should delete the AqlItemBlock soon, because the stolen AqlValues
   /// might be deleted at any time!
-  void steal(AqlValue const& value);
+  void steal(AqlValue const& value) {
+    if (value.requiresDestruction()) {
+      if (_valueCount.erase(value)) {
+        decreaseMemoryUsage(value.memoryUsage());
+      }
+    }
+  }
 
   /// @brief getter for _nrRegs
-  RegisterId getNrRegs() const noexcept;
+  inline RegisterId getNrRegs() const noexcept { return _nrRegs; }
 
   /// @brief getter for _nrItems
-<<<<<<< HEAD
-  size_t size() const noexcept;
-=======
   inline size_t size() const noexcept { return _nrItems; }
->>>>>>> ac2158ee
 
   /// @brief Number of entries in the matrix. If this changes, the memory usage
   /// must be / in- or decreased appropriately as well.
   /// All entries _data[i] for numEntries() <= i < _data.size() always have to
   /// be erased, i.e. empty / none!
-<<<<<<< HEAD
-  size_t numEntries() const;
-=======
   inline size_t numEntries() const { return internalNrRegs() * _nrItems; }
->>>>>>> ac2158ee
-
-  size_t capacity() const noexcept;
+
+  inline size_t capacity() const noexcept { return _data.capacity(); }
 
   /// @brief shrink the block to the specified number of rows
   /// the superfluous rows are cleaned
@@ -417,10 +375,13 @@
   }
 
  protected:
-  AqlItemBlockManager& aqlItemBlockManager() noexcept;
-  size_t getRefCount() const noexcept;
-  void incrRefCount() const noexcept;
-  void decrRefCount() const noexcept;
+  AqlItemBlockManager& aqlItemBlockManager() noexcept { return _manager; }
+  size_t getRefCount() const noexcept { return _refCount; }
+  void incrRefCount() const noexcept { ++_refCount; }
+  void decrRefCount() const noexcept {
+    TRI_ASSERT(_refCount > 0);
+    --_refCount;
+  }
 
  private:
   // This includes the amount of internal registers that are not visible to the outside.
