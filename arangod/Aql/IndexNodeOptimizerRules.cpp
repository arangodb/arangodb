--- conflicted
+++ resolved
@@ -104,21 +104,13 @@
       // without document body usage before that node.
       // this node could be appended with materializer
       bool stopSearch = false;
-<<<<<<< HEAD
+      bool stickToSortNode = false;
       std::vector<latematerialized::NodeWithAttrs> nodesToChange;
-      TRI_idx_iid_t commonIndexId = 0; // use one index only
-      while (current != loop) {
-        switch (current->getType()) {
-          case ExecutionNode::SORT:
-=======
-      bool stickToSortNode = false;
-      std::vector<NodeWithAttrs> nodesToChange;
       TRI_idx_iid_t commonIndexId = 0; // use one index only
       while (current != loop) {
         auto type = current->getType();
         switch (type) {
-          case arangodb::aql::ExecutionNode::SORT:
->>>>>>> caffa6a2
+          case ExecutionNode::SORT:
             if (sortNode == nullptr) { // we need nearest to limit sort node, so keep selected if any
               sortNode = current;
             }
@@ -159,21 +151,16 @@
           default: // make clang happy
             break;
         }
-<<<<<<< HEAD
-        if (!stopSearch && sortNode != nullptr && current->getType() != ExecutionNode::CALCULATION) {
-          arangodb::containers::HashSet<Variable const*> currentUsedVars;
-=======
         // Currently only calculation and subquery nodes expected to use loop variable.
         // We successfully replaced all references to loop variable in calculation nodes only.
         // However if some other node types will begin to use loop variable
         // assertion below will be triggered and this rule should be updated.
         // Subquery node is planned to be supported later.
-        if (!stopSearch && type != arangodb::aql::ExecutionNode::CALCULATION) {
-          ::arangodb::containers::HashSet<Variable const*> currentUsedVars;
->>>>>>> caffa6a2
+        if (!stopSearch && type != ExecutionNode::CALCULATION) {
+          arangodb::containers::HashSet<Variable const*> currentUsedVars;
           current->getVariablesUsedHere(currentUsedVars);
           if (currentUsedVars.find(indexNode->outVariable()) != currentUsedVars.end()) {
-            TRI_ASSERT(arangodb::aql::ExecutionNode::SUBQUERY == type);
+            TRI_ASSERT(ExecutionNode::SUBQUERY == type);
             stopSearch = true;
           }
         }
