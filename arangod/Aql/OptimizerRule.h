////////////////////////////////////////////////////////////////////////////////
/// DISCLAIMER
///
/// Copyright 2014-2021 ArangoDB GmbH, Cologne, Germany
/// Copyright 2004-2014 triAGENS GmbH, Cologne, Germany
///
/// Licensed under the Apache License, Version 2.0 (the "License");
/// you may not use this file except in compliance with the License.
/// You may obtain a copy of the License at
///
///     http://www.apache.org/licenses/LICENSE-2.0
///
/// Unless required by applicable law or agreed to in writing, software
/// distributed under the License is distributed on an "AS IS" BASIS,
/// WITHOUT WARRANTIES OR CONDITIONS OF ANY KIND, either express or implied.
/// See the License for the specific language governing permissions and
/// limitations under the License.
///
/// Copyright holder is ArangoDB GmbH, Cologne, Germany
///
/// @author Jan Steemann
////////////////////////////////////////////////////////////////////////////////

#pragma once

#include "Basics/Common.h"

#include <type_traits>

namespace arangodb {
namespace aql {
class ExecutionPlan;
class Optimizer;
struct OptimizerRule;

/// @brief type of an optimizer rule function, the function gets an
/// optimizer, an ExecutionPlan, and the current rule. it has
/// to append one or more plans to the resulting deque. This must
/// include the original plan if it ought to be kept. The rule has to
/// set the level of the appended plan to the largest level of rule
/// that ought to be considered as done to indicate which rule is to be
/// applied next.
typedef void (*RuleFunction)(Optimizer*, std::unique_ptr<ExecutionPlan>,
                             OptimizerRule const&);

/// @brief type of an optimizer rule
struct OptimizerRule {
  enum class Flags : int {
    Default = 0,
    Hidden = 1,
    ClusterOnly = 2,
    CanBeDisabled = 4,
    CanCreateAdditionalPlans = 8,
    DisabledByDefault = 16,
  };

  /// @brief helper for building flags
  template<typename... Args>
  static std::underlying_type<Flags>::type makeFlags(Flags flag, Args... args) {
    return static_cast<std::underlying_type<Flags>::type>(flag) +
           makeFlags(args...);
  }

  static std::underlying_type<Flags>::type makeFlags() {
    return static_cast<std::underlying_type<Flags>::type>(Flags::Default);
  }

  /// @brief check a flag for the rule
  bool hasFlag(Flags flag) const {
    return ((flags & static_cast<std::underlying_type<Flags>::type>(flag)) !=
            0);
  }

  bool canBeDisabled() const { return hasFlag(Flags::CanBeDisabled); }

  bool isClusterOnly() const { return hasFlag(Flags::ClusterOnly); }

  bool isHidden() const { return hasFlag(Flags::Hidden); }

  bool canCreateAdditionalPlans() const {
    return hasFlag(Flags::CanCreateAdditionalPlans);
  }

  bool isDisabledByDefault() const { return hasFlag(Flags::DisabledByDefault); }

  /// @brief optimizer rules
  enum RuleLevel : int {
    // List all the rules in the system here:
    // lower level values mean earlier rule execution

    // note that levels must be unique
    initial = 100,

    // "Pass 1": moving nodes "up" (potentially outside loops):
    // ========================================================
    replaceNearWithinFulltext,

    inlineSubqueriesRule,

    /// simplify some conditions in CalculationNodes
    simplifyConditionsRule,

    // move calculations up the dependency chain (to pull them out of
    // inner loops etc.)
    moveCalculationsUpRule,

    // move filters up the dependency chain (to make result sets as small
    // as possible as early as possible)
    moveFiltersUpRule,

    // remove calculations that are repeatedly used in a query
    removeRedundantCalculationsRule,

    // "Pass 2": try to remove redundant or unnecessary nodes
    // ======================================================

    // remove filters from the query that are not necessary at all
    // filters that are always true will be removed entirely
    // filters that are always false will be replaced with a NoResults node
    removeUnnecessaryFiltersRule,

    // remove calculations that are never necessary
    removeUnnecessaryCalculationsRule,

    // determine the "right" type of CollectNode and
    // add a sort node for each COLLECT (may be removed later)
    specializeCollectRule,

    // remove redundant sort blocks
    removeRedundantSortsRule,

    // push limits into subqueries and simplify them
    optimizeSubqueriesRule,

    // "Pass 3": interchange EnumerateCollection nodes in all possible ways
    //           this is level 500, please never let new plans from higher
    //           levels go back to this or lower levels!
    // ======================================================

    interchangeAdjacentEnumerationsRule,

    // "Pass 4": moving nodes "up" (potentially outside loops) (second try):
    // ======================================================

    // move calculations up the dependency chain (to pull them out of
    // inner loops etc.)
    moveCalculationsUpRule2,

    // move filters up the dependency chain (to make result sets as small
    // as possible as early as possible)
    moveFiltersUpRule2,

    /// "Pass 5": try to remove redundant or unnecessary nodes (second try)
    // remove filters from the query that are not necessary at all
    // filters that are always true will be removed entirely
    // filters that are always false will be replaced with a NoResults node
    // ======================================================

    // remove redundant sort blocks
    removeRedundantSortsRule2,

    // remove SORT RAND() if appropriate
    removeSortRandRule,

    // remove INTO for COLLECT if appropriate
    removeCollectVariablesRule,

    // propagate constant attributes in FILTERs
    propagateConstantAttributesRule,

    // remove unused out variables for data-modification queries
    removeDataModificationOutVariablesRule,

    /// "Pass 6": use indexes if possible for FILTER and/or SORT nodes
    // ======================================================

    // replace simple OR conditions with IN
    replaceOrWithInRule,

    // remove redundant OR conditions
    removeRedundantOrRule,

    // remove FILTER and SORT if there are geoindexes
    applyGeoIndexRule,

    useIndexesRule,

    // try to remove filters covered by index ranges
    removeFiltersCoveredByIndexRule,

    removeUnnecessaryFiltersRule2,

    // try to find sort blocks which are superseeded by indexes
    useIndexForSortRule,

    // sort values used in IN comparisons of remaining filters
    sortInValuesRule,

    // merge filters into graph traversals
    optimizeTraversalsRule,
    // remove redundant filters statements
    removeFiltersCoveredByTraversal,

    // move filters and sort conditions into views and remove them
    handleArangoSearchViewsRule,

    // remove calculations that are redundant
    // needs to run after filter removal
    removeUnnecessaryCalculationsRule2,

    // remove now obsolete path variables
    removeTraversalPathVariable,

    // when we have single document operations, fill in special cluster
    // handling.
    substituteSingleDocumentOperations,

    /// Pass 9: push down calculations beyond FILTERs and LIMITs
    moveCalculationsDownRule,

    /// Pass 9: fuse filter conditions
    fuseFiltersRule,

<<<<<<< HEAD
    /// "Pass 10": final transformations for the cluster
    insertDistributeCalculationsRule,
=======
  /// "Pass 10": final transformations for the cluster
>>>>>>> a6bd3ccd

  // optimize queries in the cluster so that the entire query
  // gets pushed to a single server
  // if applied, this rule will turn all other cluster rules off
  // for the current plan
#ifdef USE_ENTERPRISE
    clusterOneShardRule,
#endif

#ifdef USE_ENTERPRISE
    clusterLiftConstantsForDisjointGraphNodes,
#endif

    // make operations on sharded collections use distribute
    distributeInClusterRule,

#ifdef USE_ENTERPRISE
    smartJoinsRule,
#endif

    // make operations on sharded collections use scatter / gather / remote
    scatterInClusterRule,

    // FIXME order-???
    // make operations on sharded IResearch views use scatter / gather / remote
    scatterIResearchViewInClusterRule,

#ifdef USE_ENTERPRISE
    // move traversal on SatelliteGraph to db server and add scatter / gather /
    // remote
    scatterSatelliteGraphRule,
#endif

#ifdef USE_ENTERPRISE
    // remove any superfluous SatelliteCollection joins...
    // put it after Scatter rule because we would do
    // the work twice otherwise
    removeSatelliteJoinsRule,

    // remove multiple remote <-> distribute snippets if we are able
    // to combine multiple in only one
    removeDistributeNodesRule,
#endif

    // move FilterNodes & Calculation nodes in between
    // scatter(remote) <-> gather(remote) so they're
    // distributed to the cluster nodes.
    distributeFilterCalcToClusterRule,

    // move SortNodes into the distribution.
    // adjust gathernode to also contain the sort criteria.
    distributeSortToClusterRule,

    // remove calculations that are redundant
    // this is hidden and disabled by default version
    // used to cleanup calculation nodes after conditionally
    // removed nodes. Currently used by OneShard rule to handle
    // removals of sort nodes for arangosearch views.
    removeUnnecessaryCalculationsRule3,

    // try to get rid of a RemoteNode->ScatterNode combination which has
    // only a SingletonNode and possibly some CalculationNodes as dependencies
    removeUnnecessaryRemoteScatterRule,

    // recognize that a RemoveNode can be moved to the shards
    undistributeRemoveAfterEnumCollRule,

    // push collect operations to the db servers
    collectInClusterRule,

    // make sort node aware of subsequent limit statements for internal
    // optimizations
    applySortLimitRule,

    // try to restrict fragments to a single shard if possible
    restrictToSingleShardRule,

    // simplify an EnumerationCollectionNode that fetches an
    // entire document to a projection of this document
    reduceExtractionToProjectionRule,

    // moves filters on collection data into EnumerateCollection/Index to
    // avoid copying large amounts of unneeded documents
    moveFiltersIntoEnumerateRule,

    // turns LENGTH(FOR doc IN collection ... RETURN doc) into an optimized
    // count
    // operation
    optimizeCountRule,

    // parallelizes execution in coordinator-sided GatherNodes
    parallelizeGatherRule,

    // allows execution nodes to asynchronously prefetch the next batch from
    // their
    // upstream node.
    asyncPrefetch,

    // reduce a sorted gather to an unsorted gather if only a single shard is
    // affected
    decayUnnecessarySortedGatherRule,

#ifdef USE_ENTERPRISE
    clusterPushSubqueryToDBServer,
#endif

    // move document materialization after SORT and LIMIT
    // this must be run AFTER all cluster rules as this rule
    // needs to take into account query distribution across cluster nodes
    // for arango search view
    lateDocumentMaterializationArangoSearchRule,

    // move document materialization after SORT and LIMIT
    // this must be run AFTER all cluster rules as this rule
    // needs to take into account query distribution across cluster nodes
    // for index
    lateDocumentMaterializationRule,
    
    // distribute a query in the cluster
    distributeQueryRule,

    // splice subquery into the place of a subquery node
    // enclosed by a SubqueryStartNode and a SubqueryEndNode
    // Must run last.
    spliceSubqueriesRule
  };

#ifdef USE_ENTERPRISE
  static_assert(clusterOneShardRule < distributeInClusterRule);
  static_assert(clusterOneShardRule < smartJoinsRule);
  static_assert(clusterOneShardRule < scatterInClusterRule);

  // SmartJoins must come before we move filters around, so the smart-join
  // detection code does not need to take the special filters into account
  static_assert(smartJoinsRule < moveFiltersIntoEnumerateRule);
#endif

  static_assert(scatterInClusterRule < parallelizeGatherRule);

  std::string_view name;
  RuleFunction func;
  RuleLevel level;
  std::underlying_type<Flags>::type flags;

  OptimizerRule() = delete;
  OptimizerRule(std::string_view name, RuleFunction const& ruleFunc,
                RuleLevel level, std::underlying_type<Flags>::type flags)
      : name(name), func(ruleFunc), level(level), flags(flags) {}

  OptimizerRule(OptimizerRule&& other) = default;
  OptimizerRule& operator=(OptimizerRule&& other) = default;

  OptimizerRule(OptimizerRule const& other) = delete;
  OptimizerRule& operator=(OptimizerRule const& other) = delete;

  friend bool operator<(OptimizerRule const& lhs, int rhs) {
    return lhs.level < rhs;
  }

  friend bool operator<(int lhs, OptimizerRule const& rhs) {
    return lhs < rhs.level;
  }
};

}  // namespace aql
}  // namespace arangodb<|MERGE_RESOLUTION|>--- conflicted
+++ resolved
@@ -221,12 +221,8 @@
     /// Pass 9: fuse filter conditions
     fuseFiltersRule,
 
-<<<<<<< HEAD
     /// "Pass 10": final transformations for the cluster
     insertDistributeCalculationsRule,
-=======
-  /// "Pass 10": final transformations for the cluster
->>>>>>> a6bd3ccd
 
   // optimize queries in the cluster so that the entire query
   // gets pushed to a single server
