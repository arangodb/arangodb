--- conflicted
+++ resolved
@@ -215,13 +215,11 @@
     // recognize that a RemoveNode can be moved to the shards
     undistributeRemoveAfterEnumCollRule_pass10,
     
-<<<<<<< HEAD
+    // push collect operations to the db servers
+    collectInClusterRule_pass10,
+
     // try to restrict fragments to a single shard if possible
     restrictToSingleShardRule_pass10
-=======
-    // push collect operations to the db servers
-    collectInClusterRule_pass10
->>>>>>> 765aed13
   };
 
   std::string name;
