////////////////////////////////////////////////////////////////////////////////
/// DISCLAIMER
///
/// Copyright 2017 ArangoDB GmbH, Cologne, Germany
///
/// Licensed under the Apache License, Version 2.0 (the "License");
/// you may not use this file except in compliance with the License.
/// You may obtain a copy of the License at
///
///     http://www.apache.org/licenses/LICENSE-2.0
///
/// Unless required by applicable law or agreed to in writing, software
/// distributed under the License is distributed on an "AS IS" BASIS,
/// WITHOUT WARRANTIES OR CONDITIONS OF ANY KIND, either express or implied.
/// See the License for the specific language governing permissions and
/// limitations under the License.
///
/// Copyright holder is ArangoDB GmbH, Cologne, Germany
///
/// @author Jan Steemann
////////////////////////////////////////////////////////////////////////////////

#ifndef ARANGOD_AQL_AQL_OPTIMIZER_RULE_H
#define ARANGOD_AQL_AQL_OPTIMIZER_RULE_H 1

#include "Basics/Common.h"

namespace arangodb {
namespace aql {
class ExecutionPlan;
class Optimizer;
struct OptimizerRule;
  
/// @brief type of an optimizer rule function, the function gets an
/// optimizer, an ExecutionPlan, and the current rule. it has
/// to append one or more plans to the resulting deque. This must
/// include the original plan if it ought to be kept. The rule has to
/// set the level of the appended plan to the largest level of rule
/// that ought to be considered as done to indicate which rule is to be
/// applied next.
typedef std::function<void(Optimizer*, std::unique_ptr<ExecutionPlan>, OptimizerRule const*)>
    RuleFunction;

/// @brief type of an optimizer rule
struct OptimizerRule {
  /// @brief optimizer rules
  enum RuleLevel : int {
    // List all the rules in the system here:
    // lower level values mean earlier rule execution

    // note that levels must be unique
    initial = 100,

    // "Pass 1": moving nodes "up" (potentially outside loops):
    // ========================================================

    // determine the "right" type of CollectNode and
    // add a sort node for each COLLECT (may be removed later)
    specializeCollectRule_pass1,

    inlineSubqueriesRule_pass1,

    // split and-combined filters into multiple smaller filters
    splitFiltersRule_pass1,

    // move calculations up the dependency chain (to pull them out of
    // inner loops etc.)
    moveCalculationsUpRule_pass1,

    // move filters up the dependency chain (to make result sets as small
    // as possible as early as possible)
    moveFiltersUpRule_pass1,

    // remove calculations that are repeatedly used in a query
    removeRedundantCalculationsRule_pass1,

    // "Pass 2": try to remove redundant or unnecessary nodes
    // ======================================================
    
    // remove filters from the query that are not necessary at all
    // filters that are always true will be removed entirely
    // filters that are always false will be replaced with a NoResults node
    removeUnnecessaryFiltersRule_pass2,

    // remove calculations that are never necessary
    removeUnnecessaryCalculationsRule_pass2,

    // remove redundant sort blocks
    removeRedundantSortsRule_pass2,

    // "Pass 3": interchange EnumerateCollection nodes in all possible ways
    //           this is level 500, please never let new plans from higher
    //           levels go back to this or lower levels!
    // ======================================================
    
    interchangeAdjacentEnumerationsRule_pass3,

    // "Pass 4": moving nodes "up" (potentially outside loops) (second try):
    // ======================================================
    
    // move calculations up the dependency chain (to pull them out of
    // inner loops etc.)
    moveCalculationsUpRule_pass4,

    // move filters up the dependency chain (to make result sets as small
    // as possible as early as possible)
    moveFiltersUpRule_pass4,

    /// "Pass 5": try to remove redundant or unnecessary nodes (second try)
    // remove filters from the query that are not necessary at all
    // filters that are always true will be removed entirely
    // filters that are always false will be replaced with a NoResults node
    // ======================================================

    // remove redundant sort blocks
    removeRedundantSortsRule_pass5,

    // remove SORT RAND() if appropriate
    removeSortRandRule_pass5,

    // remove INTO for COLLECT if appropriate
    removeCollectVariablesRule_pass5,

    // propagate constant attributes in FILTERs
    propagateConstantAttributesRule_pass5,

    // remove unused out variables for data-modification queries
    removeDataModificationOutVariablesRule_pass5,

    /// "Pass 6": use indexes if possible for FILTER and/or SORT nodes
    // ======================================================

    // replace simple OR conditions with IN
    replaceOrWithInRule_pass6,

    // remove redundant OR conditions
    removeRedundantOrRule_pass6,
    
    applyGeoIndexRule,

    useIndexesRule_pass6,

    // try to remove filters covered by index ranges
    removeFiltersCoveredByIndexRule_pass6,

    removeUnnecessaryFiltersRule_pass6,

    // try to find sort blocks which are superseeded by indexes
    useIndexForSortRule_pass6,
    
    // sort values used in IN comparisons of remaining filters
    sortInValuesRule_pass6,
<<<<<<< HEAD
    
=======

>>>>>>> 381869e3
    // merge filters into graph traversals
    optimizeTraversalsRule_pass6,
    // remove redundant filters statements
    removeFiltersCoveredByTraversal_pass6,
    
    // remove calculations that are redundant
    // needs to run after filter removal
    removeUnnecessaryCalculationsRule_pass6,
    // remove now obsolete path variables
    removeTraversalPathVariable_pass6,
    prepareTraversalsRule_pass6,

    // simplify an EnumerationCollectionNode that fetches an
    // entire document to a projection of this document
    reduceExtractionToProjectionRule_pass6,

    // remove calculations that are never necessary
    removeUnnecessaryCalculationsRule_pass6,

    /// Pass 9: push down calculations beyond FILTERs and LIMITs
    moveCalculationsDownRule_pass9,

    /// Pass 9: patch update statements
    patchUpdateStatementsRule_pass9,

    /// "Pass 10": final transformations for the cluster
    // make operations on sharded collections use distribute
    distributeInClusterRule_pass10,

    // make operations on sharded collections use scatter / gather / remote
    scatterInClusterRule_pass10,

    // move FilterNodes & Calculation nodes in between
    // scatter(remote) <-> gather(remote) so they're
    // distributed to the cluster nodes.
    distributeFilternCalcToClusterRule_pass10,

    // move SortNodes into the distribution.
    // adjust gathernode to also contain the sort criteria.
    distributeSortToClusterRule_pass10,

    // try to get rid of a RemoteNode->ScatterNode combination which has
    // only a SingletonNode and possibly some CalculationNodes as dependencies
    removeUnnecessaryRemoteScatterRule_pass10,

#ifdef USE_ENTERPRISE
    // remove any superflous satellite collection joins...
    // put it after Scatter rule because we would do
    // the work twice otherwise
    removeSatelliteJoinsRule_pass10,
#endif

    // recognize that a RemoveNode can be moved to the shards
    undistributeRemoveAfterEnumCollRule_pass10
  };


  std::string name;
  RuleFunction func;
  RuleLevel const level;
  bool const canCreateAdditionalPlans;
  bool const canBeDisabled;
  bool const isHidden;

  OptimizerRule() = delete;

  OptimizerRule(std::string const& name, RuleFunction const& func, RuleLevel level,
        bool canCreateAdditionalPlans, bool canBeDisabled, bool isHidden)
      : name(name),
        func(func),
        level(level),
        canCreateAdditionalPlans(canCreateAdditionalPlans),
        canBeDisabled(canBeDisabled),
        isHidden(isHidden) {}
 
};

} // namespace aql
} // namespace arangodb

#endif<|MERGE_RESOLUTION|>--- conflicted
+++ resolved
@@ -150,11 +150,7 @@
     
     // sort values used in IN comparisons of remaining filters
     sortInValuesRule_pass6,
-<<<<<<< HEAD
-    
-=======
-
->>>>>>> 381869e3
+    
     // merge filters into graph traversals
     optimizeTraversalsRule_pass6,
     // remove redundant filters statements
@@ -170,9 +166,6 @@
     // simplify an EnumerationCollectionNode that fetches an
     // entire document to a projection of this document
     reduceExtractionToProjectionRule_pass6,
-
-    // remove calculations that are never necessary
-    removeUnnecessaryCalculationsRule_pass6,
 
     /// Pass 9: push down calculations beyond FILTERs and LIMITs
     moveCalculationsDownRule_pass9,
