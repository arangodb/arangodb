--- conflicted
+++ resolved
@@ -292,19 +292,17 @@
     // entire document to a projection of this document
     reduceExtractionToProjectionRule,
 
-<<<<<<< HEAD
-    // move document materialization after SORT and LIMIT
-    lateDocumentMaterializationRule,
-=======
     // moves filters on collection data into EnumerateCollection to
     // avoid copying large amounts of unneeded documents
     moveFiltersIntoEnumerateCollection,
->>>>>>> e9ab15db
 
     // splice subquery into the place of a subquery node
     // enclosed by a SubqueryStartNode and a SubqueryEndNode
     // Must run last.
     spliceSubqueriesRule
+
+    // move document materialization after SORT and LIMIT
+    lateDocumentMaterializationRule,
   };
 
   velocypack::StringRef name;
