////////////////////////////////////////////////////////////////////////////////
/// DISCLAIMER
///
/// Copyright 2017 ArangoDB GmbH, Cologne, Germany
///
/// Licensed under the Apache License, Version 2.0 (the "License");
/// you may not use this file except in compliance with the License.
/// You may obtain a copy of the License at
///
///     http://www.apache.org/licenses/LICENSE-2.0
///
/// Unless required by applicable law or agreed to in writing, software
/// distributed under the License is distributed on an "AS IS" BASIS,
/// WITHOUT WARRANTIES OR CONDITIONS OF ANY KIND, either express or implied.
/// See the License for the specific language governing permissions and
/// limitations under the License.
///
/// Copyright holder is ArangoDB GmbH, Cologne, Germany
///
/// @author Jan Steemann
////////////////////////////////////////////////////////////////////////////////

#ifndef ARANGOD_AQL_AQL_OPTIMIZER_RULE_H
#define ARANGOD_AQL_AQL_OPTIMIZER_RULE_H 1

#include "Basics/Common.h"

namespace arangodb {
namespace aql {
class ExecutionPlan;
class Optimizer;
struct OptimizerRule;

/// @brief type of an optimizer rule function, the function gets an
/// optimizer, an ExecutionPlan, and the current rule. it has
/// to append one or more plans to the resulting deque. This must
/// include the original plan if it ought to be kept. The rule has to
/// set the level of the appended plan to the largest level of rule
/// that ought to be considered as done to indicate which rule is to be
/// applied next.
typedef std::function<void(Optimizer*, std::unique_ptr<ExecutionPlan>, OptimizerRule const*)>
    RuleFunction;

/// @brief type of an optimizer rule
struct OptimizerRule {
  /// @brief optimizer rules
  enum RuleLevel : int {
    // List all the rules in the system here:
    // lower level values mean earlier rule execution

    // note that levels must be unique
    initial = 100,

    // "Pass 1": moving nodes "up" (potentially outside loops):
    // ========================================================

    // determine the "right" type of CollectNode and
    // add a sort node for each COLLECT (may be removed later)
    specializeCollectRule_pass1,

    inlineSubqueriesRule_pass1,

    // split and-combined filters into multiple smaller filters
    splitFiltersRule_pass1,

    // move calculations up the dependency chain (to pull them out of
    // inner loops etc.)
    moveCalculationsUpRule_pass1,

    // move filters up the dependency chain (to make result sets as small
    // as possible as early as possible)
    moveFiltersUpRule_pass1,

    // remove calculations that are repeatedly used in a query
    removeRedundantCalculationsRule_pass1,

    // "Pass 2": try to remove redundant or unnecessary nodes
    // ======================================================

    // remove filters from the query that are not necessary at all
    // filters that are always true will be removed entirely
    // filters that are always false will be replaced with a NoResults node
    removeUnnecessaryFiltersRule_pass2,

    // remove calculations that are never necessary
    removeUnnecessaryCalculationsRule_pass2,

    // remove redundant sort blocks
    removeRedundantSortsRule_pass2,

    // "Pass 3": interchange EnumerateCollection nodes in all possible ways
    //           this is level 500, please never let new plans from higher
    //           levels go back to this or lower levels!
    // ======================================================

    interchangeAdjacentEnumerationsRule_pass3,

    // "Pass 4": moving nodes "up" (potentially outside loops) (second try):
    // ======================================================

    // move calculations up the dependency chain (to pull them out of
    // inner loops etc.)
    moveCalculationsUpRule_pass4,

    // move filters up the dependency chain (to make result sets as small
    // as possible as early as possible)
    moveFiltersUpRule_pass4,

    /// "Pass 5": try to remove redundant or unnecessary nodes (second try)
    // remove filters from the query that are not necessary at all
    // filters that are always true will be removed entirely
    // filters that are always false will be replaced with a NoResults node
    // ======================================================

    // remove redundant sort blocks
    removeRedundantSortsRule_pass5,

    // remove SORT RAND() if appropriate
    removeSortRandRule_pass5,

    // remove INTO for COLLECT if appropriate
    removeCollectVariablesRule_pass5,

    // propagate constant attributes in FILTERs
    propagateConstantAttributesRule_pass5,

    // remove unused out variables for data-modification queries
    removeDataModificationOutVariablesRule_pass5,

    /// "Pass 6": use indexes if possible for FILTER and/or SORT nodes
    // ======================================================

    // replace simple OR conditions with IN
    replaceOrWithInRule_pass6,

    // remove redundant OR conditions
    removeRedundantOrRule_pass6,

    // remove FILTER and SORT if there are geoindexes
    applyGeoIndexRule_pass6,

    // replace FULLTEXT with index
    applyFulltextIndexRule_pass6,

    useIndexesRule_pass6,

    // try to remove filters covered by index ranges
    removeFiltersCoveredByIndexRule_pass6,

    removeUnnecessaryFiltersRule_pass6,

    // try to find sort blocks which are superseeded by indexes
    useIndexForSortRule_pass6,

    // sort values used in IN comparisons of remaining filters
    sortInValuesRule_pass6,

    // merge filters into graph traversals
    optimizeTraversalsRule_pass6,
    // remove redundant filters statements
    removeFiltersCoveredByTraversal_pass6,

    // remove calculations that are redundant
    // needs to run after filter removal
    removeUnnecessaryCalculationsRule_pass6,

#ifdef USE_IRESEARCH
    // move filters and sort conditions into views and remove them
    handleViewsRule_pass6,
#endif

    // remove now obsolete path variables
    removeTraversalPathVariable_pass6,
    prepareTraversalsRule_pass6,

    /// Pass 9: push down calculations beyond FILTERs and LIMITs
    moveCalculationsDownRule_pass9,

    /// Pass 9: patch update statements
    patchUpdateStatementsRule_pass9,

    /// "Pass 10": final transformations for the cluster

    // optimize queries in the cluster so that the entire query
    // gets pushed to a single server
    optimizeClusterSingleShardRule_pass10,

    // make operations on sharded collections use distribute
    distributeInClusterRule_pass10,

    // try to find candidates for shard-local joins in the cluster
    optimizeClusterJoinsRule_pass10,

    // make operations on sharded collections use scatter / gather / remote
    scatterInClusterRule_pass10,
    
    // move FilterNodes & Calculation nodes in between
    // scatter(remote) <-> gather(remote) so they're
    // distributed to the cluster nodes.
    distributeFilternCalcToClusterRule_pass10,

    // move SortNodes into the distribution.
    // adjust gathernode to also contain the sort criteria.
    distributeSortToClusterRule_pass10,

    // try to get rid of a RemoteNode->ScatterNode combination which has
    // only a SingletonNode and possibly some CalculationNodes as dependencies
    removeUnnecessaryRemoteScatterRule_pass10,

#ifdef USE_ENTERPRISE
    // remove any superflous satellite collection joins...
    // put it after Scatter rule because we would do
    // the work twice otherwise
    removeSatelliteJoinsRule_pass10,
#endif

    // recognize that a RemoveNode can be moved to the shards
<<<<<<< HEAD
    undistributeRemoveAfterEnumCollRule_pass10

#ifdef USE_IRESEARCH
    // FIXME order-???
    // make operations on sharded IResearch views use scatter / gather / remote
    , scatterIResearchViewInClusterRule_pass10
#endif
  };
=======
    undistributeRemoveAfterEnumCollRule_pass10,
    
    // push collect operations to the db servers
    collectInClusterRule_pass10,
>>>>>>> f6c27ce0

    // simplify an EnumerationCollectionNode that fetches an
    // entire document to a projection of this document
    reduceExtractionToProjectionRule_pass6
  };

  std::string name;
  RuleFunction func;
  RuleLevel const level;
  bool const canCreateAdditionalPlans;
  bool const canBeDisabled;
  bool const isHidden;

  OptimizerRule() = delete;

  OptimizerRule(std::string const& name, RuleFunction const& func, RuleLevel level,
        bool canCreateAdditionalPlans, bool canBeDisabled, bool isHidden)
      : name(name),
        func(func),
        level(level),
        canCreateAdditionalPlans(canCreateAdditionalPlans),
        canBeDisabled(canBeDisabled),
        isHidden(isHidden) {}

};

} // namespace aql
} // namespace arangodb

#endif<|MERGE_RESOLUTION|>--- conflicted
+++ resolved
@@ -215,21 +215,16 @@
 #endif
 
     // recognize that a RemoveNode can be moved to the shards
-<<<<<<< HEAD
-    undistributeRemoveAfterEnumCollRule_pass10
+    undistributeRemoveAfterEnumCollRule_pass10,
 
 #ifdef USE_IRESEARCH
     // FIXME order-???
     // make operations on sharded IResearch views use scatter / gather / remote
-    , scatterIResearchViewInClusterRule_pass10
+    scatterIResearchViewInClusterRule_pass10,
 #endif
-  };
-=======
-    undistributeRemoveAfterEnumCollRule_pass10,
     
     // push collect operations to the db servers
     collectInClusterRule_pass10,
->>>>>>> f6c27ce0
 
     // simplify an EnumerationCollectionNode that fetches an
     // entire document to a projection of this document
