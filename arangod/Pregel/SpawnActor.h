--- conflicted
+++ resolved
@@ -56,15 +56,10 @@
 namespace arangodb::pregel {
 
 struct SpawnState {
-<<<<<<< HEAD
-  SpawnState(TRI_vocbase_t& vocbase) : vocbaseGuard{vocbase} {}
-  const DatabaseGuard vocbaseGuard;
-=======
   SpawnState(TRI_vocbase_t& vocbase, actor::ActorPID resultActor)
       : vocbaseGuard{vocbase}, resultActor(resultActor) {}
   const DatabaseGuard vocbaseGuard;
   const actor::ActorPID resultActor;
->>>>>>> 23eaa9cd
 };
 template<typename Inspector>
 auto inspect(Inspector& f, SpawnState& x) {
@@ -84,11 +79,6 @@
                    message::SpawnWorker msg) -> void {
     this->template spawn<worker::WorkerActor<V, E, M>>(
         std::make_unique<worker::WorkerState<V, E, M>>(
-<<<<<<< HEAD
-            msg.conductor, msg.message.executionSpecifications,
-            msg.message.collectionSpecifications, std::move(algorithm),
-            this->state->vocbaseGuard.database()),
-=======
             algorithm->workerContextUnique(
                 std::make_unique<AggregatorHandler>(algorithm.get()),
                 std::make_unique<AggregatorHandler>(algorithm.get()),
@@ -96,19 +86,12 @@
             msg.conductor, msg.message, algorithm->messageFormatUnique(),
             algorithm->messageCombinerUnique(), std::move(algorithm),
             this->state->vocbaseGuard.database(), this->state->resultActor),
->>>>>>> 23eaa9cd
         worker::message::WorkerStart{});
   }
 
   auto spawnWorker(message::SpawnWorker msg) -> void {
-<<<<<<< HEAD
-    VPackSlice userParams =
-        msg.message.executionSpecifications.userParameters.slice();
-    std::string algorithm = msg.message.executionSpecifications.algorithm;
-=======
     VPackSlice userParams = msg.message.userParameters.slice();
     std::string algorithm = msg.message.algorithm;
->>>>>>> 23eaa9cd
 
     if (algorithm == "sssp") {
       spawnWorker<algos::SSSPType::Vertex, algos::SSSPType::Edge,
