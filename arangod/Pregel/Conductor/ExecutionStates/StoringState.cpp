--- conflicted
+++ resolved
@@ -65,16 +65,12 @@
     auto newState = std::make_unique<FatalError>(conductor);
     auto stateName = newState->name();
     return StateChange{
-<<<<<<< HEAD
-        .statusMessage = pregel::message::InFatalError{.state = stateName},
-=======
         .statusMessage =
             pregel::message::InFatalError{
                 .state = stateName,
                 .errorMessage =
                     fmt::format("In {}: Received unexpected message {} from {}",
                                 name(), inspection::json(message), sender)},
->>>>>>> 3bedd3b2
         .metricsMessage =
             pregel::metrics::message::ConductorFinished{
                 .previousState =
@@ -86,16 +82,12 @@
     auto newState = std::make_unique<FatalError>(conductor);
     auto stateName = newState->name();
     return StateChange{
-<<<<<<< HEAD
-        .statusMessage = pregel::message::InFatalError{.state = stateName},
-=======
         .statusMessage =
             pregel::message::InFatalError{
                 .state = stateName,
                 .errorMessage = fmt::format(
                     "In {}: Received error {} from {}", name(),
                     inspection::json(stored.errorMessage()), sender)},
->>>>>>> 3bedd3b2
         .metricsMessage =
             pregel::metrics::message::ConductorFinished{
                 .previousState =
