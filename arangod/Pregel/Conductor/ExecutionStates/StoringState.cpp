////////////////////////////////////////////////////////////////////////////////
/// DISCLAIMER
///
/// Copyright 2014-2023 ArangoDB GmbH, Cologne, Germany
/// Copyright 2004-2014 triAGENS GmbH, Cologne, Germany
///
/// Licensed under the Apache License, Version 2.0 (the "License");
/// you may not use this file except in compliance with the License.
/// You may obtain a copy of the License at
///
///     http://www.apache.org/licenses/LICENSE-2.0
///
/// Unless required by applicable law or agreed to in writing, software
/// distributed under the License is distributed on an "AS IS" BASIS,
/// WITHOUT WARRANTIES OR CONDITIONS OF ANY KIND, either express or implied.
/// See the License for the specific language governing permissions and
/// limitations under the License.
///
/// Copyright holder is ArangoDB GmbH, Cologne, Germany
///
/// @author Julia Volmer
////////////////////////////////////////////////////////////////////////////////

#include "StoringState.h"

#include "Pregel/Conductor/ExecutionStates/DoneState.h"
#include "Pregel/Conductor/ExecutionStates/FatalErrorState.h"
#include "Pregel/Conductor/State.h"
#include "CanceledState.h"

using namespace arangodb::pregel::conductor;

Storing::Storing(ConductorState& conductor) : conductor{conductor} {}

auto Storing::messages()
    -> std::unordered_map<actor::ActorPID, worker::message::WorkerMessages> {
  auto out =
      std::unordered_map<actor::ActorPID, worker::message::WorkerMessages>();
  for (auto const& worker : conductor.workers) {
    out.emplace(worker, worker::message::Store{});
  }
  return out;
}

auto Storing::cancel(arangodb::pregel::actor::ActorPID sender,
                     message::ConductorMessages message)
    -> std::optional<StateChange> {
  auto newState = std::make_unique<Canceled>(conductor);
  auto stateName = newState->name();

  return StateChange{
      .statusMessage = pregel::message::Canceled{.state = stateName},
      .metricsMessage =
          pregel::metrics::message::ConductorFinished{
              .previousState =
                  pregel::metrics::message::PreviousState::STORING},
      .newState = std::move(newState)};
}

auto Storing::receive(actor::ActorPID sender,
                      message::ConductorMessages message)
    -> std::optional<StateChange> {
  if (not conductor.workers.contains(sender) or
      not std::holds_alternative<ResultT<message::Stored>>(message)) {
    auto newState = std::make_unique<FatalError>(conductor);
    auto stateName = newState->name();
    return StateChange{
<<<<<<< HEAD
        .statusMessage = pregel::message::InFatalError{.state = stateName},
        .metricsMessage =
            pregel::metrics::message::ConductorFinished{
                .previousState =
                    pregel::metrics::message::PreviousState::STORING},
=======
        .statusMessage =
            pregel::message::InFatalError{
                .state = stateName,
                .errorMessage =
                    fmt::format("In {}: Received unexpected message {} from {}",
                                name(), inspection::json(message), sender)},
>>>>>>> d8f555f4
        .newState = std::move(newState)};
  }
  auto stored = std::get<ResultT<message::Stored>>(message);
  if (not stored.ok()) {
    auto newState = std::make_unique<FatalError>(conductor);
    auto stateName = newState->name();
    return StateChange{
<<<<<<< HEAD
        .statusMessage = pregel::message::InFatalError{.state = stateName},
        .metricsMessage =
            pregel::metrics::message::ConductorFinished{
                .previousState =
                    pregel::metrics::message::PreviousState::STORING},
=======
        .statusMessage =
            pregel::message::InFatalError{
                .state = stateName,
                .errorMessage = fmt::format(
                    "In {}: Received error {} from {}", name(),
                    inspection::json(stored.errorMessage()), sender)},
>>>>>>> d8f555f4
        .newState = std::move(newState)};
  }
  respondedWorkers.emplace(sender);

  if (respondedWorkers == conductor.workers) {
    auto newState = std::make_unique<Done>(conductor);
    auto stateName = newState->name();
    return StateChange{
        .statusMessage = pregel::message::PregelFinished{.state = stateName},
        .metricsMessage =
            pregel::metrics::message::ConductorFinished{
                .previousState =
                    pregel::metrics::message::PreviousState::STORING},
        .newState = std::move(newState)};
  }

  return std::nullopt;
}<|MERGE_RESOLUTION|>--- conflicted
+++ resolved
@@ -65,20 +65,16 @@
     auto newState = std::make_unique<FatalError>(conductor);
     auto stateName = newState->name();
     return StateChange{
-<<<<<<< HEAD
-        .statusMessage = pregel::message::InFatalError{.state = stateName},
-        .metricsMessage =
-            pregel::metrics::message::ConductorFinished{
-                .previousState =
-                    pregel::metrics::message::PreviousState::STORING},
-=======
         .statusMessage =
             pregel::message::InFatalError{
                 .state = stateName,
                 .errorMessage =
                     fmt::format("In {}: Received unexpected message {} from {}",
                                 name(), inspection::json(message), sender)},
->>>>>>> d8f555f4
+        .metricsMessage =
+            pregel::metrics::message::ConductorFinished{
+                .previousState =
+                    pregel::metrics::message::PreviousState::STORING},
         .newState = std::move(newState)};
   }
   auto stored = std::get<ResultT<message::Stored>>(message);
@@ -86,20 +82,16 @@
     auto newState = std::make_unique<FatalError>(conductor);
     auto stateName = newState->name();
     return StateChange{
-<<<<<<< HEAD
-        .statusMessage = pregel::message::InFatalError{.state = stateName},
-        .metricsMessage =
-            pregel::metrics::message::ConductorFinished{
-                .previousState =
-                    pregel::metrics::message::PreviousState::STORING},
-=======
         .statusMessage =
             pregel::message::InFatalError{
                 .state = stateName,
                 .errorMessage = fmt::format(
                     "In {}: Received error {} from {}", name(),
                     inspection::json(stored.errorMessage()), sender)},
->>>>>>> d8f555f4
+        .metricsMessage =
+            pregel::metrics::message::ConductorFinished{
+                .previousState =
+                    pregel::metrics::message::PreviousState::STORING},
         .newState = std::move(newState)};
   }
   respondedWorkers.emplace(sender);
