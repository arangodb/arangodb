#include "LoadingState.h"

#include "Pregel/AggregatorHandler.h"
#include "Pregel/Conductor/ExecutionStates/ComputingState.h"
#include "Pregel/Conductor/ExecutionStates/FatalErrorState.h"
#include "Pregel/Conductor/State.h"
#include "Pregel/MasterContext.h"
#include "CanceledState.h"

using namespace arangodb::pregel::conductor;

Loading::Loading(ConductorState& conductor,
                 std::unordered_map<ShardID, actor::ActorPID> actorForShard)
    : conductor{conductor}, actorForShard{std::move(actorForShard)} {}

auto Loading::messages()
    -> std::unordered_map<actor::ActorPID, worker::message::WorkerMessages> {
  auto messages =
      std::unordered_map<actor::ActorPID, worker::message::WorkerMessages>{};
  for (auto const& worker : conductor.workers) {
    messages.emplace(worker, worker::message::LoadGraph{
                                 .responsibleActorPerShard = actorForShard});
  }
  return messages;
}

auto Loading::cancel(arangodb::pregel::actor::ActorPID sender,
                     message::ConductorMessages message)
    -> std::optional<StateChange> {
  auto newState = std::make_unique<Canceled>(conductor);
  auto stateName = newState->name();

  return StateChange{
      .statusMessage = pregel::message::Canceled{.state = stateName},
      .metricsMessage =
          pregel::metrics::message::ConductorFinished{
              .previousState =
                  pregel::metrics::message::PreviousState::LOADING},
      .newState = std::move(newState)};
}

auto Loading::receive(actor::ActorPID sender,
                      message::ConductorMessages message)
    -> std::optional<StateChange> {
  if (not conductor.workers.contains(sender) or
      not std::holds_alternative<ResultT<message::GraphLoaded>>(message)) {
    auto newState = std::make_unique<FatalError>(conductor);
    auto stateName = newState->name();
    return StateChange{
        .statusMessage =
            pregel::message::InFatalError{
                .state = stateName,
                .errorMessage =
                    fmt::format("In {}: Received unexpected message {} from {}",
                                name(), inspection::json(message), sender)},
        .newState = std::move(newState)};
  }
  auto graphLoaded = std::get<ResultT<message::GraphLoaded>>(message);
  if (not graphLoaded.ok()) {
    auto newState = std::make_unique<FatalError>(conductor);
    auto stateName = newState->name();
    return StateChange{
<<<<<<< HEAD
        .statusMessage = pregel::message::InFatalError{.state = stateName},
        .metricsMessage =
            pregel::metrics::message::ConductorFinished{
                .previousState =
                    pregel::metrics::message::PreviousState::LOADING},
=======
        .statusMessage =
            pregel::message::InFatalError{
                .state = stateName,
                .errorMessage = fmt::format(
                    "In {}: Received error {} from {}", name(),
                    inspection::json(graphLoaded.errorMessage()), sender)},
>>>>>>> d8f555f4
        .newState = std::move(newState)};
  }
  respondedWorkers.emplace(sender);
  totalVerticesCount += graphLoaded.get().vertexCount;
  totalEdgesCount += graphLoaded.get().edgeCount;

  if (respondedWorkers == conductor.workers) {
    auto masterContext = conductor.algorithm->masterContextUnique(
        totalVerticesCount, totalEdgesCount,
        std::make_unique<AggregatorHandler>(conductor.algorithm.get()),
        conductor.specifications.userParameters.slice());
    auto newState = std::make_unique<Computing>(
        conductor, std::move(masterContext),
        std::unordered_map<actor::ActorPID, uint64_t>{}, 0, 0);
    auto stateName = newState->name();
    return StateChange{
        .statusMessage =
            pregel::message::ComputationStarted{.state = stateName},
        .metricsMessage = pregel::metrics::message::ConductorComputingStarted{},
        .newState = std::move(newState)};
  }

  return std::nullopt;
}<|MERGE_RESOLUTION|>--- conflicted
+++ resolved
@@ -53,6 +53,10 @@
                 .errorMessage =
                     fmt::format("In {}: Received unexpected message {} from {}",
                                 name(), inspection::json(message), sender)},
+        .metricsMessage =
+            pregel::metrics::message::ConductorFinished{
+                .previousState =
+                    pregel::metrics::message::PreviousState::LOADING},
         .newState = std::move(newState)};
   }
   auto graphLoaded = std::get<ResultT<message::GraphLoaded>>(message);
@@ -60,20 +64,16 @@
     auto newState = std::make_unique<FatalError>(conductor);
     auto stateName = newState->name();
     return StateChange{
-<<<<<<< HEAD
-        .statusMessage = pregel::message::InFatalError{.state = stateName},
-        .metricsMessage =
-            pregel::metrics::message::ConductorFinished{
-                .previousState =
-                    pregel::metrics::message::PreviousState::LOADING},
-=======
         .statusMessage =
             pregel::message::InFatalError{
                 .state = stateName,
                 .errorMessage = fmt::format(
                     "In {}: Received error {} from {}", name(),
                     inspection::json(graphLoaded.errorMessage()), sender)},
->>>>>>> d8f555f4
+        .metricsMessage =
+            pregel::metrics::message::ConductorFinished{
+                .previousState =
+                    pregel::metrics::message::PreviousState::LOADING},
         .newState = std::move(newState)};
   }
   respondedWorkers.emplace(sender);
