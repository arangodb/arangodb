--- conflicted
+++ resolved
@@ -64,16 +64,12 @@
     auto newState = std::make_unique<FatalError>(conductor);
     auto stateName = newState->name();
     return StateChange{
-<<<<<<< HEAD
-        .statusMessage = pregel::message::InFatalError{.state = stateName},
-=======
         .statusMessage =
             pregel::message::InFatalError{
                 .state = stateName,
                 .errorMessage = fmt::format(
                     "In {}: Received error {} from {}", name(),
                     inspection::json(graphLoaded.errorMessage()), sender)},
->>>>>>> 3bedd3b2
         .metricsMessage =
             pregel::metrics::message::ConductorFinished{
                 .previousState =
