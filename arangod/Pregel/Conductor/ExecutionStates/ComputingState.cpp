--- conflicted
+++ resolved
@@ -16,16 +16,9 @@
     uint64_t totalSendMessagesCount, uint64_t totalReceivedMessagesCount)
     : conductor{conductor},
       masterContext{std::move(masterContext)},
-<<<<<<< HEAD
-      sendCountPerActor{std::move(sendCountPerActor)} {}
-=======
       sendCountPerActor{std::move(sendCountPerActor)},
       totalSendMessagesCount{totalSendMessagesCount},
-      totalReceivedMessagesCount{totalReceivedMessagesCount} {
-  // TODO GORDO-1510
-  // _feature.metrics()->pregelConductorsRunningNumber->fetch_add(1);
-}
->>>>>>> d8f555f4
+      totalReceivedMessagesCount{totalReceivedMessagesCount} {}
 
 auto Computing::messages()
     -> std::unordered_map<actor::ActorPID, worker::message::WorkerMessages> {
@@ -76,20 +69,16 @@
     auto newState = std::make_unique<FatalError>(conductor);
     auto stateName = newState->name();
     return StateChange{
-<<<<<<< HEAD
-        .statusMessage = pregel::message::InFatalError{.state = stateName},
-        .metricsMessage =
-            pregel::metrics::message::ConductorFinished{
-                .previousState =
-                    pregel::metrics::message::PreviousState::COMPUTING},
-=======
         .statusMessage =
             pregel::message::InFatalError{
                 .state = stateName,
                 .errorMessage =
                     fmt::format("In {}: Received unexpected message {} from {}",
                                 name(), inspection::json(message), sender)},
->>>>>>> d8f555f4
+        .metricsMessage =
+            pregel::metrics::message::ConductorFinished{
+                .previousState =
+                    pregel::metrics::message::PreviousState::COMPUTING},
         .newState = std::move(newState)};
   }
   auto gssFinished =
@@ -98,20 +87,16 @@
     auto newState = std::make_unique<FatalError>(conductor);
     auto stateName = newState->name();
     return StateChange{
-<<<<<<< HEAD
-        .statusMessage = pregel::message::InFatalError{.state = stateName},
-        .metricsMessage =
-            pregel::metrics::message::ConductorFinished{
-                .previousState =
-                    pregel::metrics::message::PreviousState::COMPUTING},
-=======
         .statusMessage =
             pregel::message::InFatalError{
                 .state = stateName,
                 .errorMessage = fmt::format(
                     "In {}: Received error {} from {}", name(),
                     inspection::json(gssFinished.errorMessage()), sender)},
->>>>>>> d8f555f4
+        .metricsMessage =
+            pregel::metrics::message::ConductorFinished{
+                .previousState =
+                    pregel::metrics::message::PreviousState::COMPUTING},
         .newState = std::move(newState)};
   }
   LOG_TOPIC("543aa", INFO, Logger::PREGEL) << fmt::format(
