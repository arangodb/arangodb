--- conflicted
+++ resolved
@@ -58,11 +58,7 @@
     return std::nullopt;
   };
   virtual auto cancel(actor::ActorPID sender,
-<<<<<<< HEAD
-                       conductor::message::ConductorMessages message)
-=======
                       conductor::message::ConductorMessages message)
->>>>>>> 3bedd3b2
       -> std::optional<StateChange> {
     return std::nullopt;
   };
