--- conflicted
+++ resolved
@@ -49,8 +49,6 @@
       .newState = std::move(newState)};
 }
 
-<<<<<<< HEAD
-=======
 auto ProduceAQLResults::messages()
     -> std::unordered_map<actor::ActorPID, worker::message::WorkerMessages> {
   auto out =
@@ -61,7 +59,6 @@
   return out;
 }
 
->>>>>>> 3bedd3b2
 auto ProduceAQLResults::receive(actor::ActorPID sender,
                                 message::ConductorMessages message)
     -> std::optional<StateChange> {
@@ -69,16 +66,12 @@
     auto newState = std::make_unique<FatalError>(conductor);
     auto stateName = newState->name();
     return StateChange{
-<<<<<<< HEAD
-        .statusMessage = pregel::message::InFatalError{.state = stateName},
-=======
         .statusMessage =
             pregel::message::InFatalError{
                 .state = stateName,
                 .errorMessage =
                     fmt::format("In {}: Received unexpected message {} from {}",
                                 name(), inspection::json(message), sender)},
->>>>>>> 3bedd3b2
         .metricsMessage =
             pregel::metrics::message::ConductorFinished{
                 .previousState =
