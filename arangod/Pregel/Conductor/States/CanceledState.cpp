#include "CanceledState.h"
#include <chrono>
#include "fmt/chrono.h"

#include "Basics/FunctionUtils.h"
#include "Pregel/Conductor/Conductor.h"
#include "Pregel/WorkerConductorMessages.h"
#include "Pregel/PregelFeature.h"
#include "Scheduler/SchedulerFeature.h"

using namespace arangodb::pregel::conductor;

Canceled::Canceled(Conductor& conductor, std::chrono::seconds const& ttl)
    : conductor{conductor} {
  conductor.updateState(ExecutionState::CANCELED);
  expiration = std::chrono::system_clock::now() + ttl;
  if (not conductor._timing.total.hasFinished()) {
    conductor._timing.total.finish();
  }
}

<<<<<<< HEAD
auto Canceled::_cleanup() -> CleanupFuture {
  auto results = std::vector<futures::Future<ResultT<CleanupFinished>>>{};
  for (auto&& [_, worker] : conductor.workers) {
    results.emplace_back(worker.cleanup(Cleanup{}));
=======
auto Canceled::run() -> void {
  LOG_PREGEL_CONDUCTOR("dd721", WARN)
      << "Execution was canceled, results will be discarded.";

  bool ok = basics::function_utils::retryUntilTimeout(
      [this]() -> bool {
        conductor.cleanup();
        LOG_PREGEL_CONDUCTOR("fc187", DEBUG) << "Finalizing workers";
        auto startCleanupCommand = StartCleanup{
            .gss = conductor._globalSuperstep, .withStoring = false};
        auto response = conductor._sendToAllDBServers(startCleanupCommand);
        return response.ok();
      },
      Logger::PREGEL, "cancel worker execution");
  if (!ok) {
    LOG_PREGEL_CONDUCTOR("f8b3c", ERR)
        << "Failed to cancel worker execution for five minutes, giving up.";
>>>>>>> 3ed0935a
  }
  return futures::collectAll(results);
}

auto Canceled::_cleanupUntilTimeout(std::chrono::steady_clock::time_point start)
    -> futures::Future<Result> {
  conductor.cleanup();

  if (conductor._feature.isStopping()) {
    LOG_PREGEL_CONDUCTOR("bd540", DEBUG)
        << "Feature is stopping, workers are already shutting down, no need to "
           "clean them up.";
    return Result{};
  }

  LOG_PREGEL_CONDUCTOR("fc187", DEBUG) << "Cleanup workers";
  return _cleanup().thenValue([&](auto results) {
    for (auto const& result : results) {
      if (result.get().fail()) {
        LOG_PREGEL_CONDUCTOR("1c495", ERR) << fmt::format(
            "Got unsuccessful response from worker while cleaning up: {}",
            result.get().errorMessage());
        if (std::chrono::steady_clock::now() - start >= _timeout) {
          return Result{
              TRI_ERROR_INTERNAL,
              fmt::format("Failed to cancel worker execution for {}, giving up",
                          _timeout)};
        }
        std::this_thread::sleep_for(_retryInterval);
        return _cleanupUntilTimeout(start).get();
      }
    }
    return Result{};
  });
}

auto Canceled::run() -> void {
  LOG_PREGEL_CONDUCTOR("dd721", WARN)
      << "Execution was canceled, conductor and workers are discarded.";

  _cleanupUntilTimeout(std::chrono::steady_clock::now())
      .thenValue([&](auto result) {
        if (result.fail()) {
          LOG_PREGEL_CONDUCTOR("f8b3c", ERR) << result.errorMessage();
          return;
        }

        if (conductor._inErrorAbort) {
          conductor.changeState(StateType::FatalError);
          return;
        }

        LOG_PREGEL_CONDUCTOR("6928f", DEBUG) << "Conductor is erased";
        conductor._feature.cleanupConductor(conductor._executionNumber);
      });
}<|MERGE_RESOLUTION|>--- conflicted
+++ resolved
@@ -19,30 +19,10 @@
   }
 }
 
-<<<<<<< HEAD
 auto Canceled::_cleanup() -> CleanupFuture {
   auto results = std::vector<futures::Future<ResultT<CleanupFinished>>>{};
   for (auto&& [_, worker] : conductor.workers) {
     results.emplace_back(worker.cleanup(Cleanup{}));
-=======
-auto Canceled::run() -> void {
-  LOG_PREGEL_CONDUCTOR("dd721", WARN)
-      << "Execution was canceled, results will be discarded.";
-
-  bool ok = basics::function_utils::retryUntilTimeout(
-      [this]() -> bool {
-        conductor.cleanup();
-        LOG_PREGEL_CONDUCTOR("fc187", DEBUG) << "Finalizing workers";
-        auto startCleanupCommand = StartCleanup{
-            .gss = conductor._globalSuperstep, .withStoring = false};
-        auto response = conductor._sendToAllDBServers(startCleanupCommand);
-        return response.ok();
-      },
-      Logger::PREGEL, "cancel worker execution");
-  if (!ok) {
-    LOG_PREGEL_CONDUCTOR("f8b3c", ERR)
-        << "Failed to cancel worker execution for five minutes, giving up.";
->>>>>>> 3ed0935a
   }
   return futures::collectAll(results);
 }
@@ -83,19 +63,54 @@
   LOG_PREGEL_CONDUCTOR("dd721", WARN)
       << "Execution was canceled, conductor and workers are discarded.";
 
-  _cleanupUntilTimeout(std::chrono::steady_clock::now())
-      .thenValue([&](auto result) {
-        if (result.fail()) {
-          LOG_PREGEL_CONDUCTOR("f8b3c", ERR) << result.errorMessage();
-          return;
-        }
+  bool ok = basics::function_utils::retryUntilTimeout(
+      [this]() -> bool {
+        conductor.cleanup();
+        LOG_PREGEL_CONDUCTOR("fc187", DEBUG) << "Finalizing workers";
+        auto startCleanupCommand = StartCleanup{
+            .gss = conductor._globalSuperstep, .withStoring = false};
+        auto response = conductor._sendToAllDBServers(startCleanupCommand);
+        return response.ok();
+      },
+      Logger::PREGEL, "cancel worker execution");
+  if (!ok) {
+    LOG_PREGEL_CONDUCTOR("f8b3c", ERR)
+        << "Failed to cancel worker execution for five minutes, giving up.";
+  }
+  conductor._workHandle.reset();
+}
 
-        if (conductor._inErrorAbort) {
-          conductor.changeState(StateType::FatalError);
-          return;
-        }
+auto Canceled::receive(Message const& message) -> void {
+  if (message.type() != MessageType::CleanupFinished) {
+    LOG_PREGEL_CONDUCTOR("14df4", WARN)
+        << "When canceled, we expect a CleanupFinished "
+           "message, but we received message type "
+        << static_cast<int>(message.type());
+    return;
+  }
+  auto event = static_cast<CleanupFinished const&>(message);
+  conductor._ensureUniqueResponse(event.senderId);
+  {
+    auto reports = event.reports.slice();
+    if (reports.isArray()) {
+      conductor._reports.appendFromSlice(reports);
+    }
+  }
+  if (conductor._respondedServers.size() != conductor._dbServers.size()) {
+    return;
+  }
 
-        LOG_PREGEL_CONDUCTOR("6928f", DEBUG) << "Conductor is erased";
-        conductor._feature.cleanupConductor(conductor._executionNumber);
-      });
+  if (conductor._inErrorAbort) {
+    conductor.changeState(StateType::FatalError);
+    return;
+  }
+
+  auto* scheduler = SchedulerFeature::SCHEDULER;
+  if (scheduler) {
+    scheduler->queue(
+        RequestLane::CLUSTER_AQL, [this, self = conductor.shared_from_this()] {
+          LOG_PREGEL_CONDUCTOR("6928f", INFO) << "Conductor is erased";
+          conductor._feature.cleanupConductor(conductor._executionNumber);
+        });
+  }
 }