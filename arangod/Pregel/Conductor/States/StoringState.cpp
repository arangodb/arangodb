#include "StoringState.h"

#include "Pregel/Conductor/Conductor.h"
#include "Metrics/Gauge.h"
#include "Pregel/Conductor/States/State.h"
#include "Pregel/MasterContext.h"
#include "Pregel/PregelFeature.h"
#include "Pregel/WorkerConductorMessages.h"

using namespace arangodb::pregel::conductor;

Storing::Storing(Conductor& conductor) : conductor{conductor} {
  conductor.updateState(ExecutionState::STORING);
  conductor._timing.storing.start();
  conductor._feature.metrics()->pregelConductorsStoringNumber->fetch_add(1);
}

Storing::~Storing() {
  conductor._timing.storing.finish();
  conductor._feature.metrics()->pregelConductorsStoringNumber->fetch_sub(1);
}

<<<<<<< HEAD
auto Storing::_store() -> StoredFuture {
  auto results = std::vector<futures::Future<ResultT<Stored>>>{};
  for (auto&& [_, worker] : conductor.workers) {
    results.emplace_back(worker.store(Store{}));
=======
auto Storing::run() -> void {
  conductor.cleanup();

  LOG_PREGEL_CONDUCTOR("fc187", DEBUG) << "Finalizing workers";

  auto startCleanupCommand =
      StartCleanup{.gss = conductor._globalSuperstep, .withStoring = true};
  auto response = conductor._sendToAllDBServers(startCleanupCommand);
  if (response.fail()) {
    LOG_PREGEL_CONDUCTOR("f382d", ERR) << "Cleanup could not be started";
>>>>>>> 3ed0935a
  }
  return futures::collectAll(results);
}

auto Storing::_cleanup() -> CleanupFuture {
  auto results = std::vector<futures::Future<ResultT<CleanupFinished>>>{};
  for (auto&& [_, worker] : conductor.workers) {
    results.emplace_back(worker.cleanup(Cleanup{}));
  }
  return futures::collectAll(results);
}

auto Storing::run() -> void {
  conductor.cleanup();

  _store().thenValue([&](auto results) {
    for (auto const& result : results) {
      if (result.get().fail()) {
        LOG_PREGEL_CONDUCTOR("bc495", ERR) << fmt::format(
            "Got unsuccessful response from worker while storing graph: {}",
            result.get().errorMessage());
        conductor.changeState(StateType::InError);
        return;
      }
      auto reports = result.get().get().reports.slice();
      if (reports.isArray()) {
        conductor._reports.appendFromSlice(reports);
      }
    }

    LOG_PREGEL_CONDUCTOR("fc187", DEBUG) << "Cleanup workers";
    _cleanup().thenValue([&](auto results) {
      for (auto const& result : results) {
        if (result.get().fail()) {
          LOG_PREGEL_CONDUCTOR("bc495", ERR) << fmt::format(
              "Got unsuccessful response from worker while cleaning up: {}",
              result.get().errorMessage());
          conductor.changeState(StateType::InError);
          return;
        }
      }
      if (conductor._inErrorAbort) {
        conductor.changeState(StateType::FatalError);
        return;
      }
      conductor.changeState(StateType::Done);
      return;
    });
  });
}<|MERGE_RESOLUTION|>--- conflicted
+++ resolved
@@ -20,23 +20,10 @@
   conductor._feature.metrics()->pregelConductorsStoringNumber->fetch_sub(1);
 }
 
-<<<<<<< HEAD
 auto Storing::_store() -> StoredFuture {
   auto results = std::vector<futures::Future<ResultT<Stored>>>{};
   for (auto&& [_, worker] : conductor.workers) {
     results.emplace_back(worker.store(Store{}));
-=======
-auto Storing::run() -> void {
-  conductor.cleanup();
-
-  LOG_PREGEL_CONDUCTOR("fc187", DEBUG) << "Finalizing workers";
-
-  auto startCleanupCommand =
-      StartCleanup{.gss = conductor._globalSuperstep, .withStoring = true};
-  auto response = conductor._sendToAllDBServers(startCleanupCommand);
-  if (response.fail()) {
-    LOG_PREGEL_CONDUCTOR("f382d", ERR) << "Cleanup could not be started";
->>>>>>> 3ed0935a
   }
   return futures::collectAll(results);
 }
@@ -52,19 +39,30 @@
 auto Storing::run() -> void {
   conductor.cleanup();
 
-  _store().thenValue([&](auto results) {
-    for (auto const& result : results) {
-      if (result.get().fail()) {
-        LOG_PREGEL_CONDUCTOR("bc495", ERR) << fmt::format(
-            "Got unsuccessful response from worker while storing graph: {}",
-            result.get().errorMessage());
-        conductor.changeState(StateType::InError);
-        return;
-      }
-      auto reports = result.get().get().reports.slice();
-      if (reports.isArray()) {
-        conductor._reports.appendFromSlice(reports);
-      }
+  LOG_PREGEL_CONDUCTOR("fc187", DEBUG) << "Finalizing workers";
+
+  auto startCleanupCommand =
+      StartCleanup{.gss = conductor._globalSuperstep, .withStoring = true};
+  auto response = conductor._sendToAllDBServers(startCleanupCommand);
+  if (response.fail()) {
+    LOG_PREGEL_CONDUCTOR("f382d", ERR) << "Cleanup could not be started";
+  }
+}
+
+auto Storing::receive(Message const& message) -> void {
+  if (message.type() != MessageType::CleanupFinished) {
+    LOG_PREGEL_CONDUCTOR("1b831", WARN)
+        << "When storing, we expect a CleanupFinished "
+           "message, but we received message type "
+        << static_cast<int>(message.type());
+    return;
+  }
+  auto event = static_cast<CleanupFinished const&>(message);
+  conductor._ensureUniqueResponse(event.senderId);
+  {
+    auto reports = event.reports.slice();
+    if (reports.isArray()) {
+      conductor._reports.appendFromSlice(reports);
     }
 
     LOG_PREGEL_CONDUCTOR("fc187", DEBUG) << "Cleanup workers";
