////////////////////////////////////////////////////////////////////////////////
/// DISCLAIMER
///
/// Copyright 2014-2022 ArangoDB GmbH, Cologne, Germany
/// Copyright 2004-2014 triAGENS GmbH, Cologne, Germany
///
/// Licensed under the Apache License, Version 2.0 (the "License");
/// you may not use this file except in compliance with the License.
/// You may obtain a copy of the License at
///
///     http://www.apache.org/licenses/LICENSE-2.0
///
/// Unless required by applicable law or agreed to in writing, software
/// distributed under the License is distributed on an "AS IS" BASIS,
/// WITHOUT WARRANTIES OR CONDITIONS OF ANY KIND, either express or implied.
/// See the License for the specific language governing permissions and
/// limitations under the License.
///
/// Copyright holder is ArangoDB GmbH, Cologne, Germany
///
/// @author Julia Volmer
////////////////////////////////////////////////////////////////////////////////
#pragma once

#include "Actor/ActorPID.h"
#include "Pregel/Conductor/ExecutionStates/CollectionLookup.h"
#include "Pregel/Algorithm.h"
#include "Pregel/Conductor/ExecutionStates/InitialState.h"
#include "Pregel/PregelOptions.h"
#include "Pregel/Status/ConductorStatus.h"
#include "Pregel/Status/ExecutionStatus.h"

namespace arangodb::pregel::conductor {

struct Initial;

struct ConductorState {
  ConductorState(std::unique_ptr<IAlgorithm> algorithm,
                 ExecutionSpecifications specifications,
                 std::unique_ptr<CollectionLookup>&& lookupInfo,
<<<<<<< HEAD
                 actor::ActorPID spawnActor)
      : algorithm{std::move(algorithm)},
        specifications{std::move(specifications)},
        lookupInfo(std::move(lookupInfo)),
        spawnActor{std::move(spawnActor)} {}
=======
                 actor::ActorPID spawnActor, actor::ActorPID resultActor)
      : algorithm{std::move(algorithm)},
        specifications{std::move(specifications)},
        lookupInfo(std::move(lookupInfo)),
        spawnActor{std::move(spawnActor)},
        resultActor{std::move(resultActor)} {}
>>>>>>> 23eaa9cd

  ExecutionTimings timing;
  std::unique_ptr<ExecutionState> executionState = std::make_unique<Initial>();
  uint64_t globalSuperstep = 0;
  ConductorStatus status;
  std::unordered_set<actor::ActorPID> workers;
  std::unique_ptr<IAlgorithm> algorithm;
  const ExecutionSpecifications specifications;
  std::unique_ptr<CollectionLookup> lookupInfo;
  actor::ActorPID spawnActor;
<<<<<<< HEAD
=======
  actor::ActorPID resultActor;
>>>>>>> 23eaa9cd
};

template<typename Inspector>
auto inspect(Inspector& f, ConductorState& x) {
  return f.object(x).fields(
      f.field("timing", x.timing),
      f.field("globalSuperstep", x.globalSuperstep),
      f.field("executionState", x.executionState->name()),
      f.field("status", x.status),
      // f.field("workers", x._workers), TODO make set inspectionable
      f.field("specifications", x.specifications));
}

}  // namespace arangodb::pregel::conductor

template<>
struct fmt::formatter<arangodb::pregel::conductor::ConductorState>
    : arangodb::inspection::inspection_formatter {};<|MERGE_RESOLUTION|>--- conflicted
+++ resolved
@@ -38,20 +38,12 @@
   ConductorState(std::unique_ptr<IAlgorithm> algorithm,
                  ExecutionSpecifications specifications,
                  std::unique_ptr<CollectionLookup>&& lookupInfo,
-<<<<<<< HEAD
-                 actor::ActorPID spawnActor)
-      : algorithm{std::move(algorithm)},
-        specifications{std::move(specifications)},
-        lookupInfo(std::move(lookupInfo)),
-        spawnActor{std::move(spawnActor)} {}
-=======
                  actor::ActorPID spawnActor, actor::ActorPID resultActor)
       : algorithm{std::move(algorithm)},
         specifications{std::move(specifications)},
         lookupInfo(std::move(lookupInfo)),
         spawnActor{std::move(spawnActor)},
         resultActor{std::move(resultActor)} {}
->>>>>>> 23eaa9cd
 
   ExecutionTimings timing;
   std::unique_ptr<ExecutionState> executionState = std::make_unique<Initial>();
@@ -62,10 +54,7 @@
   const ExecutionSpecifications specifications;
   std::unique_ptr<CollectionLookup> lookupInfo;
   actor::ActorPID spawnActor;
-<<<<<<< HEAD
-=======
   actor::ActorPID resultActor;
->>>>>>> 23eaa9cd
 };
 
 template<typename Inspector>
