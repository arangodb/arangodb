--- conflicted
+++ resolved
@@ -87,11 +87,8 @@
 struct overloaded : Ts... {
   using Ts::operator()...;
 };
-<<<<<<< HEAD
-=======
 template<class... Ts>
 overloaded(Ts...) -> overloaded<Ts...>;
->>>>>>> 54511607
 }  // namespace
 
 #define LOG_PREGEL(logId, level)          \
