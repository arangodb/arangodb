target_sources(arango_pregel PRIVATE
<<<<<<< HEAD
        Conductor.cpp)

add_library(arango_pregel_conductor STATIC)
target_include_directories(arango_pregel_conductor
        PRIVATE
        ${PROJECT_SOURCE_DIR}/arangod)

target_link_libraries(arango_pregel_conductor
        PRIVATE
        arango_actor)

target_link_libraries(arango_pregel
        arango_pregel_conductor)
=======
  Conductor.cpp)
>>>>>>> d7782e6e

add_subdirectory(ExecutionStates)<|MERGE_RESOLUTION|>--- conflicted
+++ resolved
@@ -1,5 +1,4 @@
 target_sources(arango_pregel PRIVATE
-<<<<<<< HEAD
         Conductor.cpp)
 
 add_library(arango_pregel_conductor STATIC)
@@ -9,12 +8,10 @@
 
 target_link_libraries(arango_pregel_conductor
         PRIVATE
+        arango_inspection
         arango_actor)
 
 target_link_libraries(arango_pregel
         arango_pregel_conductor)
-=======
-  Conductor.cpp)
->>>>>>> d7782e6e
 
 add_subdirectory(ExecutionStates)