////////////////////////////////////////////////////////////////////////////////
/// DISCLAIMER
///
/// Copyright 2014-2022 ArangoDB GmbH, Cologne, Germany
/// Copyright 2004-2014 triAGENS GmbH, Cologne, Germany
///
/// Licensed under the Apache License, Version 2.0 (the "License");
/// you may not use this file except in compliance with the License.
/// You may obtain a copy of the License at
///
///     http://www.apache.org/licenses/LICENSE-2.0
///
/// Unless required by applicable law or agreed to in writing, software
/// distributed under the License is distributed on an "AS IS" BASIS,
/// WITHOUT WARRANTIES OR CONDITIONS OF ANY KIND, either express or implied.
/// See the License for the specific language governing permissions and
/// limitations under the License.
///
/// Copyright holder is ArangoDB GmbH, Cologne, Germany
///
/// @author Simon Grätzer
////////////////////////////////////////////////////////////////////////////////

#pragma once

#include <velocypack/Slice.h>
#include <cstdint>
#include <functional>
#include <utility>

#include "Basics/Common.h"
#include "Pregel/GraphFormat.h"
#include "Pregel/MessageCombiner.h"
#include "Pregel/MessageFormat.h"
#include "Pregel/Statistics.h"
#include "Pregel/Worker/WorkerConfig.h"
#include "Pregel/Worker/WorkerContext.h"

namespace arangodb {
namespace application_features {
class ApplicationServer;
}
namespace pregel {

template<typename V, typename E, typename M>
class VertexComputation;

template<typename V, typename E, typename M>
class VertexCompensation;

class IAggregator;
class WorkerConfig;
class MasterContext;

struct IAlgorithm {
  virtual ~IAlgorithm() = default;

  // virtual bool isFixpointAlgorithm() const {return false;}

<<<<<<< HEAD
  virtual bool supportsCompensation() const { return false; }
=======
  [[nodiscard]] virtual bool supportsAsyncMode() const { return false; }

  [[nodiscard]] virtual bool supportsCompensation() const { return false; }
>>>>>>> bd3af417

  [[nodiscard]] virtual IAggregator* aggregator(std::string const& name) const {
    return nullptr;
  }

  [[nodiscard]] virtual MasterContext* masterContext(
      arangodb::velocypack::Slice userParams) const {
    return nullptr;
  }

  // ============= Configure runtime parameters ============

  [[nodiscard]] std::string const& name() const { return _name; }

 protected:
  explicit IAlgorithm(std::string name) : _name(std::move(name)) {}

 private:
  std::string _name;
};

// specify serialization, whatever
template<typename V, typename E, typename M>
struct Algorithm : IAlgorithm {
 public:
  // Data used by the algorithm at every vertex
  using vertex_type = V;
  // Data used by the algorithm for every edge
  using edge_type = E;
  // Data sent along edges in steps
  using message_type = M;

  using graph_format = GraphFormat<vertex_type, edge_type>;
  using message_format = MessageFormat<message_type>;
  using message_combiner = MessageCombiner<message_type>;
  using vertex_computation =
      VertexComputation<vertex_type, edge_type, message_type>;
  using vertex_compensation =
      VertexCompensation<vertex_type, edge_type, message_type>;

 public:
  [[nodiscard]] virtual WorkerContext* workerContext(
      velocypack::Slice userParams) const {
    return new WorkerContext();
  }
  virtual graph_format* inputFormat() const = 0;
  virtual message_format* messageFormat() const = 0;
  virtual message_combiner* messageCombiner() const { return nullptr; }
  virtual vertex_computation* createComputation(WorkerConfig const*) const = 0;
  virtual vertex_compensation* createCompensation(WorkerConfig const*) const {
    return nullptr;
  }
  virtual std::set<std::string> initialActiveSet() { return {}; }

  [[nodiscard]] virtual uint32_t messageBatchSize(
      WorkerConfig const& config, MessageStats const& stats) const {
    if (config.localSuperstep() == 0) {
      return 500;
    } else {
      double msgsPerSec =
          static_cast<double>(stats.sendCount) / stats.superstepRuntimeSecs;
      msgsPerSec /= static_cast<double>(config.parallelism());  // per thread
      msgsPerSec *= 0.06;
      return msgsPerSec > 250.0 ? (uint32_t)msgsPerSec : 250;
    }
  }

 protected:
  Algorithm(application_features::ApplicationServer& server,
            std::string const& name)
      : IAlgorithm(name), _server(server) {}
  application_features::ApplicationServer& _server;
};

template<typename V, typename E, typename M>
class SimpleAlgorithm : public Algorithm<V, E, M> {
 protected:
  std::string _sourceField, _resultField;

  SimpleAlgorithm(application_features::ApplicationServer& server,
                  std::string const& name, VPackSlice userParams)
      : Algorithm<V, E, M>(server, name) {
    arangodb::velocypack::Slice field = userParams.get("sourceField");
    _sourceField = field.isString() ? field.copyString() : "value";
    field = userParams.get("resultField");
    _resultField = field.isString() ? field.copyString() : "result";
  }
};
}  // namespace pregel
}  // namespace arangodb<|MERGE_RESOLUTION|>--- conflicted
+++ resolved
@@ -57,13 +57,7 @@
 
   // virtual bool isFixpointAlgorithm() const {return false;}
 
-<<<<<<< HEAD
-  virtual bool supportsCompensation() const { return false; }
-=======
-  [[nodiscard]] virtual bool supportsAsyncMode() const { return false; }
-
   [[nodiscard]] virtual bool supportsCompensation() const { return false; }
->>>>>>> bd3af417
 
   [[nodiscard]] virtual IAggregator* aggregator(std::string const& name) const {
     return nullptr;
