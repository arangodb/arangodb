--- conflicted
+++ resolved
@@ -26,11 +26,8 @@
 #include "Actor/ActorPID.h"
 #include "Actor/HandlerBase.h"
 #include "Inspection/Status.h"
-<<<<<<< HEAD
-=======
 #include "Inspection/Format.h"
 #include "Pregel/DatabaseTypes.h"
->>>>>>> e0b2b4b9
 #include "Pregel/StatusMessages.h"
 #include "fmt/core.h"
 #include "fmt/chrono.h"
@@ -38,19 +35,11 @@
 namespace arangodb::pregel {
 
 struct PrintableTiming {
-<<<<<<< HEAD
   explicit PrintableTiming(uint64_t timingInMicroseconds)
       : timing{message::TimingInMicroseconds{.value = timingInMicroseconds}} {}
   explicit PrintableTiming(message::TimingInMicroseconds timingInMicroseconds)
       : timing{timingInMicroseconds} {}
   message::TimingInMicroseconds timing;
-=======
-  PrintableTiming(uint64_t timingInMilliseconds)
-      : timing{message::TimingInMilliseconds{.value = timingInMilliseconds}} {}
-  PrintableTiming(message::TimingInMilliseconds timingInMilliseconds)
-      : timing{timingInMilliseconds} {}
-  message::TimingInMilliseconds timing;
->>>>>>> e0b2b4b9
 };
 template<typename Inspector>
 auto inspect(Inspector& f, PrintableTiming& x) {
@@ -62,18 +51,12 @@
     }
     return res;
   } else {
-<<<<<<< HEAD
     return f.apply(fmt::format("{:.6f} s", x.timing.value / 1000000.));
-=======
-    // TODO add unit seconds at the end
-    return f.apply(fmt::format("{:.4f} s", x.timing.value / 1000.));
->>>>>>> e0b2b4b9
   }
 }
 struct PrintableDuration {
   std::optional<PrintableTiming> start;
   std::optional<PrintableTiming> stop;
-<<<<<<< HEAD
   static auto withStart(message::TimingInMicroseconds timing)
       -> PrintableDuration {
     auto duration = PrintableDuration{};
@@ -81,14 +64,10 @@
     return duration;
   }
   auto setStart(message::TimingInMicroseconds timing) -> void {
-=======
-  auto setStart(message::TimingInMilliseconds timing) -> void {
->>>>>>> e0b2b4b9
     if (not start.has_value()) {
       start = PrintableTiming{timing};
     }
   }
-<<<<<<< HEAD
   auto setStop(message::TimingInMicroseconds timing) -> void {
     if (not stop.has_value()) {
       stop = PrintableTiming{timing};
@@ -100,14 +79,6 @@
     }
     if (not stop.has_value()) {
       return PrintableTiming{message::TimingInMicroseconds::now().value -
-=======
-  auto duration() const -> PrintableTiming {
-    if (not start.has_value()) {
-      return 0;
-    }
-    if (not stop.has_value()) {
-      return PrintableTiming{message::TimingInMilliseconds::now().value -
->>>>>>> e0b2b4b9
                              start.value().timing.value};
     }
     return PrintableTiming{stop.value().timing.value -
@@ -123,7 +94,6 @@
   }
 }
 struct PregelTimings {
-<<<<<<< HEAD
   PrintableDuration totalRuntime;
   PrintableDuration loading;
   PrintableDuration computation;
@@ -180,130 +150,6 @@
       f.field("gss", x.gss),
       // TODO embed aggregators field (it already has "aggregators" as key)
       f.field("aggregators", x.aggregators));
-=======
-  PrintableDuration loading;
-};
-template<typename Inspector>
-auto inspect(Inspector& f, PregelTimings& x) {
-  return f.object(x).fields(f.field("loading", x.loading));
-}
-
-struct GraphLoadingDetails {
-  auto add(GraphLoadingDetails const& other) -> void {
-    verticesLoaded += other.verticesLoaded;
-    edgesLoaded += other.edgesLoaded;
-    memoryBytesUsed += other.memoryBytesUsed;
-  }
-  std::uint64_t verticesLoaded = 0;
-  std::uint64_t edgesLoaded = 0;
-  std::uint64_t memoryBytesUsed = 0;
-};
-template<typename Inspector>
-auto inspect(Inspector& f, GraphLoadingDetails& x) {
-  return f.object(x).fields(f.field("verticesLoaded", x.verticesLoaded),
-                            f.field("edgesLoaded", x.edgesLoaded),
-                            f.field("memoryBytesUsed", x.memoryBytesUsed));
-}
-struct GraphStoringDetails {
-  auto add(GraphStoringDetails const& other) -> void {
-    verticesStored += other.verticesStored;
-  }
-  uint64_t verticesStored = 0;
-};
-template<typename Inspector>
-auto inspect(Inspector& f, GraphStoringDetails& x) {
-  return f.object(x).fields(f.field("verticesStored", x.verticesStored));
-}
-struct GlobalSuperStepDetails {
-  auto add(GlobalSuperStepDetails const& other) -> void {
-    verticesProcessed += other.verticesProcessed;
-    messagesSent += other.messagesSent;
-    messagesReceived += other.messagesReceived;
-    memoryBytesUsedForMessages += other.memoryBytesUsedForMessages;
-  }
-  uint64_t verticesProcessed = 0;
-  uint64_t messagesSent = 0;
-  uint64_t messagesReceived = 0;
-  uint64_t memoryBytesUsedForMessages = 0;
-};
-template<typename Inspector>
-auto inspect(Inspector& f, GlobalSuperStepDetails& x) {
-  return f.object(x).fields(
-      f.field("verticesProcessed", x.verticesProcessed),
-      f.field("messagesSent", x.messagesSent),
-      f.field("messagesReceived", x.messagesReceived),
-      f.field("memoryBytesUsedForMessages", x.memoryBytesUsedForMessages));
-}
-
-struct Details {
-  GraphLoadingDetails loading;
-  GraphStoringDetails storing;
-  std::unordered_map<std::string, GlobalSuperStepDetails> computing;
-};
-template<typename Inspector>
-auto inspect(Inspector& f, Details& x) {
-  return f.object(x).fields(f.field("graphLoading", x.loading),
-                            f.field("computing", x.computing),
-                            f.field("graphStoring", x.storing));
-}
-struct StatusDetails {
-  auto update(ServerID server, GraphLoadingDetails const& loadingDetails)
-      -> void {
-    perWorker[server].loading = loadingDetails;
-    // update combined
-    GraphLoadingDetails loadingCombined;
-    for (auto& [server, details] : perWorker) {
-      loadingCombined.add(details.loading);
-    }
-    combined.loading = loadingCombined;
-  }
-  auto update(ServerID server, GraphStoringDetails const& storingDetails)
-      -> void {
-    perWorker[server].storing = storingDetails;
-    // update combined
-    GraphStoringDetails storingCombined;
-    for (auto& [server, details] : perWorker) {
-      storingCombined.add(details.storing);
-    }
-    combined.storing = storingCombined;
-  }
-  auto update(ServerID server, uint64_t gss,
-              GlobalSuperStepDetails const& gssDetails) -> void {
-    auto gssName = fmt::format("gss_{}", gss);
-    perWorker[server].computing[gssName] = gssDetails;
-    // update combined
-    GlobalSuperStepDetails lastGssCombined;
-    for (auto& [server, details] : perWorker) {
-      auto detailsForGss = details.computing.contains(gssName)
-                               ? details.computing[gssName]
-                               : GlobalSuperStepDetails{};
-      lastGssCombined.add(detailsForGss);
-    }
-    combined.computing[gssName] = lastGssCombined;
-  }
-
-  std::unordered_map<ServerID, Details> perWorker;
-  Details combined;
-};
-template<typename Inspector>
-auto inspect(Inspector& f, StatusDetails& x) {
-  return f.object(x).fields(f.field("total", x.combined),
-                            f.field("perWorker", x.perWorker));
-}
-struct StatusState {
-  std::string stateName;
-  PregelTimings timings;
-  uint64_t vertexCount;
-  uint64_t edgeCount;
-  StatusDetails details;
-};
-template<typename Inspector>
-auto inspect(Inspector& f, StatusState& x) {
-  return f.object(x).fields(
-      f.field("stateName", x.stateName), f.field("timings", x.timings),
-      f.field("vertexCount", x.vertexCount), f.field("edgeCount", x.edgeCount),
-      f.field("details", x.details));
->>>>>>> e0b2b4b9
 }
 
 template<typename Runtime>
@@ -321,81 +167,6 @@
     return std::move(this->state);
   }
 
-<<<<<<< HEAD
-  auto operator()(message::PregelStarted msg) -> std::unique_ptr<StatusState> {
-    this->state->stateName = msg.state;
-    this->state->timings.totalRuntime.setStart(msg.time);
-
-    auto duration = std::chrono::microseconds{msg.time.value};
-    this->state->created =
-        std::chrono::time_point<std::chrono::steady_clock>{duration};
-
-    return std::move(this->state);
-  }
-
-  auto operator()(message::LoadingStarted msg) -> std::unique_ptr<StatusState> {
-    this->state->stateName = msg.state;
-    this->state->timings.loading.setStart(msg.time);
-    return std::move(this->state);
-  }
-
-  auto operator()(message::ComputationStarted msg)
-      -> std::unique_ptr<StatusState> {
-    this->state->stateName = msg.state;
-    this->state->timings.loading.setStop(msg.time);
-    this->state->timings.computation.setStart(msg.time);
-    this->state->timings.gss.push_back(PrintableDuration::withStart(msg.time));
-    return std::move(this->state);
-  }
-
-  auto operator()(message::StoringStarted msg) -> std::unique_ptr<StatusState> {
-    this->state->stateName = msg.state;
-    this->state->timings.computation.setStop(msg.time);
-
-    if (not this->state->timings.gss.empty()) {
-      this->state->timings.gss.back().setStop(msg.time);
-    }
-
-    this->state->timings.storing.setStart(msg.time);
-
-    return std::move(this->state);
-  }
-
-  auto operator()(message::GlobalSuperStepStarted msg)
-      -> std::unique_ptr<StatusState> {
-    this->state->stateName = msg.state;
-    this->state->gss = msg.gss;
-    if (not this->state->timings.gss.empty()) {
-      this->state->timings.gss.back().setStop(msg.time);
-    }
-    this->state->timings.gss.push_back(PrintableDuration::withStart(msg.time));
-    this->state->aggregators = std::move(msg.aggregators);
-    return std::move(this->state);
-  }
-
-  auto operator()(message::PregelFinished& msg)
-      -> std::unique_ptr<StatusState> {
-    this->state->stateName = msg.state;
-    this->state->expires =
-        std::chrono::steady_clock::now() + this->state->ttl.duration;
-    this->state->timings.storing.setStop(msg.time);
-    this->state->timings.totalRuntime.setStop(msg.time);
-
-    return std::move(this->state);
-  }
-
-  auto operator()(message::InFatalError& msg) -> std::unique_ptr<StatusState> {
-    this->state->stateName = msg.state;
-    this->state->timings.stopAll(msg.time);
-
-    return std::move(this->state);
-  }
-
-  auto operator()(message::Canceled& msg) -> std::unique_ptr<StatusState> {
-    this->state->stateName = msg.state;
-    this->state->timings.stopAll(msg.time);
-
-=======
   auto operator()(message::LoadingStarted loading)
       -> std::unique_ptr<StatusState> {
     this->state->stateName = loading.state;
@@ -429,7 +200,82 @@
     this->state->details.update(
         this->sender.server,
         GraphStoringDetails{.verticesStored = msg.verticesStored});
->>>>>>> e0b2b4b9
+    return std::move(this->state);
+  }
+
+  auto operator()(message::PregelStarted msg) -> std::unique_ptr<StatusState> {
+    this->state->stateName = msg.state;
+    this->state->timings.totalRuntime.setStart(msg.time);
+
+    auto duration = std::chrono::microseconds{msg.time.value};
+    this->state->created =
+        std::chrono::time_point<std::chrono::steady_clock>{duration};
+
+    return std::move(this->state);
+  }
+
+  auto operator()(message::LoadingStarted msg) -> std::unique_ptr<StatusState> {
+    this->state->stateName = msg.state;
+    this->state->timings.loading.setStart(msg.time);
+    return std::move(this->state);
+  }
+
+  auto operator()(message::ComputationStarted msg)
+      -> std::unique_ptr<StatusState> {
+    this->state->stateName = msg.state;
+    this->state->timings.loading.setStop(msg.time);
+    this->state->timings.computation.setStart(msg.time);
+    this->state->timings.gss.push_back(PrintableDuration::withStart(msg.time));
+    return std::move(this->state);
+  }
+
+  auto operator()(message::StoringStarted msg) -> std::unique_ptr<StatusState> {
+    this->state->stateName = msg.state;
+    this->state->timings.computation.setStop(msg.time);
+
+    if (not this->state->timings.gss.empty()) {
+      this->state->timings.gss.back().setStop(msg.time);
+    }
+
+    this->state->timings.storing.setStart(msg.time);
+
+    return std::move(this->state);
+  }
+
+  auto operator()(message::GlobalSuperStepStarted msg)
+      -> std::unique_ptr<StatusState> {
+    this->state->stateName = msg.state;
+    this->state->gss = msg.gss;
+    if (not this->state->timings.gss.empty()) {
+      this->state->timings.gss.back().setStop(msg.time);
+    }
+    this->state->timings.gss.push_back(PrintableDuration::withStart(msg.time));
+    this->state->aggregators = std::move(msg.aggregators);
+    return std::move(this->state);
+  }
+
+  auto operator()(message::PregelFinished& msg)
+      -> std::unique_ptr<StatusState> {
+    this->state->stateName = msg.state;
+    this->state->expires =
+        std::chrono::steady_clock::now() + this->state->ttl.duration;
+    this->state->timings.storing.setStop(msg.time);
+    this->state->timings.totalRuntime.setStop(msg.time);
+
+    return std::move(this->state);
+  }
+
+  auto operator()(message::InFatalError& msg) -> std::unique_ptr<StatusState> {
+    this->state->stateName = msg.state;
+    this->state->timings.stopAll(msg.time);
+
+    return std::move(this->state);
+  }
+
+  auto operator()(message::Canceled& msg) -> std::unique_ptr<StatusState> {
+    this->state->stateName = msg.state;
+    this->state->timings.stopAll(msg.time);
+
     return std::move(this->state);
   }
 
