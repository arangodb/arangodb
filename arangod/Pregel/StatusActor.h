--- conflicted
+++ resolved
@@ -259,13 +259,8 @@
   std::string user;
   std::string database;
   std::string algorithm;
-<<<<<<< HEAD
-  std::chrono::steady_clock::time_point created;
-  std::optional<std::chrono::steady_clock::time_point> expires;
-=======
   PregelDate created;
   std::optional<PregelDate> expires;
->>>>>>> 3bedd3b2
   TTL ttl{};
   size_t parallelism{};
   PregelTimings timings;
@@ -357,28 +352,12 @@
     return std::move(this->state);
   }
 
-  auto operator()(message::PregelStarted msg) -> std::unique_ptr<StatusState> {
-    this->state->stateName = msg.state;
-    this->state->timings.totalRuntime.setStart(msg.time);
-
-    auto duration = std::chrono::microseconds{msg.time.value};
-    this->state->created =
-        std::chrono::time_point<std::chrono::steady_clock>{duration};
-
-    return std::move(this->state);
-  }
-
   auto operator()(message::LoadingStarted loading)
       -> std::unique_ptr<StatusState> {
-<<<<<<< HEAD
-    this->state->stateName = loading.state;
-    this->state->timings.loading.setStart(loading.time);
-=======
     this->state->status->stateName = loading.state;
     this->state->status->timings.loading.setStart(loading.time);
 
     updateStatusDocument();
->>>>>>> 3bedd3b2
 
     return std::move(this->state);
   }
@@ -397,27 +376,8 @@
     return std::move(this->state);
   }
 
-  auto operator()(message::ComputationStarted msg)
-      -> std::unique_ptr<StatusState> {
-<<<<<<< HEAD
-    this->state->stateName = msg.state;
-    this->state->timings.loading.setStop(msg.time);
-    this->state->timings.computation.setStart(msg.time);
-    this->state->timings.gss.push_back(PrintableDuration::withStart(msg.time));
-
-    return std::move(this->state);
-  }
-
-  auto operator()(message::GlobalSuperStepStarted msg)
-      -> std::unique_ptr<StatusState> {
-    this->state->stateName = msg.state;
-    this->state->gss = msg.gss;
-    if (not this->state->timings.gss.empty()) {
-      this->state->timings.gss.back().setStop(msg.time);
-    }
-    this->state->timings.gss.push_back(PrintableDuration::withStart(msg.time));
-    this->state->aggregators = std::move(msg.aggregators);
-=======
+  auto operator()(message::GlobalSuperStepUpdate msg)
+      -> std::unique_ptr<StatusState> {
     this->state->status->details.update(
         this->sender.server, msg.gss,
         GlobalSuperStepDetails{
@@ -447,21 +407,11 @@
 
     updateStatusDocument();
 
->>>>>>> 3bedd3b2
-    return std::move(this->state);
-  }
-
-  auto operator()(message::GlobalSuperStepUpdate msg)
-      -> std::unique_ptr<StatusState> {
-<<<<<<< HEAD
-    this->state->details.update(
-        this->sender.server, msg.gss,
-        GlobalSuperStepDetails{
-            .verticesProcessed = msg.verticesProcessed,
-            .messagesSent = msg.messagesSent,
-            .messagesReceived = msg.messagesReceived,
-            .memoryBytesUsedForMessages = msg.memoryBytesUsedForMessages});
-=======
+    return std::move(this->state);
+  }
+
+  auto operator()(message::ComputationStarted msg)
+      -> std::unique_ptr<StatusState> {
     this->state->status->stateName = msg.state;
     this->state->status->timings.loading.setStop(msg.time);
     this->state->status->timings.computation.setStart(msg.time);
@@ -470,7 +420,6 @@
 
     updateStatusDocument();
 
->>>>>>> 3bedd3b2
     return std::move(this->state);
   }
 
@@ -482,24 +431,15 @@
       this->state->status->timings.gss.back().setStop(msg.time);
     }
 
-<<<<<<< HEAD
-    this->state->timings.storing.setStart(msg.time);
-=======
     this->state->status->timings.storing.setStart(msg.time);
 
     updateStatusDocument();
->>>>>>> 3bedd3b2
-
-    return std::move(this->state);
-  }
-
-  auto operator()(message::GraphStoringUpdate msg)
-      -> std::unique_ptr<StatusState> {
-<<<<<<< HEAD
-    this->state->details.update(
-        this->sender.server,
-        GraphStoringDetails{.verticesStored = msg.verticesStored});
-=======
+
+    return std::move(this->state);
+  }
+
+  auto operator()(message::GlobalSuperStepStarted msg)
+      -> std::unique_ptr<StatusState> {
     this->state->status->stateName = msg.state;
     this->state->status->gss = msg.gss;
     if (not this->state->status->timings.gss.empty()) {
@@ -513,7 +453,6 @@
 
     updateStatusDocument();
 
->>>>>>> 3bedd3b2
     return std::move(this->state);
   }
 
