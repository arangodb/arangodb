--- conflicted
+++ resolved
@@ -259,17 +259,10 @@
   std::string user;
   std::string database;
   std::string algorithm;
-<<<<<<< HEAD
-  std::chrono::steady_clock::time_point created;
-  std::optional<std::chrono::steady_clock::time_point> expires;
+  PregelDate created;
+  std::optional<PregelDate> expires;
   TTL ttl{};
   size_t parallelism{};
-=======
-  PregelDate created;
-  std::optional<PregelDate> expires;
-  TTL ttl;
-  size_t parallelism;
->>>>>>> d8f555f4
   PregelTimings timings;
   uint64_t gss{};
   VPackBuilder aggregators;
@@ -359,28 +352,12 @@
     return std::move(this->state);
   }
 
-  auto operator()(message::PregelStarted msg) -> std::unique_ptr<StatusState> {
-    this->state->stateName = msg.state;
-    this->state->timings.totalRuntime.setStart(msg.time);
-
-    auto duration = std::chrono::microseconds{msg.time.value};
-    this->state->created =
-        std::chrono::time_point<std::chrono::steady_clock>{duration};
-
-    return std::move(this->state);
-  }
-
   auto operator()(message::LoadingStarted loading)
       -> std::unique_ptr<StatusState> {
-<<<<<<< HEAD
-    this->state->stateName = loading.state;
-    this->state->timings.loading.setStart(loading.time);
-=======
     this->state->status->stateName = loading.state;
     this->state->status->timings.loading.setStart(loading.time);
 
     updateStatusDocument();
->>>>>>> d8f555f4
 
     return std::move(this->state);
   }
@@ -399,27 +376,8 @@
     return std::move(this->state);
   }
 
-  auto operator()(message::ComputationStarted msg)
-      -> std::unique_ptr<StatusState> {
-<<<<<<< HEAD
-    this->state->stateName = msg.state;
-    this->state->timings.loading.setStop(msg.time);
-    this->state->timings.computation.setStart(msg.time);
-    this->state->timings.gss.push_back(PrintableDuration::withStart(msg.time));
-
-    return std::move(this->state);
-  }
-
-  auto operator()(message::GlobalSuperStepStarted msg)
-      -> std::unique_ptr<StatusState> {
-    this->state->stateName = msg.state;
-    this->state->gss = msg.gss;
-    if (not this->state->timings.gss.empty()) {
-      this->state->timings.gss.back().setStop(msg.time);
-    }
-    this->state->timings.gss.push_back(PrintableDuration::withStart(msg.time));
-    this->state->aggregators = std::move(msg.aggregators);
-=======
+  auto operator()(message::GlobalSuperStepUpdate msg)
+      -> std::unique_ptr<StatusState> {
     this->state->status->details.update(
         this->sender.server, msg.gss,
         GlobalSuperStepDetails{
@@ -449,21 +407,11 @@
 
     updateStatusDocument();
 
->>>>>>> d8f555f4
-    return std::move(this->state);
-  }
-
-  auto operator()(message::GlobalSuperStepUpdate msg)
-      -> std::unique_ptr<StatusState> {
-<<<<<<< HEAD
-    this->state->details.update(
-        this->sender.server, msg.gss,
-        GlobalSuperStepDetails{
-            .verticesProcessed = msg.verticesProcessed,
-            .messagesSent = msg.messagesSent,
-            .messagesReceived = msg.messagesReceived,
-            .memoryBytesUsedForMessages = msg.memoryBytesUsedForMessages});
-=======
+    return std::move(this->state);
+  }
+
+  auto operator()(message::ComputationStarted msg)
+      -> std::unique_ptr<StatusState> {
     this->state->status->stateName = msg.state;
     this->state->status->timings.loading.setStop(msg.time);
     this->state->status->timings.computation.setStart(msg.time);
@@ -472,7 +420,6 @@
 
     updateStatusDocument();
 
->>>>>>> d8f555f4
     return std::move(this->state);
   }
 
@@ -484,24 +431,15 @@
       this->state->status->timings.gss.back().setStop(msg.time);
     }
 
-<<<<<<< HEAD
-    this->state->timings.storing.setStart(msg.time);
-=======
     this->state->status->timings.storing.setStart(msg.time);
 
     updateStatusDocument();
->>>>>>> d8f555f4
-
-    return std::move(this->state);
-  }
-
-  auto operator()(message::GraphStoringUpdate msg)
-      -> std::unique_ptr<StatusState> {
-<<<<<<< HEAD
-    this->state->details.update(
-        this->sender.server,
-        GraphStoringDetails{.verticesStored = msg.verticesStored});
-=======
+
+    return std::move(this->state);
+  }
+
+  auto operator()(message::GlobalSuperStepStarted msg)
+      -> std::unique_ptr<StatusState> {
     this->state->status->stateName = msg.state;
     this->state->status->gss = msg.gss;
     if (not this->state->status->timings.gss.empty()) {
@@ -515,7 +453,6 @@
 
     updateStatusDocument();
 
->>>>>>> d8f555f4
     return std::move(this->state);
   }
 
