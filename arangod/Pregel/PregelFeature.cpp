////////////////////////////////////////////////////////////////////////////////
/// DISCLAIMER
///
/// Copyright 2014-2023 ArangoDB GmbH, Cologne, Germany
/// Copyright 2004-2014 triAGENS GmbH, Cologne, Germany
///
/// Licensed under the Apache License, Version 2.0 (the "License");
/// you may not use this file except in compliance with the License.
/// You may obtain a copy of the License at
///
///     http://www.apache.org/licenses/LICENSE-2.0
///
/// Unless required by applicable law or agreed to in writing, software
/// distributed under the License is distributed on an "AS IS" BASIS,
/// WITHOUT WARRANTIES OR CONDITIONS OF ANY KIND, either express or implied.
/// See the License for the specific language governing permissions and
/// limitations under the License.
///
/// Copyright holder is ArangoDB GmbH, Cologne, Germany
///
/// @author Simon Grätzer
////////////////////////////////////////////////////////////////////////////////

#include "PregelFeature.h"
#include <velocypack/SharedSlice.h>

#include <atomic>
#include <unordered_set>

#include "Actor/ActorPID.h"
#include "ApplicationFeatures/ApplicationServer.h"
#include "Basics/FileUtils.h"
#include "Basics/NumberOfCores.h"
#include "Basics/StringUtils.h"
#include "Basics/VelocyPackHelper.h"
#include "Basics/application-exit.h"
#include "Basics/debugging.h"
#include "Basics/files.h"
#include "Cluster/ClusterFeature.h"
#include "Cluster/ClusterInfo.h"
#include "Cluster/ServerState.h"
#include "GeneralServer/AuthenticationFeature.h"
#include "Graph/GraphManager.h"
#include "Inspection/VPackWithErrorT.h"
#include "Metrics/CounterBuilder.h"
#include "Metrics/GaugeBuilder.h"
#include "Network/Methods.h"
#include "Network/NetworkFeature.h"
#include "Pregel/AlgoRegistry.h"
#include "Pregel/Algorithm.h"
#include "Pregel/Conductor/Actor.h"
#include "Pregel/Conductor/Conductor.h"
#include "Pregel/Conductor/Messages.h"
#include "Pregel/Conductor/ExecutionStates/DatabaseCollectionLookup.h"
#include "Pregel/ExecutionNumber.h"
#include "Pregel/StatusActor.h"
#include "Pregel/PregelOptions.h"
#include "Pregel/ResultActor.h"
#include "Pregel/ResultMessages.h"
#include "Pregel/SpawnActor.h"
#include "Pregel/MetricsActor.h"
#include "Pregel/StatusWriter/CollectionStatusWriter.h"
#include "Pregel/Utils.h"
#include "Pregel/Worker/Messages.h"
#include "Pregel/Worker/Worker.h"
#include "Rest/CommonDefines.h"
#include "RestServer/DatabasePathFeature.h"
#include "Scheduler/Scheduler.h"
#include "Scheduler/SchedulerFeature.h"
#include "Utils/ExecContext.h"
#include "VocBase/vocbase.h"
#include "VocBase/LogicalCollection.h"
#include "VocBase/ticks.h"
#include "Metrics/MetricsFeature.h"

using namespace arangodb;
using namespace arangodb::options;
using namespace arangodb::pregel;

namespace {

// locations for Pregel's temporary files
std::unordered_set<std::string> const tempLocationTypes{
    {"temp-directory", "database-directory", "custom"}};

size_t availableCores() {
  return std::max<size_t>(1, NumberOfCores::getValue());
}

size_t defaultParallelism() {
  size_t procNum = std::min<size_t>(availableCores() / 4, 16);
  return procNum < 1 ? 1 : procNum;
}

bool authorized(std::string const& user) {
  auto const& exec = arangodb::ExecContext::current();
  if (exec.isSuperuser()) {
    return true;
  }
  return (user == exec.user());
}

network::Headers buildHeaders() {
  auto auth = AuthenticationFeature::instance();

  network::Headers headers;
  if (auth != nullptr && auth->isActive()) {
    headers.try_emplace(StaticStrings::Authorization,
                        "bearer " + auth->tokenCache().jwtToken());
  }
  return headers;
}

std::vector<ShardID> getShardIds(TRI_vocbase_t& vocbase,
                                 ShardID const& collection) {
  ClusterInfo& ci = vocbase.server().getFeature<ClusterFeature>().clusterInfo();

  std::vector<ShardID> result;
  try {
    std::shared_ptr<LogicalCollection> lc =
        ci.getCollection(vocbase.name(), collection);
    std::shared_ptr<std::vector<ShardID>> shardIDs =
        ci.getShardList(std::to_string(lc->id().id()));
    result.reserve(shardIDs->size());
    for (auto const& it : *shardIDs) {
      result.emplace_back(it);
    }
  } catch (...) {
    result.clear();
  }

  return result;
}

}  // namespace

auto PregelRunUser::authorized(ExecContext const& userContext) const -> bool {
  if (userContext.isSuperuser()) {
    return true;
  }
  return name == userContext.user();
}

ResultT<ExecutionNumber> PregelFeature::startExecution(TRI_vocbase_t& vocbase,
                                                       PregelOptions options) {
  if (isStopping() || _softShutdownOngoing.load(std::memory_order_relaxed)) {
    return Result{TRI_ERROR_SHUTTING_DOWN, "pregel system not available"};
  }

  // // extract the collections
  std::vector<std::string> vertexCollections;
  std::vector<std::string> edgeCollections;
  std::unordered_map<std::string, std::vector<std::string>>
      edgeCollectionRestrictions;

  if (std::holds_alternative<GraphCollectionNames>(
          options.graphSource.graphOrCollections)) {
    auto collectionNames =
        std::get<GraphCollectionNames>(options.graphSource.graphOrCollections);
    vertexCollections = collectionNames.vertexCollections;
    edgeCollections = collectionNames.edgeCollections;
    edgeCollectionRestrictions =
        options.graphSource.edgeCollectionRestrictions.items;
  } else {
    auto graphName =
        std::get<GraphName>(options.graphSource.graphOrCollections);
    if (graphName.graph == "") {
      return Result{TRI_ERROR_BAD_PARAMETER, "expecting graphName as string"};
    }

    graph::GraphManager gmngr{vocbase};
    auto graphRes = gmngr.lookupGraphByName(graphName.graph);
    if (graphRes.fail()) {
      return std::move(graphRes).result();
    }
    std::unique_ptr<graph::Graph> graph = std::move(graphRes.get());

    auto const& gv = graph->vertexCollections();
    for (auto const& v : gv) {
      vertexCollections.push_back(v);
    }

    auto const& ge = graph->edgeCollections();
    for (auto const& e : ge) {
      edgeCollections.push_back(e);
    }

    auto const& ed = graph->edgeDefinitions();
    for (auto const& e : ed) {
      auto const& from = e.second.getFrom();
      // intentionally create map entry
      for (auto const& f : from) {
        auto& restrictions = edgeCollectionRestrictions[f];
        restrictions.push_back(e.second.getName());
      }
    }
  }

  ServerState* ss = ServerState::instance();

  std::unordered_map<std::string, std::vector<std::string>>
      edgeCollectionRestrictionsPerShard;
  if (ss->isSingleServer()) {
    edgeCollectionRestrictionsPerShard = std::move(edgeCollectionRestrictions);
  } else {
    for (auto const& [vertexCollection, edgeCollections] :
         edgeCollectionRestrictions) {
      for (auto const& shardId : getShardIds(vocbase, vertexCollection)) {
        // intentionally create key in map
        auto& restrictions = edgeCollectionRestrictionsPerShard[shardId];
        for (auto const& edgeCollection : edgeCollections) {
          for (auto const& edgeShardId : getShardIds(vocbase, edgeCollection)) {
            restrictions.push_back(edgeShardId);
          }
        }
      }
    }
  }

  // check the access rights to collections
  ExecContext const& exec = ExecContext::current();
  if (!exec.isSuperuser()) {
    // TODO get rid of that when we have a pregel parameter struct
    TRI_ASSERT(options.userParameters.slice().isObject());
    VPackSlice storeSlice = options.userParameters.slice().get("store");
    bool storeResults = !storeSlice.isBool() || storeSlice.getBool();

    for (std::string const& vc : vertexCollections) {
      bool canWrite = exec.canUseCollection(vc, auth::Level::RW);
      bool canRead = exec.canUseCollection(vc, auth::Level::RO);
      if ((storeResults && !canWrite) || !canRead) {
        return Result{TRI_ERROR_FORBIDDEN};
      }
    }
    for (std::string const& ec : edgeCollections) {
      bool canWrite = exec.canUseCollection(ec, auth::Level::RW);
      bool canRead = exec.canUseCollection(ec, auth::Level::RO);
      if ((storeResults && !canWrite) || !canRead) {
        return Result{TRI_ERROR_FORBIDDEN};
      }
    }
  }

  for (std::string const& name : vertexCollections) {
    if (ss->isCoordinator()) {
      try {
        auto& ci = vocbase.server().getFeature<ClusterFeature>().clusterInfo();
        auto coll = ci.getCollection(vocbase.name(), name);

        if (coll->system()) {
          return Result{TRI_ERROR_BAD_PARAMETER,
                        "Cannot use pregel on system collection"};
        }

        if (coll->deleted()) {
          return Result{TRI_ERROR_ARANGO_DATA_SOURCE_NOT_FOUND, name};
        }
      } catch (...) {
        return Result{TRI_ERROR_ARANGO_DATA_SOURCE_NOT_FOUND, name};
      }
    } else if (ss->getRole() == ServerState::ROLE_SINGLE) {
      auto coll = vocbase.lookupCollection(name);

      if (coll == nullptr || coll->deleted()) {
        return Result{TRI_ERROR_ARANGO_DATA_SOURCE_NOT_FOUND, name};
      }
    } else {
      return Result{TRI_ERROR_INTERNAL};
    }
  }

  std::vector<CollectionID> edgeColls;

  // load edge collection
  for (std::string const& name : edgeCollections) {
    if (ss->isCoordinator()) {
      try {
        auto& ci = vocbase.server().getFeature<ClusterFeature>().clusterInfo();
        auto coll = ci.getCollection(vocbase.name(), name);

        if (coll->system()) {
          return Result{TRI_ERROR_BAD_PARAMETER,
                        "Cannot use pregel on system collection"};
        }

        if (!coll->isSmart()) {
          std::vector<std::string> eKeys = coll->shardKeys();

          // TODO get rid of that when we have a pregel parameter struct
          std::string shardKeyAttribute =
              options.userParameters.slice().hasKey("shardKeyAttribute")
                  ? options.userParameters.slice()
                        .get("shardKeyAttribute")
                        .copyString()
                  : "vertex";

          if (eKeys.size() != 1 || eKeys[0] != shardKeyAttribute) {
            return Result{
                TRI_ERROR_BAD_PARAMETER,
                "Edge collection needs to be sharded "
                "by shardKeyAttribute parameter ('" +
                    shardKeyAttribute +
                    "'), or use SmartGraphs. The current shardKey is: " +
                    (eKeys.empty() ? "undefined" : "'" + eKeys[0] + "'")

            };
          }
        }

        if (coll->deleted()) {
          return Result{TRI_ERROR_ARANGO_DATA_SOURCE_NOT_FOUND, name};
        }

        // smart edge collections contain multiple actual collections
        std::vector<std::string> actual = coll->realNamesForRead();

        edgeColls.insert(edgeColls.end(), actual.begin(), actual.end());
      } catch (...) {
        return Result{TRI_ERROR_ARANGO_DATA_SOURCE_NOT_FOUND, name};
      }
    } else if (ss->getRole() == ServerState::ROLE_SINGLE) {
      auto coll = vocbase.lookupCollection(name);

      if (coll == nullptr || coll->deleted()) {
        return Result{TRI_ERROR_ARANGO_DATA_SOURCE_NOT_FOUND, name};
      }
      std::vector<std::string> actual = coll->realNamesForRead();
      edgeColls.insert(edgeColls.end(), actual.begin(), actual.end());
    } else {
      return Result{TRI_ERROR_INTERNAL};
    }
  }

  uint64_t maxSuperstep = basics::VelocyPackHelper::getNumericValue(
      options.userParameters.slice(), Utils::maxGSS, 500);
  if (options.userParameters.slice().hasKey(Utils::maxNumIterations)) {
    // set to "infinity"
    maxSuperstep = std::numeric_limits<uint64_t>::max();
  }
  auto storeResults = basics::VelocyPackHelper::getBooleanValue(
      options.userParameters.slice(), "store", true);

  auto parallelismVar = parallelism(options.userParameters.slice());

  // time-to-live for finished/failed Pregel jobs before garbage collection.
  // default timeout is 10 minutes for each conductor
  auto ttl = TTL{.duration = std::chrono::seconds(
                     basics::VelocyPackHelper::getNumericValue(
                         options.userParameters.slice(), "ttl", 600))};
  auto algorithmName = std::move(options.algorithm);
  std::transform(algorithmName.begin(), algorithmName.end(),
                 algorithmName.begin(), ::tolower);

  auto en = createExecutionNumber();

  auto executionSpecifications = ExecutionSpecifications{
      .executionNumber = en,
      .algorithm = std::move(algorithmName),
      .vertexCollections = std::move(vertexCollections),
      .edgeCollections = std::move(edgeColls),
      .edgeCollectionRestrictions =
          std::move(edgeCollectionRestrictionsPerShard),
      .maxSuperstep = maxSuperstep,
      .storeResults = storeResults,
      .ttl = ttl,
      .parallelism = parallelismVar,
      .userParameters = std::move(options.userParameters)};

  if (options.useActors) {
    auto vocbaseLookupInfo =
        std::make_unique<conductor::DatabaseCollectionLookup>(
            vocbase, executionSpecifications.vertexCollections,
            executionSpecifications.edgeCollections);

    auto user = ExecContext::current().user();
    auto statusStart = message::StatusMessages{message::StatusStart{
        .state = "Execution Started",
        .id = executionSpecifications.executionNumber,
        .user = user,
        .database = vocbase.name(),
        .algorithm = executionSpecifications.algorithm,
        .ttl = executionSpecifications.ttl,
        .parallelism = executionSpecifications.parallelism}};
    auto statusActorID = _actorRuntime->spawn<StatusActor>(
        vocbase.name(), std::make_unique<StatusState>(vocbase),
        std::move(statusStart));
    auto statusActorPID = actor::ActorPID{
        .server = ss->getId(), .database = vocbase.name(), .id = statusActorID};

<<<<<<< HEAD
    auto metricsActorID = _actorRuntime->spawn<MetricsActor>(
        vocbase.name(), std::make_unique<MetricsState>(_metrics),
        metrics::message::MetricsStart{});
    auto metricsActorPID =
        actor::ActorPID{.server = ServerState::instance()->getId(),
                        .database = vocbase.name(),
                        .id = metricsActorID};
    _metricsActors.doUnderLock([&en, &metricsActorPID](auto& actors) {
      actors.emplace(en, metricsActorPID);
    });

=======
    auto resultState = std::make_unique<ResultState>(ttl);
    auto resultData = resultState->data;
>>>>>>> d8f555f4
    auto resultActorID = _actorRuntime->spawn<ResultActor>(
        vocbase.name(), std::move(resultState),
        message::ResultMessages{message::ResultStart{}});
    auto resultActorPID = actor::ActorPID{
        .server = ss->getId(), .database = vocbase.name(), .id = resultActorID};

    auto spawnActorID = _actorRuntime->spawn<SpawnActor>(
        vocbase.name(), std::make_unique<SpawnState>(vocbase, resultActorPID),
        message::SpawnMessages{message::SpawnStart{}});
    auto spawnActor = actor::ActorPID{
        .server = ss->getId(), .database = vocbase.name(), .id = spawnActorID};
    auto algorithm = AlgoRegistry::createAlgorithmNew(
        executionSpecifications.algorithm,
        executionSpecifications.userParameters.slice());
    if (not algorithm.has_value()) {
      return Result{TRI_ERROR_BAD_PARAMETER,
                    fmt::format("Unsupported Algorithm: {}",
                                executionSpecifications.algorithm)};
    }
    auto conductorActorID = _actorRuntime->spawn<conductor::ConductorActor>(
        vocbase.name(),
        std::make_unique<conductor::ConductorState>(
            std::move(algorithm.value()), executionSpecifications,
            std::move(vocbaseLookupInfo), std::move(spawnActor),
            std::move(resultActorPID), std::move(statusActorPID),
            std::move(metricsActorPID)),
        conductor::message::ConductorStart{});
    auto conductorActorPID = actor::ActorPID{.server = ss->getId(),
                                             .database = vocbase.name(),
                                             .id = conductorActorID};

    _pregelRuns.doUnderLock([&](auto& actors) {
      actors.emplace(
          en, PregelRun{PregelRunUser(user),
                        PregelRunActors{.resultActor = resultActorPID,
                                        .results = resultData,
                                        .conductor = conductorActorPID}});
    });

    return en;
  } else {
    auto c = std::make_shared<pregel::Conductor>(
        executionSpecifications, ExecContext::current().user(), vocbase, *this);
    addConductor(std::move(c), en);
    TRI_ASSERT(conductor(en));
    conductor(en)->start();
    return en;
  }
}

ExecutionNumber PregelFeature::createExecutionNumber() {
  return ExecutionNumber{TRI_NewServerSpecificTick()};
}

PregelFeature::PregelFeature(Server& server)
    : ArangodFeature{server, *this},
      _defaultParallelism(::defaultParallelism()),
      _minParallelism(1),
      _maxParallelism(::availableCores()),
      _softShutdownOngoing(false),
      _metrics(std::make_shared<PregelMetrics>(
          server.getFeature<arangodb::metrics::MetricsFeature>())),
      _actorRuntime(nullptr) {
  static_assert(Server::isCreatedAfter<PregelFeature,
                                       arangodb::metrics::MetricsFeature>());

  setOptional(true);
  startsAfter<DatabaseFeature>();
  startsAfter<application_features::V8FeaturePhase>();
}

PregelFeature::~PregelFeature() {
  TRI_ASSERT(_conductors.empty());
  TRI_ASSERT(_workers.empty());
}

void PregelFeature::scheduleGarbageCollection() {
  if (isStopping()) {
    return;
  }

  // GC will be run every 20 seconds
  std::chrono::seconds offset = std::chrono::seconds(20);

  TRI_ASSERT(SchedulerFeature::SCHEDULER != nullptr);
  Scheduler* scheduler = SchedulerFeature::SCHEDULER;
  auto handle = scheduler->queueDelayed("pregel-gc", RequestLane::INTERNAL_LOW,
                                        offset, [this](bool canceled) {
                                          if (!canceled) {
                                            garbageCollectConductors();
                                            garbageCollectActors();
                                            scheduleGarbageCollection();
                                          }
                                        });

  std::lock_guard guard{_mutex};
  _gcHandle = std::move(handle);
}

void PregelFeature::collectOptions(std::shared_ptr<ProgramOptions> options) {
  options->addSection("pregel", "Pregel jobs");

  options
      ->addOption("--pregel.parallelism",
                  "The default parallelism to use in a Pregel job if none is "
                  "specified.",
                  new SizeTParameter(&_defaultParallelism),
                  arangodb::options::makeFlags(
                      arangodb::options::Flags::Dynamic,
                      arangodb::options::Flags::DefaultNoComponents,
                      arangodb::options::Flags::OnCoordinator,
                      arangodb::options::Flags::OnSingle))
      .setIntroducedIn(31000)
      .setLongDescription(R"(The default parallelism for a Pregel job is only
used if you start a job without setting the `parallelism` attribute.

Defaults to the number of available cores divided by 4. The result is limited to
a value between 1 and 16.)");

  options
      ->addOption("--pregel.min-parallelism",
                  "The minimum parallelism usable in a Pregel job.",
                  new SizeTParameter(&_minParallelism),
                  arangodb::options::makeFlags(
                      arangodb::options::Flags::DefaultNoComponents,
                      arangodb::options::Flags::OnCoordinator,
                      arangodb::options::Flags::OnSingle))
      .setIntroducedIn(31000)
      .setLongDescription(R"(Increasing the value of this option forces each
Pregel job to run with at least this level of parallelism. In a cluster
deployment, the limit applies per DB-Server.)");

  options
      ->addOption("--pregel.max-parallelism",
                  "The maximum parallelism usable in a Pregel job.",
                  new SizeTParameter(&_maxParallelism),
                  arangodb::options::makeFlags(
                      arangodb::options::Flags::Dynamic,
                      arangodb::options::Flags::DefaultNoComponents,
                      arangodb::options::Flags::OnCoordinator,
                      arangodb::options::Flags::OnSingle))
      .setIntroducedIn(31000)
      .setLongDescription(R"(This option effectively limits the parallelism of
each Pregel job to the specified value. In a cluster deployment, the limit
applies per DB-Server.

Defaults to the number of available cores.)");

  options
      ->addObsoleteOption(
          "--pregel.memory-mapped-files",
          "Whether to use memory mapped files for storing Pregel "
          "temporary data (as opposed to storing it in RAM) by default.",
          arangodb::options::makeFlags(
              arangodb::options::Flags::DefaultNoComponents,
              arangodb::options::Flags::OnCoordinator,
              arangodb::options::Flags::OnSingle))
      .setIntroducedIn(31000)
      .setLongDescription(R"(If set to `true`, Pregel jobs store their
temporary data in disk-backed memory-mapped files. If set to `false`, the
temporary data of Pregel jobs is buffered in main memory.

Memory-mapped files are used by default. This has the advantage of a lower RAM
utilization, which reduces the likelihood of out-of-memory situations. However,
storing the files on disk requires a certain disk capacity, so that instead of
running out of RAM, it is possible to run out of a disk space. Make sure to use
a suitable storage location.

You can override this option for each Pregel job by setting the `useMemoryMaps`
attribute of the job.)");

  options
      ->addObsoleteOption("--pregel.memory-mapped-files-location-type",
                          "The location for Pregel's temporary files.",
                          arangodb::options::makeFlags(
                              arangodb::options::Flags::DefaultNoComponents,
                              arangodb::options::Flags::OnDBServer,
                              arangodb::options::Flags::OnSingle))
      .setIntroducedIn(31000)
      .setLongDescription(R"(You can configure the location for the
memory-mapped files written by Pregel with this option. This option is only
meaningful if you use memory-mapped files.

The option can have one of the following values:

- `temp-directory`: store memory-mapped files in the temporary directory, as
  configured via `--temp.path`. If `--temp.path` is not set, the system's
  temporary directory is used.
- `database-directory`: store memory-mapped files in a separate directory
  underneath the database directory.
- `custom`: use a custom directory location for memory-mapped files. You can set
  the location via the `--pregel.memory-mapped-files-custom-path` option.

The default location for Pregel's memory-mapped files is the temporary directory
(`--temp.path`), which may not provide enough capacity for larger Pregel jobs.
It may be more sensible to configure a custom directory for memory-mapped files
and provide the necessary disk space there (`custom`).
Such custom directory can be mounted on ephemeral storage, as the files are only
needed temporarily. If a custom directory location is used, you need to specify
the actual location via the `--pregel.memory-mapped-files-custom-path`
parameter.

You can also use a subdirectory of the database directory as the storage
location for the memory-mapped files (`--database.directory`). The database
directory often provides a lot of disk space capacity, but when Pregel's
temporary files are stored in there too, it has to provide enough capacity to
store both the regular database data and the Pregel files.)");

  options
      ->addObsoleteOption(
          "--pregel.memory-mapped-files-custom-path",
          "Custom path for Pregel's temporary files. Only used if "
          "`--pregel.memory-mapped-files-location` is \"custom\".",
          arangodb::options::makeFlags(
              arangodb::options::Flags::DefaultNoComponents,
              arangodb::options::Flags::OnDBServer,
              arangodb::options::Flags::OnSingle))
      .setIntroducedIn(31000)
      .setLongDescription(R"(If you use this option, you need to specify the
storage directory location as an absolute path.)");
}

void PregelFeature::validateOptions(std::shared_ptr<ProgramOptions> options) {
  if (_minParallelism > _maxParallelism ||
      _defaultParallelism < _minParallelism ||
      _defaultParallelism > _maxParallelism || _minParallelism == 0 ||
      _maxParallelism == 0) {
    // parallelism values look somewhat odd in relation to each other. fix
    // them and issue a warning about it.
    _minParallelism = std::max<size_t>(1, _minParallelism);
    _maxParallelism = std::max<size_t>(_minParallelism, _maxParallelism);
    _defaultParallelism = std::clamp<size_t>(_defaultParallelism,
                                             _minParallelism, _maxParallelism);

    LOG_TOPIC("5a607", WARN, Logger::PREGEL)
        << "invalid values for Pregel paralellism values. adjusting them to: "
           "min: "
        << _minParallelism << ", max: " << _maxParallelism
        << ", default: " << _defaultParallelism;
  }

  // these assertions should always hold
  TRI_ASSERT(_minParallelism > 0 && _minParallelism <= _maxParallelism);
  TRI_ASSERT(_defaultParallelism > 0 &&
             _defaultParallelism >= _minParallelism &&
             _defaultParallelism <= _maxParallelism);
}

void PregelFeature::start() {
  LOG_TOPIC("a0eb6", DEBUG, Logger::PREGEL)
      << "using Pregel default parallelism " << _defaultParallelism
      << " (min: " << _minParallelism << ", max: " << _maxParallelism << ")";

  if (!ServerState::instance()->isAgent()) {
    scheduleGarbageCollection();
  }

  // TODO needs to go here for now because server feature has not startd in
  // pregel feature constructor
  _actorRuntime = std::make_shared<
      actor::Runtime<PregelScheduler, ArangoExternalDispatcher>>(
      ServerState::instance()->getId(), "PregelFeature",
      std::make_shared<PregelScheduler>(),
      std::make_shared<ArangoExternalDispatcher>(
          "/_api/pregel/actor", server().getFeature<NetworkFeature>().pool(),
          network::Timeout{5.0 * 60}));
}

void PregelFeature::beginShutdown() {
  TRI_ASSERT(isStopping());

  std::lock_guard guard{_mutex};
  _gcHandle.reset();

  // cancel all conductors and workers
  for (auto& it : _conductors) {
    it.second.conductor->_shutdown = true;
    it.second.conductor->cancel();
  }
  for (auto it : _workers) {
    it.second.second->cancelGlobalStep(VPackSlice());
  }
}

void PregelFeature::unprepare() {
  garbageCollectConductors();

  std::unique_lock guard{_mutex};
  decltype(_conductors) cs = std::move(_conductors);
  decltype(_workers) ws = std::move(_workers);
  guard.unlock();

  // all pending tasks should have been finished by now, and all references
  // to conductors and workers been dropped!
#ifdef ARANGODB_ENABLE_MAINTAINER_MODE
  for (auto& it : cs) {
    TRI_ASSERT(it.second.conductor.use_count() == 1);
  }

  for (auto it : _workers) {
    TRI_ASSERT(it.second.second.use_count() == 1);
  }
#endif
}

bool PregelFeature::isStopping() const noexcept {
  return server().isStopping();
}

size_t PregelFeature::defaultParallelism() const noexcept {
  return _defaultParallelism;
}

size_t PregelFeature::minParallelism() const noexcept {
  return _minParallelism;
}

size_t PregelFeature::maxParallelism() const noexcept {
  return _maxParallelism;
}

size_t PregelFeature::parallelism(VPackSlice params) const noexcept {
  size_t parallelism = defaultParallelism();
  if (params.isObject()) {
    // then update parallelism value from user config
    if (VPackSlice parallel = params.get(Utils::parallelismKey);
        parallel.isInteger()) {
      // limit parallelism to configured bounds
      parallelism = std::clamp(parallel.getNumber<size_t>(), minParallelism(),
                               maxParallelism());
    }
  }
  return parallelism;
}

void PregelFeature::addConductor(std::shared_ptr<Conductor>&& c,
                                 ExecutionNumber executionNumber) {
  if (isStopping() || _softShutdownOngoing.load(std::memory_order_relaxed)) {
    THROW_ARANGO_EXCEPTION(TRI_ERROR_SHUTTING_DOWN);
  }

  std::string user = c->_user;
  std::lock_guard guard{_mutex};
  _conductors.try_emplace(
      executionNumber,
      ConductorEntry{std::move(user), std::chrono::steady_clock::time_point{},
                     std::move(c)});
}

std::shared_ptr<Conductor> PregelFeature::conductor(
    ExecutionNumber executionNumber) {
  std::lock_guard guard{_mutex};
  auto it = _conductors.find(executionNumber);
  return (it != _conductors.end() && ::authorized(it->second.user))
             ? it->second.conductor
             : nullptr;
}

void PregelFeature::garbageCollectActors() {
  // garbage collect all finished actors
  _actorRuntime->garbageCollect();

  // clean up map
  _pregelRuns.doUnderLock([this](auto& items) {
    std::erase_if(items, [this](auto& item) {
      auto const& [_, run] = item;
      auto actors = run.getActorsInternally();
      return not _actorRuntime->contains(actors.resultActor.id) &&
             (actors.conductor == std::nullopt ||
              not _actorRuntime->contains(actors.conductor.value().id));
    });
  });
}

void PregelFeature::garbageCollectConductors() try {
  // iterate over all conductors and remove the ones which can be
  // garbage-collected
  std::vector<std::shared_ptr<Conductor>> conductors;

  // copy out shared-ptrs of Conductors under the mutex
  {
    std::lock_guard guard{_mutex};
    for (auto const& it : _conductors) {
      if (it.second.conductor->canBeGarbageCollected()) {
        if (conductors.empty()) {
          conductors.reserve(8);
        }
        conductors.emplace_back(it.second.conductor);
      }
    }
  }

  // cancel and kill conductors without holding the mutex
  // permanently
  for (auto& c : conductors) {
    c->cancel();
  }

  std::lock_guard guard{_mutex};
  for (auto& c : conductors) {
    ExecutionNumber executionNumber = c->executionNumber();

    _conductors.erase(executionNumber);
    _workers.erase(executionNumber);
  }
} catch (...) {
}

void PregelFeature::addWorker(std::shared_ptr<IWorker>&& w,
                              ExecutionNumber executionNumber) {
  if (isStopping()) {
    THROW_ARANGO_EXCEPTION(TRI_ERROR_SHUTTING_DOWN);
  }

  std::string user = ExecContext::current().user();
  std::lock_guard guard{_mutex};
  _workers.try_emplace(executionNumber, std::move(user), std::move(w));
}

std::shared_ptr<IWorker> PregelFeature::worker(
    ExecutionNumber executionNumber) {
  std::lock_guard guard{_mutex};
  auto it = _workers.find(executionNumber);
  return (it != _workers.end() && ::authorized(it->second.first))
             ? it->second.second
             : nullptr;
}

ResultT<PregelResults> PregelFeature::getResults(ExecutionNumber execNr) {
  return _pregelRuns.doUnderLock(
      [&execNr](auto const& items) -> ResultT<PregelResults> {
        auto item = items.find(execNr);
        if (item == items.end()) {
          return Result{
              TRI_ERROR_HTTP_NOT_FOUND,
              fmt::format("Cannot locate results for pregel run {}.", execNr)};
        }
        auto const& [_, run] = *item;
        if (auto actors = run.getActorsFromUser(ExecContext::current());
            actors != std::nullopt) {
          auto results = actors.value().results->get();
          if (!results.has_value()) {
            return Result{
                TRI_ERROR_INTERNAL,
                fmt::format("Pregel results for run {} are not yet available.",
                            execNr)};
          }
          return results.value();
        }
        return Result{TRI_ERROR_HTTP_UNAUTHORIZED, "User is not authorized."};
      });
}

void PregelFeature::cleanupConductor(ExecutionNumber executionNumber) {
  std::lock_guard guard{_mutex};
  _conductors.erase(executionNumber);
  _workers.erase(executionNumber);
}

void PregelFeature::cleanupWorker(ExecutionNumber executionNumber) {
  // unmapping etc. might need a few seconds
  TRI_ASSERT(SchedulerFeature::SCHEDULER != nullptr);
  Scheduler* scheduler = SchedulerFeature::SCHEDULER;
  scheduler->queue(RequestLane::INTERNAL_LOW, [this, executionNumber] {
    std::lock_guard guard{_mutex};
    _workers.erase(executionNumber);
  });
}

void PregelFeature::handleConductorRequest(TRI_vocbase_t& vocbase,
                                           std::string const& path,
                                           VPackSlice const& body,
                                           VPackBuilder& outBuilder) {
  if (isStopping()) {
    return;  // shutdown ongoing
  }

  VPackSlice sExecutionNum = body.get(Utils::executionNumberKey);
  if (!sExecutionNum.isInteger() && !sExecutionNum.isString()) {
    LOG_TOPIC("8410a", ERR, Logger::PREGEL) << "Invalid execution number";
  }
  auto exeNum = ExecutionNumber{0};
  if (sExecutionNum.isInteger()) {
    exeNum = ExecutionNumber{sExecutionNum.getUInt()};
  } else if (sExecutionNum.isString()) {
    exeNum = ExecutionNumber{
        basics::StringUtils::uint64(sExecutionNum.copyString())};
  }
  std::shared_ptr<Conductor> co = conductor(exeNum);
  if (!co) {
    if (path == Utils::finishedWorkerFinalizationPath) {
      // conductor not found, but potentially already garbage-collected
      return;
    }
    THROW_ARANGO_EXCEPTION_MESSAGE(
        TRI_ERROR_CURSOR_NOT_FOUND,
        fmt::format("Conductor not found, invalid execution number: {}",
                    exeNum));
  }

  if (path == Utils::statusUpdatePath) {
    auto message = inspection::deserializeWithErrorT<StatusUpdated>(
        velocypack::SharedSlice({}, body));
    if (!message.ok()) {
      THROW_ARANGO_EXCEPTION_MESSAGE(
          TRI_ERROR_INTERNAL,
          fmt::format("Cannot deserialize StatusUpdated message: {}",
                      message.error().error()));
    }
    co->workerStatusUpdate(std::move(message.get()));
  } else if (path == Utils::finishedStartupPath) {
    auto message = inspection::deserializeWithErrorT<GraphLoaded>(
        velocypack::SharedSlice({}, body));
    if (!message.ok()) {
      THROW_ARANGO_EXCEPTION_MESSAGE(
          TRI_ERROR_INTERNAL,
          fmt::format("Cannot deserialize GraphLoaded message: {}",
                      message.error().error()));
    }
    co->finishedWorkerStartup(message.get());
  } else if (path == Utils::finishedWorkerStepPath) {
    auto message = inspection::deserializeWithErrorT<GlobalSuperStepFinished>(
        velocypack::SharedSlice({}, body));
    if (!message.ok()) {
      THROW_ARANGO_EXCEPTION_MESSAGE(
          TRI_ERROR_INTERNAL,
          fmt::format("Cannot deserialize GlobalSuperStepFinished message: {}",
                      message.error().error()));
    }
    co->finishedWorkerStep(message.get());
  } else if (path == Utils::finishedWorkerFinalizationPath) {
    auto message = inspection::deserializeWithErrorT<Finished>(
        velocypack::SharedSlice({}, body));
    if (!message.ok()) {
      THROW_ARANGO_EXCEPTION_MESSAGE(
          TRI_ERROR_INTERNAL,
          fmt::format("Cannot deserialize Finished message: {}",
                      message.error().error()));
    }
    co->finishedWorkerFinalize(message.get());
  }
}

void PregelFeature::handleWorkerRequest(TRI_vocbase_t& vocbase,
                                        std::string const& path,
                                        VPackSlice const& body,
                                        VPackBuilder& outBuilder) {
  if (isStopping() && path != Utils::finalizeExecutionPath) {
    return;  // shutdown ongoing
  }

  VPackSlice sExecutionNum = body.get(Utils::executionNumberKey);

  if (!sExecutionNum.isInteger()) {
    THROW_ARANGO_EXCEPTION_MESSAGE(
        TRI_ERROR_INTERNAL, "Worker not found, invalid execution number");
  }

  auto exeNum = ExecutionNumber{sExecutionNum.getUInt()};

  std::shared_ptr<IWorker> w = worker(exeNum);

  // create a new worker instance if necessary
  if (path == Utils::startExecutionPath) {
    if (w) {
      THROW_ARANGO_EXCEPTION_MESSAGE(
          TRI_ERROR_INTERNAL,
          "Worker with this execution number already exists.");
    }
    auto createWorker =
        inspection::deserializeWithErrorT<worker::message::CreateWorker>(
            velocypack::SharedSlice({}, body));
    if (!createWorker.ok()) {
      THROW_ARANGO_EXCEPTION_MESSAGE(
          TRI_ERROR_INTERNAL,
          fmt::format("Cannot deserialize CreateWorker message: {}",
                      createWorker.error().error()));
    }

    addWorker(AlgoRegistry::createWorker(vocbase, createWorker.get(), *this),
              exeNum);
    worker(exeNum)->setupWorker();  // will call conductor

    return;
  } else if (!w) {
    // any other call should have a working worker instance
    if (path == Utils::finalizeExecutionPath) {
      // except this is a cleanup call, and cleanup has already happened
      // because of garbage collection
      return;
    }
    LOG_TOPIC("41788", WARN, Logger::PREGEL)
        << "Handling " << path << ", worker " << exeNum << " does not exist";
    THROW_ARANGO_EXCEPTION_FORMAT(
        TRI_ERROR_CURSOR_NOT_FOUND,
        "Handling request %s, but worker %lld does not exist.", path.c_str(),
        exeNum);
  }

  if (path == Utils::prepareGSSPath) {
    auto message = inspection::deserializeWithErrorT<PrepareGlobalSuperStep>(
        velocypack::SharedSlice({}, body));
    if (!message.ok()) {
      THROW_ARANGO_EXCEPTION_MESSAGE(
          TRI_ERROR_INTERNAL,
          fmt::format("Cannot deserialize PrepareGlobalSuperStep message: {}",
                      message.error().error()));
    }
    auto prepared = w->prepareGlobalStep(message.get());
    auto response = inspection::serializeWithErrorT(prepared);
    if (!response.ok()) {
      THROW_ARANGO_EXCEPTION_MESSAGE(
          TRI_ERROR_INTERNAL,
          fmt::format("Cannot serialize GlobalSuperStepPrepared message: {}",
                      message.error().error()));
    }
    outBuilder.add(response.get().slice());
  } else if (path == Utils::startGSSPath) {
    auto message = inspection::deserializeWithErrorT<RunGlobalSuperStep>(
        velocypack::SharedSlice({}, body));
    if (!message.ok()) {
      THROW_ARANGO_EXCEPTION_MESSAGE(
          TRI_ERROR_INTERNAL,
          fmt::format("Cannot deserialize RunGlobalSuperStep message: {}",
                      message.error().error()));
    }
    w->startGlobalStep(message.get());
  } else if (path == Utils::messagesPath) {
    auto message =
        inspection::deserializeWithErrorT<worker::message::PregelMessage>(
            velocypack::SharedSlice({}, body));
    if (!message.ok()) {
      THROW_ARANGO_EXCEPTION_MESSAGE(
          TRI_ERROR_INTERNAL,
          fmt::format("Cannot deserialize PregelMessage message: {}",
                      message.error().error()));
    }
    w->receivedMessages(message.get());
  } else if (path == Utils::finalizeExecutionPath) {
    auto message = inspection::deserializeWithErrorT<FinalizeExecution>(
        velocypack::SharedSlice({}, body));
    if (!message.ok()) {
      THROW_ARANGO_EXCEPTION_MESSAGE(
          TRI_ERROR_INTERNAL,
          fmt::format("Cannot deserialize FinalizeExecution message: {}",
                      message.error().error()));
    }
    w->finalizeExecution(message.get(),
                         [this, exeNum]() { cleanupWorker(exeNum); });
  } else if (path == Utils::aqlResultsPath) {
    auto message = inspection::deserializeWithErrorT<CollectPregelResults>(
        velocypack::SharedSlice({}, body));
    if (!message.ok()) {
      THROW_ARANGO_EXCEPTION_MESSAGE(
          TRI_ERROR_INTERNAL,
          fmt::format("Cannot deserialize CollectPregelResults message: {}",
                      message.error().error()));
    }
    auto results = w->aqlResult(message.get().withId);
    auto response = inspection::serializeWithErrorT(results);
    if (!response.ok()) {
      THROW_ARANGO_EXCEPTION_MESSAGE(
          TRI_ERROR_INTERNAL,
          fmt::format("Cannot serialize PregelResults message: {}",
                      response.error().error()));
    }
    outBuilder.add(response.get().slice());
  }
}

uint64_t PregelFeature::numberOfActiveConductors() const {
  std::lock_guard guard{_mutex};
  uint64_t nr{0};
  for (auto const& p : _conductors) {
    std::shared_ptr<Conductor> const& c = p.second.conductor;
    if (c->_state == ExecutionState::DEFAULT ||
        c->_state == ExecutionState::LOADING ||
        c->_state == ExecutionState::RUNNING ||
        c->_state == ExecutionState::STORING) {
      ++nr;
      LOG_TOPIC("41564", WARN, Logger::PREGEL)
          << fmt::format("Conductor for executionNumber {} is in state {}.",
                         c->executionNumber(), ExecutionStateNames[c->_state]);
    }
  }
  return nr;
}

Result PregelFeature::toVelocyPack(TRI_vocbase_t& vocbase,
                                   arangodb::velocypack::Builder& result,
                                   bool allDatabases, bool fanout) const {
  std::vector<std::shared_ptr<Conductor>> conductors;

  // make a copy of all conductor shared-ptrs under the mutex
  {
    std::lock_guard guard{_mutex};
    conductors.reserve(_conductors.size());

    for (auto const& p : _conductors) {
      auto const& ce = p.second;
      if (!::authorized(ce.user)) {
        continue;
      }

      conductors.emplace_back(ce.conductor);
    }
  }

  // release lock, and now velocypackify all conductors
  result.openArray();
  for (auto const& c : conductors) {
    c->toVelocyPack(result);
  }

  Result res;

  if (ServerState::instance()->isCoordinator() && fanout) {
    // coordinator case, fan out to other coordinators!
    NetworkFeature const& nf = vocbase.server().getFeature<NetworkFeature>();
    network::ConnectionPool* pool = nf.pool();
    if (pool == nullptr) {
      THROW_ARANGO_EXCEPTION(TRI_ERROR_SHUTTING_DOWN);
    }

    std::vector<network::FutureRes> futures;

    network::RequestOptions options;
    options.timeout = network::Timeout(30.0);
    options.database = vocbase.name();
    options.param("local", "true");
    options.param("all", allDatabases ? "true" : "false");

    std::string const url = "/_api/control_pregel";

    auto& ci = vocbase.server().getFeature<ClusterFeature>().clusterInfo();
    for (auto const& coordinator : ci.getCurrentCoordinators()) {
      if (coordinator == ServerState::instance()->getId()) {
        // ourselves!
        continue;
      }

      auto f = network::sendRequestRetry(
          pool, "server:" + coordinator, fuerte::RestVerb::Get, url,
          VPackBuffer<uint8_t>{}, options, ::buildHeaders());
      futures.emplace_back(std::move(f));
    }

    if (!futures.empty()) {
      auto responses = futures::collectAll(futures).get();
      for (auto const& it : responses) {
        auto& resp = it.get();
        res.reset(resp.combinedResult());
        if (res.is(TRI_ERROR_ARANGO_DATABASE_NOT_FOUND)) {
          // it is expected in a multi-coordinator setup that a coordinator is
          // not aware of a database that was created very recently.
          res.reset();
        }
        if (res.fail()) {
          break;
        }
        auto slice = resp.slice();
        // copy results from other coordinators
        if (slice.isArray()) {
          for (auto const& entry : VPackArrayIterator(slice)) {
            result.add(entry);
          }
        }
      }
    }
  }

  result.close();

  return res;
}

auto PregelFeature::cancel(ExecutionNumber executionNumber) -> Result {
  auto c = conductor(executionNumber);
  if (c != nullptr) {
    c->cancel();
    return Result{};
  }

<<<<<<< HEAD
  // pregel can still have run with actors, then the result actor would exist
  auto resultActor = _resultActor.doUnderLock(
      [&executionNumber](auto const& actors) -> std::optional<actor::ActorPID> {
        auto actor = actors.find(executionNumber);
        if (actor == actors.end()) {
          return std::nullopt;
        }
        return actor->second;
      });
  if (resultActor.has_value()) {
    if (_actorRuntime->contains(resultActor.value().id)) {
      _actorRuntime->dispatch<pregel::message::ResultMessages>(
          resultActor.value(), resultActor.value(),
          pregel::message::CleanupResults{});
=======
  // pregel can still have ran with actors, then the result actor would exist
  return _pregelRuns.doUnderLock([&executionNumber,
                                  this](auto const& items) -> Result {
    auto item = items.find(executionNumber);
    if (item == items.end()) {
      // TODO GOROD-1634 if historic collection has executionNumber entry,
      // return Result{} or a different error message
      return Result{TRI_ERROR_CURSOR_NOT_FOUND, "Execution number is invalid"};
>>>>>>> d8f555f4
    }
    auto const& [_, run] = *item;
    if (auto actors = run.getActorsFromUser(ExecContext::current());
        actors != std::nullopt) {
      auto resultActor = actors.value().resultActor;
      if (_actorRuntime->contains(resultActor.id)) {
        _actorRuntime->dispatch<pregel::message::ResultMessages>(
            resultActor, resultActor, pregel::message::CleanupResults{});
      }
      auto conductor = actors.value().conductor;
      if (conductor != std::nullopt &&
          _actorRuntime->contains(conductor.value().id)) {
        _actorRuntime->dispatch<pregel::conductor::message::ConductorMessages>(
            conductor.value(), conductor.value(),
            pregel::conductor::message::Cancel{});
      }
      return Result{};
    }
    return Result{TRI_ERROR_HTTP_UNAUTHORIZED, "User is not authorized."};
  });
}<|MERGE_RESOLUTION|>--- conflicted
+++ resolved
@@ -387,7 +387,6 @@
     auto statusActorPID = actor::ActorPID{
         .server = ss->getId(), .database = vocbase.name(), .id = statusActorID};
 
-<<<<<<< HEAD
     auto metricsActorID = _actorRuntime->spawn<MetricsActor>(
         vocbase.name(), std::make_unique<MetricsState>(_metrics),
         metrics::message::MetricsStart{});
@@ -395,14 +394,9 @@
         actor::ActorPID{.server = ServerState::instance()->getId(),
                         .database = vocbase.name(),
                         .id = metricsActorID};
-    _metricsActors.doUnderLock([&en, &metricsActorPID](auto& actors) {
-      actors.emplace(en, metricsActorPID);
-    });
-
-=======
+
     auto resultState = std::make_unique<ResultState>(ttl);
     auto resultData = resultState->data;
->>>>>>> d8f555f4
     auto resultActorID = _actorRuntime->spawn<ResultActor>(
         vocbase.name(), std::move(resultState),
         message::ResultMessages{message::ResultStart{}});
@@ -1186,22 +1180,6 @@
     return Result{};
   }
 
-<<<<<<< HEAD
-  // pregel can still have run with actors, then the result actor would exist
-  auto resultActor = _resultActor.doUnderLock(
-      [&executionNumber](auto const& actors) -> std::optional<actor::ActorPID> {
-        auto actor = actors.find(executionNumber);
-        if (actor == actors.end()) {
-          return std::nullopt;
-        }
-        return actor->second;
-      });
-  if (resultActor.has_value()) {
-    if (_actorRuntime->contains(resultActor.value().id)) {
-      _actorRuntime->dispatch<pregel::message::ResultMessages>(
-          resultActor.value(), resultActor.value(),
-          pregel::message::CleanupResults{});
-=======
   // pregel can still have ran with actors, then the result actor would exist
   return _pregelRuns.doUnderLock([&executionNumber,
                                   this](auto const& items) -> Result {
@@ -1210,7 +1188,6 @@
       // TODO GOROD-1634 if historic collection has executionNumber entry,
       // return Result{} or a different error message
       return Result{TRI_ERROR_CURSOR_NOT_FOUND, "Execution number is invalid"};
->>>>>>> d8f555f4
     }
     auto const& [_, run] = *item;
     if (auto actors = run.getActorsFromUser(ExecContext::current());
