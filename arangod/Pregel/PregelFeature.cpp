////////////////////////////////////////////////////////////////////////////////
/// DISCLAIMER
///
/// Copyright 2014-2023 ArangoDB GmbH, Cologne, Germany
/// Copyright 2004-2014 triAGENS GmbH, Cologne, Germany
///
/// Licensed under the Apache License, Version 2.0 (the "License");
/// you may not use this file except in compliance with the License.
/// You may obtain a copy of the License at
///
///     http://www.apache.org/licenses/LICENSE-2.0
///
/// Unless required by applicable law or agreed to in writing, software
/// distributed under the License is distributed on an "AS IS" BASIS,
/// WITHOUT WARRANTIES OR CONDITIONS OF ANY KIND, either express or implied.
/// See the License for the specific language governing permissions and
/// limitations under the License.
///
/// Copyright holder is ArangoDB GmbH, Cologne, Germany
///
/// @author Simon Grätzer
////////////////////////////////////////////////////////////////////////////////

#include "PregelFeature.h"
#include <velocypack/SharedSlice.h>

#include <atomic>
#include <unordered_set>

#include "ApplicationFeatures/ApplicationServer.h"
#include "Basics/FileUtils.h"
#include "Basics/NumberOfCores.h"
#include "Basics/StringUtils.h"
#include "Basics/VelocyPackHelper.h"
#include "Basics/application-exit.h"
#include "Basics/debugging.h"
#include "Basics/files.h"
#include "Cluster/ClusterFeature.h"
#include "Cluster/ClusterInfo.h"
#include "Cluster/ServerState.h"
#include "GeneralServer/AuthenticationFeature.h"
#include "Graph/GraphManager.h"
#include "Inspection/VPackWithErrorT.h"
#include "Metrics/CounterBuilder.h"
#include "Metrics/GaugeBuilder.h"
#include "Network/Methods.h"
#include "Network/NetworkFeature.h"
#include "Pregel/AlgoRegistry.h"
#include "Pregel/Algorithm.h"
#include "Pregel/Conductor/Actor.h"
#include "Pregel/Conductor/Conductor.h"
#include "Pregel/Conductor/Messages.h"
#include "Pregel/Conductor/ExecutionStates/DatabaseCollectionLookup.h"
#include "Pregel/ExecutionNumber.h"
#include "Pregel/StatusActor.h"
#include "Pregel/PregelOptions.h"
#include "Pregel/ResultActor.h"
#include "Pregel/SpawnActor.h"
#include "Pregel/StatusWriter/CollectionStatusWriter.h"
#include "Pregel/Utils.h"
#include "Pregel/Worker/Messages.h"
#include "Pregel/Worker/Worker.h"
#include "Rest/CommonDefines.h"
#include "RestServer/DatabasePathFeature.h"
#include "Scheduler/Scheduler.h"
#include "Scheduler/SchedulerFeature.h"
#include "Utils/ExecContext.h"
#include "VocBase/vocbase.h"
#include "VocBase/LogicalCollection.h"
#include "VocBase/ticks.h"
#include "Metrics/MetricsFeature.h"

using namespace arangodb;
using namespace arangodb::options;
using namespace arangodb::pregel;

namespace {

// locations for Pregel's temporary files
std::unordered_set<std::string> const tempLocationTypes{
    {"temp-directory", "database-directory", "custom"}};

size_t availableCores() {
  return std::max<size_t>(1, NumberOfCores::getValue());
}

size_t defaultParallelism() {
  size_t procNum = std::min<size_t>(availableCores() / 4, 16);
  return procNum < 1 ? 1 : procNum;
}

bool authorized(std::string const& user) {
  auto const& exec = arangodb::ExecContext::current();
  if (exec.isSuperuser()) {
    return true;
  }
  return (user == exec.user());
}

network::Headers buildHeaders() {
  auto auth = AuthenticationFeature::instance();

  network::Headers headers;
  if (auth != nullptr && auth->isActive()) {
    headers.try_emplace(StaticStrings::Authorization,
                        "bearer " + auth->tokenCache().jwtToken());
  }
  return headers;
}

std::vector<ShardID> getShardIds(TRI_vocbase_t& vocbase,
                                 ShardID const& collection) {
  ClusterInfo& ci = vocbase.server().getFeature<ClusterFeature>().clusterInfo();

  std::vector<ShardID> result;
  try {
    std::shared_ptr<LogicalCollection> lc =
        ci.getCollection(vocbase.name(), collection);
    std::shared_ptr<std::vector<ShardID>> shardIDs =
        ci.getShardList(std::to_string(lc->id().id()));
    result.reserve(shardIDs->size());
    for (auto const& it : *shardIDs) {
      result.emplace_back(it);
    }
  } catch (...) {
    result.clear();
  }

  return result;
}

}  // namespace

ResultT<ExecutionNumber> PregelFeature::startExecution(TRI_vocbase_t& vocbase,
                                                       PregelOptions options) {
  if (isStopping() || _softShutdownOngoing.load(std::memory_order_relaxed)) {
    return Result{TRI_ERROR_SHUTTING_DOWN, "pregel system not available"};
  }

  // // extract the collections
  std::vector<std::string> vertexCollections;
  std::vector<std::string> edgeCollections;
  std::unordered_map<std::string, std::vector<std::string>>
      edgeCollectionRestrictions;

  if (std::holds_alternative<GraphCollectionNames>(
          options.graphSource.graphOrCollections)) {
    auto collectionNames =
        std::get<GraphCollectionNames>(options.graphSource.graphOrCollections);
    vertexCollections = collectionNames.vertexCollections;
    edgeCollections = collectionNames.edgeCollections;
    edgeCollectionRestrictions =
        options.graphSource.edgeCollectionRestrictions.items;
  } else {
    auto graphName =
        std::get<GraphName>(options.graphSource.graphOrCollections);
    if (graphName.graph == "") {
      return Result{TRI_ERROR_BAD_PARAMETER, "expecting graphName as string"};
    }

    graph::GraphManager gmngr{vocbase};
    auto graphRes = gmngr.lookupGraphByName(graphName.graph);
    if (graphRes.fail()) {
      return std::move(graphRes).result();
    }
    std::unique_ptr<graph::Graph> graph = std::move(graphRes.get());

    auto const& gv = graph->vertexCollections();
    for (auto const& v : gv) {
      vertexCollections.push_back(v);
    }

    auto const& ge = graph->edgeCollections();
    for (auto const& e : ge) {
      edgeCollections.push_back(e);
    }

    auto const& ed = graph->edgeDefinitions();
    for (auto const& e : ed) {
      auto const& from = e.second.getFrom();
      // intentionally create map entry
      for (auto const& f : from) {
        auto& restrictions = edgeCollectionRestrictions[f];
        restrictions.push_back(e.second.getName());
      }
    }
  }

  ServerState* ss = ServerState::instance();

  std::unordered_map<std::string, std::vector<std::string>>
      edgeCollectionRestrictionsPerShard;
  if (ss->isSingleServer()) {
    edgeCollectionRestrictionsPerShard = std::move(edgeCollectionRestrictions);
  } else {
    for (auto const& [vertexCollection, edgeCollections] :
         edgeCollectionRestrictions) {
      for (auto const& shardId : getShardIds(vocbase, vertexCollection)) {
        // intentionally create key in map
        auto& restrictions = edgeCollectionRestrictionsPerShard[shardId];
        for (auto const& edgeCollection : edgeCollections) {
          for (auto const& edgeShardId : getShardIds(vocbase, edgeCollection)) {
            restrictions.push_back(edgeShardId);
          }
        }
      }
    }
  }

  // check the access rights to collections
  ExecContext const& exec = ExecContext::current();
  if (!exec.isSuperuser()) {
    // TODO get rid of that when we have a pregel parameter struct
    TRI_ASSERT(options.userParameters.slice().isObject());
    VPackSlice storeSlice = options.userParameters.slice().get("store");
    bool storeResults = !storeSlice.isBool() || storeSlice.getBool();

    for (std::string const& vc : vertexCollections) {
      bool canWrite = exec.canUseCollection(vc, auth::Level::RW);
      bool canRead = exec.canUseCollection(vc, auth::Level::RO);
      if ((storeResults && !canWrite) || !canRead) {
        return Result{TRI_ERROR_FORBIDDEN};
      }
    }
    for (std::string const& ec : edgeCollections) {
      bool canWrite = exec.canUseCollection(ec, auth::Level::RW);
      bool canRead = exec.canUseCollection(ec, auth::Level::RO);
      if ((storeResults && !canWrite) || !canRead) {
        return Result{TRI_ERROR_FORBIDDEN};
      }
    }
  }

  for (std::string const& name : vertexCollections) {
    if (ss->isCoordinator()) {
      try {
        auto& ci = vocbase.server().getFeature<ClusterFeature>().clusterInfo();
        auto coll = ci.getCollection(vocbase.name(), name);

        if (coll->system()) {
          return Result{TRI_ERROR_BAD_PARAMETER,
                        "Cannot use pregel on system collection"};
        }

        if (coll->deleted()) {
          return Result{TRI_ERROR_ARANGO_DATA_SOURCE_NOT_FOUND, name};
        }
      } catch (...) {
        return Result{TRI_ERROR_ARANGO_DATA_SOURCE_NOT_FOUND, name};
      }
    } else if (ss->getRole() == ServerState::ROLE_SINGLE) {
      auto coll = vocbase.lookupCollection(name);

      if (coll == nullptr || coll->deleted()) {
        return Result{TRI_ERROR_ARANGO_DATA_SOURCE_NOT_FOUND, name};
      }
    } else {
      return Result{TRI_ERROR_INTERNAL};
    }
  }

  std::vector<CollectionID> edgeColls;

  // load edge collection
  for (std::string const& name : edgeCollections) {
    if (ss->isCoordinator()) {
      try {
        auto& ci = vocbase.server().getFeature<ClusterFeature>().clusterInfo();
        auto coll = ci.getCollection(vocbase.name(), name);

        if (coll->system()) {
          return Result{TRI_ERROR_BAD_PARAMETER,
                        "Cannot use pregel on system collection"};
        }

        if (!coll->isSmart()) {
          std::vector<std::string> eKeys = coll->shardKeys();

          // TODO get rid of that when we have a pregel parameter struct
          std::string shardKeyAttribute =
              options.userParameters.slice().hasKey("shardKeyAttribute")
                  ? options.userParameters.slice()
                        .get("shardKeyAttribute")
                        .copyString()
                  : "vertex";

          if (eKeys.size() != 1 || eKeys[0] != shardKeyAttribute) {
            return Result{
                TRI_ERROR_BAD_PARAMETER,
                "Edge collection needs to be sharded "
                "by shardKeyAttribute parameter ('" +
                    shardKeyAttribute +
                    "'), or use SmartGraphs. The current shardKey is: " +
                    (eKeys.empty() ? "undefined" : "'" + eKeys[0] + "'")

            };
          }
        }

        if (coll->deleted()) {
          return Result{TRI_ERROR_ARANGO_DATA_SOURCE_NOT_FOUND, name};
        }

        // smart edge collections contain multiple actual collections
        std::vector<std::string> actual = coll->realNamesForRead();

        edgeColls.insert(edgeColls.end(), actual.begin(), actual.end());
      } catch (...) {
        return Result{TRI_ERROR_ARANGO_DATA_SOURCE_NOT_FOUND, name};
      }
    } else if (ss->getRole() == ServerState::ROLE_SINGLE) {
      auto coll = vocbase.lookupCollection(name);

      if (coll == nullptr || coll->deleted()) {
        return Result{TRI_ERROR_ARANGO_DATA_SOURCE_NOT_FOUND, name};
      }
      std::vector<std::string> actual = coll->realNamesForRead();
      edgeColls.insert(edgeColls.end(), actual.begin(), actual.end());
    } else {
      return Result{TRI_ERROR_INTERNAL};
    }
  }

  uint64_t maxSuperstep = basics::VelocyPackHelper::getNumericValue(
      options.userParameters.slice(), Utils::maxGSS, 500);
  if (options.userParameters.slice().hasKey(Utils::maxNumIterations)) {
    // set to "infinity"
    maxSuperstep = std::numeric_limits<uint64_t>::max();
  }
  auto storeResults = basics::VelocyPackHelper::getBooleanValue(
      options.userParameters.slice(), "store", true);

  auto parallelismVar = parallelism(options.userParameters.slice());

  // time-to-live for finished/failed Pregel jobs before garbage collection.
  // default timeout is 10 minutes for each conductor
  auto ttl = TTL{.duration = std::chrono::seconds(
                     basics::VelocyPackHelper::getNumericValue(
                         options.userParameters.slice(), "ttl", 600))};
  auto algorithmName = std::move(options.algorithm);
  std::transform(algorithmName.begin(), algorithmName.end(),
                 algorithmName.begin(), ::tolower);

  auto en = createExecutionNumber();

  auto executionSpecifications = ExecutionSpecifications{
      .executionNumber = en,
      .algorithm = std::move(algorithmName),
      .vertexCollections = std::move(vertexCollections),
      .edgeCollections = std::move(edgeColls),
      .edgeCollectionRestrictions =
          std::move(edgeCollectionRestrictionsPerShard),
      .maxSuperstep = maxSuperstep,
      .storeResults = storeResults,
      .ttl = ttl,
      .parallelism = parallelismVar,
      .userParameters = std::move(options.userParameters)};

  if (options.useActors) {
    auto vocbaseLookupInfo =
        std::make_unique<conductor::DatabaseCollectionLookup>(
            vocbase, executionSpecifications.vertexCollections,
            executionSpecifications.edgeCollections);

    auto statusActorID = _actorRuntime->spawn<StatusActor>(
        vocbase.name(), std::make_unique<StatusState>(),
        message::StatusMessages{message::StatusStart{}});
    auto statusActorPID = actor::ActorPID{
        .server = ss->getId(), .database = vocbase.name(), .id = statusActorID};
<<<<<<< HEAD
    _statusActors.emplace(en, statusActorPID);
=======
    _statusActors.doUnderLock([&en, &statusActorPID](auto& actors) {
      actors.emplace(en, statusActorPID);
    });
>>>>>>> 78435047

    auto resultActorID = _actorRuntime->spawn<ResultActor>(
        vocbase.name(), std::make_unique<ResultState>(),
        message::ResultMessages{message::ResultStart{}});
    auto resultActorPID = actor::ActorPID{
        .server = ss->getId(), .database = vocbase.name(), .id = resultActorID};
    _resultActors.emplace(en, resultActorPID);

    auto spawnActorID = _actorRuntime->spawn<SpawnActor>(
        vocbase.name(), std::make_unique<SpawnState>(vocbase, resultActorPID),
        message::SpawnMessages{message::SpawnStart{}});
    auto spawnActor = actor::ActorPID{
        .server = ss->getId(), .database = vocbase.name(), .id = spawnActorID};
    auto algorithm = AlgoRegistry::createAlgorithmNew(
        executionSpecifications.algorithm,
        executionSpecifications.userParameters.slice());
    if (not algorithm.has_value()) {
      return Result{TRI_ERROR_BAD_PARAMETER,
                    fmt::format("Unsupported Algorithm: {}",
                                executionSpecifications.algorithm)};
    }
    _actorRuntime->spawn<conductor::ConductorActor>(
        vocbase.name(),
        std::make_unique<conductor::ConductorState>(
            std::move(algorithm.value()), executionSpecifications,
            std::move(vocbaseLookupInfo), std::move(spawnActor),
            std::move(resultActorPID), std::move(statusActorPID)),
        conductor::message::ConductorStart{});

    return en;
  } else {
    // TODO needs to be part of the conductor state
    auto c = std::make_shared<pregel::Conductor>(executionSpecifications,
                                                 vocbase, *this);
    addConductor(std::move(c), en);
    TRI_ASSERT(conductor(en));
    conductor(en)->start();
    return en;
  }
}

ExecutionNumber PregelFeature::createExecutionNumber() {
  return ExecutionNumber{TRI_NewServerSpecificTick()};
}

PregelFeature::PregelFeature(Server& server)
    : ArangodFeature{server, *this},
      _defaultParallelism(::defaultParallelism()),
      _minParallelism(1),
      _maxParallelism(::availableCores()),
      _softShutdownOngoing(false),
      _metrics(std::make_shared<PregelMetrics>(
          server.getFeature<metrics::MetricsFeature>())),
      _actorRuntime(nullptr) {
  static_assert(
      Server::isCreatedAfter<PregelFeature, metrics::MetricsFeature>());
  setOptional(true);
  startsAfter<DatabaseFeature>();
  startsAfter<application_features::V8FeaturePhase>();
}

PregelFeature::~PregelFeature() {
  TRI_ASSERT(_conductors.empty());
  TRI_ASSERT(_workers.empty());
}

void PregelFeature::scheduleGarbageCollection() {
  if (isStopping()) {
    return;
  }

  // GC will be run every 20 seconds
  std::chrono::seconds offset = std::chrono::seconds(20);

  TRI_ASSERT(SchedulerFeature::SCHEDULER != nullptr);
  Scheduler* scheduler = SchedulerFeature::SCHEDULER;
  auto handle = scheduler->queueDelayed("pregel-gc", RequestLane::INTERNAL_LOW,
                                        offset, [this](bool canceled) {
                                          if (!canceled) {
                                            garbageCollectConductors();
                                            scheduleGarbageCollection();
                                          }
                                        });

  std::lock_guard guard{_mutex};
  _gcHandle = std::move(handle);
}

void PregelFeature::collectOptions(std::shared_ptr<ProgramOptions> options) {
  options->addSection("pregel", "Pregel jobs");

  options
      ->addOption("--pregel.parallelism",
                  "The default parallelism to use in a Pregel job if none is "
                  "specified.",
                  new SizeTParameter(&_defaultParallelism),
                  arangodb::options::makeFlags(
                      arangodb::options::Flags::Dynamic,
                      arangodb::options::Flags::DefaultNoComponents,
                      arangodb::options::Flags::OnCoordinator,
                      arangodb::options::Flags::OnSingle))
      .setIntroducedIn(31000)
      .setLongDescription(R"(The default parallelism for a Pregel job is only
used if you start a job without setting the `parallelism` attribute.

Defaults to the number of available cores divided by 4. The result is limited to
a value between 1 and 16.)");

  options
      ->addOption("--pregel.min-parallelism",
                  "The minimum parallelism usable in a Pregel job.",
                  new SizeTParameter(&_minParallelism),
                  arangodb::options::makeFlags(
                      arangodb::options::Flags::DefaultNoComponents,
                      arangodb::options::Flags::OnCoordinator,
                      arangodb::options::Flags::OnSingle))
      .setIntroducedIn(31000)
      .setLongDescription(R"(Increasing the value of this option forces each
Pregel job to run with at least this level of parallelism. In a cluster
deployment, the limit applies per DB-Server.)");

  options
      ->addOption("--pregel.max-parallelism",
                  "The maximum parallelism usable in a Pregel job.",
                  new SizeTParameter(&_maxParallelism),
                  arangodb::options::makeFlags(
                      arangodb::options::Flags::Dynamic,
                      arangodb::options::Flags::DefaultNoComponents,
                      arangodb::options::Flags::OnCoordinator,
                      arangodb::options::Flags::OnSingle))
      .setIntroducedIn(31000)
      .setLongDescription(R"(This option effectively limits the parallelism of
each Pregel job to the specified value. In a cluster deployment, the limit
applies per DB-Server.

Defaults to the number of available cores.)");

  options
      ->addObsoleteOption(
          "--pregel.memory-mapped-files",
          "Whether to use memory mapped files for storing Pregel "
          "temporary data (as opposed to storing it in RAM) by default.",
          arangodb::options::makeFlags(
              arangodb::options::Flags::DefaultNoComponents,
              arangodb::options::Flags::OnCoordinator,
              arangodb::options::Flags::OnSingle))
      .setIntroducedIn(31000)
      .setLongDescription(R"(If set to `true`, Pregel jobs store their
temporary data in disk-backed memory-mapped files. If set to `false`, the
temporary data of Pregel jobs is buffered in main memory.

Memory-mapped files are used by default. This has the advantage of a lower RAM
utilization, which reduces the likelihood of out-of-memory situations. However,
storing the files on disk requires a certain disk capacity, so that instead of
running out of RAM, it is possible to run out of a disk space. Make sure to use
a suitable storage location.

You can override this option for each Pregel job by setting the `useMemoryMaps`
attribute of the job.)");

  options
      ->addObsoleteOption("--pregel.memory-mapped-files-location-type",
                          "The location for Pregel's temporary files.",
                          arangodb::options::makeFlags(
                              arangodb::options::Flags::DefaultNoComponents,
                              arangodb::options::Flags::OnDBServer,
                              arangodb::options::Flags::OnSingle))
      .setIntroducedIn(31000)
      .setLongDescription(R"(You can configure the location for the
memory-mapped files written by Pregel with this option. This option is only
meaningful if you use memory-mapped files.

The option can have one of the following values:

- `temp-directory`: store memory-mapped files in the temporary directory, as
  configured via `--temp.path`. If `--temp.path` is not set, the system's
  temporary directory is used.
- `database-directory`: store memory-mapped files in a separate directory
  underneath the database directory.
- `custom`: use a custom directory location for memory-mapped files. You can set
  the location via the `--pregel.memory-mapped-files-custom-path` option.

The default location for Pregel's memory-mapped files is the temporary directory 
(`--temp.path`), which may not provide enough capacity for larger Pregel jobs.
It may be more sensible to configure a custom directory for memory-mapped files
and provide the necessary disk space there (`custom`). 
Such custom directory can be mounted on ephemeral storage, as the files are only 
needed temporarily. If a custom directory location is used, you need to specify 
the actual location via the `--pregel.memory-mapped-files-custom-path`
parameter.

You can also use a subdirectory of the database directory as the storage
location for the memory-mapped files (`--database.directory`). The database
directory often provides a lot of disk space capacity, but when Pregel's
temporary files are stored in there too, it has to provide enough capacity to
store both the regular database data and the Pregel files.)");

  options
      ->addObsoleteOption(
          "--pregel.memory-mapped-files-custom-path",
          "Custom path for Pregel's temporary files. Only used if "
          "`--pregel.memory-mapped-files-location` is \"custom\".",
          arangodb::options::makeFlags(
              arangodb::options::Flags::DefaultNoComponents,
              arangodb::options::Flags::OnDBServer,
              arangodb::options::Flags::OnSingle))
      .setIntroducedIn(31000)
      .setLongDescription(R"(If you use this option, you need to specify the
storage directory location as an absolute path.)");
}

void PregelFeature::validateOptions(std::shared_ptr<ProgramOptions> options) {
  if (_minParallelism > _maxParallelism ||
      _defaultParallelism < _minParallelism ||
      _defaultParallelism > _maxParallelism || _minParallelism == 0 ||
      _maxParallelism == 0) {
    // parallelism values look somewhat odd in relation to each other. fix
    // them and issue a warning about it.
    _minParallelism = std::max<size_t>(1, _minParallelism);
    _maxParallelism = std::max<size_t>(_minParallelism, _maxParallelism);
    _defaultParallelism = std::clamp<size_t>(_defaultParallelism,
                                             _minParallelism, _maxParallelism);

    LOG_TOPIC("5a607", WARN, Logger::PREGEL)
        << "invalid values for Pregel paralellism values. adjusting them to: "
           "min: "
        << _minParallelism << ", max: " << _maxParallelism
        << ", default: " << _defaultParallelism;
  }

  // these assertions should always hold
  TRI_ASSERT(_minParallelism > 0 && _minParallelism <= _maxParallelism);
  TRI_ASSERT(_defaultParallelism > 0 &&
             _defaultParallelism >= _minParallelism &&
             _defaultParallelism <= _maxParallelism);
}

void PregelFeature::start() {
  LOG_TOPIC("a0eb6", DEBUG, Logger::PREGEL)
      << "using Pregel default parallelism " << _defaultParallelism
      << " (min: " << _minParallelism << ", max: " << _maxParallelism << ")";

  if (!ServerState::instance()->isAgent()) {
    scheduleGarbageCollection();
  }

  // TODO needs to go here for now because server feature has not startd in
  // pregel feature constructor
  _actorRuntime = std::make_shared<
      actor::Runtime<PregelScheduler, ArangoExternalDispatcher>>(
      ServerState::instance()->getId(), "PregelFeature",
      std::make_shared<PregelScheduler>(),
      std::make_shared<ArangoExternalDispatcher>(
          "/_api/pregel/actor", server().getFeature<NetworkFeature>().pool(),
          network::Timeout{5.0 * 60}));
}

void PregelFeature::beginShutdown() {
  TRI_ASSERT(isStopping());

  std::lock_guard guard{_mutex};
  _gcHandle.reset();

  // cancel all conductors and workers
  for (auto& it : _conductors) {
    it.second.conductor->_shutdown = true;
    it.second.conductor->cancel();
  }
  for (auto it : _workers) {
    it.second.second->cancelGlobalStep(VPackSlice());
  }
}

void PregelFeature::unprepare() {
  garbageCollectConductors();

  std::unique_lock guard{_mutex};
  decltype(_conductors) cs = std::move(_conductors);
  decltype(_workers) ws = std::move(_workers);
  guard.unlock();

  // all pending tasks should have been finished by now, and all references
  // to conductors and workers been dropped!
#ifdef ARANGODB_ENABLE_MAINTAINER_MODE
  for (auto& it : cs) {
    TRI_ASSERT(it.second.conductor.use_count() == 1);
  }

  for (auto it : _workers) {
    TRI_ASSERT(it.second.second.use_count() == 1);
  }
#endif
}

bool PregelFeature::isStopping() const noexcept {
  return server().isStopping();
}

size_t PregelFeature::defaultParallelism() const noexcept {
  return _defaultParallelism;
}

size_t PregelFeature::minParallelism() const noexcept {
  return _minParallelism;
}

size_t PregelFeature::maxParallelism() const noexcept {
  return _maxParallelism;
}

size_t PregelFeature::parallelism(VPackSlice params) const noexcept {
  size_t parallelism = defaultParallelism();
  if (params.isObject()) {
    // then update parallelism value from user config
    if (VPackSlice parallel = params.get(Utils::parallelismKey);
        parallel.isInteger()) {
      // limit parallelism to configured bounds
      parallelism = std::clamp(parallel.getNumber<size_t>(), minParallelism(),
                               maxParallelism());
    }
  }
  return parallelism;
}

void PregelFeature::addConductor(std::shared_ptr<Conductor>&& c,
                                 ExecutionNumber executionNumber) {
  if (isStopping() || _softShutdownOngoing.load(std::memory_order_relaxed)) {
    THROW_ARANGO_EXCEPTION(TRI_ERROR_SHUTTING_DOWN);
  }

  std::string user = ExecContext::current().user();
  std::lock_guard guard{_mutex};
  _conductors.try_emplace(
      executionNumber,
      ConductorEntry{std::move(user), std::chrono::steady_clock::time_point{},
                     std::move(c)});
}

std::shared_ptr<Conductor> PregelFeature::conductor(
    ExecutionNumber executionNumber) {
  std::lock_guard guard{_mutex};
  auto it = _conductors.find(executionNumber);
  return (it != _conductors.end() && ::authorized(it->second.user))
             ? it->second.conductor
             : nullptr;
}

void PregelFeature::garbageCollectConductors() try {
  // iterate over all conductors and remove the ones which can be
  // garbage-collected
  std::vector<std::shared_ptr<Conductor>> conductors;

  // copy out shared-ptrs of Conductors under the mutex
  {
    std::lock_guard guard{_mutex};
    for (auto const& it : _conductors) {
      if (it.second.conductor->canBeGarbageCollected()) {
        if (conductors.empty()) {
          conductors.reserve(8);
        }
        conductors.emplace_back(it.second.conductor);
      }
    }
  }

  // cancel and kill conductors without holding the mutex
  // permanently
  for (auto& c : conductors) {
    c->cancel();
  }

  std::lock_guard guard{_mutex};
  for (auto& c : conductors) {
    ExecutionNumber executionNumber = c->executionNumber();

    _conductors.erase(executionNumber);
    _workers.erase(executionNumber);
  }
} catch (...) {
}

void PregelFeature::addWorker(std::shared_ptr<IWorker>&& w,
                              ExecutionNumber executionNumber) {
  if (isStopping()) {
    THROW_ARANGO_EXCEPTION(TRI_ERROR_SHUTTING_DOWN);
  }

  std::string user = ExecContext::current().user();
  std::lock_guard guard{_mutex};
  _workers.try_emplace(executionNumber, std::move(user), std::move(w));
}

std::shared_ptr<IWorker> PregelFeature::worker(
    ExecutionNumber executionNumber) {
  std::lock_guard guard{_mutex};
  auto it = _workers.find(executionNumber);
  return (it != _workers.end() && ::authorized(it->second.first))
             ? it->second.second
             : nullptr;
}

ResultT<PregelResults> PregelFeature::getResults(ExecutionNumber execNr) {
  if (!_resultActors.contains(execNr)) {
    return Result{
        TRI_ERROR_HTTP_NOT_FOUND,
        fmt::format("Cannot locate results for pregel run {}.", execNr)};
  }
  auto actorPID = _resultActors.at(execNr);
  auto state = _actorRuntime->getActorStateByID<ResultActor>(actorPID.id);
  if (!state.has_value()) {
    return Result{
        TRI_ERROR_HTTP_NOT_FOUND,
        fmt::format("Cannot find results for pregel run {}.", execNr)};
  }
  if (state.value().finished) {
    return state.value().results;
  }
  return Result{
      TRI_ERROR_INTERNAL,
      fmt::format("Pregel results for run {} are not yet available.", execNr)};
}

ResultT<StatusState> PregelFeature::getStatus(ExecutionNumber execNr) {
<<<<<<< HEAD
  auto statusActor = _statusActors.find(execNr);
  if (statusActor == _statusActors.end()) {
=======
  auto statusActor = _statusActors.doUnderLock(
      [&execNr](auto const& actors) -> std::optional<actor::ActorPID> {
        auto actor = actors.find(execNr);
        if (actor == actors.end()) {
          return std::nullopt;
        }
        return actor->second;
      });
  if (not statusActor.has_value()) {
>>>>>>> 78435047
    return Result{
        TRI_ERROR_HTTP_NOT_FOUND,
        fmt::format("Cannot locate status for pregel run {}.", execNr)};
  }
  auto state =
<<<<<<< HEAD
      _actorRuntime->getActorStateByID<StatusActor>(statusActor->second.id);
=======
      _actorRuntime->getActorStateByID<StatusActor>(statusActor.value().id);
>>>>>>> 78435047
  if (!state.has_value()) {
    return Result{TRI_ERROR_HTTP_NOT_FOUND,
                  fmt::format("Cannot find status for pregel run {}.", execNr)};
  }
  return state.value();
}

void PregelFeature::cleanupConductor(ExecutionNumber executionNumber) {
  std::lock_guard guard{_mutex};
  _conductors.erase(executionNumber);
  _workers.erase(executionNumber);
}

void PregelFeature::cleanupWorker(ExecutionNumber executionNumber) {
  // unmapping etc might need a few seconds
  TRI_ASSERT(SchedulerFeature::SCHEDULER != nullptr);
  Scheduler* scheduler = SchedulerFeature::SCHEDULER;
  scheduler->queue(RequestLane::INTERNAL_LOW, [this, executionNumber] {
    std::lock_guard guard{_mutex};
    _workers.erase(executionNumber);
  });
}

void PregelFeature::handleConductorRequest(TRI_vocbase_t& vocbase,
                                           std::string const& path,
                                           VPackSlice const& body,
                                           VPackBuilder& outBuilder) {
  if (isStopping()) {
    return;  // shutdown ongoing
  }

  VPackSlice sExecutionNum = body.get(Utils::executionNumberKey);
  if (!sExecutionNum.isInteger() && !sExecutionNum.isString()) {
    LOG_TOPIC("8410a", ERR, Logger::PREGEL) << "Invalid execution number";
  }
  auto exeNum = ExecutionNumber{0};
  if (sExecutionNum.isInteger()) {
    exeNum = ExecutionNumber{sExecutionNum.getUInt()};
  } else if (sExecutionNum.isString()) {
    exeNum = ExecutionNumber{
        basics::StringUtils::uint64(sExecutionNum.copyString())};
  }
  std::shared_ptr<Conductor> co = conductor(exeNum);
  if (!co) {
    if (path == Utils::finishedWorkerFinalizationPath) {
      // conductor not found, but potentially already garbage-collected
      return;
    }
    THROW_ARANGO_EXCEPTION_MESSAGE(
        TRI_ERROR_CURSOR_NOT_FOUND,
        fmt::format("Conductor not found, invalid execution number: {}",
                    exeNum));
  }

  if (path == Utils::statusUpdatePath) {
    auto message = inspection::deserializeWithErrorT<StatusUpdated>(
        velocypack::SharedSlice({}, body));
    if (!message.ok()) {
      THROW_ARANGO_EXCEPTION_MESSAGE(
          TRI_ERROR_INTERNAL,
          fmt::format("Cannot deserialize StatusUpdated message: {}",
                      message.error().error()));
    }
    co->workerStatusUpdate(std::move(message.get()));
  } else if (path == Utils::finishedStartupPath) {
    auto message = inspection::deserializeWithErrorT<GraphLoaded>(
        velocypack::SharedSlice({}, body));
    if (!message.ok()) {
      THROW_ARANGO_EXCEPTION_MESSAGE(
          TRI_ERROR_INTERNAL,
          fmt::format("Cannot deserialize GraphLoaded message: {}",
                      message.error().error()));
    }
    co->finishedWorkerStartup(message.get());
  } else if (path == Utils::finishedWorkerStepPath) {
    auto message = inspection::deserializeWithErrorT<GlobalSuperStepFinished>(
        velocypack::SharedSlice({}, body));
    if (!message.ok()) {
      THROW_ARANGO_EXCEPTION_MESSAGE(
          TRI_ERROR_INTERNAL,
          fmt::format("Cannot deserialize GlobalSuperStepFinished message: {}",
                      message.error().error()));
    }
    co->finishedWorkerStep(message.get());
  } else if (path == Utils::finishedWorkerFinalizationPath) {
    auto message = inspection::deserializeWithErrorT<Finished>(
        velocypack::SharedSlice({}, body));
    if (!message.ok()) {
      THROW_ARANGO_EXCEPTION_MESSAGE(
          TRI_ERROR_INTERNAL,
          fmt::format("Cannot deserialize Finished message: {}",
                      message.error().error()));
    }
    co->finishedWorkerFinalize(message.get());
  }
}

void PregelFeature::handleWorkerRequest(TRI_vocbase_t& vocbase,
                                        std::string const& path,
                                        VPackSlice const& body,
                                        VPackBuilder& outBuilder) {
  if (isStopping() && path != Utils::finalizeExecutionPath) {
    return;  // shutdown ongoing
  }

  VPackSlice sExecutionNum = body.get(Utils::executionNumberKey);

  if (!sExecutionNum.isInteger()) {
    THROW_ARANGO_EXCEPTION_MESSAGE(
        TRI_ERROR_INTERNAL, "Worker not found, invalid execution number");
  }

  auto exeNum = ExecutionNumber{sExecutionNum.getUInt()};

  std::shared_ptr<IWorker> w = worker(exeNum);

  // create a new worker instance if necessary
  if (path == Utils::startExecutionPath) {
    if (w) {
      THROW_ARANGO_EXCEPTION_MESSAGE(
          TRI_ERROR_INTERNAL,
          "Worker with this execution number already exists.");
    }
    auto createWorker =
        inspection::deserializeWithErrorT<worker::message::CreateWorker>(
            velocypack::SharedSlice({}, body));
    if (!createWorker.ok()) {
      THROW_ARANGO_EXCEPTION_MESSAGE(
          TRI_ERROR_INTERNAL,
          fmt::format("Cannot deserialize CreateWorker message: {}",
                      createWorker.error().error()));
    }

    addWorker(AlgoRegistry::createWorker(vocbase, createWorker.get(), *this),
              exeNum);
    worker(exeNum)->setupWorker();  // will call conductor

    return;
  } else if (!w) {
    // any other call should have a working worker instance
    if (path == Utils::finalizeExecutionPath) {
      // except this is a cleanup call, and cleanup has already happened
      // because of garbage collection
      return;
    }
    LOG_TOPIC("41788", WARN, Logger::PREGEL)
        << "Handling " << path << ", worker " << exeNum << " does not exist";
    THROW_ARANGO_EXCEPTION_FORMAT(
        TRI_ERROR_CURSOR_NOT_FOUND,
        "Handling request %s, but worker %lld does not exist.", path.c_str(),
        exeNum);
  }

  if (path == Utils::prepareGSSPath) {
    auto message = inspection::deserializeWithErrorT<PrepareGlobalSuperStep>(
        velocypack::SharedSlice({}, body));
    if (!message.ok()) {
      THROW_ARANGO_EXCEPTION_MESSAGE(
          TRI_ERROR_INTERNAL,
          fmt::format("Cannot deserialize PrepareGlobalSuperStep message: {}",
                      message.error().error()));
    }
    auto prepared = w->prepareGlobalStep(message.get());
    auto response = inspection::serializeWithErrorT(prepared);
    if (!response.ok()) {
      THROW_ARANGO_EXCEPTION_MESSAGE(
          TRI_ERROR_INTERNAL,
          fmt::format("Cannot serialize GlobalSuperStepPrepared message: {}",
                      message.error().error()));
    }
    outBuilder.add(response.get().slice());
  } else if (path == Utils::startGSSPath) {
    auto message = inspection::deserializeWithErrorT<RunGlobalSuperStep>(
        velocypack::SharedSlice({}, body));
    if (!message.ok()) {
      THROW_ARANGO_EXCEPTION_MESSAGE(
          TRI_ERROR_INTERNAL,
          fmt::format("Cannot deserialize RunGlobalSuperStep message: {}",
                      message.error().error()));
    }
    w->startGlobalStep(message.get());
  } else if (path == Utils::messagesPath) {
    auto message =
        inspection::deserializeWithErrorT<worker::message::PregelMessage>(
            velocypack::SharedSlice({}, body));
    if (!message.ok()) {
      THROW_ARANGO_EXCEPTION_MESSAGE(
          TRI_ERROR_INTERNAL,
          fmt::format("Cannot deserialize PregelMessage message: {}",
                      message.error().error()));
    }
    w->receivedMessages(message.get());
  } else if (path == Utils::finalizeExecutionPath) {
    auto message = inspection::deserializeWithErrorT<FinalizeExecution>(
        velocypack::SharedSlice({}, body));
    if (!message.ok()) {
      THROW_ARANGO_EXCEPTION_MESSAGE(
          TRI_ERROR_INTERNAL,
          fmt::format("Cannot deserialize FinalizeExecution message: {}",
                      message.error().error()));
    }
    w->finalizeExecution(message.get(),
                         [this, exeNum]() { cleanupWorker(exeNum); });
  } else if (path == Utils::aqlResultsPath) {
    auto message = inspection::deserializeWithErrorT<CollectPregelResults>(
        velocypack::SharedSlice({}, body));
    if (!message.ok()) {
      THROW_ARANGO_EXCEPTION_MESSAGE(
          TRI_ERROR_INTERNAL,
          fmt::format("Cannot deserialize CollectPregelResults message: {}",
                      message.error().error()));
    }
    auto results = w->aqlResult(message.get().withId);
    auto response = inspection::serializeWithErrorT(results);
    if (!response.ok()) {
      THROW_ARANGO_EXCEPTION_MESSAGE(
          TRI_ERROR_INTERNAL,
          fmt::format("Cannot serialize PregelResults message: {}",
                      response.error().error()));
    }
    outBuilder.add(response.get().slice());
  }
}

uint64_t PregelFeature::numberOfActiveConductors() const {
  std::lock_guard guard{_mutex};
  uint64_t nr{0};
  for (auto const& p : _conductors) {
    std::shared_ptr<Conductor> const& c = p.second.conductor;
    if (c->_state == ExecutionState::DEFAULT ||
        c->_state == ExecutionState::LOADING ||
        c->_state == ExecutionState::RUNNING ||
        c->_state == ExecutionState::STORING) {
      ++nr;
      LOG_TOPIC("41564", WARN, Logger::PREGEL)
          << fmt::format("Conductor for executionNumber {} is in state {}.",
                         c->executionNumber(), ExecutionStateNames[c->_state]);
    }
  }
  return nr;
}

Result PregelFeature::toVelocyPack(TRI_vocbase_t& vocbase,
                                   arangodb::velocypack::Builder& result,
                                   bool allDatabases, bool fanout) const {
  std::vector<std::shared_ptr<Conductor>> conductors;

  // make a copy of all conductor shared-ptrs under the mutex
  {
    std::lock_guard guard{_mutex};
    conductors.reserve(_conductors.size());

    for (auto const& p : _conductors) {
      auto const& ce = p.second;
      if (!::authorized(ce.user)) {
        continue;
      }

      conductors.emplace_back(ce.conductor);
    }
  }

  // release lock, and now velocypackify all conductors
  result.openArray();
  for (auto const& c : conductors) {
    c->toVelocyPack(result);
  }

  Result res;

  if (ServerState::instance()->isCoordinator() && fanout) {
    // coordinator case, fan out to other coordinators!
    NetworkFeature const& nf = vocbase.server().getFeature<NetworkFeature>();
    network::ConnectionPool* pool = nf.pool();
    if (pool == nullptr) {
      THROW_ARANGO_EXCEPTION(TRI_ERROR_SHUTTING_DOWN);
    }

    std::vector<network::FutureRes> futures;

    network::RequestOptions options;
    options.timeout = network::Timeout(30.0);
    options.database = vocbase.name();
    options.param("local", "true");
    options.param("all", allDatabases ? "true" : "false");

    std::string const url = "/_api/control_pregel";

    auto& ci = vocbase.server().getFeature<ClusterFeature>().clusterInfo();
    for (auto const& coordinator : ci.getCurrentCoordinators()) {
      if (coordinator == ServerState::instance()->getId()) {
        // ourselves!
        continue;
      }

      auto f = network::sendRequestRetry(
          pool, "server:" + coordinator, fuerte::RestVerb::Get, url,
          VPackBuffer<uint8_t>{}, options, ::buildHeaders());
      futures.emplace_back(std::move(f));
    }

    if (!futures.empty()) {
      auto responses = futures::collectAll(futures).get();
      for (auto const& it : responses) {
        auto& resp = it.get();
        res.reset(resp.combinedResult());
        if (res.is(TRI_ERROR_ARANGO_DATABASE_NOT_FOUND)) {
          // it is expected in a multi-coordinator setup that a coordinator is
          // not aware of a database that was created very recently.
          res.reset();
        }
        if (res.fail()) {
          break;
        }
        auto slice = resp.slice();
        // copy results from other coordinators
        if (slice.isArray()) {
          for (auto const& entry : VPackArrayIterator(slice)) {
            result.add(entry);
          }
        }
      }
    }
  }

  result.close();

  return res;
}<|MERGE_RESOLUTION|>--- conflicted
+++ resolved
@@ -367,13 +367,9 @@
         message::StatusMessages{message::StatusStart{}});
     auto statusActorPID = actor::ActorPID{
         .server = ss->getId(), .database = vocbase.name(), .id = statusActorID};
-<<<<<<< HEAD
-    _statusActors.emplace(en, statusActorPID);
-=======
     _statusActors.doUnderLock([&en, &statusActorPID](auto& actors) {
       actors.emplace(en, statusActorPID);
     });
->>>>>>> 78435047
 
     auto resultActorID = _actorRuntime->spawn<ResultActor>(
         vocbase.name(), std::make_unique<ResultState>(),
@@ -797,10 +793,6 @@
 }
 
 ResultT<StatusState> PregelFeature::getStatus(ExecutionNumber execNr) {
-<<<<<<< HEAD
-  auto statusActor = _statusActors.find(execNr);
-  if (statusActor == _statusActors.end()) {
-=======
   auto statusActor = _statusActors.doUnderLock(
       [&execNr](auto const& actors) -> std::optional<actor::ActorPID> {
         auto actor = actors.find(execNr);
@@ -810,17 +802,12 @@
         return actor->second;
       });
   if (not statusActor.has_value()) {
->>>>>>> 78435047
     return Result{
         TRI_ERROR_HTTP_NOT_FOUND,
         fmt::format("Cannot locate status for pregel run {}.", execNr)};
   }
   auto state =
-<<<<<<< HEAD
-      _actorRuntime->getActorStateByID<StatusActor>(statusActor->second.id);
-=======
       _actorRuntime->getActorStateByID<StatusActor>(statusActor.value().id);
->>>>>>> 78435047
   if (!state.has_value()) {
     return Result{TRI_ERROR_HTTP_NOT_FOUND,
                   fmt::format("Cannot find status for pregel run {}.", execNr)};
