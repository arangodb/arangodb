////////////////////////////////////////////////////////////////////////////////
/// DISCLAIMER
///
/// Copyright 2016 ArangoDB GmbH, Cologne, Germany
///
/// Licensed under the Apache License, Version 2.0 (the "License");
/// you may not use this file except in compliance with the License.
/// You may obtain a copy of the License at
///
///     http://www.apache.org/licenses/LICENSE-2.0
///
/// Unless required by applicable law or agreed to in writing, software
/// distributed under the License is distributed on an "AS IS" BASIS,
/// WITHOUT WARRANTIES OR CONDITIONS OF ANY KIND, either express or implied.
/// See the License for the specific language governing permissions and
/// limitations under the License.
///
/// Copyright holder is ArangoDB GmbH, Cologne, Germany
///
/// @author Simon Grätzer
////////////////////////////////////////////////////////////////////////////////

#include "PregelFeature.h"

#include <atomic>

#include "ApplicationFeatures/ApplicationServer.h"
#include "Basics/MutexLocker.h"
#include "Cluster/ClusterFeature.h"
#include "Cluster/ClusterInfo.h"
#include "Cluster/ServerState.h"
#include "Pregel/AlgoRegistry.h"
#include "Pregel/Conductor.h"
#include "Pregel/Recovery.h"
#include "Pregel/Utils.h"
#include "Pregel/Worker.h"
#include "Scheduler/Scheduler.h"
#include "Scheduler/SchedulerFeature.h"
#include "Utils/ExecContext.h"
#include "VocBase/LogicalCollection.h"
#include "VocBase/ticks.h"

namespace {
bool authorized(std::string const& user) {
  auto context = arangodb::ExecContext::CURRENT;
  if (context == nullptr || !arangodb::ExecContext::isAuthEnabled()) {
    return true;
  }

  if (context->isSuperuser()) {
    return true;
  }

  return (user == context->user());
}

bool authorized(
    std::pair<std::string, std::shared_ptr<arangodb::pregel::Conductor>> const&
        conductor) {
  return ::authorized(conductor.first);
}

bool authorized(
    std::pair<std::string, std::shared_ptr<arangodb::pregel::IWorker>> const&
        worker) {
  return ::authorized(worker.first);
}
}  // namespace

using namespace arangodb;
using namespace arangodb::pregel;

static PregelFeature* Instance = nullptr;

std::pair<Result, uint64_t> PregelFeature::startExecution(
    TRI_vocbase_t& vocbase, std::string algorithm,
    std::vector<std::string> const& vertexCollections,
    std::vector<std::string> const& edgeCollections, VPackSlice const& params) {
  if (nullptr == Instance) {
    return std::make_pair(
        Result{TRI_ERROR_INTERNAL, "pregel system not yet ready"}, 0);
  }
  ServerState* ss = ServerState::instance();

  // check the access rights to collections
  ExecContext const* exec = ExecContext::CURRENT;
  if (exec != nullptr) {
    TRI_ASSERT(params.isObject());
    VPackSlice storeSlice = params.get("store");
    bool storeResults = !storeSlice.isBool() || storeSlice.getBool();
    for (std::string const& vc : vertexCollections) {
      bool canWrite = exec->canUseCollection(vc, auth::Level::RW);
      bool canRead = exec->canUseCollection(vc, auth::Level::RO);
      if ((storeResults && !canWrite) || !canRead) {
        return std::make_pair(Result{TRI_ERROR_FORBIDDEN}, 0);
      }
    }
    for (std::string const& ec : edgeCollections) {
      bool canWrite = exec->canUseCollection(ec, auth::Level::RW);
      bool canRead = exec->canUseCollection(ec, auth::Level::RO);
      if ((storeResults && !canWrite) || !canRead) {
        return std::make_pair(Result{TRI_ERROR_FORBIDDEN}, 0);
      }
    }
  }

  for (std::string const& name : vertexCollections) {
    if (ss->isCoordinator()) {
      try {
        auto coll =
            ClusterInfo::instance()->getCollection(vocbase.name(), name);

        if (coll->system()) {
          return std::make_pair(
              Result{TRI_ERROR_BAD_PARAMETER,
                     "Cannot use pregel on system collection"},
              0);
        }

        if (coll->status() == TRI_VOC_COL_STATUS_DELETED || coll->deleted()) {
          return std::make_pair(
              Result{TRI_ERROR_ARANGO_DATA_SOURCE_NOT_FOUND, name}, 0);
        }
      } catch (...) {
        return std::make_pair(
            Result{TRI_ERROR_ARANGO_DATA_SOURCE_NOT_FOUND, name}, 0);
      }
    } else if (ss->getRole() == ServerState::ROLE_SINGLE) {
      auto coll = vocbase.lookupCollection(name);

      if (coll == nullptr || coll->status() == TRI_VOC_COL_STATUS_DELETED ||
          coll->deleted()) {
        return std::make_pair(
            Result{TRI_ERROR_ARANGO_DATA_SOURCE_NOT_FOUND, name}, 0);
      }
    } else {
      return std::make_pair(Result{TRI_ERROR_INTERNAL}, 0);
    }
  }

  std::vector<CollectionID> edgeColls;

  // load edge collection
  for (std::string const& name : edgeCollections) {
    if (ss->isCoordinator()) {
      try {
        auto coll =
            ClusterInfo::instance()->getCollection(vocbase.name(), name);

        if (coll->system()) {
          return std::make_pair(
              Result{TRI_ERROR_BAD_PARAMETER,
                     "Cannot use pregel on system collection"},
              0);
        }

        if (!coll->isSmart()) {
          std::vector<std::string> eKeys = coll->shardKeys();
          if (eKeys.size() != 1 || eKeys[0] != "vertex") {
            return std::make_pair(Result{TRI_ERROR_BAD_PARAMETER,
                                         "Edge collection needs to be sharded "
                                         "after 'vertex', or use smart graphs"},
                                  0);
          }
        }

        if (coll->status() == TRI_VOC_COL_STATUS_DELETED || coll->deleted()) {
          return std::make_pair(
              Result{TRI_ERROR_ARANGO_DATA_SOURCE_NOT_FOUND, name}, 0);
        }

        // smart edge collections contain multiple actual collections
        std::vector<std::string> actual = coll->realNamesForRead();

        edgeColls.insert(edgeColls.end(), actual.begin(), actual.end());
      } catch (...) {
        return std::make_pair(
            Result{TRI_ERROR_ARANGO_DATA_SOURCE_NOT_FOUND, name}, 0);
      }
    } else if (ss->getRole() == ServerState::ROLE_SINGLE) {
      auto coll = vocbase.lookupCollection(name);

      if (coll == nullptr || coll->deleted()) {
        return std::make_pair(
            Result{TRI_ERROR_ARANGO_DATA_SOURCE_NOT_FOUND, name}, 0);
      }
      std::vector<std::string> actual = coll->realNamesForRead();
      edgeColls.insert(edgeColls.end(), actual.begin(), actual.end());
    } else {
      return std::make_pair(Result{TRI_ERROR_INTERNAL}, 0);
    }
  }

  uint64_t en = Instance->createExecutionNumber();
  auto c = std::make_unique<pregel::Conductor>(en, vocbase, vertexCollections,
                                               edgeColls, algorithm, params);
  Instance->addConductor(std::move(c), en);
  TRI_ASSERT(Instance->conductor(en));
  Instance->conductor(en)->start();

  return std::make_pair(Result{}, en);
}

uint64_t PregelFeature::createExecutionNumber() {
  return TRI_NewServerSpecificTick();
}

PregelFeature::PregelFeature(application_features::ApplicationServer& server)
    : application_features::ApplicationFeature(server, "Pregel") {
  setOptional(true);
  startsAfter("V8Phase");
}

PregelFeature::~PregelFeature() {
  if (_recoveryManager) {
    _recoveryManager.reset();
  }
  cleanupAll();
}

PregelFeature* PregelFeature::instance() { return Instance; }

size_t PregelFeature::availableParallelism() {
  const size_t procNum = TRI_numberProcessors();
  return procNum < 1 ? 1 : procNum;
}

void PregelFeature::start() {
  Instance = this;
  if (ServerState::instance()->isAgent()) {
    return;
  }

  if (ServerState::instance()->isCoordinator()) {
    _recoveryManager.reset(new RecoveryManager());
  }
}

void PregelFeature::beginShutdown() {
  cleanupAll();
  Instance = nullptr;
}

void PregelFeature::addConductor(std::unique_ptr<Conductor>&& c,
                                 uint64_t executionNumber) {
  MUTEX_LOCKER(guard, _mutex);
  std::string user = ExecContext::CURRENT ? ExecContext::CURRENT->user() : "";
  _conductors.emplace(
      executionNumber,
      std::make_pair(user, std::shared_ptr<Conductor>(c.get())));
  c.release();
}

std::shared_ptr<Conductor> PregelFeature::conductor(uint64_t executionNumber) {
  MUTEX_LOCKER(guard, _mutex);
  auto it = _conductors.find(executionNumber);
  return (it != _conductors.end() && ::authorized(it->second))
             ? it->second.second
             : nullptr;
}

void PregelFeature::addWorker(std::unique_ptr<IWorker>&& w,
                              uint64_t executionNumber) {
  MUTEX_LOCKER(guard, _mutex);
  std::string user = ExecContext::CURRENT ? ExecContext::CURRENT->user() : "";
  _workers.emplace(executionNumber,
                   std::make_pair(user, std::shared_ptr<IWorker>(w.get())));
  w.release();
}

std::shared_ptr<IWorker> PregelFeature::worker(uint64_t executionNumber) {
  MUTEX_LOCKER(guard, _mutex);
  auto it = _workers.find(executionNumber);
  return (it != _workers.end() && ::authorized(it->second)) ? it->second.second
                                                            : nullptr;
}

void PregelFeature::cleanupConductor(uint64_t executionNumber) {
  MUTEX_LOCKER(guard, _mutex);
  auto cit = _conductors.find(executionNumber);
  if (cit != _conductors.end()) {
    _conductors.erase(executionNumber);
  }
}

void PregelFeature::cleanupWorker(uint64_t executionNumber) {
  // unmapping etc might need a few seconds
  TRI_ASSERT(SchedulerFeature::SCHEDULER != nullptr);
  rest::Scheduler* scheduler = SchedulerFeature::SCHEDULER;
  scheduler->queue(RequestPriority::LOW, [this, executionNumber] {
    MUTEX_LOCKER(guard, _mutex);

    auto wit = _workers.find(executionNumber);
    if (wit != _workers.end()) {
      _workers.erase(executionNumber);
    }
<<<<<<< HEAD
  });
=======
    });
>>>>>>> 64cbee76
}

void PregelFeature::cleanupAll() {
  MUTEX_LOCKER(guard, _mutex);
  _conductors.clear();
  for (auto it : _workers) {
    it.second.second->cancelGlobalStep(VPackSlice());
  }
  std::this_thread::sleep_for(
      std::chrono::microseconds(1000 * 100));  // 100ms to send out cancel calls
  _workers.clear();
}

void PregelFeature::handleConductorRequest(std::string const& path,
                                           VPackSlice const& body,
                                           VPackBuilder& outBuilder) {
  if (SchedulerFeature::SCHEDULER->isStopping()) {
    return;  // shutdown ongoing
  }

  VPackSlice sExecutionNum = body.get(Utils::executionNumberKey);
  if (!sExecutionNum.isInteger()) {
    LOG_TOPIC(ERR, Logger::PREGEL) << "Invalid execution number";
  }
  uint64_t exeNum = sExecutionNum.getUInt();
  std::shared_ptr<Conductor> co = Instance->conductor(exeNum);
  if (!co) {
    THROW_ARANGO_EXCEPTION_MESSAGE(
        TRI_ERROR_INTERNAL, "Conductor not found, invalid execution number");
  }

  if (path == Utils::finishedStartupPath) {
    co->finishedWorkerStartup(body);
  } else if (path == Utils::finishedWorkerStepPath) {
    outBuilder = co->finishedWorkerStep(body);
  } else if (path == Utils::finishedRecoveryPath) {
    co->finishedRecoveryStep(body);
  }
}

/*static*/ void PregelFeature::handleWorkerRequest(TRI_vocbase_t& vocbase,
                                                   std::string const& path,
                                                   VPackSlice const& body,
                                                   VPackBuilder& outBuilder) {
  if (SchedulerFeature::SCHEDULER->isStopping()) {
    return;  // shutdown ongoing
  }

  VPackSlice sExecutionNum = body.get(Utils::executionNumberKey);

  if (!sExecutionNum.isInteger()) {
    THROW_ARANGO_EXCEPTION_MESSAGE(
        TRI_ERROR_INTERNAL, "Worker not found, invalid execution number");
  }

  uint64_t exeNum = sExecutionNum.getUInt();
  std::shared_ptr<IWorker> w = Instance->worker(exeNum);

  // create a new worker instance if necessary
  if (path == Utils::startExecutionPath) {
    if (w) {
      THROW_ARANGO_EXCEPTION_MESSAGE(
          TRI_ERROR_INTERNAL,
          "Worker with this execution number already exists.");
    }

    Instance->addWorker(AlgoRegistry::createWorker(vocbase, body), exeNum);
    Instance->worker(exeNum)->setupWorker();  // will call conductor

    return;
  } else if (path == Utils::startRecoveryPath) {
    if (!w) {
      Instance->addWorker(AlgoRegistry::createWorker(vocbase, body), exeNum);
    }

    Instance->worker(exeNum)->startRecovery(body);

    return;
  } else if (!w) {
    // any other call should have a working worker instance
    LOG_TOPIC(WARN, Logger::PREGEL)
        << "Handling " << path << "worker " << exeNum << " does not exist";
    THROW_ARANGO_EXCEPTION_FORMAT(
        TRI_ERROR_INTERNAL,
        "Handling request %s, but worker %lld does not exist.", path.c_str(),
        exeNum);
  }

  if (path == Utils::prepareGSSPath) {
    w->prepareGlobalStep(body, outBuilder);
  } else if (path == Utils::startGSSPath) {
    w->startGlobalStep(body);
  } else if (path == Utils::messagesPath) {
    w->receivedMessages(body);
  } else if (path == Utils::cancelGSSPath) {
    w->cancelGlobalStep(body);
  } else if (path == Utils::finalizeExecutionPath) {
    w->finalizeExecution(body, [exeNum] {
      if (Instance != nullptr) {
        Instance->cleanupWorker(exeNum);
      }
    });
  } else if (path == Utils::continueRecoveryPath) {
    w->compensateStep(body);
  } else if (path == Utils::finalizeRecoveryPath) {
    w->finalizeRecovery(body);
  } else if (path == Utils::aqlResultsPath) {
    w->aqlResult(outBuilder);
  }
}<|MERGE_RESOLUTION|>--- conflicted
+++ resolved
@@ -294,11 +294,7 @@
     if (wit != _workers.end()) {
       _workers.erase(executionNumber);
     }
-<<<<<<< HEAD
-  });
-=======
     });
->>>>>>> 64cbee76
 }
 
 void PregelFeature::cleanupAll() {
