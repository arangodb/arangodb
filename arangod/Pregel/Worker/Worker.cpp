////////////////////////////////////////////////////////////////////////////////
/// DISCLAIMER
///
/// Copyright 2014-2023 ArangoDB GmbH, Cologne, Germany
/// Copyright 2004-2014 triAGENS GmbH, Cologne, Germany
///
/// Licensed under the Apache License, Version 2.0 (the "License");
/// you may not use this file except in compliance with the License.
/// You may obtain a copy of the License at
///
///     http://www.apache.org/licenses/LICENSE-2.0
///
/// Unless required by applicable law or agreed to in writing, software
/// distributed under the License is distributed on an "AS IS" BASIS,
/// WITHOUT WARRANTIES OR CONDITIONS OF ANY KIND, either express or implied.
/// See the License for the specific language governing permissions and
/// limitations under the License.
///
/// Copyright holder is ArangoDB GmbH, Cologne, Germany
///
/// @author Simon Grätzer
////////////////////////////////////////////////////////////////////////////////

#include "ApplicationFeatures/ApplicationServer.h"
#include "Basics/WriteLocker.h"
#include "Basics/MutexLocker.h"
#include "Basics/voc-errors.h"
#include "Cluster/ServerState.h"
#include "GeneralServer/RequestLane.h"
#include "Inspection/VPack.h"
#include "Inspection/VPackWithErrorT.h"
#include "Metrics/Counter.h"
#include "Metrics/Gauge.h"
#include "Network/Methods.h"
#include "Network/NetworkFeature.h"
#include "Pregel/Aggregator.h"
#include "Pregel/AggregatorHandler.h"
#include "Pregel/Conductor/Messages.h"
#include "Pregel/GraphStore/GraphStore.h"
#include "Pregel/Worker/Messages.h"
#include "Pregel/Worker/Worker.h"
#include "Pregel/IncomingCache.h"
#include "Pregel/OutgoingCache.h"
#include "Pregel/PregelFeature.h"
#include "Pregel/Status/Status.h"
#include "Pregel/VertexComputation.h"
#include "Scheduler/SchedulerFeature.h"
#include "VocBase/vocbase.h"

#include "Pregel/Algos/ColorPropagation/ColorPropagationValue.h"
#include "Pregel/Algos/DMID/DMIDValue.h"
#include "Pregel/Algos/DMID/DMIDMessage.h"
#include "Pregel/Algos/EffectiveCloseness/ECValue.h"
#include "Pregel/Algos/HITS/HITSValue.h"
#include "Pregel/Algos/HITSKleinberg/HITSKleinbergValue.h"
#include "Pregel/Algos/LabelPropagation/LPValue.h"
#include "Pregel/Algos/SCC/SCCValue.h"
#include "Pregel/Algos/SLPA/SLPAValue.h"
#include "Pregel/Algos/WCC/WCCValue.h"

#include <velocypack/Builder.h>

#include "fmt/core.h"

using namespace arangodb;
using namespace arangodb::basics;
using namespace arangodb::pregel;

#define LOG_PREGEL(logId, level)          \
  LOG_TOPIC(logId, level, Logger::PREGEL) \
      << "[job " << _config->executionNumber() << "] "

#define MY_READ_LOCKER(obj, lock)                                              \
  ReadLocker<ReadWriteLock> obj(&lock, arangodb::basics::LockerType::BLOCKING, \
                                true, __FILE__, __LINE__)

#define MY_WRITE_LOCKER(obj, lock) \
  WriteLocker<ReadWriteLock> obj(  \
      &lock, arangodb::basics::LockerType::BLOCKING, true, __FILE__, __LINE__)

template<typename V, typename E, typename M>
Worker<V, E, M>::Worker(TRI_vocbase_t& vocbase, Algorithm<V, E, M>* algo,
                        worker::message::CreateWorker const& parameters,
                        PregelFeature& feature)
    : _feature(feature),
      _state(WorkerState::IDLE),
      _config(std::make_shared<WorkerConfig>(&vocbase)),
      _algorithm(algo) {
<<<<<<< HEAD
  _config->updateConfig(_feature, parameters);
=======
  _config->updateConfig(parameters);
>>>>>>> 23eaa9cd

  MUTEX_LOCKER(guard, _commandMutex);

  _workerContext.reset(
      algo->workerContext(std::make_unique<AggregatorHandler>(algo),
                          std::make_unique<AggregatorHandler>(algo),
                          parameters.userParameters.slice()));
  _messageFormat.reset(algo->messageFormat());
  _messageCombiner.reset(algo->messageCombiner());
  _graphStore = std::make_unique<GraphStore<V, E>>(
      _feature, vocbase, _config->executionNumber(), _algorithm->inputFormat());

  _feature.metrics()->pregelWorkersNumber->fetch_add(1);

  _messageBatchSize = 5000;

  _initializeMessageCaches();
}

template<typename V, typename E, typename M>
Worker<V, E, M>::~Worker() {
  _state = WorkerState::DONE;
  std::this_thread::sleep_for(
      std::chrono::milliseconds(50));  // wait for threads to die
  delete _readCache;
  delete _writeCache;
  delete _writeCacheNextGSS;
  for (InCache<M>* cache : _inCaches) {
    delete cache;
  }
  for (OutCache<M>* cache : _outCaches) {
    delete cache;
  }
  _writeCache = nullptr;

  _feature.metrics()->pregelWorkersNumber->fetch_sub(1);
  _feature.metrics()->pregelMemoryUsedForGraph->fetch_sub(0);
}

template<typename V, typename E, typename M>
void Worker<V, E, M>::_initializeMessageCaches() {
  const size_t p = _config->parallelism();
  if (_messageCombiner) {
    _readCache = new CombiningInCache<M>(_config, _messageFormat.get(),
                                         _messageCombiner.get());
    _writeCache = new CombiningInCache<M>(_config, _messageFormat.get(),
                                          _messageCombiner.get());
    for (size_t i = 0; i < p; i++) {
      auto incoming = std::make_unique<CombiningInCache<M>>(
          nullptr, _messageFormat.get(), _messageCombiner.get());
      _inCaches.push_back(incoming.get());
      _outCaches.push_back(new CombiningOutCache<M>(
          _config, _messageFormat.get(), _messageCombiner.get()));
      incoming.release();
    }
  } else {
    _readCache = new ArrayInCache<M>(_config, _messageFormat.get());
    _writeCache = new ArrayInCache<M>(_config, _messageFormat.get());
    for (size_t i = 0; i < p; i++) {
      auto incoming =
          std::make_unique<ArrayInCache<M>>(nullptr, _messageFormat.get());
      _inCaches.push_back(incoming.get());
      _outCaches.push_back(new ArrayOutCache<M>(_config, _messageFormat.get()));
      incoming.release();
    }
  }
}

// @brief load the initial worker data, call conductor eventually
template<typename V, typename E, typename M>
void Worker<V, E, M>::setupWorker() {
  std::function<void()> finishedCallback = [self = shared_from_this(), this] {
    LOG_PREGEL("52062", WARN)
        << fmt::format("Worker for execution number {} has finished loading.",
                       _config->executionNumber());
    auto graphLoaded =
        GraphLoaded{.executionNumber = _config->_executionNumber,
                    .sender = ServerState::instance()->getId(),
                    .vertexCount = _graphStore->localVertexCount(),
                    .edgeCount = _graphStore->localEdgeCount()};
    auto serialized = inspection::serializeWithErrorT(graphLoaded);
    if (!serialized.ok()) {
      THROW_ARANGO_EXCEPTION_MESSAGE(
          TRI_ERROR_FAILED,
          fmt::format("Cannot serialize GraphLoaded message: {}",
                      serialized.error().error()));
    }
    _callConductor(Utils::finishedStartupPath,
                   VPackBuilder(serialized.get().slice()));
    _feature.metrics()->pregelWorkersLoadingNumber->fetch_sub(1);
  };

  // initialization of the graphstore might take an undefined amount
  // of time. Therefore this is performed asynchronously
  TRI_ASSERT(SchedulerFeature::SCHEDULER != nullptr);
  LOG_PREGEL("52070", WARN) << fmt::format(
      "Worker for execution number {} is loading", _config->executionNumber());
  _feature.metrics()->pregelWorkersLoadingNumber->fetch_add(1);
  Scheduler* scheduler = SchedulerFeature::SCHEDULER;
  scheduler->queue(RequestLane::INTERNAL_LOW,
                   [this, self = shared_from_this(),
                    statusUpdateCallback = std::move(_makeStatusCallback()),
                    finishedCallback = std::move(finishedCallback)] {
                     try {
                       _graphStore->loadShards(_config, statusUpdateCallback,
                                               finishedCallback);
                     } catch (std::exception const& ex) {
                       LOG_PREGEL("a47c4", WARN)
                           << "caught exception in loadShards: " << ex.what();
                       throw;
                     } catch (...) {
                       LOG_PREGEL("e932d", WARN)
                           << "caught unknown exception in loadShards";
                       throw;
                     }
                   });
}

template<typename V, typename E, typename M>
GlobalSuperStepPrepared Worker<V, E, M>::prepareGlobalStep(
    PrepareGlobalSuperStep const& data) {
  // Only expect serial calls from the conductor.
  // Lock to prevent malicous activity
  MUTEX_LOCKER(guard, _commandMutex);
  if (_state != WorkerState::IDLE) {
    LOG_PREGEL("b8506", ERR)
        << "Cannot prepare a gss when the worker is not idle";
    THROW_ARANGO_EXCEPTION_MESSAGE(
        TRI_ERROR_INTERNAL, "Cannot prepare a gss when the worker is not idle");
  }
  _state = WorkerState::PREPARING;  // stop any running step
  LOG_PREGEL("f16f2", DEBUG) << fmt::format("Received prepare GSS: {}", data);
  const uint64_t gss = data.gss;
  if (_expectedGSS != gss) {
    THROW_ARANGO_EXCEPTION_MESSAGE(
        TRI_ERROR_BAD_PARAMETER,
        fmt::format(
            "Seems like this worker missed a gss, expected {}. Data = {} ",
            _expectedGSS, data));
  }

  // initialize worker context
  if (_workerContext && gss == 0 && _config->localSuperstep() == 0) {
    _workerContext->_vertexCount = data.vertexCount;
    _workerContext->_edgeCount = data.edgeCount;
    _workerContext->preApplication();
  }

  // make us ready to receive messages
  _config->_globalSuperstep = gss;
  // write cache becomes the readable cache
  MY_WRITE_LOCKER(wguard, _cacheRWLock);
  TRI_ASSERT(_readCache->containedMessageCount() == 0);
  std::swap(_readCache, _writeCache);
  _config->_localSuperstep = gss;

  // only place where is makes sense to call this, since startGlobalSuperstep
  // might not be called again
  if (_workerContext && gss > 0) {
    _workerContext->postGlobalSuperstep(gss - 1);
  }

  // responds with info which allows the conductor to decide whether
  // to start the next GSS or end the execution
  VPackBuilder aggregators;
  {
    VPackObjectBuilder ob(&aggregators);
    _workerContext->_writeAggregators->serializeValues(aggregators);
  }
  return GlobalSuperStepPrepared{.executionNumber = _config->_executionNumber,
                                 .sender = ServerState::instance()->getId(),
                                 .activeCount = _activeCount,
                                 .vertexCount = _graphStore->localVertexCount(),
                                 .edgeCount = _graphStore->localEdgeCount(),
                                 .aggregators = aggregators};
}

template<typename V, typename E, typename M>
<<<<<<< HEAD
void Worker<V, E, M>::receivedMessages(PregelMessage const& data) {
=======
void Worker<V, E, M>::receivedMessages(
    worker::message::PregelMessage const& data) {
>>>>>>> 23eaa9cd
  if (data.gss == _config->_globalSuperstep) {
    {  // make sure the pointer is not changed while
      // parsing messages
      MY_READ_LOCKER(guard, _cacheRWLock);
      // handles locking for us
      _writeCache->parseMessages(data);
    }

  } else {
    // Trigger the processing of vertices
    LOG_PREGEL("ecd34", ERR) << fmt::format(
        "Expected: {}, Got: {}", _config->_globalSuperstep, data.gss);
    THROW_ARANGO_EXCEPTION_MESSAGE(TRI_ERROR_BAD_PARAMETER,
                                   "Superstep out of sync");
  }
}

/// @brief Setup next superstep
template<typename V, typename E, typename M>
void Worker<V, E, M>::startGlobalStep(RunGlobalSuperStep const& data) {
  // Only expect serial calls from the conductor.
  // Lock to prevent malicous activity
  MUTEX_LOCKER(guard, _commandMutex);
  if (_state != WorkerState::PREPARING) {
    THROW_ARANGO_EXCEPTION_MESSAGE(
        TRI_ERROR_INTERNAL,
        "Cannot start a gss when the worker is not prepared");
  }
  LOG_PREGEL("d5e44", DEBUG) << fmt::format("Starting GSS: {}", data);

  _workerContext->_writeAggregators->resetValues();
  _workerContext->_readAggregators->setAggregatedValues(
      data.aggregators.slice());
  // execute context
  if (_workerContext) {
    _workerContext->_vertexCount = data.vertexCount;
    _workerContext->_edgeCount = data.edgeCount;
    _workerContext->preGlobalSuperstep(data.gss);
  }

  LOG_PREGEL("39e20", DEBUG) << "Worker starts new gss: " << data.gss;
  _startProcessing();  // sets _state = COMPUTING;
}

template<typename V, typename E, typename M>
void Worker<V, E, M>::cancelGlobalStep(VPackSlice const& data) {
  MUTEX_LOCKER(guard, _commandMutex);
  _state = WorkerState::DONE;
  _workHandle.reset();
}

/// WARNING only call this while holding the _commandMutex
template<typename V, typename E, typename M>
void Worker<V, E, M>::_startProcessing() {
  _state = WorkerState::COMPUTING;
  _feature.metrics()->pregelWorkersRunningNumber->fetch_add(1);
  _activeCount = 0;  // active count is only valid after the run
  TRI_ASSERT(SchedulerFeature::SCHEDULER != nullptr);
  Scheduler* scheduler = SchedulerFeature::SCHEDULER;

  _feature.metrics()->pregelNumberOfThreads->fetch_add(1);

  auto self = shared_from_this();
  scheduler->queue(RequestLane::INTERNAL_LOW, [self, this] {
    if (_state != WorkerState::COMPUTING) {
      LOG_PREGEL("f0e3d", WARN) << "Execution aborted prematurely.";
      return;
    }
    if (_processVertices() && _state == WorkerState::COMPUTING) {
      _finishedProcessing();  // last thread turns the lights out
    }
  });

  LOG_PREGEL("425c3", DEBUG) << "Starting processing using " << 1 << " threads";
}

template<typename V, typename E, typename M>
void Worker<V, E, M>::_initializeVertexContext(VertexContext<V, E, M>* ctx) {
  ctx->_gss = _config->globalSuperstep();
  ctx->_lss = _config->localSuperstep();
  ctx->_context = _workerContext.get();
  ctx->_graphStore = _graphStore.get();
  ctx->_readAggregators = _workerContext->_readAggregators.get();
}

// internally called in a WORKER THREAD!!
template<typename V, typename E, typename M>
bool Worker<V, E, M>::_processVertices() {
  double start = TRI_microtime();

  // thread local caches
  InCache<M>* inCache = _inCaches[0];
  OutCache<M>* outCache = _outCaches[0];
  outCache->setBatchSize(_messageBatchSize);
  outCache->setLocalCache(inCache);
  TRI_ASSERT(outCache->sendCount() == 0);

  AggregatorHandler workerAggregator(_algorithm.get());

  std::unique_ptr<VertexComputation<V, E, M>> vertexComputation(
      _algorithm->createComputation(_config));
  _initializeVertexContext(vertexComputation.get());
  vertexComputation->_writeAggregators = &workerAggregator;
  vertexComputation->_cache = outCache;

  size_t activeCount = 0;
  for (auto& vertexEntry : _graphStore->quiver()) {
    MessageIterator<M> messages =
        _readCache->getMessages(vertexEntry.shard(), vertexEntry.key());
    _currentGssObservables.messagesReceived += messages.size();
    _currentGssObservables.memoryBytesUsedForMessages +=
        messages.size() * sizeof(M);

    if (messages.size() > 0 || vertexEntry.active()) {
      vertexComputation->_vertexEntry = &vertexEntry;
      vertexComputation->compute(messages);
      if (vertexEntry.active()) {
        activeCount++;
      }
    }
    if (_state != WorkerState::COMPUTING) {
      break;
    }

    ++_currentGssObservables.verticesProcessed;
    if (_currentGssObservables.verticesProcessed %
            Utils::batchOfVerticesProcessedBeforeUpdatingStatus ==
        0) {
      _makeStatusCallback()();
    }
  }

  // ==================== send messages to other shards ====================
  outCache->flushMessages();
  if (ADB_UNLIKELY(!_writeCache)) {  // ~Worker was called
    LOG_PREGEL("ee2ab", WARN) << "Execution aborted prematurely.";
    return false;
  }

  // merge thread local messages, _writeCache does locking
  _writeCache->mergeCache(_config, inCache);
  _feature.metrics()->pregelMessagesSent->count(outCache->sendCount());

  MessageStats stats;
  stats.sendCount = outCache->sendCount();
  _currentGssObservables.messagesSent += outCache->sendCount();
  _currentGssObservables.memoryBytesUsedForMessages +=
      outCache->sendCount() * sizeof(M);
  stats.superstepRuntimeSecs = TRI_microtime() - start;
  inCache->clear();
  outCache->clear();

  {
    // merge the thread local stats and aggregators
    _workerContext->_writeAggregators->aggregateValues(workerAggregator);
    _messageStats.accumulate(stats);
    _activeCount += activeCount;
    _feature.metrics()->pregelNumberOfThreads->fetch_sub(1);
  }
  return true;
}

// called at the end of a worker thread, needs mutex
template<typename V, typename E, typename M>
void Worker<V, E, M>::_finishedProcessing() {
  // only lock after there are no more processing threads
  MUTEX_LOCKER(guard, _commandMutex);
  _feature.metrics()->pregelWorkersRunningNumber->fetch_sub(1);
  if (_state != WorkerState::COMPUTING) {
    return;  // probably canceled
  }

  // count all received messages
  _messageStats.receivedCount = _readCache->containedMessageCount();
  _feature.metrics()->pregelMessagesReceived->count(
      _readCache->containedMessageCount());

  _allGssStatus.doUnderLock([this](AllGssStatus& obj) {
    obj.push(this->_currentGssObservables.observe());
  });
  _currentGssObservables.zero();
  _makeStatusCallback()();

  _readCache->clear();  // no need to keep old messages around
  _expectedGSS = _config->_globalSuperstep + 1;
  _config->_localSuperstep++;
  // only set the state here, because _processVertices checks for it
  _state = WorkerState::IDLE;

  auto gssFinished =
      GlobalSuperStepFinished{.executionNumber = _config->executionNumber(),
                              .sender = ServerState::instance()->getId(),
                              .gss = _config->globalSuperstep(),
                              .messageStats = _messageStats};
  auto serialized = inspection::serializeWithErrorT(gssFinished);
  if (!serialized.ok()) {
    THROW_ARANGO_EXCEPTION_MESSAGE(
        TRI_ERROR_INTERNAL,
        fmt::format("Cannot serialize GlobalSuperStepFinished message: {}",
                    serialized.error().error()));
  }
  _callConductor(Utils::finishedWorkerStepPath,
                 VPackBuilder(serialized.get().slice()));
  LOG_PREGEL("2de5b", DEBUG) << fmt::format("Finished GSS: {}", gssFinished);

  uint64_t tn = _config->parallelism();
  uint64_t s = _messageStats.sendCount / tn / 2UL;
  _messageBatchSize = s > 1000 ? (uint32_t)s : 1000;
  _messageStats.resetTracking();
  LOG_PREGEL("13dbf", DEBUG) << "Message batch size: " << _messageBatchSize;
}

template<typename V, typename E, typename M>
void Worker<V, E, M>::finalizeExecution(FinalizeExecution const& msg,
                                        std::function<void()> cb) {
  // Only expect serial calls from the conductor.
  // Lock to prevent malicious activity
  MUTEX_LOCKER(guard, _commandMutex);
  if (_state == WorkerState::DONE) {
    LOG_PREGEL("4067a", DEBUG) << "removing worker";
    cb();
    return;
  }

  auto cleanup = [self = shared_from_this(), this, msg, cb] {
    if (msg.store) {
      _feature.metrics()->pregelWorkersStoringNumber->fetch_sub(1);
    }

    auto finished = Finished{.executionNumber = _config->executionNumber(),
                             .sender = ServerState::instance()->getId()};
    auto serialized = inspection::serializeWithErrorT(finished);
    if (!serialized.ok()) {
      THROW_ARANGO_EXCEPTION_MESSAGE(
          TRI_ERROR_INTERNAL,
          fmt::format("Cannot serialize Finished message: {}",
                      serialized.error().error()));
    }
    _callConductor(Utils::finishedWorkerFinalizationPath,
                   VPackBuilder(serialized.get().slice()));
    cb();
  };

  _state = WorkerState::DONE;
  if (msg.store) {
    LOG_PREGEL("91264", DEBUG) << "Storing results";
    // tell graphstore to remove read locks
    _graphStore->storeResults(_config, std::move(cleanup),
                              _makeStatusCallback());
    _feature.metrics()->pregelWorkersStoringNumber->fetch_add(1);
  } else {
    LOG_PREGEL("b3f35", WARN) << "Discarding results";
    cleanup();
  }
}

template<typename V, typename E, typename M>
auto Worker<V, E, M>::aqlResult(bool withId) const -> PregelResults {
  MUTEX_LOCKER(guard, _commandMutex);

  std::string tmp;

  VPackBuilder results;
  results.openArray(/*unindexed*/ true);
  for (auto& vertex : _graphStore->quiver()) {
    TRI_ASSERT(vertex.shard().value < _config->globalShardIDs().size());
    ShardID const& shardId = _config->globalShardID(vertex.shard());

    results.openObject(/*unindexed*/ true);

    if (withId) {
      std::string const& cname = _config->shardIDToCollectionName(shardId);
      if (!cname.empty()) {
        tmp.clear();
        tmp.append(cname);
        tmp.push_back('/');
        tmp.append(vertex.key().data(), vertex.key().size());
        results.add(StaticStrings::IdString, VPackValue(tmp));
      }
    }

    results.add(StaticStrings::KeyString,
                VPackValuePair(vertex.key().data(), vertex.key().size(),
                               VPackValueType::String));

    V const& data = vertex.data();
    if (auto res =
            _graphStore->graphFormat()->buildVertexDocument(results, &data);
        !res) {
      LOG_PREGEL("37fde", ERR) << "Failed to build vertex document";
      THROW_ARANGO_EXCEPTION_MESSAGE(TRI_ERROR_INTERNAL,
                                     "Failed to build vertex document");
    }
    results.close();
  }
  results.close();
  return PregelResults{results};
}

template<typename V, typename E, typename M>
void Worker<V, E, M>::_callConductor(std::string const& path,
                                     VPackBuilder const& message) {
  if (!ServerState::instance()->isRunningInCluster()) {
    TRI_ASSERT(SchedulerFeature::SCHEDULER != nullptr);
    Scheduler* scheduler = SchedulerFeature::SCHEDULER;
    scheduler->queue(RequestLane::INTERNAL_LOW,
                     [this, self = shared_from_this(), path, message] {
                       VPackBuilder response;
                       _feature.handleConductorRequest(*_config->vocbase(),
                                                       path, message.slice(),
                                                       response);
                     });
  } else {
    std::string baseUrl = Utils::baseUrl(Utils::conductorPrefix);

    VPackBuffer<uint8_t> buffer;
    buffer.append(message.data(), message.size());
    auto const& nf = _config->vocbase()
                         ->server()
                         .template getFeature<arangodb::NetworkFeature>();
    network::ConnectionPool* pool = nf.pool();

    network::RequestOptions reqOpts;
    reqOpts.database = _config->database();

    network::sendRequestRetry(pool, "server:" + _config->coordinatorId(),
                              fuerte::RestVerb::Post, baseUrl + path,
                              std::move(buffer), reqOpts);
  }
}

template<typename V, typename E, typename M>
auto Worker<V, E, M>::_observeStatus() -> Status const {
  auto currentGss = _currentGssObservables.observe();
  auto fullGssStatus = _allGssStatus.copy();

  if (!currentGss.isDefault()) {
    fullGssStatus.gss.emplace_back(currentGss);
  }
  return Status{.graphStoreStatus = _graphStore->status(),
                .allGssStatus = fullGssStatus.gss.size() > 0
                                    ? std::optional{fullGssStatus}
                                    : std::nullopt};
}

template<typename V, typename E, typename M>
auto Worker<V, E, M>::_makeStatusCallback() -> std::function<void()> {
  return [self = shared_from_this(), this] {
    auto update = StatusUpdated{.executionNumber = _config->_executionNumber,
                                .sender = ServerState::instance()->getId(),
                                .status = _observeStatus()};
    auto serialized = inspection::serializeWithErrorT(update);
    if (!serialized.ok()) {
      THROW_ARANGO_EXCEPTION_MESSAGE(
          TRI_ERROR_FAILED,
          fmt::format("Cannot serialize StatusUpdated message: {}",
                      serialized.error().error()));
    }
    _callConductor(Utils::statusUpdatePath,
                   VPackBuilder(serialized.get().slice()));
  };
}

// template types to create
template class arangodb::pregel::Worker<int64_t, int64_t, int64_t>;
template class arangodb::pregel::Worker<uint64_t, uint8_t, uint64_t>;
template class arangodb::pregel::Worker<float, float, float>;
template class arangodb::pregel::Worker<double, float, double>;
template class arangodb::pregel::Worker<float, uint8_t, float>;

// custom algorithm types
template class arangodb::pregel::Worker<uint64_t, uint64_t,
                                        SenderMessage<uint64_t>>;
template class arangodb::pregel::Worker<algos::WCCValue, uint64_t,
                                        SenderMessage<uint64_t>>;
template class arangodb::pregel::Worker<algos::SCCValue, int8_t,
                                        SenderMessage<uint64_t>>;
template class arangodb::pregel::Worker<algos::HITSValue, int8_t,
                                        SenderMessage<double>>;
template class arangodb::pregel::Worker<algos::HITSKleinbergValue, int8_t,
                                        SenderMessage<double>>;
template class arangodb::pregel::Worker<algos::ECValue, int8_t, HLLCounter>;
template class arangodb::pregel::Worker<algos::DMIDValue, float, DMIDMessage>;
template class arangodb::pregel::Worker<algos::LPValue, int8_t, uint64_t>;
template class arangodb::pregel::Worker<algos::SLPAValue, int8_t, uint64_t>;
template class arangodb::pregel::Worker<algos::ColorPropagationValue, int8_t,
                                        algos::ColorPropagationMessageValue>;<|MERGE_RESOLUTION|>--- conflicted
+++ resolved
@@ -86,11 +86,7 @@
       _state(WorkerState::IDLE),
       _config(std::make_shared<WorkerConfig>(&vocbase)),
       _algorithm(algo) {
-<<<<<<< HEAD
-  _config->updateConfig(_feature, parameters);
-=======
   _config->updateConfig(parameters);
->>>>>>> 23eaa9cd
 
   MUTEX_LOCKER(guard, _commandMutex);
 
@@ -269,12 +265,8 @@
 }
 
 template<typename V, typename E, typename M>
-<<<<<<< HEAD
-void Worker<V, E, M>::receivedMessages(PregelMessage const& data) {
-=======
 void Worker<V, E, M>::receivedMessages(
     worker::message::PregelMessage const& data) {
->>>>>>> 23eaa9cd
   if (data.gss == _config->_globalSuperstep) {
     {  // make sure the pointer is not changed while
       // parsing messages
