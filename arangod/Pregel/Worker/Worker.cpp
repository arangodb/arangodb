////////////////////////////////////////////////////////////////////////////////
/// DISCLAIMER
///
/// Copyright 2014-2022 ArangoDB GmbH, Cologne, Germany
/// Copyright 2004-2014 triAGENS GmbH, Cologne, Germany
///
/// Licensed under the Apache License, Version 2.0 (the "License");
/// you may not use this file except in compliance with the License.
/// You may obtain a copy of the License at
///
///     http://www.apache.org/licenses/LICENSE-2.0
///
/// Unless required by applicable law or agreed to in writing, software
/// distributed under the License is distributed on an "AS IS" BASIS,
/// WITHOUT WARRANTIES OR CONDITIONS OF ANY KIND, either express or implied.
/// See the License for the specific language governing permissions and
/// limitations under the License.
///
/// Copyright holder is ArangoDB GmbH, Cologne, Germany
///
/// @author Simon Grätzer
////////////////////////////////////////////////////////////////////////////////

#include "Worker.h"

#include "Basics/MutexLocker.h"
#include "Basics/voc-errors.h"
#include "Cluster/ServerState.h"
#include "GeneralServer/RequestLane.h"
#include "Pregel/Aggregator.h"
#include "Pregel/Algos/AIR/AIR.h"
#include "Pregel/CommonFormats.h"
#include "Pregel/WorkerConductorMessages.h"
#include "Pregel/IncomingCache.h"
#include "Pregel/OutgoingCache.h"
#include "Pregel/PregelFeature.h"
#include "Pregel/Status/Status.h"
#include "Pregel/VertexComputation.h"
#include "Pregel/WorkerInterface.h"
#include "Pregel/Worker/GraphStore.h"

#include "ApplicationFeatures/ApplicationServer.h"
#include "Basics/WriteLocker.h"
#include "Metrics/Counter.h"
#include "Metrics/Gauge.h"
#include "Network/Methods.h"
#include "Network/NetworkFeature.h"
#include "Scheduler/SchedulerFeature.h"

#include "Inspection/VPack.h"
#include "velocypack/Builder.h"

#include "fmt/core.h"
#include <variant>

using namespace arangodb;
using namespace arangodb::basics;
using namespace arangodb::pregel;

namespace {
template<class... Ts>
struct overloaded : Ts... {
  using Ts::operator()...;
};
<<<<<<< HEAD
=======
template<class... Ts>
overloaded(Ts...) -> overloaded<Ts...>;
>>>>>>> 54511607
}  // namespace

#define LOG_PREGEL(logId, level)          \
  LOG_TOPIC(logId, level, Logger::PREGEL) \
      << "[job " << _config.executionNumber() << "] "

#define MY_READ_LOCKER(obj, lock)                                              \
  ReadLocker<ReadWriteLock> obj(&lock, arangodb::basics::LockerType::BLOCKING, \
                                true, __FILE__, __LINE__)

#define MY_WRITE_LOCKER(obj, lock) \
  WriteLocker<ReadWriteLock> obj(  \
      &lock, arangodb::basics::LockerType::BLOCKING, true, __FILE__, __LINE__)

template<typename V, typename E, typename M>
std::function<void()> Worker<V, E, M>::_makeStatusCallback() {
  return [self = shared_from_this(), this] {
    auto statusUpdatedEvent =
        StatusUpdated{.senderId = ServerState::instance()->getId(),
                      .status = _observeStatus()};
    auto modernMessage =
        ModernMessage{.executionNumber = _config.executionNumber(),
                      .payload = statusUpdatedEvent};
    VPackBuilder event;
    serialize(event, modernMessage);

    _callConductor(event);
  };
}

template<typename V, typename E, typename M>
Worker<V, E, M>::Worker(TRI_vocbase_t& vocbase, Algorithm<V, E, M>* algo,
                        VPackSlice initConfig, PregelFeature& feature)
    : _feature(feature),
      _state(WorkerState::IDLE),
      _config(&vocbase),
      _algorithm(algo),
      _requestedNextGSS(false) {
  _config.updateConfig(_feature, initConfig);

  MUTEX_LOCKER(guard, _commandMutex);

  VPackSlice userParams = initConfig.get(Utils::userParametersKey);

  _workerContext.reset(algo->workerContext(userParams));
  _messageFormat.reset(algo->messageFormat());
  _messageCombiner.reset(algo->messageCombiner());
  _conductorAggregators = std::make_unique<AggregatorHandler>(algo);
  _workerAggregators = std::make_unique<AggregatorHandler>(algo);

  auto shardResolver = ShardResolver::create(
      ServerState::instance()->isRunningInCluster(),
      vocbase.server().getFeature<ClusterFeature>().clusterInfo());

  _graphStore = std::make_unique<GraphStore<V, E>>(
      _feature, vocbase, _config.executionNumber(), _algorithm->inputFormat(),
      std::move(shardResolver));

  _feature.metrics()->pregelWorkersNumber->fetch_add(1);

  _messageBatchSize = 5000;

  _initializeMessageCaches();
}

template<typename V, typename E, typename M>
Worker<V, E, M>::~Worker() {
  _state = WorkerState::DONE;
  std::this_thread::sleep_for(
      std::chrono::milliseconds(50));  // wait for threads to die
  delete _readCache;
  delete _writeCache;
  delete _writeCacheNextGSS;
  for (InCache<M>* cache : _inCaches) {
    delete cache;
  }
  for (OutCache<M>* cache : _outCaches) {
    delete cache;
  }
  _writeCache = nullptr;

  _feature.metrics()->pregelWorkersNumber->fetch_sub(1);
  _feature.metrics()->pregelMemoryUsedForGraph->fetch_sub(
      _graphStore->allocatedSize());
}

template<typename V, typename E, typename M>
void Worker<V, E, M>::_initializeMessageCaches() {
  const size_t p = _config.parallelism();
  if (_messageCombiner) {
    _readCache = new CombiningInCache<M>(&_config, _messageFormat.get(),
                                         _messageCombiner.get());
    _writeCache = new CombiningInCache<M>(&_config, _messageFormat.get(),
                                          _messageCombiner.get());
    for (size_t i = 0; i < p; i++) {
      auto incoming = std::make_unique<CombiningInCache<M>>(
          nullptr, _messageFormat.get(), _messageCombiner.get());
      _inCaches.push_back(incoming.get());
      _outCaches.push_back(new CombiningOutCache<M>(
          &_config, _messageFormat.get(), _messageCombiner.get()));
      incoming.release();
    }
  } else {
    _readCache = new ArrayInCache<M>(&_config, _messageFormat.get());
    _writeCache = new ArrayInCache<M>(&_config, _messageFormat.get());
    for (size_t i = 0; i < p; i++) {
      auto incoming =
          std::make_unique<ArrayInCache<M>>(nullptr, _messageFormat.get());
      _inCaches.push_back(incoming.get());
      _outCaches.push_back(
          new ArrayOutCache<M>(&_config, _messageFormat.get()));
      incoming.release();
    }
  }
}

template<typename V, typename E, typename M>
auto Worker<V, E, M>::prepareGlobalSuperStep(
    PrepareGlobalSuperStep const& message)
    -> futures::Future<ResultT<GlobalSuperStepPrepared>> {
  return futures::makeFutureWith(
      [&]() { return prepareGlobalSuperStepFct(message); });
}

template<typename V, typename E, typename M>
auto Worker<V, E, M>::prepareGlobalSuperStepFct(
    PrepareGlobalSuperStep const& message) -> ResultT<GlobalSuperStepPrepared> {
  if (_state != WorkerState::IDLE) {
    return Result{TRI_ERROR_INTERNAL,
                  "Cannot prepare a gss when the worker is not idle"};
  }
  VPackBuilder serializedMessage;
  serialize(serializedMessage, message);
  _state = WorkerState::PREPARING;  // stop any running step
  LOG_PREGEL("f16f2", DEBUG)
      << "Received prepare GSS: " << serializedMessage.toJson();
  const uint64_t gss = message.gss;
  if (_expectedGSS != gss) {
    return Result{
        TRI_ERROR_BAD_PARAMETER,
        fmt::format(
            "Seems like this worker missed a gss, expected %u. Data = %s ",
            _expectedGSS, serializedMessage.toJson().c_str())};
  }

  // initialize worker context
  if (_workerContext && gss == 0 && _config.localSuperstep() == 0) {
    _workerContext->_readAggregators = _conductorAggregators.get();
    _workerContext->_writeAggregators = _workerAggregators.get();
    _workerContext->_vertexCount = message.vertexCount;
    _workerContext->_edgeCount = message.edgeCount;
    _workerContext->preApplication();
  }

  // make us ready to receive messages
  _config._globalSuperstep = gss;
  // write cache becomes the readable cache
  MY_WRITE_LOCKER(wguard, _cacheRWLock);
  TRI_ASSERT(_readCache->containedMessageCount() == 0);
  std::swap(_readCache, _writeCache);
  _config._localSuperstep = gss;

  VPackBuilder messageToMaster;
  // only place where is makes sense to call this, since startGlobalSuperstep
  // might not be called again
  {
    VPackObjectBuilder ob(&messageToMaster);
    if (_workerContext && gss > 0) {
      _workerContext->postGlobalSuperstep(gss - 1);
      _workerContext->postGlobalSuperstepMasterMessage(messageToMaster);
    }
  }

  // responds with info which allows the conductor to decide whether
  // to start the next GSS or end the execution
  VPackBuilder aggregators;
  {
    VPackObjectBuilder ob(&aggregators);
    _workerAggregators->serializeValues(aggregators);
  }
  return GlobalSuperStepPrepared{
      ServerState::instance()->getId(), _activeCount,
      _graphStore->localVertexCount(),  _graphStore->localEdgeCount(),
      std::move(messageToMaster),       aggregators};
}

template<typename V, typename E, typename M>
void Worker<V, E, M>::receivedMessages(PregelMessage const& message) {
  if (message.gss != _config._globalSuperstep) {
    LOG_PREGEL("ecd34", ERR)
        << "Expected: " << _config._globalSuperstep << " Got: " << message.gss;
    THROW_ARANGO_EXCEPTION_MESSAGE(TRI_ERROR_BAD_PARAMETER,
                                   "Superstep out of sync");
  }
  // make sure the pointer is not changed while parsing messages
  MY_READ_LOCKER(guard, _cacheRWLock);
  // handles locking for us
  _writeCache->parseMessages(message);
}

template<typename V, typename E, typename M>
auto Worker<V, E, M>::_preGlobalSuperStep(RunGlobalSuperStep const& message)
    -> Result {
  const uint64_t gss = message.gss;
  if (gss != _config.globalSuperstep()) {
    return Result{TRI_ERROR_BAD_PARAMETER, "Wrong GSS"};
  }
  if (message.activateAll) {
    for (auto vertices = _graphStore->vertexIterator(); vertices.hasMore();
         ++vertices) {
      vertices->setActive(true);
    }
  }
  _workerAggregators->resetValues();
  _conductorAggregators->setAggregatedValues(message.aggregators.slice());
  // execute context
  if (_workerContext) {
    _workerContext->_vertexCount = message.vertexCount;
    _workerContext->_edgeCount = message.edgeCount;
    _workerContext->_reports = &this->_reports;
    _workerContext->preGlobalSuperstep(gss);
    _workerContext->preGlobalSuperstepMasterMessage(
        message.toWorkerMessages.slice());
  }
  return Result{};
}

template<typename V, typename E, typename M>
auto Worker<V, E, M>::runGlobalSuperStep(RunGlobalSuperStep const& message)
    -> futures::Future<ResultT<GlobalSuperStepFinished>> {
  MUTEX_LOCKER(guard, _commandMutex);
  if (_state != WorkerState::PREPARING) {
    return Result{TRI_ERROR_INTERNAL,
                  "Cannot start a gss when the worker is not prepared"};
  }
  VPackBuilder serializedMessage;
  serialize(serializedMessage, message);
  LOG_PREGEL("d5e44", DEBUG) << "Starting GSS: " << serializedMessage.toJson();

  auto preGss = _preGlobalSuperStep(message);
  if (preGss.fail()) {
    return preGss;
  }
  LOG_PREGEL("39e20", DEBUG) << "Worker starts new gss: " << message.gss;

  return _processVerticesInThreads().thenValue(
      [&](auto results) -> ResultT<GlobalSuperStepFinished> {
        if (_state != WorkerState::COMPUTING) {
          return Result{TRI_ERROR_INTERNAL,
                        "Worker execution aborted prematurely."};
        }
        for (auto& result : results) {
          if (result.get().fail()) {
            return Result{result.get().errorNumber(),
                          fmt::format("Vertices could not be processed: {}",
                                      result.get().errorMessage())};
          }
          auto verticesProcessed = result.get().get();
          _runningThreads--;
          _feature.metrics()->pregelNumberOfThreads->fetch_sub(1);
          _workerAggregators->aggregateValues(
              verticesProcessed.aggregator.slice());
          _messageStats.accumulate(verticesProcessed.stats);
          _activeCount += verticesProcessed.activeCount;
          _reports.append(verticesProcessed.reports);
        }
        return _finishProcessing();
      });
}

template<typename V, typename E, typename M>
void Worker<V, E, M>::cancelGlobalStep(VPackSlice const& data) {
  MUTEX_LOCKER(guard, _commandMutex);
  _state = WorkerState::DONE;
  _workHandle.reset();
}

/// WARNING only call this while holding the _commandMutex
template<typename V, typename E, typename M>
auto Worker<V, E, M>::_processVerticesInThreads() -> VerticesProcessedFuture {
  _state = WorkerState::COMPUTING;
  _feature.metrics()->pregelWorkersRunningNumber->fetch_add(1);
  _activeCount = 0;  // active count is only valid after the run

  size_t total = _graphStore->localVertexCount();
  size_t numSegments = _graphStore->numberVertexSegments();

  if (total > 100000) {
    _runningThreads = std::min<size_t>(_config.parallelism(), numSegments);
  } else {
    _runningThreads = 1;
  }
  _feature.metrics()->pregelNumberOfThreads->fetch_add(_runningThreads);
  TRI_ASSERT(_runningThreads >= 1);
  TRI_ASSERT(_runningThreads <= _config.parallelism());

  auto processedVertices =
      std::vector<futures::Future<ResultT<VerticesProcessed>>>{};
  for (size_t i = 0; i < _runningThreads; i++) {
    size_t dividend = numSegments / _runningThreads;
    size_t remainder = numSegments % _runningThreads;
    size_t startI = (i * dividend) + std::min(i, remainder);
    size_t endI = ((i + 1) * dividend) + std::min(i + 1, remainder);
    TRI_ASSERT(endI <= numSegments);

    auto vertices = _graphStore->vertexIterator(startI, endI);
    processedVertices.emplace_back(futures::makeFutureWith(
        [&]() { return _processVertices(i, vertices); }));
  }

  LOG_PREGEL("425c3", DEBUG)
      << "Starting processing using " << _runningThreads << " threads";
  return futures::collectAll(processedVertices);
}

template<typename V, typename E, typename M>
void Worker<V, E, M>::_initializeVertexContext(VertexContext<V, E, M>* ctx) {
  ctx->_gss = _config.globalSuperstep();
  ctx->_lss = _config.localSuperstep();
  ctx->_context = _workerContext.get();
  ctx->_graphStore = _graphStore.get();
  ctx->_readAggregators = _conductorAggregators.get();
}

template<typename V, typename E, typename M>
auto Worker<V, E, M>::_processVertices(
    size_t threadId, RangeIterator<Vertex<V, E>>& vertexIterator)
    -> ResultT<VerticesProcessed> {
  if (_state != WorkerState::COMPUTING) {
    return Result{TRI_ERROR_INTERNAL, "Execution aborted prematurely"};
  }

  double start = TRI_microtime();

  // thread local caches
  InCache<M>* inCache = _inCaches[threadId];
  OutCache<M>* outCache = _outCaches[threadId];
  outCache->setBatchSize(_messageBatchSize);
  outCache->setLocalCache(inCache);
  TRI_ASSERT(outCache->sendCount() == 0);

  AggregatorHandler workerAggregator(_algorithm.get());
  // TODO look if we can avoid instantiating this
  std::unique_ptr<VertexComputation<V, E, M>> vertexComputation(
      _algorithm->createComputation(&_config));
  _initializeVertexContext(vertexComputation.get());
  vertexComputation->_writeAggregators = &workerAggregator;
  vertexComputation->_cache = outCache;
  // Should cause enterNextGlobalSuperstep to do nothing
  vertexComputation->_enterNextGSS = true;

  size_t activeCount = 0;
  for (; vertexIterator.hasMore(); ++vertexIterator) {
    Vertex<V, E>* vertexEntry = *vertexIterator;
    MessageIterator<M> messages =
        _readCache->getMessages(vertexEntry->shard(), vertexEntry->key());
    _currentGssObservables.messagesReceived += messages.size();
    _currentGssObservables.memoryBytesUsedForMessages +=
        messages.size() * sizeof(M);

    if (messages.size() > 0 || vertexEntry->active()) {
      vertexComputation->_vertexEntry = vertexEntry;
      vertexComputation->compute(messages);
      if (vertexEntry->active()) {
        activeCount++;
      }
    }
    if (_state != WorkerState::COMPUTING) {
      break;
    }

    ++_currentGssObservables.verticesProcessed;
    if (_currentGssObservables.verticesProcessed %
            Utils::batchOfVerticesProcessedBeforeUpdatingStatus ==
        0) {
      _makeStatusCallback()();
    }
  }
  // ==================== send messages to other shards ====================
  outCache->flushMessages();
  if (ADB_UNLIKELY(!_writeCache)) {  // ~Worker was called
    return Result{TRI_ERROR_INTERNAL, "Worker execution aborted prematurely."};
  }
  if (vertexComputation->_enterNextGSS) {
    _requestedNextGSS = true;
  }

  // double t = TRI_microtime();
  // merge thread local messages, _writeCache does locking
  _writeCache->mergeCache(_config, inCache);
  // TODO ask how to implement message sending without waiting for a response
  // t = TRI_microtime() - t;

  _feature.metrics()->pregelMessagesSent->count(outCache->sendCount());
  MessageStats stats;
  stats.sendCount = outCache->sendCount();
  _currentGssObservables.messagesSent += outCache->sendCount();
  _currentGssObservables.memoryBytesUsedForMessages +=
      outCache->sendCount() * sizeof(M);
  stats.superstepRuntimeSecs = TRI_microtime() - start;
  inCache->clear();
  outCache->clear();

  VPackBuilder aggregatorVPack;
  {
    VPackObjectBuilder ob(&aggregatorVPack);
    workerAggregator.serializeValues(aggregatorVPack);
  }
  return VerticesProcessed{std::move(aggregatorVPack), std::move(stats),
                           activeCount, std::move(vertexComputation->_reports)};
}

// called at the end of a worker thread, needs mutex
template<typename V, typename E, typename M>
auto Worker<V, E, M>::_finishProcessing() -> ResultT<GlobalSuperStepFinished> {
  {
    MUTEX_LOCKER(guard, _threadMutex);
    if (_runningThreads != 0) {
      return Result{TRI_ERROR_INTERNAL,
                    "only one thread should ever enter this region"};
    }
  }

  _feature.metrics()->pregelWorkersRunningNumber->fetch_sub(1);
  if (_state != WorkerState::COMPUTING) {
    return Result{TRI_ERROR_INTERNAL,
                  "Worker in wrong state"};  // probably canceled
  }

  // count all received messages
  _messageStats.receivedCount = _readCache->containedMessageCount();
  _feature.metrics()->pregelMessagesReceived->count(
      _readCache->containedMessageCount());

  _allGssStatus.doUnderLock([this](AllGssStatus& obj) {
    obj.push(this->_currentGssObservables.observe());
  });
  _currentGssObservables.zero();
  _makeStatusCallback()();

  _readCache->clear();  // no need to keep old messages around
  _expectedGSS = _config._globalSuperstep + 1;
  _config._localSuperstep++;
  // only set the state here, because _processVertices checks for it
  _state = WorkerState::IDLE;

  GlobalSuperStepFinished gssFinishedEvent = _gssFinishedEvent();
  VPackBuilder event;
  serialize(event, gssFinishedEvent);
  LOG_PREGEL("2de5b", DEBUG) << "Finished GSS: " << event.toJson();
  _reports.clear();

  uint64_t tn = _config.parallelism();
  uint64_t s = _messageStats.sendCount / tn / 2UL;
  _messageBatchSize = s > 1000 ? (uint32_t)s : 1000;
  _messageStats.resetTracking();
  LOG_PREGEL("13dbf", DEBUG) << "Message batch size: " << _messageBatchSize;

  return gssFinishedEvent;
}

template<typename V, typename E, typename M>
auto Worker<V, E, M>::_gssFinishedEvent() const -> GlobalSuperStepFinished {
  VPackBuilder reports;
  {
    VPackObjectBuilder o(&reports);
    reports.add(VPackValue(Utils::reportsKey));
    _reports.intoBuilder(reports);
  }
  VPackBuilder messageStats;
  {
    VPackObjectBuilder ob(&messageStats);
    _messageStats.serializeValues(messageStats);
  }
  VPackBuilder aggregators;
  { VPackObjectBuilder ob(&aggregators); }
  return GlobalSuperStepFinished{
      ServerState::instance()->getId(), _config.globalSuperstep(),
      std::move(reports), std::move(messageStats), std::move(aggregators)};
}

template<typename V, typename E, typename M>
auto Worker<V, E, M>::finalizeExecution(StartCleanup const& command)
    -> CleanupStarted {
  // Only expect serial calls from the conductor.
  // Lock to prevent malicious activity
  MUTEX_LOCKER(guard, _commandMutex);
  if (_state == WorkerState::DONE) {
    LOG_PREGEL("4067a", DEBUG) << "removing worker";
    _feature.cleanupWorker(_config.executionNumber());
    return CleanupStarted{};
  }

  auto const doStore = command.withStoring;
  auto cleanup = [self = shared_from_this(), this, doStore] {
    if (doStore) {
      _feature.metrics()->pregelWorkersStoringNumber->fetch_sub(1);
    }

    auto event = _cleanupFinishedEvent();
    auto modernMessage = ModernMessage{
        .executionNumber = _config.executionNumber(), .payload = event};
    VPackBuilder message;
    serialize(message, modernMessage);
    _callConductor(message);
    _reports.clear();
    _feature.cleanupWorker(_config.executionNumber());
  };

  _state = WorkerState::DONE;
  if (doStore) {
    LOG_PREGEL("91264", DEBUG) << "Storing results";
    // tell graphstore to remove read locks
    _graphStore->_reports = &this->_reports;
    _graphStore->storeResults(&_config, std::move(cleanup),
                              _makeStatusCallback());
    _feature.metrics()->pregelWorkersStoringNumber->fetch_add(1);
  } else {
    LOG_PREGEL("b3f35", WARN) << "Discarding results";
    cleanup();
  }
  return CleanupStarted{};
}

template<typename V, typename E, typename M>
auto Worker<V, E, M>::_cleanupFinishedEvent() const -> CleanupFinished {
  VPackBuilder reports;
  {
    VPackObjectBuilder o(&reports);
    reports.add(VPackValue(Utils::reportsKey));
    _reports.intoBuilder(reports);
  }
  return CleanupFinished{ServerState::instance()->getId(), std::move(reports)};
}

template<typename V, typename E, typename M>
auto Worker<V, E, M>::aqlResult(bool withId) const -> PregelResults {
  MUTEX_LOCKER(guard, _commandMutex);

  //  std::vector<ShardID> const& shards = _config.globalShardIDs();
  std::string tmp;

  VPackBuilder result;
  result.openArray(/*unindexed*/ true);
  auto it = _graphStore->vertexIterator();
  for (; it.hasMore(); ++it) {
    Vertex<V, E> const* vertexEntry = *it;

    TRI_ASSERT(vertexEntry->shard() < _config.globalShardIDs().size());
    ShardID const& shardId = _config.globalShardIDs()[vertexEntry->shard()];

    result.openObject(/*unindexed*/ true);

    if (withId) {
      std::string const& cname = _config.shardIDToCollectionName(shardId);
      if (!cname.empty()) {
        tmp.clear();
        tmp.append(cname);
        tmp.push_back('/');
        tmp.append(vertexEntry->key().data(), vertexEntry->key().size());
        result.add(StaticStrings::IdString, VPackValue(tmp));
      }
    }

    result.add(
        StaticStrings::KeyString,
        VPackValuePair(vertexEntry->key().data(), vertexEntry->key().size(),
                       VPackValueType::String));

    V const& data = vertexEntry->data();
    // bool store =
    if (auto res = _graphStore->graphFormat()->buildVertexDocumentWithResult(
            result, &data);
        res.fail()) {
      LOG_PREGEL("37fde", ERR)
          << "failed to build vertex document: " << res.error().toString();
      THROW_ARANGO_EXCEPTION_MESSAGE(TRI_ERROR_AIR_EXECUTION_ERROR,
                                     res.error().toString());
    }
    result.close();
  }
  result.close();
  return PregelResults{.results = result};
}

template<typename V, typename E, typename M>
void Worker<V, E, M>::_callConductor(VPackBuilder const& message) {
  if (!ServerState::instance()->isRunningInCluster()) {
    TRI_ASSERT(SchedulerFeature::SCHEDULER != nullptr);
    Scheduler* scheduler = SchedulerFeature::SCHEDULER;
    scheduler->queue(
        RequestLane::INTERNAL_LOW, [this, self = shared_from_this(), message] {
          VPackBuilder response;
          _feature.handleConductorRequest(*_config.vocbase(),
                                          Utils::modernMessagingPath,
                                          message.slice(), response);
        });
  } else {
    std::string baseUrl = Utils::baseUrl(Utils::conductorPrefix);

    VPackBuffer<uint8_t> buffer;
    buffer.append(message.data(), message.size());
    auto const& nf = _config.vocbase()
                         ->server()
                         .template getFeature<arangodb::NetworkFeature>();
    network::ConnectionPool* pool = nf.pool();

    network::RequestOptions reqOpts;
    reqOpts.database = _config.database();

    network::sendRequestRetry(
        pool, "server:" + _config.coordinatorId(), fuerte::RestVerb::Post,
        baseUrl + Utils::modernMessagingPath, std::move(buffer), reqOpts);
  }
}

template<typename V, typename E, typename M>
void Worker<V, E, M>::_callConductorWithResponse(
    std::string const& path, VPackBuilder const& message,
    std::function<void(VPackSlice slice)> handle) {
  LOG_PREGEL("6d349", TRACE) << "Calling the conductor";
  if (ServerState::instance()->isRunningInCluster() == false) {
    VPackBuilder response;
    _feature.handleConductorRequest(*_config.vocbase(), path, message.slice(),
                                    response);
    handle(response.slice());
  } else {
    std::string baseUrl = Utils::baseUrl(Utils::conductorPrefix);

    auto& server = _config.vocbase()->server();
    auto const& nf = server.template getFeature<arangodb::NetworkFeature>();
    network::ConnectionPool* pool = nf.pool();

    VPackBuffer<uint8_t> buffer;
    buffer.append(message.data(), message.size());

    network::RequestOptions reqOpts;
    reqOpts.database = _config.database();
    reqOpts.skipScheduler = true;

    network::Response r =
        network::sendRequestRetry(pool, "server:" + _config.coordinatorId(),
                                  fuerte::RestVerb::Post, baseUrl + path,
                                  std::move(buffer), reqOpts)
            .get();

    if (handle) {
      handle(r.slice());
    }
  }
}

template<typename V, typename E, typename M>
auto Worker<V, E, M>::_observeStatus() -> Status const {
  auto currentGss = _currentGssObservables.observe();
  auto fullGssStatus = _allGssStatus.copy();

  if (!currentGss.isDefault()) {
    fullGssStatus.gss.emplace_back(currentGss);
  }
  return Status{.graphStoreStatus = _graphStore->status(),
                .allGssStatus = fullGssStatus.gss.size() > 0
                                    ? std::optional{fullGssStatus}
                                    : std::nullopt};
}

template<typename V, typename E, typename M>
auto Worker<V, E, M>::process(MessagePayload const& message)
    -> futures::Future<ResultT<ModernMessage>> {
  return std::visit(
      overloaded{
          [&](LoadGraph const& x) -> futures::Future<ResultT<ModernMessage>> {
            return loadGraph(x).thenValue(
                [&](auto result) -> futures::Future<ResultT<ModernMessage>> {
                  return ModernMessage{
                      .executionNumber = _config.executionNumber(),
                      .payload = {result}};
                });
          },
          [&](PrepareGlobalSuperStep const& x)
              -> futures::Future<ResultT<ModernMessage>> {
            return prepareGlobalSuperStep(x).thenValue(
                [&](auto result) -> futures::Future<ResultT<ModernMessage>> {
                  return ModernMessage{
                      .executionNumber = _config.executionNumber(),
                      .payload = {result}};
                });
          },
          [&](RunGlobalSuperStep const& x)
              -> futures::Future<ResultT<ModernMessage>> {
            return runGlobalSuperStep(x).thenValue(
                [&](auto result) -> futures::Future<ResultT<ModernMessage>> {
                  return ModernMessage{
                      .executionNumber = _config.executionNumber(),
                      .payload = {result}};
                });
          },
          [&](StartCleanup const& x)
              -> futures::Future<ResultT<ModernMessage>> {
            return {ModernMessage{.executionNumber = _config.executionNumber(),
                                  .payload = finalizeExecution(x)}};
          },
          [&](CollectPregelResults const& x)
              -> futures::Future<ResultT<ModernMessage>> {
            return {ModernMessage{.executionNumber = _config.executionNumber(),
                                  .payload = aqlResult(x.withId)}};
          },
          [&](PregelMessage const& x)
              -> futures::Future<ResultT<ModernMessage>> {
            receivedMessages(x);
            return {ModernMessage{}};
          },
          [](auto const& x) -> futures::Future<ResultT<ModernMessage>> {
            return Result{TRI_ERROR_INTERNAL,
                          "Worker: Cannot handle received message"};
          }},
      message);
}

template<typename V, typename E, typename M>
auto Worker<V, E, M>::loadGraph(LoadGraph const& graph)
    -> futures::Future<ResultT<GraphLoaded>> {
  _feature.metrics()->pregelWorkersLoadingNumber->fetch_add(1);

  LOG_PREGEL("52070", WARN) << fmt::format(
      "Worker for execution number {} is loading", _config.executionNumber());
  return futures::makeFutureWith([&]() {
           return _graphStore->loadShards(&_config, _makeStatusCallback());
         })
      .then([&](auto&& result) {
        LOG_PREGEL("52062", WARN) << fmt::format(
            "Worker for execution number {} has finished loading.",
            _config.executionNumber());
        _makeStatusCallback()();
        _feature.metrics()->pregelWorkersLoadingNumber->fetch_sub(1);
        return result.get();
      });
}

// template types to create
template class arangodb::pregel::Worker<int64_t, int64_t, int64_t>;
template class arangodb::pregel::Worker<uint64_t, uint8_t, uint64_t>;
template class arangodb::pregel::Worker<float, float, float>;
template class arangodb::pregel::Worker<double, float, double>;
template class arangodb::pregel::Worker<float, uint8_t, float>;

// custom algorithm types
template class arangodb::pregel::Worker<uint64_t, uint64_t,
                                        SenderMessage<uint64_t>>;
template class arangodb::pregel::Worker<WCCValue, uint64_t,
                                        SenderMessage<uint64_t>>;
template class arangodb::pregel::Worker<SCCValue, int8_t,
                                        SenderMessage<uint64_t>>;
template class arangodb::pregel::Worker<HITSValue, int8_t,
                                        SenderMessage<double>>;
template class arangodb::pregel::Worker<HITSKleinbergValue, int8_t,
                                        SenderMessage<double>>;
template class arangodb::pregel::Worker<ECValue, int8_t, HLLCounter>;
template class arangodb::pregel::Worker<DMIDValue, float, DMIDMessage>;
template class arangodb::pregel::Worker<LPValue, int8_t, uint64_t>;
template class arangodb::pregel::Worker<SLPAValue, int8_t, uint64_t>;

using namespace arangodb::pregel::algos::accumulators;
template class arangodb::pregel::Worker<VertexData, EdgeData, MessageData>;<|MERGE_RESOLUTION|>--- conflicted
+++ resolved
@@ -62,11 +62,8 @@
 struct overloaded : Ts... {
   using Ts::operator()...;
 };
-<<<<<<< HEAD
-=======
 template<class... Ts>
 overloaded(Ts...) -> overloaded<Ts...>;
->>>>>>> 54511607
 }  // namespace
 
 #define LOG_PREGEL(logId, level)          \
