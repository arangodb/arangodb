--- conflicted
+++ resolved
@@ -38,12 +38,9 @@
 #include "Pregel/ResultMessages.h"
 #include "Pregel/SpawnMessages.h"
 #include "Pregel/StatusMessages.h"
-<<<<<<< HEAD
 #include "Pregel/MetricsMessages.h"
-=======
 #include "Pregel/Worker/VertexProcessor.h"
 #include "Scheduler/SchedulerFeature.h"
->>>>>>> d8f555f4
 
 namespace arangodb::pregel::worker {
 
@@ -334,16 +331,6 @@
     this->state->isWaitingForAllMessagesSince = std::nullopt;
 
     prepareGlobalSuperStep(std::move(message));
-<<<<<<< HEAD
-
-    // resend all queued messages that were dedicatd to this gss
-    for (auto const& msg : this->state->messagesForNextGss) {
-      this->template dispatch<worker::message::PregelMessage>(this->self, msg);
-    }
-    this->state->messagesForNextGss.clear();
-
-=======
->>>>>>> d8f555f4
     auto verticesProcessed = processVertices();
     auto out = finishProcessing(verticesProcessed);
     this->template dispatch<conductor::message::ConductorMessages>(
@@ -363,39 +350,13 @@
 
   auto operator()(message::PregelMessage message)
       -> std::unique_ptr<WorkerState<V, E, M>> {
-<<<<<<< HEAD
-    LOG_TOPIC("80709", INFO, Logger::PREGEL) << fmt::format(
-        "Worker Actor {} with gss {} received message for gss {}", this->self,
-        this->state->config->globalSuperstep(), message.gss);
-    if (message.gss != this->state->config->globalSuperstep() &&
-        message.gss != this->state->config->globalSuperstep() + 1) {
-      LOG_TOPIC("da39a", ERR, Logger::PREGEL)
-          << "Expected: " << this->state->config->globalSuperstep()
-          << " Got: " << message.gss;
-      this->template dispatch<conductor::message::ConductorMessages>(
-          this->state->conductor,
-          ResultT<conductor::message::GlobalSuperStepFinished>::error(
-              TRI_ERROR_BAD_PARAMETER, "Superstep out of sync"));
-    }
-    // queue message if read and write cache are not swapped yet, otherwise
-    // you will lose this message
-    if (message.gss == this->state->config->globalSuperstep() + 1 ||
-        // if config->gss == 0 and _computationStarted == false: read and
-        // write cache are not swapped yet, config->gss is currently 0 only
-        // due to its initialization
-        (this->state->config->globalSuperstep() == 0 &&
-         !this->state->computationStarted)) {
-      this->state->messagesForNextGss.push_back(message);
-    } else {
-=======
     if (message.gss == this->state->config->globalSuperstep()) {
->>>>>>> d8f555f4
       this->state->writeCache->parseMessages(message);
       return std::move(this->state);
     }
 
-    // if message is for next superstep, resend it (because this worker is still
-    // waiting for missing messages in current superstep)
+    // if message is for next superstep, resend it (because this worker is
+    // still waiting for missing messages in current superstep)
     if (message.gss == this->state->config->globalSuperstep() + 1) {
       this->template dispatch<worker::message::WorkerMessages>(this->self,
                                                                message);
