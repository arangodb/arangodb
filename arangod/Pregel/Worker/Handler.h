--- conflicted
+++ resolved
@@ -39,13 +39,10 @@
 #include "Pregel/SpawnMessages.h"
 #include "Pregel/StatusMessages.h"
 #include "Pregel/MetricsMessages.h"
-<<<<<<< HEAD
+#include "Pregel/Worker/VertexProcessor.h"
+#include "Scheduler/SchedulerFeature.h"
 #include "Pregel/Worker/ExecutionStates/State.h"
 #include "Pregel/Worker/ExecutionStates/CleanedUpState.h"
-=======
-#include "Pregel/Worker/VertexProcessor.h"
-#include "Scheduler/SchedulerFeature.h"
->>>>>>> 3bedd3b2
 
 namespace arangodb::pregel::worker {
 
@@ -102,21 +99,10 @@
       -> std::unique_ptr<WorkerState<V, E, M>> {
     LOG_TOPIC("cd696", INFO, Logger::PREGEL) << fmt::format(
         "Worker Actor {} started with state {}", this->self, *this->state);
-<<<<<<< HEAD
 
     auto newState =
         this->state->executionState->receive(this->sender, start, dispatcher);
     changeState(std::move(newState));
-=======
-    // TODO GORDO-1556
-    // _feature.metrics()->pregelWorkersNumber->fetch_add(1);
-    this->template dispatch<conductor::message::ConductorMessages>(
-        this->state->conductor, ResultT<conductor::message::WorkerCreated>{});
-
-    this->template dispatch<metrics::message::MetricsMessages>(
-        this->state->metricsActor,
-        arangodb::pregel::metrics::message::WorkerStarted{});
->>>>>>> 3bedd3b2
 
     return std::move(this->state);
   }
@@ -126,217 +112,14 @@
     LOG_TOPIC("cd69c", INFO, Logger::PREGEL)
         << fmt::format("Worker Actor {} is loading", this->self);
 
-<<<<<<< HEAD
-    auto newState =
-        this->state->executionState->receive(this->sender, message, dispatcher);
-    changeState(std::move(newState));
-
-=======
-    this->state->responsibleActorPerShard = msg.responsibleActorPerShard;
-
-    this->template dispatch<metrics::message::MetricsMessages>(
-        this->state->metricsActor,
-        arangodb::pregel::metrics::message::WorkerLoadingStarted{});
-
-    auto graphLoaded = [this]() -> ResultT<conductor::message::GraphLoaded> {
-      try {
-        auto loader = std::make_shared<GraphLoader<V, E>>(
-            this->state->config, this->state->algorithm->inputFormat(),
-            ActorLoadingUpdate{
-                .fn =
-                    [this](pregel::message::GraphLoadingUpdate update) -> void {
-                  this->template dispatch<pregel::message::StatusMessages>(
-                      this->state->statusActor, update);
-                }});
-        this->state->magazine = loader->load().get();
-
-        LOG_TOPIC("5206c", WARN, Logger::PREGEL)
-            << fmt::format("Worker {} has finished loading.", this->self);
-        return {conductor::message::GraphLoaded{
-            .executionNumber = this->state->config->executionNumber(),
-            .vertexCount = this->state->magazine.numberOfVertices(),
-            .edgeCount = this->state->magazine.numberOfEdges()}};
-      } catch (std::exception const& ex) {
-        return Result{
-            TRI_ERROR_INTERNAL,
-            fmt::format("caught exception when loading graph: {}", ex.what())};
-      } catch (...) {
-        return Result{TRI_ERROR_INTERNAL,
-                      "caught unknown exception when loading graph"};
-      }
-    };
-
-    this->template dispatch<conductor::message::ConductorMessages>(
-        this->state->conductor, graphLoaded());
-
-    this->template dispatch<metrics::message::MetricsMessages>(
-        this->state->metricsActor,
-        arangodb::pregel::metrics::message::WorkerLoadingFinished{});
->>>>>>> 3bedd3b2
+    auto newState =
+        this->state->executionState->receive(this->sender, message, dispatcher);
+    changeState(std::move(newState));
+
     return std::move(this->state);
   }
 
   // ----- computing -----
-<<<<<<< HEAD
-=======
-
-  auto prepareGlobalSuperStep(message::RunGlobalSuperStep message) -> void {
-    this->state->config->_globalSuperstep = message.gss;
-    this->state->config->_localSuperstep = message.gss;
-
-    this->state->workerContext->_vertexCount = message.vertexCount;
-    this->state->workerContext->_edgeCount = message.edgeCount;
-    if (message.gss == 0) {
-      this->state->workerContext->preApplication();
-    } else {
-      TRI_ASSERT(this->state->readCache->containedMessageCount() == 0);
-      // write cache becomes the readable cache
-      std::swap(this->state->readCache, this->state->writeCache);
-    }
-    this->state->workerContext->_writeAggregators->resetValues();
-    this->state->workerContext->_readAggregators->setAggregatedValues(
-        message.aggregators.slice());
-    this->state->workerContext->preGlobalSuperstep(message.gss);
-  }
-
-  [[nodiscard]] auto processVertices() -> VerticesProcessed {
-    TRI_ASSERT(SchedulerFeature::SCHEDULER != nullptr);
-    auto futures = std::vector<futures::Future<ActorVertexProcessorResult>>();
-    auto quiverIdx = std::make_shared<std::atomic<size_t>>(0);
-
-    for (auto futureN = size_t{0}; futureN < this->state->config->parallelism();
-         ++futureN) {
-      futures.emplace_back(SchedulerFeature::SCHEDULER->queueWithFuture(
-          RequestLane::INTERNAL_LOW, [this, quiverIdx, futureN]() {
-            auto processor = ActorVertexProcessor<V, E, M>(
-                this->state->config, this->state->algorithm,
-                this->state->workerContext, this->state->messageCombiner,
-                this->state->messageFormat,
-                [this](actor::ActorPID actor,
-                       worker::message::PregelMessage message) -> void {
-                  this->template dispatch<worker::message::WorkerMessages>(
-                      actor, message);
-                },
-                this->state->responsibleActorPerShard);
-
-            while (true) {
-              auto myCurrentQuiver = quiverIdx->fetch_add(1);
-              if (myCurrentQuiver >= this->state->magazine.size()) {
-                LOG_TOPIC("eef15", DEBUG, Logger::PREGEL) << fmt::format(
-                    "No more work left in vertex processor number {}", futureN);
-                break;
-              }
-              for (auto& vertex :
-                   *this->state->magazine.quivers.at(myCurrentQuiver)) {
-                auto messages = this->state->readCache->getMessages(
-                    vertex.shard(), vertex.key());
-                auto status = processor.process(&vertex, messages);
-
-                if (status.verticesProcessed %
-                        Utils::batchOfVerticesProcessedBeforeUpdatingStatus ==
-                    0) {
-                  this->template dispatch<pregel::message::StatusMessages>(
-                      this->state->statusActor,
-                      pregel::message::GlobalSuperStepUpdate{
-                          .gss = this->state->config->globalSuperstep(),
-                          .verticesProcessed = status.verticesProcessed,
-                          .messagesSent = status.messageStats.sendCount,
-                          .messagesReceived = status.messageStats.receivedCount,
-                          .memoryBytesUsedForMessages =
-                              status.messageStats.memoryBytesUsedForMessages});
-                }
-              }
-            }
-
-            processor.outCache->flushMessages();
-            this->state->writeCache->mergeCache(
-                processor.localMessageCache.get());
-
-            return processor.result();
-          }));
-    }
-
-    return futures::collectAll(std::move(futures))
-        .then([this](auto&& tryResults) {
-          auto verticesProcessed = VerticesProcessed{};
-          // TODO: exception handling
-          auto&& results = tryResults.get();
-          for (auto&& tryRes : results) {
-            // TODO: exception handling
-            auto&& res = tryRes.get();
-
-            this->state->workerContext->_writeAggregators->aggregateValues(
-                *res.workerAggregator);
-            this->state->messageStats.accumulate(res.messageStats);
-            // TODO why does the VertexProcessor not count receivedCount
-            // correctly?
-            this->state->messageStats.receivedCount =
-                this->state->readCache->containedMessageCount();
-
-            verticesProcessed.activeCount += res.activeCount;
-            for (auto const& [actor, count] : res.sendCountPerActor) {
-              verticesProcessed.sendCountPerActor[actor] += count;
-            }
-          }
-          return verticesProcessed;
-        })
-        .get();
-  }
-
-  [[nodiscard]] auto finishProcessing(VerticesProcessed verticesProcessed)
-      -> conductor::message::GlobalSuperStepFinished {
-    // _feature.metrics()->pregelWorkersRunningNumber->fetch_sub(1);
-
-    this->state->workerContext->postGlobalSuperstep(
-        this->state->config->_globalSuperstep);
-
-    // all vertices processed
-    this->template dispatch<pregel::message::StatusMessages>(
-        this->state->statusActor,
-        pregel::message::GlobalSuperStepUpdate{
-            .gss = this->state->config->globalSuperstep(),
-            .verticesProcessed = this->state->magazine.numberOfVertices(),
-            .messagesSent = this->state->messageStats.sendCount,
-            .messagesReceived = this->state->messageStats.receivedCount,
-            .memoryBytesUsedForMessages =
-                this->state->messageStats.memoryBytesUsedForMessages});
-
-    this->state->readCache->clear();
-    this->state->config->_localSuperstep++;
-
-    VPackBuilder aggregators;
-    {
-      VPackObjectBuilder ob(&aggregators);
-      this->state->workerContext->_writeAggregators->serializeValues(
-          aggregators);
-    }
-    std::vector<conductor::message::SendCountPerActor> sendCountList;
-    for (auto const& [actor, count] : verticesProcessed.sendCountPerActor) {
-      sendCountList.emplace_back(conductor::message::SendCountPerActor{
-          .receiver = actor, .sendCount = count});
-    }
-    auto gssFinishedEvent = conductor::message::GlobalSuperStepFinished{
-        this->state->messageStats.sendCount,
-        this->state->messageStats.receivedCount,
-        sendCountList,
-        verticesProcessed.activeCount,
-        this->state->magazine.numberOfVertices(),
-        this->state->magazine.numberOfEdges(),
-        aggregators};
-    LOG_TOPIC("ade5b", DEBUG, Logger::PREGEL)
-        << fmt::format("Finished GSS: {}", gssFinishedEvent);
-
-    uint64_t tn = this->state->config->parallelism();
-    uint64_t s = this->state->messageStats.sendCount / tn / 2UL;
-    this->state->messageBatchSize = s > 1000 ? (uint32_t)s : 1000;
-    this->state->messageStats.reset();
-    LOG_TOPIC("a3dbf", TRACE, Logger::PREGEL)
-        << fmt::format("Message batch size: {}", this->state->messageBatchSize);
-
-    return gssFinishedEvent;
-  }
-
->>>>>>> 3bedd3b2
   auto operator()(message::RunGlobalSuperStep message)
       -> std::unique_ptr<WorkerState<V, E, M>> {
     LOG_TOPIC("0f658", INFO, Logger::PREGEL) << fmt::format(
@@ -347,66 +130,9 @@
         arangodb::pregel::metrics::message::WorkerGssStarted{.threadsAdded =
                                                                  1});
 
-<<<<<<< HEAD
-    auto newState =
-        this->state->executionState->receive(this->sender, message, dispatcher);
-    changeState(std::move(newState));
-=======
-    // check if worker is in expected gss (previous gss of conductor)
-    if (message.gss != 0 &&
-        message.gss != this->state->config->globalSuperstep() + 1) {
-      this->template dispatch<conductor::message::ConductorMessages>(
-          this->state->conductor,
-          ResultT<conductor::message::GlobalSuperStepFinished>::error(
-              TRI_ERROR_INTERNAL,
-              fmt::format("Expected gss {}, but received message with gss {}",
-                          this->state->config->globalSuperstep() + 1,
-                          message.gss)));
-      return std::move(this->state);
-    }
-
-    // check if worker received all messages send to it from other workers
-    // if not: send RunGlobalsuperstep back to itself such that in between it
-    // can receive missing messages
-    if (message.gss != 0 &&
-        message.sendCount != this->state->writeCache->containedMessageCount()) {
-      LOG_TOPIC("097be", WARN, Logger::PREGEL) << fmt::format(
-          "Worker Actor {} in gss {} is waiting for messages: received count "
-          "{} != send count {}",
-          this->self, this->state->config->_globalSuperstep, message.sendCount,
-          this->state->writeCache->containedMessageCount());
-      if (not this->state->isWaitingForAllMessagesSince.has_value()) {
-        this->state->isWaitingForAllMessagesSince =
-            std::chrono::steady_clock::now();
-      }
-      if (std::chrono::steady_clock::now() -
-              this->state->isWaitingForAllMessagesSince.value() >
-          this->state->messageTimeout) {
-        this->template dispatch<conductor::message::ConductorMessages>(
-            this->state->conductor,
-            ResultT<conductor::message::GlobalSuperStepFinished>::error(
-                TRI_ERROR_INTERNAL,
-                fmt::format("Worker {} received {} messages in gss {} after "
-                            "timeout, although {} were send to it.",
-                            this->self,
-                            this->state->writeCache->containedMessageCount(),
-                            message.gss, message.sendCount)));
-        return std::move(this->state);
-      }
-      this->template dispatch<worker::message::WorkerMessages>(this->self,
-                                                               message);
-      return std::move(this->state);
-    }
-    this->state->isWaitingForAllMessagesSince = std::nullopt;
-
-    prepareGlobalSuperStep(std::move(message));
-    auto verticesProcessed = processVertices();
-    auto out = finishProcessing(verticesProcessed);
-    this->template dispatch<conductor::message::ConductorMessages>(
-        this->state->conductor,
-        ResultT<conductor::message::GlobalSuperStepFinished>::success(
-            std::move(out)));
->>>>>>> 3bedd3b2
+    auto newState =
+        this->state->executionState->receive(this->sender, message, dispatcher);
+    changeState(std::move(newState));
 
     this->template dispatch<metrics::message::MetricsMessages>(
         this->state->metricsActor,
@@ -420,7 +146,6 @@
 
   auto operator()(message::PregelMessage message)
       -> std::unique_ptr<WorkerState<V, E, M>> {
-<<<<<<< HEAD
     LOG_TOPIC("80709", INFO, Logger::PREGEL) << fmt::format(
         "Worker Actor {} with gss {} received message for gss {}", this->self,
         this->state->config->globalSuperstep(), message.gss);
@@ -428,29 +153,7 @@
     auto newState =
         this->state->executionState->receive(this->sender, message, dispatcher);
     changeState(std::move(newState));
-=======
-    if (message.gss == this->state->config->globalSuperstep()) {
-      this->state->writeCache->parseMessages(message);
-      return std::move(this->state);
-    }
->>>>>>> 3bedd3b2
-
-    // if message is for next superstep, resend it (because this worker is
-    // still waiting for missing messages in current superstep)
-    if (message.gss == this->state->config->globalSuperstep() + 1) {
-      this->template dispatch<worker::message::WorkerMessages>(this->self,
-                                                               message);
-      return std::move(this->state);
-    }
-
-    // otherwise something bad happened
-    LOG_TOPIC("da39a", ERR, Logger::PREGEL)
-        << "Expected: " << this->state->config->globalSuperstep()
-        << " Got: " << message.gss;
-    this->template dispatch<conductor::message::ConductorMessages>(
-        this->state->conductor,
-        ResultT<conductor::message::GlobalSuperStepFinished>::error(
-            TRI_ERROR_BAD_PARAMETER, "Superstep out of sync"));
+
     return std::move(this->state);
   }
 
@@ -461,82 +164,18 @@
     LOG_TOPIC("980d9", INFO, Logger::PREGEL)
         << fmt::format("Worker Actor {} is storing", this->self);
 
-<<<<<<< HEAD
-    auto newState =
-        this->state->executionState->receive(this->sender, message, dispatcher);
-    changeState(std::move(newState));
-=======
-    this->template dispatch<metrics::message::MetricsMessages>(
-        this->state->metricsActor,
-        arangodb::pregel::metrics::message::WorkerStoringStarted{});
-
-    auto graphStored = [this]() -> ResultT<conductor::message::Stored> {
-      try {
-        auto storer = std::make_shared<GraphStorer<V, E>>(
-            this->state->config->executionNumber(),
-            *this->state->config->vocbase(), this->state->config->parallelism(),
-            this->state->algorithm->inputFormat(),
-            this->state->config->globalShardIDs(),
-            ActorStoringUpdate{
-                .fn =
-                    [this](pregel::message::GraphStoringUpdate update) -> void {
-                  this->template dispatch<pregel::message::StatusMessages>(
-                      this->state->statusActor, update);
-                }});
-        storer->store(this->state->magazine).get();
-        return conductor::message::Stored{};
-      } catch (std::exception const& ex) {
-        return Result{
-            TRI_ERROR_INTERNAL,
-            fmt::format("caught exception when storing graph: {}", ex.what())};
-      } catch (...) {
-        return Result{TRI_ERROR_INTERNAL,
-                      "caught unknown exception when storing graph"};
-      }
-    };
-
-    this->template dispatch<metrics::message::MetricsMessages>(
-        this->state->metricsActor,
-        arangodb::pregel::metrics::message::WorkerStoringFinished{});
-
-    this->template dispatch<conductor::message::ConductorMessages>(
-        this->state->conductor, graphStored());
->>>>>>> 3bedd3b2
+    auto newState =
+        this->state->executionState->receive(this->sender, message, dispatcher);
+    changeState(std::move(newState));
 
     return std::move(this->state);
   }
 
   auto operator()(message::ProduceResults message)
       -> std::unique_ptr<WorkerState<V, E, M>> {
-<<<<<<< HEAD
-    auto newState =
-        this->state->executionState->receive(this->sender, message, dispatcher);
-    changeState(std::move(newState));
-=======
-    auto getResults = [this, msg]() -> ResultT<PregelResults> {
-      try {
-        auto storer = std::make_shared<GraphVPackBuilderStorer<V, E>>(
-            msg.withID, this->state->config,
-            this->state->algorithm->inputFormat());
-        storer->store(this->state->magazine).get();
-        return PregelResults{*storer->stealResult()};
-      } catch (std::exception const& ex) {
-        return Result{TRI_ERROR_INTERNAL,
-                      fmt::format("caught exception when receiving results: {}",
-                                  ex.what())};
-      } catch (...) {
-        return Result{TRI_ERROR_INTERNAL,
-                      "caught unknown exception when receiving results"};
-      }
-    };
-    auto results = getResults();
-    this->template dispatch<pregel::message::ResultMessages>(
-        this->state->resultActor,
-        pregel::message::SaveResults{.results = {results}});
-    this->template dispatch<pregel::conductor::message::ConductorMessages>(
-        this->state->conductor,
-        pregel::conductor::message::ResultCreated{.results = {results}});
->>>>>>> 3bedd3b2
+    auto newState =
+        this->state->executionState->receive(this->sender, message, dispatcher);
+    changeState(std::move(newState));
 
     return std::move(this->state);
   }
@@ -548,21 +187,9 @@
     LOG_TOPIC("664f5", INFO, Logger::PREGEL)
         << fmt::format("Worker Actor {} is cleaned", this->self);
 
-<<<<<<< HEAD
-    auto newState =
-        this->state->executionState->receive(this->sender, message, dispatcher);
-    changeState(std::move(newState));
-=======
-    this->finish();
-
-    this->template dispatch<pregel::message::SpawnMessages>(
-        this->state->spawnActor, pregel::message::SpawnCleanup{});
-    this->template dispatch<pregel::conductor::message::ConductorMessages>(
-        this->state->conductor, pregel::conductor::message::CleanupFinished{});
-    this->template dispatch<metrics::message::MetricsMessages>(
-        this->state->metricsActor,
-        arangodb::pregel::metrics::message::WorkerFinished{});
->>>>>>> 3bedd3b2
+    auto newState =
+        this->state->executionState->receive(this->sender, message, dispatcher);
+    changeState(std::move(newState));
 
     return std::move(this->state);
   }
