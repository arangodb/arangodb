////////////////////////////////////////////////////////////////////////////////
/// DISCLAIMER
///
/// Copyright 2014-2022 ArangoDB GmbH, Cologne, Germany
/// Copyright 2004-2014 triAGENS GmbH, Cologne, Germany
///
/// Licensed under the Apache License, Version 2.0 (the "License");
/// you may not use this file except in compliance with the License.
/// You may obtain a copy of the License at
///
///     http://www.apache.org/licenses/LICENSE-2.0
///
/// Unless required by applicable law or agreed to in writing, software
/// distributed under the License is distributed on an "AS IS" BASIS,
/// WITHOUT WARRANTIES OR CONDITIONS OF ANY KIND, either express or implied.
/// See the License for the specific language governing permissions and
/// limitations under the License.
///
/// Copyright holder is ArangoDB GmbH, Cologne, Germany
///
/// @author Simon Grätzer
////////////////////////////////////////////////////////////////////////////////

#include "ApplicationFeatures/ApplicationServer.h"
#include "Pregel/AlgoRegistry.h"
#include "Pregel/Algos/ConnectedComponents.h"
#include "Pregel/Algos/DMID/DMID.h"
#include "Pregel/Algos/EffectiveCloseness/EffectiveCloseness.h"
#include "Pregel/Algos/HITS.h"
#include "Pregel/Algos/HITSKleinberg.h"
#include "Pregel/Algos/LabelPropagation.h"
#include "Pregel/Algos/LineRank.h"
#include "Pregel/Algos/PageRank.h"
#include "Pregel/Algos/RecoveringPageRank.h"
#include "Pregel/Algos/SCC.h"
#include "Pregel/Algos/SLPA.h"
#include "Pregel/Algos/SSSP.h"
#include "Pregel/Algos/ShortestPath.h"
#include "Pregel/Algos/WCC.h"
#include "Pregel/Utils.h"
#include "VocBase/vocbase.h"
#include "Pregel/Messaging/ConductorMessages.h"
#if defined(ARANGODB_ENABLE_MAINTAINER_MODE)
#include "Pregel/Algos/ReadWrite.h"
#endif
#include "Pregel/Algos/ColorPropagation.h"

using namespace arangodb;
using namespace arangodb::pregel;

IAlgorithm* AlgoRegistry::createAlgorithm(
    application_features::ApplicationServer& server,
    std::string const& algorithm, VPackSlice userParams) {
  if (algorithm == "sssp") {
    return new algos::SSSPAlgorithm(server, userParams);
  } else if (algorithm == "pagerank") {
    return new algos::PageRank(server, userParams);
  } else if (algorithm == "recoveringpagerank") {
    return new algos::RecoveringPageRank(server, userParams);
  } else if (algorithm == "shortestpath") {
    return new algos::ShortestPathAlgorithm(server, userParams);
  } else if (algorithm == "linerank") {
    return new algos::LineRank(server, userParams);
  } else if (algorithm == "effectivecloseness") {
    return new algos::EffectiveCloseness(server, userParams);
  } else if (algorithm == "connectedcomponents") {
    return new algos::ConnectedComponents(server, userParams);
  } else if (algorithm == "scc") {
    return new algos::SCC(server, userParams);
  } else if (algorithm == "hits") {
    return new algos::HITS(server, userParams);
  } else if (algorithm == "hitskleinberg") {
    return new algos::HITSKleinberg(server, userParams);
  } else if (algorithm == "labelpropagation") {
    return new algos::LabelPropagation(server, userParams);
  } else if (algorithm == "slpa") {
    return new algos::SLPA(server, userParams);
  } else if (algorithm == "dmid") {
    return new algos::DMID(server, userParams);
  } else if (algorithm == "wcc") {
    return new algos::WCC(server, userParams);
  } else if (algorithm == "colorpropagation") {
    return new algos::ColorPropagation(server, userParams);
  }
#if defined(ARANGODB_ENABLE_MAINTAINER_MODE)
  else if (algorithm == "readwrite") {
    return new algos::ReadWrite(server, userParams);
  }
#endif
  else {
    THROW_ARANGO_EXCEPTION_MESSAGE(TRI_ERROR_BAD_PARAMETER,
                                   "Unsupported Algorithm");
  }
  return nullptr;
}

template<typename V, typename E, typename M>
/*static*/ std::shared_ptr<IWorker> AlgoRegistry::createWorker(
    TRI_vocbase_t& vocbase, Algorithm<V, E, M>* algo, CreateWorker const& body,
    PregelFeature& feature) {
  return std::make_shared<Worker<V, E, M>>(vocbase, algo, body, feature);
}

/*static*/ std::shared_ptr<IWorker> AlgoRegistry::createWorker(
    TRI_vocbase_t& vocbase, CreateWorker const& data, PregelFeature& feature) {
  auto userParams = data.userParameters.slice();
  auto algorithm = data.algorithm;
  std::transform(algorithm.begin(), algorithm.end(), algorithm.begin(),
                 ::tolower);

  auto& server = vocbase.server();
  if (algorithm == "sssp") {
    return createWorker(vocbase, new algos::SSSPAlgorithm(server, userParams),
                        data, feature);
  } else if (algorithm == "pagerank") {
    return createWorker(vocbase, new algos::PageRank(server, userParams), data,
                        feature);
  } else if (algorithm == "recoveringpagerank") {
    return createWorker(vocbase,
                        new algos::RecoveringPageRank(server, userParams), data,
                        feature);
  } else if (algorithm == "shortestpath") {
    return createWorker(vocbase,
                        new algos::ShortestPathAlgorithm(server, userParams),
                        data, feature);
  } else if (algorithm == "linerank") {
    return createWorker(vocbase, new algos::LineRank(server, userParams), data,
                        feature);
  } else if (algorithm == "effectivecloseness") {
    return createWorker(vocbase,
                        new algos::EffectiveCloseness(server, userParams), data,
                        feature);
  } else if (algorithm == "connectedcomponents") {
    return createWorker(vocbase,
                        new algos::ConnectedComponents(server, userParams),
                        data, feature);
  } else if (algorithm == "scc") {
    return createWorker(vocbase, new algos::SCC(server, userParams), data,
                        feature);
  } else if (algorithm == "hits") {
    return createWorker(vocbase, new algos::HITS(server, userParams), data,
                        feature);
  } else if (algorithm == "hitskleinberg") {
    return createWorker(vocbase, new algos::HITSKleinberg(server, userParams),
                        data, feature);
  } else if (algorithm == "labelpropagation") {
    return createWorker(vocbase,
                        new algos::LabelPropagation(server, userParams), data,
                        feature);
  } else if (algorithm == "slpa") {
    return createWorker(vocbase, new algos::SLPA(server, userParams), data,
                        feature);
  } else if (algorithm == "dmid") {
    return createWorker(vocbase, new algos::DMID(server, userParams), data,
                        feature);
  } else if (algorithm == "wcc") {
    return createWorker(vocbase, new algos::WCC(server, userParams), data,
                        feature);
  } else if (algorithm == "colorpropagation") {
    return createWorker(vocbase,
                        new algos::ColorPropagation(server, userParams), body,
                        feature);
  }
#if defined(ARANGODB_ENABLE_MAINTAINER_MODE)
  else if (algorithm == "readwrite") {
    return createWorker(vocbase, new algos::ReadWrite(server, userParams), data,
                        feature);
  }
#endif
<<<<<<< HEAD

=======
  else if (algorithm == algos::accumulators::pregel_algorithm_name) {
    return createWorker(vocbase,
                        new algos::accumulators::ProgrammablePregelAlgorithm(
                            server, userParams),
                        body, feature);
  }
>>>>>>> bd3af417
  THROW_ARANGO_EXCEPTION_MESSAGE(TRI_ERROR_BAD_PARAMETER,
                                 "Unsupported algorithm");
}<|MERGE_RESOLUTION|>--- conflicted
+++ resolved
@@ -167,16 +167,6 @@
                         feature);
   }
 #endif
-<<<<<<< HEAD
-
-=======
-  else if (algorithm == algos::accumulators::pregel_algorithm_name) {
-    return createWorker(vocbase,
-                        new algos::accumulators::ProgrammablePregelAlgorithm(
-                            server, userParams),
-                        body, feature);
-  }
->>>>>>> bd3af417
   THROW_ARANGO_EXCEPTION_MESSAGE(TRI_ERROR_BAD_PARAMETER,
                                  "Unsupported algorithm");
 }