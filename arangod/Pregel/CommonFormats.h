--- conflicted
+++ resolved
@@ -66,12 +66,9 @@
 
 /// Value for Hyperlink-Induced Topic Search (HITS; also known as
 /// hubs and authorities) according to the paper
-<<<<<<< HEAD
-=======
 /// J. Kleinberg, Authoritative sources in a hyperlinked environment,
 /// Journal of the ACM. 46 (5): 604–632, 1999,
 /// http://www.cs.cornell.edu/home/kleinber/auth.pdf.
->>>>>>> 71ccb8c2
 struct HITSKleinbergValue {
   double nonNormalizedAuth;
   double nonNormalizedHub;
