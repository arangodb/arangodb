add_library(arango_pregel STATIC
  AggregatorHandler.cpp
  AlgoRegistry.cpp
  ExecutionNumber.cpp
  IncomingCache.cpp
  IndexHelpers.cpp
  OutgoingCache.cpp
  PregelFeature.cpp
  PregelMetrics.cpp
<<<<<<< HEAD
  Utils.cpp
  Worker.cpp
  WorkerConfig.cpp)
=======
  Reports.cpp
  Reports.h
  Utils.cpp)
>>>>>>> 00e0f7a9

target_link_libraries(arango_pregel
  arango
  arango_agency
  boost_boost
  boost_system)

target_include_directories(arango_pregel PRIVATE
  "${PROJECT_SOURCE_DIR}/arangod"
  "${PROJECT_SOURCE_DIR}/${ENTERPRISE_INCLUDE_DIR}")

add_subdirectory(Algos)
add_subdirectory(Conductor)
add_subdirectory(REST)
add_subdirectory(Worker)<|MERGE_RESOLUTION|>--- conflicted
+++ resolved
@@ -7,15 +7,7 @@
   OutgoingCache.cpp
   PregelFeature.cpp
   PregelMetrics.cpp
-<<<<<<< HEAD
-  Utils.cpp
-  Worker.cpp
-  WorkerConfig.cpp)
-=======
-  Reports.cpp
-  Reports.h
   Utils.cpp)
->>>>>>> 00e0f7a9
 
 target_link_libraries(arango_pregel
   arango
