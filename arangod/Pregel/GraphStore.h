--- conflicted
+++ resolved
@@ -92,20 +92,6 @@
 
   ReportManager *_reports;
  private:
-<<<<<<< HEAD
-
-  void _loadVertices(ShardID const& vertexShard,
-                     std::vector<ShardID> const& edgeShards);
-  void _loadEdges(transaction::Methods& trx, Vertex<V,E>& vertexEntry,
-                  ShardID const& edgeShard,
-                  std::string const& documentID,
-                  std::vector<std::unique_ptr<TypedBuffer<Edge<E>>>>&,
-                  std::vector<std::unique_ptr<TypedBuffer<char>>>&);
-
-  void _storeVertices(std::vector<ShardID> const& globalShards,
-                      RangeIterator<Vertex<V,E>>& it);
-
-=======
   void loadVertices(ShardID const& vertexShard,
                     std::vector<ShardID> const& edgeShards);
   void loadEdges(transaction::Methods& trx, Vertex<V, E>& vertex,
@@ -114,13 +100,12 @@
                  std::vector<std::unique_ptr<TypedBuffer<Edge<E>>>>& edges,
                  std::vector<std::unique_ptr<TypedBuffer<char>>>& edgeKeys,
                  uint64_t numVertices, traverser::EdgeCollectionInfo& info);
-  
+
   void storeVertices(std::vector<ShardID> const& globalShards,
                      RangeIterator<Vertex<V,E>>& it);
 
   uint64_t determineVertexIdRangeStart(uint64_t numVertices);
-  
->>>>>>> 86ec6d0c
+
   constexpr size_t vertexSegmentSize () const {
     return 64 * 1024 * 1024 / sizeof(Vertex<V,E>);
   }
