--- conflicted
+++ resolved
@@ -30,29 +30,20 @@
 
 using namespace arangodb::pregel::algos::accumulators;
 
-<<<<<<< HEAD
-void VertexData::reset(AccumulatorsDeclaration const& accumulatorsDeclaration,
-                       CustomAccumulatorDefinitions const& customDefinitions,
-=======
 void VertexData::reset(AccumulatorsDeclaration const& globalAccumulatorsDeclaration,
                        AccumulatorsDeclaration const& vertexAccumulatorsDeclaration,
->>>>>>> ced2c903
+                       CustomAccumulatorDefinitions const& customDefinitions,
                        std::string documentId, VPackSlice const& doc, std::size_t vertexId) {
   _documentId = documentId;
   _document.clear();
   _document.add(doc);
   _vertexId = vertexId;
 
-<<<<<<< HEAD
-  for (auto&& acc : accumulatorsDeclaration) {
-    _accumulators.emplace(acc.first, instantiateAccumulator(*this, acc.second, customDefinitions));
-=======
   for (auto&& acc : globalAccumulatorsDeclaration) {
-    _globalAccumulators.emplace(acc.first, instantiateAccumulator(*this, acc.second));
+    _globalAccumulators.emplace(acc.first, instantiateAccumulator(*this, acc.second, customDefinitions));
   }
   for (auto&& acc : vertexAccumulatorsDeclaration) {
-    _vertexAccumulators.emplace(acc.first, instantiateAccumulator(*this, acc.second));
->>>>>>> ced2c903
+    _vertexAccumulators.emplace(acc.first, instantiateAccumulator(*this, acc.second, customDefinitions));
   }
 }
 
