////////////////////////////////////////////////////////////////////////////////
///
/// DISCLAIMER
///
/// Copyright 2020 ArangoDB GmbH, Cologne, Germany
///
/// Licensed under the Apache License, Version 2.0 (the "License");
/// you may not use this file except in compliance with the License.
/// You may obtain a copy of the License at
///
///     http://www.apache.org/licenses/LICENSE-2.0
///
/// Unless required by applicable law or agreed to in writing, software
/// distributed under the License is distributed on an "AS IS" BASIS,
/// WITHOUT WARRANTIES OR CONDITIONS OF ANY KIND, either express or implied.
/// See the License for the specific language governing permissions and
/// limitations under the License.
///
/// Copyright holder is ArangoDB GmbH, Cologne, Germany
///
/// @author Heiko Kernbach
/// @author Lars Maier
/// @author Markus Pfeiffer
///
////////////////////////////////////////////////////////////////////////////////

#ifndef ARANGODB_PREGEL_ALGOS_ACCUMULATORS_VERTEXDATA_H
#define ARANGODB_PREGEL_ALGOS_ACCUMULATORS_VERTEXDATA_H 1

#include "Pregel/Algos/AIR/AbstractAccumulator.h"
#include "Pregel/Algos/AIR/AccumulatorOptionsDeserializer.h"
#include "Pregel/Algos/AIR/Accumulators.h"

#include <velocypack/Builder.h>
#include <velocypack/Slice.h>
#include <velocypack/velocypack-aliases.h>

namespace arangodb {
namespace pregel {
namespace algos {
namespace accumulators {

// Vertex data has to be default constructible m(
class VertexData {
 public:
<<<<<<< HEAD
  void reset(AccumulatorsDeclaration const& accumulatorsDeclaration,
             CustomAccumulatorDefinitions const& customDefinitions,
=======
  void reset(AccumulatorsDeclaration const& globalAccumulatorsDeclaration,
             AccumulatorsDeclaration const& vertexAccumulatorsDeclaration,
>>>>>>> ced2c903
             std::string documentId, VPackSlice const& doc, std::size_t vertexId);

  std::unique_ptr<AccumulatorBase> const& accumulatorByName(std::string_view name);

  // This only holds the *deltas* for the global accumulators, i.e.
  // these accumulators are reset before every GSS, and their contents
  // are sent back to the conductor at the end of every GSS
  std::map<std::string, std::unique_ptr<AccumulatorBase>, std::less<>> _globalAccumulators;

  // The vertex accumulators are *not* reset automatically
  std::map<std::string, std::unique_ptr<AccumulatorBase>, std::less<>> _vertexAccumulators;

  std::string _documentId;
  // FIXME: YOLO. we copy the whole document, which is
  //        probably super expensive.
  VPackBuilder _document;
  std::size_t _vertexId;
};

std::ostream& operator<<(std::ostream&, VertexData const&);

}  // namespace accumulators
}  // namespace algos
}  // namespace pregel
}  // namespace arangodb
#endif<|MERGE_RESOLUTION|>--- conflicted
+++ resolved
@@ -43,13 +43,9 @@
 // Vertex data has to be default constructible m(
 class VertexData {
  public:
-<<<<<<< HEAD
-  void reset(AccumulatorsDeclaration const& accumulatorsDeclaration,
-             CustomAccumulatorDefinitions const& customDefinitions,
-=======
   void reset(AccumulatorsDeclaration const& globalAccumulatorsDeclaration,
              AccumulatorsDeclaration const& vertexAccumulatorsDeclaration,
->>>>>>> ced2c903
+             CustomAccumulatorDefinitions const& customDefinitions,
              std::string documentId, VPackSlice const& doc, std::size_t vertexId);
 
   std::unique_ptr<AccumulatorBase> const& accumulatorByName(std::string_view name);
