////////////////////////////////////////////////////////////////////////////////
/// DISCLAIMER
///
/// Copyright 2020 ArangoDB GmbH, Cologne, Germany
///
/// Licensed under the Apache License, Version 2.0 (the "License");
/// you may not use this file except in compliance with the License.
/// You may obtain a copy of the License at
///
///     http://www.apache.org/licenses/LICENSE-2.0
///
/// Unless required by applicable law or agreed to in writing, software
/// distributed under the License is distributed on an "AS IS" BASIS,
/// WITHOUT WARRANTIES OR CONDITIONS OF ANY KIND, either express or implied.
/// See the License for the specific language governing permissions and
/// limitations under the License.
///
/// Copyright holder is ArangoDB GmbH, Cologne, Germany
///
/// @author Heiko Kernbach
/// @author Lars Maier
/// @author Markus Pfeiffer
////////////////////////////////////////////////////////////////////////////////

#include "GraphFormat.h"

namespace arangodb {
namespace pregel {
namespace algos {
namespace accumulators {

// Graph Format
GraphFormat::GraphFormat(application_features::ApplicationServer& server,
                         std::string const& resultField,
<<<<<<< HEAD
                         AccumulatorsDeclaration const& accumulatorDeclarations,
                         CustomAccumulatorDefinitions customDefinitions)
    : graph_format(server),
      _resultField(resultField),
      _accumulatorDeclarations(accumulatorDeclarations),
      _customDefinitions(std::move(customDefinitions)){};
=======
                         AccumulatorsDeclaration const& globalAccumulatorDeclarations,
                         AccumulatorsDeclaration const& vertexAccumulatorDeclarations)
    : graph_format(server),
      _resultField(resultField),
      _globalAccumulatorDeclarations(globalAccumulatorDeclarations),
      _vertexAccumulatorDeclarations(vertexAccumulatorDeclarations){};
>>>>>>> ced2c903

size_t GraphFormat::estimatedVertexSize() const { return sizeof(vertex_type); }
size_t GraphFormat::estimatedEdgeSize() const { return sizeof(edge_type); }

// Extract vertex data from vertex document into target
void GraphFormat::copyVertexData(std::string const& documentId,
                                 arangodb::velocypack::Slice vertexDocument,
                                 vertex_type& targetPtr) {
<<<<<<< HEAD
  targetPtr.reset(_accumulatorDeclarations, _customDefinitions, documentId, vertexDocument, _vertexIdRange++);
=======
  targetPtr.reset(_globalAccumulatorDeclarations, _vertexAccumulatorDeclarations, documentId, vertexDocument, _vertexIdRange++);
>>>>>>> ced2c903
}

void GraphFormat::copyEdgeData(arangodb::velocypack::Slice edgeDocument, edge_type& targetPtr) {
  targetPtr.reset(edgeDocument);
}

bool GraphFormat::buildVertexDocument(arangodb::velocypack::Builder& b,
                                      const vertex_type* ptr, size_t size) const {
  VPackObjectBuilder guard(&b, _resultField);
  for (auto&& acc : ptr->_vertexAccumulators) {
    b.add(VPackValue(acc.first));
    acc.second->serializeIntoBuilder(b);
  }
  return true;
}

bool GraphFormat::buildEdgeDocument(arangodb::velocypack::Builder& b,
                                    const edge_type* ptr, size_t size) const {
  // FIXME
  // std::abort();
  return false;
}

}  // namespace accumulators
}  // namespace algos
}  // namespace pregel
}  // namespace arangodb<|MERGE_RESOLUTION|>--- conflicted
+++ resolved
@@ -32,21 +32,14 @@
 // Graph Format
 GraphFormat::GraphFormat(application_features::ApplicationServer& server,
                          std::string const& resultField,
-<<<<<<< HEAD
-                         AccumulatorsDeclaration const& accumulatorDeclarations,
+                         AccumulatorsDeclaration const& globalAccumulatorDeclarations,
+                         AccumulatorsDeclaration const& vertexAccumulatorDeclarations,
                          CustomAccumulatorDefinitions customDefinitions)
     : graph_format(server),
       _resultField(resultField),
-      _accumulatorDeclarations(accumulatorDeclarations),
-      _customDefinitions(std::move(customDefinitions)){};
-=======
-                         AccumulatorsDeclaration const& globalAccumulatorDeclarations,
-                         AccumulatorsDeclaration const& vertexAccumulatorDeclarations)
-    : graph_format(server),
-      _resultField(resultField),
       _globalAccumulatorDeclarations(globalAccumulatorDeclarations),
-      _vertexAccumulatorDeclarations(vertexAccumulatorDeclarations){};
->>>>>>> ced2c903
+      _vertexAccumulatorDeclarations(vertexAccumulatorDeclarations),
+      _customDefinitions(std::move(customDefinitions)) {}
 
 size_t GraphFormat::estimatedVertexSize() const { return sizeof(vertex_type); }
 size_t GraphFormat::estimatedEdgeSize() const { return sizeof(edge_type); }
@@ -55,11 +48,7 @@
 void GraphFormat::copyVertexData(std::string const& documentId,
                                  arangodb::velocypack::Slice vertexDocument,
                                  vertex_type& targetPtr) {
-<<<<<<< HEAD
-  targetPtr.reset(_accumulatorDeclarations, _customDefinitions, documentId, vertexDocument, _vertexIdRange++);
-=======
-  targetPtr.reset(_globalAccumulatorDeclarations, _vertexAccumulatorDeclarations, documentId, vertexDocument, _vertexIdRange++);
->>>>>>> ced2c903
+  targetPtr.reset(_globalAccumulatorDeclarations, _vertexAccumulatorDeclarations,_customDefinitions,  documentId, vertexDocument, _vertexIdRange++);
 }
 
 void GraphFormat::copyEdgeData(arangodb::velocypack::Slice edgeDocument, edge_type& targetPtr) {
