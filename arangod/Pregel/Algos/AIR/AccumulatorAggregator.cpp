////////////////////////////////////////////////////////////////////////////////
///
/// DISCLAIMER
///
/// Copyright 2020 ArangoDB GmbH, Cologne, Germany
///
/// Licensed under the Apache License, Version 2.0 (the "License");
/// you may not use this file except in compliance with the License.
/// You may obtain a copy of the License at
///
///     http://www.apache.org/licenses/LICENSE-2.0
///
/// Unless required by applicable law or agreed to in writing, software
/// distributed under the License is distributed on an "AS IS" BASIS,
/// WITHOUT WARRANTIES OR CONDITIONS OF ANY KIND, either express or implied.
/// See the License for the specific language governing permissions and
/// limitations under the License.
///
/// Copyright holder is ArangoDB GmbH, Cologne, Germany
///
/// @author Heiko Kernbach
/// @author Lars Maier
/// @author Markus Pfeiffer
///
////////////////////////////////////////////////////////////////////////////////

#include "AccumulatorAggregator.h"

namespace arangodb::pregel::algos::accumulators {

VertexAccumulatorAggregator::VertexAccumulatorAggregator(AccumulatorOptions const& opts,
                                                         CustomAccumulatorDefinitions const& defs,
                                                         bool persists)
    : fake(), accumulator(instantiateAccumulator(fake, opts, defs)), permanent(persists) {
  if (accumulator == nullptr) {
    THROW_ARANGO_EXCEPTION_MESSAGE(TRI_ERROR_BAD_PARAMETER, "Failed to create global vertex accumulator.");
  }
}

/// @brief Used when updating aggregator value locally
void VertexAccumulatorAggregator::aggregate(void const* valuePtr)  {
  accumulator->updateValueFromPointer(valuePtr);
}

/// @brief Used when updating aggregator value from remote
void VertexAccumulatorAggregator::parseAggregate(arangodb::velocypack::Slice const& slice)  {
<<<<<<< HEAD
  LOG_DEVEL << accumulator.get()  << "parseAggregate = " << slice.toJson();
  //accumulator->setBySlice(slice);
=======
  accumulator->updateByMessageSlice(slice);
>>>>>>> 901a2507
}

void const* VertexAccumulatorAggregator::getAggregatedValue() const {
  return accumulator->getValuePointer();
}

/// @brief Value from superstep S-1 supplied by the conductor
void VertexAccumulatorAggregator::setAggregatedValue(arangodb::velocypack::Slice const& slice)  {
<<<<<<< HEAD
  LOG_DEVEL << accumulator.get() << "setAggregatedValue " << slice.toJson();
  //accumulator->setBySlice(slice);
=======
  accumulator->setBySlice(slice);
>>>>>>> 901a2507
}

void VertexAccumulatorAggregator::serialize(std::string const& key,
                                            arangodb::velocypack::Builder& builder) const  {
  VPackBuilder local;
<<<<<<< HEAD
  accumulator->serializeIntoBuilder(local);
  LOG_DEVEL << accumulator.get() << "serialize into key " << key << " with value " << local.toJson();
=======
  accumulator->getValueIntoBuilder(local);
>>>>>>> 901a2507
  builder.add(VPackValue(key));
  builder.add(local.slice());
}

void VertexAccumulatorAggregator::reset()  {
  if (!permanent) {
<<<<<<< HEAD
    LOG_DEVEL << "calling clear on accumulator";
    if (auto res = accumulator->clearWithResult(); res.fail()) {
      LOG_DEVEL << res.error().toString();
    }
=======
    accumulator->clear();
>>>>>>> 901a2507
  }
}

bool VertexAccumulatorAggregator::isConverging() const  {
  return false;
}

[[nodiscard]] AccumulatorBase& VertexAccumulatorAggregator::getAccumulator() const {
  return *accumulator;
}

}  // namespace arangodb::pregel::algos::accumulators<|MERGE_RESOLUTION|>--- conflicted
+++ resolved
@@ -44,12 +44,9 @@
 
 /// @brief Used when updating aggregator value from remote
 void VertexAccumulatorAggregator::parseAggregate(arangodb::velocypack::Slice const& slice)  {
-<<<<<<< HEAD
   LOG_DEVEL << accumulator.get()  << "parseAggregate = " << slice.toJson();
-  //accumulator->setBySlice(slice);
-=======
-  accumulator->updateByMessageSlice(slice);
->>>>>>> 901a2507
+  LOG_DEVEL << "NOT IMPLEMENTED";
+  //accumulator->updateByMessageSlice(slice);
 }
 
 void const* VertexAccumulatorAggregator::getAggregatedValue() const {
@@ -58,37 +55,26 @@
 
 /// @brief Value from superstep S-1 supplied by the conductor
 void VertexAccumulatorAggregator::setAggregatedValue(arangodb::velocypack::Slice const& slice)  {
-<<<<<<< HEAD
   LOG_DEVEL << accumulator.get() << "setAggregatedValue " << slice.toJson();
   //accumulator->setBySlice(slice);
-=======
-  accumulator->setBySlice(slice);
->>>>>>> 901a2507
+  LOG_DEVEL << "NOT IMPLEMENTED";
 }
 
 void VertexAccumulatorAggregator::serialize(std::string const& key,
                                             arangodb::velocypack::Builder& builder) const  {
   VPackBuilder local;
-<<<<<<< HEAD
   accumulator->serializeIntoBuilder(local);
   LOG_DEVEL << accumulator.get() << "serialize into key " << key << " with value " << local.toJson();
-=======
-  accumulator->getValueIntoBuilder(local);
->>>>>>> 901a2507
   builder.add(VPackValue(key));
   builder.add(local.slice());
 }
 
 void VertexAccumulatorAggregator::reset()  {
   if (!permanent) {
-<<<<<<< HEAD
     LOG_DEVEL << "calling clear on accumulator";
     if (auto res = accumulator->clearWithResult(); res.fail()) {
       LOG_DEVEL << res.error().toString();
     }
-=======
-    accumulator->clear();
->>>>>>> 901a2507
   }
 }
 
