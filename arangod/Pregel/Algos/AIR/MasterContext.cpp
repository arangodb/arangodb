--- conflicted
+++ resolved
@@ -88,17 +88,7 @@
   globalName += accumId;
   auto accum = getAggregator<VertexAccumulatorAggregator>(globalName);
   if (accum != nullptr) {
-<<<<<<< HEAD
     return accum->getAccumulator().getIntoBuilderWithResult(result);
-=======
-    accum->getAccumulator().getValueIntoBuilder(result);
-
-    VPackBuilder ssandwich;
-    accum->getAccumulator().getValueIntoBuilder(ssandwich);
-    LOG_DEVEL << "reffed value: " << ssandwich.slice().toJson();
-
-    return {};
->>>>>>> 901a2507
   }
   return greenspun::EvalError("global accumulator `" + std::string{accumId} +
                               "' not found");
@@ -128,11 +118,8 @@
   auto accum = getAggregator<VertexAccumulatorAggregator>(globalName);
   if (accum != nullptr) {
     LOG_DEVEL << "clearing accumulator " << accumId;
-    accum->getAccumulator().clear();
-    VPackBuilder ssandwich;
-    accum->getAccumulator().getValueIntoBuilder(ssandwich);
-    LOG_DEVEL << "cleared value: " << ssandwich.slice().toJson();
-    return {};
+    //accum->getAccumulator().clear();
+    return greenspun::EvalError("not implemented");
   }
 
   return greenspun::EvalError("accumulator `" + std::string{accumId} +
