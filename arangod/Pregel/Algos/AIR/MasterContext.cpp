--- conflicted
+++ resolved
@@ -88,12 +88,7 @@
   globalName += accumId;
   auto accum = getAggregator<VertexAccumulatorAggregator>(globalName);
   if (accum != nullptr) {
-<<<<<<< HEAD
     return accum->getAccumulator().getIntoBuilderWithResult(result);
-=======
-    accum->getAccumulator().getValueIntoBuilder(result);
-    return {};
->>>>>>> ced2c903
   }
   return greenspun::EvalError("global accumulator `" + std::string{accumId} +
                               "' not found");
@@ -122,14 +117,7 @@
   globalName += accumId;
   auto accum = getAggregator<VertexAccumulatorAggregator>(globalName);
   if (accum != nullptr) {
-<<<<<<< HEAD
-    LOG_DEVEL << "clearing accumulator " << accumId;
-    //accum->getAccumulator().clear();
-    return greenspun::EvalError("not implemented");
-=======
-    accum->getAccumulator().clear();
-    return {};
->>>>>>> ced2c903
+    return accum->getAccumulator().clearWithResult();
   }
 
   return greenspun::EvalError("accumulator `" + std::string{accumId} +
