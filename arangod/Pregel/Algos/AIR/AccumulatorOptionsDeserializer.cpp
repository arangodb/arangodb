////////////////////////////////////////////////////////////////////////////////
/// DISCLAIMER
///
/// Copyright 2020 ArangoDB GmbH, Cologne, Germany
///
/// Licensed under the Apache License, Version 2.0 (the "License");
/// you may not use this file except in compliance with the License.
/// You may obtain a copy of the License at
///
///     http://www.apache.org/licenses/LICENSE-2.0
///
/// Unless required by applicable law or agreed to in writing, software
/// distributed under the License is distributed on an "AS IS" BASIS,
/// WITHOUT WARRANTIES OR CONDITIONS OF ANY KIND, either express or implied.
/// See the License for the specific language governing permissions and
/// limitations under the License.
///
/// Copyright holder is ArangoDB GmbH, Cologne, Germany
///
/// @author Heiko Kernbach
/// @author Lars Maier
/// @author Markus Pfeiffer
////////////////////////////////////////////////////////////////////////////////

#include <unordered_set>
#include "AccumulatorOptionsDeserializer.h"

#include <VPackDeserializer/deserializer.h>

using namespace arangodb::velocypack::deserializer;

namespace arangodb {
namespace pregel {
namespace algos {
namespace accumulators {


template<typename K, typename V>
using my_map = std::unordered_map<K, V>;
template<typename V>
using my_vector = std::vector<V>;
template<typename V>
using my_unordered_set = std::unordered_set<V>;

bool isValidAccumulatorOptions(const AccumulatorOptions& options);

/* clang-format off */

constexpr const char accumulatorType_max[] = "max";
constexpr const char accumulatorType_min[] = "min";
constexpr const char accumulatorType_sum[] = "sum";
constexpr const char accumulatorType_and[] = "and";
constexpr const char accumulatorType_or[] = "or";
constexpr const char accumulatorType_store[] = "store";
constexpr const char accumulatorType_list[] = "list";
constexpr const char accumulatorType_custom[] = "custom";

using accumulator_type_deserializer = enum_deserializer<AccumulatorType,
    enum_member<AccumulatorType::MIN, values::string_value<accumulatorType_min>>,
    enum_member<AccumulatorType::MAX, values::string_value<accumulatorType_max>>,
    enum_member<AccumulatorType::SUM, values::string_value<accumulatorType_sum>>,
    enum_member<AccumulatorType::AND, values::string_value<accumulatorType_and>>,
    enum_member<AccumulatorType::OR, values::string_value<accumulatorType_or>>,
    enum_member<AccumulatorType::STORE, values::string_value<accumulatorType_store>>,
    enum_member<AccumulatorType::LIST, values::string_value<accumulatorType_list>>,
    enum_member<AccumulatorType::CUSTOM, values::string_value<accumulatorType_custom>>
>;

constexpr const char accumulatorValueType_doubles[] = "doubles";
constexpr const char accumulatorValueType_ints[] = "ints";
constexpr const char accumulatorValueType_strings[] = "strings";
constexpr const char accumulatorValueType_bool[] = "bool";
constexpr const char accumulatorValueType_slice[] = "slice";

using accumulator_value_type_deserializer = enum_deserializer<AccumulatorValueType,
    enum_member<AccumulatorValueType::DOUBLES, values::string_value<accumulatorValueType_doubles>>,
    enum_member<AccumulatorValueType::INTS, values::string_value<accumulatorValueType_ints>>,
    enum_member<AccumulatorValueType::STRINGS, values::string_value<accumulatorValueType_strings>>,
    enum_member<AccumulatorValueType::BOOL, values::string_value<accumulatorValueType_bool>>,
    enum_member<AccumulatorValueType::SLICE, values::string_value<accumulatorValueType_slice>>
>;

constexpr const char accumulatorType[] = "accumulatorType";
constexpr const char valueType[] = "valueType";
constexpr const char parameters[] = "parameters";
constexpr const char customType[] = "customType";

using accumulator_options_plan = parameter_list<
    factory_deserialized_parameter<accumulatorType, accumulator_type_deserializer, true>,
    factory_deserialized_parameter<valueType, accumulator_value_type_deserializer, true>,
    factory_optional_value_parameter<customType, std::string>,
    factory_optional_builder_parameter<parameters>
>;

using accumulator_options_deserializer_base =
    utilities::constructing_deserializer<AccumulatorOptions, accumulator_options_plan>;

using data_access_options_deserializer_base =
    utilities::constructing_deserializer<DataAccessDefinition, accumulator_options_plan>;

/* clang-format on */

struct accumulator_options_validator {
  std::optional<deserialize_error> operator()(AccumulatorOptions const& opts) {
    if (!isValidAccumulatorOptions(opts)) {
      return deserialize_error{"bad combination of accumulator and value type"};
    }
    if (opts.type == AccumulatorType::CUSTOM && !opts.customType) {
      return deserialize_error{"missing customType for custom accumulator"};
    }
    return {};
  }
};

/* clang-format off */

using accumulator_options_deserializer = validator::validate<accumulator_options_deserializer_base, accumulator_options_validator>;

constexpr const char clearProgram[] = "clearProgram";
constexpr const char updateProgram[] = "updateProgram";
constexpr const char setProgram[] = "setProgram";
constexpr const char getProgram[] = "getProgram";
constexpr const char finalizeProgram[] = "finalizeProgram";

using custom_accumulator_definition_plan = parameter_list<
    factory_builder_parameter<clearProgram, true>,
    factory_builder_parameter<updateProgram, true>,
    factory_builder_parameter<setProgram, false>,
    factory_builder_parameter<getProgram, false>,
    factory_builder_parameter<finalizeProgram, false>
>;

using custom_accumulator_definition_deserializer =
    utilities::constructing_deserializer<CustomAccumulatorDefinition, custom_accumulator_definition_plan>;

/* Data Access */

constexpr const char writeVertex[] = "writeVertex";
constexpr const char readVertex[] = "readVertex";
constexpr const char readEdge[] = "readEdge";

using data_access_options_plan = parameter_list<
    factory_builder_parameter<writeVertex, false>,
    factory_builder_parameter<readVertex, false>,
    factory_builder_parameter<readEdge, false>
>;
using data_access_options_deserializer = utilities::constructing_deserializer<DataAccessDefinition, data_access_options_plan>;

/* Algorithm Phase */

constexpr const char name[] = "name";
constexpr const char onHalt[] = "onHalt";
constexpr const char onPreStep[] = "onPreStep";
constexpr const char onPostStep[] = "onPostStep";
constexpr const char initProgram[] = "initProgram";

using algorithm_phase_plan = parameter_list<
    factory_deserialized_parameter<name, values::value_deserializer<std::string>, true>,
    factory_builder_parameter<initProgram, false>,
    factory_builder_parameter<updateProgram, true>,
    factory_builder_parameter<onHalt, false>,
    factory_builder_parameter<onPreStep, false>,
    factory_builder_parameter<onPostStep, false>
>;

using algorithm_phase_deserializer = utilities::constructing_deserializer<AlgorithmPhase, algorithm_phase_plan>;

/* Debug */

using identifier_list_deserializer = array_deserializer<values::value_deserializer<std::string>, my_unordered_set>;

constexpr const char byReceiver[] = "byReceiver";
constexpr const char bySender[] = "bySender";
constexpr const char byAccumulator[] = "byAccumulator";

using trace_messages_filter_options_deserializer_plan = parameter_list<
    factory_deserialized_parameter<byReceiver, identifier_list_deserializer, false>,
    factory_deserialized_parameter<bySender, identifier_list_deserializer, false>,
    factory_deserialized_parameter<byAccumulator, identifier_list_deserializer, false>
>;

using trace_messages_filter_options_deserializer =
  utilities::constructing_deserializer<TraceMessagesFilterOptions, trace_messages_filter_options_deserializer_plan>;

constexpr const char filter[] = "filter";

using trace_messages_options_deserializer_plan = parameter_list<
    factory_optional_deserialized_parameter<filter, trace_messages_filter_options_deserializer>
>;

using trace_messages_options_deserializer =
  utilities::constructing_deserializer<TraceMessagesOptions, trace_messages_options_deserializer_plan>;

using trace_messages_vertex_list_deserializer = map_deserializer<trace_messages_options_deserializer, my_map>;

constexpr const char traceMessages[] = "traceMessages";

using debug_information_deserializer_plan = parameter_list<
    factory_deserialized_parameter<traceMessages, trace_messages_vertex_list_deserializer, false>
>;

using debug_information_deserializer = utilities::constructing_deserializer<DebugInformation, debug_information_deserializer_plan>;

/* Algorithm */

constexpr const char resultField[] = "resultField";
constexpr const char vertexAccumulators[] = "vertexAccumulators";
constexpr const char globalAccumulators[] = "globalAccumulators";
constexpr const char customAccumulators[] = "customAccumulators";
constexpr const char dataAccess[] = "dataAccess";
constexpr const char bindings[] = "bindings";
constexpr const char maxGSS[] = "maxGSS";
constexpr const char phases[] = "phases";
constexpr const char debug[] = "debug";


template<typename D, template <typename> typename C>
using non_empty_array_deserializer = validate<
    array_deserializer<D, C>, utilities::not_empty_validator>;

using accumulators_map_deserializer = map_deserializer<accumulator_options_deserializer, my_map>;
using custom_accumulators_map_deserializer = map_deserializer<custom_accumulator_definition_deserializer, my_map>;
using bindings_map_deserializer = map_deserializer<values::vpack_builder_deserializer, my_map>;
using phases_deserializer = non_empty_array_deserializer<algorithm_phase_deserializer, my_vector>;

using vertex_accumulator_options_plan = parameter_list<
    factory_deserialized_parameter<resultField, values::value_deserializer<std::string>, false>,
    factory_deserialized_parameter<vertexAccumulators, accumulators_map_deserializer, false>,
    factory_deserialized_parameter<globalAccumulators, accumulators_map_deserializer, false>,
    factory_deserialized_parameter<customAccumulators, custom_accumulators_map_deserializer, false>,
    factory_deserialized_parameter<dataAccess, data_access_options_deserializer, false>,
    factory_deserialized_parameter<bindings, bindings_map_deserializer, /* required */ false>, // will be default constructed as empty map
<<<<<<< HEAD
    factory_deserialized_parameter<phases, phases_deserializer, true>,
    factory_simple_parameter<maxGSS, uint64_t, false, values::numeric_value<uint64_t, 500>>>;
=======
    factory_deserialized_parameter<phases, phases_deseriaizer, true>,
    factory_simple_parameter<maxGSS, uint64_t, false, values::numeric_value<uint64_t, 500>>,
    factory_optional_deserialized_parameter<debug, debug_information_deserializer>
>;
>>>>>>> 5fbf0a20


// TODO: we could of course collect all parsing problems and return
//       them in bulk
struct vertex_accumulator_options_validator {

  bool isDefinedCustomAccumulatorType(VertexAccumulatorOptions const& opts, std::string const& customTypeName) {
    // C++2020 will have contains...
    return opts.customAccumulators.find(customTypeName) != std::end(opts.customAccumulators);
  }

  std::optional<deserialize_error> validate(VertexAccumulatorOptions const& opts, accumulators_map_deserializer::constructed_type::value_type const& acc) {
    if (acc.second.type == AccumulatorType::CUSTOM) {
      // Custom accumulators have to have type set, this
      // is ensured by the validator.
      auto const& customTypeName = acc.second.customType.value();
      if (!isDefinedCustomAccumulatorType(opts, customTypeName)) {
        return deserialize_error{"unknown custom accumulator type `"
          + customTypeName + "` for `" + acc.first + "`."};
      }
    }
    return {};
  }

  std::optional<deserialize_error> operator()(VertexAccumulatorOptions const& opts) {
    for(auto&& acc : opts.globalAccumulators) {
      if (auto err = validate(opts, acc); err) {
        return err->wrap("validating global accumulator");
      }
    }

    for(auto&& acc : opts.vertexAccumulators) {
      if (auto err = validate(opts, acc); err) {
        return err->wrap("validating vertex accumulator");
      }
    }
    return {};
  }
};

using vertex_accumulator_options_deserializer_base =
  utilities::constructing_deserializer<VertexAccumulatorOptions, vertex_accumulator_options_plan>;

using vertex_accumulator_options_deserializer = validator::validate<vertex_accumulator_options_deserializer_base, vertex_accumulator_options_validator>;



/* clang-format on */

result<AccumulatorOptions, error> parseAccumulatorOptions(VPackSlice slice) {
  return deserialize<accumulator_options_deserializer>(slice);
}

result<VertexAccumulatorOptions, error> parseVertexAccumulatorOptions(VPackSlice slice) {
  return deserialize<vertex_accumulator_options_deserializer>(slice);
}

result<DataAccessDefinition, error> parseDataAccessOptions(VPackSlice slice) {
  return deserialize<data_access_options_deserializer>(slice);
}

std::ostream& operator<<(std::ostream& os, AccumulatorType const& type) {
  switch (type) {
    case AccumulatorType::MIN:
      os << accumulatorType_min;
      break;
    case AccumulatorType::MAX:
      os << accumulatorType_max;
      break;
    case AccumulatorType::SUM:
      os << accumulatorType_sum;
      break;
    case AccumulatorType::AND:
      os << accumulatorType_and;
      break;
    case AccumulatorType::OR:
      os << accumulatorType_or;
      break;
    case AccumulatorType::STORE:
      os << accumulatorType_store;
      break;
    case AccumulatorType::LIST:
      os << accumulatorType_list;
      break;
    case AccumulatorType::CUSTOM:
      os << accumulatorType_custom;
      break;
  }
  return os;
}

std::ostream& operator<<(std::ostream& os, AccumulatorValueType const& type) {
  switch (type) {
    case AccumulatorValueType::DOUBLES:
      os << accumulatorValueType_doubles;
      break;
    case AccumulatorValueType::INTS:
      os << accumulatorValueType_ints;
      break;
    case AccumulatorValueType::STRINGS:
      os << accumulatorValueType_strings;
      break;
    case AccumulatorValueType::BOOL:
      os << accumulatorValueType_bool;
      break;
    case AccumulatorValueType::SLICE:
      os << accumulatorValueType_slice;
      break;
  }
  return os;
}

std::ostream& operator<<(std::ostream& os, AccumulatorOptions const& opt) {
  os << "VertexAccumulator:" << std::endl;
  os << accumulatorType << ": " << opt.type << ", ";
  os << valueType << ": " << opt.valueType;
  return os;
}

}  // namespace accumulators
}  // namespace algos
}  // namespace pregel
}  // namespace arangodb<|MERGE_RESOLUTION|>--- conflicted
+++ resolved
@@ -22,8 +22,8 @@
 /// @author Markus Pfeiffer
 ////////////////////////////////////////////////////////////////////////////////
 
+#include "AccumulatorOptionsDeserializer.h"
 #include <unordered_set>
-#include "AccumulatorOptionsDeserializer.h"
 
 #include <VPackDeserializer/deserializer.h>
 
@@ -34,12 +34,11 @@
 namespace algos {
 namespace accumulators {
 
-
-template<typename K, typename V>
+template <typename K, typename V>
 using my_map = std::unordered_map<K, V>;
-template<typename V>
+template <typename V>
 using my_vector = std::vector<V>;
-template<typename V>
+template <typename V>
 using my_unordered_set = std::unordered_set<V>;
 
 bool isValidAccumulatorOptions(const AccumulatorOptions& options);
@@ -230,16 +229,10 @@
     factory_deserialized_parameter<customAccumulators, custom_accumulators_map_deserializer, false>,
     factory_deserialized_parameter<dataAccess, data_access_options_deserializer, false>,
     factory_deserialized_parameter<bindings, bindings_map_deserializer, /* required */ false>, // will be default constructed as empty map
-<<<<<<< HEAD
     factory_deserialized_parameter<phases, phases_deserializer, true>,
-    factory_simple_parameter<maxGSS, uint64_t, false, values::numeric_value<uint64_t, 500>>>;
-=======
-    factory_deserialized_parameter<phases, phases_deseriaizer, true>,
     factory_simple_parameter<maxGSS, uint64_t, false, values::numeric_value<uint64_t, 500>>,
     factory_optional_deserialized_parameter<debug, debug_information_deserializer>
 >;
->>>>>>> 5fbf0a20
-
 
 // TODO: we could of course collect all parsing problems and return
 //       them in bulk
@@ -284,8 +277,6 @@
 
 using vertex_accumulator_options_deserializer = validator::validate<vertex_accumulator_options_deserializer_base, vertex_accumulator_options_validator>;
 
-
-
 /* clang-format on */
 
 result<AccumulatorOptions, error> parseAccumulatorOptions(VPackSlice slice) {
