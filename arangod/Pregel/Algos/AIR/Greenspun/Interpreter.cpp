--- conflicted
+++ resolved
@@ -303,12 +303,8 @@
       StackFrameGuard<false> guard(ctx);
       if (auto res = Evaluate(ctx, *paramIterator, paramBuilder); !res) {
         return res.wrapError([&](EvalError& err) {
-<<<<<<< HEAD
-          err.wrapParameter("<lambda>" + captures.toJson() + paramNames.toJson(), paramIterator.index());
-=======
           err.wrapParameter("<lambda>" + captures.toJson() + paramNames.toJson(),
                             paramIterator.index());
->>>>>>> f49a6b8b
         });
       }
     }
@@ -323,13 +319,9 @@
   VPackArrayIterator builderIter(paramBuilder.slice());
   for (auto&& paramName : ArrayIterator(paramNames)) {
     if (!paramName.isString()) {
-<<<<<<< HEAD
-      return EvalError("bad lambda format: expected parameter name (string), found: " + paramName.toJson());
-=======
       return EvalError(
           "bad lambda format: expected parameter name (string), found: " +
           paramName.toJson());
->>>>>>> f49a6b8b
     }
 
     if (!builderIter.valid()) {
@@ -341,10 +333,6 @@
     ctx.setVariable(paramName.copyString(), *builderIter);
     builderIter++;
   }
-<<<<<<< HEAD
-  return Evaluate(ctx, body, result).wrapError([&](EvalError &err) {
-    err.wrapCall("<lambda>" + captures.toJson() + paramNames.toJson(), paramBuilder.slice());
-=======
   return Evaluate(ctx, body, result).wrapError([&](EvalError& err) {
     err.wrapCall("<lambda>" + captures.toJson() + paramNames.toJson(),
                  paramBuilder.slice());
@@ -395,7 +383,6 @@
   // Now do a seq evaluation of the remaining parameter
   return SpecialSeq(ctx, paramIterator, result).wrapError([](EvalError& err) {
     err.wrapMessage("in evaluation of let-statement");
->>>>>>> f49a6b8b
   });
 }
 
@@ -449,29 +436,17 @@
         }
         auto captures = functionSlice.get("_captures");
         if (!captures.isObject()) {
-<<<<<<< HEAD
-          return EvalError("lambda captures have to be an object, found: " + params.toJson());
-=======
           return EvalError("lambda captures have to be an object, found: " +
                            params.toJson());
->>>>>>> f49a6b8b
         }
         return LambdaCall(ctx, params, captures, paramIterator, body, result);
       }
     }
     return EvalError("function is not a string, found " + functionSlice.toJson());
-<<<<<<< HEAD
-
-  }
-
-    result.add(slice);
-    return {};
-=======
   }
 
   result.add(slice);
   return {};
->>>>>>> f49a6b8b
 }
 
 EvalContext::EvalContext() noexcept {
@@ -497,21 +472,13 @@
 
 EvalResult EvalContext::setVariable(std::string const& name, VPackSlice value) {
   TRI_ASSERT(!variables.empty());
-<<<<<<< HEAD
   variables.back().bindings.operator[](name) = value; // insert or create
-  return {};
-}
-
-void EvalContext::pushStack(bool noParentScope) { variables.emplace_back().noParentScope = noParentScope; }
-=======
-  variables.back().bindings.operator[](name) = value;  // insert or create
   return {};
 }
 
 void EvalContext::pushStack(bool noParentScope) {
   variables.emplace_back().noParentScope = noParentScope;
 }
->>>>>>> f49a6b8b
 
 void EvalContext::popStack() {
   // Top level variables must not be popped
@@ -558,8 +525,4 @@
   return !ValueConsideredFalse(value);
 }
 
-<<<<<<< HEAD
-}  // namespace arangodb
-=======
-}  // namespace arangodb::greenspun
->>>>>>> f49a6b8b
+}  // namespace arangodb::greenspun