--- conflicted
+++ resolved
@@ -137,16 +137,10 @@
 
 ## Custom Accumulator
 
-
-<<<<<<< HEAD
+### Language primitives
+
 Language primitives are methods which can be used inside of a program definition. They execute on local state
 and do not require network communication.
-=======
-## AIR Machine specification
->>>>>>> 3159f45d
-
-
-### Language primitives
 
 ## Execute a Programmable Pregel Algorithm
 
