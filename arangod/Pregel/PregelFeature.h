////////////////////////////////////////////////////////////////////////////////
/// DISCLAIMER
///
/// Copyright 2014-2021 ArangoDB GmbH, Cologne, Germany
/// Copyright 2004-2014 triAGENS GmbH, Cologne, Germany
///
/// Licensed under the Apache License, Version 2.0 (the "License");
/// you may not use this file except in compliance with the License.
/// You may obtain a copy of the License at
///
///     http://www.apache.org/licenses/LICENSE-2.0
///
/// Unless required by applicable law or agreed to in writing, software
/// distributed under the License is distributed on an "AS IS" BASIS,
/// WITHOUT WARRANTIES OR CONDITIONS OF ANY KIND, either express or implied.
/// See the License for the specific language governing permissions and
/// limitations under the License.
///
/// Copyright holder is ArangoDB GmbH, Cologne, Germany
///
/// @author Simon Grätzer
////////////////////////////////////////////////////////////////////////////////

#pragma once

#include <atomic>
#include <cstdint>
#include <atomic>
#include <unordered_map>

#include <velocypack/Builder.h>
#include <velocypack/Slice.h>
#include <velocypack/velocypack-aliases.h>

#include "ApplicationFeatures/ApplicationFeature.h"
#include "Basics/Common.h"
#include "Basics/Mutex.h"

struct TRI_vocbase_t;

namespace arangodb {
namespace pregel {

class Conductor;
class IWorker;
class RecoveryManager;

class PregelFeature final : public application_features::ApplicationFeature {
 public:
  explicit PregelFeature(application_features::ApplicationServer& server);
  ~PregelFeature();

  static size_t availableParallelism();

  std::pair<Result, uint64_t> startExecution(
      TRI_vocbase_t& vocbase, std::string algorithm,
      std::vector<std::string> const& vertexCollections,
      std::vector<std::string> const& edgeCollections, 
      std::unordered_map<std::string, std::vector<std::string>> const& edgeCollectionRestrictions,
      VPackSlice const& params);

  void start() override final;
  void beginShutdown() override final;
  void stop() override final;
  void unprepare() override final;

  bool isStopping() const noexcept;
  
  uint64_t createExecutionNumber();
  void addConductor(std::shared_ptr<Conductor>&&, uint64_t executionNumber);
  std::shared_ptr<Conductor> conductor(uint64_t executionNumber);

  void addWorker(std::shared_ptr<IWorker>&&, uint64_t executionNumber);
  std::shared_ptr<IWorker> worker(uint64_t executionNumber);

  void cleanupConductor(uint64_t executionNumber);
  void cleanupWorker(uint64_t executionNumber);

  RecoveryManager* recoveryManager() {
    return _recoveryManagerPtr.load(std::memory_order_acquire);
  }

  void handleConductorRequest(TRI_vocbase_t& vocbase, std::string const& path,
                                     VPackSlice const& body, VPackBuilder& outResponse);
  void handleWorkerRequest(TRI_vocbase_t& vocbase, std::string const& path,
                                  VPackSlice const& body, VPackBuilder& outBuilder);

 private:
  Mutex _mutex;
  std::unique_ptr<RecoveryManager> _recoveryManager;
  /// @brief _recoveryManagerPtr always points to the same object as _recoveryManager, but allows
  /// the pointer to be read atomically. This is necessary because _recoveryManager is initialized
  /// lazily at a time when other threads are already running and potentially trying to read the
  /// pointer. This only works because _recoveryManager is only initialzed once and lives until the
  /// owning PregelFeature instance is also destroyed.
<<<<<<< HEAD
  std::atomic<RecoveryManager*> _recoveryManagerPtr;

=======
  std::atomic<RecoveryManager*> _recoveryManagerPtr{nullptr};
>>>>>>> 8bbf390c
  std::unordered_map<uint64_t, std::pair<std::string, std::shared_ptr<Conductor>>> _conductors;
  std::unordered_map<uint64_t, std::pair<std::string, std::shared_ptr<IWorker>>> _workers;
};

}  // namespace pregel
}  // namespace arangodb
<|MERGE_RESOLUTION|>--- conflicted
+++ resolved
@@ -25,7 +25,6 @@
 
 #include <atomic>
 #include <cstdint>
-#include <atomic>
 #include <unordered_map>
 
 #include <velocypack/Builder.h>
@@ -93,12 +92,8 @@
   /// lazily at a time when other threads are already running and potentially trying to read the
   /// pointer. This only works because _recoveryManager is only initialzed once and lives until the
   /// owning PregelFeature instance is also destroyed.
-<<<<<<< HEAD
-  std::atomic<RecoveryManager*> _recoveryManagerPtr;
+  std::atomic<RecoveryManager*> _recoveryManagerPtr{nullptr};
 
-=======
-  std::atomic<RecoveryManager*> _recoveryManagerPtr{nullptr};
->>>>>>> 8bbf390c
   std::unordered_map<uint64_t, std::pair<std::string, std::shared_ptr<Conductor>>> _conductors;
   std::unordered_map<uint64_t, std::pair<std::string, std::shared_ptr<IWorker>>> _workers;
 };
