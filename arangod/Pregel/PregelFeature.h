--- conflicted
+++ resolved
@@ -93,12 +93,8 @@
   /// lazily at a time when other threads are already running and potentially trying to read the
   /// pointer. This only works because _recoveryManager is only initialzed once and lives until the
   /// owning PregelFeature instance is also destroyed.
-<<<<<<< HEAD
-  std::atomic<RecoveryManager*> _recoveryManagerPtr;
-  
-=======
   std::atomic<RecoveryManager*> _recoveryManagerPtr{nullptr};
->>>>>>> 3ab13abc
+
   std::unordered_map<uint64_t, std::pair<std::string, std::shared_ptr<Conductor>>> _conductors;
   std::unordered_map<uint64_t, std::pair<std::string, std::shared_ptr<IWorker>>> _workers;
 };
