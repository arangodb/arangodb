--- conflicted
+++ resolved
@@ -789,14 +789,9 @@
     network::RequestOptions reqOpts;
     reqOpts.database = _config.database();
 
-<<<<<<< HEAD
-    network::sendRequest(pool, "server:" + _config.coordinatorId(), fuerte::RestVerb::Post,
-                         baseUrl + path, std::move(buffer), reqOpts);
-=======
     network::sendRequestRetry(pool, "server:" + _config.coordinatorId(),
                          fuerte::RestVerb::Post, baseUrl + path, std::move(buffer), reqOpts);
 
->>>>>>> e113a3d0
   }
 }
 
@@ -823,17 +818,9 @@
     reqOpts.database = _config.database();
     reqOpts.skipScheduler = true;
 
-<<<<<<< HEAD
-    network::Response r =
-        network::sendRequest(pool, "server:" + _config.coordinatorId(),
-                             fuerte::RestVerb::Post, baseUrl + path,
-                             std::move(buffer), reqOpts)
-            .get();
-=======
     network::Response r = network::sendRequestRetry(pool, "server:" + _config.coordinatorId(),
                                                fuerte::RestVerb::Post,
                                                baseUrl + path, std::move(buffer), reqOpts).get();
->>>>>>> e113a3d0
 
     if (handle) {
       handle(r.slice());
