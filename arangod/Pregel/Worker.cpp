////////////////////////////////////////////////////////////////////////////////
/// DISCLAIMER
///
/// Copyright 2014-2021 ArangoDB GmbH, Cologne, Germany
/// Copyright 2004-2014 triAGENS GmbH, Cologne, Germany
///
/// Licensed under the Apache License, Version 2.0 (the "License");
/// you may not use this file except in compliance with the License.
/// You may obtain a copy of the License at
///
///     http://www.apache.org/licenses/LICENSE-2.0
///
/// Unless required by applicable law or agreed to in writing, software
/// distributed under the License is distributed on an "AS IS" BASIS,
/// WITHOUT WARRANTIES OR CONDITIONS OF ANY KIND, either express or implied.
/// See the License for the specific language governing permissions and
/// limitations under the License.
///
/// Copyright holder is ArangoDB GmbH, Cologne, Germany
///
/// @author Simon Grätzer
////////////////////////////////////////////////////////////////////////////////

#include "Pregel/Worker.h"
#include "Pregel/Aggregator.h"
#include "Pregel/CommonFormats.h"
#include "Pregel/GraphStore.h"
#include "Pregel/IncomingCache.h"
#include "Pregel/OutgoingCache.h"
#include "Pregel/PregelFeature.h"
#include "Pregel/Utils.h"
#include "Pregel/VertexComputation.h"
#include "Pregel/WorkerConfig.h"

#include "Basics/MutexLocker.h"
#include "Basics/ReadLocker.h"
#include "Basics/WriteLocker.h"
#include "Basics/system-compiler.h"
#include "Cluster/ServerState.h"
#include "Futures/Utilities.h"
#include "Network/NetworkFeature.h"
#include "Network/Methods.h"
#include "Scheduler/Scheduler.h"
#include "Scheduler/SchedulerFeature.h"
#include "VocBase/ticks.h"
#include "VocBase/vocbase.h"

#include <velocypack/Iterator.h>
#include <velocypack/velocypack-aliases.h>

using namespace arangodb;
using namespace arangodb::basics;
using namespace arangodb::pregel;

#define MY_READ_LOCKER(obj, lock)                                              \
  ReadLocker<ReadWriteLock> obj(&lock, arangodb::basics::LockerType::BLOCKING, \
                                true, __FILE__, __LINE__)

#define MY_WRITE_LOCKER(obj, lock)                                              \
  WriteLocker<ReadWriteLock> obj(&lock, arangodb::basics::LockerType::BLOCKING, \
                                 true, __FILE__, __LINE__)

template <typename V, typename E, typename M>
Worker<V, E, M>::Worker(TRI_vocbase_t& vocbase, Algorithm<V, E, M>* algo, VPackSlice initConfig)
    : _state(WorkerState::IDLE),
      _config(&vocbase, initConfig),
      _algorithm(algo),
      _nextGSSSendMessageCount(0),
      _requestedNextGSS(false) {
  MUTEX_LOCKER(guard, _commandMutex);

  VPackSlice userParams = initConfig.get(Utils::userParametersKey);

  _workerContext.reset(algo->workerContext(userParams));
  _messageFormat.reset(algo->messageFormat());
  _messageCombiner.reset(algo->messageCombiner());
  _conductorAggregators.reset(new AggregatorHandler(algo));
  _workerAggregators.reset(new AggregatorHandler(algo));
  _graphStore.reset(new GraphStore<V, E>(vocbase, _algorithm->inputFormat()));

  if (_config.asynchronousMode()) {
    _messageBatchSize = _algorithm->messageBatchSize(_config, _messageStats);
  } else {
    _messageBatchSize = 5000;
  }

  _initializeMessageCaches();
}

template <typename V, typename E, typename M>
Worker<V, E, M>::~Worker() {
  _state = WorkerState::DONE;
  std::this_thread::sleep_for(std::chrono::milliseconds(50));  // wait for threads to die
  delete _readCache;
  delete _writeCache;
  delete _writeCacheNextGSS;
  for (InCache<M>* cache : _inCaches) {
    delete cache;
  }
  for (OutCache<M>* cache : _outCaches) {
    delete cache;
  }
  _writeCache = nullptr;
}

template <typename V, typename E, typename M>
void Worker<V, E, M>::_initializeMessageCaches() {
  const size_t p = _config.parallelism();
  if (_messageCombiner) {
    _readCache = new CombiningInCache<M>(&_config, _messageFormat.get(),
                                         _messageCombiner.get());
    _writeCache = new CombiningInCache<M>(&_config, _messageFormat.get(),
                                          _messageCombiner.get());
    if (_config.asynchronousMode()) {
      _writeCacheNextGSS = new CombiningInCache<M>(&_config, _messageFormat.get(),
                                                   _messageCombiner.get());
    }
    for (size_t i = 0; i < p; i++) {
      auto incoming =
          std::make_unique<CombiningInCache<M>>(nullptr, _messageFormat.get(),
                                                _messageCombiner.get());
      _inCaches.push_back(incoming.get());
      _outCaches.push_back(new CombiningOutCache<M>(&_config, _messageFormat.get(),
                                                    _messageCombiner.get()));
      incoming.release();
    }
  } else {
    _readCache = new ArrayInCache<M>(&_config, _messageFormat.get());
    _writeCache = new ArrayInCache<M>(&_config, _messageFormat.get());
    if (_config.asynchronousMode()) {
      _writeCacheNextGSS = new ArrayInCache<M>(&_config, _messageFormat.get());
    }
    for (size_t i = 0; i < p; i++) {
      auto incoming = std::make_unique<ArrayInCache<M>>(nullptr, _messageFormat.get());
      _inCaches.push_back(incoming.get());
      _outCaches.push_back(new ArrayOutCache<M>(&_config, _messageFormat.get()));
      incoming.release();
    }
  }
}

// @brief load the initial worker data, call conductor eventually
template <typename V, typename E, typename M>
void Worker<V, E, M>::setupWorker() {
  std::function<void()> cb = [self = shared_from_this(), this] {
    VPackBuilder package;
    package.openObject();
    package.add(Utils::senderKey, VPackValue(ServerState::instance()->getId()));
    package.add(Utils::executionNumberKey, VPackValue(_config.executionNumber()));
    package.add(Utils::vertexCountKey, VPackValue(_graphStore->localVertexCount()));
    package.add(Utils::edgeCountKey, VPackValue(_graphStore->localEdgeCount()));
    package.close();
    _callConductor(Utils::finishedStartupPath, package);
  };

  // initialization of the graphstore might take an undefined amount
  // of time. Therefore this is performed asynchronously
  TRI_ASSERT(SchedulerFeature::SCHEDULER != nullptr);
  Scheduler* scheduler = SchedulerFeature::SCHEDULER;
  bool queued = scheduler->queue(RequestLane::INTERNAL_LOW, [this, cb = std::move(cb)] {
    try {
      _graphStore->loadShards(&_config, cb);
    } catch (std::exception const& ex) {
      LOG_TOPIC("a47c4", WARN, Logger::PREGEL) << "caught exception in loadShards: " << ex.what();
      throw;
    } catch (...) {
      LOG_TOPIC("e932d", WARN, Logger::PREGEL) << "caught unknown exception in loadShards";
      throw;
    }
  });
  if (!queued) {
    THROW_ARANGO_EXCEPTION_MESSAGE(TRI_ERROR_QUEUE_FULL,
                                   "No available thread to load shards");
  }
}

template <typename V, typename E, typename M>
void Worker<V, E, M>::prepareGlobalStep(VPackSlice const& data, VPackBuilder& response) {
  // Only expect serial calls from the conductor.
  // Lock to prevent malicous activity
  MUTEX_LOCKER(guard, _commandMutex);
  if (_state != WorkerState::IDLE) {
    LOG_TOPIC("b8506", ERR, Logger::PREGEL)
        << "Cannot prepare a gss when the worker is not idle";
    THROW_ARANGO_EXCEPTION_MESSAGE(TRI_ERROR_INTERNAL, "Cannot prepare a gss when the worker is not idle");
  }
  _state = WorkerState::PREPARING;  // stop any running step
  LOG_TOPIC("f16f2", DEBUG, Logger::PREGEL) << "Received prepare GSS: " << data.toJson();
  VPackSlice gssSlice = data.get(Utils::globalSuperstepKey);
  if (!gssSlice.isInteger()) {
    THROW_ARANGO_EXCEPTION_FORMAT(TRI_ERROR_BAD_PARAMETER,
                                  "Invalid gss in %s:%d", __FILE__, __LINE__);
  }
  const uint64_t gss = (uint64_t)gssSlice.getUInt();
  if (_expectedGSS != gss) {
    THROW_ARANGO_EXCEPTION_FORMAT(
        TRI_ERROR_BAD_PARAMETER,
        "Seems like this worker missed a gss, expected %u. Data = %s ",
        _expectedGSS, data.toJson().c_str());
  }

  // initialize worker context
  if (_workerContext && gss == 0 && _config.localSuperstep() == 0) {
    _workerContext->_readAggregators = _conductorAggregators.get();
    _workerContext->_writeAggregators = _workerAggregators.get();
    _workerContext->_vertexCount = data.get(Utils::vertexCountKey).getUInt();
    _workerContext->_edgeCount = data.get(Utils::edgeCountKey).getUInt();
    _workerContext->preApplication();
  }

  // make us ready to receive messages
  _config._globalSuperstep = gss;
  // write cache becomes the readable cache
  if (_config.asynchronousMode()) {
    MY_WRITE_LOCKER(wguard, _cacheRWLock);  // by design shouldn't be necessary
    TRI_ASSERT(_readCache->containedMessageCount() == 0);
    TRI_ASSERT(_writeCache->containedMessageCount() == 0);
    std::swap(_readCache, _writeCacheNextGSS);
    _writeCache->clear();
    _requestedNextGSS = false;  // only relevant for async
    _messageStats.sendCount = _nextGSSSendMessageCount;
    _nextGSSSendMessageCount = 0;
  } else {
    MY_WRITE_LOCKER(wguard, _cacheRWLock);
    TRI_ASSERT(_readCache->containedMessageCount() == 0);
    std::swap(_readCache, _writeCache);
    _config._localSuperstep = gss;
  }

  VPackBuilder messageToMaster;
  // only place where is makes sense to call this, since startGlobalSuperstep
  // might not be called again
  if (_workerContext && gss > 0) {
    _workerContext->postGlobalSuperstep(gss - 1);
    _workerContext->postGlobalSuperstepMasterMessage(messageToMaster);
  }

  // responds with info which allows the conductor to decide whether
  // to start the next GSS or end the execution
  response.openObject();
  response.add(Utils::senderKey, VPackValue(ServerState::instance()->getId()));
  response.add(Utils::activeCountKey, VPackValue(_activeCount));
  response.add(Utils::vertexCountKey, VPackValue(_graphStore->localVertexCount()));
  response.add(Utils::edgeCountKey, VPackValue(_graphStore->localEdgeCount()));
  response.add(Utils::workerToMasterMessagesKey, messageToMaster.slice());
  _workerAggregators->serializeValues(response);
  response.close();
}

template <typename V, typename E, typename M>
void Worker<V, E, M>::receivedMessages(VPackSlice const& data) {
  VPackSlice gssSlice = data.get(Utils::globalSuperstepKey);
  uint64_t gss = gssSlice.getUInt();
  if (gss == _config._globalSuperstep) {
    {  // make sure the pointer is not changed while
       // parsing messages
      MY_READ_LOCKER(guard, _cacheRWLock);
      // handles locking for us
      _writeCache->parseMessages(data);
    }

    // Trigger the processing of vertices
    if (_config.asynchronousMode() && _state == WorkerState::IDLE) {
      _continueAsync();
    }
  } else if (_config.asynchronousMode() && gss == _config._globalSuperstep + 1) {
    MY_READ_LOCKER(guard, _cacheRWLock);
    _writeCacheNextGSS->parseMessages(data);
  } else {
    LOG_TOPIC("ecd34", ERR, Logger::PREGEL)
        << "Expected: " << _config._globalSuperstep << "Got: " << gss;
    THROW_ARANGO_EXCEPTION_MESSAGE(TRI_ERROR_BAD_PARAMETER,
                                   "Superstep out of sync");
  }
}

/// @brief Setup next superstep
template <typename V, typename E, typename M>
void Worker<V, E, M>::startGlobalStep(VPackSlice const& data) {
  // Only expect serial calls from the conductor.
  // Lock to prevent malicous activity
  MUTEX_LOCKER(guard, _commandMutex);
  if (_state != WorkerState::PREPARING) {
    THROW_ARANGO_EXCEPTION_MESSAGE(
        TRI_ERROR_INTERNAL,
        "Cannot start a gss when the worker is not prepared");
  }
  LOG_TOPIC("d5e44", DEBUG, Logger::PREGEL) << "Starting GSS: " << data.toJson();
  VPackSlice gssSlice = data.get(Utils::globalSuperstepKey);
  const uint64_t gss = (uint64_t)gssSlice.getUInt();
  if (gss != _config.globalSuperstep()) {
    THROW_ARANGO_EXCEPTION_MESSAGE(TRI_ERROR_BAD_PARAMETER, "Wrong GSS");
  }

  if (data.get(Utils::activateAllKey).isTrue()) {
    for (auto vertices = _graphStore->vertexIterator(); vertices.hasMore(); ++vertices) {
      vertices->setActive(true);
    }
  }

  _workerAggregators->resetValues();
  _conductorAggregators->setAggregatedValues(data);
  // execute context
  if (_workerContext) {
    _workerContext->_vertexCount = data.get(Utils::vertexCountKey).getUInt();
    _workerContext->_edgeCount = data.get(Utils::edgeCountKey).getUInt();
    _workerContext->_reports = &this->_reports;
    _workerContext->preGlobalSuperstep(gss);
    _workerContext->preGlobalSuperstepMasterMessage(data.get(Utils::masterToWorkerMessagesKey));
  }

  LOG_TOPIC("39e20", DEBUG, Logger::PREGEL) << "Worker starts new gss: " << gss;
  _startProcessing();  // sets _state = COMPUTING;
}

template <typename V, typename E, typename M>
void Worker<V, E, M>::cancelGlobalStep(VPackSlice const& data) {
  MUTEX_LOCKER(guard, _commandMutex);
  _state = WorkerState::DONE;
  _workHandle.reset();
}

/// WARNING only call this while holding the _commandMutex
template <typename V, typename E, typename M>
void Worker<V, E, M>::_startProcessing() {
  _state = WorkerState::COMPUTING;
  _activeCount = 0;  // active count is only valid after the run
  TRI_ASSERT(SchedulerFeature::SCHEDULER != nullptr);
  Scheduler* scheduler = SchedulerFeature::SCHEDULER;

  size_t total = _graphStore->localVertexCount();
  size_t numSegments = _graphStore->numberVertexSegments();

  if (total > 100000) {
    _runningThreads = std::min<size_t>(_config.parallelism(), numSegments);
  } else {
    _runningThreads = 1;
  }
  TRI_ASSERT(_runningThreads >= 1);
  TRI_ASSERT(_runningThreads <= _config.parallelism());
  size_t numT = _runningThreads;

  auto self = shared_from_this();
  for (size_t i = 0; i < numT; i++) {
    bool queued = scheduler->queue(RequestLane::INTERNAL_LOW, [self, this, i, numT, numSegments] {
      if (_state != WorkerState::COMPUTING) {
        LOG_TOPIC("f0e3d", WARN, Logger::PREGEL) << "Execution aborted prematurely.";
        return;
      }
      size_t dividend = numSegments / numT;
      size_t remainder = numSegments % numT;
      size_t startI = (i * dividend) + std::min(i, remainder);
      size_t endI = ((i + 1) * dividend) + std::min(i + 1, remainder);
      TRI_ASSERT(endI <= numSegments);

      auto vertices = _graphStore->vertexIterator(startI, endI);
      // should work like a join operation
      if (_processVertices(i, vertices) && _state == WorkerState::COMPUTING) {
        _finishedProcessing();  // last thread turns the lights out
      }
    });
    if (!queued) {
      THROW_ARANGO_EXCEPTION_MESSAGE(TRI_ERROR_QUEUE_FULL,
                                     "No thread available to start processing");
    }
  }

  // TRI_ASSERT(_runningThreads == i);
  LOG_TOPIC("425c3", DEBUG, Logger::PREGEL) << "Using " << numT << " Threads";
}

template <typename V, typename E, typename M>
void Worker<V, E, M>::_initializeVertexContext(VertexContext<V, E, M>* ctx) {
  ctx->_gss = _config.globalSuperstep();
  ctx->_lss = _config.localSuperstep();
  ctx->_context = _workerContext.get();
  ctx->_graphStore = _graphStore.get();
  ctx->_readAggregators = _conductorAggregators.get();
}

// internally called in a WORKER THREAD!!
template <typename V, typename E, typename M>
bool Worker<V, E, M>::_processVertices(size_t threadId,
                                       RangeIterator<Vertex<V,E>>& vertexIterator) {
  double start = TRI_microtime();

  // thread local caches
  InCache<M>* inCache = _inCaches[threadId];
  OutCache<M>* outCache = _outCaches[threadId];
  outCache->setBatchSize(_messageBatchSize);
  outCache->setLocalCache(inCache);
  if (_config.asynchronousMode()) {
    outCache->sendToNextGSS(_requestedNextGSS);
    outCache->setLocalCacheNextGSS(_writeCacheNextGSS);
    TRI_ASSERT(outCache->sendCountNextGSS() == 0);
  }
  TRI_ASSERT(outCache->sendCount() == 0);

  AggregatorHandler workerAggregator(_algorithm.get());
  // TODO look if we can avoid instantiating this
  std::unique_ptr<VertexComputation<V, E, M>> vertexComputation(
      _algorithm->createComputation(&_config));
  _initializeVertexContext(vertexComputation.get());
  vertexComputation->_writeAggregators = &workerAggregator;
  vertexComputation->_cache = outCache;
  if (!_config.asynchronousMode()) {
    // Should cause enterNextGlobalSuperstep to do nothing
    vertexComputation->_enterNextGSS = true;
  }

  size_t activeCount = 0;
  for (; vertexIterator.hasMore(); ++vertexIterator) {
    Vertex<V,E>* vertexEntry = *vertexIterator;
    MessageIterator<M> messages =
        _readCache->getMessages(vertexEntry->shard(), vertexEntry->key());

    if (messages.size() > 0 || vertexEntry->active()) {
      vertexComputation->_vertexEntry = vertexEntry;
      vertexComputation->compute(messages);
      if (vertexEntry->active()) {
        activeCount++;
      }
    }
    if (_state != WorkerState::COMPUTING) {
      break;
    }
  }
  // ==================== send messages to other shards ====================
  outCache->flushMessages();
  if (ADB_UNLIKELY(!_writeCache)) {  // ~Worker was called
    LOG_TOPIC("ee2ab", WARN, Logger::PREGEL) << "Execution aborted prematurely.";
    return false;
  }
  if (vertexComputation->_enterNextGSS) {
    _requestedNextGSS = true;
    _nextGSSSendMessageCount += outCache->sendCountNextGSS();
  }

  // double t = TRI_microtime();
  // merge thread local messages, _writeCache does locking
  _writeCache->mergeCache(_config, inCache);
  // TODO ask how to implement message sending without waiting for a response
  // t = TRI_microtime() - t;

  MessageStats stats;
  stats.sendCount = outCache->sendCount();
  stats.superstepRuntimeSecs = TRI_microtime() - start;
  inCache->clear();
  outCache->clear();

  bool lastThread = false;
  {  // only one thread at a time
    MUTEX_LOCKER(guard, _threadMutex);

    // merge the thread local stats and aggregators
    _workerAggregators->aggregateValues(workerAggregator);
    _messageStats.accumulate(stats);
    _activeCount += activeCount;
    _runningThreads--;
    _reports.append(std::move(vertexComputation->_reports));
    lastThread = _runningThreads == 0;  // should work like a join operation
  }
  return lastThread;
}

// called at the end of a worker thread, needs mutex
template <typename V, typename E, typename M>
void Worker<V, E, M>::_finishedProcessing() {
  {
    MUTEX_LOCKER(guard, _threadMutex);
    if (_runningThreads != 0) {
      THROW_ARANGO_EXCEPTION_MESSAGE(
          TRI_ERROR_INTERNAL, "only one thread should ever enter this region");
    }
  }

  VPackBuilder package;
  {  // only lock after there are no more processing threads
    MUTEX_LOCKER(guard, _commandMutex);
    if (_state != WorkerState::COMPUTING) {
      return;  // probably canceled
    }

    // count all received messages
    _messageStats.receivedCount = _readCache->containedMessageCount();

    _readCache->clear();  // no need to keep old messages around
    _expectedGSS = _config._globalSuperstep + 1;
    _config._localSuperstep++;
    // only set the state here, because _processVertices checks for it
    _state = WorkerState::IDLE;

    package.openObject();
    package.add(VPackValue(Utils::reportsKey));
    _reports.intoBuilder(package);
    _reports.clear();
    package.add(Utils::senderKey, VPackValue(ServerState::instance()->getId()));
    package.add(Utils::executionNumberKey, VPackValue(_config.executionNumber()));
    package.add(Utils::globalSuperstepKey, VPackValue(_config.globalSuperstep()));
    _messageStats.serializeValues(package);
    if (_config.asynchronousMode()) {
      _workerAggregators->serializeValues(package, true);
    }
    package.close();

    if (_config.asynchronousMode()) {
      // async adaptive message buffering
      _messageBatchSize = _algorithm->messageBatchSize(_config, _messageStats);
    } else {
      uint64_t tn = _config.parallelism();
      uint64_t s = _messageStats.sendCount / tn / 2UL;
      _messageBatchSize = s > 1000 ? (uint32_t)s : 1000;
    }
    _messageStats.resetTracking();
    LOG_TOPIC("13dbf", DEBUG, Logger::PREGEL) << "Batch size: " << _messageBatchSize;
  }

  if (_config.asynchronousMode()) {
    LOG_TOPIC("56a27", DEBUG, Logger::PREGEL) << "Finished LSS: " << package.toJson();

    // if the conductor is unreachable or has send data (try to) proceed
    _callConductorWithResponse(Utils::finishedWorkerStepPath, package, [this](VPackSlice response) {
      if (response.isObject()) {
        _conductorAggregators->aggregateValues(response);  // only aggregate values
        VPackSlice nextGSS = response.get(Utils::enterNextGSSKey);
        if (nextGSS.isBool()) {
          _requestedNextGSS = _requestedNextGSS || nextGSS.getBool();
        }
        _continueAsync();
      }
    });

  } else {  // no answer expected
    _callConductor(Utils::finishedWorkerStepPath, package);
    LOG_TOPIC("2de5b", DEBUG, Logger::PREGEL) << "Finished GSS: " << package.toJson();
  }
}

/// WARNING only call this while holding the _commandMutex
/// in async mode checks if there are messages to process
template <typename V, typename E, typename M>
void Worker<V, E, M>::_continueAsync() {
  {
    MUTEX_LOCKER(guard, _commandMutex);
    if (_state != WorkerState::IDLE || _writeCache->containedMessageCount() == 0) {
      return;
    }
    // avoid calling this method accidentially
    _state = WorkerState::COMPUTING;
  }

  TRI_ASSERT(SchedulerFeature::SCHEDULER != nullptr);

  // wait for new messages before beginning to process
  int64_t milli = _writeCache->containedMessageCount() < _messageBatchSize ? 50 : 5;
  // start next iteration in $milli mseconds.
  bool queued = false;
  std::tie(queued, _workHandle) = SchedulerFeature::SCHEDULER->queueDelay(
      RequestLane::INTERNAL_LOW, std::chrono::milliseconds(milli), [this](bool cancelled) {
        if (!cancelled) {
          {  // swap these pointers atomically
            MY_WRITE_LOCKER(guard, _cacheRWLock);
            std::swap(_readCache, _writeCache);
            if (_writeCacheNextGSS->containedMessageCount() > 0) {
              _requestedNextGSS = true;
            }
          }
          MUTEX_LOCKER(guard, _commandMutex);
          // overwrite conductor values with local values
          _conductorAggregators->resetValues();
          _conductorAggregators->aggregateValues(*_workerAggregators.get());
          _workerAggregators->resetValues();
          _startProcessing();
        }
      });
  if (!queued) {
    THROW_ARANGO_EXCEPTION_MESSAGE(
        TRI_ERROR_QUEUE_FULL, "No thread available to continue execution.");
  }
}

template <typename V, typename E, typename M>
void Worker<V, E, M>::finalizeExecution(VPackSlice const& body,
                                        std::function<void()> cb) {
  // Only expect serial calls from the conductor.
  // Lock to prevent malicous activity
  MUTEX_LOCKER(guard, _commandMutex);
  if (_state == WorkerState::DONE) {
    LOG_TOPIC("4067a", DEBUG, Logger::PREGEL) << "removing worker";
    cb();
    return;
  }

  auto cleanup = [self = shared_from_this(), this, cb] {
    VPackBuilder body;
    body.openObject();
    body.add(Utils::senderKey, VPackValue(ServerState::instance()->getId()));
    body.add(Utils::executionNumberKey, VPackValue(_config.executionNumber()));
    body.add(VPackValue(Utils::reportsKey));
    _reports.intoBuilder(body);
    _reports.clear();
    body.close();
    _callConductor(Utils::finishedWorkerFinalizationPath, body);
    cb();
  };

  _state = WorkerState::DONE;
  VPackSlice store = body.get(Utils::storeResultsKey);
  if (store.isBool() && store.getBool() == true) {
    LOG_TOPIC("91264", DEBUG, Logger::PREGEL) << "Storing results";
    // tell graphstore to remove read locks
    _graphStore->_reports = &this->_reports;
    _graphStore->storeResults(&_config, std::move(cleanup));
  } else {
    LOG_TOPIC("b3f35", WARN, Logger::PREGEL) << "Discarding results";
    cleanup();
  }
}

template <typename V, typename E, typename M>
void Worker<V, E, M>::aqlResult(VPackBuilder& b, bool withId) const {
  MUTEX_LOCKER(guard, _commandMutex);
  TRI_ASSERT(b.isEmpty());

//  std::vector<ShardID> const& shards = _config.globalShardIDs();
  std::string tmp;

  b.openArray(/*unindexed*/true);
  auto it = _graphStore->vertexIterator();
  for (; it.hasMore(); ++it) {
    Vertex<V,E> const* vertexEntry = *it;

    TRI_ASSERT(vertexEntry->shard() < _config.globalShardIDs().size());
    ShardID const& shardId = _config.globalShardIDs()[vertexEntry->shard()];

    b.openObject(/*unindexed*/true);

    if (withId) {
      std::string const& cname = _config.shardIDToCollectionName(shardId);
      if (!cname.empty()) {
        tmp.clear();
        tmp.append(cname);
        tmp.push_back('/');
        tmp.append(vertexEntry->key().data(), vertexEntry->key().size());
        b.add(StaticStrings::IdString, VPackValue(tmp));
      }
    }

    b.add(StaticStrings::KeyString, VPackValuePair(vertexEntry->key().data(),
                                                   vertexEntry->key().size(),
                                                   VPackValueType::String));

    V const& data = vertexEntry->data();
    // bool store =
    if (auto res = _graphStore->graphFormat()->buildVertexDocumentWithResult(b, &data); res.fail()) {
      LOG_TOPIC("37fde", ERR, Logger::PREGEL) << "failed to build vertex document: " << res.error().toString();
      THROW_ARANGO_EXCEPTION_MESSAGE(TRI_ERROR_AIR_EXECUTION_ERROR, res.error().toString());
    }
    b.close();
  }
  b.close();
}

template <typename V, typename E, typename M>
void Worker<V, E, M>::startRecovery(VPackSlice const& data) {
  // other methods might lock _commandMutex
  MUTEX_LOCKER(guard, _commandMutex);
  VPackSlice method = data.get(Utils::recoveryMethodKey);
  if (method.compareString(Utils::compensate) != 0) {
    LOG_TOPIC("742c5", ERR, Logger::PREGEL) << "Unsupported operation";
    return;
  }
  // else if (method.compareString(Utils::rollback) == 0)

  _state = WorkerState::RECOVERING;
  {
    MY_WRITE_LOCKER(guard, _cacheRWLock);
    _writeCache->clear();
    _readCache->clear();
    if (_writeCacheNextGSS) {
      _writeCacheNextGSS->clear();
    }
  }

  VPackBuilder copy(data);
  // hack to determine newly added vertices
  _preRecoveryTotal = _graphStore->localVertexCount();
  WorkerConfig nextState(_config);
  nextState.updateConfig(data);
  _graphStore->loadShards(&nextState, [this, nextState, copy] {
    _config = nextState;
    compensateStep(copy.slice());
  });
}

template <typename V, typename E, typename M>
void Worker<V, E, M>::compensateStep(VPackSlice const& data) {
  MUTEX_LOCKER(guard, _commandMutex);

  _workerAggregators->resetValues();
  _conductorAggregators->setAggregatedValues(data);

  TRI_ASSERT(SchedulerFeature::SCHEDULER != nullptr);
  Scheduler* scheduler = SchedulerFeature::SCHEDULER;
  bool queued = scheduler->queue(RequestLane::INTERNAL_LOW, [self = shared_from_this(), this] {
    if (_state != WorkerState::RECOVERING) {
      LOG_TOPIC("554e2", WARN, Logger::PREGEL) << "Compensation aborted prematurely.";
      return;
    }

    auto vertexIterator = _graphStore->vertexIterator();
    std::unique_ptr<VertexCompensation<V, E, M>> vCompensate(
        _algorithm->createCompensation(&_config));
    _initializeVertexContext(vCompensate.get());
    if (!vCompensate) {
      _state = WorkerState::DONE;
      LOG_TOPIC("938d2", WARN, Logger::PREGEL) << "Compensation aborted prematurely.";
      return;
    }
    vCompensate->_writeAggregators = _workerAggregators.get();

    size_t i = 0;
    for (; vertexIterator.hasMore(); ++vertexIterator) {
      Vertex<V,E>* vertexEntry = *vertexIterator;
      vCompensate->_vertexEntry = vertexEntry;
      vCompensate->compensate(i > _preRecoveryTotal);
      i++;
      if (_state != WorkerState::RECOVERING) {
        LOG_TOPIC("e9011", WARN, Logger::PREGEL) << "Execution aborted prematurely.";
        break;
      }
    }
    VPackBuilder package;
    package.openObject();
    package.add(Utils::senderKey, VPackValue(ServerState::instance()->getId()));
    package.add(Utils::executionNumberKey, VPackValue(_config.executionNumber()));
    package.add(Utils::globalSuperstepKey, VPackValue(_config.globalSuperstep()));
    _workerAggregators->serializeValues(package);
    package.close();
    _callConductor(Utils::finishedRecoveryPath, package);
  });
  if (!queued) {
    THROW_ARANGO_EXCEPTION_MESSAGE(
        TRI_ERROR_QUEUE_FULL, "No thread available to queue compensation.");
  }
}

template <typename V, typename E, typename M>
void Worker<V, E, M>::finalizeRecovery(VPackSlice const& data) {
  MUTEX_LOCKER(guard, _commandMutex);
  if (_state != WorkerState::RECOVERING) {
    LOG_TOPIC("22e42", WARN, Logger::PREGEL) << "Compensation aborted prematurely.";
    return;
  }

  _expectedGSS = data.get(Utils::globalSuperstepKey).getUInt();
  _messageStats.resetTracking();
  _state = WorkerState::IDLE;
  LOG_TOPIC("17f3c", INFO, Logger::PREGEL) << "Recovery finished";
}

template <typename V, typename E, typename M>
void Worker<V, E, M>::_callConductor(std::string const& path, VPackBuilder const& message) {
  application_features::ApplicationServer& server = _config.vocbase()->server();
  if (server.isStopping()) {
    THROW_ARANGO_EXCEPTION(TRI_ERROR_SHUTTING_DOWN);
  }

  if (!ServerState::instance()->isRunningInCluster()) {
    TRI_ASSERT(SchedulerFeature::SCHEDULER != nullptr);
    Scheduler* scheduler = SchedulerFeature::SCHEDULER;
    auto self = shared_from_this();
    bool queued = scheduler->queue(RequestLane::INTERNAL_LOW, [this, self, path, message] {
      VPackBuilder response;
      PregelFeature::handleConductorRequest(*_config.vocbase(), path,
                                            message.slice(), response);
    });
    if (!queued) {
      THROW_ARANGO_EXCEPTION_MESSAGE(TRI_ERROR_QUEUE_FULL,
                                     "No thread available to call conductor");
    }
  } else {
    std::string baseUrl = Utils::baseUrl(Utils::conductorPrefix);

    VPackBuffer<uint8_t> buffer;
    buffer.append(message.data(), message.size());
    auto const& nf = server.getFeature<arangodb::NetworkFeature>();
    network::ConnectionPool* pool = nf.pool();

    network::RequestOptions reqOpts;
    reqOpts.database = _config.database();

<<<<<<< HEAD
    network::sendRequest(pool, "server:" + _config.coordinatorId(),
                         fuerte::RestVerb::Post, baseUrl + path, std::move(buffer), reqOpts)
        .finally([](auto&&) noexcept {});
=======
    network::sendRequestRetry(pool, "server:" + _config.coordinatorId(),
                         fuerte::RestVerb::Post, baseUrl + path, std::move(buffer), reqOpts);

>>>>>>> 19502681
  }
}

template <typename V, typename E, typename M>
void Worker<V, E, M>::_callConductorWithResponse(std::string const& path,
                                                 VPackBuilder const& message,
                                                 std::function<void(VPackSlice slice)> handle) {
  LOG_TOPIC("6d349", TRACE, Logger::PREGEL) << "Calling the conductor";
  if (ServerState::instance()->isRunningInCluster() == false) {
    VPackBuilder response;
    PregelFeature::handleConductorRequest(*_config.vocbase(), path, message.slice(), response);
    handle(response.slice());
  } else {
    std::string baseUrl = Utils::baseUrl(Utils::conductorPrefix);

    application_features::ApplicationServer& server = _config.vocbase()->server();
    auto const& nf = server.getFeature<arangodb::NetworkFeature>();
    network::ConnectionPool* pool = nf.pool();

    VPackBuffer<uint8_t> buffer;
    buffer.append(message.data(), message.size());


    network::RequestOptions reqOpts;
    reqOpts.database = _config.database();
    reqOpts.skipScheduler = true;

    network::Response r = network::sendRequestRetry(pool, "server:" + _config.coordinatorId(),
                                               fuerte::RestVerb::Post,
                                               baseUrl + path, std::move(buffer), reqOpts).await_unwrap();

    if (handle) {
      handle(r.slice());
    }
  }
}<|MERGE_RESOLUTION|>--- conflicted
+++ resolved
@@ -790,15 +790,10 @@
     network::RequestOptions reqOpts;
     reqOpts.database = _config.database();
 
-<<<<<<< HEAD
-    network::sendRequest(pool, "server:" + _config.coordinatorId(),
-                         fuerte::RestVerb::Post, baseUrl + path, std::move(buffer), reqOpts)
+    network::sendRequestRetry(pool, "server:" + _config.coordinatorId(),
+        fuerte::RestVerb::Post, baseUrl + path, std::move(buffer), reqOpts)
         .finally([](auto&&) noexcept {});
-=======
-    network::sendRequestRetry(pool, "server:" + _config.coordinatorId(),
-                         fuerte::RestVerb::Post, baseUrl + path, std::move(buffer), reqOpts);
-
->>>>>>> 19502681
+
   }
 }
 
