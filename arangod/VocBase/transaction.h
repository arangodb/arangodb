--- conflicted
+++ resolved
@@ -162,12 +162,7 @@
   TRI_transaction_type_e               _accessType;        // access type (read|write)
   int                                  _nestingLevel;      // the transaction level that added this collection
   struct TRI_vocbase_col_s*            _collection;        // vocbase collection pointer
-<<<<<<< HEAD
-  TRI_vector_t*                        _operations;        // buffered CRUD operations
-  std::vector<triagens::wal::DocumentOperation*>*   _ops;
-=======
   std::vector<triagens::wal::DocumentOperation*>* _operations;
->>>>>>> 30384bf4
   TRI_voc_rid_t                        _originalRevision;  // collection revision at trx start
   bool                                 _locked;            // collection lock flag
   bool                                 _compactionLocked;  // was the compaction lock grabbed for the collection?
@@ -193,11 +188,7 @@
 /// @brief free a transaction 
 ////////////////////////////////////////////////////////////////////////////////
 
-<<<<<<< HEAD
-void TRI_FreeTransaction (TRI_transaction_t* const);
-=======
 void TRI_FreeTransaction (TRI_transaction_t*);
->>>>>>> 30384bf4
 
 // -----------------------------------------------------------------------------
 // --SECTION--                                                  public functions
