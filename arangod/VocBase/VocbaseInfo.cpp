////////////////////////////////////////////////////////////////////////////////
/// DISCLAIMER
///
/// Copyright 2014-2022 ArangoDB GmbH, Cologne, Germany
/// Copyright 2004-2014 triAGENS GmbH, Cologne, Germany
///
/// Licensed under the Apache License, Version 2.0 (the "License");
/// you may not use this file except in compliance with the License.
/// You may obtain a copy of the License at
///
///     http://www.apache.org/licenses/LICENSE-2.0
///
/// Unless required by applicable law or agreed to in writing, software
/// distributed under the License is distributed on an "AS IS" BASIS,
/// WITHOUT WARRANTIES OR CONDITIONS OF ANY KIND, either express or implied.
/// See the License for the specific language governing permissions and
/// limitations under the License.
///
/// Copyright holder is ArangoDB GmbH, Cologne, Germany
///
/// @author Jan Christoph Uhde
////////////////////////////////////////////////////////////////////////////////

#include "VocbaseInfo.h"

#include "ApplicationFeatures/ApplicationServer.h"
#include "Basics/FeatureFlags.h"
#include "Basics/StaticStrings.h"
#include "Basics/StringUtils.h"
#include "Cluster/ClusterFeature.h"
#include "Cluster/ClusterInfo.h"
#include "Cluster/ServerState.h"
#include "Logger/LogMacros.h"
#include "Replication2/Version.h"
#include "RestServer/DatabaseFeature.h"
#include "Utils/Events.h"
#include "Utilities/NameValidator.h"
#include "VocBase/Methods/Databases.h"

#include <absl/strings/str_cat.h>

namespace arangodb {

CreateDatabaseInfo::CreateDatabaseInfo(ArangodServer& server,
                                       ExecContext const& context)
    : _server(server), _context(context) {}

ShardingPrototype CreateDatabaseInfo::shardingPrototype() const {
  if (_name != StaticStrings::SystemDatabase) {
    return ShardingPrototype::Graphs;
  }
  return _shardingPrototype;
}

void CreateDatabaseInfo::shardingPrototype(ShardingPrototype type) {
  _shardingPrototype = type;
}

Result CreateDatabaseInfo::load(std::string const& name, uint64_t id) {
  _name = methods::Databases::normalizeName(name);
  _id = id;

#ifdef ARANGODB_ENABLE_MAINTAINER_MODE
  _valid = true;
#endif
  return checkOptions();
}

Result CreateDatabaseInfo::load(VPackSlice options, VPackSlice users) {
  Result res = extractOptions(options, true /*getId*/, true /*getUser*/);
  if (res.ok()) {
    res = extractUsers(users);
  }
  if (!res.ok()) {
    return res;
  }

#ifdef ARANGODB_ENABLE_MAINTAINER_MODE
  _valid = true;
#endif

  return checkOptions();
}

Result CreateDatabaseInfo::load(std::string const& name, VPackSlice options,
                                VPackSlice users) {
  _name = methods::Databases::normalizeName(name);

  Result res = extractOptions(options, true /*getId*/, false /*getName*/);
  if (res.ok()) {
    res = extractUsers(users);
  }
  if (!res.ok()) {
    return res;
  }

#ifdef ARANGODB_ENABLE_MAINTAINER_MODE
  _valid = true;
#endif

  return checkOptions();
}

Result CreateDatabaseInfo::load(std::string const& name, uint64_t id,
                                VPackSlice options, VPackSlice users) {
  _name = methods::Databases::normalizeName(name);
  _id = id;

  Result res = extractOptions(options, false /*getId*/, false /*getUser*/);
  if (res.ok()) {
    res = extractUsers(users);
  }
  if (!res.ok()) {
    return res;
  }

#ifdef ARANGODB_ENABLE_MAINTAINER_MODE
  _valid = true;
#endif

  return checkOptions();
}

void CreateDatabaseInfo::toVelocyPack(VPackBuilder& builder,
                                      bool withUsers) const {
  TRI_ASSERT(_validId);
  TRI_ASSERT(builder.isOpenObject());
  std::string const idString(basics::StringUtils::itoa(_id));
  builder.add(StaticStrings::DatabaseId, VPackValue(idString));
  builder.add(StaticStrings::DatabaseName, VPackValue(_name));
  builder.add(StaticStrings::DataSourceSystem,
              VPackValue(_name == StaticStrings::SystemDatabase));

  if (ServerState::instance()->isCoordinator() ||
      ServerState::instance()->isDBServer()) {
    addClusterOptions(builder, _sharding, _replicationFactor, _writeConcern,
                      _replicationVersion);
  }

  if (withUsers) {
    builder.add(VPackValue("users"));
    UsersToVelocyPack(builder);
  }
}

void CreateDatabaseInfo::UsersToVelocyPack(VPackBuilder& builder) const {
  VPackArrayBuilder arrayGuard(&builder);
  for (auto const& user : _users) {
    VPackObjectBuilder objectGuard(&builder);
    builder.add("username", VPackValue(user.name));
    builder.add("passwd", VPackValue(user.password));
    builder.add("active", VPackValue(user.active));
    if (user.extra) {
      builder.add("extra", user.extra->slice());
    }
  }
}

ArangodServer& CreateDatabaseInfo::server() const { return _server; }

Result CreateDatabaseInfo::extractUsers(VPackSlice users) {
  if (users.isNone() || users.isNull()) {
    return Result();
  } else if (!users.isArray()) {
    events::CreateDatabase(_name, Result(TRI_ERROR_HTTP_BAD_PARAMETER),
                           _context);
    return Result(TRI_ERROR_HTTP_BAD_PARAMETER, "invalid users slice");
  }

  for (VPackSlice user : VPackArrayIterator(users)) {
    if (!user.isObject()) {
      events::CreateDatabase(_name, Result(TRI_ERROR_HTTP_BAD_PARAMETER),
                             _context);
      return Result(TRI_ERROR_HTTP_BAD_PARAMETER);
    }

    std::string name;
    bool userSet = false;
    for (std::string const& key :
         std::vector<std::string>{"username", "user"}) {
      auto slice = user.get(key);
      if (slice.isNone()) {
        continue;
      } else if (slice.isString()) {
        name = slice.copyString();
        userSet = true;
      } else {
        events::CreateDatabase(_name, Result(TRI_ERROR_HTTP_BAD_PARAMETER),
                               _context);
        return Result(TRI_ERROR_HTTP_BAD_PARAMETER);
      }
    }

    std::string password;
    if (VPackSlice passwd = user.get("passwd"); !passwd.isNone()) {
      if (!passwd.isString()) {
        events::CreateDatabase(_name, Result(TRI_ERROR_HTTP_BAD_PARAMETER),
                               _context);
        return Result(TRI_ERROR_HTTP_BAD_PARAMETER);
      }
      password = passwd.copyString();
    }

    bool active = true;
    if (VPackSlice act = user.get("active"); act.isBool()) {
      active = act.getBool();
    }

    std::shared_ptr<VPackBuilder> extraBuilder;
    if (VPackSlice extra = user.get("extra"); extra.isObject()) {
      extraBuilder = std::make_shared<VPackBuilder>();
      extraBuilder->add(extra);
    }

    if (userSet) {
      _users.emplace_back(std::move(name), std::move(password), active,
                          std::move(extraBuilder));
    } else {
      return Result(TRI_ERROR_HTTP_BAD_PARAMETER);
    }
  }
  return Result();
}

Result CreateDatabaseInfo::extractOptions(VPackSlice options, bool extractId,
                                          bool extractName) {
  if (options.isNone() || options.isNull()) {
    options = VPackSlice::emptyObjectSlice();
  }
  if (!options.isObject()) {
    events::CreateDatabase(_name, Result(TRI_ERROR_HTTP_BAD_PARAMETER),
                           _context);
    return Result(TRI_ERROR_HTTP_BAD_PARAMETER, "invalid options slice");
  }

  try {
    auto vocopts = getVocbaseOptions(_server, options, _strictValidation);
    _replicationFactor = vocopts.replicationFactor;
    _writeConcern = vocopts.writeConcern;
    _sharding = vocopts.sharding;
    _replicationVersion = vocopts.replicationVersion;

    if (extractName) {
      auto nameSlice = options.get(StaticStrings::DatabaseName);
      if (!nameSlice.isString()) {
        return Result(TRI_ERROR_ARANGO_DOCUMENT_KEY_BAD, "no valid id given");
      }
      _name = methods::Databases::normalizeName(nameSlice.copyString());
    }
    if (extractId) {
      auto idSlice = options.get(StaticStrings::DatabaseId);
      if (idSlice.isString()) {
        // improve once it works
        // look for some nice internal helper this has proably been done before
        auto idStr = idSlice.copyString();
        _id = basics::StringUtils::uint64(idSlice.stringView().data(),
                                          idSlice.stringView().size());

      } else if (idSlice.isUInt()) {
        _id = idSlice.getUInt();
      } else if (idSlice.isNone()) {
        // do nothing - can be set later - this sucks
      } else {
        return Result(TRI_ERROR_ARANGO_DOCUMENT_KEY_BAD, "no valid id given");
      }
    }

    return checkOptions();
  } catch (basics::Exception const& ex) {
    return Result(ex.code(), ex.what());
  } catch (std::exception const& ex) {
    return Result(TRI_ERROR_INTERNAL, ex.what());
  } catch (...) {
    return Result(TRI_ERROR_INTERNAL, "an unknown error occurred");
  }
}

Result CreateDatabaseInfo::checkOptions() {
  _validId = (_id != 0);

  if (_replicationVersion == replication::Version::TWO &&
      !replication2::EnableReplication2) {
    LOG_TOPIC("8fdd7", ERR, Logger::REPLICATION2)
        << "Replication version 2 is disabled in this binary, but loading a "
           "version 2 database "
        << "(named '" << _name << "'). "
        << "Creating such databases is disabled. Loading a version 2 database "
           "that was created with another binary will work, but it is strongly "
           "discouraged to use it in production. Please dump the data, and "
           "recreate the database with replication version 1 (the default), "
           "and then restore the data.";
  }

  bool isSystem = _name == StaticStrings::SystemDatabase;
  bool extendedNames =
      _server.getFeature<DatabaseFeature>().extendedNamesForDatabases();

  Result res;

  if (!DatabaseNameValidator::isAllowedName(isSystem, extendedNames, _name)) {
    res.reset(TRI_ERROR_ARANGO_DATABASE_NAME_INVALID);
  }

  return res;
}

<<<<<<< HEAD
#ifdef ARANGODB_USE_GOOGLE_TESTS
CreateDatabaseInfo::CreateDatabaseInfo(CreateDatabaseInfo::MockConstruct,
                                       ArangodServer& server,
                                       ExecContext const& execContext,
                                       std::string const& name,
                                       std::uint64_t id)
    : _server(server),
      _context(execContext),
      _id(id),
      _name(name),
      _valid(true) {}
#endif

VocbaseOptions getVocbaseOptions(ArangodServer& server, VPackSlice options) {
=======
VocbaseOptions getVocbaseOptions(ArangodServer& server, VPackSlice options,
                                 bool strictValidation) {
>>>>>>> f0aac04f
  TRI_ASSERT(options.isObject());
  // Invalid options will be silently ignored. Default values will be used
  // instead.
  //
  // This Function will be called twice - the second time we do not run in
  // the risk of consulting the ClusterFeature, because defaults are provided
  // during the first call.
  VocbaseOptions vocbaseOptions;
  vocbaseOptions.replicationFactor = 1;
  vocbaseOptions.writeConcern = 1;
  vocbaseOptions.sharding = "";

  vocbaseOptions.replicationVersion =
      server.getFeature<DatabaseFeature>().defaultReplicationVersion();

  //  sanitize input for vocbase creation
  //  sharding -- must be "", "flexible" or "single"
  //  replicationFactor must be "satellite" or a natural number
  //  writeConcern must be a natural number

  {
    auto shardingSlice = options.get(StaticStrings::Sharding);
    if (shardingSlice.isString() && shardingSlice.stringView() == "single") {
      vocbaseOptions.sharding = shardingSlice.copyString();
    }
  }

  bool haveCluster = server.hasFeature<ClusterFeature>();
  {
    VPackSlice replicationSlice = options.get(StaticStrings::ReplicationFactor);
    bool isSatellite =
        (replicationSlice.isString() &&
         replicationSlice.stringView() == StaticStrings::Satellite);
    bool isNumber = replicationSlice.isNumber();
    isSatellite = isSatellite || (isNumber && replicationSlice.getUInt() == 0);
    if (!isSatellite && !isNumber) {
      if (haveCluster) {
        vocbaseOptions.replicationFactor =
            server.getFeature<ClusterFeature>().defaultReplicationFactor();
      } else {
        LOG_TOPIC("eeeee", ERR, Logger::CLUSTER)
            << "Cannot access ClusterFeature to determine replicationFactor";
      }
    } else if (isSatellite) {
      vocbaseOptions.replicationFactor = 0;
    } else if (isNumber) {
      vocbaseOptions.replicationFactor =
          replicationSlice
              .getNumber<decltype(vocbaseOptions.replicationFactor)>();
      if (haveCluster && strictValidation) {
        auto const minReplicationFactor =
            server.getFeature<ClusterFeature>().minReplicationFactor();
        auto const maxReplicationFactor =
            server.getFeature<ClusterFeature>().maxReplicationFactor();
        // make sure the replicationFactor value is between the configured min
        // and max values
        if (0 < maxReplicationFactor &&
            maxReplicationFactor < vocbaseOptions.replicationFactor) {
          THROW_ARANGO_EXCEPTION_MESSAGE(
              TRI_ERROR_BAD_PARAMETER,
              absl::StrCat("replicationFactor must not be higher than "
                           "maximum allowed replicationFactor (",
                           maxReplicationFactor, ")"));
        } else if (0 < minReplicationFactor &&
                   vocbaseOptions.replicationFactor < minReplicationFactor) {
          THROW_ARANGO_EXCEPTION_MESSAGE(
              TRI_ERROR_BAD_PARAMETER,
              absl::StrCat("replicationFactor must not be lower than "
                           "minimum allowed replicationFactor (",
                           minReplicationFactor, ")"));
        }
      }
    }
#ifndef USE_ENTERPRISE
    if (vocbaseOptions.replicationFactor == 0) {
      if (haveCluster) {
        vocbaseOptions.replicationFactor =
            server.getFeature<ClusterFeature>().defaultReplicationFactor();
      } else {
        LOG_TOPIC("eeeef", ERR, Logger::CLUSTER)
            << "Cannot access ClusterFeature to determine replicationFactor";
        vocbaseOptions.replicationFactor = 1;
      }
    }
#endif
  }

  {
    // simon: new API in 3.6 no need to check legacy "minReplicationFactor"
    VPackSlice writeConcernSlice = options.get(StaticStrings::WriteConcern);
    bool isNumber = (writeConcernSlice.isNumber() &&
                     writeConcernSlice.getNumber<int>() > 0);
    if (!isNumber) {
      if (haveCluster) {
        vocbaseOptions.writeConcern =
            server.getFeature<ClusterFeature>().writeConcern();
      } else {
        LOG_TOPIC("eeeed", ERR, Logger::CLUSTER)
            << "Cannot access ClusterFeature to determine writeConcern";
      }
    } else if (isNumber) {
      vocbaseOptions.writeConcern =
          writeConcernSlice.getNumber<decltype(vocbaseOptions.writeConcern)>();
    }
  }

  {
    auto replicationVersionSlice =
        options.get(StaticStrings::ReplicationVersion);
    if (!replicationVersionSlice.isNone()) {
      auto res = replication::parseVersion(replicationVersionSlice);
      if (res.ok()) {
        auto version = res.get();

        vocbaseOptions.replicationVersion = version;
      } else {
        THROW_ARANGO_EXCEPTION(
            std::move(res).result().withError([&](result::Error& err) {
              err.resetErrorMessage(basics::StringUtils::concatT(
                  "Error parsing ", StaticStrings::ReplicationVersion, ": ",
                  err.errorMessage()));
            }));
      }
    }
  }

  return vocbaseOptions;
}

void addClusterOptions(VPackBuilder& builder, std::string const& sharding,
                       std::uint32_t replicationFactor,
                       std::uint32_t writeConcern,
                       replication::Version replicationVersion) {
  TRI_ASSERT(builder.isOpenObject());
  builder.add(StaticStrings::Sharding, VPackValue(sharding));
  if (replicationFactor) {
    builder.add(StaticStrings::ReplicationFactor,
                VPackValue(replicationFactor));
  } else {  // 0 is satellite
    builder.add(StaticStrings::ReplicationFactor,
                VPackValue(StaticStrings::Satellite));
  }
  builder.add(StaticStrings::WriteConcern, VPackValue(writeConcern));
  builder.add(StaticStrings::ReplicationVersion,
              VPackValue(replication::versionToString(replicationVersion)));
}

void addClusterOptions(VPackBuilder& builder, VocbaseOptions const& opt) {
  addClusterOptions(builder, opt.sharding, opt.replicationFactor,
                    opt.writeConcern, opt.replicationVersion);
}
}  // namespace arangodb<|MERGE_RESOLUTION|>--- conflicted
+++ resolved
@@ -304,7 +304,6 @@
   return res;
 }
 
-<<<<<<< HEAD
 #ifdef ARANGODB_USE_GOOGLE_TESTS
 CreateDatabaseInfo::CreateDatabaseInfo(CreateDatabaseInfo::MockConstruct,
                                        ArangodServer& server,
@@ -318,11 +317,8 @@
       _valid(true) {}
 #endif
 
-VocbaseOptions getVocbaseOptions(ArangodServer& server, VPackSlice options) {
-=======
 VocbaseOptions getVocbaseOptions(ArangodServer& server, VPackSlice options,
                                  bool strictValidation) {
->>>>>>> f0aac04f
   TRI_ASSERT(options.isObject());
   // Invalid options will be silently ignored. Default values will be used
   // instead.
