////////////////////////////////////////////////////////////////////////////////
/// DISCLAIMER
///
/// Copyright 2014-2023 ArangoDB GmbH, Cologne, Germany
/// Copyright 2004-2014 triAGENS GmbH, Cologne, Germany
///
/// Licensed under the Apache License, Version 2.0 (the "License");
/// you may not use this file except in compliance with the License.
/// You may obtain a copy of the License at
///
///     http://www.apache.org/licenses/LICENSE-2.0
///
/// Unless required by applicable law or agreed to in writing, software
/// distributed under the License is distributed on an "AS IS" BASIS,
/// WITHOUT WARRANTIES OR CONDITIONS OF ANY KIND, either express or implied.
/// See the License for the specific language governing permissions and
/// limitations under the License.
///
/// Copyright holder is ArangoDB GmbH, Cologne, Germany
///
/// @author Simon Grätzer
////////////////////////////////////////////////////////////////////////////////

#pragma once

#include "Basics/Result.h"
#include "Futures/Future.h"
#include "Transaction/Hints.h"
#include "Utils/OperationResult.h"
#include "VocBase/AccessMode.h"
#include "VocBase/Identifiers/RevisionId.h"
#include "VocBase/voc-types.h"
#include "VocBase/vocbase.h"

#include <velocypack/Builder.h>
#include <velocypack/Slice.h>
#include <functional>

namespace arangodb {
class ClusterFeature;
class LogicalCollection;
struct CollectionCreationInfo;
class CollectionNameResolver;
struct CreateCollectionBody;

namespace transaction {
class Methods;
}

namespace methods {

/// Common code for collection REST handler and v8-collections
struct Collections {
  struct Context {
    Context(Context const&) = delete;
    Context& operator=(Context const&) = delete;

    explicit Context(std::shared_ptr<LogicalCollection> coll);
    Context(std::shared_ptr<LogicalCollection> coll, transaction::Methods* trx);

    ~Context();

    transaction::Methods* trx(AccessMode::Type const& type, bool embeddable);

    std::shared_ptr<LogicalCollection> coll() const;

   private:
    std::shared_ptr<LogicalCollection> _coll;
    transaction::Methods* _trx;
    bool const _responsibleForTrx;
  };

  /// @brief check if a name belongs to a collection
  static bool hasName(CollectionNameResolver const& resolver,
                      LogicalCollection const& collection,
                      std::string const& collectionName);

  /// @brief returns all collections, sorted by names
  static std::vector<std::shared_ptr<LogicalCollection>> sorted(
      TRI_vocbase_t& vocbase);

  static void enumerate(
      TRI_vocbase_t* vocbase,
      std::function<void(std::shared_ptr<LogicalCollection> const&)> const&);

  /// @brief lookup a collection in vocbase or clusterinfo.
  static Result lookup(              // find collection
      TRI_vocbase_t const& vocbase,  // vocbase to search
      std::string const& name,       // collection name
      std::shared_ptr<LogicalCollection>& ret);

  /// Create collection, ownership of collection in callback is
  /// transferred to callee
  [[nodiscard]] static arangodb::ResultT<
      std::vector<std::shared_ptr<LogicalCollection>>>
  create(                      // create collection
      TRI_vocbase_t& vocbase,  // collection vocbase
      OperationOptions const& options,
      std::vector<CreateCollectionBody> collections,  // Collections to create
      bool createWaitsForSyncReplication,             // replication wait flag
      bool enforceReplicationFactor,                  // replication factor flag
      bool isNewDatabase, bool allowEnterpriseCollectionsOnSingleServer = false,
      bool isRestore = false);  // whether this is being called
                                // during restore

  /// Create shard, can only be used on DBServers.
  /// Should only be called by Maintenance.
  [[nodiscard]] static arangodb::Result createShard(
      TRI_vocbase_t& vocbase,  // shard database
      OperationOptions const& options,
<<<<<<< HEAD
      std::string const& name,                 // collection name
      TRI_col_type_e collectionType,           // collection type
      arangodb::velocypack::Slice properties,  // collection properties
      bool createWaitsForSyncReplication,      // replication wait flag
      bool enforceReplicationFactor,           // replication factor flag
      bool isNewDatabase,
      std::shared_ptr<LogicalCollection>& ret,  // invoke on collection creation
      bool allowSystem = false,
      bool allowEnterpriseCollectionsOnSingleServer = false,
      bool isRestore = false);  // whether this is being called
                                // during restore

  /// Create many collections, ownership of collections in callback is
  /// transferred to callee
  static Result create(TRI_vocbase_t&, OperationOptions const&,
                       std::vector<CollectionCreationInfo> const& infos,
                       bool createWaitsForSyncReplication,
                       bool enforceReplicationFactor, bool isNewDatabase,
                       std::shared_ptr<LogicalCollection> const& colPtr,
                       std::vector<std::shared_ptr<LogicalCollection>>& ret,
                       bool allowSystem = false,
                       bool allowEnterpriseCollectionsOnSingleServer = false,
                       bool isRestore = false);
=======
      std::string const& name,                 // shard name
      TRI_col_type_e collectionType,           // shard type
      arangodb::velocypack::Slice properties,  // shard properties
      std::shared_ptr<LogicalCollection>& ret  // ReturnValue: created Shard
  );
>>>>>>> d0a548f3

  static Result createSystem(TRI_vocbase_t& vocbase, OperationOptions const&,
                             std::string const& name, bool isNewDatabase,
                             std::shared_ptr<LogicalCollection>& ret);
  static void createSystemCollectionProperties(
      std::string const& collectionName, VPackBuilder& builder,
      TRI_vocbase_t const&);

  static void applySystemCollectionProperties(
      CreateCollectionBody& col, TRI_vocbase_t const& vocbase,
      DatabaseConfiguration const& config, bool isLegacyDatabase);

  static Result properties(Context& ctxt, velocypack::Builder&);
  static Result updateProperties(LogicalCollection& collection,
                                 velocypack::Slice props,
                                 OperationOptions const& options);

  static Result rename(LogicalCollection& collection,
                       std::string const& newName, bool doOverride);

  static arangodb::Result drop(           // drop collection
      arangodb::LogicalCollection& coll,  // collection to drop
      bool allowDropSystem,               // allow dropping system collection
      bool keepUserRights =
          false  // flag if we want to keep access rights in-place
  );

  static futures::Future<Result> warmup(TRI_vocbase_t& vocbase,
                                        LogicalCollection const& coll);

  static futures::Future<OperationResult> revisionId(
      Context& ctxt, OperationOptions const& options);

  static arangodb::Result checksum(LogicalCollection& collection,
                                   bool withRevisions, bool withData,
                                   uint64_t& checksum, RevisionId& revId);

  /// @brief filters properties for collection creation
  static arangodb::velocypack::Builder filterInput(
      arangodb::velocypack::Slice slice, bool allowDC2DCAttributes);

 private:
  static void appendSmartEdgeCollections(
      CreateCollectionBody& collection,
      std::vector<CreateCollectionBody>& collectionList,
      std::function<DataSourceId()> const&);
};

#ifdef USE_ENTERPRISE
Result DropColEnterprise(LogicalCollection* collection, bool allowDropSystem);
#endif
}  // namespace methods
}  // namespace arangodb<|MERGE_RESOLUTION|>--- conflicted
+++ resolved
@@ -108,37 +108,11 @@
   [[nodiscard]] static arangodb::Result createShard(
       TRI_vocbase_t& vocbase,  // shard database
       OperationOptions const& options,
-<<<<<<< HEAD
-      std::string const& name,                 // collection name
-      TRI_col_type_e collectionType,           // collection type
-      arangodb::velocypack::Slice properties,  // collection properties
-      bool createWaitsForSyncReplication,      // replication wait flag
-      bool enforceReplicationFactor,           // replication factor flag
-      bool isNewDatabase,
-      std::shared_ptr<LogicalCollection>& ret,  // invoke on collection creation
-      bool allowSystem = false,
-      bool allowEnterpriseCollectionsOnSingleServer = false,
-      bool isRestore = false);  // whether this is being called
-                                // during restore
-
-  /// Create many collections, ownership of collections in callback is
-  /// transferred to callee
-  static Result create(TRI_vocbase_t&, OperationOptions const&,
-                       std::vector<CollectionCreationInfo> const& infos,
-                       bool createWaitsForSyncReplication,
-                       bool enforceReplicationFactor, bool isNewDatabase,
-                       std::shared_ptr<LogicalCollection> const& colPtr,
-                       std::vector<std::shared_ptr<LogicalCollection>>& ret,
-                       bool allowSystem = false,
-                       bool allowEnterpriseCollectionsOnSingleServer = false,
-                       bool isRestore = false);
-=======
       std::string const& name,                 // shard name
       TRI_col_type_e collectionType,           // shard type
-      arangodb::velocypack::Slice properties,  // shard properties
+      velocypack::Slice properties,            // shard properties
       std::shared_ptr<LogicalCollection>& ret  // ReturnValue: created Shard
   );
->>>>>>> d0a548f3
 
   static Result createSystem(TRI_vocbase_t& vocbase, OperationOptions const&,
                              std::string const& name, bool isNewDatabase,
