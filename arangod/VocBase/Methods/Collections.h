--- conflicted
+++ resolved
@@ -90,14 +90,11 @@
       FuncCallback callback  // invoke on collection creation
   );
 
-<<<<<<< HEAD
-=======
   /// Create many collections, ownership of collections in callback is
   /// transferred to callee
   static Result create(TRI_vocbase_t&, std::vector<CollectionCreationInfo> const& infos,
                        bool createWaitsForSyncReplication,
                        bool enforceReplicationFactor, MultiFuncCallback const&);
->>>>>>> 422fd605
   static Result createSystem(TRI_vocbase_t& vocbase, std::string const& name);
 
   static Result load(TRI_vocbase_t& vocbase, LogicalCollection* coll);
