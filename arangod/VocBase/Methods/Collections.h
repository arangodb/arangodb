--- conflicted
+++ resolved
@@ -133,19 +133,13 @@
   /// @brief Helper implementation similar to ArangoCollection.all() in v8
   static arangodb::Result all(TRI_vocbase_t& vocbase, std::string const& cname,
                               DocCallback const& cb);
-<<<<<<< HEAD
-
-  static arangodb::Result checksum(LogicalCollection& collection, bool withRevisions,
-                                   bool withData, uint64_t& checksum, RevisionId& revId);
-=======
   
   static arangodb::Result checksum(LogicalCollection& collection,
                                    bool withRevisions, bool withData,
-                                   uint64_t& checksum, TRI_voc_rid_t& revId);
+                                   uint64_t& checksum, RevisionId& revId);
 
   /// @brief filters properties for collection creation
   static arangodb::velocypack::Builder filterInput(arangodb::velocypack::Slice slice);
->>>>>>> 9995aeb8
 };
 #ifdef USE_ENTERPRISE
 Result ULColCoordinatorEnterprise(ClusterFeature& feature, std::string const& databaseName,
