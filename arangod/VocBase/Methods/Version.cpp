--- conflicted
+++ resolved
@@ -150,36 +150,24 @@
   StorageEngine* engine = EngineSelectorFeature::ENGINE;
   TRI_ASSERT(engine != nullptr);
   
-  try {
-    std::string versionFile = engine->versionFilename(vocbase->id());
-    TRI_ASSERT(!versionFile.empty());
+  std::string versionFile = engine->versionFilename(vocbase->id());
+  TRI_ASSERT(!versionFile.empty());
     
-    VPackOptions opts;
-    opts.buildUnindexedObjects = true;
-    VPackBuilder builder(&opts);
-    builder.openObject(true);
-    builder.add("version", VPackValue(Version::current()));
-    builder.add("tasks", VPackValue(VPackValueType::Object));
-    for (auto const& task : tasks) {
-      builder.add(task.first, VPackValue(task.second));
-    }
-    builder.close();
-    builder.close();
-    
-    std::string json = builder.slice().toJson();
-    basics::FileUtils::spit(versionFile, json.c_str(), json.length(), sync);
-  } catch(basics::Exception const& ex) {
-    LOG_TOPIC(ERR, Logger::STARTUP) << "Writing the version file failed";
-    return Result(ex.code(), ex.message());
-  } catch(...) {
-    return Result(TRI_ERROR_INTERNAL, "could not write VERSION file");
+  VPackOptions opts;
+  opts.buildUnindexedObjects = true;
+  VPackBuilder builder(&opts);
+  builder.openObject(true);
+  builder.add("version", VPackValue(Version::current()));
+  builder.add("tasks", VPackValue(VPackValueType::Object));
+  for (auto const& task : tasks) {
+    builder.add(task.first, VPackValue(task.second));
   }
-<<<<<<< HEAD
-  return Result();
-=======
   builder.close();
   builder.close();
-  
-  basics::VelocyPackHelper::velocyPackToFile(versionFile, builder.slice(), true);
->>>>>>> c2cda95c
+    
+  if (!basics::VelocyPackHelper::velocyPackToFile(versionFile, builder.slice(), sync)) {
+    LOG_TOPIC(ERR, Logger::STARTUP) << "Writing the version file failed: " << TRI_last_error();
+    return Result(TRI_errno(), TRI_last_error());
+  }
+  return Result();
 }