--- conflicted
+++ resolved
@@ -17,7 +17,7 @@
 ///
 /// Copyright holder is ArangoDB GmbH, Cologne, Germany
 ///
-/// @author Simon Gräter
+/// @author Simon Grätzer
 ////////////////////////////////////////////////////////////////////////////////
 
 #include "Version.h"
@@ -40,7 +40,7 @@
 using namespace arangodb;
 using namespace arangodb::methods;
 
-uint64_t Version::parseVersion(const char *str, size_t len) {
+uint64_t Version::parseVersion(char const* str, size_t len) {
   uint64_t result = 0;
   uint64_t tmp = 0;
   for (size_t i = 0; i < len; i++) {
@@ -65,13 +65,10 @@
   return result * 100 + tmp;
 }
 
-<<<<<<< HEAD
-uint64_t Version::parseVersion(const char *str) {
+uint64_t Version::parseVersion(char const* str) {
   return parseVersion(str, strlen(str));
 }
-=======
-}  // namespace
->>>>>>> ecf4d9d6
+
 
 /// @brief "(((major * 100) + minor) * 100) + patch"
 uint64_t Version::current() {
