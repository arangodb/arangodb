////////////////////////////////////////////////////////////////////////////////
/// DISCLAIMER
///
/// Copyright 2017 ArangoDB GmbH, Cologne, Germany
///
/// Licensed under the Apache License, Version 2.0 (the "License");
/// you may not use this file except in compliance with the License.
/// You may obtain a copy of the License at
///
///     http://www.apache.org/licenses/LICENSE-2.0
///
/// Unless required by applicable law or agreed to in writing, software
/// distributed under the License is distributed on an "AS IS" BASIS,
/// WITHOUT WARRANTIES OR CONDITIONS OF ANY KIND, either express or implied.
/// See the License for the specific language governing permissions and
/// limitations under the License.
///
/// Copyright holder is ArangoDB GmbH, Cologne, Germany
///
/// @author Simon Grätzer
////////////////////////////////////////////////////////////////////////////////

#include "UpgradeTasks.h"
#include "Agency/AgencyComm.h"
#include "Basics/Exceptions.h"
#include "Basics/FileUtils.h"
#include "Basics/VelocyPackHelper.h"
#include "Basics/application-exit.h"
#include "Basics/files.h"
#include "ClusterEngine/ClusterEngine.h"
#include "GeneralServer/AuthenticationFeature.h"
#include "GeneralServer/ServerSecurityFeature.h"
#include "Logger/Logger.h"
#include "MMFiles/MMFilesEngine.h"
#include "RestServer/SystemDatabaseFeature.h"
#include "RocksDBEngine/RocksDBCommon.h"
#include "RocksDBEngine/RocksDBIndex.h"
#include "Statistics/StatisticsFeature.h"
#include "StorageEngine/EngineSelectorFeature.h"
#include "StorageEngine/PhysicalCollection.h"
#include "Transaction/StandaloneContext.h"
#include "Utils/OperationOptions.h"
#include "VocBase/LogicalCollection.h"
#include "VocBase/Methods/CollectionCreationInfo.h"
#include "VocBase/Methods/Collections.h"
#include "VocBase/Methods/Indexes.h"
#include "VocBase/vocbase.h"

#include <velocypack/Collection.h>
#include <velocypack/velocypack-aliases.h>

using namespace arangodb;
using namespace arangodb::methods;
using application_features::ApplicationServer;
using basics::VelocyPackHelper;

// Note: this entire file should run with superuser rights

namespace {

arangodb::Result recreateGeoIndex(TRI_vocbase_t& vocbase,
                                  arangodb::LogicalCollection& collection,
                                  arangodb::RocksDBIndex* oldIndex) {
  arangodb::Result res;
  TRI_idx_iid_t iid = oldIndex->id();

  VPackBuilder oldDesc;
  oldIndex->toVelocyPack(oldDesc, Index::makeFlags());
  VPackBuilder overw;

  overw.openObject();
  overw.add(arangodb::StaticStrings::IndexType,
            arangodb::velocypack::Value(
                arangodb::Index::oldtypeName(Index::TRI_IDX_TYPE_GEO_INDEX)));
  overw.close();

  VPackBuilder newDesc = VPackCollection::merge(oldDesc.slice(), overw.slice(), false);
  bool dropped = collection.dropIndex(iid);

  if (!dropped) {
    res.reset(TRI_ERROR_INTERNAL);

    return res;
  }

  bool created = false;
  auto newIndex =
      collection.getPhysical()->createIndex(newDesc.slice(), /*restore*/ true, created);

  if (!created) {
    res.reset(TRI_ERROR_INTERNAL);
  }

  TRI_ASSERT(newIndex->id() == iid);  // will break cluster otherwise
  TRI_ASSERT(newIndex->type() == Index::TRI_IDX_TYPE_GEO_INDEX);

  return res;
}

Result upgradeGeoIndexes(TRI_vocbase_t& vocbase) {
  if (EngineSelectorFeature::engineName() != RocksDBEngine::EngineName) {
    LOG_TOPIC("2cb46", DEBUG, Logger::STARTUP)
        << "No need to upgrade geo indexes!";
    return {};
  }

  auto collections = vocbase.collections(false);

  for (auto collection : collections) {
    auto indexes = collection->getIndexes();
    for (auto index : indexes) {
      RocksDBIndex* rIndex = static_cast<RocksDBIndex*>(index.get());
      if (index->type() == Index::TRI_IDX_TYPE_GEO1_INDEX ||
          index->type() == Index::TRI_IDX_TYPE_GEO2_INDEX) {
        LOG_TOPIC("5e53d", INFO, Logger::STARTUP)
            << "Upgrading legacy geo index '" << rIndex->id() << "'";

        auto res = ::recreateGeoIndex(vocbase, *collection, rIndex);

        if (res.fail()) {
          LOG_TOPIC("5550a", ERR, Logger::STARTUP)
              << "Error upgrading geo indexes " << res.errorMessage();
          return res;
        }
      }
    }
  }
  return {};
}

Result createSystemCollections(TRI_vocbase_t& vocbase,
                               std::vector<std::shared_ptr<LogicalCollection>>& createdCollections) {
  typedef std::function<void(std::shared_ptr<LogicalCollection> const&)> FuncCallback;
  FuncCallback const noop = [](std::shared_ptr<LogicalCollection> const&) -> void {};

  std::vector<CollectionCreationInfo> systemCollectionsToCreate;
  // the order of systemCollections is important. If we're in _system db, the
  // UsersCollection needs to be first, otherwise, the GraphsCollection must be first.
  std::vector<std::string> systemCollections;
  std::shared_ptr<LogicalCollection> colToDistributeShardsLike;
  Result res;

  if (vocbase.isSystem()) {
    // check for legacy sharding, could still be graphs.
    res = methods::Collections::lookup(
        vocbase, StaticStrings::GraphsCollection,
        [&colToDistributeShardsLike](std::shared_ptr<LogicalCollection> const& col) -> void {
          if (col && col.get()->distributeShardsLike().empty()) {
            // We have a graphs collection, and this is not sharded by something else.
            colToDistributeShardsLike = col;
          }
        });

    if (colToDistributeShardsLike == nullptr) {
      // otherwise, we will use UsersCollection for distributeShardsLike
      std::tie(res, colToDistributeShardsLike) =
          methods::Collections::createSystem(vocbase, StaticStrings::UsersCollection, true);
      if (!res.ok()) {
        return res;
      }
    } else {
      systemCollections.push_back(StaticStrings::UsersCollection);
    }

    createdCollections.push_back(colToDistributeShardsLike);
    systemCollections.push_back(StaticStrings::GraphsCollection);
    systemCollections.push_back(StaticStrings::StatisticsCollection);
    systemCollections.push_back(StaticStrings::Statistics15Collection);
    systemCollections.push_back(StaticStrings::StatisticsRawCollection);
  } else {
    // we will use GraphsCollection for distributeShardsLike
    // this is equal to older versions
    std::tie(res, colToDistributeShardsLike) =
        methods::Collections::createSystem(vocbase, StaticStrings::GraphsCollection, true);
    createdCollections.push_back(colToDistributeShardsLike);
    if (!res.ok()) {
      return res;
    }
  }

  TRI_ASSERT(colToDistributeShardsLike != nullptr);

  systemCollections.push_back(StaticStrings::AnalyzersCollection);
  systemCollections.push_back(StaticStrings::AqlFunctionsCollection);
  systemCollections.push_back(StaticStrings::QueuesCollection);
  systemCollections.push_back(StaticStrings::JobsCollection);
  systemCollections.push_back(StaticStrings::AppsCollection);
  systemCollections.push_back(StaticStrings::AppBundlesCollection);
  systemCollections.push_back(StaticStrings::FrontendCollection);
  systemCollections.push_back(StaticStrings::ModulesCollection);
  systemCollections.push_back(StaticStrings::FishbowlCollection);

  TRI_IF_FAILURE("UpgradeTasks::CreateCollectionsExistsGraphAqlFunctions") {
    VPackBuilder testOptions;
    std::vector<std::shared_ptr<VPackBuffer<uint8_t>>> testBuffers;
    std::vector<CollectionCreationInfo> testSystemCollectionsToCreate;
    std::vector<std::string> testSystemCollections = {StaticStrings::GraphsCollection,
                                                      StaticStrings::AqlFunctionsCollection};

    for (auto const& collection : testSystemCollections) {
      VPackBuilder options;
      methods::Collections::createSystemCollectionProperties(collection, options,
                                                             vocbase.isSystem());

      testSystemCollectionsToCreate.emplace_back(
          CollectionCreationInfo{collection, TRI_COL_TYPE_DOCUMENT, options.slice()});
      testBuffers.emplace_back(options.steal());
    }

    methods::Collections::create(
        vocbase, testSystemCollectionsToCreate, true, true, true, colToDistributeShardsLike,
        [&createdCollections](std::vector<std::shared_ptr<LogicalCollection>> const& cols) -> void {
          // capture created collection vector
          createdCollections.insert(std::end(createdCollections),
                                    std::begin(cols), std::end(cols));
        });
  }

  std::vector<std::shared_ptr<VPackBuffer<uint8_t>>> buffers;

  for (auto const& collection : systemCollections) {
    res = methods::Collections::lookup(
        vocbase, collection,
        [&createdCollections](std::shared_ptr<LogicalCollection> const& col) -> void {
          if (col) {
            createdCollections.emplace_back(col);
          }
        });
    if (res.is(TRI_ERROR_ARANGO_DATA_SOURCE_NOT_FOUND)) {
      // if not found, create it
      VPackBuilder options;
      methods::Collections::createSystemCollectionProperties(collection, options,
                                                             vocbase.isSystem());

      systemCollectionsToCreate.emplace_back(
          CollectionCreationInfo{collection, TRI_COL_TYPE_DOCUMENT, options.slice()});
      buffers.emplace_back(options.steal());
    }
  }

  // We capture the vector of created LogicalCollections here
  // to use it to create indices later.
  if (systemCollectionsToCreate.size() > 0) {
    res = methods::Collections::create(
        vocbase, systemCollectionsToCreate, true, true, true, colToDistributeShardsLike,
        [&createdCollections](std::vector<std::shared_ptr<LogicalCollection>> const& cols) -> void {
          // capture created collection vector
          createdCollections.insert(std::end(createdCollections),
                                    std::begin(cols), std::end(cols));
        });
    if (res.fail()) {
      return res;
    }
  }

  return {TRI_ERROR_NO_ERROR};
}

Result createSystemStatisticsCollections(TRI_vocbase_t& vocbase,
                                         std::vector<std::shared_ptr<LogicalCollection>>& createdCollections) {
  if (vocbase.isSystem()) {
    typedef std::function<void(std::shared_ptr<LogicalCollection> const&)> FuncCallback;
    FuncCallback const noop = [](std::shared_ptr<LogicalCollection> const&) -> void {};

    std::vector<CollectionCreationInfo> systemCollectionsToCreate;
    // the order of systemCollections is important. If we're in _system db, the
    // UsersCollection needs to be first, otherwise, the GraphsCollection must be first.
    std::vector<std::string> systemCollections;

    Result res;
    systemCollections.push_back(StaticStrings::StatisticsCollection);
    systemCollections.push_back(StaticStrings::Statistics15Collection);
    systemCollections.push_back(StaticStrings::StatisticsRawCollection);

    std::vector<std::shared_ptr<VPackBuffer<uint8_t>>> buffers;

    for (auto const& collection : systemCollections) {
      res = methods::Collections::lookup(
          vocbase, collection,
          [&createdCollections](std::shared_ptr<LogicalCollection> const& col) -> void {
            if (col) {
              createdCollections.emplace_back(col);
            }
          });
      if (res.is(TRI_ERROR_ARANGO_DATA_SOURCE_NOT_FOUND)) {
        // if not found, create it
        VPackBuilder options;
        options.openObject();
        options.add("isSystem", VPackSlice::trueSlice());
        options.add("waitForSync", VPackSlice::falseSlice());
        options.add("journalSize", VPackValue(1024 * 1024));
        options.close();

        systemCollectionsToCreate.emplace_back(
            CollectionCreationInfo{collection, TRI_COL_TYPE_DOCUMENT, options.slice()});
        buffers.emplace_back(options.steal());
      }
    }

    // We capture the vector of created LogicalCollections here
    // to use it to create indices later.
    if (systemCollectionsToCreate.size() > 0) {
      res = methods::Collections::create(
          vocbase, systemCollectionsToCreate, true, false, false, nullptr,
          [&createdCollections](std::vector<std::shared_ptr<LogicalCollection>> const& cols) -> void {
            // capture created collection vector
            createdCollections.insert(std::end(createdCollections),
                                      std::begin(cols), std::end(cols));
          });
      if (res.fail()) {
        return res;
      }
    }
  }
  return {TRI_ERROR_NO_ERROR};
}

static Result createIndex(std::string const name, Index::IndexType type,
                          std::vector<std::string> const& fields, bool unique, bool sparse,
                          std::vector<std::shared_ptr<LogicalCollection>>& collections) {
  // Static helper function that wraps creating an index. If we fail to
  // create an index with some indices created, we clean up by removing all
  // collections later on. Find the collection by name
  auto colIt = find_if(collections.begin(), collections.end(),
                       [name](std::shared_ptr<LogicalCollection> col) {
                         TRI_ASSERT(col != nullptr);
                         return col->name() == name;
                       });
  if (colIt == collections.end()) {
    return Result(TRI_ERROR_ARANGO_DATA_SOURCE_NOT_FOUND,
                  "Collection " + name + " not found");
  }
  return methods::Indexes::createIndex(colIt->get(), type, fields, unique, sparse);
}

Result createSystemStatisticsIndices(TRI_vocbase_t& vocbase,
                                     std::vector<std::shared_ptr<LogicalCollection>>& collections) {
  Result res;
  if (vocbase.isSystem()) {
    res = ::createIndex(StaticStrings::StatisticsCollection,
                        arangodb::Index::TRI_IDX_TYPE_SKIPLIST_INDEX, {"time"},
                        false, false, collections);
    if (!res.ok()) {
      return res;
    }
    res = ::createIndex(StaticStrings::Statistics15Collection,
                        arangodb::Index::TRI_IDX_TYPE_SKIPLIST_INDEX, {"time"},
                        false, false, collections);
    if (!res.ok()) {
      return res;
    }
    res = ::createIndex(StaticStrings::StatisticsRawCollection,
                        arangodb::Index::TRI_IDX_TYPE_SKIPLIST_INDEX, {"time"},
                        false, false, collections);
    if (!res.ok()) {
      return res;
    }
  }
  return {TRI_ERROR_NO_ERROR};
}

Result createSystemCollectionsIndices(TRI_vocbase_t& vocbase,
                                      std::vector<std::shared_ptr<LogicalCollection>>& collections) {
  Result res;
  if (vocbase.isSystem()) {
    res = ::createIndex(StaticStrings::UsersCollection, arangodb::Index::TRI_IDX_TYPE_HASH_INDEX,
                        {"user"}, true, true, collections);
    if (!res.ok()) {
      return res;
    }

    res = ::createSystemStatisticsIndices(vocbase, collections);
    if (!res.ok()) {
      return res;
    }
  }

  res = upgradeGeoIndexes(vocbase);
  if (!res.ok()) {
    return res;
  }

  res = ::createIndex(StaticStrings::AppsCollection, arangodb::Index::TRI_IDX_TYPE_HASH_INDEX,
                      {"mount"}, true, true, collections);
  if (!res.ok()) {
    return res;
  }
  res = ::createIndex(StaticStrings::JobsCollection, arangodb::Index::TRI_IDX_TYPE_SKIPLIST_INDEX,
                      {"queue", "status", "delayUntil"}, false, false, collections);
  if (!res.ok()) {
    return res;
  }
  res = ::createIndex(StaticStrings::JobsCollection, arangodb::Index::TRI_IDX_TYPE_SKIPLIST_INDEX,
                      {"status", "queue", "delayUntil"}, false, false, collections);
  if (!res.ok()) {
    return res;
  }

  return {TRI_ERROR_NO_ERROR};
}

}  // namespace

bool UpgradeTasks::createSystemCollectionsAndIndices(TRI_vocbase_t& vocbase,
                                                     arangodb::velocypack::Slice const& slice) {
  Result res;

  // This vector should after the call to ::createSystemCollections contain
  // a LogicalCollection for *every* (required) system collection.
  std::vector<std::shared_ptr<LogicalCollection>> presentSystemCollections;
  res = ::createSystemCollections(vocbase, presentSystemCollections);

  // TODO: Maybe check or assert that all collections are present (i.e. were
  //       present or created), raise an error if not?

  if (res.fail()) {
<<<<<<< HEAD
    LOG_TOPIC("e32f1", ERR, Logger::STARTUP)
=======
    LOG_TOPIC("94824", ERR, Logger::STARTUP)
>>>>>>> 7e524f9a
        << "could not create system collections"
        << ": error: " << res.errorMessage();
    return false;
  }

  TRI_IF_FAILURE("UpgradeTasks::HideDatabaseUntilCreationIsFinished") {
    // just trigger a sleep here. The client test will create the db async
    // and directly fetch the state of creation. The DB is not allowed to be
    // visible to the outside world.
    std::this_thread::sleep_for(std::chrono::milliseconds(5000));
  }

  TRI_IF_FAILURE("UpgradeTasks::FatalExitDuringDatabaseCreation") {
    FATAL_ERROR_EXIT();
  }

  res = ::createSystemCollectionsIndices(vocbase, presentSystemCollections);
  if (res.fail()) {
<<<<<<< HEAD
    LOG_TOPIC("e32ff", ERR, Logger::STARTUP)
=======
    LOG_TOPIC("fedc0", ERR, Logger::STARTUP)
>>>>>>> 7e524f9a
        << "could not create indices for system collections"
        << ": error: " << res.errorMessage();
    return false;
  }

  return true;
}

bool UpgradeTasks::createStatisticsCollectionsAndIndices(TRI_vocbase_t& vocbase,
                                                         arangodb::velocypack::Slice const& slice) {
  // This vector should after the call to ::createSystemCollections contain
  // a LogicalCollection for *every* (required) system collection.
  std::vector<std::shared_ptr<LogicalCollection>> presentSystemCollections;
  Result res;

  res = ::createSystemStatisticsCollections(vocbase, presentSystemCollections);

  if (res.fail()) {
<<<<<<< HEAD
    LOG_TOPIC("e32f2", ERR, Logger::STARTUP)
=======
    LOG_TOPIC("2824e", ERR, Logger::STARTUP)
>>>>>>> 7e524f9a
        << "could not create system collections"
        << ": error: " << res.errorMessage();
    return false;
  }

  res = ::createSystemStatisticsIndices(vocbase, presentSystemCollections);
  if (res.fail()) {
<<<<<<< HEAD
    LOG_TOPIC("e32fe", ERR, Logger::STARTUP)
=======
    LOG_TOPIC("dffbd", ERR, Logger::STARTUP)
>>>>>>> 7e524f9a
        << "could not create indices for system collections"
        << ": error: " << res.errorMessage();
    return false;
  }

  return true;
}

////////////////////////////////////////////////////////////////////////////////
/// @brief drops '_iresearch_analyzers' collection
////////////////////////////////////////////////////////////////////////////////
bool UpgradeTasks::dropLegacyAnalyzersCollection(TRI_vocbase_t& vocbase,
                                                 arangodb::velocypack::Slice const& /*upgradeParams*/) {
  // drop legacy collection if upgrading the system vocbase and collection found
#ifdef ARANGODB_ENABLE_MAINTAINER_MODE
  auto* sysDatabase = arangodb::application_features::ApplicationServer::lookupFeature<  // find feature
      arangodb::SystemDatabaseFeature  // feature type
      >();

  if (!sysDatabase) {
    LOG_TOPIC("8783e", WARN, Logger::STARTUP)
        << "failure to find '" << arangodb::SystemDatabaseFeature::name()
        << "' feature while registering legacy static analyzers with vocbase '"
        << vocbase.name() << "'";
    TRI_set_errno(TRI_ERROR_INTERNAL);

    return false;  // internal error
  }

  auto sysVocbase = sysDatabase->use();

  TRI_ASSERT(sysVocbase.get() == &vocbase || sysVocbase->name() == vocbase.name());
#endif

  // find legacy analyzer collection
  arangodb::Result dropRes;
  auto const lookupRes = arangodb::methods::Collections::lookup(
      vocbase, StaticStrings::LegacyAnalyzersCollection,
      [&dropRes](std::shared_ptr<arangodb::LogicalCollection> const& col) -> void {  // callback if found
        if (col) {
          dropRes = arangodb::methods::Collections::drop(*col, true, -1.0);  // -1.0 same as in RestCollectionHandler
        }
      });

  if (lookupRes.ok()) {
    return dropRes.ok();
  }

  return lookupRes.is(TRI_ERROR_ARANGO_DATA_SOURCE_NOT_FOUND);
}

bool UpgradeTasks::addDefaultUserOther(TRI_vocbase_t& vocbase,
                                       arangodb::velocypack::Slice const& params) {
  TRI_ASSERT(!vocbase.isSystem());
  TRI_ASSERT(params.isObject());

  VPackSlice users = params.get("users");

  if (users.isNone()) {
    return true;  // exit, no users were specified
  } else if (!users.isArray()) {
    LOG_TOPIC("44623", ERR, Logger::STARTUP)
        << "addDefaultUserOther: users is invalid";
    return false;
  }
  auth::UserManager* um = AuthenticationFeature::instance()->userManager();
  if (um == nullptr) {
    return true;  // server does not support users
  }

  for (VPackSlice slice : VPackArrayIterator(users)) {
    std::string user =
        VelocyPackHelper::getStringValue(slice, "username", StaticStrings::Empty);
    if (user.empty()) {
      continue;
    }
    std::string passwd = VelocyPackHelper::getStringValue(slice, "passwd", "");
    bool active = VelocyPackHelper::getBooleanValue(slice, "active", true);
    VPackSlice extra = slice.get("extra");
    Result res = um->storeUser(false, user, passwd, active, VPackSlice::noneSlice());
    if (res.fail() && !res.is(TRI_ERROR_USER_DUPLICATE)) {
      LOG_TOPIC("b5b8a", WARN, Logger::STARTUP)
          << "could not add database user " << user << ": " << res.errorMessage();
    } else if (extra.isObject() && !extra.isEmptyObject()) {
      um->updateUser(user, [&](auth::User& user) {
        user.setUserData(VPackBuilder(extra));
        return TRI_ERROR_NO_ERROR;
      });
    }

    res = um->updateUser(user, [&](auth::User& entry) {
      entry.grantDatabase(vocbase.name(), auth::Level::RW);
      entry.grantCollection(vocbase.name(), "*", auth::Level::RW);
      return TRI_ERROR_NO_ERROR;
    });
    if (res.fail()) {
      LOG_TOPIC("60019", WARN, Logger::STARTUP)
          << "could not set permissions for new user " << user << ": "
          << res.errorMessage();
    }
  }
  return true;
}

bool UpgradeTasks::persistLocalDocumentIds(TRI_vocbase_t& vocbase,
                                           arangodb::velocypack::Slice const& slice) {
  if (EngineSelectorFeature::engineName() != MMFilesEngine::EngineName) {
    return true;
  }
  Result res = basics::catchToResult([&vocbase]() -> Result {
    MMFilesEngine* engine = static_cast<MMFilesEngine*>(EngineSelectorFeature::ENGINE);
    return engine->persistLocalDocumentIds(vocbase);
  });
  return res.ok();
}

bool UpgradeTasks::renameReplicationApplierStateFiles(TRI_vocbase_t& vocbase,
                                                      arangodb::velocypack::Slice const& slice) {
  if (EngineSelectorFeature::engineName() == MMFilesEngine::EngineName) {
    return true;
  }

  StorageEngine* engine = EngineSelectorFeature::ENGINE;
  std::string const path = engine->databasePath(&vocbase);

  std::string const source =
      arangodb::basics::FileUtils::buildFilename(path,
                                                 "REPLICATION-APPLIER-STATE");

  if (!basics::FileUtils::isRegularFile(source)) {
    // source file does not exist
    return true;
  }

  bool result = true;

  // copy file REPLICATION-APPLIER-STATE to REPLICATION-APPLIER-STATE-<id>
  Result res = basics::catchToResult([&vocbase, &path, &source, &result]() -> Result {
    std::string const dest = arangodb::basics::FileUtils::buildFilename(
        path, "REPLICATION-APPLIER-STATE-" + std::to_string(vocbase.id()));

    LOG_TOPIC("75337", TRACE, Logger::STARTUP)
        << "copying replication applier file '" << source << "' to '" << dest << "'";

    std::string error;
    if (!TRI_CopyFile(source.c_str(), dest.c_str(), error)) {
      LOG_TOPIC("6c90c", WARN, Logger::STARTUP)
          << "could not copy replication applier file '" << source << "' to '"
          << dest << "'";
      result = false;
    }
    return Result();
  });
  if (res.fail()) {
    return false;
  }
  return result;
}<|MERGE_RESOLUTION|>--- conflicted
+++ resolved
@@ -414,11 +414,7 @@
   //       present or created), raise an error if not?
 
   if (res.fail()) {
-<<<<<<< HEAD
-    LOG_TOPIC("e32f1", ERR, Logger::STARTUP)
-=======
     LOG_TOPIC("94824", ERR, Logger::STARTUP)
->>>>>>> 7e524f9a
         << "could not create system collections"
         << ": error: " << res.errorMessage();
     return false;
@@ -437,11 +433,7 @@
 
   res = ::createSystemCollectionsIndices(vocbase, presentSystemCollections);
   if (res.fail()) {
-<<<<<<< HEAD
-    LOG_TOPIC("e32ff", ERR, Logger::STARTUP)
-=======
     LOG_TOPIC("fedc0", ERR, Logger::STARTUP)
->>>>>>> 7e524f9a
         << "could not create indices for system collections"
         << ": error: " << res.errorMessage();
     return false;
@@ -460,11 +452,7 @@
   res = ::createSystemStatisticsCollections(vocbase, presentSystemCollections);
 
   if (res.fail()) {
-<<<<<<< HEAD
-    LOG_TOPIC("e32f2", ERR, Logger::STARTUP)
-=======
     LOG_TOPIC("2824e", ERR, Logger::STARTUP)
->>>>>>> 7e524f9a
         << "could not create system collections"
         << ": error: " << res.errorMessage();
     return false;
@@ -472,11 +460,7 @@
 
   res = ::createSystemStatisticsIndices(vocbase, presentSystemCollections);
   if (res.fail()) {
-<<<<<<< HEAD
-    LOG_TOPIC("e32fe", ERR, Logger::STARTUP)
-=======
     LOG_TOPIC("dffbd", ERR, Logger::STARTUP)
->>>>>>> 7e524f9a
         << "could not create indices for system collections"
         << ": error: " << res.errorMessage();
     return false;
