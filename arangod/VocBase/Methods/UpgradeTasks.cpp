--- conflicted
+++ resolved
@@ -317,9 +317,6 @@
     return false;
   }
 
-<<<<<<< HEAD
-  res = ::createSystemCollectionsIndices(vocbase, createdCollections);
-=======
   TRI_IF_FAILURE("UpgradeTasks::HideDatabaseUntilCreationIsFinished") {
     // just trigger a sleep here. The client test will create the db async
     // and directly fetch the state of creation. The DB is not allowed to be
@@ -327,8 +324,7 @@
     std::this_thread::sleep_for(std::chrono::microseconds(5000));
   }
 
-  res = ::createSystemCollectionsIndices(vocbase);
->>>>>>> cac0f6dd
+  res = ::createSystemCollectionsIndices(vocbase, createdCollections);
   if (res.fail()) {
     LOG_TOPIC("e32fx", ERR, Logger::MAINTENANCE)
         << "could not create indices for system collections"
