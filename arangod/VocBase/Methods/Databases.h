--- conflicted
+++ resolved
@@ -39,38 +39,6 @@
 }
 namespace methods {
 
-<<<<<<< HEAD
-
-class CreateDatabaseInfo {
- public:
-  CreateDatabaseInfo(application_features::ApplicationServer&);
-  Result load(std::string const& name,
-              VPackSlice const& options,
-              VPackSlice const& users);
-
-  Result buildSlice(VPackBuilder& builder) const;
-
-  uint64_t getId() const { return _id; };
-  std::string getName() const { return _name; };
-  VPackSlice const& getUsers() const { return _userSlice; }
-
-  application_features::ApplicationServer& server() const;
-
- private:
-  Result sanitizeUsers(VPackSlice const& users, VPackBuilder& sanitizedUsers);
-  Result sanitizeOptions(VPackSlice const& options, VPackBuilder& sanitizedOptions);
-
- private:
-  application_features::ApplicationServer& _server;
-  uint64_t _id;
-  std::string _name;
-  VPackBuilder _options;
-  VPackBuilder _users;
-  VPackSlice _userSlice;
-};
-
-=======
->>>>>>> 1b9cc85c
 /// Common code for the db._database(),
 struct Databases {
   static TRI_vocbase_t* lookup(std::string const& dbname);
