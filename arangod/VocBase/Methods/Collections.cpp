////////////////////////////////////////////////////////////////////////////////
/// DISCLAIMER
///
/// Copyright 2017 ArangoDB GmbH, Cologne, Germany
///
/// Licensed under the Apache License, Version 2.0 (the "License");
/// you may not use this file except in compliance with the License.
/// You may obtain a copy of the License at
///
///     http://www.apache.org/licenses/LICENSE-2.0
///
/// Unless required by applicable law or agreed to in writing, software
/// distributed under the License is distributed on an "AS IS" BASIS,
/// WITHOUT WARRANTIES OR CONDITIONS OF ANY KIND, either express or implied.
/// See the License for the specific language governing permissions and
/// limitations under the License.
///
/// Copyright holder is ArangoDB GmbH, Cologne, Germany
///
/// @author Simon Grätzer
////////////////////////////////////////////////////////////////////////////////

#include "Collections.h"
#include "Basics/Common.h"

#include "Aql/Query.h"
#include "Basics/fasthash.h"
#include "Basics/LocalTaskQueue.h"
#include "Basics/ReadLocker.h"
#include "Basics/StringBuffer.h"
#include "Basics/StringUtils.h"
#include "Basics/VelocyPackHelper.h"
#include "Cluster/ClusterFeature.h"
#include "Cluster/ClusterInfo.h"
#include "Cluster/ClusterMethods.h"
#include "Cluster/ServerState.h"
#include "Futures/Utilities.h"
#include "GeneralServer/AuthenticationFeature.h"
#include "Graph/GraphManager.h"
#include "Logger/LogMacros.h"
#include "Logger/Logger.h"
#include "Logger/LoggerStream.h"
#include "RestServer/DatabaseFeature.h"
#include "Scheduler/Scheduler.h"
#include "Scheduler/SchedulerFeature.h"
#include "Sharding/ShardingFeature.h"
#include "Sharding/ShardingInfo.h"
#include "StorageEngine/EngineSelectorFeature.h"
#include "StorageEngine/PhysicalCollection.h"
#include "Transaction/Helpers.h"
#include "Transaction/StandaloneContext.h"
#include "Transaction/V8Context.h"
#include "Utils/Events.h"
#include "Utils/ExecContext.h"
#include "Utils/OperationCursor.h"
#include "Utils/SingleCollectionTransaction.h"
#include "V8/JavaScriptSecurityContext.h"
#include "V8/v8-conv.h"
#include "V8/v8-utils.h"
#include "V8Server/V8Context.h"
#include "V8Server/V8DealerFeature.h"
#include "VocBase/LogicalCollection.h"
#include "VocBase/Methods/CollectionCreationInfo.h"
#include "VocBase/vocbase.h"

#include <velocypack/Builder.h>
#include <velocypack/Collection.h>
#include <velocypack/Iterator.h>
#include <velocypack/velocypack-aliases.h>

using namespace arangodb;
using namespace arangodb::methods;

using Helper = arangodb::basics::VelocyPackHelper;

Collections::Context::Context(TRI_vocbase_t& vocbase, LogicalCollection& coll)
    : _vocbase(vocbase), _coll(coll), _trx(nullptr), _responsibleForTrx(true) {}

Collections::Context::Context(TRI_vocbase_t& vocbase, LogicalCollection& coll,
                              transaction::Methods* trx)
    : _vocbase(vocbase), _coll(coll), _trx(trx), _responsibleForTrx(false) {
  TRI_ASSERT(_trx != nullptr);
}

Collections::Context::~Context() {
  if (_responsibleForTrx && _trx != nullptr) {
    delete _trx;
  }
}

transaction::Methods* Collections::Context::trx(AccessMode::Type const& type, bool embeddable,
                                                bool forceLoadCollection) {
  if (_responsibleForTrx && _trx == nullptr) {
    auto ctx = transaction::V8Context::CreateWhenRequired(_vocbase, embeddable);
    auto trx = std::make_unique<SingleCollectionTransaction>(ctx, _coll, type);
    if (!trx) {
      THROW_ARANGO_EXCEPTION_MESSAGE(TRI_ERROR_OUT_OF_MEMORY,
                                     "Cannot create Transaction");
    }

    if (!forceLoadCollection) {
      // we actually need this hint here, so that the collection is not
      // loaded if it has status unloaded.
      trx->addHint(transaction::Hints::Hint::NO_USAGE_LOCK);
    }

    Result res = trx->begin();

    if (res.fail()) {
      THROW_ARANGO_EXCEPTION(res);
    }
    _trx = trx.release();
  }
  // ADD asserts for running state and locking issues!
  return _trx;
}

TRI_vocbase_t& Collections::Context::vocbase() const { return _vocbase; }

LogicalCollection* Collections::Context::coll() const { return &_coll; }

void Collections::enumerate(TRI_vocbase_t* vocbase,
                            std::function<void(std::shared_ptr<LogicalCollection> const&)> const& func) {
  if (ServerState::instance()->isCoordinator()) {
    auto& ci = vocbase->server().getFeature<ClusterFeature>().clusterInfo();
    std::vector<std::shared_ptr<LogicalCollection>> colls =
        ci.getCollections(vocbase->name());

    for (std::shared_ptr<LogicalCollection> const& c : colls) {
      if (!c->deleted()) {
        func(c);
      }
    }
  } else {
    for (auto& c : vocbase->collections(false)) {
      if (!c->deleted()) {
        func(c);
      }
    }
  }
}

/*static*/ Result methods::Collections::lookup(  // find collection
    TRI_vocbase_t const& vocbase,                          // vocbase to search
    std::string const& name,                               // collection name
    std::shared_ptr<LogicalCollection>& ret
) {
  if (name.empty()) {
    return Result(TRI_ERROR_ARANGO_DATA_SOURCE_NOT_FOUND);
  }

  if (ServerState::instance()->isCoordinator()) {
    try {
      if (!vocbase.server().hasFeature<ClusterFeature>()) {
        return arangodb::Result(  // result
            TRI_ERROR_INTERNAL,   // code
            "failure to find 'ClusterInfo' instance while searching for "
            "collection"  // message
        );
      }
      auto& ci = vocbase.server().getFeature<ClusterFeature>().clusterInfo();

      auto coll = ci.getCollectionNT(vocbase.name(), name);
      if (coll) {
        // check authentication after ensuring the collection exists
        if (!ExecContext::current().canUseCollection(vocbase.name(), coll->name(), auth::Level::RO)) {
          return Result(TRI_ERROR_FORBIDDEN,
                        "No access to collection '" + name + "'");
        }

        ret = std::move(coll);

        return Result();
      } else {
        return Result(TRI_ERROR_ARANGO_DATA_SOURCE_NOT_FOUND, "collection not found");
      }
    } catch (basics::Exception const& ex) {
      return Result(ex.code(), ex.what());
    } catch (std::exception const& ex) {
      return Result(TRI_ERROR_INTERNAL, ex.what());
    } catch (...) {
      return Result(TRI_ERROR_INTERNAL,"internal error during collection lookup");
    }

    return Result(TRI_ERROR_ARANGO_DATA_SOURCE_NOT_FOUND);
  }

  auto coll = vocbase.lookupCollection(name);

  if (coll != nullptr) {
    // check authentication after ensuring the collection exists
    if (!ExecContext::current().canUseCollection(vocbase.name(), coll->name(), auth::Level::RO)) {
      return Result(TRI_ERROR_FORBIDDEN,
                    "No access to collection '" + name + "'");
    }
    try {
      ret = std::move(coll);
    } catch (basics::Exception const& ex) {
      return Result(ex.code(), ex.what());
    } catch (std::exception const& ex) {
      return Result(TRI_ERROR_INTERNAL, ex.what());
    } catch (...) {
      return Result(TRI_ERROR_INTERNAL,"internal error during collection lookup - canUseCollection");
    }

    return Result();
  }

  return Result(TRI_ERROR_ARANGO_DATA_SOURCE_NOT_FOUND);
}

/*static*/ arangodb::Result Collections::create(    // create collection
    TRI_vocbase_t& vocbase,                         // collection vocbase
    std::string const& name,                        // collection name
    TRI_col_type_e collectionType,                  // collection type
    arangodb::velocypack::Slice const& properties,  // collection properties
    bool createWaitsForSyncReplication,             // replication wait flag
    bool enforceReplicationFactor,                  // replication factor flag
    bool isNewDatabase,
    std::shared_ptr<LogicalCollection>& ret) {  // invoke on collection creation
  if (name.empty()) {
    events::CreateCollection(vocbase.name(), name, TRI_ERROR_ARANGO_ILLEGAL_NAME);
    return TRI_ERROR_ARANGO_ILLEGAL_NAME;
  } else if (collectionType != TRI_col_type_e::TRI_COL_TYPE_DOCUMENT &&
             collectionType != TRI_col_type_e::TRI_COL_TYPE_EDGE) {
    events::CreateCollection(vocbase.name(), name, TRI_ERROR_ARANGO_COLLECTION_TYPE_INVALID);
    return TRI_ERROR_ARANGO_COLLECTION_TYPE_INVALID;
  }
  std::vector<CollectionCreationInfo> infos{{name, collectionType, properties}};
  std::vector<std::shared_ptr<LogicalCollection>> collections;
  Result res = create(vocbase, infos, createWaitsForSyncReplication,
                      enforceReplicationFactor, isNewDatabase, nullptr,
                      collections);
  if (res.ok() && collections.size() > 0) {
    ret = std::move(collections[0]);
  }
  return res;
}

Result Collections::create(TRI_vocbase_t& vocbase,
                           std::vector<CollectionCreationInfo> const& infos,
                           bool createWaitsForSyncReplication,
                           bool enforceReplicationFactor, bool isNewDatabase,
                           std::shared_ptr<LogicalCollection> const& colToDistributeShardsLike,
                           std::vector<std::shared_ptr<LogicalCollection>>& ret) {
  ExecContext const& exec = ExecContext::current();
  if (!exec.canUseDatabase(vocbase.name(), auth::Level::RW)) {
    for (auto const& info : infos) {
      events::CreateCollection(vocbase.name(), info.name, TRI_ERROR_FORBIDDEN);
    }
    return arangodb::Result(                             // result
        TRI_ERROR_FORBIDDEN,                             // code
        "cannot create collection in " + vocbase.name()  // message
    );
  }

  TRI_ASSERT(!vocbase.isDangling());
  bool haveShardingFeature = ServerState::instance()->isCoordinator() &&
                             vocbase.server().hasFeature<ShardingFeature>();
  bool addUseRevs = ServerState::instance()->isSingleServerOrCoordinator();
  bool useRevs =
      vocbase.server().getFeature<arangodb::EngineSelectorFeature>().isRocksDB() &&
      LogicalCollection::currentVersion() >= LogicalCollection::Version::v37;
  VPackBuilder builder;
  VPackBuilder helper;
  builder.openArray();

  for (auto const& info : infos) {
    TRI_ASSERT(builder.isOpenArray());

    if (ServerState::instance()->isCoordinator()) {
      Result res = ShardingInfo::validateShardsAndReplicationFactor(info.properties, vocbase.server(), enforceReplicationFactor);
      if (res.fail()) {
        return res;
      }
    }

    if (info.name.empty()) {
      events::CreateCollection(vocbase.name(), info.name, TRI_ERROR_ARANGO_ILLEGAL_NAME);
      return TRI_ERROR_ARANGO_ILLEGAL_NAME;
    }

    if (info.collectionType != TRI_col_type_e::TRI_COL_TYPE_DOCUMENT &&
        info.collectionType != TRI_col_type_e::TRI_COL_TYPE_EDGE) {
      events::CreateCollection(vocbase.name(), info.name, TRI_ERROR_ARANGO_COLLECTION_TYPE_INVALID);
      return TRI_ERROR_ARANGO_COLLECTION_TYPE_INVALID;
    }

    TRI_ASSERT(info.properties.isObject());
    helper.clear();
    helper.openObject();
    helper.add(arangodb::StaticStrings::DataSourceType, VPackValue(static_cast<int>(info.collectionType)));
    helper.add(arangodb::StaticStrings::DataSourceName, VPackValue(info.name));

    bool isSystem = vocbase.IsSystemName(info.name);
    if (addUseRevs) {
      helper.add(arangodb::StaticStrings::UsesRevisionsAsDocumentIds,
                 arangodb::velocypack::Value(useRevs));
      bool isSmartChild =
          Helper::getBooleanValue(info.properties, StaticStrings::IsSmartChild, false);
      TRI_voc_rid_t minRev = (isSystem || isSmartChild) ? 0 : TRI_HybridLogicalClock();
      helper.add(arangodb::StaticStrings::MinRevision, arangodb::velocypack::Value(minRev));
    }

    if (ServerState::instance()->isCoordinator()) {
      auto replicationFactorSlice = info.properties.get(StaticStrings::ReplicationFactor);
      if (replicationFactorSlice.isNone()) {
        auto factor = vocbase.replicationFactor();
        if (factor > 0 && isSystem) {
          auto& cl = vocbase.server().getFeature<ClusterFeature>();
          factor = std::max(vocbase.replicationFactor(), cl.systemReplicationFactor());
        }
        helper.add(StaticStrings::ReplicationFactor, VPackValue(factor));
      }

      if (!isSystem) {
        // system-collections will be sharded normally. only user collections will get
        // the forced sharding
        if (vocbase.server().getFeature<ClusterFeature>().forceOneShard() ||
            vocbase.sharding() == "single") {
          auto const isSatellite =
              Helper::getStringRef(info.properties, StaticStrings::ReplicationFactor,
                                   velocypack::StringRef{""}) == StaticStrings::Satellite;
          // force one shard, and force distributeShardsLike to be "_graphs"
          helper.add(StaticStrings::NumberOfShards, VPackValue(1));
          if (!isSatellite) {
            // satellite collections must not be sharded like a non-satellite
            // collection.
            helper.add(StaticStrings::DistributeShardsLike,
                       VPackValue(vocbase.shardingPrototypeName()));
          }
        }
      }

      auto writeConcernSlice = info.properties.get(StaticStrings::WriteConcern);
      if (writeConcernSlice.isNone()) { // "minReplicationFactor" deprecated in 3.6
        writeConcernSlice = info.properties.get(StaticStrings::MinReplicationFactor);
      }

      if (writeConcernSlice.isNone()) {
        helper.add(StaticStrings::MinReplicationFactor, VPackValue(vocbase.writeConcern()));
        helper.add(StaticStrings::WriteConcern, VPackValue(vocbase.writeConcern()));
      }
    } else  { // single server
      helper.add(StaticStrings::DistributeShardsLike, VPackSlice::nullSlice()); // delete empty string from info slice
      helper.add(StaticStrings::ReplicationFactor, VPackSlice::nullSlice());
      helper.add(StaticStrings::MinReplicationFactor, VPackSlice::nullSlice()); // deprecated
      helper.add(StaticStrings::WriteConcern, VPackSlice::nullSlice());
    }

    helper.close();

    VPackBuilder merged =
        VPackCollection::merge(info.properties, helper.slice(), false, true);

    if (haveShardingFeature && !info.properties.get(StaticStrings::ShardingStrategy).isString()) {
      // NOTE: We need to do this in a second merge as the feature call requires the
      // DataSourceType to be set in the JSON, which has just been done by the call above.
      helper.clear();
      helper.openObject();
      TRI_ASSERT(ServerState::instance()->isCoordinator());
      helper.add(StaticStrings::ShardingStrategy,
                 VPackValue(vocbase.server().getFeature<ShardingFeature>().getDefaultShardingStrategyForNewCollection(
                     merged.slice())));
      helper.close();
      merged = VPackCollection::merge(merged.slice(), helper.slice(), false, true);
    }

    builder.add(merged.slice());
  }

  TRI_ASSERT(builder.isOpenArray());
  builder.close();


  VPackSlice const infoSlice = builder.slice();

  std::vector<std::shared_ptr<LogicalCollection>> collections;
  TRI_ASSERT(infoSlice.isArray());
  TRI_ASSERT(infoSlice.length() >= 1);
  TRI_ASSERT(infoSlice.length() == infos.size());
  collections.reserve(infoSlice.length());
  try {
    if (ServerState::instance()->isCoordinator()) {
      collections =
          ClusterMethods::createCollectionOnCoordinator(vocbase, infoSlice, false,
                                                        createWaitsForSyncReplication,
                                                        enforceReplicationFactor,
                                                        isNewDatabase, colToDistributeShardsLike);

      if (collections.empty()) {
        for (auto const& info : infos) {
          events::CreateCollection(vocbase.name(), info.name, TRI_ERROR_INTERNAL);
        }
        return Result(TRI_ERROR_INTERNAL, "createCollectionsOnCoordinator");
      }
    } else {
      for (auto slice : VPackArrayIterator(infoSlice)) {
        // Single server does not yet have a multi collection implementation
        auto col = vocbase.createCollection(slice);
        TRI_ASSERT(col != nullptr);
        collections.emplace_back(col);
      }
    }
  } catch (basics::Exception const& ex) {
    return Result(ex.code(), ex.what());
  } catch (std::exception const& ex) {
    return Result(TRI_ERROR_INTERNAL, ex.what());
  } catch (...) {
    return Result(TRI_ERROR_INTERNAL, "cannot create collection");
  }

  // Grant access to the collections.
  // This is identical on cluster and SingleServer
  try {
    // in case of success we grant the creating user RW access
    auth::UserManager* um = AuthenticationFeature::instance()->userManager();
    if (um != nullptr && !exec.isSuperuser()) {
      // this should not fail, we can not get here without database RW access
      // however, there may be races for updating the users account, so we try
      // a few times in case of a conflict
      int tries = 0;
      while (true) {
        Result r = um->updateUser(exec.user(), [&](auth::User& entry) {
          for (auto const& col : collections) {
            // do not grant rights on system collections
            if (!col->system()) {
              entry.grantCollection(vocbase.name(), col->name(), auth::Level::RW);
              events::CreateCollection(vocbase.name(), col->name(), TRI_ERROR_NO_ERROR);
            }
          }
          return TRI_ERROR_NO_ERROR;
        });
        if (r.ok() || r.is(TRI_ERROR_USER_NOT_FOUND) || r.is(TRI_ERROR_USER_EXTERNAL)) {
          // it seems to be allowed to created collections with an unknown user
          break;
        }
        if (!r.is(TRI_ERROR_ARANGO_CONFLICT) || ++tries == 10) {
          LOG_TOPIC("116bb", WARN, Logger::AUTHENTICATION)
              << "Updating user failed with error: " << r.errorMessage() << ". giving up!";
          for (auto const& col : collections) {
            events::CreateCollection(vocbase.name(), col->name(), r.errorNumber());
          }
          return r;
        }
        // try again in case of conflict
        LOG_TOPIC("ff123", TRACE, Logger::AUTHENTICATION)
            << "Updating user failed with error: " << r.errorMessage() << ". trying again";
      }
    }
    ret = std::move(collections);
  } catch (basics::Exception const& ex) {
    for (auto const& info : infos) {
      events::CreateCollection(vocbase.name(), info.name, ex.code());
    }
    return Result(ex.code(), ex.what());
  } catch (std::exception const& ex) {
    for (auto const& info : infos) {
      events::CreateCollection(vocbase.name(), info.name, TRI_ERROR_INTERNAL);
    }
    return Result(TRI_ERROR_INTERNAL, ex.what());
  } catch (...) {
    for (auto const& info : infos) {
      events::CreateCollection(vocbase.name(), info.name, TRI_ERROR_INTERNAL);
    }
    return Result(TRI_ERROR_INTERNAL, "cannot create collection");
  }
  for (auto const& info : infos) {
    events::CreateCollection(vocbase.name(), info.name, TRI_ERROR_NO_ERROR);
    events::PropertyUpdateCollection(vocbase.name(), info.name, info.properties);
  }

  return TRI_ERROR_NO_ERROR;
}

void Collections::createSystemCollectionProperties(std::string const& collectionName,
                                                   VPackBuilder& bb, TRI_vocbase_t const& vocbase) {

  uint32_t defaultReplicationFactor = vocbase.replicationFactor();
  uint32_t defaultWriteConcern = vocbase.writeConcern();

  if (vocbase.server().hasFeature<ClusterFeature>()) {
    defaultReplicationFactor =
        std::max(defaultReplicationFactor,
                 vocbase.server().getFeature<ClusterFeature>().systemReplicationFactor());
  }

  {
    VPackObjectBuilder scope(&bb);
    bb.add(StaticStrings::DataSourceSystem, VPackSlice::trueSlice());
    bb.add(StaticStrings::WaitForSyncString, VPackSlice::falseSlice());
    bb.add(StaticStrings::ReplicationFactor, VPackValue(defaultReplicationFactor));
    bb.add(StaticStrings::MinReplicationFactor, VPackValue(defaultWriteConcern));  // deprecated
    bb.add(StaticStrings::WriteConcern, VPackValue(defaultWriteConcern));

    // that forces all collections to be on the same physical DBserver
    if (vocbase.isSystem()) {
      if (collectionName != StaticStrings::UsersCollection) {
        bb.add(StaticStrings::DistributeShardsLike, VPackValue(StaticStrings::UsersCollection));
      }
    } else {
      if (collectionName != StaticStrings::GraphsCollection) {
        bb.add(StaticStrings::DistributeShardsLike, VPackValue(StaticStrings::GraphsCollection));
      }
    }
  }
}

/*static*/ Result Collections::createSystem(
    TRI_vocbase_t& vocbase, std::string const& name, bool isNewDatabase,
    std::shared_ptr<LogicalCollection>& createdCollection) {

  Result res = methods::Collections::lookup(vocbase, name, createdCollection);

  if (res.ok()) {
    // Collection lookup worked and we have a pointer to the collection
    TRI_ASSERT(createdCollection);
    return res;
  } else if (res.is(TRI_ERROR_ARANGO_DATA_SOURCE_NOT_FOUND)) {
    VPackBuilder bb;
    createSystemCollectionProperties(name, bb, vocbase);

    res = Collections::create(vocbase,  // vocbase to create in
                              name,     // collection name top create
                              TRI_COL_TYPE_DOCUMENT,  // collection type to create
                              bb.slice(),  // collection definition to create
                              true,        // waitsForSyncReplication
                              true,        // enforceReplicationFactor
                              isNewDatabase,
                              createdCollection);

    if (res.ok()) {
      TRI_ASSERT(createdCollection);
      return res;
    }
  }

  // Something went wrong, we return res and nullptr
  TRI_ASSERT(!res.ok());
  return res;
}

Result Collections::load(TRI_vocbase_t& vocbase, LogicalCollection* coll) {
  TRI_ASSERT(coll != nullptr);

  if (ServerState::instance()->isCoordinator()) {
#ifdef USE_ENTERPRISE
    auto& feature = vocbase.server().getFeature<ClusterFeature>();
    return ULColCoordinatorEnterprise(feature, coll->vocbase().name(),
                                      std::to_string(coll->id()), TRI_VOC_COL_STATUS_LOADED);
#else
    auto& ci = vocbase.server().getFeature<ClusterFeature>().clusterInfo();
    return ci.setCollectionStatusCoordinator(coll->vocbase().name(),
                                             std::to_string(coll->id()),
                                             TRI_VOC_COL_STATUS_LOADED);
#endif
  }

  auto ctx = transaction::V8Context::CreateWhenRequired(vocbase, true);
  SingleCollectionTransaction trx(ctx, *coll, AccessMode::Type::READ);
  Result res = trx.begin();

  if (res.fail()) {
    return res;
  }

  return trx.finish(res);
}

Result Collections::unload(TRI_vocbase_t* vocbase, LogicalCollection* coll) {
  if (ServerState::instance()->isCoordinator()) {
#ifdef USE_ENTERPRISE
    auto& feature = vocbase->server().getFeature<ClusterFeature>();
    return ULColCoordinatorEnterprise(feature, vocbase->name(),
                                      std::to_string(coll->id()),
                                      TRI_VOC_COL_STATUS_UNLOADED);
#else
    auto& ci = vocbase->server().getFeature<ClusterFeature>().clusterInfo();
    return ci.setCollectionStatusCoordinator(vocbase->name(), std::to_string(coll->id()),
                                             TRI_VOC_COL_STATUS_UNLOADED);
#endif
  }

  return vocbase->unloadCollection(coll, false);
}

Result Collections::properties(Context& ctxt, VPackBuilder& builder) {
  LogicalCollection* coll = ctxt.coll();
  TRI_ASSERT(coll != nullptr);
  ExecContext const& exec = ExecContext::current();
  bool canRead = exec.canUseCollection(coll->name(), auth::Level::RO);
  if (!canRead || exec.databaseAuthLevel() == auth::Level::NONE) {
    return Result(TRI_ERROR_FORBIDDEN, "cannot access " + coll->name());
  }

  std::unordered_set<std::string> ignoreKeys{
      "allowUserKeys", "cid",    "count",  "deleted", "id",   "indexes", "name",
      "path",          "planId", "shards", "status",  "type", "version"};

  if (!ServerState::instance()->isCoordinator()) {
    // These are only relevant for cluster
    ignoreKeys.insert({StaticStrings::DistributeShardsLike, StaticStrings::IsSmart,
                       StaticStrings::NumberOfShards, StaticStrings::ReplicationFactor,
                       StaticStrings::MinReplicationFactor,
                       StaticStrings::ShardKeys, StaticStrings::ShardingStrategy});

    // this transaction is held longer than the following if...
    auto trx = ctxt.trx(AccessMode::Type::READ, true, false);
    TRI_ASSERT(trx != nullptr);
  }

  // note that we have an ongoing transaction here if we are in single-server
  // case
  VPackBuilder props = coll->toVelocyPackIgnore(ignoreKeys, LogicalDataSource::Serialization::Properties);
  TRI_ASSERT(builder.isOpenObject());
  builder.add(VPackObjectIterator(props.slice()));

  return TRI_ERROR_NO_ERROR;
}

Result Collections::updateProperties(LogicalCollection& collection,
                                     velocypack::Slice const& props) {
  const bool partialUpdate = false; // always a full update for collections

  ExecContext const& exec = ExecContext::current();
  bool canModify = exec.canUseCollection(collection.name(), auth::Level::RW);

  if (!canModify || !exec.canUseDatabase(auth::Level::RW)) {
    return TRI_ERROR_FORBIDDEN;
  }

  if (ServerState::instance()->isCoordinator()) {
    ClusterInfo& ci =
        collection.vocbase().server().getFeature<ClusterFeature>().clusterInfo();
    auto info = ci.getCollection(collection.vocbase().name(),
                                 std::to_string(collection.id()));

    // replication checks
    int64_t replFactor = Helper::getNumericValue<int64_t>(props, StaticStrings::ReplicationFactor, 0);
    if (replFactor > 0) {
      if (static_cast<size_t>(replFactor) > ci.getCurrentDBServers().size()) {
        return TRI_ERROR_CLUSTER_INSUFFICIENT_DBSERVERS;
      }
    }

    // not an error: for historical reasons the write concern is read from the
    // variable "minReplicationFactor" if it exists
    uint64_t writeConcern = Helper::getNumericValue(props, StaticStrings::MinReplicationFactor, 0);
    if (props.hasKey(StaticStrings::WriteConcern)) {
      writeConcern = Helper::getNumericValue(props, StaticStrings::WriteConcern, 0);
    }

    // write-concern checks
    if (writeConcern > ci.getCurrentDBServers().size()) {
      TRI_ASSERT(writeConcern > 0);
      return TRI_ERROR_CLUSTER_INSUFFICIENT_DBSERVERS;
    }

    Result res = ShardingInfo::validateShardsAndReplicationFactor(props, collection.vocbase().server(), false);
    if (res.fail()) {
      return res;
    }

    auto rv = info->properties(props, partialUpdate);
    if (rv.ok()) {
      events::PropertyUpdateCollection(collection.vocbase().name(), collection.name(), props);
    }
    return rv;

  } else {
    auto ctx = transaction::V8Context::CreateWhenRequired(collection.vocbase(), false);
    SingleCollectionTransaction trx(ctx, collection, AccessMode::Type::EXCLUSIVE);
    Result res = trx.begin();

<<<<<<< HEAD
    if (res.ok()) {
      // try to write new parameter to file
      res = collection.properties(props, partialUpdate);
    }

=======
    if (res.fail()) {
      return res;
    }

    // try to write new parameter to file
    auto updateRes = collection.properties(props, partialUpdate);

    if (!updateRes.ok()) {
      return updateRes;
    }

    auto physical = collection.getPhysical();
    TRI_ASSERT(physical != nullptr);
    events::PropertyUpdateCollection(collection.vocbase().name(), collection.name(), props);
>>>>>>> d8bc1a1b
    return res;
  }
}

////////////////////////////////////////////////////////////////////////////////
/// @brief helper function to rename collections in _graphs as well
////////////////////////////////////////////////////////////////////////////////

static int RenameGraphCollections(TRI_vocbase_t& vocbase, std::string const& oldName,
                                  std::string const& newName) {
  ExecContextSuperuserScope exscope;

  graph::GraphManager gmngr{vocbase};
  bool r = gmngr.renameGraphCollection(oldName, newName);
  if (!r) {
    LOG_DEVEL << "RENAMING FROM " << oldName << " TO " << newName << " FAILED";
    return TRI_ERROR_FAILED;
  }
  return TRI_ERROR_NO_ERROR;
}

Result Collections::rename(LogicalCollection& collection,
                           std::string const& newName, bool doOverride) {
  if (ServerState::instance()->isCoordinator()) {
    // renaming a collection in a cluster is unsupported
    return TRI_ERROR_CLUSTER_UNSUPPORTED;
  }

  if (newName.empty()) {
    return Result(TRI_ERROR_BAD_PARAMETER, "<name> must be non-empty");
  }

  ExecContext const& exec = ExecContext::current();
  if (!exec.canUseDatabase(auth::Level::RW) ||
      !exec.canUseCollection(collection.name(), auth::Level::RW)) {
    return TRI_ERROR_FORBIDDEN;
  }

  // check required to pass
  // shell-collection-rocksdb-noncluster.js::testSystemSpecial
  if (collection.system()) {
    return TRI_set_errno(TRI_ERROR_FORBIDDEN);
  }

  if (!doOverride) {
    auto isSystem = TRI_vocbase_t::IsSystemName(collection.name());

    if (isSystem && !TRI_vocbase_t::IsSystemName(newName)) {
      // a system collection shall not be renamed to a non-system collection
      // name
      return arangodb::Result(TRI_ERROR_ARANGO_ILLEGAL_NAME,
                              "a system collection shall not be renamed to a "
                              "non-system collection name");
    } else if (!isSystem && TRI_vocbase_t::IsSystemName(newName)) {
      return arangodb::Result(TRI_ERROR_ARANGO_ILLEGAL_NAME,
                              "a non-system collection shall not be renamed to "
                              "a system collection name");
    }

    if (!TRI_vocbase_t::IsAllowedName(isSystem, arangodb::velocypack::StringRef(newName))) {
      return TRI_ERROR_ARANGO_ILLEGAL_NAME;
    }
  }

  std::string const oldName(collection.name());
  auto res = collection.vocbase().renameCollection(collection.id(), newName);

  if (!res.ok()) {
    return res;
  }

  // rename collection inside _graphs as well
  return RenameGraphCollections(collection.vocbase(), oldName, newName);
}

#ifndef USE_ENTERPRISE

////////////////////////////////////////////////////////////////////////////////
/// @brief drops a collection, case of a coordinator in a cluster
////////////////////////////////////////////////////////////////////////////////

static Result DropVocbaseColCoordinator(arangodb::LogicalCollection* collection,
                                        bool allowDropSystem) {
  if (collection->system() && !allowDropSystem) {
    return TRI_ERROR_FORBIDDEN;
  }

  auto& databaseName = collection->vocbase().name();
  auto cid = std::to_string(collection->id());
  ClusterInfo& ci =
      collection->vocbase().server().getFeature<ClusterFeature>().clusterInfo();
  auto res = ci.dropCollectionCoordinator(databaseName, cid, 300.0);

  if (!res.ok()) {
    return res;
  }

  collection->setStatus(TRI_VOC_COL_STATUS_DELETED);

  return TRI_ERROR_NO_ERROR;
}
#endif

/*static*/ arangodb::Result Collections::drop(  // drop collection
    arangodb::LogicalCollection& coll,          // collection to drop
    bool allowDropSystem,  // allow dropping system collection
    double timeout         // single-server drop timeout
) {

  ExecContext const& exec = ExecContext::current();
  if (!exec.canUseDatabase(coll.vocbase().name(), auth::Level::RW) || // vocbase modifiable
      !exec.canUseCollection(coll.name(), auth::Level::RW)) { // collection modifiable
    events::DropCollection(coll.vocbase().name(), coll.name(), TRI_ERROR_FORBIDDEN);
    return arangodb::Result(                                     // result
        TRI_ERROR_FORBIDDEN,                                     // code
        "Insufficient rights to drop collection " + coll.name()  // message
    );
  }

  auto const& dbname = coll.vocbase().name();
  std::string const collName = coll.name();
  Result res;

  // If we are a coordinator in a cluster, we have to behave differently:
  if (ServerState::instance()->isCoordinator()) {
#ifdef USE_ENTERPRISE
    res = DropColCoordinatorEnterprise(&coll, allowDropSystem);
#else
    res = DropVocbaseColCoordinator(&coll, allowDropSystem);
#endif
  } else {
    res = coll.vocbase().dropCollection(coll.id(), allowDropSystem, timeout);
  }

  LOG_TOPIC_IF("1bf4d", INFO, Logger::ENGINES, res.fail())
    << "error while dropping collection: '" << collName
    << "' error: '" << res.errorMessage() << "'";

  auth::UserManager* um = AuthenticationFeature::instance()->userManager();

  if (res.ok() && um != nullptr) {
    res = um->enumerateUsers(
        [&](auth::User& entry) -> bool {
          return entry.removeCollection(dbname, collName);
        },
        /*retryOnConflict*/ true);
  }

  events::DropCollection(coll.vocbase().name(), coll.name(), res.errorNumber());

  return res;
}

futures::Future<Result> Collections::warmup(TRI_vocbase_t& vocbase,
                                            LogicalCollection const& coll) {
  ExecContext const& exec = ExecContext::current();  // disallow expensive ops
  if (!exec.canUseCollection(coll.name(), auth::Level::RO)) {
    return futures::makeFuture(Result(TRI_ERROR_FORBIDDEN));
  }

  if (ServerState::instance()->isCoordinator()) {
    auto cid = std::to_string(coll.id());
    auto& feature = vocbase.server().getFeature<ClusterFeature>();
    return warmupOnCoordinator(feature, vocbase.name(), cid);
  }

  auto ctx = transaction::V8Context::CreateWhenRequired(vocbase, false);
  SingleCollectionTransaction trx(ctx, coll, AccessMode::Type::READ);
  Result res = trx.begin();

  if (res.fail()) {
    return futures::makeFuture(res);
  }

  auto poster = [](std::function<void()> fn) -> bool {
    return SchedulerFeature::SCHEDULER->queue(RequestLane::INTERNAL_LOW, fn);
  };

  auto queue = std::make_shared<basics::LocalTaskQueue>(vocbase.server(), poster);

  auto idxs = coll.getIndexes();
  for (auto& idx : idxs) {
    idx->warmup(&trx, queue);
  }

  queue->dispatchAndWait();

  if (queue->status() == TRI_ERROR_NO_ERROR) {
    res = trx.commit();
  } else {
    return futures::makeFuture(Result(queue->status()));
  }

  return futures::makeFuture(res);
}

futures::Future<Result> Collections::upgrade(TRI_vocbase_t& vocbase,
                                             LogicalCollection const& coll) {
  ExecContext const& exec = ExecContext::current();  // disallow expensive ops
  if (!exec.canUseCollection(coll.name(), auth::Level::RW)) {
    return futures::makeFuture(Result(TRI_ERROR_FORBIDDEN));
  }

  if (!ServerState::instance()->isSingleServer()) {
    return futures::makeFuture(
        Result(TRI_ERROR_NOT_IMPLEMENTED,
               "collection upgrade in cluster not supported yet"));
  }

  Result res;
  PhysicalCollection* physical = coll.getPhysical();
  if (!physical) {
    res.reset(TRI_ERROR_INTERNAL, "collection not found");
    return futures::makeFuture(res);
  }
  res = physical->upgrade();

  return futures::makeFuture(res);
}

futures::Future<OperationResult> Collections::revisionId(Context& ctxt) {
  if (ServerState::instance()->isCoordinator()) {
    auto& databaseName = ctxt.coll()->vocbase().name();
    auto cid = std::to_string(ctxt.coll()->id());
    auto& feature = ctxt.coll()->vocbase().server().getFeature<ClusterFeature>();
    return revisionOnCoordinator(feature, databaseName, cid);
  }

  TRI_voc_rid_t rid = ctxt.coll()->revision(ctxt.trx(AccessMode::Type::READ, true, true));

  VPackBuilder builder;
  builder.add(VPackValue(rid));

  return futures::makeFuture(OperationResult(Result(), builder.steal()));
}

/// @brief Helper implementation similar to ArangoCollection.all() in v8
/*static*/ arangodb::Result Collections::all(TRI_vocbase_t& vocbase, std::string const& cname,
                                             DocCallback const& cb) {
  // Implement it like this to stay close to the original
  if (ServerState::instance()->isCoordinator()) {
    auto empty = std::make_shared<VPackBuilder>();
    std::string q = "FOR r IN @@coll RETURN r";
    auto binds = std::make_shared<VPackBuilder>();
    binds->openObject();
    binds->add("@coll", VPackValue(cname));
    binds->close();
    arangodb::aql::Query query(transaction::StandaloneContext::Create(vocbase),
                               aql::QueryString(q), binds, std::make_shared<VPackBuilder>());
    aql::QueryResult queryResult = query.executeSync();

    Result res = queryResult.result;
    if (queryResult.result.ok()) {
      VPackSlice array = queryResult.data->slice();
      for (VPackSlice doc : VPackArrayIterator(array)) {
        cb(doc.resolveExternal());
      }
    }
    return res;
  } else {
    auto ctx = transaction::V8Context::CreateWhenRequired(vocbase, true);
    SingleCollectionTransaction trx(ctx, cname, AccessMode::Type::READ);
    Result res = trx.begin();

    if (res.fail()) {
      return res;
    }

    // We directly read the entire cursor. so batchsize == limit
    OperationCursor opCursor(trx.indexScan(cname, transaction::Methods::CursorType::ALL));

    opCursor.allDocuments([&](LocalDocumentId const&, VPackSlice doc) {
      cb(doc.resolveExternal());
      return true;
    }, 1000);

    return trx.finish(res);
  }
}

arangodb::Result Collections::checksum(LogicalCollection& collection,
                                       bool withRevisions, bool withData,
                                       uint64_t& checksum, TRI_voc_rid_t& revId) {
  if (ServerState::instance()->isCoordinator()) {
    return Result(TRI_ERROR_NOT_IMPLEMENTED);
  }

  auto ctx = transaction::V8Context::CreateWhenRequired(collection.vocbase(), true);
  SingleCollectionTransaction trx(ctx, collection, AccessMode::Type::READ);
  Result res = trx.begin();

  if (res.fail()) {
    return res;
  }

  revId = collection.revision(&trx);
  checksum = 0;

  // We directly read the entire cursor. so batchsize == limit
  OperationCursor opCursor(trx.indexScan(collection.name(), transaction::Methods::CursorType::ALL));

  opCursor.allDocuments([&](LocalDocumentId const& token, VPackSlice slice) {
    uint64_t localHash = transaction::helpers::extractKeyFromDocument(slice).hashString();

    if (withRevisions) {
      localHash += transaction::helpers::extractRevSliceFromDocument(slice).hash();
    }

    if (withData) {
      // with data
      uint64_t const n = slice.length() ^ 0xf00ba44ba5;
      uint64_t seed = fasthash64_uint64(n, 0xdeadf054);

      for (auto it : VPackObjectIterator(slice, false)) {
        // loop over all attributes, but exclude _rev, _id and _key
        // _id is different for each collection anyway, _rev is covered by
        // withRevisions, and _key was already handled before
        VPackValueLength keyLength;
        char const* key = it.key.getString(keyLength);
        if (keyLength >= 3 && key[0] == '_' &&
            ((keyLength == 3 && memcmp(key, "_id", 3) == 0) ||
             (keyLength == 4 &&
              (memcmp(key, "_key", 4) == 0 || memcmp(key, "_rev", 4) == 0)))) {
          // exclude attribute
          continue;
        }

        localHash ^= it.key.hash(seed) ^ 0xba5befd00d;
        localHash += it.value.normalizedHash(seed) ^ 0xd4129f526421;
      }
    }

    checksum ^= localHash;
    return true;
  }, 1000);

  return trx.finish(res);
}<|MERGE_RESOLUTION|>--- conflicted
+++ resolved
@@ -672,13 +672,6 @@
     SingleCollectionTransaction trx(ctx, collection, AccessMode::Type::EXCLUSIVE);
     Result res = trx.begin();
 
-<<<<<<< HEAD
-    if (res.ok()) {
-      // try to write new parameter to file
-      res = collection.properties(props, partialUpdate);
-    }
-
-=======
     if (res.fail()) {
       return res;
     }
@@ -693,7 +686,6 @@
     auto physical = collection.getPhysical();
     TRI_ASSERT(physical != nullptr);
     events::PropertyUpdateCollection(collection.vocbase().name(), collection.name(), props);
->>>>>>> d8bc1a1b
     return res;
   }
 }
