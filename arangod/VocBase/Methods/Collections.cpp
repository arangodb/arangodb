--- conflicted
+++ resolved
@@ -1300,7 +1300,7 @@
       StaticStrings::GraphSmartGraphAttribute, StaticStrings::Schema,         \
       StaticStrings::SmartJoinAttribute, StaticStrings::ReplicationFactor,    \
       StaticStrings::MinReplicationFactor, /* deprecated */                   \
-      StaticStrings::WriteConcern, "servers"
+      StaticStrings::WriteConcern, "servers", StaticStrings::ComputedValues
 
 arangodb::velocypack::Builder Collections::filterInput(
     arangodb::velocypack::Slice properties, bool allowDC2DCAttributes) {
@@ -1314,21 +1314,6 @@
   }
 #endif
   return velocypack::Collection::keep(
-<<<<<<< HEAD
-      properties,
-      std::unordered_set<std::string>{
-          StaticStrings::DataSourceSystem, StaticStrings::DataSourceId,
-          "keyOptions", StaticStrings::WaitForSyncString,
-          StaticStrings::CacheEnabled, StaticStrings::ComputedValues,
-          StaticStrings::ShardKeys, StaticStrings::NumberOfShards,
-          StaticStrings::DistributeShardsLike, "avoidServers",
-          StaticStrings::IsSmart, StaticStrings::ShardingStrategy,
-          StaticStrings::GraphSmartGraphAttribute, StaticStrings::Schema,
-          StaticStrings::SmartJoinAttribute, StaticStrings::ReplicationFactor,
-          StaticStrings::MinReplicationFactor,  // deprecated
-          StaticStrings::WriteConcern, "servers"});
-=======
       properties, std::unordered_set<std::string>{
                       COMMON_ALLOWED_COLLECTION_INPUT_ATTRIBUTES});
->>>>>>> 551049f0
 }