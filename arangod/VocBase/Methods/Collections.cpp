////////////////////////////////////////////////////////////////////////////////
/// DISCLAIMER
///
/// Copyright 2017 ArangoDB GmbH, Cologne, Germany
///
/// Licensed under the Apache License, Version 2.0 (the "License");
/// you may not use this file except in compliance with the License.
/// You may obtain a copy of the License at
///
///     http://www.apache.org/licenses/LICENSE-2.0
///
/// Unless required by applicable law or agreed to in writing, software
/// distributed under the License is distributed on an "AS IS" BASIS,
/// WITHOUT WARRANTIES OR CONDITIONS OF ANY KIND, either express or implied.
/// See the License for the specific language governing permissions and
/// limitations under the License.
///
/// Copyright holder is ArangoDB GmbH, Cologne, Germany
///
/// @author Simon Grätzer
////////////////////////////////////////////////////////////////////////////////

#include "Collections.h"
#include "Basics/Common.h"

#include "Basics/LocalTaskQueue.h"
#include "Basics/ReadLocker.h"
#include "Basics/StringUtils.h"
#include "Basics/VelocyPackHelper.h"
#include "Cluster/ClusterFeature.h"
#include "Cluster/ClusterInfo.h"
#include "Cluster/ClusterMethods.h"
#include "Cluster/ServerState.h"
#include "GeneralServer/AuthenticationFeature.h"
#include "RestServer/DatabaseFeature.h"
#include "Scheduler/Scheduler.h"
#include "Scheduler/SchedulerFeature.h"
#include "StorageEngine/PhysicalCollection.h"
#include "Transaction/V8Context.h"
#include "Utils/ExecContext.h"
#include "Utils/SingleCollectionTransaction.h"
#include "V8/v8-conv.h"
#include "V8/v8-utils.h"
#include "V8Server/V8Context.h"
#include "V8Server/V8DealerFeature.h"
#include "VocBase/LogicalCollection.h"
#include "VocBase/vocbase.h"

#include <velocypack/Builder.h>
#include <velocypack/Collection.h>
#include <velocypack/Iterator.h>
#include <velocypack/velocypack-aliases.h>

using namespace arangodb;
using namespace arangodb::basics;
using namespace arangodb::methods;

void Collections::enumerate(
    TRI_vocbase_t* vocbase,
    std::function<void(LogicalCollection*)> const& func) {
  if (ServerState::instance()->isCoordinator()) {
    std::vector<std::shared_ptr<LogicalCollection>> colls =
        ClusterInfo::instance()->getCollections(vocbase->name());
    for (std::shared_ptr<LogicalCollection> const& c : colls) {
      if (!c->deleted()) {
        func(c.get());
      }
    }

  } else {
    std::vector<arangodb::LogicalCollection*> colls =
        vocbase->collections(false);
    for (LogicalCollection* c : colls) {
      if (!c->deleted()) {
        func(c);
      }
    }
  }
}

Result methods::Collections::lookup(TRI_vocbase_t* vocbase,
                                    std::string const& name,
                                    FuncCallback func) {
  if (name.empty()) {
    return Result(TRI_ERROR_ARANGO_COLLECTION_NOT_FOUND);
  }

  ExecContext const* exec = ExecContext::CURRENT;
  if (ServerState::instance()->isCoordinator()) {
    try {
      auto coll = ClusterInfo::instance()->getCollection(vocbase->name(), name);
      // check authentication after ensuring the collection exists
      if (exec != nullptr &&
          !exec->canUseCollection(vocbase->name(), coll->name(), auth::Level::RO)) {
        return Result(TRI_ERROR_FORBIDDEN, "No access to collection '" + name + "'");
      }
      func(coll.get());
      return Result();
    } catch (basics::Exception const& ex) {
      return Result(ex.code(), ex.what());
    } catch (std::exception const& ex) {
      return Result(TRI_ERROR_INTERNAL, ex.what());
    } catch (...) {
      return Result(TRI_ERROR_INTERNAL);
    }
    return Result(TRI_ERROR_ARANGO_COLLECTION_NOT_FOUND);
  }

  LogicalCollection* coll = vocbase->lookupCollection(name);
  if (coll != nullptr) {
    // check authentication after ensuring the collection exists
    if (exec != nullptr &&
        !exec->canUseCollection(vocbase->name(), coll->name(), auth::Level::RO)) {
      return Result(TRI_ERROR_FORBIDDEN, "No access to collection '" + name + "'");
    }
    try {
      func(coll);
    } catch (basics::Exception const& ex) {
      return Result(ex.code(), ex.what());
    } catch (std::exception const& ex) {
      return Result(TRI_ERROR_INTERNAL, ex.what());
    } catch (...) {
      return Result(TRI_ERROR_INTERNAL);
    }
    return Result();
  }
  return Result(TRI_ERROR_ARANGO_COLLECTION_NOT_FOUND);
}

Result Collections::create(TRI_vocbase_t* vocbase, std::string const& name,
                           TRI_col_type_e collectionType,
                           velocypack::Slice const& properties,
                           bool createWaitsForSyncReplication,
                           bool enforceReplicationFactor,
                           FuncCallback func) {
  if (name.empty()) {
    return TRI_ERROR_ARANGO_ILLEGAL_NAME;
  } else if (collectionType != TRI_col_type_e::TRI_COL_TYPE_DOCUMENT &&
             collectionType != TRI_col_type_e::TRI_COL_TYPE_EDGE) {
    return TRI_ERROR_ARANGO_COLLECTION_TYPE_INVALID;
  }

  ExecContext const* exec = ExecContext::CURRENT;
  if (exec != nullptr) {
    if (!exec->canUseDatabase(vocbase->name(), auth::Level::RW)) {
      return Result(TRI_ERROR_FORBIDDEN,
                    "cannot create collection in " + vocbase->name());
    } else if (!exec->isSuperuser() && !ServerState::writeOpsEnabled()) {
      return Result(TRI_ERROR_ARANGO_READ_ONLY, "server is in read-only mode");
    }
  }

  TRI_ASSERT(vocbase && !vocbase->isDangling());
  TRI_ASSERT(properties.isObject());

  /*VPackBuilder defaultProps;
  defaultProps.openObject();
  defaultProps.add("shardKeys", VPackSlice::emptyObjectSlice());
  defaultProps.add("numberOfShards", VPackValue(0));
  defaultProps.add("distributeShardsLike", VPackValue(""));
  defaultProps.add("avoidServers", VPackSlice::emptyArraySlice());
  defaultProps.add("shardKeysisSmart", VPackValue(""));
  defaultProps.add("smartGraphAttribute", VPackValue(""));
  defaultProps.add("replicationFactor", VPackValue(0));
  defaultProps.add("servers", VPackValue(""));
  defaultProps.close();*/

  VPackBuilder builder;
  builder.openObject();
  builder.add("type", VPackValue(static_cast<int>(collectionType)));
  builder.add("name", VPackValue(name));
  builder.close();
  VPackBuilder info =
      VPackCollection::merge(properties, builder.slice(), false);
  VPackSlice const infoSlice = info.slice();

  try {
    ExecContext const* exe = ExecContext::CURRENT;
    AuthenticationFeature* af = AuthenticationFeature::instance();
    if (ServerState::instance()->isCoordinator()) {
      std::unique_ptr<LogicalCollection> col =
          ClusterMethods::createCollectionOnCoordinator(
              collectionType, vocbase, infoSlice, false,
              createWaitsForSyncReplication, enforceReplicationFactor);
      if (!col) {
        return Result(TRI_ERROR_INTERNAL, "createCollectionOnCoordinator");
      }

      // do not grant rights on system collections
      // in case of success we grant the creating user RW access
      if (name[0] != '_' && exe != nullptr && !exe->isSuperuser()) {
        // this should not fail, we can not get here without database RW access
        af->userManager()->updateUser(
            ExecContext::CURRENT->user(), [&](auth::User& entry) {
              entry.grantCollection(vocbase->name(), name, auth::Level::RW);
              return TRI_ERROR_NO_ERROR;
            });
      }

      // reload otherwise collection might not be in yet
      func(col.release());
    } else {
      arangodb::LogicalCollection* col = vocbase->createCollection(infoSlice);
      TRI_ASSERT(col != nullptr);

      // do not grant rights on system collections
      // in case of success we grant the creating user RW access
      if (name[0] != '_' && exe != nullptr && !exe->isSuperuser() &&
          ServerState::instance()->isSingleServerOrCoordinator()) {
        // this should not fail, we can not get here without database RW access
        af->userManager()->updateUser(
          ExecContext::CURRENT->user(), [&](auth::User& u) {
            u.grantCollection(vocbase->name(), name, auth::Level::RW);
            return TRI_ERROR_NO_ERROR;
          });
      }
      func(col);
    }
  } catch (basics::Exception const& ex) {
    return Result(ex.code(), ex.what());
  } catch (std::exception const& ex) {
    return Result(TRI_ERROR_INTERNAL, ex.what());
  } catch (...) {
    return Result(TRI_ERROR_INTERNAL, "cannot create collection");
  }

  return TRI_ERROR_NO_ERROR;
}

Result Collections::load(TRI_vocbase_t* vocbase, LogicalCollection* coll) {
  TRI_ASSERT(coll != nullptr);

  if (ServerState::instance()->isCoordinator()) {
#ifdef USE_ENTERPRISE
    return ULColCoordinatorEnterprise(coll->dbName(), coll->cid_as_string(),
                                      TRI_VOC_COL_STATUS_LOADED);
#else
    auto ci = ClusterInfo::instance();
    return ci->setCollectionStatusCoordinator(
        coll->dbName(), coll->cid_as_string(), TRI_VOC_COL_STATUS_LOADED);
#endif
  }

  auto ctx = transaction::V8Context::CreateWhenRequired(vocbase, true);
  SingleCollectionTransaction trx(ctx, coll->cid(), AccessMode::Type::READ);

  Result res = trx.begin();
  if (res.fail()) {
    return res;
  }
  return trx.finish(res);
}

Result Collections::unload(TRI_vocbase_t* vocbase, LogicalCollection* coll) {
  if (ServerState::instance()->isCoordinator()) {
#ifdef USE_ENTERPRISE
    return ULColCoordinatorEnterprise(vocbase->name(), coll->cid_as_string(),
                                      TRI_VOC_COL_STATUS_UNLOADED);
#else
    auto ci = ClusterInfo::instance();
    return ci->setCollectionStatusCoordinator(
        vocbase->name(), coll->cid_as_string(), TRI_VOC_COL_STATUS_UNLOADED);
#endif
  }
  return vocbase->unloadCollection(coll, false);
}

Result Collections::properties(LogicalCollection* coll, VPackBuilder& builder) {
  TRI_ASSERT(coll != nullptr);
  ExecContext const* exec = ExecContext::CURRENT;
  if (exec != nullptr) {
    bool canRead = exec->canUseCollection(coll->name(), auth::Level::RO);
    if (exec->databaseAuthLevel() == auth::Level::NONE || !canRead) {
      return Result(TRI_ERROR_FORBIDDEN, "cannot access " + coll->name());
    }
  }

  std::unordered_set<std::string> ignoreKeys{
      "allowUserKeys", "cid",    "count",  "deleted", "id",   "indexes", "name",
      "path",          "planId", "shards", "status",  "type", "version"};

  // this transaction is held longer than the following if...
  std::unique_ptr<SingleCollectionTransaction> trx;

  if (!ServerState::instance()->isCoordinator()) {
<<<<<<< HEAD
    auto ctx = transaction::V8Context::CreateWhenRequired(coll->vocbase(), true);
    trx.reset(new SingleCollectionTransaction(ctx, coll->cid(),
                                              AccessMode::Type::READ));
    trx->addHint(transaction::Hints::Hint::NO_USAGE_LOCK);
    Result res = trx->begin();
=======
>>>>>>> 8297fd38
    // These are only relevant for cluster
    ignoreKeys.insert({"distributeShardsLike", "isSmart", "numberOfShards",
                       "replicationFactor", "shardKeys"});
    
    auto ctx = transaction::V8Context::CreateWhenRequired(coll->vocbase(), true);
    // populate the transaction object (which is used outside this if too)
    trx.reset(new SingleCollectionTransaction(ctx, coll->cid(),
                                              AccessMode::Type::READ));
  
    // we actually need this hint here, so that the collection is not
    // loaded if it has status unloaded.
    trx->addHint(transaction::Hints::Hint::NO_USAGE_LOCK);

    Result res = trx->begin();

    if (res.fail()) {
      return res;
    }
  }

  // note that we have an ongoing transaction here if we are in single-server
  // case
  VPackBuilder props = coll->toVelocyPackIgnore(ignoreKeys, true, false);
  TRI_ASSERT(builder.isOpenObject());
  builder.add(VPackObjectIterator(props.slice()));

  return TRI_ERROR_NO_ERROR;
}

Result Collections::updateProperties(LogicalCollection* coll,
                                     VPackSlice const& props) {
  ExecContext const* exec = ExecContext::CURRENT;
  if (exec != nullptr) {
    bool canModify = exec->canUseCollection(coll->name(), auth::Level::RW);
    if ((exec->databaseAuthLevel() != auth::Level::RW || !canModify)) {
      return TRI_ERROR_FORBIDDEN;
    } else if (!exec->isSuperuser() && !ServerState::writeOpsEnabled()) {
      THROW_ARANGO_EXCEPTION_MESSAGE(TRI_ERROR_ARANGO_READ_ONLY,
                                     "server is in read-only mode");
    }
  }

  if (ServerState::instance()->isCoordinator()) {
    ClusterInfo* ci = ClusterInfo::instance();
    auto info = ci->getCollection(coll->dbName(), coll->cid_as_string());
    return info->updateProperties(props, false);
  } else {
    auto ctx = transaction::V8Context::CreateWhenRequired(coll->vocbase(), false);
    SingleCollectionTransaction trx(ctx, coll->cid(),
                                    AccessMode::Type::EXCLUSIVE);
    Result res = trx.begin();
    if (!res.ok()) {
      return res;
    }

    // try to write new parameter to file
    bool doSync = DatabaseFeature::DATABASE->forceSyncProperties();
    arangodb::Result updateRes = coll->updateProperties(props, doSync);

    if (!updateRes.ok()) {
      return updateRes;
    }

    auto physical = coll->getPhysical();
    TRI_ASSERT(physical != nullptr);
    return physical->persistProperties();
  }
}

////////////////////////////////////////////////////////////////////////////////
/// @brief helper function to rename collections in _graphs as well
////////////////////////////////////////////////////////////////////////////////

static int RenameGraphCollections(TRI_vocbase_t* vocbase,
                                  std::string const& oldName,
                                  std::string const& newName) {
  StringBuffer buffer(true);
  buffer.appendText("require('@arangodb/general-graph')._renameCollection(");
  buffer.appendJsonEncoded(oldName.c_str(), oldName.size());
  buffer.appendChar(',');
  buffer.appendJsonEncoded(newName.c_str(), newName.size());
  buffer.appendText(");");

  V8Context* context = V8DealerFeature::DEALER->enterContext(vocbase, false);
  if (context == nullptr) {
    LOG_TOPIC(WARN, Logger::FIXME) << "RenameGraphCollections: no V8 context";
    return TRI_ERROR_OUT_OF_MEMORY;
  }
  TRI_DEFER(V8DealerFeature::DEALER->exitContext(context));

  auto isolate = context->_isolate;
  v8::HandleScope scope(isolate);
  TRI_ExecuteJavaScriptString(
      isolate, isolate->GetCurrentContext(),
      TRI_V8_ASCII_PAIR_STRING(isolate, buffer.c_str(), buffer.length()),
      TRI_V8_ASCII_STRING(isolate, "collection rename"), false);

  return TRI_ERROR_NO_ERROR;
}

Result Collections::rename(LogicalCollection* coll, std::string const& newName,
                           bool doOverride) {
  if (ServerState::instance()->isCoordinator()) {
    // renaming a collection in a cluster is unsupported
    return TRI_ERROR_CLUSTER_UNSUPPORTED;
  }

  if (newName.empty()) {
    return Result(TRI_ERROR_BAD_PARAMETER, "<name> must be non-empty");
  }

  ExecContext const* exec = ExecContext::CURRENT;
  if (exec != nullptr) {
    if (!exec->canUseDatabase(auth::Level::RW) ||
        !exec->canUseCollection(coll->name(), auth::Level::RW)) {
      return TRI_ERROR_FORBIDDEN;
    }
  }

  std::string const oldName(coll->name());
  int res = coll->vocbase()->renameCollection(coll, newName, doOverride);
  if (res != TRI_ERROR_NO_ERROR) {
    return Result(res, "cannot rename collection");
  }

  // rename collection inside _graphs as well
  return RenameGraphCollections(coll->vocbase(), oldName, newName);
}

#ifndef USE_ENTERPRISE

////////////////////////////////////////////////////////////////////////////////
/// @brief drops a collection, case of a coordinator in a cluster
////////////////////////////////////////////////////////////////////////////////

static Result DropVocbaseColCoordinator(arangodb::LogicalCollection* collection,
                                        bool allowDropSystem) {
  if (collection->isSystem() && !allowDropSystem) {
    return TRI_ERROR_FORBIDDEN;
  }

  std::string const databaseName(collection->dbName());
  std::string const cid = collection->cid_as_string();

  ClusterInfo* ci = ClusterInfo::instance();
  std::string errorMsg;

  int res = ci->dropCollectionCoordinator(databaseName, cid, errorMsg, 120.0);
  if (res != TRI_ERROR_NO_ERROR) {
    return Result(res, errorMsg);
  }
  collection->setStatus(TRI_VOC_COL_STATUS_DELETED);

  return TRI_ERROR_NO_ERROR;
}
#endif

Result Collections::drop(TRI_vocbase_t* vocbase, LogicalCollection* coll,
                         bool allowDropSystem, double timeout) {

  ExecContext const* exec = ExecContext::CURRENT;
  if (exec != nullptr) {
    if  (!exec->canUseDatabase(vocbase->name(), auth::Level::RW) ||
         !exec->canUseCollection(coll->name(), auth::Level::RW)) {
      return Result(TRI_ERROR_FORBIDDEN,
                    "Insufficient rights to drop "
                    "collection " +
                    coll->name());
    } else if (!exec->isSuperuser() && !ServerState::writeOpsEnabled()) {
      THROW_ARANGO_EXCEPTION_MESSAGE(TRI_ERROR_ARANGO_READ_ONLY,
                                     "server is in read-only mode");
    }
  }

  std::string const dbname = coll->dbName();
  std::string const collName = coll->name();

  Result res;
  // If we are a coordinator in a cluster, we have to behave differently:
  if (ServerState::instance()->isCoordinator()) {
#ifdef USE_ENTERPRISE
    res = DropColCoordinatorEnterprise(coll, allowDropSystem);
#else
    res = DropVocbaseColCoordinator(coll, allowDropSystem);
#endif
  } else {
    int r = coll->vocbase()->dropCollection(coll, allowDropSystem, timeout);
    if (r != TRI_ERROR_NO_ERROR) {
      res.reset(r, "cannot drop collection");
    }
  }

  if (res.ok() && ServerState::instance()->isSingleServerOrCoordinator()) {
    AuthenticationFeature* af = AuthenticationFeature::instance();
    af->userManager()->enumerateUsers([&](auth::User& entry) -> bool {
      return entry.removeCollection(dbname, collName);
    });
  }
  return res;
}

Result Collections::warmup(TRI_vocbase_t* vocbase, LogicalCollection* coll) {
  ExecContext const* exec = ExecContext::CURRENT; // disallow expensive ops
  if (!exec->isSuperuser() && !ServerState::writeOpsEnabled()) {
    THROW_ARANGO_EXCEPTION_MESSAGE(TRI_ERROR_ARANGO_READ_ONLY,
                                   "server is in read-only mode");
  }
  if (ServerState::instance()->isCoordinator()) {
    std::string const cid = coll->cid_as_string();
    return warmupOnCoordinator(vocbase->name(), cid);
  }

  auto ctx = transaction::V8Context::CreateWhenRequired(vocbase, false);
  SingleCollectionTransaction trx(ctx, coll->cid(), AccessMode::Type::READ);
  Result res = trx.begin();
  if (res.fail()) {
    return res;
  }

  auto idxs = coll->getIndexes();
  auto poster = [](std::function<void()> fn) -> void {
    SchedulerFeature::SCHEDULER->post(fn);
  };
  auto queue = std::make_shared<basics::LocalTaskQueue>(poster);
  for (auto& idx : idxs) {
    idx->warmup(&trx, queue);
  }

  queue->dispatchAndWait();
  if (queue->status() == TRI_ERROR_NO_ERROR) {
    res = trx.commit();
  } else {
    return queue->status();
  }

  return res;
}

Result Collections::revisionId(TRI_vocbase_t* vocbase,
                               LogicalCollection* coll,
                               TRI_voc_rid_t& rid) {

  TRI_ASSERT(coll != nullptr);
  std::string const databaseName(coll->dbName());
  std::string const cid = coll->cid_as_string();

  if (ServerState::instance()->isCoordinator()) {
    return revisionOnCoordinator(databaseName, cid, rid);
  } 
  
  auto ctx = transaction::V8Context::CreateWhenRequired(vocbase, true);
  SingleCollectionTransaction trx(ctx, coll->cid(),
                                  AccessMode::Type::READ);
  
  Result res = trx.begin();
  
  if (res.fail()) {
    THROW_ARANGO_EXCEPTION(res);
  }

  rid = coll->revision(&trx);
  return TRI_ERROR_NO_ERROR;
<<<<<<< HEAD
}
=======
}
>>>>>>> 8297fd38
<|MERGE_RESOLUTION|>--- conflicted
+++ resolved
@@ -283,14 +283,6 @@
   std::unique_ptr<SingleCollectionTransaction> trx;
 
   if (!ServerState::instance()->isCoordinator()) {
-<<<<<<< HEAD
-    auto ctx = transaction::V8Context::CreateWhenRequired(coll->vocbase(), true);
-    trx.reset(new SingleCollectionTransaction(ctx, coll->cid(),
-                                              AccessMode::Type::READ));
-    trx->addHint(transaction::Hints::Hint::NO_USAGE_LOCK);
-    Result res = trx->begin();
-=======
->>>>>>> 8297fd38
     // These are only relevant for cluster
     ignoreKeys.insert({"distributeShardsLike", "isSmart", "numberOfShards",
                        "replicationFactor", "shardKeys"});
@@ -553,8 +545,4 @@
 
   rid = coll->revision(&trx);
   return TRI_ERROR_NO_ERROR;
-<<<<<<< HEAD
-}
-=======
-}
->>>>>>> 8297fd38
+}