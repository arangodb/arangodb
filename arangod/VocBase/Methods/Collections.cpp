--- conflicted
+++ resolved
@@ -281,8 +281,8 @@
       if (replicationFactorSlice.isNone()) {
         auto factor = vocbase.replicationFactor();
         if (factor > 0 && vocbase.IsSystemName(info.name)) {
-          auto* cl = application_features::ApplicationServer::lookupFeature<ClusterFeature>("Cluster");
-          factor = std::max(vocbase.replicationFactor(), cl->systemReplicationFactor());
+          auto& cl = vocbase.server().getFeature<ClusterFeature>();
+          factor = std::max(vocbase.replicationFactor(), cl.systemReplicationFactor());
         }
         helper.add(StaticStrings::ReplicationFactor, VPackValue(factor));
       }
@@ -444,19 +444,10 @@
   uint32_t defaultReplFactor = vocbase.replicationFactor();
   uint32_t defaultMinReplFactor = vocbase.minReplicationFactor();
 
-<<<<<<< HEAD
   auto& server = application_features::ApplicationServer::server();
   if (server.hasFeature<ClusterFeature>()) {
-    defaultReplFactor = server.getFeature<ClusterFeature>().systemReplicationFactor();
-=======
-  //TODO get options form builder
-
-  auto* cl = application_features::ApplicationServer::lookupFeature<ClusterFeature>("Cluster");
-  if (cl != nullptr) {
-    defaultReplFactor = std::max(defaultReplFactor,cl->systemReplicationFactor());
->>>>>>> 1b9cc85c
-  }
-
+    defaultReplFactor = std::max(defaultReplFactor, server.getFeature<ClusterFeature>().systemReplicationFactor());
+  }
 
   {
     VPackObjectBuilder scope(&bb);
