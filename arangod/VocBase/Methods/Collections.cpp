--- conflicted
+++ resolved
@@ -492,13 +492,8 @@
     if (ServerState::instance()->isCoordinator()) {
       // Here we do have a cluster setup. In that case, we will create many collections in one go (batch-wise).
       collections = ClusterMethods::createCollectionsOnCoordinator(
-<<<<<<< HEAD
-          vocbase, infoSlice, false, createWaitsForSyncReplication,
-          enforceReplicationFactor, isNewDatabase, colToDistributeShardsLike);
-=======
               vocbase, infoSlice, false, createWaitsForSyncReplication,
               enforceReplicationFactor, isNewDatabase, colToDistributeShardsLike);
->>>>>>> 311fe8db
 
       if (collections.empty()) {
         for (auto const& info : infos) {
