////////////////////////////////////////////////////////////////////////////////
/// DISCLAIMER
///
/// Copyright 2017 ArangoDB GmbH, Cologne, Germany
///
/// Licensed under the Apache License, Version 2.0 (the "License");
/// you may not use this file except in compliance with the License.
/// You may obtain a copy of the License at
///
///     http://www.apache.org/licenses/LICENSE-2.0
///
/// Unless required by applicable law or agreed to in writing, software
/// distributed under the License is distributed on an "AS IS" BASIS,
/// WITHOUT WARRANTIES OR CONDITIONS OF ANY KIND, either express or implied.
/// See the License for the specific language governing permissions and
/// limitations under the License.
///
/// Copyright holder is ArangoDB GmbH, Cologne, Germany
///
/// @author Simon Grätzer
////////////////////////////////////////////////////////////////////////////////

#include "Collections.h"
#include "Basics/Common.h"

#include "Aql/Query.h"
#include "Aql/QueryRegistry.h"
#include "Basics/LocalTaskQueue.h"
#include "Basics/ReadLocker.h"
#include "Basics/StringUtils.h"
#include "Basics/VelocyPackHelper.h"
#include "Cluster/ClusterFeature.h"
#include "Cluster/ClusterInfo.h"
#include "Cluster/ClusterMethods.h"
#include "Cluster/ServerState.h"
#include "GeneralServer/AuthenticationFeature.h"
#include "RestServer/DatabaseFeature.h"
#include "RestServer/QueryRegistryFeature.h"
#include "Scheduler/Scheduler.h"
#include "Scheduler/SchedulerFeature.h"
#include "StorageEngine/PhysicalCollection.h"
#include "Transaction/V8Context.h"
#include "Utils/OperationCursor.h"
#include "Utils/ExecContext.h"
#include "Utils/SingleCollectionTransaction.h"
#include "V8/v8-conv.h"
#include "V8/v8-utils.h"
#include "V8Server/V8Context.h"
#include "V8Server/V8DealerFeature.h"
#include "VocBase/LogicalCollection.h"
#include "VocBase/vocbase.h"

#include <velocypack/Builder.h>
#include <velocypack/Collection.h>
#include <velocypack/Iterator.h>
#include <velocypack/velocypack-aliases.h>

using namespace arangodb;
using namespace arangodb::basics;
using namespace arangodb::methods;

void Collections::enumerate(
    TRI_vocbase_t* vocbase,
    std::function<void(LogicalCollection*)> const& func) {
  if (ServerState::instance()->isCoordinator()) {
    std::vector<std::shared_ptr<LogicalCollection>> colls =
        ClusterInfo::instance()->getCollections(vocbase->name());
    for (std::shared_ptr<LogicalCollection> const& c : colls) {
      if (!c->deleted()) {
        func(c.get());
      }
    }

  } else {
    std::vector<arangodb::LogicalCollection*> colls =
        vocbase->collections(false);
    for (LogicalCollection* c : colls) {
      if (!c->deleted()) {
        func(c);
      }
    }
  }
}

Result methods::Collections::lookup(TRI_vocbase_t* vocbase,
                                    std::string const& name,
                                    FuncCallback func) {
  if (name.empty()) {
    return Result(TRI_ERROR_ARANGO_DATA_SOURCE_NOT_FOUND);
  }

  ExecContext const* exec = ExecContext::CURRENT;
  if (ServerState::instance()->isCoordinator()) {
    try {
      auto coll = ClusterInfo::instance()->getCollection(vocbase->name(), name);
      // check authentication after ensuring the collection exists
      if (exec != nullptr &&
          !exec->canUseCollection(vocbase->name(), coll->name(), auth::Level::RO)) {
        return Result(TRI_ERROR_FORBIDDEN, "No access to collection '" + name + "'");
      }
      func(coll.get());
      return Result();
    } catch (basics::Exception const& ex) {
      return Result(ex.code(), ex.what());
    } catch (std::exception const& ex) {
      return Result(TRI_ERROR_INTERNAL, ex.what());
    } catch (...) {
      return Result(TRI_ERROR_INTERNAL);
    }
    return Result(TRI_ERROR_ARANGO_DATA_SOURCE_NOT_FOUND);
  }

  auto coll = vocbase->lookupCollection(name);

  if (coll != nullptr) {
    // check authentication after ensuring the collection exists
    if (exec != nullptr &&
        !exec->canUseCollection(vocbase->name(), coll->name(), auth::Level::RO)) {
      return Result(TRI_ERROR_FORBIDDEN, "No access to collection '" + name + "'");
    }
    try {
      func(coll.get());
    } catch (basics::Exception const& ex) {
      return Result(ex.code(), ex.what());
    } catch (std::exception const& ex) {
      return Result(TRI_ERROR_INTERNAL, ex.what());
    } catch (...) {
      return Result(TRI_ERROR_INTERNAL);
    }
    return Result();
  }
  return Result(TRI_ERROR_ARANGO_DATA_SOURCE_NOT_FOUND);
}

Result Collections::create(TRI_vocbase_t* vocbase, std::string const& name,
                           TRI_col_type_e collectionType,
                           velocypack::Slice const& properties,
                           bool createWaitsForSyncReplication,
                           bool enforceReplicationFactor,
                           FuncCallback func) {
  if (name.empty()) {
    return TRI_ERROR_ARANGO_ILLEGAL_NAME;
  } else if (collectionType != TRI_col_type_e::TRI_COL_TYPE_DOCUMENT &&
             collectionType != TRI_col_type_e::TRI_COL_TYPE_EDGE) {
    return TRI_ERROR_ARANGO_COLLECTION_TYPE_INVALID;
  }

  ExecContext const* exec = ExecContext::CURRENT;
  if (exec != nullptr) {
    if (!exec->canUseDatabase(vocbase->name(), auth::Level::RW)) {
      return Result(TRI_ERROR_FORBIDDEN,
                    "cannot create collection in " + vocbase->name());
    } else if (!exec->isSuperuser() && !ServerState::writeOpsEnabled()) {
      return Result(TRI_ERROR_ARANGO_READ_ONLY, "server is in read-only mode");
    }
  }

  TRI_ASSERT(vocbase && !vocbase->isDangling());
  TRI_ASSERT(properties.isObject());

  VPackBuilder builder;

  builder.openObject();
<<<<<<< HEAD
  builder.add("type", VPackValue(static_cast<int>(collectionType)));
  builder.add("name", VPackValue(name));
  builder.add("indexes", VPackSlice::nullSlice()); // should never appear in props
=======
  builder.add(
    arangodb::StaticStrings::DataSourceType,
    arangodb::velocypack::Value(static_cast<int>(collectionType))
  );
  builder.add(
    arangodb::StaticStrings::DataSourceName,
    arangodb::velocypack::Value(name)
  );
>>>>>>> 843e5847
  builder.close();

  VPackBuilder info =
      VPackCollection::merge(properties, builder.slice(), false);
  VPackSlice const infoSlice = info.slice();

  try {
    ExecContext const* exe = ExecContext::CURRENT;
    if (ServerState::instance()->isCoordinator()) {
      auto col = ClusterMethods::createCollectionOnCoordinator(
        collectionType,
        *vocbase,
        infoSlice,
        false,
        createWaitsForSyncReplication,
        enforceReplicationFactor
      );

      if (!col) {
        return Result(TRI_ERROR_INTERNAL, "createCollectionOnCoordinator");
      }

      // do not grant rights on system collections
      // in case of success we grant the creating user RW access
      auth::UserManager* um = AuthenticationFeature::instance()->userManager();
      if (name[0] != '_' && um != nullptr && exe != nullptr && !exe->isSuperuser()) {
        // this should not fail, we can not get here without database RW access
        um->updateUser(
          ExecContext::CURRENT->user(), [&](auth::User& entry) {
            entry.grantCollection(vocbase->name(), name, auth::Level::RW);
            return TRI_ERROR_NO_ERROR;
        });
      }

      // reload otherwise collection might not be in yet
      func(col.get());
    } else {
      arangodb::LogicalCollection* col = vocbase->createCollection(infoSlice);
      TRI_ASSERT(col != nullptr);

      // do not grant rights on system collections
      // in case of success we grant the creating user RW access
      auth::UserManager* um = AuthenticationFeature::instance()->userManager();
      if (name[0] != '_' && um != nullptr && exe != nullptr && !exe->isSuperuser()) {
        // this should not fail, we can not get here without database RW access
        um->updateUser(
          ExecContext::CURRENT->user(), [&](auth::User& u) {
            u.grantCollection(vocbase->name(), name, auth::Level::RW);
            return TRI_ERROR_NO_ERROR;
          });
      }
      func(col);
    }
  } catch (basics::Exception const& ex) {
    return Result(ex.code(), ex.what());
  } catch (std::exception const& ex) {
    return Result(TRI_ERROR_INTERNAL, ex.what());
  } catch (...) {
    return Result(TRI_ERROR_INTERNAL, "cannot create collection");
  }

  return TRI_ERROR_NO_ERROR;
}

Result Collections::load(TRI_vocbase_t& vocbase, LogicalCollection* coll) {
  TRI_ASSERT(coll != nullptr);

  if (ServerState::instance()->isCoordinator()) {
#ifdef USE_ENTERPRISE
    return ULColCoordinatorEnterprise(
      coll->vocbase().name(),
      std::to_string(coll->id()),
      TRI_VOC_COL_STATUS_LOADED
    );
#else
    auto ci = ClusterInfo::instance();

    return ci->setCollectionStatusCoordinator(
      coll->vocbase().name(),
      std::to_string(coll->id()),
      TRI_VOC_COL_STATUS_LOADED
    );
#endif
  }

  auto ctx = transaction::V8Context::CreateWhenRequired(vocbase, true);
  SingleCollectionTransaction trx(ctx, coll->id(), AccessMode::Type::READ);

  Result res = trx.begin();

  if (res.fail()) {
    return res;
  }

  return trx.finish(res);
}

Result Collections::unload(TRI_vocbase_t* vocbase, LogicalCollection* coll) {
  if (ServerState::instance()->isCoordinator()) {
#ifdef USE_ENTERPRISE
    return ULColCoordinatorEnterprise(
      vocbase->name(), std::to_string(coll->id()), TRI_VOC_COL_STATUS_UNLOADED
    );
#else
    auto ci = ClusterInfo::instance();

    return ci->setCollectionStatusCoordinator(
      vocbase->name(), std::to_string(coll->id()), TRI_VOC_COL_STATUS_UNLOADED
    );
#endif
  }

  return vocbase->unloadCollection(coll, false);
}

Result Collections::properties(LogicalCollection* coll, VPackBuilder& builder) {
  TRI_ASSERT(coll != nullptr);
  ExecContext const* exec = ExecContext::CURRENT;
  if (exec != nullptr) {
    bool canRead = exec->canUseCollection(coll->name(), auth::Level::RO);
    if (exec->databaseAuthLevel() == auth::Level::NONE || !canRead) {
      return Result(TRI_ERROR_FORBIDDEN, "cannot access " + coll->name());
    }
  }

  std::unordered_set<std::string> ignoreKeys{
      "allowUserKeys", "cid",    "count",  "deleted", "id",   "indexes", "name",
      "path",          "planId", "shards", "status",  "type", "version"};

  // this transaction is held longer than the following if...
  std::unique_ptr<SingleCollectionTransaction> trx;

  if (!ServerState::instance()->isCoordinator()) {
    // These are only relevant for cluster
    ignoreKeys.insert({"distributeShardsLike", "isSmart", "numberOfShards",
                       "replicationFactor", "shardKeys"});

    auto ctx =
      transaction::V8Context::CreateWhenRequired(coll->vocbase(), true);

    // populate the transaction object (which is used outside this if too)
    trx.reset(new SingleCollectionTransaction(
      ctx, coll->id(), AccessMode::Type::READ
    ));

    // we actually need this hint here, so that the collection is not
    // loaded if it has status unloaded.
    trx->addHint(transaction::Hints::Hint::NO_USAGE_LOCK);

    Result res = trx->begin();

    if (res.fail()) {
      return res;
    }
  }

  // note that we have an ongoing transaction here if we are in single-server
  // case
  VPackBuilder props = coll->toVelocyPackIgnore(ignoreKeys, true, false);
  TRI_ASSERT(builder.isOpenObject());
  builder.add(VPackObjectIterator(props.slice()));

  return TRI_ERROR_NO_ERROR;
}

Result Collections::updateProperties(LogicalCollection* coll,
                                     VPackSlice const& props) {
  ExecContext const* exec = ExecContext::CURRENT;
  if (exec != nullptr) {
    bool canModify = exec->canUseCollection(coll->name(), auth::Level::RW);
    if ((exec->databaseAuthLevel() != auth::Level::RW || !canModify)) {
      return TRI_ERROR_FORBIDDEN;
    } else if (!exec->isSuperuser() && !ServerState::writeOpsEnabled()) {
      THROW_ARANGO_EXCEPTION_MESSAGE(TRI_ERROR_ARANGO_READ_ONLY,
                                     "server is in read-only mode");
    }
  }

  if (ServerState::instance()->isCoordinator()) {
    ClusterInfo* ci = ClusterInfo::instance();

    TRI_ASSERT(coll);

    auto info =
      ci->getCollection(coll->vocbase().name(), std::to_string(coll->id()));

    return info->updateProperties(props, false);
  } else {
    auto ctx =
      transaction::V8Context::CreateWhenRequired(coll->vocbase(), false);
    SingleCollectionTransaction trx(
      ctx, coll->id(), AccessMode::Type::EXCLUSIVE
    );
    Result res = trx.begin();

    if (!res.ok()) {
      return res;
    }

    // try to write new parameter to file
    bool doSync = DatabaseFeature::DATABASE->forceSyncProperties();
    arangodb::Result updateRes = coll->updateProperties(props, doSync);

    if (!updateRes.ok()) {
      return updateRes;
    }

    auto physical = coll->getPhysical();
    TRI_ASSERT(physical != nullptr);
    return physical->persistProperties();
  }
}

////////////////////////////////////////////////////////////////////////////////
/// @brief helper function to rename collections in _graphs as well
////////////////////////////////////////////////////////////////////////////////

static int RenameGraphCollections(TRI_vocbase_t* vocbase,
                                  std::string const& oldName,
                                  std::string const& newName) {
  V8DealerFeature* dealer = V8DealerFeature::DEALER;
  if (dealer == nullptr || !dealer->isEnabled()) {
    return TRI_ERROR_NO_ERROR; // V8 might is disabled
  }
  
  StringBuffer buffer(true);
  buffer.appendText("require('@arangodb/general-graph')._renameCollection(");
  buffer.appendJsonEncoded(oldName.c_str(), oldName.size());
  buffer.appendChar(',');
  buffer.appendJsonEncoded(newName.c_str(), newName.size());
  buffer.appendText(");");

  V8Context* context = dealer->enterContext(vocbase, false);
  if (context == nullptr) {
    LOG_TOPIC(WARN, Logger::FIXME) << "RenameGraphCollections: no V8 context";
    return TRI_ERROR_OUT_OF_MEMORY;
  }
  TRI_DEFER(dealer->exitContext(context));

  auto isolate = context->_isolate;
  v8::HandleScope scope(isolate);
  TRI_ExecuteJavaScriptString(
      isolate, isolate->GetCurrentContext(),
      TRI_V8_ASCII_PAIR_STRING(isolate, buffer.c_str(), buffer.length()),
      TRI_V8_ASCII_STRING(isolate, "collection rename"), false);

  return TRI_ERROR_NO_ERROR;
}

Result Collections::rename(LogicalCollection* coll, std::string const& newName,
                           bool doOverride) {
  if (ServerState::instance()->isCoordinator()) {
    // renaming a collection in a cluster is unsupported
    return TRI_ERROR_CLUSTER_UNSUPPORTED;
  }

  if (newName.empty()) {
    return Result(TRI_ERROR_BAD_PARAMETER, "<name> must be non-empty");
  }

  ExecContext const* exec = ExecContext::CURRENT;
  if (exec != nullptr) {
    if (!exec->canUseDatabase(auth::Level::RW) ||
        !exec->canUseCollection(coll->name(), auth::Level::RW)) {
      return TRI_ERROR_FORBIDDEN;
    }
  }

  std::string const oldName(coll->name());
  int res = coll->vocbase().renameCollection(coll, newName, doOverride);

  if (res != TRI_ERROR_NO_ERROR) {
    return Result(res, "cannot rename collection");
  }

  // rename collection inside _graphs as well
  return RenameGraphCollections(&(coll->vocbase()), oldName, newName);
}

#ifndef USE_ENTERPRISE

////////////////////////////////////////////////////////////////////////////////
/// @brief drops a collection, case of a coordinator in a cluster
////////////////////////////////////////////////////////////////////////////////

static Result DropVocbaseColCoordinator(arangodb::LogicalCollection* collection,
                                        bool allowDropSystem) {
  if (collection->system() && !allowDropSystem) {
    return TRI_ERROR_FORBIDDEN;
  }

  auto& databaseName = collection->vocbase().name();
  auto cid = std::to_string(collection->id());
  ClusterInfo* ci = ClusterInfo::instance();
  std::string errorMsg;

  int res = ci->dropCollectionCoordinator(databaseName, cid, errorMsg, 120.0);
  if (res != TRI_ERROR_NO_ERROR) {
    return Result(res, errorMsg);
  }
  collection->setStatus(TRI_VOC_COL_STATUS_DELETED);

  return TRI_ERROR_NO_ERROR;
}
#endif

Result Collections::drop(TRI_vocbase_t* vocbase, LogicalCollection* coll,
                         bool allowDropSystem, double timeout) {

  ExecContext const* exec = ExecContext::CURRENT;
  if (exec != nullptr) {
    if  (!exec->canUseDatabase(vocbase->name(), auth::Level::RW) ||
         !exec->canUseCollection(coll->name(), auth::Level::RW)) {
      return Result(TRI_ERROR_FORBIDDEN,
                    "Insufficient rights to drop collection " +
                    coll->name());
    } else if (!exec->isSuperuser() && !ServerState::writeOpsEnabled()) {
      THROW_ARANGO_EXCEPTION_MESSAGE(TRI_ERROR_ARANGO_READ_ONLY,
                                     "server is in read-only mode");
    }
  }

  TRI_ASSERT(coll);
  auto& dbname = coll->vocbase().name();
  std::string const collName = coll->name();

  Result res;
  // If we are a coordinator in a cluster, we have to behave differently:
  if (ServerState::instance()->isCoordinator()) {
#ifdef USE_ENTERPRISE
    res = DropColCoordinatorEnterprise(coll, allowDropSystem);
#else
    res = DropVocbaseColCoordinator(coll, allowDropSystem);
#endif
  } else {
    auto r =
      coll->vocbase().dropCollection(coll->id(), allowDropSystem, timeout).errorNumber();

    if (r != TRI_ERROR_NO_ERROR) {
      res.reset(r, "cannot drop collection");
    }
  }

  auth::UserManager* um = AuthenticationFeature::instance()->userManager();
  if (res.ok() && um != nullptr) {
    um->enumerateUsers([&](auth::User& entry) -> bool {
      return entry.removeCollection(dbname, collName);
    });
  }
  return res;
}

Result Collections::warmup(TRI_vocbase_t& vocbase, LogicalCollection* coll) {
  ExecContext const* exec = ExecContext::CURRENT; // disallow expensive ops

  if (!exec->isSuperuser() && !ServerState::writeOpsEnabled()) {
    THROW_ARANGO_EXCEPTION_MESSAGE(TRI_ERROR_ARANGO_READ_ONLY,
                                   "server is in read-only mode");
  }

  if (ServerState::instance()->isCoordinator()) {
    auto cid = std::to_string(coll->id());

    return warmupOnCoordinator(vocbase.name(), cid);
  }

  auto ctx = transaction::V8Context::CreateWhenRequired(vocbase, false);
  SingleCollectionTransaction trx(ctx, coll->id(), AccessMode::Type::READ);
  Result res = trx.begin();

  if (res.fail()) {
    return res;
  }

  auto idxs = coll->getIndexes();
  auto poster = [](std::function<void()> fn) -> void {
    SchedulerFeature::SCHEDULER->post(fn);
  };

  auto queue = std::make_shared<basics::LocalTaskQueue>(poster);

  for (auto& idx : idxs) {
    idx->warmup(&trx, queue);
  }

  queue->dispatchAndWait();

  if (queue->status() == TRI_ERROR_NO_ERROR) {
    res = trx.commit();
  } else {
    return queue->status();
  }

  return res;
}

Result Collections::revisionId(
    TRI_vocbase_t& vocbase,
    LogicalCollection* coll,
    TRI_voc_rid_t& rid
) {
  TRI_ASSERT(coll != nullptr);
  auto& databaseName = coll->vocbase().name();
  auto cid = std::to_string(coll->id());

  if (ServerState::instance()->isCoordinator()) {
    return revisionOnCoordinator(databaseName, cid, rid);
  }

  auto ctx = transaction::V8Context::CreateWhenRequired(vocbase, true);
  SingleCollectionTransaction trx(ctx, coll->id(), AccessMode::Type::READ);
  Result res = trx.begin();

  if (res.fail()) {
    THROW_ARANGO_EXCEPTION(res);
  }

  rid = coll->revision(&trx);

  return TRI_ERROR_NO_ERROR;
}

/// @brief Helper implementation similar to ArangoCollection.all() in v8
/*static*/ arangodb::Result Collections::all(
    TRI_vocbase_t& vocbase,
    std::string const& cname,
    DocCallback cb
) {
  // Implement it like this to stay close to the original
  if (ServerState::instance()->isCoordinator()) {
    auto empty = std::make_shared<VPackBuilder>();
    std::string q = "FOR r IN @@coll RETURN r";
    auto binds = std::make_shared<VPackBuilder>();
    binds->openObject();
    binds->add("@coll", VPackValue(cname));
    binds->close();
    arangodb::aql::Query query(false, vocbase, aql::QueryString(q), binds,
                               std::make_shared<VPackBuilder>(), arangodb::aql::PART_MAIN);
    auto queryRegistry = QueryRegistryFeature::QUERY_REGISTRY;
    TRI_ASSERT(queryRegistry != nullptr);
    aql::QueryResult queryResult = query.execute(queryRegistry);
    Result res = queryResult.code;
    if (queryResult.code == TRI_ERROR_NO_ERROR) {
      VPackSlice array = queryResult.result->slice();
      for (VPackSlice doc : VPackArrayIterator(array)) {
        cb(doc.resolveExternal());
      }
    }
    return res;
  } else {
    auto ctx = transaction::V8Context::CreateWhenRequired(vocbase, true);
    SingleCollectionTransaction trx(ctx, cname, AccessMode::Type::READ);
    Result res = trx.begin();

    if (res.fail()) {
      return res;
    }

    // We directly read the entire cursor. so batchsize == limit
    std::unique_ptr<OperationCursor> opCursor =
    trx.indexScan(cname, transaction::Methods::CursorType::ALL);

    if (!opCursor->hasMore()) {
      return TRI_ERROR_OUT_OF_MEMORY;
    }

    opCursor->allDocuments([&](LocalDocumentId const& token, VPackSlice doc) {
      cb(doc.resolveExternal());
    }, 1000);

    return trx.finish(res);
  }
}<|MERGE_RESOLUTION|>--- conflicted
+++ resolved
@@ -161,11 +161,6 @@
   VPackBuilder builder;
 
   builder.openObject();
-<<<<<<< HEAD
-  builder.add("type", VPackValue(static_cast<int>(collectionType)));
-  builder.add("name", VPackValue(name));
-  builder.add("indexes", VPackSlice::nullSlice()); // should never appear in props
-=======
   builder.add(
     arangodb::StaticStrings::DataSourceType,
     arangodb::velocypack::Value(static_cast<int>(collectionType))
@@ -174,11 +169,11 @@
     arangodb::StaticStrings::DataSourceName,
     arangodb::velocypack::Value(name)
   );
->>>>>>> 843e5847
+  builder.add("indexes", VPackSlice::nullSlice()); // should never appear in props
   builder.close();
 
   VPackBuilder info =
-      VPackCollection::merge(properties, builder.slice(), false);
+      VPackCollection::merge(properties, builder.slice(), false, true);
   VPackSlice const infoSlice = info.slice();
 
   try {
