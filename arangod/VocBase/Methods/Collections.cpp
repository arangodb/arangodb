--- conflicted
+++ resolved
@@ -1301,18 +1301,6 @@
 
 /// @brief the list of collection attributes that are allowed by user-input
 /// this is to avoid retyping the same list twice
-<<<<<<< HEAD
-#define COMMON_ALLOWED_COLLECTION_INPUT_ATTRIBUTES                            \
-  StaticStrings::DataSourceSystem, StaticStrings::DataSourceId, "keyOptions", \
-      StaticStrings::WaitForSyncString, StaticStrings::CacheEnabled,          \
-      StaticStrings::ShardKeys, StaticStrings::NumberOfShards,                \
-      StaticStrings::DistributeShardsLike, "avoidServers",                    \
-      StaticStrings::IsSmart, StaticStrings::ShardingStrategy,                \
-      StaticStrings::GraphSmartGraphAttribute, StaticStrings::Schema,         \
-      StaticStrings::SmartJoinAttribute, StaticStrings::ReplicationFactor,    \
-      StaticStrings::MinReplicationFactor, /* deprecated */                   \
-      StaticStrings::WriteConcern, "servers", StaticStrings::ComputedValues
-=======
 #define COMMON_ALLOWED_COLLECTION_INPUT_ATTRIBUTES                             \
   StaticStrings::DataSourceSystem, StaticStrings::DataSourceId,                \
       StaticStrings::KeyOptions, StaticStrings::WaitForSyncString,             \
@@ -1322,8 +1310,7 @@
       StaticStrings::GraphSmartGraphAttribute, StaticStrings::Schema,          \
       StaticStrings::SmartJoinAttribute, StaticStrings::ReplicationFactor,     \
       StaticStrings::MinReplicationFactor, /* deprecated */                    \
-      StaticStrings::WriteConcern, "servers"
->>>>>>> 1c6ee91b
+      StaticStrings::WriteConcern, "servers", StaticStrings::ComputedValues
 
 arangodb::velocypack::Builder Collections::filterInput(
     arangodb::velocypack::Slice properties, bool allowDC2DCAttributes) {
