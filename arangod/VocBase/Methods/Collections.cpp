////////////////////////////////////////////////////////////////////////////////
/// DISCLAIMER
///
/// Copyright 2017 ArangoDB GmbH, Cologne, Germany
///
/// Licensed under the Apache License, Version 2.0 (the "License");
/// you may not use this file except in compliance with the License.
/// You may obtain a copy of the License at
///
///     http://www.apache.org/licenses/LICENSE-2.0
///
/// Unless required by applicable law or agreed to in writing, software
/// distributed under the License is distributed on an "AS IS" BASIS,
/// WITHOUT WARRANTIES OR CONDITIONS OF ANY KIND, either express or implied.
/// See the License for the specific language governing permissions and
/// limitations under the License.
///
/// Copyright holder is ArangoDB GmbH, Cologne, Germany
///
/// @author Simon Grätzer
////////////////////////////////////////////////////////////////////////////////

#include "Collections.h"
#include "Basics/Common.h"

#include "Aql/Query.h"
#include "Aql/QueryRegistry.h"
#include "Basics/LocalTaskQueue.h"
#include "Basics/ReadLocker.h"
#include "Basics/StringBuffer.h"
#include "Basics/StringUtils.h"
#include "Basics/VelocyPackHelper.h"
#include "Cluster/ClusterFeature.h"
#include "Cluster/ClusterInfo.h"
#include "Cluster/ClusterMethods.h"
#include "Cluster/ServerState.h"
#include "GeneralServer/AuthenticationFeature.h"
#include "Logger/LogMacros.h"
#include "Logger/Logger.h"
#include "Logger/LoggerStream.h"
#include "RestServer/DatabaseFeature.h"
#include "RestServer/QueryRegistryFeature.h"
#include "Scheduler/Scheduler.h"
#include "Scheduler/SchedulerFeature.h"
#include "Sharding/ShardingFeature.h"
#include "StorageEngine/PhysicalCollection.h"
#include "Transaction/V8Context.h"
#include "Utils/Events.h"
#include "Utils/ExecContext.h"
#include "Utils/OperationCursor.h"
#include "Utils/SingleCollectionTransaction.h"
#include "V8/JavaScriptSecurityContext.h"
#include "V8/v8-conv.h"
#include "V8/v8-utils.h"
#include "V8Server/V8Context.h"
#include "V8Server/V8DealerFeature.h"
#include "VocBase/LogicalCollection.h"
#include "VocBase/Methods/CollectionCreationInfo.h"
#include "VocBase/vocbase.h"

#include <velocypack/Builder.h>
#include <velocypack/Collection.h>
#include <velocypack/Iterator.h>
#include <velocypack/velocypack-aliases.h>

using namespace arangodb;
using namespace arangodb::basics;
using namespace arangodb::methods;

Collections::Context::Context(TRI_vocbase_t& vocbase, LogicalCollection& coll)
    : _vocbase(vocbase), _coll(coll), _trx(nullptr), _responsibleForTrx(true) {}

Collections::Context::Context(TRI_vocbase_t& vocbase, LogicalCollection& coll,
                              transaction::Methods* trx)
    : _vocbase(vocbase), _coll(coll), _trx(trx), _responsibleForTrx(false) {
  TRI_ASSERT(_trx != nullptr);
}

Collections::Context::~Context() {
  if (_responsibleForTrx && _trx != nullptr) {
    delete _trx;
  }
}

transaction::Methods* Collections::Context::trx(AccessMode::Type const& type, bool embeddable,
                                                bool forceLoadCollection) {
  if (_responsibleForTrx && _trx == nullptr) {
    auto ctx = transaction::V8Context::CreateWhenRequired(_vocbase, embeddable);
    auto trx = std::make_unique<SingleCollectionTransaction>(ctx, _coll, type);
    if (!trx) {
      THROW_ARANGO_EXCEPTION_MESSAGE(TRI_ERROR_OUT_OF_MEMORY,
                                     "Cannot create Transaction");
    }

    if (!forceLoadCollection) {
      // we actually need this hint here, so that the collection is not
      // loaded if it has status unloaded.
      trx->addHint(transaction::Hints::Hint::NO_USAGE_LOCK);
    }

    Result res = trx->begin();

    if (res.fail()) {
      THROW_ARANGO_EXCEPTION(res);
    }
    _trx = trx.release();
  }
  // ADD asserts for running state and locking issues!
  return _trx;
}

TRI_vocbase_t& Collections::Context::vocbase() const { return _vocbase; }

LogicalCollection* Collections::Context::coll() const { return &_coll; }

void Collections::enumerate(TRI_vocbase_t* vocbase,
                            std::function<void(std::shared_ptr<LogicalCollection> const&)> const& func) {
  if (ServerState::instance()->isCoordinator()) {
    std::vector<std::shared_ptr<LogicalCollection>> colls =
        ClusterInfo::instance()->getCollections(vocbase->name());

    for (std::shared_ptr<LogicalCollection> const& c : colls) {
      if (!c->deleted()) {
        func(c);
      }
    }
  } else {
    for (auto& c : vocbase->collections(false)) {
      if (!c->deleted()) {
        func(c);
      }
    }
  }
}

/*static*/ arangodb::Result methods::Collections::lookup(  // find collection
    TRI_vocbase_t const& vocbase,                          // vocbase to search
    std::string const& name,                               // collection name
    FuncCallback func  // invoke on found collection
) {
  if (name.empty()) {
    return Result(TRI_ERROR_ARANGO_DATA_SOURCE_NOT_FOUND);
  }

  if (ServerState::instance()->isCoordinator()) {
    try {
      auto ci = ClusterInfo::instance();

      if (!ci) {
        return arangodb::Result(  // result
            TRI_ERROR_INTERNAL,   // code
            "failure to find 'ClusterInfo' instance while searching for "
            "collection"  // message
        );
      }

      auto coll = ci->getCollectionNT(vocbase.name(), name);

      if (coll) {
        // check authentication after ensuring the collection exists
        if (!ExecContext::current().canUseCollection(vocbase.name(), coll->name(), auth::Level::RO)) {
          return Result(TRI_ERROR_FORBIDDEN,
                        "No access to collection '" + name + "'");
        }

        func(coll);

        return Result();
      } else {
        return Result(TRI_ERROR_ARANGO_DATA_SOURCE_NOT_FOUND);
      }
    } catch (basics::Exception const& ex) {
      return Result(ex.code(), ex.what());
    } catch (std::exception const& ex) {
      return Result(TRI_ERROR_INTERNAL, ex.what());
    } catch (...) {
      return Result(TRI_ERROR_INTERNAL);
    }

    return Result(TRI_ERROR_ARANGO_DATA_SOURCE_NOT_FOUND);
  }

  auto coll = vocbase.lookupCollection(name);

  if (coll != nullptr) {
    // check authentication after ensuring the collection exists
    if (!ExecContext::current().canUseCollection(vocbase.name(), coll->name(), auth::Level::RO)) {
      return Result(TRI_ERROR_FORBIDDEN,
                    "No access to collection '" + name + "'");
    }
    try {
      func(coll);
    } catch (basics::Exception const& ex) {
      return Result(ex.code(), ex.what());
    } catch (std::exception const& ex) {
      return Result(TRI_ERROR_INTERNAL, ex.what());
    } catch (...) {
      return Result(TRI_ERROR_INTERNAL);
    }

    return Result();
  }

  return Result(TRI_ERROR_ARANGO_DATA_SOURCE_NOT_FOUND);
}

/*static*/ arangodb::Result Collections::create(    // create collection
    TRI_vocbase_t& vocbase,                         // collection vocbase
    std::string const& name,                        // collection name
    TRI_col_type_e collectionType,                  // collection type
    arangodb::velocypack::Slice const& properties,  // collection properties
    bool createWaitsForSyncReplication,             // replication wait flag
    bool enforceReplicationFactor,                  // replication factor flag
    bool isNewDatabase,
    FuncCallback func) {  // invoke on collection creation
  if (name.empty()) {
    events::CreateCollection(vocbase.name(), name, TRI_ERROR_ARANGO_ILLEGAL_NAME);
    return TRI_ERROR_ARANGO_ILLEGAL_NAME;
  } else if (collectionType != TRI_col_type_e::TRI_COL_TYPE_DOCUMENT &&
             collectionType != TRI_col_type_e::TRI_COL_TYPE_EDGE) {
    events::CreateCollection(vocbase.name(), name, TRI_ERROR_ARANGO_COLLECTION_TYPE_INVALID);
    return TRI_ERROR_ARANGO_COLLECTION_TYPE_INVALID;
  }
  std::vector<CollectionCreationInfo> infos{{name, collectionType, properties}};
  return create(vocbase, infos, createWaitsForSyncReplication,
                enforceReplicationFactor, isNewDatabase, nullptr,
                [&func](std::vector<std::shared_ptr<LogicalCollection>> const& cols) {
                  TRI_ASSERT(cols.size() == 1);
                  func(cols[0]);
                });
}

Result Collections::create(TRI_vocbase_t& vocbase,
                           std::vector<CollectionCreationInfo> const& infos,
                           bool createWaitsForSyncReplication,
                           bool enforceReplicationFactor, bool isNewDatabase,
                           std::shared_ptr<LogicalCollection> const& colToDistributeShardsLike,
                           MultiFuncCallback const& func) {
  ExecContext const& exec = ExecContext::current();
  if (!exec.canUseDatabase(vocbase.name(), auth::Level::RW)) {
    for (auto const& info : infos) {
      events::CreateCollection(vocbase.name(), info.name, TRI_ERROR_FORBIDDEN);
    }
    return arangodb::Result(                             // result
        TRI_ERROR_FORBIDDEN,                             // code
        "cannot create collection in " + vocbase.name()  // message
    );
  }

  TRI_ASSERT(!vocbase.isDangling());
  bool haveShardingFeature = ServerState::instance()->isCoordinator() &&
                             vocbase.server().hasFeature<ShardingFeature>();
  VPackBuilder builder;
  VPackBuilder helper;
  builder.openArray();
  for (auto const& info : infos) {
    TRI_ASSERT(builder.isOpenArray());

    if (info.name.empty()) {
      events::CreateCollection(vocbase.name(), info.name, TRI_ERROR_ARANGO_ILLEGAL_NAME);
      return TRI_ERROR_ARANGO_ILLEGAL_NAME;
    } else if (info.collectionType != TRI_col_type_e::TRI_COL_TYPE_DOCUMENT &&
               info.collectionType != TRI_col_type_e::TRI_COL_TYPE_EDGE) {
      events::CreateCollection(vocbase.name(), info.name, TRI_ERROR_ARANGO_COLLECTION_TYPE_INVALID);
      return TRI_ERROR_ARANGO_COLLECTION_TYPE_INVALID;
    }
    TRI_ASSERT(info.properties.isObject());
    helper.clear();
    helper.openObject();
    helper.add(arangodb::StaticStrings::DataSourceType,
               arangodb::velocypack::Value(static_cast<int>(info.collectionType)));
    helper.add(arangodb::StaticStrings::DataSourceName,
               arangodb::velocypack::Value(info.name));
    helper.close();
    VPackBuilder merged =
        VPackCollection::merge(info.properties, helper.slice(), false, true);

    if (haveShardingFeature && !info.properties.get("shardingStrategy").isString()) {
      // NOTE: We need to do this in a second merge as the geature call requires to have the
      // DataSourceType set in the JSON, which has just been done by the call above.
      helper.clear();
      helper.openObject();
      TRI_ASSERT(ServerState::instance()->isCoordinator());
      helper.add("shardingStrategy",
                 VPackValue(vocbase.server().getFeature<ShardingFeature>().getDefaultShardingStrategyForNewCollection(
                     merged.slice())));
      helper.close();
      merged = VPackCollection::merge(merged.slice(), helper.slice(), false, true);
    }

    builder.add(merged.slice());
  }
  TRI_ASSERT(builder.isOpenArray());
  builder.close();

  VPackSlice const infoSlice = builder.slice();
  std::vector<std::shared_ptr<LogicalCollection>> collections;
  TRI_ASSERT(infoSlice.isArray());
  TRI_ASSERT(infoSlice.length() >= 1);
  TRI_ASSERT(infoSlice.length() == infos.size());
  collections.reserve(infoSlice.length());
  try {
    if (ServerState::instance()->isCoordinator()) {
      collections =
          ClusterMethods::createCollectionOnCoordinator(vocbase, infoSlice, false,
                                                        createWaitsForSyncReplication,
                                                        enforceReplicationFactor,
                                                        isNewDatabase, colToDistributeShardsLike);

      if (collections.empty()) {
        for (auto const& info : infos) {
          events::CreateCollection(vocbase.name(), info.name, TRI_ERROR_INTERNAL);
        }
        return Result(TRI_ERROR_INTERNAL, "createCollectionsOnCoordinator");
      }
    } else {
      for (auto slice : VPackArrayIterator(infoSlice)) {
        // Single server does not yet have a multi collection implementation
        auto col = vocbase.createCollection(slice);
        TRI_ASSERT(col != nullptr);
        collections.emplace_back(col);
      }
    }
  } catch (basics::Exception const& ex) {
    return Result(ex.code(), ex.what());
  } catch (std::exception const& ex) {
    return Result(TRI_ERROR_INTERNAL, ex.what());
  } catch (...) {
    return Result(TRI_ERROR_INTERNAL, "cannot create collection");
  }

  // Grant access to the collections.
  // This is identical on cluster and SingleServer
  try {
    // in case of success we grant the creating user RW access
    auth::UserManager* um = AuthenticationFeature::instance()->userManager();
    if (um != nullptr && !exec.isSuperuser()) {
      // this should not fail, we can not get here without database RW access
      // however, there may be races for updating the users account, so we try
      // a few times in case of a conflict
      int tries = 0;
      while (true) {
        Result r = um->updateUser(exec.user(), [&](auth::User& entry) {
          for (auto const& col : collections) {
            // do not grant rights on system collections
            if (!col->system()) {
              entry.grantCollection(vocbase.name(), col->name(), auth::Level::RW);
              events::CreateCollection(vocbase.name(), col->name(), TRI_ERROR_NO_ERROR);
            }
          }
          return TRI_ERROR_NO_ERROR;
        });
        if (r.ok() || r.is(TRI_ERROR_USER_NOT_FOUND) || r.is(TRI_ERROR_USER_EXTERNAL)) {
          // it seems to be allowed to created collections with an unknown user
          break;
        }
        if (!r.is(TRI_ERROR_ARANGO_CONFLICT) || ++tries == 10) {
          LOG_TOPIC("116bb", WARN, Logger::FIXME)
              << "Updating user failed with error: " << r.errorMessage() << ". giving up!";
          for (auto const& col : collections) {
            events::CreateCollection(vocbase.name(), col->name(), r.errorNumber());
          }
          return r;
        }
        // try again in case of conflict
        LOG_TOPIC("ff123", TRACE, Logger::FIXME)
            << "Updating user failed with error: " << r.errorMessage() << ". trying again";
      }
    }
    func(collections);
  } catch (basics::Exception const& ex) {
    for (auto const& info : infos) {
      events::CreateCollection(vocbase.name(), info.name, ex.code());
    }
    return Result(ex.code(), ex.what());
  } catch (std::exception const& ex) {
    for (auto const& info : infos) {
      events::CreateCollection(vocbase.name(), info.name, TRI_ERROR_INTERNAL);
    }
    return Result(TRI_ERROR_INTERNAL, ex.what());
  } catch (...) {
    for (auto const& info : infos) {
      events::CreateCollection(vocbase.name(), info.name, TRI_ERROR_INTERNAL);
    }
    return Result(TRI_ERROR_INTERNAL, "cannot create collection");
  }
  for (auto const& info : infos) {
    events::CreateCollection(vocbase.name(), info.name, TRI_ERROR_NO_ERROR);
  }

  return TRI_ERROR_NO_ERROR;
}

void Collections::createSystemCollectionProperties(std::string collectionName,
                                                   VPackBuilder& bb, bool isSystem) {
  uint32_t defaultReplFactor = 1;
  uint32_t defaultMinReplFactor = 1;

  auto* cl = application_features::ApplicationServer::lookupFeature<ClusterFeature>(
      "Cluster");

  if (cl != nullptr) {
    defaultReplFactor = cl->systemReplicationFactor();
  }

  {
    VPackObjectBuilder scope(&bb);
    bb.add("isSystem", VPackSlice::trueSlice());
    bb.add("waitForSync", VPackSlice::falseSlice());
    bb.add("journalSize", VPackValue(1024 * 1024));
    bb.add("replicationFactor", VPackValue(defaultReplFactor));
    bb.add("minReplicationFactor", VPackValue(defaultMinReplFactor));
    // that forces all collections to be on the same physical DBserver
    if (isSystem) {
      if (collectionName != StaticStrings::UsersCollection) {
        bb.add("distributeShardsLike", VPackValue(StaticStrings::UsersCollection));
      }
    } else {
      if (collectionName != StaticStrings::GraphsCollection) {
        bb.add("distributeShardsLike", VPackValue(StaticStrings::GraphsCollection));
      }
    }
  }
}

/*static*/ std::pair<Result, std::shared_ptr<LogicalCollection>> Collections::createSystem(
    TRI_vocbase_t& vocbase, std::string const& name, bool isNewDatabase) {

  std::shared_ptr<LogicalCollection> createdCollection;

<<<<<<< HEAD
    if (vocbase.server().hasFeature<ClusterFeature>()) {
      defaultReplFactor =
          vocbase.server().getFeature<ClusterFeature>().systemReplicationFactor();
    }
=======
  FuncCallback const returnColPtr =
      [&createdCollection](std::shared_ptr<LogicalCollection> const& col) -> void {
    TRI_ASSERT(col!=nullptr);
    createdCollection = col;
  };

  Result res = methods::Collections::lookup(vocbase, name, returnColPtr);
>>>>>>> ad36adc3

  if (res.ok()) {
    // Collection lookup worked and we have a pointer to the collection
    TRI_ASSERT(createdCollection!=nullptr);
    return {res, createdCollection};
  } else if (res.is(TRI_ERROR_ARANGO_DATA_SOURCE_NOT_FOUND)) {
    VPackBuilder bb;
    createSystemCollectionProperties(name, bb, vocbase.isSystem());

    res = Collections::create(vocbase,  // vocbase to create in
                              name,     // collection name top create
                              TRI_COL_TYPE_DOCUMENT,  // collection type to create
                              bb.slice(),  // collection definition to create
                              true,        // waitsForSyncReplication
                              true,        // enforceReplicationFactor
                              isNewDatabase,
                              returnColPtr);  // callback

    if (res.ok()) {
      TRI_ASSERT(createdCollection!=nullptr);
      return {res, createdCollection};
    }
  }

  // Something went wrong, we return res and nullptr
  TRI_ASSERT(!res.ok());
  return {res, nullptr};
}

Result Collections::load(TRI_vocbase_t& vocbase, LogicalCollection* coll) {
  TRI_ASSERT(coll != nullptr);

  if (ServerState::instance()->isCoordinator()) {
#ifdef USE_ENTERPRISE
    return ULColCoordinatorEnterprise(coll->vocbase().name(),
                                      std::to_string(coll->id()), TRI_VOC_COL_STATUS_LOADED);
#else
    auto ci = ClusterInfo::instance();

    return ci->setCollectionStatusCoordinator(coll->vocbase().name(),
                                              std::to_string(coll->id()),
                                              TRI_VOC_COL_STATUS_LOADED);
#endif
  }

  auto ctx = transaction::V8Context::CreateWhenRequired(vocbase, true);
  SingleCollectionTransaction trx(ctx, *coll, AccessMode::Type::READ);
  Result res = trx.begin();

  if (res.fail()) {
    return res;
  }

  return trx.finish(res);
}

Result Collections::unload(TRI_vocbase_t* vocbase, LogicalCollection* coll) {
  if (ServerState::instance()->isCoordinator()) {
#ifdef USE_ENTERPRISE
    return ULColCoordinatorEnterprise(vocbase->name(), std::to_string(coll->id()),
                                      TRI_VOC_COL_STATUS_UNLOADED);
#else
    auto ci = ClusterInfo::instance();

    return ci->setCollectionStatusCoordinator(vocbase->name(),
                                              std::to_string(coll->id()),
                                              TRI_VOC_COL_STATUS_UNLOADED);
#endif
  }

  return vocbase->unloadCollection(coll, false);
}

Result Collections::properties(Context& ctxt, VPackBuilder& builder) {
  LogicalCollection* coll = ctxt.coll();
  TRI_ASSERT(coll != nullptr);
  ExecContext const& exec = ExecContext::current();
  bool canRead = exec.canUseCollection(coll->name(), auth::Level::RO);
  if (!canRead || exec.databaseAuthLevel() == auth::Level::NONE) {
    return Result(TRI_ERROR_FORBIDDEN, "cannot access " + coll->name());
  }

  std::unordered_set<std::string> ignoreKeys{
      "allowUserKeys", "cid",    "count",  "deleted", "id",   "indexes", "name",
      "path",          "planId", "shards", "status",  "type", "version"};

  if (!ServerState::instance()->isCoordinator()) {
    // These are only relevant for cluster
    ignoreKeys.insert({StaticStrings::DistributeShardsLike, StaticStrings::IsSmart,
                       StaticStrings::NumberOfShards, StaticStrings::ReplicationFactor,
                       StaticStrings::MinReplicationFactor,
                       StaticStrings::ShardKeys, StaticStrings::ShardingStrategy});

    // this transaction is held longer than the following if...
    auto trx = ctxt.trx(AccessMode::Type::READ, true, false);
    TRI_ASSERT(trx != nullptr);
  }

  // note that we have an ongoing transaction here if we are in single-server
  // case
  VPackBuilder props =
      coll->toVelocyPackIgnore(ignoreKeys, LogicalDataSource::makeFlags(
                                               LogicalDataSource::Serialize::Detailed));
  TRI_ASSERT(builder.isOpenObject());
  builder.add(VPackObjectIterator(props.slice()));

  return TRI_ERROR_NO_ERROR;
}

Result Collections::updateProperties(LogicalCollection& collection,
                                     velocypack::Slice const& props, bool partialUpdate) {
  ExecContext const& exec = ExecContext::current();
  bool canModify = exec.canUseCollection(collection.name(), auth::Level::RW);

  if (!canModify || !exec.canUseDatabase(auth::Level::RW)) {
    return TRI_ERROR_FORBIDDEN;
  }

  if (ServerState::instance()->isCoordinator()) {
    ClusterInfo* ci = ClusterInfo::instance();
    auto info = ci->getCollection(collection.vocbase().name(),
                                  std::to_string(collection.id()));

    return info->properties(props, partialUpdate);
  } else {
    auto ctx = transaction::V8Context::CreateWhenRequired(collection.vocbase(), false);
    SingleCollectionTransaction trx(ctx, collection, AccessMode::Type::EXCLUSIVE);
    Result res = trx.begin();

    if (!res.ok()) {
      return res;
    }

    // try to write new parameter to file
    auto updateRes = collection.properties(props, partialUpdate);

    if (!updateRes.ok()) {
      return updateRes;
    }

    auto physical = collection.getPhysical();
    TRI_ASSERT(physical != nullptr);

    return physical->persistProperties();
  }
}

////////////////////////////////////////////////////////////////////////////////
/// @brief helper function to rename collections in _graphs as well
////////////////////////////////////////////////////////////////////////////////

static int RenameGraphCollections(TRI_vocbase_t* vocbase, std::string const& oldName,
                                  std::string const& newName) {
  V8DealerFeature* dealer = V8DealerFeature::DEALER;
  if (dealer == nullptr || !dealer->isEnabled()) {
    return TRI_ERROR_NO_ERROR;  // V8 might is disabled
  }

  StringBuffer buffer(true);
  buffer.appendText(
      "require('@arangodb/general-graph-common')._renameCollection(");
  buffer.appendJsonEncoded(oldName.c_str(), oldName.size());
  buffer.appendChar(',');
  buffer.appendJsonEncoded(newName.c_str(), newName.size());
  buffer.appendText(");");

  JavaScriptSecurityContext securityContext =
      JavaScriptSecurityContext::createInternalContext();
  V8ContextGuard guard(vocbase, securityContext);

  auto isolate = guard.isolate();
  v8::HandleScope scope(isolate);
  TRI_ExecuteJavaScriptString(isolate, isolate->GetCurrentContext(),
                              TRI_V8_ASCII_PAIR_STRING(isolate, buffer.c_str(),
                                                       buffer.length()),
                              TRI_V8_ASCII_STRING(isolate, "collection rename"), false);

  return TRI_ERROR_NO_ERROR;
}

Result Collections::rename(LogicalCollection& collection,
                           std::string const& newName, bool doOverride) {
  if (ServerState::instance()->isCoordinator()) {
    // renaming a collection in a cluster is unsupported
    return TRI_ERROR_CLUSTER_UNSUPPORTED;
  }

  if (newName.empty()) {
    return Result(TRI_ERROR_BAD_PARAMETER, "<name> must be non-empty");
  }

  ExecContext const& exec = ExecContext::current();
  if (!exec.canUseDatabase(auth::Level::RW) ||
      !exec.canUseCollection(collection.name(), auth::Level::RW)) {
    return TRI_ERROR_FORBIDDEN;
  }

  // check required to pass
  // shell-collection-rocksdb-noncluster.js::testSystemSpecial
  if (collection.system()) {
    return TRI_set_errno(TRI_ERROR_FORBIDDEN);
  }

  if (!doOverride) {
    auto isSystem = TRI_vocbase_t::IsSystemName(collection.name());

    if (isSystem && !TRI_vocbase_t::IsSystemName(newName)) {
      // a system collection shall not be renamed to a non-system collection
      // name
      return arangodb::Result(TRI_ERROR_ARANGO_ILLEGAL_NAME,
                              "a system collection shall not be renamed to a "
                              "non-system collection name");
    } else if (!isSystem && TRI_vocbase_t::IsSystemName(newName)) {
      return arangodb::Result(TRI_ERROR_ARANGO_ILLEGAL_NAME,
                              "a non-system collection shall not be renamed to "
                              "a system collection name");
    }

    if (!TRI_vocbase_t::IsAllowedName(isSystem, arangodb::velocypack::StringRef(newName))) {
      return TRI_ERROR_ARANGO_ILLEGAL_NAME;
    }
  }

  std::string const oldName(collection.name());
  auto res = collection.vocbase().renameCollection(collection.id(), newName);

  if (!res.ok()) {
    return res;
  }

  // rename collection inside _graphs as well
  return RenameGraphCollections(&(collection.vocbase()), oldName, newName);
}

#ifndef USE_ENTERPRISE

////////////////////////////////////////////////////////////////////////////////
/// @brief drops a collection, case of a coordinator in a cluster
////////////////////////////////////////////////////////////////////////////////

static Result DropVocbaseColCoordinator(arangodb::LogicalCollection* collection,
                                        bool allowDropSystem) {
  if (collection->system() && !allowDropSystem) {
    return TRI_ERROR_FORBIDDEN;
  }

  auto& databaseName = collection->vocbase().name();
  auto cid = std::to_string(collection->id());
  ClusterInfo* ci = ClusterInfo::instance();
  auto res = ci->dropCollectionCoordinator(databaseName, cid, 300.0);

  if (!res.ok()) {
    return res;
  }

  collection->setStatus(TRI_VOC_COL_STATUS_DELETED);

  return TRI_ERROR_NO_ERROR;
}
#endif

/*static*/ arangodb::Result Collections::drop(  // drop collection
    arangodb::LogicalCollection& coll,          // collection to drop
    bool allowDropSystem,  // allow dropping system collection
    double timeout         // single-server drop timeout
) {
  
  ExecContext const& exec = ExecContext::current();
  if (!exec.canUseDatabase(coll.vocbase().name(), auth::Level::RW) || // vocbase modifiable
      !exec.canUseCollection(coll.name(), auth::Level::RW)) { // collection modifiable
    events::DropCollection(coll.vocbase().name(), coll.name(), TRI_ERROR_FORBIDDEN);
    return arangodb::Result(                                     // result
        TRI_ERROR_FORBIDDEN,                                     // code
        "Insufficient rights to drop collection " + coll.name()  // message
    );
  }

  auto const& dbname = coll.vocbase().name();
  std::string const collName = coll.name();
  Result res;

  // If we are a coordinator in a cluster, we have to behave differently:
  if (ServerState::instance()->isCoordinator()) {
#ifdef USE_ENTERPRISE
    res = DropColCoordinatorEnterprise(&coll, allowDropSystem);
#else
    res = DropVocbaseColCoordinator(&coll, allowDropSystem);
#endif
  } else {
    res = coll.vocbase().dropCollection(coll.id(), allowDropSystem, timeout);
  }

  auth::UserManager* um = AuthenticationFeature::instance()->userManager();

  if (res.ok() && um != nullptr) {
    res = um->enumerateUsers(
        [&](auth::User& entry) -> bool {
          return entry.removeCollection(dbname, collName);
        },
        /*retryOnConflict*/ true);
  }

  events::DropCollection(coll.vocbase().name(), coll.name(), res.errorNumber());

  return res;
}

Result Collections::warmup(TRI_vocbase_t& vocbase, LogicalCollection const& coll) {
  ExecContext const& exec = ExecContext::current();  // disallow expensive ops
  if (!exec.canUseCollection(coll.name(), auth::Level::RO)) {
    return Result(TRI_ERROR_FORBIDDEN);
  }

  if (ServerState::instance()->isCoordinator()) {
    auto cid = std::to_string(coll.id());
    return warmupOnCoordinator(vocbase.name(), cid);
  }

  auto ctx = transaction::V8Context::CreateWhenRequired(vocbase, false);
  SingleCollectionTransaction trx(ctx, coll, AccessMode::Type::READ);
  Result res = trx.begin();

  if (res.fail()) {
    return res;
  }

  auto poster = [](std::function<void()> fn) -> bool {
    return SchedulerFeature::SCHEDULER->queue(RequestLane::INTERNAL_LOW, fn);
  };
  
  auto queue = std::make_shared<basics::LocalTaskQueue>(poster);

  auto idxs = coll.getIndexes();
  for (auto& idx : idxs) {
    idx->warmup(&trx, queue);
  }

  queue->dispatchAndWait();

  if (queue->status() == TRI_ERROR_NO_ERROR) {
    res = trx.commit();
  } else {
    return queue->status();
  }

  return res;
}

Result Collections::revisionId(Context& ctxt, TRI_voc_rid_t& rid) {
  if (ServerState::instance()->isCoordinator()) {
    auto& databaseName = ctxt.coll()->vocbase().name();
    auto cid = std::to_string(ctxt.coll()->id());
    return revisionOnCoordinator(databaseName, cid, rid);
  }

  rid = ctxt.coll()->revision(ctxt.trx(AccessMode::Type::READ, true, true));

  return TRI_ERROR_NO_ERROR;
}

/// @brief Helper implementation similar to ArangoCollection.all() in v8
/*static*/ arangodb::Result Collections::all(TRI_vocbase_t& vocbase, std::string const& cname,
                                             DocCallback const& cb) {
  // Implement it like this to stay close to the original
  if (ServerState::instance()->isCoordinator()) {
    auto empty = std::make_shared<VPackBuilder>();
    std::string q = "FOR r IN @@coll RETURN r";
    auto binds = std::make_shared<VPackBuilder>();
    binds->openObject();
    binds->add("@coll", VPackValue(cname));
    binds->close();
    arangodb::aql::Query query(false, vocbase, aql::QueryString(q), binds,
                               std::make_shared<VPackBuilder>(), arangodb::aql::PART_MAIN);
    auto queryRegistry = QueryRegistryFeature::registry();
    TRI_ASSERT(queryRegistry != nullptr);
    aql::QueryResult queryResult = query.executeSync(queryRegistry);

    Result res = queryResult.result;
    if (queryResult.result.ok()) {
      VPackSlice array = queryResult.data->slice();
      for (VPackSlice doc : VPackArrayIterator(array)) {
        cb(doc.resolveExternal());
      }
    }
    return res;
  } else {
    auto ctx = transaction::V8Context::CreateWhenRequired(vocbase, true);
    SingleCollectionTransaction trx(ctx, cname, AccessMode::Type::READ);
    Result res = trx.begin();

    if (res.fail()) {
      return res;
    }

    // We directly read the entire cursor. so batchsize == limit
    OperationCursor opCursor(trx.indexScan(cname, transaction::Methods::CursorType::ALL));

    opCursor.allDocuments([&](LocalDocumentId const& token,
                              VPackSlice doc) { cb(doc.resolveExternal()); },
                          1000);

    return trx.finish(res);
  }
}<|MERGE_RESOLUTION|>--- conflicted
+++ resolved
@@ -396,11 +396,9 @@
   uint32_t defaultReplFactor = 1;
   uint32_t defaultMinReplFactor = 1;
 
-  auto* cl = application_features::ApplicationServer::lookupFeature<ClusterFeature>(
-      "Cluster");
-
-  if (cl != nullptr) {
-    defaultReplFactor = cl->systemReplicationFactor();
+  auto& server = application_features::ApplicationServer::server();
+  if (server.hasFeature<ClusterFeature>()) {
+    defaultReplFactor = server.getFeature<ClusterFeature>().systemReplicationFactor();
   }
 
   {
@@ -428,12 +426,6 @@
 
   std::shared_ptr<LogicalCollection> createdCollection;
 
-<<<<<<< HEAD
-    if (vocbase.server().hasFeature<ClusterFeature>()) {
-      defaultReplFactor =
-          vocbase.server().getFeature<ClusterFeature>().systemReplicationFactor();
-    }
-=======
   FuncCallback const returnColPtr =
       [&createdCollection](std::shared_ptr<LogicalCollection> const& col) -> void {
     TRI_ASSERT(col!=nullptr);
@@ -441,7 +433,6 @@
   };
 
   Result res = methods::Collections::lookup(vocbase, name, returnColPtr);
->>>>>>> ad36adc3
 
   if (res.ok()) {
     // Collection lookup worked and we have a pointer to the collection
