////////////////////////////////////////////////////////////////////////////////
/// DISCLAIMER
///
/// Copyright 2017 ArangoDB GmbH, Cologne, Germany
///
/// Licensed under the Apache License, Version 2.0 (the "License");
/// you may not use this file except in compliance with the License.
/// You may obtain a copy of the License at
///
///     http://www.apache.org/licenses/LICENSE-2.0
///
/// Unless required by applicable law or agreed to in writing, software
/// distributed under the License is distributed on an "AS IS" BASIS,
/// WITHOUT WARRANTIES OR CONDITIONS OF ANY KIND, either express or implied.
/// See the License for the specific language governing permissions and
/// limitations under the License.
///
/// Copyright holder is ArangoDB GmbH, Cologne, Germany
///
/// @author Simon Grätzer
////////////////////////////////////////////////////////////////////////////////

#include "Collections.h"
#include "Basics/Common.h"

#include "Aql/Query.h"
#include "Aql/QueryRegistry.h"
#include "Basics/LocalTaskQueue.h"
#include "Basics/ReadLocker.h"
#include "Basics/StringBuffer.h"
#include "Basics/StringUtils.h"
#include "Basics/VelocyPackHelper.h"
#include "Cluster/ClusterFeature.h"
#include "Cluster/ClusterInfo.h"
#include "Cluster/ClusterMethods.h"
#include "Cluster/ServerState.h"
#include "Futures/Utilities.h"
#include "GeneralServer/AuthenticationFeature.h"
#include "Logger/LogMacros.h"
#include "Logger/Logger.h"
#include "Logger/LoggerStream.h"
#include "RestServer/DatabaseFeature.h"
#include "RestServer/QueryRegistryFeature.h"
#include "Scheduler/Scheduler.h"
#include "Scheduler/SchedulerFeature.h"
#include "Sharding/ShardingFeature.h"
#include "StorageEngine/PhysicalCollection.h"
#include "Transaction/V8Context.h"
#include "Utils/Events.h"
#include "Utils/ExecContext.h"
#include "Utils/OperationCursor.h"
#include "Utils/SingleCollectionTransaction.h"
#include "V8/JavaScriptSecurityContext.h"
#include "V8/v8-conv.h"
#include "V8/v8-utils.h"
#include "V8Server/V8Context.h"
#include "V8Server/V8DealerFeature.h"
#include "VocBase/LogicalCollection.h"
#include "VocBase/Methods/CollectionCreationInfo.h"
#include "VocBase/vocbase.h"

#include <velocypack/Builder.h>
#include <velocypack/Collection.h>
#include <velocypack/Iterator.h>
#include <velocypack/velocypack-aliases.h>

using namespace arangodb;
using namespace arangodb::basics;
using namespace arangodb::methods;

Collections::Context::Context(TRI_vocbase_t& vocbase, LogicalCollection& coll)
    : _vocbase(vocbase), _coll(coll), _trx(nullptr), _responsibleForTrx(true) {}

Collections::Context::Context(TRI_vocbase_t& vocbase, LogicalCollection& coll,
                              transaction::Methods* trx)
    : _vocbase(vocbase), _coll(coll), _trx(trx), _responsibleForTrx(false) {
  TRI_ASSERT(_trx != nullptr);
}

Collections::Context::~Context() {
  if (_responsibleForTrx && _trx != nullptr) {
    delete _trx;
  }
}

transaction::Methods* Collections::Context::trx(AccessMode::Type const& type, bool embeddable,
                                                bool forceLoadCollection) {
  if (_responsibleForTrx && _trx == nullptr) {
    auto ctx = transaction::V8Context::CreateWhenRequired(_vocbase, embeddable);
    auto trx = std::make_unique<SingleCollectionTransaction>(ctx, _coll, type);
    if (!trx) {
      THROW_ARANGO_EXCEPTION_MESSAGE(TRI_ERROR_OUT_OF_MEMORY,
                                     "Cannot create Transaction");
    }

    if (!forceLoadCollection) {
      // we actually need this hint here, so that the collection is not
      // loaded if it has status unloaded.
      trx->addHint(transaction::Hints::Hint::NO_USAGE_LOCK);
    }

    Result res = trx->begin();

    if (res.fail()) {
      THROW_ARANGO_EXCEPTION(res);
    }
    _trx = trx.release();
  }
  // ADD asserts for running state and locking issues!
  return _trx;
}

TRI_vocbase_t& Collections::Context::vocbase() const { return _vocbase; }

LogicalCollection* Collections::Context::coll() const { return &_coll; }

void Collections::enumerate(TRI_vocbase_t* vocbase,
                            std::function<void(std::shared_ptr<LogicalCollection> const&)> const& func) {
  if (ServerState::instance()->isCoordinator()) {
    auto& ci = vocbase->server().getFeature<ClusterFeature>().clusterInfo();
    std::vector<std::shared_ptr<LogicalCollection>> colls =
        ci.getCollections(vocbase->name());

    for (std::shared_ptr<LogicalCollection> const& c : colls) {
      if (!c->deleted()) {
        func(c);
      }
    }
  } else {
    for (auto& c : vocbase->collections(false)) {
      if (!c->deleted()) {
        func(c);
      }
    }
  }
}

/*static*/ arangodb::Result methods::Collections::lookup(  // find collection
    TRI_vocbase_t const& vocbase,                          // vocbase to search
    std::string const& name,                               // collection name
    FuncCallback func  // invoke on found collection
) {
  if (name.empty()) {
    return Result(TRI_ERROR_ARANGO_DATA_SOURCE_NOT_FOUND);
  }

  if (ServerState::instance()->isCoordinator()) {
    try {
      if (!vocbase.server().hasFeature<ClusterFeature>()) {
        return arangodb::Result(  // result
            TRI_ERROR_INTERNAL,   // code
            "failure to find 'ClusterInfo' instance while searching for "
            "collection"  // message
        );
      }
      auto& ci = vocbase.server().getFeature<ClusterFeature>().clusterInfo();

      auto coll = ci.getCollectionNT(vocbase.name(), name);

      if (coll) {
        // check authentication after ensuring the collection exists
        if (!ExecContext::current().canUseCollection(vocbase.name(), coll->name(), auth::Level::RO)) {
          return Result(TRI_ERROR_FORBIDDEN,
                        "No access to collection '" + name + "'");
        }

        func(coll);

        return Result();
      } else {
        return Result(TRI_ERROR_ARANGO_DATA_SOURCE_NOT_FOUND);
      }
    } catch (basics::Exception const& ex) {
      return Result(ex.code(), ex.what());
    } catch (std::exception const& ex) {
      return Result(TRI_ERROR_INTERNAL, ex.what());
    } catch (...) {
      return Result(TRI_ERROR_INTERNAL);
    }

    return Result(TRI_ERROR_ARANGO_DATA_SOURCE_NOT_FOUND);
  }

  auto coll = vocbase.lookupCollection(name);

  if (coll != nullptr) {
    // check authentication after ensuring the collection exists
    if (!ExecContext::current().canUseCollection(vocbase.name(), coll->name(), auth::Level::RO)) {
      return Result(TRI_ERROR_FORBIDDEN,
                    "No access to collection '" + name + "'");
    }
    try {
      func(coll);
    } catch (basics::Exception const& ex) {
      return Result(ex.code(), ex.what());
    } catch (std::exception const& ex) {
      return Result(TRI_ERROR_INTERNAL, ex.what());
    } catch (...) {
      return Result(TRI_ERROR_INTERNAL);
    }

    return Result();
  }

  return Result(TRI_ERROR_ARANGO_DATA_SOURCE_NOT_FOUND);
}

/*static*/ arangodb::Result Collections::create(    // create collection
    TRI_vocbase_t& vocbase,                         // collection vocbase
    std::string const& name,                        // collection name
    TRI_col_type_e collectionType,                  // collection type
    arangodb::velocypack::Slice const& properties,  // collection properties
    bool createWaitsForSyncReplication,             // replication wait flag
    bool enforceReplicationFactor,                  // replication factor flag
    bool isNewDatabase,
    FuncCallback func) {  // invoke on collection creation
  if (name.empty()) {
    events::CreateCollection(vocbase.name(), name, TRI_ERROR_ARANGO_ILLEGAL_NAME);
    return TRI_ERROR_ARANGO_ILLEGAL_NAME;
  } else if (collectionType != TRI_col_type_e::TRI_COL_TYPE_DOCUMENT &&
             collectionType != TRI_col_type_e::TRI_COL_TYPE_EDGE) {
    events::CreateCollection(vocbase.name(), name, TRI_ERROR_ARANGO_COLLECTION_TYPE_INVALID);
    return TRI_ERROR_ARANGO_COLLECTION_TYPE_INVALID;
  }
  std::vector<CollectionCreationInfo> infos{{name, collectionType, properties}};
  return create(vocbase, infos, createWaitsForSyncReplication,
                enforceReplicationFactor, isNewDatabase, nullptr,
                [&func](std::vector<std::shared_ptr<LogicalCollection>> const& cols) {
                  TRI_ASSERT(cols.size() == 1);
                  func(cols[0]);
                });
}

Result Collections::create(TRI_vocbase_t& vocbase,
                           std::vector<CollectionCreationInfo> const& infos,
                           bool createWaitsForSyncReplication,
                           bool enforceReplicationFactor, bool isNewDatabase,
                           std::shared_ptr<LogicalCollection> const& colToDistributeShardsLike,
                           MultiFuncCallback const& func) {
  ExecContext const& exec = ExecContext::current();
  if (!exec.canUseDatabase(vocbase.name(), auth::Level::RW)) {
    for (auto const& info : infos) {
      events::CreateCollection(vocbase.name(), info.name, TRI_ERROR_FORBIDDEN);
    }
    return arangodb::Result(                             // result
        TRI_ERROR_FORBIDDEN,                             // code
        "cannot create collection in " + vocbase.name()  // message
    );
  }

  TRI_ASSERT(!vocbase.isDangling());
  bool haveShardingFeature = ServerState::instance()->isCoordinator() &&
                             vocbase.server().hasFeature<ShardingFeature>();
  VPackBuilder builder;
  VPackBuilder helper;
  builder.openArray();

  for (auto const& info : infos) {
    TRI_ASSERT(builder.isOpenArray());

    if (info.name.empty()) {
      events::CreateCollection(vocbase.name(), info.name, TRI_ERROR_ARANGO_ILLEGAL_NAME);
      return TRI_ERROR_ARANGO_ILLEGAL_NAME;
    }

    if (info.collectionType != TRI_col_type_e::TRI_COL_TYPE_DOCUMENT &&
        info.collectionType != TRI_col_type_e::TRI_COL_TYPE_EDGE) {
      events::CreateCollection(vocbase.name(), info.name, TRI_ERROR_ARANGO_COLLECTION_TYPE_INVALID);
      return TRI_ERROR_ARANGO_COLLECTION_TYPE_INVALID;
    }

    TRI_ASSERT(info.properties.isObject());
    helper.clear();
    helper.openObject();
    helper.add(arangodb::StaticStrings::DataSourceType,
               arangodb::velocypack::Value(static_cast<int>(info.collectionType)));
    helper.add(arangodb::StaticStrings::DataSourceName,
               arangodb::velocypack::Value(info.name));

    if (ServerState::instance()->isCoordinator()) {
      auto replicationFactorSlice = info.properties.get(StaticStrings::ReplicationFactor);
      if (replicationFactorSlice.isNone()) {
        auto factor = vocbase.replicationFactor();
        if (factor > 0 && vocbase.IsSystemName(info.name)) {
          auto& cl = vocbase.server().getFeature<ClusterFeature>();
          factor = std::max(vocbase.replicationFactor(), cl.systemReplicationFactor());
        }
        helper.add(StaticStrings::ReplicationFactor, VPackValue(factor));
      }

      bool hasDistribute = false;
      auto distribute = info.properties.get(StaticStrings::DistributeShardsLike);
      if (!distribute.isNone()) {
        hasDistribute = true;
      }

      // system collections will be sharded normally - we avoid a self reference when creating _graphs
      if (vocbase.sharding() == "single" && !vocbase.IsSystemName(info.name)) {
        if(!hasDistribute) {
          helper.add(StaticStrings::DistributeShardsLike, VPackValue(StaticStrings::GraphCollection));
          hasDistribute = true;
        } else if (distribute.isString() && distribute.compareString("") == 0) {
          helper.add(StaticStrings::DistributeShardsLike, VPackSlice::nullSlice()); //delete empty string from info slice
        }
      }

      if (!hasDistribute) {
        auto minReplicationFactorSlice = info.properties.get(StaticStrings::MinReplicationFactor);
        if (minReplicationFactorSlice.isNone()) {
          auto factor = vocbase.minReplicationFactor();
          helper.add(StaticStrings::MinReplicationFactor, VPackValue(factor));
        }
      }
    } else  { // single server
      helper.add(StaticStrings::DistributeShardsLike, VPackSlice::nullSlice()); //delete empty string from info slice
      helper.add(StaticStrings::ReplicationFactor, VPackSlice::nullSlice());
      helper.add(StaticStrings::MinReplicationFactor, VPackSlice::nullSlice());
    }

    helper.close();

    VPackBuilder merged =
        VPackCollection::merge(info.properties, helper.slice(), false, true);

    if (haveShardingFeature && !info.properties.get("shardingStrategy").isString()) {
      // NOTE: We need to do this in a second merge as the geature call requires to have the
      // DataSourceType set in the JSON, which has just been done by the call above.
      helper.clear();
      helper.openObject();
      TRI_ASSERT(ServerState::instance()->isCoordinator());
      helper.add("shardingStrategy",
                 VPackValue(vocbase.server().getFeature<ShardingFeature>().getDefaultShardingStrategyForNewCollection(
                     merged.slice())));
      helper.close();
      merged = VPackCollection::merge(merged.slice(), helper.slice(), false, true);
    }

    builder.add(merged.slice());
  }

  TRI_ASSERT(builder.isOpenArray());
  builder.close();

  VPackSlice const infoSlice = builder.slice();
  std::vector<std::shared_ptr<LogicalCollection>> collections;
  TRI_ASSERT(infoSlice.isArray());
  TRI_ASSERT(infoSlice.length() >= 1);
  TRI_ASSERT(infoSlice.length() == infos.size());
  collections.reserve(infoSlice.length());
  try {
    if (ServerState::instance()->isCoordinator()) {
      collections =
          ClusterMethods::createCollectionOnCoordinator(vocbase, infoSlice, false,
                                                        createWaitsForSyncReplication,
                                                        enforceReplicationFactor,
                                                        isNewDatabase, colToDistributeShardsLike);

      if (collections.empty()) {
        for (auto const& info : infos) {
          events::CreateCollection(vocbase.name(), info.name, TRI_ERROR_INTERNAL);
        }
        return Result(TRI_ERROR_INTERNAL, "createCollectionsOnCoordinator");
      }
    } else {
      for (auto slice : VPackArrayIterator(infoSlice)) {
        // Single server does not yet have a multi collection implementation
        auto col = vocbase.createCollection(slice);
        TRI_ASSERT(col != nullptr);
        collections.emplace_back(col);
      }
    }
  } catch (basics::Exception const& ex) {
    return Result(ex.code(), ex.what());
  } catch (std::exception const& ex) {
    return Result(TRI_ERROR_INTERNAL, ex.what());
  } catch (...) {
    return Result(TRI_ERROR_INTERNAL, "cannot create collection");
  }

  // Grant access to the collections.
  // This is identical on cluster and SingleServer
  try {
    // in case of success we grant the creating user RW access
    auth::UserManager* um = AuthenticationFeature::instance()->userManager();
    if (um != nullptr && !exec.isSuperuser()) {
      // this should not fail, we can not get here without database RW access
      // however, there may be races for updating the users account, so we try
      // a few times in case of a conflict
      int tries = 0;
      while (true) {
        Result r = um->updateUser(exec.user(), [&](auth::User& entry) {
          for (auto const& col : collections) {
            // do not grant rights on system collections
            if (!col->system()) {
              entry.grantCollection(vocbase.name(), col->name(), auth::Level::RW);
              events::CreateCollection(vocbase.name(), col->name(), TRI_ERROR_NO_ERROR);
            }
          }
          return TRI_ERROR_NO_ERROR;
        });
        if (r.ok() || r.is(TRI_ERROR_USER_NOT_FOUND) || r.is(TRI_ERROR_USER_EXTERNAL)) {
          // it seems to be allowed to created collections with an unknown user
          break;
        }
        if (!r.is(TRI_ERROR_ARANGO_CONFLICT) || ++tries == 10) {
          LOG_TOPIC("116bb", WARN, Logger::FIXME)
              << "Updating user failed with error: " << r.errorMessage() << ". giving up!";
          for (auto const& col : collections) {
            events::CreateCollection(vocbase.name(), col->name(), r.errorNumber());
          }
          return r;
        }
        // try again in case of conflict
        LOG_TOPIC("ff123", TRACE, Logger::FIXME)
            << "Updating user failed with error: " << r.errorMessage() << ". trying again";
      }
    }
    func(collections);
  } catch (basics::Exception const& ex) {
    for (auto const& info : infos) {
      events::CreateCollection(vocbase.name(), info.name, ex.code());
    }
    return Result(ex.code(), ex.what());
  } catch (std::exception const& ex) {
    for (auto const& info : infos) {
      events::CreateCollection(vocbase.name(), info.name, TRI_ERROR_INTERNAL);
    }
    return Result(TRI_ERROR_INTERNAL, ex.what());
  } catch (...) {
    for (auto const& info : infos) {
      events::CreateCollection(vocbase.name(), info.name, TRI_ERROR_INTERNAL);
    }
    return Result(TRI_ERROR_INTERNAL, "cannot create collection");
  }
  for (auto const& info : infos) {
    events::CreateCollection(vocbase.name(), info.name, TRI_ERROR_NO_ERROR);
  }

  return TRI_ERROR_NO_ERROR;
}

void Collections::createSystemCollectionProperties(std::string collectionName,
                                                   VPackBuilder& bb, TRI_vocbase_t const& vocbase) {

  uint32_t defaultReplFactor = vocbase.replicationFactor();
  uint32_t defaultMinReplFactor = vocbase.minReplicationFactor();

  auto& server = application_features::ApplicationServer::server();
  if (server.hasFeature<ClusterFeature>()) {
    defaultReplFactor = std::max(defaultReplFactor, server.getFeature<ClusterFeature>().systemReplicationFactor());
  }

  {
    VPackObjectBuilder scope(&bb);
    bb.add("isSystem", VPackSlice::trueSlice());
    bb.add("waitForSync", VPackSlice::falseSlice());
    bb.add("journalSize", VPackValue(1024 * 1024));
    bb.add(StaticStrings::ReplicationFactor, VPackValue(defaultReplFactor));
    bb.add(StaticStrings::MinReplicationFactor, VPackValue(defaultMinReplFactor));

    // that forces all collections to be on the same physical DBserver
    if (vocbase.isSystem()) {
      if (collectionName != StaticStrings::UsersCollection) {
        bb.add("distributeShardsLike", VPackValue(StaticStrings::UsersCollection));
      }
    } else {
      if (collectionName != StaticStrings::GraphsCollection) {
        bb.add("distributeShardsLike", VPackValue(StaticStrings::GraphsCollection));
      }
    }
  }
}

/*static*/ std::pair<Result, std::shared_ptr<LogicalCollection>> Collections::createSystem(
    TRI_vocbase_t& vocbase, std::string const& name, bool isNewDatabase) {

  std::shared_ptr<LogicalCollection> createdCollection;

  FuncCallback const returnColPtr =
      [&createdCollection](std::shared_ptr<LogicalCollection> const& col) -> void {
    TRI_ASSERT(col!=nullptr);
    createdCollection = col;
  };

  Result res = methods::Collections::lookup(vocbase, name, returnColPtr);

  if (res.ok()) {
    // Collection lookup worked and we have a pointer to the collection
    TRI_ASSERT(createdCollection!=nullptr);
    return {res, createdCollection};
  } else if (res.is(TRI_ERROR_ARANGO_DATA_SOURCE_NOT_FOUND)) {
    VPackBuilder bb;
    createSystemCollectionProperties(name, bb, vocbase);

    res = Collections::create(vocbase,  // vocbase to create in
                              name,     // collection name top create
                              TRI_COL_TYPE_DOCUMENT,  // collection type to create
                              bb.slice(),  // collection definition to create
                              true,        // waitsForSyncReplication
                              true,        // enforceReplicationFactor
                              isNewDatabase,
                              returnColPtr);  // callback

    if (res.ok()) {
      TRI_ASSERT(createdCollection!=nullptr);
      return {res, createdCollection};
    }
  }

  // Something went wrong, we return res and nullptr
  TRI_ASSERT(!res.ok());
  return {res, nullptr};
}

Result Collections::load(TRI_vocbase_t& vocbase, LogicalCollection* coll) {
  TRI_ASSERT(coll != nullptr);

  if (ServerState::instance()->isCoordinator()) {
#ifdef USE_ENTERPRISE
    auto& feature = vocbase.server().getFeature<ClusterFeature>();
    return ULColCoordinatorEnterprise(feature, coll->vocbase().name(),
                                      std::to_string(coll->id()), TRI_VOC_COL_STATUS_LOADED);
#else
    auto& ci = vocbase.server().getFeature<ClusterFeature>().clusterInfo();
    return ci.setCollectionStatusCoordinator(coll->vocbase().name(),
                                             std::to_string(coll->id()),
                                             TRI_VOC_COL_STATUS_LOADED);
#endif
  }

  auto ctx = transaction::V8Context::CreateWhenRequired(vocbase, true);
  SingleCollectionTransaction trx(ctx, *coll, AccessMode::Type::READ);
  Result res = trx.begin();

  if (res.fail()) {
    return res;
  }

  return trx.finish(res);
}

Result Collections::unload(TRI_vocbase_t* vocbase, LogicalCollection* coll) {
  if (ServerState::instance()->isCoordinator()) {
#ifdef USE_ENTERPRISE
    auto& feature = vocbase->server().getFeature<ClusterFeature>();
    return ULColCoordinatorEnterprise(feature, vocbase->name(),
                                      std::to_string(coll->id()),
                                      TRI_VOC_COL_STATUS_UNLOADED);
#else
    auto& ci = vocbase->server().getFeature<ClusterFeature>().clusterInfo();
    return ci.setCollectionStatusCoordinator(vocbase->name(), std::to_string(coll->id()),
                                             TRI_VOC_COL_STATUS_UNLOADED);
#endif
  }

  return vocbase->unloadCollection(coll, false);
}

Result Collections::properties(Context& ctxt, VPackBuilder& builder) {
  LogicalCollection* coll = ctxt.coll();
  TRI_ASSERT(coll != nullptr);
  ExecContext const& exec = ExecContext::current();
  bool canRead = exec.canUseCollection(coll->name(), auth::Level::RO);
  if (!canRead || exec.databaseAuthLevel() == auth::Level::NONE) {
    return Result(TRI_ERROR_FORBIDDEN, "cannot access " + coll->name());
  }

  std::unordered_set<std::string> ignoreKeys{
      "allowUserKeys", "cid",    "count",  "deleted", "id",   "indexes", "name",
      "path",          "planId", "shards", "status",  "type", "version"};

  if (!ServerState::instance()->isCoordinator()) {
    // These are only relevant for cluster
    ignoreKeys.insert({StaticStrings::DistributeShardsLike, StaticStrings::IsSmart,
                       StaticStrings::NumberOfShards, StaticStrings::ReplicationFactor,
                       StaticStrings::MinReplicationFactor,
                       StaticStrings::ShardKeys, StaticStrings::ShardingStrategy});

    // this transaction is held longer than the following if...
    auto trx = ctxt.trx(AccessMode::Type::READ, true, false);
    TRI_ASSERT(trx != nullptr);
  }

  // note that we have an ongoing transaction here if we are in single-server
  // case
  VPackBuilder props =
      coll->toVelocyPackIgnore(ignoreKeys, LogicalDataSource::makeFlags(
                                               LogicalDataSource::Serialize::Detailed));
  TRI_ASSERT(builder.isOpenObject());
  builder.add(VPackObjectIterator(props.slice()));

  return TRI_ERROR_NO_ERROR;
}

Result Collections::updateProperties(LogicalCollection& collection,
                                     velocypack::Slice const& props, bool partialUpdate) {
  ExecContext const& exec = ExecContext::current();
  bool canModify = exec.canUseCollection(collection.name(), auth::Level::RW);

  if (!canModify || !exec.canUseDatabase(auth::Level::RW)) {
    return TRI_ERROR_FORBIDDEN;
  }

  if (ServerState::instance()->isCoordinator()) {
    ClusterInfo& ci =
        collection.vocbase().server().getFeature<ClusterFeature>().clusterInfo();
    auto info = ci.getCollection(collection.vocbase().name(),
                                 std::to_string(collection.id()));

    return info->properties(props, partialUpdate);
  } else {
    auto ctx = transaction::V8Context::CreateWhenRequired(collection.vocbase(), false);
    SingleCollectionTransaction trx(ctx, collection, AccessMode::Type::EXCLUSIVE);
    Result res = trx.begin();

    if (!res.ok()) {
      return res;
    }

    // try to write new parameter to file
    auto updateRes = collection.properties(props, partialUpdate);

    if (!updateRes.ok()) {
      return updateRes;
    }

    auto physical = collection.getPhysical();
    TRI_ASSERT(physical != nullptr);

    return physical->persistProperties();
  }
}

////////////////////////////////////////////////////////////////////////////////
/// @brief helper function to rename collections in _graphs as well
////////////////////////////////////////////////////////////////////////////////

static int RenameGraphCollections(TRI_vocbase_t* vocbase, std::string const& oldName,
                                  std::string const& newName) {
  V8DealerFeature* dealer = V8DealerFeature::DEALER;
  if (dealer == nullptr || !dealer->isEnabled()) {
    return TRI_ERROR_NO_ERROR;  // V8 might is disabled
  }

  StringBuffer buffer(true);
  buffer.appendText(
      "require('@arangodb/general-graph-common')._renameCollection(");
  buffer.appendJsonEncoded(oldName.c_str(), oldName.size());
  buffer.appendChar(',');
  buffer.appendJsonEncoded(newName.c_str(), newName.size());
  buffer.appendText(");");

  JavaScriptSecurityContext securityContext =
      JavaScriptSecurityContext::createInternalContext();
  V8ContextGuard guard(vocbase, securityContext);

  auto isolate = guard.isolate();
  v8::HandleScope scope(isolate);
  TRI_ExecuteJavaScriptString(isolate, isolate->GetCurrentContext(),
                              TRI_V8_ASCII_PAIR_STRING(isolate, buffer.c_str(),
                                                       buffer.length()),
                              TRI_V8_ASCII_STRING(isolate, "collection rename"), false);

  return TRI_ERROR_NO_ERROR;
}

Result Collections::rename(LogicalCollection& collection,
                           std::string const& newName, bool doOverride) {
  if (ServerState::instance()->isCoordinator()) {
    // renaming a collection in a cluster is unsupported
    return TRI_ERROR_CLUSTER_UNSUPPORTED;
  }

  if (newName.empty()) {
    return Result(TRI_ERROR_BAD_PARAMETER, "<name> must be non-empty");
  }

  ExecContext const& exec = ExecContext::current();
  if (!exec.canUseDatabase(auth::Level::RW) ||
      !exec.canUseCollection(collection.name(), auth::Level::RW)) {
    return TRI_ERROR_FORBIDDEN;
  }

  // check required to pass
  // shell-collection-rocksdb-noncluster.js::testSystemSpecial
  if (collection.system()) {
    return TRI_set_errno(TRI_ERROR_FORBIDDEN);
  }

  if (!doOverride) {
    auto isSystem = TRI_vocbase_t::IsSystemName(collection.name());

    if (isSystem && !TRI_vocbase_t::IsSystemName(newName)) {
      // a system collection shall not be renamed to a non-system collection
      // name
      return arangodb::Result(TRI_ERROR_ARANGO_ILLEGAL_NAME,
                              "a system collection shall not be renamed to a "
                              "non-system collection name");
    } else if (!isSystem && TRI_vocbase_t::IsSystemName(newName)) {
      return arangodb::Result(TRI_ERROR_ARANGO_ILLEGAL_NAME,
                              "a non-system collection shall not be renamed to "
                              "a system collection name");
    }

    if (!TRI_vocbase_t::IsAllowedName(isSystem, arangodb::velocypack::StringRef(newName))) {
      return TRI_ERROR_ARANGO_ILLEGAL_NAME;
    }
  }

  std::string const oldName(collection.name());
  auto res = collection.vocbase().renameCollection(collection.id(), newName);

  if (!res.ok()) {
    return res;
  }

  // rename collection inside _graphs as well
  return RenameGraphCollections(&(collection.vocbase()), oldName, newName);
}

#ifndef USE_ENTERPRISE

////////////////////////////////////////////////////////////////////////////////
/// @brief drops a collection, case of a coordinator in a cluster
////////////////////////////////////////////////////////////////////////////////

static Result DropVocbaseColCoordinator(arangodb::LogicalCollection* collection,
                                        bool allowDropSystem) {
  if (collection->system() && !allowDropSystem) {
    return TRI_ERROR_FORBIDDEN;
  }

  auto& databaseName = collection->vocbase().name();
  auto cid = std::to_string(collection->id());
  ClusterInfo& ci =
      collection->vocbase().server().getFeature<ClusterFeature>().clusterInfo();
  auto res = ci.dropCollectionCoordinator(databaseName, cid, 300.0);

  if (!res.ok()) {
    return res;
  }

  collection->setStatus(TRI_VOC_COL_STATUS_DELETED);

  return TRI_ERROR_NO_ERROR;
}
#endif

/*static*/ arangodb::Result Collections::drop(  // drop collection
    arangodb::LogicalCollection& coll,          // collection to drop
    bool allowDropSystem,  // allow dropping system collection
    double timeout         // single-server drop timeout
) {

  ExecContext const& exec = ExecContext::current();
  if (!exec.canUseDatabase(coll.vocbase().name(), auth::Level::RW) || // vocbase modifiable
      !exec.canUseCollection(coll.name(), auth::Level::RW)) { // collection modifiable
    events::DropCollection(coll.vocbase().name(), coll.name(), TRI_ERROR_FORBIDDEN);
    return arangodb::Result(                                     // result
        TRI_ERROR_FORBIDDEN,                                     // code
        "Insufficient rights to drop collection " + coll.name()  // message
    );
  }

  auto const& dbname = coll.vocbase().name();
  std::string const collName = coll.name();
  Result res;

  // If we are a coordinator in a cluster, we have to behave differently:
  if (ServerState::instance()->isCoordinator()) {
#ifdef USE_ENTERPRISE
    res = DropColCoordinatorEnterprise(&coll, allowDropSystem);
#else
    res = DropVocbaseColCoordinator(&coll, allowDropSystem);
#endif
  } else {
    res = coll.vocbase().dropCollection(coll.id(), allowDropSystem, timeout);
  }

  auth::UserManager* um = AuthenticationFeature::instance()->userManager();

  if (res.ok() && um != nullptr) {
    res = um->enumerateUsers(
        [&](auth::User& entry) -> bool {
          return entry.removeCollection(dbname, collName);
        },
        /*retryOnConflict*/ true);
  }

  events::DropCollection(coll.vocbase().name(), coll.name(), res.errorNumber());

  return res;
}

futures::Future<Result> Collections::warmup(TRI_vocbase_t& vocbase,
                                            LogicalCollection const& coll) {
  ExecContext const& exec = ExecContext::current();  // disallow expensive ops
  if (!exec.canUseCollection(coll.name(), auth::Level::RO)) {
    return futures::makeFuture(Result(TRI_ERROR_FORBIDDEN));
  }

  if (ServerState::instance()->isCoordinator()) {
    auto cid = std::to_string(coll.id());
    auto& feature = vocbase.server().getFeature<ClusterFeature>();
    return warmupOnCoordinator(feature, vocbase.name(), cid);
  }

  auto ctx = transaction::V8Context::CreateWhenRequired(vocbase, false);
  SingleCollectionTransaction trx(ctx, coll, AccessMode::Type::READ);
  Result res = trx.begin();

  if (res.fail()) {
    return futures::makeFuture(res);
  }

  auto poster = [](std::function<void()> fn) -> bool {
    return SchedulerFeature::SCHEDULER->queue(RequestLane::INTERNAL_LOW, fn);
  };

  auto queue = std::make_shared<basics::LocalTaskQueue>(poster);

  auto idxs = coll.getIndexes();
  for (auto& idx : idxs) {
    idx->warmup(&trx, queue);
  }

  queue->dispatchAndWait();

  if (queue->status() == TRI_ERROR_NO_ERROR) {
    res = trx.commit();
  } else {
    return futures::makeFuture(Result(queue->status()));
  }

  return futures::makeFuture(res);
}

<<<<<<< HEAD
futures::Future<OperationResult> Collections::revisionId(Context& ctxt) {
  if (ServerState::instance()->isCoordinator()) {
    auto& databaseName = ctxt.coll()->vocbase().name();
    auto cid = std::to_string(ctxt.coll()->id());
    return revisionOnCoordinator(databaseName, cid);
=======
Result Collections::revisionId(application_features::ApplicationServer& server,
                               Context& ctxt, TRI_voc_rid_t& rid) {
  if (ServerState::instance()->isCoordinator()) {
    auto& databaseName = ctxt.coll()->vocbase().name();
    auto cid = std::to_string(ctxt.coll()->id());
    auto& feature = server.getFeature<ClusterFeature>();
    return revisionOnCoordinator(feature, databaseName, cid, rid);
>>>>>>> 5e8bdcbc
  }

  TRI_voc_rid_t rid = ctxt.coll()->revision(ctxt.trx(AccessMode::Type::READ, true, true));

  VPackBuilder builder;
  builder.add(VPackValue(rid));

  return futures::makeFuture(OperationResult(Result(), builder.steal()));
}

/// @brief Helper implementation similar to ArangoCollection.all() in v8
/*static*/ arangodb::Result Collections::all(TRI_vocbase_t& vocbase, std::string const& cname,
                                             DocCallback const& cb) {
  // Implement it like this to stay close to the original
  if (ServerState::instance()->isCoordinator()) {
    auto empty = std::make_shared<VPackBuilder>();
    std::string q = "FOR r IN @@coll RETURN r";
    auto binds = std::make_shared<VPackBuilder>();
    binds->openObject();
    binds->add("@coll", VPackValue(cname));
    binds->close();
    arangodb::aql::Query query(false, vocbase, aql::QueryString(q), binds,
                               std::make_shared<VPackBuilder>(), arangodb::aql::PART_MAIN);
    auto queryRegistry = QueryRegistryFeature::registry();
    TRI_ASSERT(queryRegistry != nullptr);
    aql::QueryResult queryResult = query.executeSync(queryRegistry);

    Result res = queryResult.result;
    if (queryResult.result.ok()) {
      VPackSlice array = queryResult.data->slice();
      for (VPackSlice doc : VPackArrayIterator(array)) {
        cb(doc.resolveExternal());
      }
    }
    return res;
  } else {
    auto ctx = transaction::V8Context::CreateWhenRequired(vocbase, true);
    SingleCollectionTransaction trx(ctx, cname, AccessMode::Type::READ);
    Result res = trx.begin();

    if (res.fail()) {
      return res;
    }

    // We directly read the entire cursor. so batchsize == limit
    OperationCursor opCursor(trx.indexScan(cname, transaction::Methods::CursorType::ALL));

    opCursor.allDocuments([&](LocalDocumentId const& token,
                              VPackSlice doc) { cb(doc.resolveExternal()); },
                          1000);

    return trx.finish(res);
  }
}<|MERGE_RESOLUTION|>--- conflicted
+++ resolved
@@ -835,21 +835,12 @@
   return futures::makeFuture(res);
 }
 
-<<<<<<< HEAD
 futures::Future<OperationResult> Collections::revisionId(Context& ctxt) {
   if (ServerState::instance()->isCoordinator()) {
     auto& databaseName = ctxt.coll()->vocbase().name();
     auto cid = std::to_string(ctxt.coll()->id());
-    return revisionOnCoordinator(databaseName, cid);
-=======
-Result Collections::revisionId(application_features::ApplicationServer& server,
-                               Context& ctxt, TRI_voc_rid_t& rid) {
-  if (ServerState::instance()->isCoordinator()) {
-    auto& databaseName = ctxt.coll()->vocbase().name();
-    auto cid = std::to_string(ctxt.coll()->id());
-    auto& feature = server.getFeature<ClusterFeature>();
-    return revisionOnCoordinator(feature, databaseName, cid, rid);
->>>>>>> 5e8bdcbc
+    auto& feature = ctxt.coll()->vocbase().server().getFeature<ClusterFeature>();
+    return revisionOnCoordinator(feature, databaseName, cid);
   }
 
   TRI_voc_rid_t rid = ctxt.coll()->revision(ctxt.trx(AccessMode::Type::READ, true, true));
