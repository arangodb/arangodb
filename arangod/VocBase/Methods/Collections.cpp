--- conflicted
+++ resolved
@@ -23,6 +23,7 @@
 #include "Collections.h"
 #include "Basics/Common.h"
 
+#include "ApplicationFeatures/ApplicationServer.h"
 #include "Aql/Query.h"
 #include "Basics/fasthash.h"
 #include "Basics/LocalTaskQueue.h"
@@ -54,11 +55,7 @@
 #include "Utils/ExecContext.h"
 #include "Utils/OperationCursor.h"
 #include "Utils/SingleCollectionTransaction.h"
-#include "V8/JavaScriptSecurityContext.h"
-#include "V8/v8-conv.h"
-#include "V8/v8-utils.h"
 #include "V8Server/V8Context.h"
-#include "V8Server/V8DealerFeature.h"
 #include "VocBase/LogicalCollection.h"
 #include "VocBase/Methods/CollectionCreationInfo.h"
 #include "VocBase/vocbase.h"
@@ -672,28 +669,14 @@
     SingleCollectionTransaction trx(ctx, collection, AccessMode::Type::EXCLUSIVE);
     Result res = trx.begin();
 
-<<<<<<< HEAD
     if (res.ok()) {
       // try to write new parameter to file
       res = collection.properties(props, partialUpdate);
-    }
-
-=======
-    if (res.fail()) {
-      return res;
-    }
-
-    // try to write new parameter to file
-    auto updateRes = collection.properties(props, partialUpdate);
-
-    if (!updateRes.ok()) {
-      return updateRes;
-    }
-
-    auto physical = collection.getPhysical();
-    TRI_ASSERT(physical != nullptr);
-    events::PropertyUpdateCollection(collection.vocbase().name(), collection.name(), props);
->>>>>>> d8bc1a1b
+      if (res.ok()) {
+        events::PropertyUpdateCollection(collection.vocbase().name(), collection.name(), props);
+      }
+    }
+
     return res;
   }
 }
@@ -709,7 +692,6 @@
   graph::GraphManager gmngr{vocbase};
   bool r = gmngr.renameGraphCollection(oldName, newName);
   if (!r) {
-    LOG_DEVEL << "RENAMING FROM " << oldName << " TO " << newName << " FAILED";
     return TRI_ERROR_FAILED;
   }
   return TRI_ERROR_NO_ERROR;
