--- conflicted
+++ resolved
@@ -151,10 +151,6 @@
 
     // generate a rocksdb collection object id in case it does not exist
     if (isSingleServerEnterpriseCollection) {
-<<<<<<< HEAD
-      // TODO: check if needed
-=======
->>>>>>> 380eb472
       engine.addParametersForNewCollection(helper, info.properties);
     }
 
@@ -169,10 +165,7 @@
     }
 
     if (!isLocalCollection(info) || isSingleServerEnterpriseCollection) {
-<<<<<<< HEAD
-=======
       auto const& cl = vocbase.server().getFeature<ClusterFeature>();
->>>>>>> 380eb472
       auto replicationFactorSlice = info.properties.get(StaticStrings::ReplicationFactor);
 
       if (replicationFactorSlice.isNone()) {
@@ -183,13 +176,7 @@
         helper.add(StaticStrings::ReplicationFactor, VPackValue(factor));
       };
 
-<<<<<<< HEAD
-      auto const isSatellite =
-          Helper::getStringRef(info.properties, StaticStrings::ReplicationFactor,
-                               velocypack::StringRef{""}) == StaticStrings::Satellite;
-=======
       bool isSatellite = checkIfDefinedAsSatellite(info.properties);
->>>>>>> 380eb472
 
       if (!isSystemName(info)) {
         // system-collections will be sharded normally. only user collections
@@ -207,11 +194,7 @@
         }
       }
 
-<<<<<<< HEAD
-      if(!isSatellite) {
-=======
       if (!isSatellite) {
->>>>>>> 380eb472
         auto writeConcernSlice = info.properties.get(StaticStrings::WriteConcern);
         if (writeConcernSlice.isNone()) {  // "minReplicationFactor" deprecated in 3.6
           writeConcernSlice = info.properties.get(StaticStrings::MinReplicationFactor);
@@ -222,8 +205,6 @@
                      VPackValue(vocbase.writeConcern()));
           helper.add(StaticStrings::WriteConcern, VPackValue(vocbase.writeConcern()));
         }
-<<<<<<< HEAD
-=======
       }
     } else {  // single server or agent
       bool distributionSet = false;
@@ -258,7 +239,6 @@
       if (!distributionSet) {
         helper.add(StaticStrings::DistributeShardsLike, VPackSlice::nullSlice());  // delete empty string from info slice
         helper.add(StaticStrings::ReplicationFactor, VPackSlice::nullSlice());
->>>>>>> 380eb472
       }
       helper.add(StaticStrings::MinReplicationFactor, VPackSlice::nullSlice());  // deprecated
       helper.add(StaticStrings::WriteConcern, VPackSlice::nullSlice());
@@ -270,13 +250,8 @@
         VPackCollection::merge(info.properties, helper.slice(), false, true);
 
     bool haveShardingFeature = (ServerState::instance()->isCoordinator() ||
-<<<<<<< HEAD
-         isSingleServerEnterpriseCollection) &&
-        vocbase.server().hasFeature<ShardingFeature>();
-=======
                                 isSingleServerEnterpriseCollection) &&
                                vocbase.server().hasFeature<ShardingFeature>();
->>>>>>> 380eb472
     if (haveShardingFeature &&
         !info.properties.get(StaticStrings::ShardingStrategy).isString()) {
       // NOTE: We need to do this in a second merge as the feature call requires the
@@ -464,13 +439,8 @@
   std::vector<CollectionCreationInfo> infos{{name, collectionType, properties}};
   std::vector<std::shared_ptr<LogicalCollection>> collections;
   Result res = create(vocbase, options, infos, createWaitsForSyncReplication,
-<<<<<<< HEAD
-                      enforceReplicationFactor, isNewDatabase, nullptr,
-                      collections, allowSystem, isSingleServerEnterpriseCollection);
-=======
                       enforceReplicationFactor, isNewDatabase, nullptr, collections,
                       allowSystem, isSingleServerEnterpriseCollection);
->>>>>>> 380eb472
   if (res.ok() && collections.size() > 0) {
     ret = std::move(collections[0]);
   }
