////////////////////////////////////////////////////////////////////////////////
/// DISCLAIMER
///
/// Copyright 2017 ArangoDB GmbH, Cologne, Germany
///
/// Licensed under the Apache License, Version 2.0 (the "License");
/// you may not use this file except in compliance with the License.
/// You may obtain a copy of the License at
///
///     http://www.apache.org/licenses/LICENSE-2.0
///
/// Unless required by applicable law or agreed to in writing, software
/// distributed under the License is distributed on an "AS IS" BASIS,
/// WITHOUT WARRANTIES OR CONDITIONS OF ANY KIND, either express or implied.
/// See the License for the specific language governing permissions and
/// limitations under the License.
///
/// Copyright holder is ArangoDB GmbH, Cologne, Germany
///
/// @author Simon Grätzer
////////////////////////////////////////////////////////////////////////////////

#include "Databases.h"
#include "Basics/Common.h"

#include "Agency/AgencyComm.h"
#include "Basics/StaticStrings.h"
#include "Basics/StringUtils.h"
#include "Basics/VelocyPackHelper.h"
#include "Cluster/ClusterInfo.h"
#include "Cluster/ServerState.h"
#include "GeneralServer/AuthenticationFeature.h"
#include "Logger/LogMacros.h"
#include "Logger/Logger.h"
#include "Logger/LoggerStream.h"
#include "RestServer/DatabaseFeature.h"
#include "RestServer/SystemDatabaseFeature.h"
#include "Utils/Events.h"
#include "Utils/ExecContext.h"
#include "V8/JavaScriptSecurityContext.h"
#include "V8/v8-utils.h"
#include "V8/v8-vpack.h"
#include "V8Server/V8Context.h"
#include "V8Server/V8DealerFeature.h"
#include "V8Server/v8-dispatcher.h"
#include "V8Server/v8-user-structures.h"
#include "VocBase/Methods/Upgrade.h"
#include "VocBase/vocbase.h"

#include <v8.h>
#include <velocypack/Builder.h>
#include <velocypack/Iterator.h>
#include <velocypack/Slice.h>
#include <velocypack/velocypack-aliases.h>

using namespace arangodb;
using namespace arangodb::methods;
using namespace arangodb::velocypack;

Result CreateDatabaseInfo::load(std::string const& name, VPackSlice const& options,
                                VPackSlice const& users) {
  Result res;
  _id = 0;
  _name = name;

  if (!TRI_vocbase_t::IsAllowedName(false, arangodb::velocypack::StringRef(name))) {
    return Result(TRI_ERROR_ARANGO_DATABASE_NAME_INVALID);
  }

  res = sanitizeUsers(users, _users);
  if (!res.ok()) {
    return res;
  }
  _userSlice = _users.slice();

  res = sanitizeOptions(options, _options);
  if (!res.ok()) {
    return res;
  }

  // Obtain a unique id for the database to be created. Since this is different
  // on Coordinator vs Other, we have to have an if here to keep the other code
  // unified.
  if (ServerState::instance()->isCoordinator()) {
    _id = ClusterInfo::instance()->uniqid();
  } else {
    if (_options.slice().hasKey("id")) {
      _id = basics::VelocyPackHelper::stringUInt64(options, "id");
    } else {
      _id = 0;
    }
  }

  return Result();
};

Result CreateDatabaseInfo::buildSlice(VPackBuilder& builder) const {
  try {
    builder.openObject();
    std::string const idString(basics::StringUtils::itoa(_id));
    builder.add(StaticStrings::DatabaseId, VPackValue(idString));
    builder.add(StaticStrings::DatabaseName, VPackValue(_name));
    builder.add(StaticStrings::DatabaseOptions, _options.slice());
    // we intentionally do not close the object, because other functions,
    // for example in the cluster code, might want to add stuff.
  } catch (VPackException const& e) {
    return Result(e.errorCode());
  }
  return Result();
}

Result CreateDatabaseInfo::sanitizeUsers(VPackSlice const& users, VPackBuilder& sanitizedUsers) {
  if (users.isNone() || users.isNull()) {
    sanitizedUsers.openArray();
    sanitizedUsers.close();
    return Result();
  } else if (!users.isArray()) {
    events::CreateDatabase(_name, TRI_ERROR_HTTP_BAD_PARAMETER);
    return Result(TRI_ERROR_HTTP_BAD_PARAMETER, "invalid users slice");
  }

  sanitizedUsers.openArray();
  for (VPackSlice const& user : VPackArrayIterator(users)) {
    sanitizedUsers.openObject();
    if (!user.isObject()) {
      events::CreateDatabase(_name, TRI_ERROR_HTTP_BAD_PARAMETER);
      return Result(TRI_ERROR_HTTP_BAD_PARAMETER);
    }

    VPackSlice name;
    if (user.hasKey("username")) {
      name = user.get("username");
    } else if (user.hasKey("user")) {
      name = user.get("user");
    }
    if (!name.isString()) {  // empty names are silently ignored later
      events::CreateDatabase(_name, TRI_ERROR_HTTP_BAD_PARAMETER);
      return Result(TRI_ERROR_HTTP_BAD_PARAMETER);
    }
    sanitizedUsers.add("username", name);

    if (user.hasKey("passwd")) {
      VPackSlice passwd = user.get("passwd");
      if (!passwd.isString()) {
        events::CreateDatabase(_name, TRI_ERROR_HTTP_BAD_PARAMETER);
        return Result(TRI_ERROR_HTTP_BAD_PARAMETER);
      }
      sanitizedUsers.add("passwd", passwd);
    } else {
      sanitizedUsers.add("passwd", VPackValue(""));
    }

    VPackSlice active = user.get("active");
    if (!active.isBool()) {
      sanitizedUsers.add("active", VPackValue(true));
    } else {
      sanitizedUsers.add("active", active);
    }

    VPackSlice extra = user.get("extra");
    if (extra.isObject()) {
      sanitizedUsers.add("extra", extra);
    }
    sanitizedUsers.close();
  }
  sanitizedUsers.close();
  TRI_ASSERT(sanitizedUsers.slice().isArray());
  return Result();
}

Result CreateDatabaseInfo::sanitizeOptions(VPackSlice const& options,
                                           VPackBuilder& sanitizedOptions) {
  if (options.isNone() || options.isNull()) {
    sanitizedOptions.openObject();
    sanitizedOptions.close();
    return Result();
  } else if (!options.isObject()) {
    events::CreateDatabase(_name, TRI_ERROR_HTTP_BAD_PARAMETER);
    return Result(TRI_ERROR_HTTP_BAD_PARAMETER, "invalid options slice");
  }
  sanitizedOptions.add(options);
  return Result();
}

TRI_vocbase_t* Databases::lookup(std::string const& dbname) {
  if (DatabaseFeature::DATABASE != nullptr) {
    return DatabaseFeature::DATABASE->lookupDatabase(dbname);
  }
  return nullptr;
}

std::vector<std::string> Databases::list(std::string const& user) {
  DatabaseFeature* databaseFeature =
      application_features::ApplicationServer::getFeature<DatabaseFeature>(
          "Database");
  if (databaseFeature == nullptr) {
    return std::vector<std::string>();
  }

  if (user.empty()) {
    if (ServerState::instance()->isCoordinator()) {
      ClusterInfo* ci = ClusterInfo::instance();
      return ci->databases(true);
    } else {
      // list of all databases
      return databaseFeature->getDatabaseNames();
    }
  } else {
    // slow path for user case
    return databaseFeature->getDatabaseNamesForUser(user);
  }
}

<<<<<<< HEAD
arangodb::Result Databases::create(std::string const& dbName, VPackSlice const& inUsers,
                                   VPackSlice const& inOptions) {
=======
arangodb::Result Databases::info(TRI_vocbase_t* vocbase, VPackBuilder& result) {
  if (ServerState::instance()->isCoordinator()) {
    AgencyComm agency;
    AgencyCommResult commRes = agency.getValues("Plan/Databases/" + vocbase->name());
    if (!commRes.successful()) {
      // Error in communication, note that value not found is not an error
      LOG_TOPIC("87642", TRACE, Logger::COMMUNICATION)
          << "rest database handler: no agency communication";
      return Result(commRes.errorCode(), commRes.errorMessage());
    }

    VPackSlice value = commRes.slice()[0].get<std::string>(
        {AgencyCommManager::path(), "Plan", "Databases", vocbase->name()});
    if (value.isObject() && value.hasKey("name")) {
      VPackValueLength l = 0;
      const char* name = value.get("name").getString(l);
      TRI_ASSERT(l > 0);

      VPackObjectBuilder b(&result);
      result.add("name", value.get("name"));
      if (value.get("id").isString()) {
        result.add("id", value.get("id"));
      } else if (value.get("id").isNumber()) {
        result.add("id", VPackValue(std::to_string(value.get("id").getUInt())));
      } else {
        THROW_ARANGO_EXCEPTION_MESSAGE(TRI_ERROR_INTERNAL,
                                       "unexpected type for 'id' attribute");
      }
      result.add("path", VPackValue("none"));
      result.add("isSystem", VPackValue(name[0] == '_'));
    }
  } else {
    VPackObjectBuilder b(&result);
    result.add("name", VPackValue(vocbase->name()));
    result.add("id", VPackValue(std::to_string(vocbase->id())));
    result.add("path", VPackValue(vocbase->path()));
    result.add("isSystem", VPackValue(vocbase->isSystem()));
  }
  return Result();
}

// Grant permissions on newly created database to current user
// to be able to run the upgrade script
arangodb::Result Databases::grantCurrentUser(CreateDatabaseInfo const& info) {
>>>>>>> 8d1b74fc
  auth::UserManager* um = AuthenticationFeature::instance()->userManager();

  ExecContext const& exec = ExecContext::current();
  if (um != nullptr) {
    // If the current user is empty (which happens if a Maintenance job
    // called us, or when authentication is off), granting rights
    // will fail. We hence ignore it here, but issue a warning below
    if (!exec.isSuperuser()) {
      return um->updateUser(exec.user(), [&](auth::User& entry) {
        entry.grantDatabase(info.getName(), auth::Level::RW);
        entry.grantCollection(info.getName(), "*", auth::Level::RW);
        return TRI_ERROR_NO_ERROR;
      });
    } else {
      LOG_TOPIC("2a4dd", DEBUG, Logger::FIXME)
        << "current ExecContext's user() is empty."
        << "Database will be created without any user having permissions";
     return Result();
    }
  }

  return Result();
}

// Create database on cluster;
Result Databases::createCoordinator(CreateDatabaseInfo const& info) {
  TRI_ASSERT(ServerState::instance()->isCoordinator());
  Result res;

  // This operation enters the database as isBuilding into the agency
  // while the database is still building it is not visible.
  ClusterInfo* ci = ClusterInfo::instance();
  res = ci->createIsBuildingDatabaseCoordinator(info);

  // Even entering the database as building failed; This can happen
  // because a database with this name already exists, or because we could
  // not write to Plan/ in the agency
  if (!res.ok()) {
    events::CreateDatabase(info.getName(), res.errorNumber());
    return res;
  }

  auto failureGuard = scopeGuard([ci, info]() {
    Result res;
    LOG_TOPIC("8cc61", ERR, Logger::FIXME)
      << "Failed to create database " << info.getName() << " rolling back.";
    res = ci->cancelCreateDatabaseCoordinator(info);
    if (!res.ok()) {
      // this cannot happen since cancelCreateDatabaseCoordinator keeps retrying
      // indefinitely until the cancellation is either successful or the cluster
      // is shut down.
      LOG_TOPIC("92157", ERR, Logger::FIXME)
        << "Failed to rollback creation of database " << info.getName() <<
        ". This should never happen. Cleanup will happen through a supervision job.";
    }
  });

  res = grantCurrentUser(info);
  if (!res.ok()) {
    return res;
  }

  // This vocbase is needed for the call to methods::Upgrade::createDB, but
  // is just a placeholder
  TRI_vocbase_t vocbase(TRI_vocbase_type_e::TRI_VOCBASE_TYPE_NORMAL, 0, info.getName());

  // Now create *all* system collections for the database,
  // if any of these fail, database creation is considered unsuccessful

  UpgradeResult upgradeRes = methods::Upgrade::createDB(vocbase, info.getUsers());
  // If the creation of system collections was successful,
  // make the database visible, otherwise clean up what we can.
  if (upgradeRes.ok()) {
    failureGuard.cancel();
    res = ci->createFinalizeDatabaseCoordinator(info);
    return res;
  } else {
    // We leave this handling here to be able to capture
    // error messages and return
    failureGuard.cancel();
    // Cleanup entries in agency.
    res = ci->cancelCreateDatabaseCoordinator(info);
    if (!res.ok()) {
      // this should never happen as cancelCreateDatabaseCoordinaotr keeps retrying
      // until either cancellation is successful or the cluster is shut down.
      return res;
    } else {
      return std::move(upgradeRes.result());
    }
  }
}

// Create a database on SingleServer, DBServer,
Result Databases::createOther(CreateDatabaseInfo const& info) {
  // Without the database feature, we can't create a database
  DatabaseFeature* databaseFeature = DatabaseFeature::DATABASE;
  if (databaseFeature == nullptr) {
    events::CreateDatabase(info.getName(), TRI_ERROR_INTERNAL);
    return Result(TRI_ERROR_INTERNAL);
  }

<<<<<<< HEAD
  UpgradeResult upgradeRes;
  if (ServerState::instance()->isCoordinator()) {
    if (!TRI_vocbase_t::IsAllowedName(false, arangodb::velocypack::StringRef(dbName))) {
      events::CreateDatabase(dbName, TRI_ERROR_ARANGO_DATABASE_NAME_INVALID);
      return Result(TRI_ERROR_ARANGO_DATABASE_NAME_INVALID);
    }

    uint64_t const id = ClusterInfo::instance()->uniqid();
    VPackBuilder builder;
    try {
      VPackObjectBuilder b(&builder);
      std::string const idString(basics::StringUtils::itoa(id));
      builder.add("id", VPackValue(idString));
      builder.add("name", VPackValue(dbName));
      builder.add("coordinator", VPackValue(ServerState::instance()->getId()));
      auto vocbaseOptions = arangodb::getVocbaseOptions(options);
      arangodb::addVocbaseOptionsToOpenObject(builder, vocbaseOptions);
    } catch (VPackException const& e) {
      return Result(e.errorCode());
    }
=======
  TRI_vocbase_t* vocbase = nullptr;
  int createDBres = databaseFeature->createDatabase(info.getId(), info.getName(), vocbase);
  if (createDBres != TRI_ERROR_NO_ERROR) {
    return Result(createDBres);
  }
>>>>>>> 8d1b74fc

  TRI_ASSERT(vocbase != nullptr);
  TRI_ASSERT(!vocbase->isDangling());

  TRI_DEFER(vocbase->release());

  Result res = grantCurrentUser(info);
  if (!res.ok()) {
    return res;
  }

  UpgradeResult upgradeRes = methods::Upgrade::createDB(*vocbase, info.getUsers());

<<<<<<< HEAD
    TRI_ASSERT(sanitizedUsers.slice().isArray());
    upgradeRes = methods::Upgrade::createDB(*vocbase, sanitizedUsers.slice());
  } else {  // Single, DBServer, Agency
    // options for database (currently only allows setting "id"
    // for testing purposes)
    TRI_voc_tick_t id = 0;

    if (options.hasKey("id")) {
      id = basics::VelocyPackHelper::stringUInt64(options, "id");
    }

    TRI_vocbase_t* vocbase = nullptr;
    int res = databaseFeature->createDatabase(id, dbName, options, vocbase);
    if (res != TRI_ERROR_NO_ERROR) {
      return Result(res);
    }
=======
  return std::move(upgradeRes.result());
}

arangodb::Result Databases::create(std::string const& dbName, VPackSlice const& users,
                                   VPackSlice const& options) {
  arangodb::Result res;
>>>>>>> 8d1b74fc

  // Only admin users are permitted to create databases
  ExecContext const& exec = ExecContext::current();
  if (!exec.isAdminUser()) {
    events::CreateDatabase(dbName, TRI_ERROR_FORBIDDEN);
    return Result(TRI_ERROR_FORBIDDEN);
  }

  // Encapsulate and sanitize the input
  // TODO: maybe this should just be a function that produces
  //       a struct to avoid the try/catch
  //       or the object could have a .valid() method?
  CreateDatabaseInfo createInfo;
  res = createInfo.load(dbName, options, users);

  if (!res.ok()) {
    LOG_TOPIC("15580", ERR, Logger::FIXME)
      << "Could not create database: " << res.errorMessage();
    events::CreateDatabase(dbName, res.errorNumber());
    return res;
  }

  if (ServerState::instance()->isCoordinator()) {
    res = createCoordinator(createInfo);
  } else {  // Single, DBServer, Agency
    res = createOther(createInfo);
  }

  if (res.fail()) {
    LOG_TOPIC("1964a", ERR, Logger::FIXME)
        << "Could not create database: " << res.errorMessage();
    return res;
  }

  // Invalidate Foxx Queue database cache. We do not care if this fails,
  // because the cache entry has a TTL
  if (ServerState::instance()->isSingleServerOrCoordinator()) {
    try {
      auto* sysDbFeature =
          arangodb::application_features::ApplicationServer::getFeature<arangodb::SystemDatabaseFeature>();
      auto database = sysDbFeature->use();

      TRI_ExpireFoxxQueueDatabaseCache(database.get());
    } catch (...) {
    }
  }

  return Result();
}

namespace {
int dropDBCoordinator(std::string const& dbName) {
  // Arguments are already checked, there is exactly one argument
  DatabaseFeature* databaseFeature = DatabaseFeature::DATABASE;
  TRI_vocbase_t* vocbase = databaseFeature->useDatabase(dbName);

  if (vocbase == nullptr) {
    events::DropDatabase(dbName, TRI_ERROR_ARANGO_DATABASE_NOT_FOUND);
    return TRI_ERROR_ARANGO_DATABASE_NOT_FOUND;
  }

  TRI_voc_tick_t const id = vocbase->id();

  vocbase->release();

  ClusterInfo* ci = ClusterInfo::instance();
  auto res = ci->dropDatabaseCoordinator(dbName, 120.0);

  if (!res.ok()) {
    events::DropDatabase(dbName, res.errorNumber());
    return res.errorNumber();
  }

  // now wait for heartbeat thread to drop the database object
  int tries = 0;

  while (++tries <= 6000) {
    TRI_vocbase_t* vocbase = databaseFeature->useDatabase(id);

    if (vocbase == nullptr) {
      // object has vanished
      break;
    }

    vocbase->release();
    // sleep
    std::this_thread::sleep_for(std::chrono::milliseconds(10));
  }
  return TRI_ERROR_NO_ERROR;
}

const std::string dropError = "Error when dropping Datbase";
}  // namespace

arangodb::Result Databases::drop(TRI_vocbase_t* systemVocbase, std::string const& dbName) {
  TRI_ASSERT(systemVocbase->isSystem());
  ExecContext const& exec = ExecContext::current();
  if (exec.systemAuthLevel() != auth::Level::RW) {
    events::DropDatabase(dbName, TRI_ERROR_FORBIDDEN);
    return TRI_ERROR_FORBIDDEN;
  }

  Result res;
  V8DealerFeature* dealer = V8DealerFeature::DEALER;
  if (dealer != nullptr && dealer->isEnabled()) {
    try {
      JavaScriptSecurityContext securityContext =
          JavaScriptSecurityContext::createInternalContext();

      V8ContextGuard guard(systemVocbase, securityContext);
      v8::Isolate* isolate = guard.isolate();

      v8::HandleScope scope(isolate);

      // clear collections in cache object
      TRI_ClearObjectCacheV8(isolate);

      if (ServerState::instance()->isCoordinator()) {
        // If we are a coordinator in a cluster, we have to behave differently:
        res = ::dropDBCoordinator(dbName);
      } else {
        res = DatabaseFeature::DATABASE->dropDatabase(dbName, false, true);

        if (res.fail()) {
          events::DropDatabase(dbName, res.errorNumber());
          return Result(res);
        }

        TRI_RemoveDatabaseTasksV8Dispatcher(dbName);
        // run the garbage collection in case the database held some objects
        // which can now be freed
        TRI_RunGarbageCollectionV8(isolate, 0.25);
        V8DealerFeature::DEALER->addGlobalContextMethod("reloadRouting");
      }
    } catch (arangodb::basics::Exception const& ex) {
      events::DropDatabase(dbName, TRI_ERROR_INTERNAL);
      return Result(ex.code(), dropError + ex.message());
    } catch (std::exception const& ex) {
      events::DropDatabase(dbName, TRI_ERROR_INTERNAL);
      return Result(TRI_ERROR_INTERNAL, dropError + ex.what());
    } catch (...) {
      events::DropDatabase(dbName, TRI_ERROR_INTERNAL);
      return Result(TRI_ERROR_INTERNAL, dropError);
    }
  } else {
    if (ServerState::instance()->isCoordinator()) {
      // If we are a coordinator in a cluster, we have to behave differently:
      res = ::dropDBCoordinator(dbName);
    } else {
      res = DatabaseFeature::DATABASE->dropDatabase(dbName, false, true);
    }
  }

  auth::UserManager* um = AuthenticationFeature::instance()->userManager();
  if (res.ok() && um != nullptr) {
    auto cb = [&](auth::User& entry) -> bool {
      return entry.removeDatabase(dbName);
    };
    res = um->enumerateUsers(cb, /*retryOnConflict*/ true);
  }

  return res;
}<|MERGE_RESOLUTION|>--- conflicted
+++ resolved
@@ -62,6 +62,7 @@
   Result res;
   _id = 0;
   _name = name;
+  _nameBuilder.add(VPackValue(name));
 
   if (!TRI_vocbase_t::IsAllowedName(false, arangodb::velocypack::StringRef(name))) {
     return Result(TRI_ERROR_ARANGO_DATABASE_NAME_INVALID);
@@ -211,10 +212,6 @@
   }
 }
 
-<<<<<<< HEAD
-arangodb::Result Databases::create(std::string const& dbName, VPackSlice const& inUsers,
-                                   VPackSlice const& inOptions) {
-=======
 arangodb::Result Databases::info(TRI_vocbase_t* vocbase, VPackBuilder& result) {
   if (ServerState::instance()->isCoordinator()) {
     AgencyComm agency;
@@ -259,7 +256,6 @@
 // Grant permissions on newly created database to current user
 // to be able to run the upgrade script
 arangodb::Result Databases::grantCurrentUser(CreateDatabaseInfo const& info) {
->>>>>>> 8d1b74fc
   auth::UserManager* um = AuthenticationFeature::instance()->userManager();
 
   ExecContext const& exec = ExecContext::current();
@@ -324,7 +320,7 @@
 
   // This vocbase is needed for the call to methods::Upgrade::createDB, but
   // is just a placeholder
-  TRI_vocbase_t vocbase(TRI_vocbase_type_e::TRI_VOCBASE_TYPE_NORMAL, 0, info.getName());
+  TRI_vocbase_t vocbase(TRI_vocbase_type_e::TRI_VOCBASE_TYPE_NORMAL, 0, info.options());
 
   // Now create *all* system collections for the database,
   // if any of these fail, database creation is considered unsuccessful
@@ -361,34 +357,26 @@
     return Result(TRI_ERROR_INTERNAL);
   }
 
-<<<<<<< HEAD
-  UpgradeResult upgradeRes;
-  if (ServerState::instance()->isCoordinator()) {
-    if (!TRI_vocbase_t::IsAllowedName(false, arangodb::velocypack::StringRef(dbName))) {
-      events::CreateDatabase(dbName, TRI_ERROR_ARANGO_DATABASE_NAME_INVALID);
-      return Result(TRI_ERROR_ARANGO_DATABASE_NAME_INVALID);
-    }
-
-    uint64_t const id = ClusterInfo::instance()->uniqid();
-    VPackBuilder builder;
-    try {
-      VPackObjectBuilder b(&builder);
-      std::string const idString(basics::StringUtils::itoa(id));
-      builder.add("id", VPackValue(idString));
-      builder.add("name", VPackValue(dbName));
-      builder.add("coordinator", VPackValue(ServerState::instance()->getId()));
-      auto vocbaseOptions = arangodb::getVocbaseOptions(options);
-      arangodb::addVocbaseOptionsToOpenObject(builder, vocbaseOptions);
-    } catch (VPackException const& e) {
-      return Result(e.errorCode());
-    }
-=======
   TRI_vocbase_t* vocbase = nullptr;
-  int createDBres = databaseFeature->createDatabase(info.getId(), info.getName(), vocbase);
+                                                                                  //TODO options nullslice richtig?
+  int createDBres = databaseFeature->createDatabase(info.getId(), info.getName(), info.options(), vocbase);
   if (createDBres != TRI_ERROR_NO_ERROR) {
     return Result(createDBres);
   }
->>>>>>> 8d1b74fc
+
+ // uint64_t const id = ClusterInfo::instance()->uniqid();
+ // VPackBuilder builder;
+ // try {
+ //   VPackObjectBuilder b(&builder);
+ //   std::string const idString(basics::StringUtils::itoa(id));
+ //   builder.add("id", VPackValue(idString));
+ //   builder.add("name", VPackValue(dbName));
+ //   builder.add("coordinator", VPackValue(ServerState::instance()->getId()));
+ //   auto vocbaseOptions = arangodb::getVocbaseOptions(options);
+ //   arangodb::addVocbaseOptionsToOpenObject(builder, vocbaseOptions);
+ // } catch (VPackException const& e) {
+ //   return Result(e.errorCode());
+ // }
 
   TRI_ASSERT(vocbase != nullptr);
   TRI_ASSERT(!vocbase->isDangling());
@@ -402,34 +390,41 @@
 
   UpgradeResult upgradeRes = methods::Upgrade::createDB(*vocbase, info.getUsers());
 
-<<<<<<< HEAD
-    TRI_ASSERT(sanitizedUsers.slice().isArray());
-    upgradeRes = methods::Upgrade::createDB(*vocbase, sanitizedUsers.slice());
-  } else {  // Single, DBServer, Agency
-    // options for database (currently only allows setting "id"
-    // for testing purposes)
-    TRI_voc_tick_t id = 0;
-
-    if (options.hasKey("id")) {
-      id = basics::VelocyPackHelper::stringUInt64(options, "id");
-    }
-
-    TRI_vocbase_t* vocbase = nullptr;
-    int res = databaseFeature->createDatabase(id, dbName, options, vocbase);
-    if (res != TRI_ERROR_NO_ERROR) {
-      return Result(res);
-    }
-=======
   return std::move(upgradeRes.result());
 }
 
 arangodb::Result Databases::create(std::string const& dbName, VPackSlice const& users,
                                    VPackSlice const& options) {
   arangodb::Result res;
->>>>>>> 8d1b74fc
 
   // Only admin users are permitted to create databases
   ExecContext const& exec = ExecContext::current();
+//<<<<<<< HEAD
+//    if (!exec.isSuperuser() && um != nullptr) {
+//      // ignore errors here Result r =
+//      um->updateUser(exec.user(), [&](auth::User& entry) {
+//        entry.grantDatabase(dbName, auth::Level::RW);
+//        entry.grantCollection(dbName, "*", auth::Level::RW);
+//        return TRI_ERROR_NO_ERROR;
+//      });
+//    }
+//
+//    TRI_ASSERT(sanitizedUsers.slice().isArray());
+//    upgradeRes = methods::Upgrade::createDB(*vocbase, sanitizedUsers.slice());
+//  } else {  // Single, DBServer, Agency
+//    // options for database (currently only allows setting "id"
+//    // for testing purposes)
+//    TRI_voc_tick_t id = 0;
+//
+//    if (options.hasKey("id")) {
+//      id = basics::VelocyPackHelper::stringUInt64(options, "id");
+//    }
+//
+//    TRI_vocbase_t* vocbase = nullptr;
+//    int res = databaseFeature->createDatabase(id, dbName, options, vocbase);
+//    if (res != TRI_ERROR_NO_ERROR) {
+//      return Result(res);
+//=======
   if (!exec.isAdminUser()) {
     events::CreateDatabase(dbName, TRI_ERROR_FORBIDDEN);
     return Result(TRI_ERROR_FORBIDDEN);
