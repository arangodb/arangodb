--- conflicted
+++ resolved
@@ -204,11 +204,7 @@
     }
   });
 
-<<<<<<< HEAD
-  res = grantCurrentUser(info, 5.0);
-=======
-  res = grantCurrentUser(info, 5); 
->>>>>>> 1159e693
+  res = grantCurrentUser(info, 5);
   if (!res.ok()) {
     return res;
   }
