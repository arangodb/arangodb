////////////////////////////////////////////////////////////////////////////////
/// DISCLAIMER
///
/// Copyright 2017 ArangoDB GmbH, Cologne, Germany
///
/// Licensed under the Apache License, Version 2.0 (the "License");
/// you may not use this file except in compliance with the License.
/// You may obtain a copy of the License at
///
///     http://www.apache.org/licenses/LICENSE-2.0
///
/// Unless required by applicable law or agreed to in writing, software
/// distributed under the License is distributed on an "AS IS" BASIS,
/// WITHOUT WARRANTIES OR CONDITIONS OF ANY KIND, either express or implied.
/// See the License for the specific language governing permissions and
/// limitations under the License.
///
/// Copyright holder is ArangoDB GmbH, Cologne, Germany
///
/// @author Simon Grätzer
////////////////////////////////////////////////////////////////////////////////

#include "Basics/Common.h"
#include "Databases.h"

#include "Agency/AgencyComm.h"
#include "Basics/StringUtils.h"
#include "Basics/VelocyPackHelper.h"
#include "Cluster/ClusterInfo.h"
#include "Cluster/ServerState.h"
#include "GeneralServer/AuthenticationFeature.h"
#include "Rest/HttpRequest.h"
#include "RestServer/DatabaseFeature.h"
#include "RestServer/SystemDatabaseFeature.h"
#include "Utils/Events.h"
#include "Utils/ExecContext.h"
#include "V8/JavaScriptSecurityContext.h"
#include "V8/v8-utils.h"
#include "V8/v8-vpack.h"
#include "V8Server/V8Context.h"
#include "V8Server/V8DealerFeature.h"
#include "V8Server/v8-dispatcher.h"
#include "V8Server/v8-user-structures.h"
#include "VocBase/Methods/Upgrade.h"
#include "VocBase/vocbase.h"

#include <v8.h>
#include <velocypack/Builder.h>
#include <velocypack/Iterator.h>
#include <velocypack/velocypack-aliases.h>

using namespace arangodb;
using namespace arangodb::methods;

TRI_vocbase_t* Databases::lookup(std::string const& dbname) {
  if (DatabaseFeature::DATABASE != nullptr) {
    return DatabaseFeature::DATABASE->lookupDatabase(dbname);
  }
  return nullptr;
}

std::vector<std::string> Databases::list(std::string const& user) {
  DatabaseFeature* databaseFeature =
      application_features::ApplicationServer::getFeature<DatabaseFeature>(
          "Database");
  if (databaseFeature == nullptr) {
    return std::vector<std::string>();
  }

  if (user.empty()) {
    if (ServerState::instance()->isCoordinator()) {
      ClusterInfo* ci = ClusterInfo::instance();
      return ci->databases(true);
    } else {
      // list of all databases
      return databaseFeature->getDatabaseNames();
    }
  } else {
    // slow path for user case
    return databaseFeature->getDatabaseNamesForUser(user);
  }
}

arangodb::Result Databases::info(TRI_vocbase_t* vocbase, VPackBuilder& result) {
  if (ServerState::instance()->isCoordinator()) {
    AgencyComm agency;
    AgencyCommResult commRes = agency.getValues("Plan/Databases/" + vocbase->name());
    if (!commRes.successful()) {
      // Error in communication, note that value not found is not an error
      LOG_TOPIC("87642", TRACE, Logger::COMMUNICATION)
          << "rest database handler: no agency communication";
      return Result(commRes.errorCode(), commRes.errorMessage());
    }

    VPackSlice value = commRes.slice()[0].get<std::string>(
        {AgencyCommManager::path(), "Plan", "Databases", vocbase->name()});
    if (value.isObject() && value.hasKey("name")) {
      VPackValueLength l = 0;
      const char* name = value.get("name").getString(l);
      TRI_ASSERT(l > 0);

      VPackObjectBuilder b(&result);
      result.add("name", value.get("name"));
      if (value.get("id").isString()) {
        result.add("id", value.get("id"));
      } else if (value.get("id").isNumber()) {
        result.add("id", VPackValue(std::to_string(value.get("id").getUInt())));
      } else {
        THROW_ARANGO_EXCEPTION_MESSAGE(TRI_ERROR_INTERNAL,
                                       "unexpected type for 'id' attribute");
      }
      result.add("path", VPackValue("none"));
      result.add("isSystem", VPackValue(name[0] == '_'));
    }
  } else {
    VPackObjectBuilder b(&result);
    result.add("name", VPackValue(vocbase->name()));
    result.add("id", VPackValue(std::to_string(vocbase->id())));
    result.add("path", VPackValue(vocbase->path()));
    result.add("isSystem", VPackValue(vocbase->isSystem()));
  }
  return Result();
}

arangodb::Result Databases::create(std::string const& dbName, VPackSlice const& inUsers,
                                   VPackSlice const& inOptions) {
  auth::UserManager* um = AuthenticationFeature::instance()->userManager();
  ExecContext const* exec = ExecContext::CURRENT;
  if (exec != nullptr) {
    if (!exec->isAdminUser()) {
      events::CreateDatabase(dbName, TRI_ERROR_FORBIDDEN);
      return TRI_ERROR_FORBIDDEN;
    }
  }

  VPackSlice options = inOptions;
  if (options.isNone() || options.isNull()) {
    options = VPackSlice::emptyObjectSlice();
  } else if (!options.isObject()) {
    events::CreateDatabase(dbName, TRI_ERROR_HTTP_BAD_PARAMETER);
    return Result(TRI_ERROR_HTTP_BAD_PARAMETER, "invalid options slice");
  }
  VPackSlice users = inUsers;
  if (users.isNone() || users.isNull()) {
    users = VPackSlice::emptyArraySlice();
  } else if (!users.isArray()) {
    events::CreateDatabase(dbName, TRI_ERROR_HTTP_BAD_PARAMETER);
    return Result(TRI_ERROR_HTTP_BAD_PARAMETER, "invalid users slice");
  }

  VPackBuilder sanitizedUsers;
  sanitizedUsers.openArray();
  for (VPackSlice const& user : VPackArrayIterator(users)) {
    sanitizedUsers.openObject();
    if (!user.isObject()) {
      events::CreateDatabase(dbName, TRI_ERROR_HTTP_BAD_PARAMETER);
      return Result(TRI_ERROR_HTTP_BAD_PARAMETER);
    }

    VPackSlice name;
    if (user.hasKey("username")) {
      name = user.get("username");
    } else if (user.hasKey("user")) {
      name = user.get("user");
    }
    if (!name.isString()) {  // empty names are silently ignored later
      events::CreateDatabase(dbName, TRI_ERROR_HTTP_BAD_PARAMETER);
      return Result(TRI_ERROR_HTTP_BAD_PARAMETER);
    }
    sanitizedUsers.add("username", name);

    if (user.hasKey("passwd")) {
      VPackSlice passwd = user.get("passwd");
      if (!passwd.isString()) {
        events::CreateDatabase(dbName, TRI_ERROR_HTTP_BAD_PARAMETER);
        return Result(TRI_ERROR_HTTP_BAD_PARAMETER);
      }
      sanitizedUsers.add("passwd", passwd);
    } else {
      sanitizedUsers.add("passwd", VPackValue(""));
    }

    VPackSlice active = user.get("active");
    if (!active.isBool()) {
      sanitizedUsers.add("active", VPackValue(true));
    } else {
      sanitizedUsers.add("active", active);
    }

    VPackSlice extra = user.get("extra");
    if (extra.isObject()) {
      sanitizedUsers.add("extra", extra);
    }
    sanitizedUsers.close();
  }
  sanitizedUsers.close();

  DatabaseFeature* databaseFeature = DatabaseFeature::DATABASE;
  if (databaseFeature == nullptr) {
    events::CreateDatabase(dbName, TRI_ERROR_INTERNAL);
    return Result(TRI_ERROR_INTERNAL);
  }

  UpgradeResult upgradeRes;
  if (ServerState::instance()->isCoordinator()) {
    if (!TRI_vocbase_t::IsAllowedName(false, arangodb::velocypack::StringRef(dbName))) {
      events::CreateDatabase(dbName, TRI_ERROR_ARANGO_DATABASE_NAME_INVALID);
      return Result(TRI_ERROR_ARANGO_DATABASE_NAME_INVALID);
    }

    uint64_t const id = ClusterInfo::instance()->uniqid();
    VPackBuilder builder;
    try {
      VPackObjectBuilder b(&builder);
      std::string const idString(basics::StringUtils::itoa(id));
      builder.add("id", VPackValue(idString));
      builder.add("name", VPackValue(dbName));
      builder.add("options", options);
      builder.add("coordinator", VPackValue(ServerState::instance()->getId()));
    } catch (VPackException const& e) {
      return Result(e.errorCode());
    }

    ClusterInfo* ci = ClusterInfo::instance();
    auto res = ci->createDatabaseCoordinator(dbName, builder.slice(), 120.0);

    if (!res.ok()) {
      events::CreateDatabase(dbName, res.errorNumber());
      return res;
    }

    // database was created successfully in agency

    // now wait for heartbeat thread to create the database object
    TRI_vocbase_t* vocbase = nullptr;
    int tries = 0;
    while (++tries <= 6000) {
      vocbase = databaseFeature->useDatabase(id);
      if (vocbase != nullptr) {
        break;
      }
      // sleep
      std::this_thread::sleep_for(std::chrono::microseconds(10000));
    }

    if (vocbase == nullptr) {
      return Result(TRI_ERROR_INTERNAL, "unable to find database");
    }
    TRI_DEFER(vocbase->release());
    TRI_ASSERT(vocbase->id() == id);
    TRI_ASSERT(vocbase->name() == dbName);

    // we need to add the permissions before running the upgrade script
    if (ExecContext::CURRENT != nullptr && um != nullptr) {
      // ignore errors here Result r =
      um->updateUser(ExecContext::CURRENT->user(), [&](auth::User& entry) {
        entry.grantDatabase(dbName, auth::Level::RW);
        entry.grantCollection(dbName, "*", auth::Level::RW);
        return TRI_ERROR_NO_ERROR;
      });
    }

    TRI_ASSERT(sanitizedUsers.slice().isArray());
    upgradeRes = methods::Upgrade::createDB(*vocbase, sanitizedUsers.slice());
  } else {  // Single, DBServer, Agency
    // options for database (currently only allows setting "id"
    // for testing purposes)
    TRI_voc_tick_t id = 0;
    if (options.hasKey("id")) {
      id = basics::VelocyPackHelper::stringUInt64(options, "id");
    }

    TRI_vocbase_t* vocbase = nullptr;
    int res = databaseFeature->createDatabase(id, dbName, vocbase);
    if (res != TRI_ERROR_NO_ERROR) {
      return Result(res);
    }

    TRI_ASSERT(vocbase != nullptr);
    TRI_ASSERT(!vocbase->isDangling());

    TRI_DEFER(vocbase->release());

    // we need to add the permissions before running the upgrade script
    if (ExecContext::CURRENT != nullptr && um != nullptr) {
      // ignore errors here Result r =
      um->updateUser(ExecContext::CURRENT->user(), [&](auth::User& entry) {
        entry.grantDatabase(dbName, auth::Level::RW);
        entry.grantCollection(dbName, "*", auth::Level::RW);
        return TRI_ERROR_NO_ERROR;
      });
    }

    upgradeRes = methods::Upgrade::createDB(*vocbase, sanitizedUsers.slice());
  }

  if (upgradeRes.fail()) {
    LOG_TOPIC("1964a", ERR, Logger::FIXME)
        << "Could not create database: " << upgradeRes.errorMessage();
    return std::move(upgradeRes).result();
  }

  // Entirely Foxx related:
  if (ServerState::instance()->isSingleServerOrCoordinator()) {
    try {
      auto* sysDbFeature =
          arangodb::application_features::ApplicationServer::getFeature<arangodb::SystemDatabaseFeature>();
      auto database = sysDbFeature->use();

      TRI_ExpireFoxxQueueDatabaseCache(database.get());
    } catch (...) {
      // it is of no real importance if cache invalidation fails, because
      // the cache entry has a ttl
    }
  }

  return Result();
}

namespace {
int dropDBCoordinator(std::string const& dbName) {
  // Arguments are already checked, there is exactly one argument
  DatabaseFeature* databaseFeature = DatabaseFeature::DATABASE;
  TRI_vocbase_t* vocbase = databaseFeature->useDatabase(dbName);

  if (vocbase == nullptr) {
    events::DropDatabase(dbName, TRI_ERROR_ARANGO_DATABASE_NOT_FOUND);
    return TRI_ERROR_ARANGO_DATABASE_NOT_FOUND;
  }

  TRI_voc_tick_t const id = vocbase->id();

  vocbase->release();

  ClusterInfo* ci = ClusterInfo::instance();
  auto res = ci->dropDatabaseCoordinator(dbName, 120.0);

  if (!res.ok()) {
    events::DropDatabase(dbName, res.errorNumber());
    return res.errorNumber();
  }

  // now wait for heartbeat thread to drop the database object
  int tries = 0;

  while (++tries <= 6000) {
    TRI_vocbase_t* vocbase = databaseFeature->useDatabase(id);

    if (vocbase == nullptr) {
      // object has vanished
      break;
    }

    vocbase->release();
    // sleep
    std::this_thread::sleep_for(std::chrono::milliseconds(10));
  }
  return TRI_ERROR_NO_ERROR;
}
}  // namespace

arangodb::Result Databases::drop(TRI_vocbase_t* systemVocbase, std::string const& dbName) {
  TRI_ASSERT(systemVocbase->isSystem());
  ExecContext const* exec = ExecContext::CURRENT;
  if (exec != nullptr) {
    if (exec->systemAuthLevel() != auth::Level::RW) {
      events::DropDatabase(dbName, TRI_ERROR_FORBIDDEN);
      return TRI_ERROR_FORBIDDEN;
    }
  }

  int res;
  V8DealerFeature* dealer = V8DealerFeature::DEALER;
  if (dealer != nullptr && dealer->isEnabled()) {
<<<<<<< HEAD
    JavaScriptSecurityContext securityContext = JavaScriptSecurityContext::createInternalContext();
    V8ContextGuard guard(systemVocbase, securityContext);
    v8::Isolate* isolate = guard.isolate();
=======
    V8Context* v8ctx = V8DealerFeature::DEALER->enterContext(systemVocbase, true);
    if (v8ctx == nullptr) {
      events::DropDatabase(dbName, TRI_ERROR_INTERNAL);
      return Result(TRI_ERROR_INTERNAL, "Could not get v8 context");
    }
    TRI_DEFER(V8DealerFeature::DEALER->exitContext(v8ctx));
    v8::Isolate* isolate = v8ctx->_isolate;
>>>>>>> 7fd456a8
    v8::HandleScope scope(isolate);

    // clear collections in cache object
    TRI_ClearObjectCacheV8(isolate);

    if (ServerState::instance()->isCoordinator()) {
      // If we are a coordinator in a cluster, we have to behave differently:
      res = ::dropDBCoordinator(dbName);
    } else {
      res = DatabaseFeature::DATABASE->dropDatabase(dbName, false, true);

      if (res != TRI_ERROR_NO_ERROR) {
        events::DropDatabase(dbName, res);
        return Result(res);
      }

      TRI_RemoveDatabaseTasksV8Dispatcher(dbName);
      // run the garbage collection in case the database held some objects which
      // can now be freed
      TRI_RunGarbageCollectionV8(isolate, 0.25);
      V8DealerFeature::DEALER->addGlobalContextMethod("reloadRouting");
    }
  } else {
    if (ServerState::instance()->isCoordinator()) {
      // If we are a coordinator in a cluster, we have to behave differently:
      res = ::dropDBCoordinator(dbName);
    } else {
      res = DatabaseFeature::DATABASE->dropDatabase(dbName, false, true);
      ;
    }
  }

  auth::UserManager* um = AuthenticationFeature::instance()->userManager();
  if (res == TRI_ERROR_NO_ERROR && um != nullptr) {
    return um->enumerateUsers(
        [&](auth::User& entry) -> bool { return entry.removeDatabase(dbName); });
  }

  return res;
}<|MERGE_RESOLUTION|>--- conflicted
+++ resolved
@@ -372,19 +372,11 @@
   int res;
   V8DealerFeature* dealer = V8DealerFeature::DEALER;
   if (dealer != nullptr && dealer->isEnabled()) {
-<<<<<<< HEAD
+
     JavaScriptSecurityContext securityContext = JavaScriptSecurityContext::createInternalContext();
-    V8ContextGuard guard(systemVocbase, securityContext);
+    V8ContextGuard guard(systemVocbase, dbname, securityContext);
     v8::Isolate* isolate = guard.isolate();
-=======
-    V8Context* v8ctx = V8DealerFeature::DEALER->enterContext(systemVocbase, true);
-    if (v8ctx == nullptr) {
-      events::DropDatabase(dbName, TRI_ERROR_INTERNAL);
-      return Result(TRI_ERROR_INTERNAL, "Could not get v8 context");
-    }
-    TRI_DEFER(V8DealerFeature::DEALER->exitContext(v8ctx));
-    v8::Isolate* isolate = v8ctx->_isolate;
->>>>>>> 7fd456a8
+
     v8::HandleScope scope(isolate);
 
     // clear collections in cache object
