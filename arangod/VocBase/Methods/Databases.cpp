--- conflicted
+++ resolved
@@ -97,7 +97,7 @@
 
     auto& cache = vocbase->server().getFeature<ClusterFeature>().agencyCache();
     auto [acb,idx] = cache.read(std::vector<std::string>{
-        AgencyCommManager::path("Plan/Databases/" + vocbase->name())});
+        AgencyCommHelper::path("Plan/Databases/" + vocbase->name())});
     auto res = acb->slice();
 
     if (!res.isArray()) {
@@ -107,13 +107,8 @@
       return Result(TRI_ERROR_HTTP_SERVICE_UNAVAILABLE, "agency cache empty");
     }
 
-<<<<<<< HEAD
     VPackSlice value = res[0].get<std::string>(
-        {AgencyCommManager::path(), "Plan", "Databases", vocbase->name()});
-=======
-    VPackSlice value = commRes.slice()[0].get<std::string>(
         {AgencyCommHelper::path(), "Plan", "Databases", vocbase->name()});
->>>>>>> 5629258a
     if (value.isObject() && value.hasKey(StaticStrings::DataSourceName)) {
       std::string name = value.get(StaticStrings::DataSourceName).copyString();
 
