--- conflicted
+++ resolved
@@ -62,137 +62,6 @@
 using namespace arangodb::methods;
 using namespace arangodb::velocypack;
 
-<<<<<<< HEAD
-CreateDatabaseInfo::CreateDatabaseInfo(application_features::ApplicationServer& server)
-    : _server(server) {}
-
-Result CreateDatabaseInfo::load(std::string const& name, VPackSlice const& options,
-                                VPackSlice const& users) {
-  Result res;
-  _id = 0;
-  _name = name;
-
-  if (!TRI_vocbase_t::IsAllowedName(false, arangodb::velocypack::StringRef(name))) {
-    return Result(TRI_ERROR_ARANGO_DATABASE_NAME_INVALID);
-  }
-
-  res = sanitizeUsers(users, _users);
-  if (!res.ok()) {
-    return res;
-  }
-  _userSlice = _users.slice();
-
-  res = sanitizeOptions(options, _options);
-  if (!res.ok()) {
-    return res;
-  }
-
-  // Obtain a unique id for the database to be created. Since this is different
-  // on Coordinator vs Other, we have to have an if here to keep the other code
-  // unified.
-  if (ServerState::instance()->isCoordinator()) {
-    _id = _server.getFeature<ClusterFeature>().clusterInfo().uniqid();
-  } else {
-    if (_options.slice().hasKey("id")) {
-      _id = basics::VelocyPackHelper::stringUInt64(options, "id");
-    } else {
-      _id = 0;
-    }
-  }
-
-  return Result();
-};
-
-Result CreateDatabaseInfo::buildSlice(VPackBuilder& builder) const {
-  try {
-    builder.openObject();
-    std::string const idString(basics::StringUtils::itoa(_id));
-    builder.add(StaticStrings::DatabaseId, VPackValue(idString));
-    builder.add(StaticStrings::DatabaseName, VPackValue(_name));
-    builder.add(StaticStrings::DatabaseOptions, _options.slice());
-    // we intentionally do not close the object, because other functions,
-    // for example in the cluster code, might want to add stuff.
-  } catch (VPackException const& e) {
-    return Result(e.errorCode());
-  }
-  return Result();
-}
-
-Result CreateDatabaseInfo::sanitizeUsers(VPackSlice const& users, VPackBuilder& sanitizedUsers) {
-  if (users.isNone() || users.isNull()) {
-    sanitizedUsers.openArray();
-    sanitizedUsers.close();
-    return Result();
-  } else if (!users.isArray()) {
-    events::CreateDatabase(_name, TRI_ERROR_HTTP_BAD_PARAMETER);
-    return Result(TRI_ERROR_HTTP_BAD_PARAMETER, "invalid users slice");
-  }
-
-  sanitizedUsers.openArray();
-  for (VPackSlice const& user : VPackArrayIterator(users)) {
-    sanitizedUsers.openObject();
-    if (!user.isObject()) {
-      events::CreateDatabase(_name, TRI_ERROR_HTTP_BAD_PARAMETER);
-      return Result(TRI_ERROR_HTTP_BAD_PARAMETER);
-    }
-
-    VPackSlice name;
-    if (user.hasKey("username")) {
-      name = user.get("username");
-    } else if (user.hasKey("user")) {
-      name = user.get("user");
-    }
-    if (!name.isString()) {  // empty names are silently ignored later
-      events::CreateDatabase(_name, TRI_ERROR_HTTP_BAD_PARAMETER);
-      return Result(TRI_ERROR_HTTP_BAD_PARAMETER);
-    }
-    sanitizedUsers.add("username", name);
-
-    if (user.hasKey("passwd")) {
-      VPackSlice passwd = user.get("passwd");
-      if (!passwd.isString()) {
-        events::CreateDatabase(_name, TRI_ERROR_HTTP_BAD_PARAMETER);
-        return Result(TRI_ERROR_HTTP_BAD_PARAMETER);
-      }
-      sanitizedUsers.add("passwd", passwd);
-    } else {
-      sanitizedUsers.add("passwd", VPackValue(""));
-    }
-
-    VPackSlice active = user.get("active");
-    if (!active.isBool()) {
-      sanitizedUsers.add("active", VPackValue(true));
-    } else {
-      sanitizedUsers.add("active", active);
-    }
-
-    VPackSlice extra = user.get("extra");
-    if (extra.isObject()) {
-      sanitizedUsers.add("extra", extra);
-    }
-    sanitizedUsers.close();
-  }
-  sanitizedUsers.close();
-  TRI_ASSERT(sanitizedUsers.slice().isArray());
-  return Result();
-}
-
-Result CreateDatabaseInfo::sanitizeOptions(VPackSlice const& options,
-                                           VPackBuilder& sanitizedOptions) {
-  if (options.isNone() || options.isNull()) {
-    sanitizedOptions.openObject();
-    sanitizedOptions.close();
-    return Result();
-  } else if (!options.isObject()) {
-    events::CreateDatabase(_name, TRI_ERROR_HTTP_BAD_PARAMETER);
-    return Result(TRI_ERROR_HTTP_BAD_PARAMETER, "invalid options slice");
-  }
-  sanitizedOptions.add(options);
-  return Result();
-}
-
-=======
->>>>>>> 1b9cc85c
 TRI_vocbase_t* Databases::lookup(std::string const& dbname) {
   if (DatabaseFeature::DATABASE != nullptr) {
     return DatabaseFeature::DATABASE->lookupDatabase(dbname);
@@ -219,10 +88,6 @@
     // slow path for user case
     return databaseFeature.getDatabaseNamesForUser(user);
   }
-}
-
-application_features::ApplicationServer& CreateDatabaseInfo::server() const {
-  return _server;
 }
 
 arangodb::Result Databases::info(TRI_vocbase_t* vocbase, VPackBuilder& result) {
@@ -350,12 +215,7 @@
 
   // This vocbase is needed for the call to methods::Upgrade::createDB, but
   // is just a placeholder
-<<<<<<< HEAD
-  auto& server = application_features::ApplicationServer::server();
-  TRI_vocbase_t vocbase(server, TRI_vocbase_type_e::TRI_VOCBASE_TYPE_NORMAL, 0, info.getName());
-=======
   TRI_vocbase_t vocbase(TRI_vocbase_type_e::TRI_VOCBASE_TYPE_NORMAL, info);
->>>>>>> 1b9cc85c
 
   // Now create *all* system collections for the database,
   // if any of these fail, database creation is considered unsuccessful
@@ -368,15 +228,9 @@
   // If the creation of system collections was successful,
   // make the database visible, otherwise clean up what we can.
   if (upgradeRes.ok()) {
-<<<<<<< HEAD
     return ci.createFinalizeDatabaseCoordinator(info);
-  } 
-    
-=======
-    return ci->createFinalizeDatabaseCoordinator(info);
-  }
-
->>>>>>> 1b9cc85c
+  }
+
   // We leave this handling here to be able to capture
   // error messages and return
   // Cleanup entries in agency.
@@ -400,11 +254,7 @@
   DatabaseFeature& databaseFeature = info.server().getFeature<DatabaseFeature>();
 
   TRI_vocbase_t* vocbase = nullptr;
-<<<<<<< HEAD
-  Result createResult = databaseFeature.createDatabase(info.getId(), info.getName(), vocbase);
-=======
-  Result createResult = databaseFeature->createDatabase(info, vocbase);
->>>>>>> 1b9cc85c
+  Result createResult = databaseFeature.createDatabase(info, vocbase);
   if (createResult.fail()) {
     return createResult;
   }
@@ -439,16 +289,7 @@
     return Result(TRI_ERROR_FORBIDDEN);
   }
 
-<<<<<<< HEAD
-  // Encapsulate and sanitize the input
-  // TODO: maybe this should just be a function that produces
-  //       a struct to avoid the try/catch
-  //       or the object could have a .valid() method?
-
   CreateDatabaseInfo createInfo(server);
-=======
-  CreateDatabaseInfo createInfo;
->>>>>>> 1b9cc85c
   res = createInfo.load(dbName, options, users);
 
   if (!res.ok()) {
@@ -460,7 +301,8 @@
 
   if (ServerState::instance()->isCoordinator() /* REVIEW! && !localDatabase*/) {
     if(!createInfo.validId()){
-      createInfo.setId(ClusterInfo::instance()->uniqid());
+      auto& clusterInfo = server.getFeature<ClusterFeature>().clusterInfo();
+      createInfo.setId(clusterInfo.uniqid());
     }
     res = createCoordinator(createInfo);
   } else {  // Single, DBServer, Agency
