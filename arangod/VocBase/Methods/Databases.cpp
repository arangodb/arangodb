--- conflicted
+++ resolved
@@ -194,11 +194,7 @@
     return res;
   }
 
-<<<<<<< HEAD
   auto failureGuard = scopeGuard([&ci, info]() {
-=======
-  auto failureGuard = scopeGuard([ci, &info]() {
->>>>>>> 8a56ed9a
     LOG_TOPIC("8cc61", ERR, Logger::FIXME)
       << "Failed to create database '" << info.getName() << "', rolling back.";
     Result res = ci.cancelCreateDatabaseCoordinator(info);
@@ -304,14 +300,9 @@
   }
 
   if (ServerState::instance()->isCoordinator() /* REVIEW! && !localDatabase*/) {
-<<<<<<< HEAD
-    if(!createInfo.validId()){
+    if (!createInfo.validId()) {
       auto& clusterInfo = server.getFeature<ClusterFeature>().clusterInfo();
       createInfo.setId(clusterInfo.uniqid());
-=======
-    if (!createInfo.validId()) {
-      createInfo.setId(ClusterInfo::instance()->uniqid());
->>>>>>> 8a56ed9a
     }
     res = createCoordinator(createInfo);
   } else {  // Single, DBServer, Agency
