--- conflicted
+++ resolved
@@ -207,89 +207,23 @@
   auto& _tasks = upgradeFeature._tasks;
   TRI_ASSERT(_tasks.empty());
 
-<<<<<<< HEAD
-  addTask(upgradeFeature, "upgradeGeoIndexes", "upgrade legacy geo indexes",
-          /*system*/ Flags::DATABASE_ALL,
-          /*cluster*/ Flags::CLUSTER_NONE | Flags::CLUSTER_DB_SERVER_LOCAL,
-          /*database*/ DATABASE_UPGRADE, &UpgradeTasks::upgradeGeoIndexes);
-  addTask(upgradeFeature, "setupGraphs", "setup _graphs collection",
-          /*system*/ Flags::DATABASE_ALL,
-          /*cluster*/ Flags::CLUSTER_NONE | Flags::CLUSTER_COORDINATOR_GLOBAL,
-          /*database*/ DATABASE_INIT | DATABASE_UPGRADE | DATABASE_EXISTING,
-          &UpgradeTasks::setupGraphs);
-  addTask(upgradeFeature, "setupUsers", "setup _users collection",
-          /*system*/ Flags::DATABASE_SYSTEM,
-          /*cluster*/ Flags::CLUSTER_NONE | Flags::CLUSTER_COORDINATOR_GLOBAL,
-          /*database*/ DATABASE_INIT | DATABASE_UPGRADE | DATABASE_EXISTING,
-          &UpgradeTasks::setupUsers);
-  addTask(upgradeFeature, "createUsersIndex",
-          "create index on 'user' attribute in _users",
-          /*system*/ Flags::DATABASE_SYSTEM,
-          /*cluster*/ Flags::CLUSTER_NONE | Flags::CLUSTER_COORDINATOR_GLOBAL,
-          /*database*/ DATABASE_INIT | DATABASE_UPGRADE, &UpgradeTasks::createUsersIndex);
-  addTask(upgradeFeature, "addDefaultUserOther",
-          "add default users for a new database",
-          /*system*/ Flags::DATABASE_EXCEPT_SYSTEM,
-          /*cluster*/ Flags::CLUSTER_NONE | Flags::CLUSTER_COORDINATOR_GLOBAL,
-          /*database*/ DATABASE_INIT, &UpgradeTasks::addDefaultUserOther);
-  addTask(upgradeFeature, "setupAqlFunctions", "setup _aqlfunctions collection",
-          /*system*/ Flags::DATABASE_ALL,
-          /*cluster*/ Flags::CLUSTER_NONE | Flags::CLUSTER_COORDINATOR_GLOBAL,
-          /*database*/ DATABASE_INIT | DATABASE_UPGRADE | DATABASE_EXISTING,
-          &UpgradeTasks::setupAqlFunctions);
-  addTask(upgradeFeature, "setupQueues", "setup _queues collection",
-          /*system*/ Flags::DATABASE_ALL,
-          /*cluster*/ Flags::CLUSTER_NONE | Flags::CLUSTER_COORDINATOR_GLOBAL,
-          /*database*/ DATABASE_INIT | DATABASE_UPGRADE | DATABASE_EXISTING,
-          &UpgradeTasks::setupQueues);
-  addTask(upgradeFeature, "setupJobs", "setup _jobs collection",
-          /*system*/ Flags::DATABASE_ALL,
-          /*cluster*/ Flags::CLUSTER_NONE | Flags::CLUSTER_COORDINATOR_GLOBAL,
-          /*database*/ DATABASE_INIT | DATABASE_UPGRADE | DATABASE_EXISTING,
-          &UpgradeTasks::setupJobs);
-  addTask(upgradeFeature, "createJobsIndex",
-          "create index on attributes in _jobs collection",
-          /*system*/ Flags::DATABASE_ALL,
-          /*cluster*/ Flags::CLUSTER_NONE | Flags::CLUSTER_COORDINATOR_GLOBAL,
-          /*database*/ DATABASE_INIT | DATABASE_UPGRADE | DATABASE_EXISTING,
-          &UpgradeTasks::createJobsIndex);
-  addTask(upgradeFeature, "setupApps", "setup _apps collection",
-          /*system*/ Flags::DATABASE_ALL,
-          /*cluster*/ Flags::CLUSTER_NONE | Flags::CLUSTER_COORDINATOR_GLOBAL,
-          /*database*/ DATABASE_INIT | DATABASE_UPGRADE | DATABASE_EXISTING,
-          &UpgradeTasks::setupApps);
-  addTask(upgradeFeature, "createAppsIndex",
-          "create index on attributes in _apps collection",
-          /*system*/ Flags::DATABASE_ALL,
-          /*cluster*/ Flags::CLUSTER_NONE | Flags::CLUSTER_COORDINATOR_GLOBAL,
-          /*database*/ DATABASE_INIT | DATABASE_UPGRADE | DATABASE_EXISTING,
-          &UpgradeTasks::createAppsIndex);
-  addTask(upgradeFeature, "setupAppBundles", "setup _appbundles collection",
-          /*system*/ Flags::DATABASE_ALL,
-          /*cluster*/ Flags::CLUSTER_NONE | Flags::CLUSTER_COORDINATOR_GLOBAL,
-          /*database*/ DATABASE_INIT | DATABASE_UPGRADE | DATABASE_EXISTING,
-          &UpgradeTasks::setupAppBundles);
-  addTask(upgradeFeature, "persistLocalDocumentIds",
-          "convert collection data from old format",
-=======
-  addTask("createSystemCollectionsAndIndices",
+  addTask(upgradeFeature, "createSystemCollectionsAndIndices",
           "creates all system collections including their indices",
           /*system*/ Flags::DATABASE_ALL,
           /*cluster*/ Flags::CLUSTER_NONE | Flags::CLUSTER_COORDINATOR_GLOBAL,
           /*database*/ DATABASE_INIT | DATABASE_UPGRADE | DATABASE_EXISTING,
           &UpgradeTasks::createSystemCollectionsAndIndices);
-  addTask("createSystemStatisticsDBServer",
+  addTask(upgradeFeature, "createSystemStatisticsDBServer",
           "creates the statistics system collections including their indices",
       /*system*/ Flags::DATABASE_SYSTEM,
       /*cluster*/ Flags::CLUSTER_NONE | Flags::CLUSTER_DB_SERVER_LOCAL,
       /*database*/ DATABASE_INIT | DATABASE_UPGRADE | DATABASE_EXISTING,
           &UpgradeTasks::createStatisticsCollectionsAndIndices);
-  addTask("addDefaultUserOther", "add default users for a new database",
+  addTask(upgradeFeature, "addDefaultUserOther", "add default users for a new database",
           /*system*/ Flags::DATABASE_EXCEPT_SYSTEM,
           /*cluster*/ Flags::CLUSTER_NONE | Flags::CLUSTER_COORDINATOR_GLOBAL,
           /*database*/ DATABASE_INIT, &UpgradeTasks::addDefaultUserOther);
-  addTask("persistLocalDocumentIds", "convert collection data from old format",
->>>>>>> ad36adc3
+  addTask(upgradeFeature, "persistLocalDocumentIds", "convert collection data from old format",
           /*system*/ Flags::DATABASE_ALL,
           /*cluster*/ Flags::CLUSTER_NONE | Flags::CLUSTER_DB_SERVER_LOCAL,
           /*database*/ DATABASE_UPGRADE, &UpgradeTasks::persistLocalDocumentIds);
@@ -303,7 +237,7 @@
   // IResearch related upgrade tasks:
   // NOTE: db-servers do not have a dedicated collection for storing analyzers,
   //       instead they get their cache populated from coordinators
-  addTask("dropLegacyAnalyzersCollection",            // name
+  addTask(upgradeFeature, "dropLegacyAnalyzersCollection",            // name
           "drop _iresearch_analyzers collection",     // description
           Upgrade::Flags::DATABASE_SYSTEM,            // system flags
           Upgrade::Flags::CLUSTER_COORDINATOR_GLOBAL  // cluster flags
