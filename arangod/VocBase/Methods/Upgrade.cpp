--- conflicted
+++ resolved
@@ -45,11 +45,7 @@
 
 /// corresponding to cluster-bootstrap.js
 UpgradeResult Upgrade::clusterBootstrap(TRI_vocbase_t* system) {
-<<<<<<< HEAD
-  uint32_t cc = Version::current();  // not actually used here
-=======
   uint64_t cc = Version::current(); // not actually used here
->>>>>>> 03048cbf
   VersionResult vinfo = {VersionResult::VERSION_MATCH, cc, cc, {}};
   uint32_t clusterFlag = Flags::CLUSTER_COORDINATOR_GLOBAL;
   if (ServerState::instance()->isDBServer()) {
@@ -89,14 +85,10 @@
   params.add("users", users);
   params.close();
 
-  // will write version file with this number
-<<<<<<< HEAD
-  uint32_t cc = Version::current();
+  // will write a version file with this number
+  uint64_t cc = Version::current();
   // to create a DB we use an empty version result because we want
   // to execute all tasks not needed for an upgrade
-=======
-  uint64_t cc = Version::current();
->>>>>>> 03048cbf
   VersionResult vinfo = {VersionResult::VERSION_MATCH, cc, cc, {}};
   return runTasks(vocbase, vinfo, params.slice(), clusterFlag,
                   Upgrade::Flags::DATABASE_INIT);
