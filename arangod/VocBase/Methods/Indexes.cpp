--- conflicted
+++ resolved
@@ -707,12 +707,7 @@
       return Result(TRI_ERROR_FORBIDDEN);
     }
 
-<<<<<<< HEAD
     res = col->dropIndex(idx->id());
-=======
-    bool ok = col->dropIndex(idx->id());
-    auto code = ok ? TRI_ERROR_NO_ERROR : TRI_ERROR_FAILED;
->>>>>>> 0e41342e
     events::DropIndex(collection->vocbase().name(), collection->name(),
                       std::to_string(iid.id()), res.errorNumber());
     return res;
