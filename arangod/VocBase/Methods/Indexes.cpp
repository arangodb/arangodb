////////////////////////////////////////////////////////////////////////////////
/// DISCLAIMER
///
/// Copyright 2017 ArangoDB GmbH, Cologne, Germany
///
/// Licensed under the Apache License, Version 2.0 (the "License");
/// you may not use this file except in compliance with the License.
/// You may obtain a copy of the License at
///
///     http://www.apache.org/licenses/LICENSE-2.0
///
/// Unless required by applicable law or agreed to in writing, software
/// distributed under the License is distributed on an "AS IS" BASIS,
/// WITHOUT WARRANTIES OR CONDITIONS OF ANY KIND, either express or implied.
/// See the License for the specific language governing permissions and
/// limitations under the License.
///
/// Copyright holder is ArangoDB GmbH, Cologne, Germany
///
/// @author Simon Grätzer
////////////////////////////////////////////////////////////////////////////////

#include "Basics/Common.h"
#include "Basics/ReadLocker.h"
#include "Basics/StringUtils.h"
#include "Basics/VelocyPackHelper.h"
#include "Basics/conversions.h"
#include "Basics/tri-strings.h"
#include "Cluster/ClusterFeature.h"
#include "Cluster/ClusterInfo.h"
#include "Cluster/ClusterMethods.h"
#include "Cluster/ServerState.h"
#include "GeneralServer/AuthenticationFeature.h"
#include "Indexes.h"
#include "Indexes/Index.h"
#include "Indexes/IndexFactory.h"
#include "Rest/HttpRequest.h"
#include "RestServer/DatabaseFeature.h"
#include "StorageEngine/EngineSelectorFeature.h"
#include "StorageEngine/StorageEngine.h"
#include "Transaction/Helpers.h"
#include "Transaction/Hints.h"
#include "Transaction/StandaloneContext.h"
#include "Transaction/V8Context.h"
#include "Utils/Events.h"
#include "Utils/ExecContext.h"
#include "Utils/SingleCollectionTransaction.h"
#include "V8Server/v8-collection.h"
#include "VocBase/LogicalCollection.h"
#include "VocBase/vocbase.h"

#include <velocypack/Builder.h>
#include <velocypack/Collection.h>
#include <velocypack/Iterator.h>
#include <velocypack/velocypack-aliases.h>
#include <regex>

using namespace arangodb;
using namespace arangodb::basics;
using namespace arangodb::methods;

Result Indexes::getIndex(LogicalCollection const* collection,
                         VPackSlice const& indexId, VPackBuilder& out) {
  // do some magic to parse the iid
  std::string name;
  VPackSlice id = indexId;
  if (id.isObject() && id.hasKey(StaticStrings::IndexId)) {
    id = id.get(StaticStrings::IndexId);
  }
  if (id.isString()) {
    std::regex re = std::regex("^([a-zA-Z0-9\\-_]+)\\/([0-9]+)$", std::regex::ECMAScript);
    if (std::regex_match(id.copyString(), re)) {
      name = id.copyString();
    } else {
      name = collection->name() + "/" + id.copyString();
    }
  } else if (id.isInteger()) {
    name = collection->name() + "/" + StringUtils::itoa(id.getUInt());
  } else {
    return Result(TRI_ERROR_ARANGO_INDEX_NOT_FOUND);
  }

  VPackBuilder tmp;
  Result res = Indexes::getAll(collection, Index::makeFlags(), /*withHidden*/ true, tmp);
  if (res.ok()) {
    for (VPackSlice const& index : VPackArrayIterator(tmp.slice())) {
      if (index.get(StaticStrings::IndexId).compareString(name) == 0) {
        out.add(index);
        return Result();
      }
    }
  }
  return Result(TRI_ERROR_ARANGO_INDEX_NOT_FOUND);
}

/// @brief get all indexes, skips view links
arangodb::Result Indexes::getAll(LogicalCollection const* collection,
                                 std::underlying_type<Index::Serialize>::type flags,
                                 bool withHidden, VPackBuilder& result) {
  VPackBuilder tmp;
  if (ServerState::instance()->isCoordinator()) {
    TRI_ASSERT(collection);
    auto& databaseName = collection->vocbase().name();
    std::string const& cid = collection->name();

    // add code for estimates here
    std::unordered_map<std::string, double> estimates;

    int rv = selectivityEstimatesOnCoordinator(databaseName, cid, estimates);
    if (rv != TRI_ERROR_NO_ERROR) {
      return Result(rv, "could not retrieve estimates");
    }

    // we will merge in the index estimates later
    flags &= ~Index::makeFlags(Index::Serialize::Estimates);

    VPackBuilder tmpInner;
    auto c = ClusterInfo::instance()->getCollection(databaseName, cid);
    c->getIndexesVPack(tmpInner, flags, [&](arangodb::Index const* idx) {
      return withHidden || !idx->isHidden();
    });

    tmp.openArray();
    for (VPackSlice const& s : VPackArrayIterator(tmpInner.slice())) {
      auto id = arangodb::velocypack::StringRef(s.get(StaticStrings::IndexId));
      auto found = std::find_if(estimates.begin(), estimates.end(),
                                [&id](std::pair<std::string, double> const& v) {
                                  return id == v.first;
                                });
      if (found == estimates.end()) {
        tmp.add(s);  // just copy
      } else {
        tmp.openObject();
        tmp.add(VPackObjectIterator(s, true));
        tmp.add("selectivityEstimate", VPackValue(found->second));
        tmp.close();
      }
    }
    tmp.close();

  } else {
    SingleCollectionTransaction trx(transaction::StandaloneContext::Create(
                                        collection->vocbase()),
                                    *collection, AccessMode::Type::READ);

    // we actually need this hint here, so that the collection is not
    // loaded if it has status unloaded.
    trx.addHint(transaction::Hints::Hint::NO_USAGE_LOCK);

    Result res = trx.begin();

    if (!res.ok()) {
      return res;
    }

    // get list of indexes
    auto indexes = collection->getIndexes();

    tmp.openArray(true);
    for (std::shared_ptr<arangodb::Index> const& idx : indexes) {
      if (!withHidden && idx->isHidden()) {
        continue;
      }
      idx->toVelocyPack(tmp, flags);
    }
    tmp.close();
    trx.finish(res);
  }

  double selectivity = 0, memory = 0, cacheSize = 0, cacheUsage = 0,
         cacheLifeTimeHitRate = 0, cacheWindowedHitRate = 0;

  VPackArrayBuilder a(&result);
  for (VPackSlice const& index : VPackArrayIterator(tmp.slice())) {
    auto type = index.get(arangodb::StaticStrings::IndexType);
    std::string id = collection->name() + TRI_INDEX_HANDLE_SEPARATOR_CHR +
                     index.get(arangodb::StaticStrings::IndexId).copyString();
    VPackBuilder merge;

    merge.openObject(true);
    merge.add(arangodb::StaticStrings::IndexId, arangodb::velocypack::Value(id));

    if (type.isString() && type.compareString("edge") == 0) {
      VPackSlice fields = index.get(StaticStrings::IndexFields);
      TRI_ASSERT(fields.isArray() && fields.length() <= 2);

      if (fields.length() == 1) {  // merge indexes
        // read out relevant values
        VPackSlice val = index.get("selectivityEstimate");

        if (val.isNumber()) {
          selectivity += val.getNumber<double>();
        }

        bool useCache = false;
        VPackSlice figures = index.get("figures");

        if (figures.isObject() && !figures.isEmptyObject()) {
          if ((val = figures.get("cacheInUse")).isBool()) {
            useCache = val.getBool();
          }

          if ((val = figures.get("memory")).isNumber()) {
            memory += val.getNumber<double>();
          }

          if ((val = figures.get("cacheSize")).isNumber()) {
            cacheSize += val.getNumber<double>();
          }

          if ((val = figures.get("cacheUsage")).isNumber()) {
            cacheUsage += val.getNumber<double>();
          }

          if ((val = figures.get("cacheLifeTimeHitRate")).isNumber()) {
            cacheLifeTimeHitRate += val.getNumber<double>();
          }

          if ((val = figures.get("cacheWindowedHitRate")).isNumber()) {
            cacheWindowedHitRate += val.getNumber<double>();
          }
        }

        if (fields[0].compareString(StaticStrings::FromString) == 0) {
          continue;
        } else if (fields[0].compareString(StaticStrings::ToString) == 0) {
          merge.add(StaticStrings::IndexFields, VPackValue(VPackValueType::Array));
          merge.add(VPackValue(StaticStrings::FromString));
          merge.add(VPackValue(StaticStrings::ToString));
          merge.close();

          merge.add("selectivityEstimate", VPackValue(selectivity / 2));
          if (Index::hasFlag(flags, Index::Serialize::Figures)) {
            merge.add("figures", VPackValue(VPackValueType::Object));
            merge.add("memory", VPackValue(memory));
            if (useCache) {
              merge.add("cacheSize", VPackValue(cacheSize));
              merge.add("cacheUsage", VPackValue(cacheUsage));
              merge.add("cacheLifeTimeHitRate", VPackValue(cacheLifeTimeHitRate / 2));
              merge.add("cacheWindowedHitRate", VPackValue(cacheWindowedHitRate / 2));
            }
            merge.close();
          }
        }
      }
    }
    merge.close();
    merge = VPackCollection::merge(index, merge.slice(), true);
    result.add(merge.slice());
  }
  return Result();
}

////////////////////////////////////////////////////////////////////////////////
/// @brief ensures an index, locally
////////////////////////////////////////////////////////////////////////////////

static Result EnsureIndexLocal(arangodb::LogicalCollection* collection,
                               VPackSlice const& definition, bool create,
                               VPackBuilder& output) {
  TRI_ASSERT(collection != nullptr);

  Result res;
  bool created = false;
  std::shared_ptr<arangodb::Index> idx;

  READ_LOCKER(readLocker, collection->vocbase()._inventoryLock);

  if (create) {
    try {
      idx = collection->createIndex(definition, created);
    } catch (arangodb::basics::Exception const& e) {
      return res.reset(e.code(), e.what());
    }
    TRI_ASSERT(idx != nullptr);
  } else {
    idx = collection->lookupIndex(definition);
    if (idx == nullptr) {
      // Index not found
      return res.reset(TRI_ERROR_ARANGO_INDEX_NOT_FOUND);
    }
  }

  readLocker.unlock();

  TRI_ASSERT(idx != nullptr);

  VPackBuilder tmp;
  try {
    idx->toVelocyPack(tmp, Index::makeFlags(Index::Serialize::Estimates));
  } catch (...) {
    return res.reset(TRI_ERROR_OUT_OF_MEMORY);
  }

  std::string iid = StringUtils::itoa(idx->id());
  VPackBuilder b;
  b.openObject();
  b.add("isNewlyCreated", VPackValue(created));
  b.add(StaticStrings::IndexId,
        VPackValue(collection->name() + TRI_INDEX_HANDLE_SEPARATOR_CHR + iid));
  b.close();
  output = VPackCollection::merge(tmp.slice(), b.slice(), false);
  return res;
}

Result Indexes::ensureIndexCoordinator(arangodb::LogicalCollection const* collection,
                                       VPackSlice const& indexDef, bool create,
                                       VPackBuilder& resultBuilder) {
  TRI_ASSERT(collection != nullptr);
  auto& dbName = collection->vocbase().name();
  auto cid = std::to_string(collection->id());
  auto cluster = application_features::ApplicationServer::getFeature<ClusterFeature>(
      "Cluster");

  return ClusterInfo::instance()->ensureIndexCoordinator(  // create index
      dbName, cid, indexDef, create, resultBuilder, cluster->indexCreationTimeout()  // args
  );
}

Result Indexes::ensureIndex(LogicalCollection* collection, VPackSlice const& input,
                            bool create, VPackBuilder& output) {
  // can read indexes with RO on db and collection. Modifications require RW/RW
  ExecContext const* exec = ExecContext::CURRENT;
  if (exec != nullptr) {
    auth::Level lvl = exec->databaseAuthLevel();
    bool canModify = exec->canUseCollection(collection->name(), auth::Level::RW);
    bool canRead = exec->canUseCollection(collection->name(), auth::Level::RO);
    if ((create && (lvl != auth::Level::RW || !canModify)) ||
        (lvl == auth::Level::NONE || !canRead)) {
      return Result(TRI_ERROR_FORBIDDEN);
    }
  }

  TRI_ASSERT(collection);
  VPackBuilder normalized;
  StorageEngine* engine = EngineSelectorFeature::ENGINE;
<<<<<<< HEAD
  auto res =
      engine->indexFactory().enhanceIndexDefinition(input, normalized, create,
                                                    ServerState::instance()->isCoordinator());
=======
  auto res = engine->indexFactory().enhanceIndexDefinition( // normalize definition
    input, normalized, create, collection->vocbase() // args
  );
>>>>>>> f6d817b8

  if (!res.ok()) {
    return res;
  }

  auto const& dbname = collection->vocbase().name();
  std::string const collname(collection->name());
  VPackSlice indexDef = normalized.slice();

  if (ServerState::instance()->isCoordinator()) {
    TRI_ASSERT(indexDef.isObject());

    // check if there is an attempt to create a unique index on non-shard keys
    if (create) {
      Index::validateFields(indexDef);
      auto v = indexDef.get(arangodb::StaticStrings::IndexUnique);

      /* the following combinations of shardKeys and indexKeys are allowed/not
       allowed:

       shardKeys     indexKeys
       a             a            ok
       a             b        not ok
       a             a b          ok
       a b             a      not ok
       a b             b      not ok
       a b           a b          ok
       a b           a b c        ok
       a b c           a b    not ok
       a b c         a b c        ok
       */

      if (v.isBoolean() && v.getBoolean()) {
        // unique index, now check if fields and shard keys match
        auto c = ClusterInfo::instance()->getCollection(dbname, collname);
        auto flds = indexDef.get(arangodb::StaticStrings::IndexFields);

        if (flds.isArray() && c->numberOfShards() > 1) {
          std::vector<std::string> const& shardKeys = c->shardKeys();
          std::unordered_set<std::string> indexKeys;
          size_t n = static_cast<size_t>(flds.length());

          for (size_t i = 0; i < n; ++i) {
            VPackSlice f = flds.at(i);
            if (!f.isString()) {
              // index attributes must be strings
              return Result(TRI_ERROR_INTERNAL,
                            "index field names should be strings");
            }
            indexKeys.emplace(f.copyString());
          }

          // all shard-keys must be covered by the index
          for (auto& it : shardKeys) {
            if (indexKeys.find(it) == indexKeys.end()) {
              return Result(TRI_ERROR_CLUSTER_UNSUPPORTED,
                            "shard key '" + it +
                                "' must be present in unique index");
            }
          }
        }
      }
    }
  }

  TRI_ASSERT(!indexDef.isNone());
  events::CreateIndex(collection->name(), indexDef);

  // ensure an index, coordinator case
  if (ServerState::instance()->isCoordinator()) {
    VPackBuilder tmp;
#ifdef USE_ENTERPRISE
    Result res = Indexes::ensureIndexCoordinatorEE(collection, indexDef, create, tmp);
#else
    Result res = Indexes::ensureIndexCoordinator(collection, indexDef, create, tmp);
#endif
    if (!res.ok()) {
      return res;
    } else if (tmp.slice().isNone()) {
      // did not find a suitable index
      return Result(create ? TRI_ERROR_OUT_OF_MEMORY : TRI_ERROR_ARANGO_INDEX_NOT_FOUND);
    }

    // flush estimates
    collection->flushClusterIndexEstimates();

    // the cluster won't set a proper id value
    std::string iid = tmp.slice().get(StaticStrings::IndexId).copyString();
    VPackBuilder b;
    b.openObject();
    b.add(StaticStrings::IndexId,
          VPackValue(collection->name() + TRI_INDEX_HANDLE_SEPARATOR_CHR + iid));
    b.close();
    output = VPackCollection::merge(tmp.slice(), b.slice(), false);
    return res;
  } else {
    return EnsureIndexLocal(collection, indexDef, create, output);
  }
}

arangodb::Result Indexes::createIndex(LogicalCollection* coll, Index::IndexType type,
                                      std::vector<std::string> const& fields,
                                      bool unique, bool sparse) {
  VPackBuilder props;

  props.openObject();
  props.add(arangodb::StaticStrings::IndexType,
            arangodb::velocypack::Value(Index::oldtypeName(type)));
  props.add(arangodb::StaticStrings::IndexFields,
            arangodb::velocypack::Value(VPackValueType::Array));

  for (std::string const& field : fields) {
    props.add(VPackValue(field));
  }

  props.close();
  props.add(arangodb::StaticStrings::IndexUnique, arangodb::velocypack::Value(unique));
  props.add(arangodb::StaticStrings::IndexSparse, arangodb::velocypack::Value(sparse));
  props.close();

  VPackBuilder ignored;
  return ensureIndex(coll, props.slice(), true, ignored);
}

////////////////////////////////////////////////////////////////////////////////
/// @brief checks if argument is an index identifier
////////////////////////////////////////////////////////////////////////////////

static bool ExtractIndexHandle(VPackSlice const& arg,
                               std::string& collectionName, TRI_idx_iid_t& iid) {
  TRI_ASSERT(collectionName.empty());
  TRI_ASSERT(iid == 0);

  if (arg.isNumber()) {
    // numeric index id
    iid = (TRI_idx_iid_t)arg.getUInt();
    return true;
  }

  if (!arg.isString()) {
    return false;
  }

  std::string str = arg.copyString();
  size_t split;
  if (arangodb::Index::validateHandle(str.data(), &split)) {
    collectionName = std::string(str.data(), split);
    iid = StringUtils::uint64(str.data() + split + 1, str.length() - split - 1);
    return true;
  }

  if (arangodb::Index::validateId(str.data())) {
    iid = StringUtils::uint64(str);
    return true;
  }
  return false;
}

////////////////////////////////////////////////////////////////////////////////
/// @brief looks up an index identifier
////////////////////////////////////////////////////////////////////////////////

Result Indexes::extractHandle(arangodb::LogicalCollection const* collection,
                              arangodb::CollectionNameResolver const* resolver,
                              VPackSlice const& val, TRI_idx_iid_t& iid) {
  // reset the collection identifier
  std::string collectionName;

  // assume we are already loaded
  TRI_ASSERT(collection != nullptr);

  // extract the index identifier from a string
  if (val.isString() || val.isNumber()) {
    if (!ExtractIndexHandle(val, collectionName, iid)) {
      return Result(TRI_ERROR_ARANGO_INDEX_HANDLE_BAD);
    }
  }

  // extract the index identifier from an object
  else if (val.isObject()) {
    VPackSlice iidVal = val.get(StaticStrings::IndexId);

    if (!ExtractIndexHandle(iidVal, collectionName, iid)) {
      return Result(TRI_ERROR_ARANGO_INDEX_HANDLE_BAD);
    }
  }

  if (!collectionName.empty()) {
    if (!EqualCollection(resolver, collectionName, collection)) {
      // I wish this error provided me with more information!
      // e.g. 'cannot access index outside the collection it was defined in'
      return Result(TRI_ERROR_ARANGO_CROSS_COLLECTION_REQUEST);
    }
  }
  return Result();
}

arangodb::Result Indexes::drop(LogicalCollection* collection, VPackSlice const& indexArg) {
  if (ExecContext::CURRENT != nullptr) {
    if (ExecContext::CURRENT->databaseAuthLevel() != auth::Level::RW ||
        !ExecContext::CURRENT->canUseCollection(collection->name(), auth::Level::RW)) {
      return TRI_ERROR_FORBIDDEN;
    }
  }

  TRI_idx_iid_t iid = 0;
  if (ServerState::instance()->isCoordinator()) {
    CollectionNameResolver resolver(collection->vocbase());
    Result res = Indexes::extractHandle(collection, &resolver, indexArg, iid);

    if (!res.ok()) {
      return res;
    }

    // flush estimates
    collection->flushClusterIndexEstimates();

#ifdef USE_ENTERPRISE
    return Indexes::dropCoordinatorEE(collection, iid);
#else
    TRI_ASSERT(collection);
    auto& databaseName = collection->vocbase().name();

    return ClusterInfo::instance()->dropIndexCoordinator(         // drop index
        databaseName, std::to_string(collection->id()), iid, 0.0  // args
    );
#endif
  } else {
    READ_LOCKER(readLocker, collection->vocbase()._inventoryLock);

    SingleCollectionTransaction trx(
        transaction::V8Context::CreateWhenRequired(collection->vocbase(), false),
        *collection, AccessMode::Type::EXCLUSIVE);
    Result res = trx.begin();

    if (!res.ok()) {
      return res;
    }

    LogicalCollection* col = trx.documentCollection();
    res = Indexes::extractHandle(collection, trx.resolver(), indexArg, iid);
    if (!res.ok()) {
      return res;
    }

    std::shared_ptr<Index> idx = collection->lookupIndex(iid);
    if (!idx || idx->id() == 0) {
      return Result(TRI_ERROR_ARANGO_INDEX_NOT_FOUND);
    }
    if (!idx->canBeDropped()) {
      return Result(TRI_ERROR_FORBIDDEN);
    }

    bool ok = col->dropIndex(idx->id());
    return ok ? Result() : Result(TRI_ERROR_FAILED);
  }
}<|MERGE_RESOLUTION|>--- conflicted
+++ resolved
@@ -334,15 +334,9 @@
   TRI_ASSERT(collection);
   VPackBuilder normalized;
   StorageEngine* engine = EngineSelectorFeature::ENGINE;
-<<<<<<< HEAD
-  auto res =
-      engine->indexFactory().enhanceIndexDefinition(input, normalized, create,
-                                                    ServerState::instance()->isCoordinator());
-=======
-  auto res = engine->indexFactory().enhanceIndexDefinition( // normalize definition
-    input, normalized, create, collection->vocbase() // args
+  auto res = engine->indexFactory().enhanceIndexDefinition(  // normalize definition
+      input, normalized, create, collection->vocbase()       // args
   );
->>>>>>> f6d817b8
 
   if (!res.ok()) {
     return res;
