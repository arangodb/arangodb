--- conflicted
+++ resolved
@@ -100,11 +100,6 @@
                                  std::underlying_type<Index::Serialize>::type flags,
                                  bool skipLinks,
                                  VPackBuilder& result) {
-
-  unsigned flags = Index::SERIALIZE_ESTIMATES;
-  if (withFigures) {
-    flags |= Index::SERIALIZE_FIGURES;
-  }
   VPackBuilder tmp;
   if (ServerState::instance()->isCoordinator()) {
     TRI_ASSERT(collection);
@@ -121,14 +116,11 @@
 
     VPackBuilder tmpInner;
     auto c = ClusterInfo::instance()->getCollection(databaseName, cid);
-<<<<<<< HEAD
 #ifdef USE_IRESEARCH
     c->getIndexesVPack(tmpInner, flags, [skipLinks](arangodb::Index const* idx) {
       return !skipLinks || idx->type() != Index::TRI_IDX_TYPE_IRESEARCH_LINK;
     });
 #else
-=======
->>>>>>> 5873f63a
     c->getIndexesVPack(tmpInner, flags);
 #endif
 
@@ -174,17 +166,12 @@
 
     tmp.openArray(true);
     for (std::shared_ptr<arangodb::Index> const& idx : indexes) {
-<<<<<<< HEAD
 #ifdef USE_IRESEARCH
       if (skipLinks && idx->type() == Index::TRI_IDX_TYPE_IRESEARCH_LINK) {
         continue;
       }
 #endif
-      idx->toVelocyPack(tmp, Index::makeFlags(Index::Serialize::Figures,
-                                              Index::Serialize::Estimates));
-=======
       idx->toVelocyPack(tmp, flags);
->>>>>>> 5873f63a
     }
     tmp.close();
     trx.finish(res);
