--- conflicted
+++ resolved
@@ -576,7 +576,6 @@
         collection.getPhysical()->flushClusterIndexEstimates();
 
         // the cluster won't set a proper id value
-<<<<<<< HEAD
         // we don't need analyzer revision here
         TRI_ASSERT(output.isEmpty());
         output.openObject();
@@ -594,16 +593,6 @@
           }
         }
         output.close();
-=======
-        std::string iid = tmp.slice().get(StaticStrings::IndexId).copyString();
-        VPackBuilder b;
-        b.openObject();
-        b.add(StaticStrings::IndexId,
-              VPackValue(collection.name() + TRI_INDEX_HANDLE_SEPARATOR_CHR +
-                         iid));
-        b.close();
-        output = VPackCollection::merge(tmp.slice(), b.slice(), false);
->>>>>>> badfd0b9
       }
     }
   } else {
