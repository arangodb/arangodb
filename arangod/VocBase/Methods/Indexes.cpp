////////////////////////////////////////////////////////////////////////////////
/// DISCLAIMER
///
/// Copyright 2017 ArangoDB GmbH, Cologne, Germany
///
/// Licensed under the Apache License, Version 2.0 (the "License");
/// you may not use this file except in compliance with the License.
/// You may obtain a copy of the License at
///
///     http://www.apache.org/licenses/LICENSE-2.0
///
/// Unless required by applicable law or agreed to in writing, software
/// distributed under the License is distributed on an "AS IS" BASIS,
/// WITHOUT WARRANTIES OR CONDITIONS OF ANY KIND, either express or implied.
/// See the License for the specific language governing permissions and
/// limitations under the License.
///
/// Copyright holder is ArangoDB GmbH, Cologne, Germany
///
/// @author Simon Grätzer
////////////////////////////////////////////////////////////////////////////////

#include "Basics/Common.h"
#include "Basics/ReadLocker.h"
#include "Basics/StringUtils.h"
#include "Basics/VelocyPackHelper.h"
#include "Basics/conversions.h"
#include "Basics/tri-strings.h"
#include "Cluster/ClusterFeature.h"
#include "Cluster/ClusterInfo.h"
#include "Cluster/ClusterMethods.h"
#include "Cluster/ServerState.h"
#include "GeneralServer/AuthenticationFeature.h"
#include "Indexes.h"
#include "Indexes/Index.h"
#include "Indexes/IndexFactory.h"
#include "Rest/HttpRequest.h"
#include "RestServer/DatabaseFeature.h"
#include "StorageEngine/EngineSelectorFeature.h"
#include "StorageEngine/StorageEngine.h"
#include "Transaction/Helpers.h"
#include "Transaction/Hints.h"
#include "Transaction/StandaloneContext.h"
#include "Transaction/V8Context.h"
#include "Utils/Events.h"
#include "Utils/ExecContext.h"
#include "Utils/SingleCollectionTransaction.h"
#include "V8Server/v8-collection.h"
#include "VocBase/LogicalCollection.h"
#include "VocBase/vocbase.h"

#include <velocypack/Builder.h>
#include <velocypack/Collection.h>
#include <velocypack/Iterator.h>
#include <velocypack/velocypack-aliases.h>
#include <regex>

using namespace arangodb;
using namespace arangodb::basics;
using namespace arangodb::methods;

Result Indexes::getIndex(LogicalCollection const* collection,
                         VPackSlice const& indexId, VPackBuilder& out) {
  // do some magic to parse the iid
  std::string id;  // will (eventually) be fully-qualified; "collection/identifier"
  std::string name;  // will be just name or id (no "collection/")
  VPackSlice idSlice = indexId;
  if (idSlice.isObject() && idSlice.hasKey(StaticStrings::IndexId)) {
    idSlice = idSlice.get(StaticStrings::IndexId);
  }
  if (idSlice.isString()) {
    std::regex re = std::regex("^([a-zA-Z0-9\\-_]+)\\/([a-zA-Z0-9\\-_]+)$",
                               std::regex::ECMAScript);
    if (std::regex_match(idSlice.copyString(), re)) {
      id = idSlice.copyString();
      name = id.substr(id.find_first_of("/") + 1);
    } else {
      name = idSlice.copyString();
      id = collection->name() + "/" + name;
    }
  } else if (idSlice.isInteger()) {
    name = StringUtils::itoa(idSlice.getUInt());
    id = collection->name() + "/" + name;
  } else {
    return Result(TRI_ERROR_ARANGO_INDEX_NOT_FOUND);
  }

  VPackBuilder tmp;
  Result res = Indexes::getAll(collection, Index::makeFlags(), /*withHidden*/ true, tmp);
  if (res.ok()) {
    for (VPackSlice const& index : VPackArrayIterator(tmp.slice())) {
      if (index.get(StaticStrings::IndexId).compareString(id) == 0 ||
          index.get(StaticStrings::IndexName).compareString(name) == 0) {
        out.add(index);
        return Result();
      }
    }
  }
  return Result(TRI_ERROR_ARANGO_INDEX_NOT_FOUND);
}

/// @brief get all indexes, skips view links
arangodb::Result Indexes::getAll(LogicalCollection const* collection,
                                 std::underlying_type<Index::Serialize>::type flags,
                                 bool withHidden, VPackBuilder& result) {
  VPackBuilder tmp;
  if (ServerState::instance()->isCoordinator()) {
    TRI_ASSERT(collection);
    auto& databaseName = collection->vocbase().name();
    std::string const& cid = collection->name();

    // add code for estimates here
    std::unordered_map<std::string, double> estimates;

    int rv = selectivityEstimatesOnCoordinator(databaseName, cid, estimates);
    if (rv != TRI_ERROR_NO_ERROR) {
      return Result(rv, "could not retrieve estimates");
    }

    // we will merge in the index estimates later
    flags &= ~Index::makeFlags(Index::Serialize::Estimates);

    VPackBuilder tmpInner;
    auto c = ClusterInfo::instance()->getCollection(databaseName, cid);
    c->getIndexesVPack(tmpInner, flags, [&](arangodb::Index const* idx) {
      return withHidden || !idx->isHidden();
    });

    tmp.openArray();
    for (VPackSlice const& s : VPackArrayIterator(tmpInner.slice())) {
      auto id = arangodb::velocypack::StringRef(s.get(StaticStrings::IndexId));
      auto found = std::find_if(estimates.begin(), estimates.end(),
                                [&id](std::pair<std::string, double> const& v) {
                                  return id == v.first;
                                });
      if (found == estimates.end()) {
        tmp.add(s);  // just copy
      } else {
        tmp.openObject();
        tmp.add(VPackObjectIterator(s, true));
        tmp.add("selectivityEstimate", VPackValue(found->second));
        tmp.close();
      }
    }
    tmp.close();

  } else {
    SingleCollectionTransaction trx(transaction::StandaloneContext::Create(
                                        collection->vocbase()),
                                    *collection, AccessMode::Type::READ);

    // we actually need this hint here, so that the collection is not
    // loaded if it has status unloaded.
    trx.addHint(transaction::Hints::Hint::NO_USAGE_LOCK);

    Result res = trx.begin();

    if (!res.ok()) {
      return res;
    }

    // get list of indexes
    auto indexes = collection->getIndexes();

    tmp.openArray(true);
    for (std::shared_ptr<arangodb::Index> const& idx : indexes) {
      if (!withHidden && idx->isHidden()) {
        continue;
      }
      idx->toVelocyPack(tmp, flags);
    }
    tmp.close();
    trx.finish(res);
  }

  bool mergeEdgeIdxs = !ServerState::instance()->isDBServer();
  
  double selectivity = 0, memory = 0, cacheSize = 0, cacheUsage = 0,
         cacheLifeTimeHitRate = 0, cacheWindowedHitRate = 0;

  VPackArrayBuilder a(&result);
  for (VPackSlice const& index : VPackArrayIterator(tmp.slice())) {
    std::string id = collection->name() + TRI_INDEX_HANDLE_SEPARATOR_CHR +
                     index.get(arangodb::StaticStrings::IndexId).copyString();
    VPackBuilder merge;
    merge.openObject(true);
    merge.add(arangodb::StaticStrings::IndexId, arangodb::velocypack::Value(id));
    
    auto type = index.get(arangodb::StaticStrings::IndexType);
    if (mergeEdgeIdxs && Index::type(type.copyString()) == Index::TRI_IDX_TYPE_EDGE_INDEX) {
      VPackSlice fields = index.get(StaticStrings::IndexFields);
      TRI_ASSERT(fields.isArray() && fields.length() <= 2);

      if (fields.length() == 1) {  // merge indexes
        // read out relevant values
        VPackSlice val = index.get("selectivityEstimate");

        if (val.isNumber()) {
          selectivity += val.getNumber<double>();
        }

        bool useCache = false;
        VPackSlice figures = index.get("figures");

        if (figures.isObject() && !figures.isEmptyObject()) {
          if ((val = figures.get("cacheInUse")).isBool()) {
            useCache = val.getBool();
          }

          if ((val = figures.get("memory")).isNumber()) {
            memory += val.getNumber<double>();
          }

          if ((val = figures.get("cacheSize")).isNumber()) {
            cacheSize += val.getNumber<double>();
          }

          if ((val = figures.get("cacheUsage")).isNumber()) {
            cacheUsage += val.getNumber<double>();
          }

          if ((val = figures.get("cacheLifeTimeHitRate")).isNumber()) {
            cacheLifeTimeHitRate += val.getNumber<double>();
          }

          if ((val = figures.get("cacheWindowedHitRate")).isNumber()) {
            cacheWindowedHitRate += val.getNumber<double>();
          }
        }

        if (fields[0].compareString(StaticStrings::FromString) == 0) {
          continue;
        } else if (fields[0].compareString(StaticStrings::ToString) == 0) {
          merge.add(StaticStrings::IndexFields, VPackValue(VPackValueType::Array));
          merge.add(VPackValue(StaticStrings::FromString));
          merge.add(VPackValue(StaticStrings::ToString));
          merge.close();

          merge.add("selectivityEstimate", VPackValue(selectivity / 2));
          if (Index::hasFlag(flags, Index::Serialize::Figures)) {
            merge.add("figures", VPackValue(VPackValueType::Object));
            merge.add("memory", VPackValue(memory));
            if (useCache) {
              merge.add("cacheSize", VPackValue(cacheSize));
              merge.add("cacheUsage", VPackValue(cacheUsage));
              merge.add("cacheLifeTimeHitRate", VPackValue(cacheLifeTimeHitRate / 2));
              merge.add("cacheWindowedHitRate", VPackValue(cacheWindowedHitRate / 2));
            }
            merge.close();
          }
        }
      }
    }
    merge.close();
    merge = VPackCollection::merge(index, merge.slice(), true);
    result.add(merge.slice());
  }
  return Result();
}

////////////////////////////////////////////////////////////////////////////////
/// @brief ensures an index, locally
////////////////////////////////////////////////////////////////////////////////

static Result EnsureIndexLocal(arangodb::LogicalCollection* collection,
                               VPackSlice const& definition, bool create,
                               VPackBuilder& output) {
  TRI_ASSERT(collection != nullptr);

  Result res;
  bool created = false;
  std::shared_ptr<arangodb::Index> idx;
<<<<<<< HEAD
  
  READ_LOCKER(readLocker, collection->vocbase()._inventoryLock, idx.get());
=======

  READ_LOCKER(readLocker, collection->vocbase()._inventoryLock);
>>>>>>> c5587f1c

  if (create) {
    try {
      idx = collection->createIndex(definition, created);
    } catch (arangodb::basics::Exception const& e) {
      return res.reset(e.code(), e.what());
    }
    TRI_ASSERT(idx != nullptr);
  } else {
    idx = collection->lookupIndex(definition);
    if (idx == nullptr) {
      // Index not found
      return res.reset(TRI_ERROR_ARANGO_INDEX_NOT_FOUND);
    }
  }

  readLocker.unlock();

  TRI_ASSERT(idx != nullptr);

  VPackBuilder tmp;
  try {
    idx->toVelocyPack(tmp, Index::makeFlags(Index::Serialize::Estimates));
  } catch (...) {
    return res.reset(TRI_ERROR_OUT_OF_MEMORY);
  }

  std::string iid = StringUtils::itoa(idx->id());
  VPackBuilder b;
  b.openObject();
  b.add("isNewlyCreated", VPackValue(created));
  b.add(StaticStrings::IndexId,
        VPackValue(collection->name() + TRI_INDEX_HANDLE_SEPARATOR_CHR + iid));
  b.close();
  output = VPackCollection::merge(tmp.slice(), b.slice(), false);
  return res;
}

Result Indexes::ensureIndexCoordinator(arangodb::LogicalCollection const* collection,
                                       VPackSlice const& indexDef, bool create,
                                       VPackBuilder& resultBuilder) {
  TRI_ASSERT(collection != nullptr);
  auto& dbName = collection->vocbase().name();
  auto cid = std::to_string(collection->id());
  auto cluster = application_features::ApplicationServer::getFeature<ClusterFeature>(
      "Cluster");

  return ClusterInfo::instance()->ensureIndexCoordinator(  // create index
      dbName, cid, indexDef, create, resultBuilder, cluster->indexCreationTimeout()  // args
  );
}

Result Indexes::ensureIndex(LogicalCollection* collection, VPackSlice const& input,
                            bool create, VPackBuilder& output) {
  // can read indexes with RO on db and collection. Modifications require RW/RW
  ExecContext const* exec = ExecContext::CURRENT;
  if (exec != nullptr) {
    auth::Level lvl = exec->databaseAuthLevel();
    bool canModify = exec->canUseCollection(collection->name(), auth::Level::RW);
    bool canRead = exec->canUseCollection(collection->name(), auth::Level::RO);
    if ((create && (lvl != auth::Level::RW || !canModify)) ||
        (lvl == auth::Level::NONE || !canRead)) {
      return Result(TRI_ERROR_FORBIDDEN);
    }
  }

  TRI_ASSERT(collection);
  VPackBuilder normalized;
  StorageEngine* engine = EngineSelectorFeature::ENGINE;
  auto res = engine->indexFactory().enhanceIndexDefinition(  // normalize definition
      input, normalized, create, collection->vocbase()       // args
  );

  if (res.fail()) {
    return res;
  }

  auto const& dbname = collection->vocbase().name();
  std::string const collname(collection->name());
  VPackSlice indexDef = normalized.slice();

  if (ServerState::instance()->isCoordinator()) {
    TRI_ASSERT(indexDef.isObject());

    // check if there is an attempt to create a unique index on non-shard keys
    if (create) {
      Index::validateFields(indexDef);
      auto v = indexDef.get(arangodb::StaticStrings::IndexUnique);

      /* the following combinations of shardKeys and indexKeys are allowed/not
       allowed:

       shardKeys     indexKeys
       a             a            ok
       a             b        not ok
       a             a b          ok
       a b             a      not ok
       a b             b      not ok
       a b           a b          ok
       a b           a b c        ok
       a b c           a b    not ok
       a b c         a b c        ok
       */

      if (v.isBoolean() && v.getBoolean()) {
        // unique index, now check if fields and shard keys match
        auto c = ClusterInfo::instance()->getCollection(dbname, collname);
        auto flds = indexDef.get(arangodb::StaticStrings::IndexFields);

        if (flds.isArray() && c->numberOfShards() > 1) {
          std::vector<std::string> const& shardKeys = c->shardKeys();
          std::unordered_set<std::string> indexKeys;
          size_t n = static_cast<size_t>(flds.length());

          for (size_t i = 0; i < n; ++i) {
            VPackSlice f = flds.at(i);
            if (!f.isString()) {
              // index attributes must be strings
              return Result(TRI_ERROR_INTERNAL,
                            "index field names should be strings");
            }
            indexKeys.emplace(f.copyString());
          }

          // all shard-keys must be covered by the index
          for (auto& it : shardKeys) {
            if (indexKeys.find(it) == indexKeys.end()) {
              return Result(TRI_ERROR_CLUSTER_UNSUPPORTED,
                            "shard key '" + it +
                                "' must be present in unique index");
            }
          }
        }
      }
    }
  }

  TRI_ASSERT(!indexDef.isNone());
  events::CreateIndex(collection->name(), indexDef);

  // ensure an index, coordinator case
  if (ServerState::instance()->isCoordinator()) {
    VPackBuilder tmp;
#ifdef USE_ENTERPRISE
    Result res = Indexes::ensureIndexCoordinatorEE(collection, indexDef, create, tmp);
#else
    Result res = Indexes::ensureIndexCoordinator(collection, indexDef, create, tmp);
#endif
    if (!res.ok()) {
      return res;
    } else if (tmp.slice().isNone()) {
      // did not find a suitable index
      return Result(create ? TRI_ERROR_OUT_OF_MEMORY : TRI_ERROR_ARANGO_INDEX_NOT_FOUND);
    }

    // flush estimates
    collection->flushClusterIndexEstimates();

    // the cluster won't set a proper id value
    std::string iid = tmp.slice().get(StaticStrings::IndexId).copyString();
    VPackBuilder b;
    b.openObject();
    b.add(StaticStrings::IndexId,
          VPackValue(collection->name() + TRI_INDEX_HANDLE_SEPARATOR_CHR + iid));
    b.close();
    output = VPackCollection::merge(tmp.slice(), b.slice(), false);
    return res;
  } else {
    return EnsureIndexLocal(collection, indexDef, create, output);
  }
}

arangodb::Result Indexes::createIndex(LogicalCollection* coll, Index::IndexType type,
                                      std::vector<std::string> const& fields,
                                      bool unique, bool sparse) {
  VPackBuilder props;

  props.openObject();
  props.add(arangodb::StaticStrings::IndexType,
            arangodb::velocypack::Value(Index::oldtypeName(type)));
  props.add(arangodb::StaticStrings::IndexFields,
            arangodb::velocypack::Value(VPackValueType::Array));

  for (std::string const& field : fields) {
    props.add(VPackValue(field));
  }

  props.close();
  props.add(arangodb::StaticStrings::IndexUnique, arangodb::velocypack::Value(unique));
  props.add(arangodb::StaticStrings::IndexSparse, arangodb::velocypack::Value(sparse));
  props.close();

  VPackBuilder ignored;
  return ensureIndex(coll, props.slice(), true, ignored);
}

////////////////////////////////////////////////////////////////////////////////
/// @brief checks if argument is an index identifier
////////////////////////////////////////////////////////////////////////////////

static bool ExtractIndexHandle(VPackSlice const& arg,
                               std::string& collectionName, TRI_idx_iid_t& iid) {
  TRI_ASSERT(collectionName.empty());
  TRI_ASSERT(iid == 0);

  if (arg.isNumber()) {
    // numeric index id
    iid = (TRI_idx_iid_t)arg.getUInt();
    return true;
  }

  if (!arg.isString()) {
    return false;
  }

  std::string str = arg.copyString();
  size_t split;
  if (arangodb::Index::validateHandle(str.data(), &split)) {
    collectionName = std::string(str.data(), split);
    iid = StringUtils::uint64(str.data() + split + 1, str.length() - split - 1);
    return true;
  }

  if (arangodb::Index::validateId(str.data())) {
    iid = StringUtils::uint64(str);
    return true;
  }
  return false;
}

////////////////////////////////////////////////////////////////////////////////
/// @brief looks up an index identifier
////////////////////////////////////////////////////////////////////////////////

Result Indexes::extractHandle(arangodb::LogicalCollection const* collection,
                              arangodb::CollectionNameResolver const* resolver,
                              VPackSlice const& val, TRI_idx_iid_t& iid) {
  // reset the collection identifier
  std::string collectionName;

  // assume we are already loaded
  TRI_ASSERT(collection != nullptr);

  // extract the index identifier from a string
  if (val.isString() || val.isNumber()) {
    if (!ExtractIndexHandle(val, collectionName, iid)) {
      return Result(TRI_ERROR_ARANGO_INDEX_HANDLE_BAD);
    }
  }

  // extract the index identifier from an object
  else if (val.isObject()) {
    VPackSlice iidVal = val.get(StaticStrings::IndexId);

    if (!ExtractIndexHandle(iidVal, collectionName, iid)) {
      return Result(TRI_ERROR_ARANGO_INDEX_HANDLE_BAD);
    }
  }

  if (!collectionName.empty()) {
    if (!EqualCollection(resolver, collectionName, collection)) {
      // I wish this error provided me with more information!
      // e.g. 'cannot access index outside the collection it was defined in'
      return Result(TRI_ERROR_ARANGO_CROSS_COLLECTION_REQUEST);
    }
  }
  return Result();
}

arangodb::Result Indexes::drop(LogicalCollection* collection, VPackSlice const& indexArg) {
  if (ExecContext::CURRENT != nullptr) {
    if (ExecContext::CURRENT->databaseAuthLevel() != auth::Level::RW ||
        !ExecContext::CURRENT->canUseCollection(collection->name(), auth::Level::RW)) {
      return TRI_ERROR_FORBIDDEN;
    }
  }

  TRI_idx_iid_t iid = 0;
  if (ServerState::instance()->isCoordinator()) {
    CollectionNameResolver resolver(collection->vocbase());
    Result res = Indexes::extractHandle(collection, &resolver, indexArg, iid);

    if (!res.ok()) {
      return res;
    }

    // flush estimates
    collection->flushClusterIndexEstimates();

#ifdef USE_ENTERPRISE
    return Indexes::dropCoordinatorEE(collection, iid);
#else
    TRI_ASSERT(collection);
    auto& databaseName = collection->vocbase().name();

    return ClusterInfo::instance()->dropIndexCoordinator(         // drop index
        databaseName, std::to_string(collection->id()), iid, 0.0  // args
    );
#endif
  } else {
    READ_LOCKER(readLocker, collection->vocbase()._inventoryLock, collection);

    SingleCollectionTransaction trx(
        transaction::V8Context::CreateWhenRequired(collection->vocbase(), false),
        *collection, AccessMode::Type::EXCLUSIVE);
    Result res = trx.begin();

    if (!res.ok()) {
      return res;
    }

    LogicalCollection* col = trx.documentCollection();
    res = Indexes::extractHandle(collection, trx.resolver(), indexArg, iid);
    if (!res.ok()) {
      return res;
    }

    std::shared_ptr<Index> idx = collection->lookupIndex(iid);
    if (!idx || idx->id() == 0) {
      return Result(TRI_ERROR_ARANGO_INDEX_NOT_FOUND);
    }
    if (!idx->canBeDropped()) {
      return Result(TRI_ERROR_FORBIDDEN);
    }

    bool ok = col->dropIndex(idx->id());
    return ok ? Result() : Result(TRI_ERROR_FAILED);
  }
}<|MERGE_RESOLUTION|>--- conflicted
+++ resolved
@@ -270,13 +270,8 @@
   Result res;
   bool created = false;
   std::shared_ptr<arangodb::Index> idx;
-<<<<<<< HEAD
-  
+
   READ_LOCKER(readLocker, collection->vocbase()._inventoryLock, idx.get());
-=======
-
-  READ_LOCKER(readLocker, collection->vocbase()._inventoryLock);
->>>>>>> c5587f1c
 
   if (create) {
     try {
