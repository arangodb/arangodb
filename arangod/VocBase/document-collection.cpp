--- conflicted
+++ resolved
@@ -626,13 +626,9 @@
   // remove from main index
   // .............................................................................
 
-<<<<<<< HEAD
   TRI_WriteLockPrimaryIndex(&document->_primaryIndex);
-  TRI_doc_mptr_t* found = static_cast<TRI_doc_mptr_t*>(TRI_RemoveKeyPrimaryIndex(&document->_primaryIndex, TRI_EXTRACT_MARKER_KEY(header)));
+  TRI_doc_mptr_t* found = static_cast<TRI_doc_mptr_t*>(TRI_RemoveKeyPrimaryIndex(&document->_primaryIndex, TRI_EXTRACT_MARKER_KEY(header))); // ONLY IN INDEX
   TRI_WriteUnlockPrimaryIndex(&document->_primaryIndex);
-=======
-  TRI_doc_mptr_t* found = static_cast<TRI_doc_mptr_t*>(TRI_RemoveKeyPrimaryIndex(&document->_primaryIndex, TRI_EXTRACT_MARKER_KEY(header)));  // ONLY IN INDEX
->>>>>>> 3ad1940c
 
   if (found == nullptr) {
     return TRI_ERROR_ARANGO_DOCUMENT_NOT_FOUND;
@@ -897,28 +893,6 @@
 }
 
 ////////////////////////////////////////////////////////////////////////////////
-<<<<<<< HEAD
-=======
-/// @brief debug output for headers
-////////////////////////////////////////////////////////////////////////////////
-
-static void DebugHeadersDocumentCollection (TRI_document_collection_t* document) {
-  void** ptr = document->_primaryIndex._table;
-  void** end = ptr + document->_primaryIndex._nrAlloc;
-
-  for (;  ptr < end;  ++ptr) {
-    TRI_doc_mptr_t const* p = static_cast<TRI_doc_mptr_t*>(*ptr);
-    if (p) {
-      printf("fid %llu, key %s, rid %llu\n",
-             (unsigned long long) p->_fid,
-             (char*) TRI_EXTRACT_MARKER_KEY(p),  // ONLY IN OPENITERATOR
-             (unsigned long long) p->_rid);
-    }
-  }
-}
-
-////////////////////////////////////////////////////////////////////////////////
->>>>>>> 3ad1940c
 /// @brief post-insert operation
 ////////////////////////////////////////////////////////////////////////////////
 
@@ -1493,25 +1467,6 @@
   return TRI_ERROR_NO_ERROR;
 }
 
-<<<<<<< HEAD
-=======
-////////////////////////////////////////////////////////////////////////////////
-/// @brief dumps information about a collection
-////////////////////////////////////////////////////////////////////////////////
-
-#ifdef TRI_ENABLE_MAINTAINER_MODE
-
-static void DumpCollection (TRI_document_collection_t* document) {
-  printf("----------------------------\n");
-  printf("primary index, nrUsed: %lu\n", (unsigned long) document->_primaryIndex._nrUsed);
-  printf("number of documents: %lu\n", (unsigned long) document->_numberDocuments);
-  document->_headersPtr->dump(document->_headersPtr);
-  printf("----------------------------\n\n");
-}
-
-#endif
-
->>>>>>> 3ad1940c
 // -----------------------------------------------------------------------------
 // --SECTION--                                               DOCUMENT COLLECTION
 // -----------------------------------------------------------------------------
@@ -2907,20 +2862,16 @@
                                               TRI_document_collection_t* document,
                                               void* data,
                                               bool (*callback)(TRI_doc_mptr_t const*, TRI_document_collection_t*, void*)) {
-<<<<<<< HEAD
-
-  TRI_ReadLockPrimaryIndex(&document->_primaryIndex);
-  
-  size_t const nrUsed = (size_t) document->_primaryIndex._nrUsed;
-
-  if (nrUsed > 0) {
-=======
   // The first argument is only used to make the compiler prove that a
   // transaction is ongoing. We need this to prove that accesses to 
   // master pointers and their data pointers in the callback are 
   // protected.
-  if (document->_primaryIndex._nrUsed > 0) {
->>>>>>> 3ad1940c
+
+  TRI_ReadLockPrimaryIndex(&document->_primaryIndex);
+  
+  size_t const nrUsed = (size_t) document->_primaryIndex._nrUsed;
+
+  if (nrUsed > 0) {
     void** ptr = document->_primaryIndex._table;
     void** end = ptr + document->_primaryIndex._nrAlloc;
 
