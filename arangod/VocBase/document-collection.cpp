////////////////////////////////////////////////////////////////////////////////
/// @brief document collection with global read-write lock
///
/// @file
///
/// DISCLAIMER
///
/// Copyright 2004-2013 triAGENS GmbH, Cologne, Germany
///
/// Licensed under the Apache License, Version 2.0 (the "License");
/// you may not use this file except in compliance with the License.
/// You may obtain a copy of the License at
///
///     http://www.apache.org/licenses/LICENSE-2.0
///
/// Unless required by applicable law or agreed to in writing, software
/// distributed under the License is distributed on an "AS IS" BASIS,
/// WITHOUT WARRANTIES OR CONDITIONS OF ANY KIND, either express or implied.
/// See the License for the specific language governing permissions and
/// limitations under the License.
///
/// Copyright holder is triAGENS GmbH, Cologne, Germany
///
/// @author Dr. Frank Celler
/// @author Copyright 2011-2013, triAGENS GmbH, Cologne, Germany
////////////////////////////////////////////////////////////////////////////////

#include "document-collection.h"

#include "BasicsC/conversions.h"
#include "BasicsC/files.h"
#include "BasicsC/hashes.h"
#include "BasicsC/logging.h"
#include "BasicsC/tri-strings.h"
#include "CapConstraint/cap-constraint.h"
#include "FulltextIndex/fulltext-index.h"
#include "GeoIndex/geo-index.h"
#include "HashIndex/hash-index.h"
#include "ShapedJson/shape-accessor.h"
#include "Utils/CollectionReadLocker.h"
#include "Utils/CollectionWriteLocker.h"
#include "VocBase/edge-collection.h"
#include "VocBase/index.h"
#include "VocBase/key-generator.h"
#include "VocBase/primary-index.h"
#include "VocBase/replication-logger.h"
#include "VocBase/server.h"
#include "VocBase/update-policy.h"
#include "VocBase/voc-shaper.h"
#include "Wal/DocumentOperation.h"
#include "Wal/LogfileManager.h"
#include "Wal/Marker.h"
#include "Wal/Slots.h"

////////////////////////////////////////////////////////////////////////////////
/// @brief add a WAL operation for a transaction collection
////////////////////////////////////////////////////////////////////////////////

int TRI_AddOperationTransaction (triagens::wal::DocumentOperation&, bool);

// -----------------------------------------------------------------------------
// --SECTION--                                              forward declarations
// -----------------------------------------------------------------------------

static int FillIndex (TRI_document_collection_t*, 
                      TRI_index_t*);

static int CapConstraintFromJson (TRI_document_collection_t*,
                                  TRI_json_t const*,
                                  TRI_idx_iid_t,
                                  TRI_index_t**);

static int BitarrayIndexFromJson (TRI_document_collection_t*,
                                  TRI_json_t const*,
                                  TRI_idx_iid_t,
                                  TRI_index_t**);

static int GeoIndexFromJson (TRI_document_collection_t*,
                             TRI_json_t const*,
                             TRI_idx_iid_t,
                             TRI_index_t**);

static int HashIndexFromJson (TRI_document_collection_t*,
                              TRI_json_t const*,
                              TRI_idx_iid_t,
                              TRI_index_t**);

static int SkiplistIndexFromJson (TRI_document_collection_t*,
                                  TRI_json_t const*,
                                  TRI_idx_iid_t,
                                  TRI_index_t**);

static int FulltextIndexFromJson (TRI_document_collection_t*,
                                  TRI_json_t const*,
                                  TRI_idx_iid_t,
                                  TRI_index_t**);

// -----------------------------------------------------------------------------
// --SECTION--                                                   private defines
// -----------------------------------------------------------------------------

#define MAX_DOCUMENT_SIZE (1024 * 1024 * 512)

// -----------------------------------------------------------------------------
// --SECTION--                                                  HELPER FUNCTIONS
// -----------------------------------------------------------------------------

// -----------------------------------------------------------------------------
// --SECTION--                                                 private functions
// -----------------------------------------------------------------------------

////////////////////////////////////////////////////////////////////////////////
/// @brief hashes a datafile identifier
////////////////////////////////////////////////////////////////////////////////

static uint64_t HashKeyDatafile (TRI_associative_pointer_t* array, void const* key) {
  TRI_voc_fid_t const* k = static_cast<TRI_voc_fid_t const*>(key);

  return *k;
}

////////////////////////////////////////////////////////////////////////////////
/// @brief hashes a datafile identifier
////////////////////////////////////////////////////////////////////////////////

static uint64_t HashElementDatafile (TRI_associative_pointer_t* array, void const* element) {
  TRI_doc_datafile_info_t const* e = static_cast<TRI_doc_datafile_info_t const*>(element);

  return e->_fid;
}

////////////////////////////////////////////////////////////////////////////////
/// @brief compares a datafile identifier and a datafile info
////////////////////////////////////////////////////////////////////////////////

static bool IsEqualKeyElementDatafile (TRI_associative_pointer_t* array, void const* key, void const* element) {
  TRI_voc_fid_t const* k = static_cast<TRI_voc_fid_t const*>(key);
  TRI_doc_datafile_info_t const* e = static_cast<TRI_doc_datafile_info_t const*>(element);

  return *k == e->_fid;
}

////////////////////////////////////////////////////////////////////////////////
/// @brief debug output for datafile information
////////////////////////////////////////////////////////////////////////////////

static void DebugDatafileInfoDatafile (TRI_document_collection_t* document,
                                       TRI_datafile_t* datafile) {
  TRI_doc_datafile_info_t* dfi;
  
  printf("FILE '%s'\n", datafile->getName(datafile));

  dfi = TRI_FindDatafileInfoPrimaryCollection(document, datafile->_fid, false);

  if (dfi == NULL) {
    printf(" no info\n\n");
  }
  else {
    printf("  number alive:        %llu\n", (unsigned long long) dfi->_numberAlive);
    printf("  size alive:          %llu\n", (unsigned long long) dfi->_sizeAlive);
    printf("  number dead:         %llu\n", (unsigned long long) dfi->_numberDead);
    printf("  size dead:           %llu\n", (unsigned long long) dfi->_sizeDead);
    printf("  number shapes:       %llu\n", (unsigned long long) dfi->_numberShapes);
    printf("  size shapes:         %llu\n", (unsigned long long) dfi->_sizeShapes);
    printf("  number attributes:   %llu\n", (unsigned long long) dfi->_numberAttributes);
    printf("  size attributes:     %llu\n", (unsigned long long) dfi->_sizeAttributes);
    printf("  numberdeletion:      %llu\n", (unsigned long long) dfi->_numberDeletion);
    printf("\n");
  }
}

////////////////////////////////////////////////////////////////////////////////
/// @brief debug output for datafile information
////////////////////////////////////////////////////////////////////////////////

static void DebugDatafileInfoPrimaryCollection (TRI_document_collection_t* document) {
  // journals
  size_t n = document->base._journals._length;
  if (n > 0) {
    printf("JOURNALS (%d)\n-----------------------------\n", (int) n);

    for (size_t i = 0;  i < n;  ++i) {
      TRI_datafile_t* datafile = static_cast<TRI_datafile_t*>(document->base._journals._buffer[i]);
      DebugDatafileInfoDatafile(document, datafile);
    }
  }

  // compactors
  n = document->base._compactors._length;
  if (n > 0) {
    printf("COMPACTORS (%d)\n-----------------------------\n", (int) n);

    for (size_t i = 0;  i < n;  ++i) {
      TRI_datafile_t* datafile = static_cast<TRI_datafile_t*>(document->base._compactors._buffer[i]);
      DebugDatafileInfoDatafile(document, datafile);
    }
  }

  // datafiles
  n = document->base._datafiles._length;
  if (n > 0) {
    printf("DATAFILES (%d)\n-----------------------------\n", (int) n);

    for (size_t i = 0;  i < n;  ++i) {
      TRI_datafile_t* datafile = static_cast<TRI_datafile_t*>(document->base._datafiles._buffer[i]);
      DebugDatafileInfoDatafile(document, datafile);
    }
  }
}

////////////////////////////////////////////////////////////////////////////////
/// @brief creates a compactor file
////////////////////////////////////////////////////////////////////////////////

static TRI_datafile_t* CreateCompactor (TRI_document_collection_t* document, 
                                        TRI_voc_fid_t fid,
                                        TRI_voc_size_t maximalSize) {
  TRI_col_header_marker_t cm;
  TRI_collection_t* collection;
  TRI_datafile_t* journal;
  TRI_df_marker_t* position;
  int res;

  collection = &document->base;

  if (collection->_info._isVolatile) {
    // in-memory collection
    journal = TRI_CreateDatafile(NULL, fid, maximalSize, true);
  }
  else {
    char* jname;
    char* number;
    char* filename;

    number   = TRI_StringUInt64(fid);
    jname    = TRI_Concatenate3String("compaction-", number, ".db");
    filename = TRI_Concatenate2File(collection->_directory, jname);

    TRI_FreeString(TRI_CORE_MEM_ZONE, number);
    TRI_FreeString(TRI_CORE_MEM_ZONE, jname);

    if (TRI_ExistsFile(filename)) {
      // remove any existing temporary file first
      TRI_UnlinkFile(filename);
    }

    journal = TRI_CreateDatafile(filename, fid, maximalSize, true);
    TRI_FreeString(TRI_CORE_MEM_ZONE, filename);
  }

  if (journal == NULL) {
    if (TRI_errno() == TRI_ERROR_OUT_OF_MEMORY_MMAP) {
      collection->_lastError = TRI_set_errno(TRI_ERROR_OUT_OF_MEMORY_MMAP);
      collection->_state = TRI_COL_STATE_READ;
    }
    else {
      collection->_lastError = TRI_set_errno(TRI_ERROR_ARANGO_NO_JOURNAL);
      collection->_state = TRI_COL_STATE_WRITE_ERROR;
    }

    return NULL;
  }

  LOG_TRACE("created new compactor '%s'", journal->getName(journal));


  // create a collection header, still in the temporary file
  res = TRI_ReserveElementDatafile(journal, sizeof(TRI_col_header_marker_t), &position, maximalSize);

  if (res != TRI_ERROR_NO_ERROR) {
    collection->_lastError = journal->_lastError;
    LOG_ERROR("cannot create document header in compactor '%s': %s", journal->getName(journal), TRI_last_error());

    TRI_FreeDatafile(journal);

    return NULL;
  }


<<<<<<< HEAD
  TRI_InitMarker((char*) &cm, TRI_COL_MARKER_HEADER, sizeof(TRI_col_header_marker_t));
=======
  TRI_InitMarkerDatafile((char*) &cm, TRI_COL_MARKER_HEADER, sizeof(TRI_col_header_marker_t));
>>>>>>> f26142c5
  cm.base._tick = (TRI_voc_tick_t) fid;
  cm._type = (TRI_col_type_t) collection->_info._type;
  cm._cid  = collection->_info._cid;

  res = TRI_WriteCrcElementDatafile(journal, position, &cm.base, sizeof(cm), false);

  if (res != TRI_ERROR_NO_ERROR) {
    collection->_lastError = journal->_lastError;
    LOG_ERROR("cannot create document header in compactor '%s': %s", journal->getName(journal), TRI_last_error());

    TRI_FreeDatafile(journal);

    return NULL;
  }

  assert(fid == journal->_fid);

  return journal;
}

////////////////////////////////////////////////////////////////////////////////
/// @brief creates a journal
////////////////////////////////////////////////////////////////////////////////

static TRI_datafile_t* CreateJournal (TRI_document_collection_t* document, 
                                      TRI_voc_size_t maximalSize) {
  TRI_col_header_marker_t cm;
  TRI_collection_t* collection;
  TRI_datafile_t* journal;
  TRI_df_marker_t* position;
  TRI_voc_fid_t fid;
  int res;

  collection = &document->base;

  fid = (TRI_voc_fid_t) TRI_NewTickServer();

  if (collection->_info._isVolatile) {
    // in-memory collection
    journal = TRI_CreateDatafile(NULL, fid, maximalSize, true);
  }
  else {
    char* jname;
    char* number;
    char* filename;

    // construct a suitable filename (which is temporary at the beginning)
    number   = TRI_StringUInt64(fid);
    jname    = TRI_Concatenate3String("temp-", number, ".db");
    filename = TRI_Concatenate2File(collection->_directory, jname);

    TRI_FreeString(TRI_CORE_MEM_ZONE, number);
    TRI_FreeString(TRI_CORE_MEM_ZONE, jname);

    journal = TRI_CreateDatafile(filename, fid, maximalSize, true);
    TRI_FreeString(TRI_CORE_MEM_ZONE, filename);
  }

  if (journal == NULL) {
    if (TRI_errno() == TRI_ERROR_OUT_OF_MEMORY_MMAP) {
      collection->_lastError = TRI_set_errno(TRI_ERROR_OUT_OF_MEMORY_MMAP);
      collection->_state = TRI_COL_STATE_READ;
    }
    else {
      collection->_lastError = TRI_set_errno(TRI_ERROR_ARANGO_NO_JOURNAL);
      collection->_state = TRI_COL_STATE_WRITE_ERROR;
    }

    return NULL;
  }

  LOG_TRACE("created new journal '%s'", journal->getName(journal));


  // create a collection header, still in the temporary file
  res = TRI_ReserveElementDatafile(journal, sizeof(TRI_col_header_marker_t), &position, maximalSize);

  if (res != TRI_ERROR_NO_ERROR) {
    collection->_lastError = journal->_lastError;
    LOG_ERROR("cannot create document header in journal '%s': %s", journal->getName(journal), TRI_last_error());

    TRI_FreeDatafile(journal);

    return NULL;
  }


<<<<<<< HEAD
  TRI_InitMarker((char*) &cm, TRI_COL_MARKER_HEADER, sizeof(TRI_col_header_marker_t));
=======
  TRI_InitMarkerDatafile((char*) &cm, TRI_COL_MARKER_HEADER, sizeof(TRI_col_header_marker_t));
>>>>>>> f26142c5
  cm.base._tick = (TRI_voc_tick_t) fid;
  cm._type = (TRI_col_type_t) collection->_info._type;
  cm._cid  = collection->_info._cid;

  res = TRI_WriteCrcElementDatafile(journal, position, &cm.base, sizeof(cm), true);

  if (res != TRI_ERROR_NO_ERROR) {
    collection->_lastError = journal->_lastError;
    LOG_ERROR("cannot create document header in journal '%s': %s", journal->getName(journal), TRI_last_error());

    TRI_FreeDatafile(journal);

    return NULL;
  }

  assert(fid == journal->_fid);


  // if a physical file, we can rename it from the temporary name to the correct name
  if (journal->isPhysical(journal)) {
    char* jname;
    char* number;
    char* filename;
    bool ok;

    // and use the correct name
    number = TRI_StringUInt64(journal->_fid);
    jname = TRI_Concatenate3String("journal-", number, ".db");

    filename = TRI_Concatenate2File(collection->_directory, jname);

    TRI_FreeString(TRI_CORE_MEM_ZONE, number);
    TRI_FreeString(TRI_CORE_MEM_ZONE, jname);

    ok = TRI_RenameDatafile(journal, filename);

    if (! ok) {
      LOG_ERROR("failed to rename the journal to '%s': %s", filename, TRI_last_error());
      TRI_FreeDatafile(journal);
      TRI_FreeString(TRI_CORE_MEM_ZONE, filename);

      return NULL;
    }
    else {
      LOG_TRACE("renamed journal from %s to '%s'", journal->getName(journal), filename);
    }

    TRI_FreeString(TRI_CORE_MEM_ZONE, filename);
  }

  TRI_PushBackVectorPointer(&collection->_journals, journal);

  return journal;
}

////////////////////////////////////////////////////////////////////////////////
/// @brief closes a journal
///
/// Note that the caller must hold a lock protecting the _datafiles and
/// _journals entry.
////////////////////////////////////////////////////////////////////////////////

static bool CloseJournalPrimaryCollection (TRI_document_collection_t* document,
                                           size_t position,
                                           bool compactor) {
  TRI_collection_t* collection;
  TRI_vector_pointer_t* vector;
  int res;

  collection = &document->base;

  // either use a journal or a compactor
  if (compactor) {
    vector = &collection->_compactors;
  }
  else {
    vector = &collection->_journals;
  }

  // no journal at this position
  if (vector->_length <= position) {
    TRI_set_errno(TRI_ERROR_ARANGO_NO_JOURNAL);
    return false;
  }

  // seal and rename datafile
  TRI_datafile_t* journal = static_cast<TRI_datafile_t*>(vector->_buffer[position]);
  res = TRI_SealDatafile(journal);

  if (res != TRI_ERROR_NO_ERROR) {
    LOG_ERROR("failed to seal datafile '%s': %s", journal->getName(journal), TRI_last_error());

    if (! compactor) {
      TRI_RemoveVectorPointer(vector, position);
      TRI_PushBackVectorPointer(&collection->_datafiles, journal);
    }

    return false;
  }

  if (! compactor && journal->isPhysical(journal)) {
    // rename the file
    char* dname;
    char* filename;
    char* number;
    bool ok;

    number = TRI_StringUInt64(journal->_fid);
    dname = TRI_Concatenate3String("datafile-", number, ".db");
    filename = TRI_Concatenate2File(collection->_directory, dname);

    TRI_FreeString(TRI_CORE_MEM_ZONE, dname);
    TRI_FreeString(TRI_CORE_MEM_ZONE, number);

    ok = TRI_RenameDatafile(journal, filename);

    if (! ok) {
      LOG_ERROR("failed to rename datafile '%s' to '%s': %s", journal->getName(journal), filename, TRI_last_error());

      TRI_RemoveVectorPointer(vector, position);
      TRI_PushBackVectorPointer(&collection->_datafiles, journal);
      TRI_FreeString(TRI_CORE_MEM_ZONE, filename);

      return false;
    }

    TRI_FreeString(TRI_CORE_MEM_ZONE, filename);

    LOG_TRACE("closed file '%s'", journal->getName(journal));
  }

  if (! compactor) {
    TRI_RemoveVectorPointer(vector, position);
    TRI_PushBackVectorPointer(&collection->_datafiles, journal);
  }

  return true;
}

////////////////////////////////////////////////////////////////////////////////
/// @brief free an assoc array of datafile infos
////////////////////////////////////////////////////////////////////////////////

static void FreeDatafileInfo (TRI_doc_datafile_info_t* dfi) {
  TRI_Free(TRI_UNKNOWN_MEM_ZONE, dfi);
}

////////////////////////////////////////////////////////////////////////////////
/// @brief size of a primary collection
///
/// the caller must have read-locked the collection!
////////////////////////////////////////////////////////////////////////////////

static TRI_voc_size_t Count (TRI_document_collection_t* document) {
  return (TRI_voc_size_t) document->_numberDocuments;
}

////////////////////////////////////////////////////////////////////////////////
/// @brief checks whether a header is visible in the current context
////////////////////////////////////////////////////////////////////////////////

static inline bool IsVisible (TRI_doc_mptr_t const* header) {
  return (header != nullptr);
}

////////////////////////////////////////////////////////////////////////////////
/// @brief set the collection tick with the marker's tick value
////////////////////////////////////////////////////////////////////////////////

static inline void SetRevision (TRI_document_collection_t* document,
                                TRI_voc_rid_t rid,
                                bool force) {
  TRI_col_info_t* info = &document->base._info;

  if (force || rid > info->_revision) {
    info->_revision = rid;
  }
}

////////////////////////////////////////////////////////////////////////////////
/// @brief increase the document counter
////////////////////////////////////////////////////////////////////////////////

static inline void IncreaseDocumentCount (TRI_document_collection_t* document) {
  document->_numberDocuments++;
}

////////////////////////////////////////////////////////////////////////////////
/// @brief decrease the document counter
////////////////////////////////////////////////////////////////////////////////

static inline void DecreaseDocumentCount (TRI_document_collection_t* document) {
  TRI_ASSERT_MAINTAINER(document->_numberDocuments > 0);

  document->_numberDocuments--;
}

////////////////////////////////////////////////////////////////////////////////
/// @brief creates a new entry in the primary index
////////////////////////////////////////////////////////////////////////////////

static int InsertPrimaryIndex (TRI_document_collection_t* document,
                               TRI_doc_mptr_t const* header,
                               const bool isRollback) {
  TRI_doc_mptr_t* found;
  int res;

  TRI_ASSERT_MAINTAINER(document != nullptr);
  TRI_ASSERT_MAINTAINER(header != nullptr);
  TRI_ASSERT_MAINTAINER(header->_data != nullptr);
  
  // add a new header
  res = TRI_InsertKeyPrimaryIndex(&document->_primaryIndex, header, (void const**) &found);

  if (res != TRI_ERROR_NO_ERROR) {
    return res;
  }

  if (found == nullptr) {
    // success
    IncreaseDocumentCount(document);

    return TRI_ERROR_NO_ERROR;
  } 
  
  // we found a previous revision in the index
  // the found revision is still alive
  LOG_TRACE("document '%s' already existed with revision %llu while creating revision %llu",
            TRI_EXTRACT_MARKER_KEY(header),
            (unsigned long long) found->_rid,
            (unsigned long long) header->_rid);

  return TRI_ERROR_ARANGO_UNIQUE_CONSTRAINT_VIOLATED;
}

////////////////////////////////////////////////////////////////////////////////
/// @brief creates a new entry in the secondary indexes
////////////////////////////////////////////////////////////////////////////////

static int InsertSecondaryIndexes (TRI_document_collection_t* document,
                                   TRI_doc_mptr_t const* header,
                                   const bool isRollback) {
  int result = TRI_ERROR_NO_ERROR;
  size_t const n = document->_allIndexes._length;

  for (size_t i = 0;  i < n;  ++i) {
    TRI_index_t* idx = static_cast<TRI_index_t*>(document->_allIndexes._buffer[i]);
    int res = idx->insert(idx, header, isRollback);

    // in case of no-memory, return immediately
    if (res == TRI_ERROR_OUT_OF_MEMORY) {
      return res;
    }
    else if (res != TRI_ERROR_NO_ERROR) {
      if (res == TRI_ERROR_ARANGO_UNIQUE_CONSTRAINT_VIOLATED ||
          result == TRI_ERROR_NO_ERROR) {
        // "prefer" unique constraint violated
        result = res;
      }
    }
  }

  return result;
}

////////////////////////////////////////////////////////////////////////////////
/// @brief deletes an entry from the primary index
////////////////////////////////////////////////////////////////////////////////

static int DeletePrimaryIndex (TRI_document_collection_t* document,
                               TRI_doc_mptr_t const* header,
                               const bool isRollback) {
  // .............................................................................
  // remove from main index
  // .............................................................................

  TRI_doc_mptr_t* found = static_cast<TRI_doc_mptr_t*>(TRI_RemoveKeyPrimaryIndex(&document->_primaryIndex, TRI_EXTRACT_MARKER_KEY(header)));

  if (found == nullptr) {
    return TRI_ERROR_ARANGO_DOCUMENT_NOT_FOUND;
  }

  DecreaseDocumentCount(document);

  return TRI_ERROR_NO_ERROR;
}

////////////////////////////////////////////////////////////////////////////////
/// @brief deletes an entry from the secondary indexes
////////////////////////////////////////////////////////////////////////////////

static int DeleteSecondaryIndexes (TRI_document_collection_t* document,
                                   TRI_doc_mptr_t const* header,
                                   const bool isRollback) {
  size_t const n = document->_allIndexes._length;
  int result = TRI_ERROR_NO_ERROR;

  for (size_t i = 0;  i < n;  ++i) {
    TRI_index_t* idx = static_cast<TRI_index_t*>(document->_allIndexes._buffer[i]);
    int res = idx->remove(idx, header, isRollback);

    if (res != TRI_ERROR_NO_ERROR) {
      // an error occurred
      result = res;
    }
  }

  return result;
}

////////////////////////////////////////////////////////////////////////////////
/// @brief creates and initially populates a document master pointer
////////////////////////////////////////////////////////////////////////////////

static int CreateHeader (TRI_document_collection_t* document,
                         TRI_doc_document_key_marker_t const* marker,
                         TRI_voc_fid_t fid,
                         TRI_doc_mptr_t** result) {
  TRI_doc_mptr_t* header;
  size_t markerSize;

  markerSize = (size_t) marker->base._size;
  assert(markerSize > 0);

  // get a new header pointer
  header = document->_headers->request(document->_headers, markerSize);

  if (header == nullptr) {
    return TRI_ERROR_OUT_OF_MEMORY;
  }

  header->_rid     = marker->_rid;
  header->_fid     = fid;
  header->_data    = marker;
  header->_hash    = TRI_FnvHashString(TRI_EXTRACT_MARKER_KEY(header));
  *result = header;

  return TRI_ERROR_NO_ERROR;
}

// -----------------------------------------------------------------------------
// --SECTION--                                                          JOURNALS
// -----------------------------------------------------------------------------

// -----------------------------------------------------------------------------
// --SECTION--                                                 private functions
// -----------------------------------------------------------------------------

////////////////////////////////////////////////////////////////////////////////
/// @brief closes a journal, and triggers creation of a new one
/// this is used internally for testing
////////////////////////////////////////////////////////////////////////////////

static int RotateJournal (TRI_document_collection_t* document) {
  TRI_collection_t* base;
  int res;

  base = &document->base;
  res = TRI_ERROR_ARANGO_NO_JOURNAL;

  TRI_LOCK_JOURNAL_ENTRIES_DOC_COLLECTION(document);

  if (base->_state == TRI_COL_STATE_WRITE) {
    size_t n;

    n = base->_journals._length;

    if (n > 0) {
      TRI_datafile_t* datafile = static_cast<TRI_datafile_t*>(base->_journals._buffer[0]);
      datafile->_full = true;

      document->_rotateRequested = true;

      // TODO: this will probably never be triggered after
      // the introduction of WAL    
      TRI_WAIT_JOURNAL_ENTRIES_DOC_COLLECTION(document);

      res = TRI_ERROR_NO_ERROR;
    }
  }

  TRI_UNLOCK_JOURNAL_ENTRIES_DOC_COLLECTION(document);

  return res;
}

// -----------------------------------------------------------------------------
// --SECTION--                                                     DOCUMENT CRUD
// -----------------------------------------------------------------------------

// -----------------------------------------------------------------------------
// --SECTION--                                                 private functions
// -----------------------------------------------------------------------------

////////////////////////////////////////////////////////////////////////////////
/// @brief rolls back a single insert operation
////////////////////////////////////////////////////////////////////////////////

static int RollbackInsert (TRI_document_collection_t* document,
                           TRI_doc_mptr_t* header) {

  // ignore any errors we're getting from this
  DeletePrimaryIndex(document, header, true); 
  DeleteSecondaryIndexes(document, header, true);

  return TRI_ERROR_NO_ERROR;
}

////////////////////////////////////////////////////////////////////////////////
/// @brief rolls back a single update operation
////////////////////////////////////////////////////////////////////////////////

static int RollbackUpdate (TRI_document_collection_t* document,
                           TRI_doc_mptr_t* newHeader,
                           TRI_doc_mptr_t* oldHeader) {
  assert(newHeader != nullptr);
  assert(oldHeader != nullptr);

  // ignore any errors we're getting from this
  DeleteSecondaryIndexes(document, newHeader, true);

  *newHeader = *oldHeader; 

  int res = InsertSecondaryIndexes(document, newHeader, true);

  if (res != TRI_ERROR_NO_ERROR) {
    LOG_ERROR("error rolling back update operation");
  }

  return res;
}

////////////////////////////////////////////////////////////////////////////////
/// @brief rolls back a single remove operation
////////////////////////////////////////////////////////////////////////////////

static int RollbackRemove (TRI_document_collection_t* document,
                           TRI_doc_mptr_t* header) { 
  int res = InsertPrimaryIndex(document, header, true);

  if (res == TRI_ERROR_NO_ERROR) {
    res = InsertSecondaryIndexes(document, header, true);
  }
  else {
    LOG_ERROR("error rolling back remove operation");
  }

  return res;
}

////////////////////////////////////////////////////////////////////////////////
/// @brief updates an existing header
////////////////////////////////////////////////////////////////////////////////

static void UpdateHeader (TRI_voc_fid_t fid,
                          TRI_df_marker_t const* m,
                          TRI_doc_mptr_t* newHeader,
                          TRI_doc_mptr_t const* oldHeader) {
  TRI_doc_document_key_marker_t const* marker;

  marker = (TRI_doc_document_key_marker_t const*) m;

  assert(marker != NULL);
  assert(m->_size > 0);

  newHeader->_rid     = marker->_rid;
  newHeader->_fid     = fid;
  newHeader->_data    = marker;
}

// -----------------------------------------------------------------------------
// --SECTION--                                               DOCUMENT COLLECTION
// -----------------------------------------------------------------------------

// -----------------------------------------------------------------------------
// --SECTION--                                                 private functions
// -----------------------------------------------------------------------------

////////////////////////////////////////////////////////////////////////////////
/// @brief set the index cleanup flag for the collection
////////////////////////////////////////////////////////////////////////////////

static void SetIndexCleanupFlag (TRI_document_collection_t* document, 
                                 bool value) {
  document->_cleanupIndexes = value;

  LOG_DEBUG("setting cleanup indexes flag for collection '%s' to %d",
             document->base._info._name,
             (int) value);
}

////////////////////////////////////////////////////////////////////////////////
/// @brief adds an index to the collection
///
/// The caller must hold the index lock for the collection
////////////////////////////////////////////////////////////////////////////////

static int AddIndex (TRI_document_collection_t* document, 
                     TRI_index_t* idx) {
  int res;

  assert(idx != NULL);

  LOG_DEBUG("adding index of type %s for collection '%s'",
            TRI_TypeNameIndex(idx->_type),
            document->base._info._name);

  res = TRI_PushBackVectorPointer(&document->_allIndexes, idx);

  if (res != TRI_ERROR_NO_ERROR) {
    return res;
  }

  if (idx->cleanup != NULL) {
    SetIndexCleanupFlag(document, true);
  }

  return TRI_ERROR_NO_ERROR;
}

////////////////////////////////////////////////////////////////////////////////
/// @brief gather aggregate information about the collection's indexes
///
/// The caller must hold the index lock for the collection
////////////////////////////////////////////////////////////////////////////////

static void RebuildIndexInfo (TRI_document_collection_t* document) {
  size_t i, n;
  bool result;

  result = false;

  n = document->_allIndexes._length;
  for (i = 0 ; i < n ; ++i) {
    TRI_index_t* idx = (TRI_index_t*) document->_allIndexes._buffer[i];

    if (idx->cleanup != NULL) {
      result = true;
      break;
    }
  }

  SetIndexCleanupFlag(document, result);
}

////////////////////////////////////////////////////////////////////////////////
/// @brief garbage-collect a collection's indexes
////////////////////////////////////////////////////////////////////////////////

static int CleanupIndexes (TRI_document_collection_t* document) {
  int res = TRI_ERROR_NO_ERROR;

  // cleaning indexes is expensive, so only do it if the flag is set for the
  // collection
  if (document->_cleanupIndexes) {
    TRI_WRITE_LOCK_DOCUMENTS_INDEXES_PRIMARY_COLLECTION(document);
    size_t const n = document->_allIndexes._length;
    for (size_t i = 0 ; i < n ; ++i) {
      TRI_index_t* idx = (TRI_index_t*) document->_allIndexes._buffer[i];

      if (idx->cleanup != NULL) {
        res = idx->cleanup(idx);
        if (res != TRI_ERROR_NO_ERROR) {
          break;
        }
      }
    }

    TRI_WRITE_UNLOCK_DOCUMENTS_INDEXES_PRIMARY_COLLECTION(document);
  }

  return res;
}

////////////////////////////////////////////////////////////////////////////////
/// @brief debug output for headers
////////////////////////////////////////////////////////////////////////////////

static void DebugHeadersDocumentCollection (TRI_document_collection_t* document) {
  void** ptr = document->_primaryIndex._table;
  void** end = ptr + document->_primaryIndex._nrAlloc;

  for (;  ptr < end;  ++ptr) {
    TRI_doc_mptr_t const* p = static_cast<TRI_doc_mptr_t*>(*ptr);
    if (p) {
      printf("fid %llu, key %s, rid %llu\n",
             (unsigned long long) p->_fid,
             (char*) TRI_EXTRACT_MARKER_KEY(p),
             (unsigned long long) p->_rid);
    }
  }
}

////////////////////////////////////////////////////////////////////////////////
/// @brief post-insert operation
////////////////////////////////////////////////////////////////////////////////

static int PostInsertIndexes (TRI_transaction_collection_t* trxCollection,
                              TRI_doc_mptr_t* header) {
   
  TRI_document_collection_t* document = trxCollection->_collection->_collection;
  size_t const n = document->_allIndexes._length;

  for (size_t i = 0;  i < n;  ++i) {
    TRI_index_t* idx = static_cast<TRI_index_t*>(document->_allIndexes._buffer[i]);

    if (idx->postInsert != NULL) {
      idx->postInsert(trxCollection, idx, header);
    }
  }

  // TODO: post-insert will never return an error
  return TRI_ERROR_NO_ERROR;
}

////////////////////////////////////////////////////////////////////////////////
/// @brief generates a new revision id if not yet set
////////////////////////////////////////////////////////////////////////////////
  
static inline TRI_voc_rid_t GetRevisionId (TRI_voc_rid_t previous) {
  if (previous != 0) {
    return previous;
  }

  // generate new revision id
  return static_cast<TRI_voc_rid_t>(TRI_NewTickServer());
}

////////////////////////////////////////////////////////////////////////////////
/// @brief insert a document
////////////////////////////////////////////////////////////////////////////////

static int InsertDocument (TRI_transaction_collection_t* trxCollection,
                           TRI_doc_mptr_t* header,
                           triagens::wal::DocumentOperation& operation,
                           TRI_doc_mptr_t* mptr, 
                           bool syncRequested) {
 
  assert(header != nullptr);
  assert(mptr != nullptr);
  TRI_document_collection_t* document = trxCollection->_collection->_collection;

  // .............................................................................
  // insert into indexes
  // .............................................................................

  // insert into primary index first
  int res = InsertPrimaryIndex(document, header, false);

  if (res != TRI_ERROR_NO_ERROR) {
    // insert has failed
    return res;
  }

  // insert into secondary indexes
  res = InsertSecondaryIndexes(document, header, false);

  if (res != TRI_ERROR_NO_ERROR) {
    return res;
  }
  
  res = TRI_AddOperationTransaction(operation, syncRequested);
      
  if (res == TRI_ERROR_NO_ERROR) {
    *mptr = *header;

    res = PostInsertIndexes(trxCollection, header);
  }

  return res;
}

////////////////////////////////////////////////////////////////////////////////
/// @brief insert a shaped-json document (or edge)
/// note: key might be NULL. in this case, a key is auto-generated
////////////////////////////////////////////////////////////////////////////////

static int InsertDocumentShapedJson (TRI_transaction_collection_t* trxCollection,
                                     TRI_voc_key_t key,
                                     TRI_voc_rid_t rid,
                                     TRI_doc_mptr_t* mptr,
                                     TRI_df_marker_type_e markerType,
                                     TRI_shaped_json_t const* shaped,
                                     TRI_document_edge_t const* edge,
                                     bool lock,
                                     bool forceSync,
                                     bool isRestore) {

  // TODO: isRestore is not used yet!
  assert(mptr != nullptr);
  mptr->_data = nullptr;

  rid = GetRevisionId(rid);
  TRI_voc_tick_t tick = static_cast<TRI_voc_tick_t>(rid);
  
  TRI_document_collection_t* document = trxCollection->_collection->_collection;
  TRI_key_generator_t* keyGenerator = static_cast<TRI_key_generator_t*>(document->_keyGenerator);

  std::string keyString;

  if (key == nullptr) {
    // no key specified, now generate a new one
    keyString = keyGenerator->generateKey(keyGenerator, tick);

    if (keyString.empty()) {
      return TRI_ERROR_ARANGO_OUT_OF_KEYS;
    }
  }
  else {
    // key was specified, now validate it
    int res = keyGenerator->validateKey(keyGenerator, key);

    if (res != TRI_ERROR_NO_ERROR) {
      return res;
    }

    keyString = key;
  }

  // construct a legend for the shaped json
  triagens::basics::JsonLegend legend(document->_shaper);
  int res = legend.addShape(shaped->_sid, &shaped->_data);

  if (res != TRI_ERROR_NO_ERROR) {
    return res;
  }

  triagens::wal::Marker* marker = nullptr;

  if (markerType == TRI_DOC_MARKER_KEY_DOCUMENT) {
    // document
    assert(edge == nullptr);

    marker = new triagens::wal::DocumentMarker(document->base._vocbase->_id,
                                               document->base._info._cid,
                                               rid,
                                               trxCollection->_transaction->_id,
                                               keyString,
                                               legend,
                                               shaped);
  }
  else if (markerType == TRI_DOC_MARKER_KEY_EDGE) {
    // edge
    assert(edge != nullptr);

    marker = new triagens::wal::EdgeMarker(document->base._vocbase->_id,
                                           document->base._info._cid,
                                           rid,
                                           trxCollection->_transaction->_id,
                                           keyString,
                                           edge,
                                           legend,
                                           shaped);
  }
  else {
    // invalid marker type
    return TRI_ERROR_INTERNAL;
  }


  assert(marker != nullptr);

  // now insert into indexes
  {
    triagens::arango::CollectionWriteLocker collectionLocker(document, lock);
  
    triagens::wal::DocumentOperation operation(marker, trxCollection, TRI_VOC_DOCUMENT_OPERATION_INSERT, rid);

    // create a new header
    TRI_doc_mptr_t* header = operation.header = document->_headers->request(document->_headers, marker->size());

    if (header == nullptr) {
      // out of memory. no harm done here. just return the error
      return TRI_ERROR_OUT_OF_MEMORY;
    }

    // update the header we got
    void* mem = operation.marker->mem();
    header->_rid  = rid;
    header->_data = mem;
    header->_hash = TRI_FnvHashString(keyString.c_str());

    // insert into indexes
    res = InsertDocument(trxCollection, header, operation, mptr, forceSync);
  
    if (res != TRI_ERROR_NO_ERROR) {
      // release the header. nobody else should point to it now
      assert(mptr->_data == nullptr);
  
      // something has failed.... now delete from the indexes again
      RollbackInsert(document, header);
    }
    else {
      assert(mptr->_data != nullptr);
    }
  }

  return res;
}

////////////////////////////////////////////////////////////////////////////////
/// @brief looks up a document by key
/// the caller must make sure the read lock on the collection is helt
////////////////////////////////////////////////////////////////////////////////

static int LookupDocument (TRI_document_collection_t* document,
                           TRI_voc_key_t key,
                           TRI_doc_update_policy_t const* policy,
                           TRI_doc_mptr_t*& header) {
  header = static_cast<TRI_doc_mptr_t*>(TRI_LookupByKeyPrimaryIndex(&document->_primaryIndex, key));
  
  if (! IsVisible(header)) {
    return TRI_ERROR_ARANGO_DOCUMENT_NOT_FOUND;
  }
 
  if (policy != nullptr) { 
    return TRI_CheckUpdatePolicy(policy, header->_rid);
  }

  return TRI_ERROR_NO_ERROR;
}

////////////////////////////////////////////////////////////////////////////////
/// @brief reads an element from the document collection
////////////////////////////////////////////////////////////////////////////////

static int ReadDocumentShapedJson (TRI_transaction_collection_t* trxCollection,
                                   const TRI_voc_key_t key,
                                   TRI_doc_mptr_t* mptr,
                                   bool lock) {
  assert(mptr != nullptr);
  mptr->_data = nullptr;

  {
    TRI_document_collection_t* document = trxCollection->_collection->_collection;
    triagens::arango::CollectionReadLocker collectionLocker(document, lock);

    TRI_doc_mptr_t* header;
    int res = LookupDocument(document, key, nullptr, header);

    if (res != TRI_ERROR_NO_ERROR) {
      return res;
    }

    // we found a document, now copy it over
    *mptr = *header;
  }

  assert(mptr->_data != nullptr);
  assert(mptr->_rid > 0);

  return TRI_ERROR_NO_ERROR;
}

////////////////////////////////////////////////////////////////////////////////
/// @brief updates an existing document
////////////////////////////////////////////////////////////////////////////////

static int UpdateDocument (TRI_transaction_collection_t* trxCollection,
                           TRI_doc_mptr_t* oldHeader,
                           triagens::wal::DocumentOperation& operation,
                           TRI_doc_mptr_t* mptr,
                           bool syncRequested) {
  TRI_document_collection_t* document = trxCollection->_collection->_collection;
 
  // save the old data, remember
  TRI_doc_mptr_t oldData = *oldHeader;
  
  // .............................................................................
  // update indexes
  // .............................................................................

  // remove old document from secondary indexes
  // (it will stay in the primary index as the key won't change)

  int res = DeleteSecondaryIndexes(document, oldHeader, false);

  if (res != TRI_ERROR_NO_ERROR) {
    // re-enter the document in case of failure, ignore errors during rollback
    InsertSecondaryIndexes(document, oldHeader, true);

    return res;
  }
  
  // .............................................................................
  // update header
  // .............................................................................

  TRI_doc_mptr_t* newHeader = oldHeader; 
  
  // update the header. this will modify oldHeader, too !!!
  newHeader->_rid  = operation.rid;
  newHeader->_data = operation.marker->mem();

  // insert new document into secondary indexes
  res = InsertSecondaryIndexes(document, newHeader, false);

  if (res != TRI_ERROR_NO_ERROR) {
    // rollback
    DeleteSecondaryIndexes(document, newHeader, true);
    
    // copy back old header data
    *oldHeader = oldData;
    
    InsertSecondaryIndexes(document, oldHeader, true);

    return res;
  }

  res = TRI_AddOperationTransaction(operation, syncRequested);

  if (res == TRI_ERROR_NO_ERROR) {
    // write new header into result  
    *mptr = *((TRI_doc_mptr_t*) newHeader);
  }
  else {
    RollbackUpdate(document, newHeader, &oldData);
  }
    
  return res;
}
 
////////////////////////////////////////////////////////////////////////////////
/// @brief updates a document in the collection from shaped json
////////////////////////////////////////////////////////////////////////////////

static int UpdateDocumentShapedJson (TRI_transaction_collection_t* trxCollection,
                                     TRI_voc_key_t key,
                                     TRI_voc_rid_t rid,
                                     TRI_doc_mptr_t* mptr,
                                     TRI_shaped_json_t const* shaped,
                                     TRI_doc_update_policy_t const* policy,
                                     bool lock,
                                     bool forceSync) {

  rid = GetRevisionId(rid);

  assert(key != nullptr);

  // initialise the result
  assert(mptr != nullptr);
  mptr->_data = nullptr;
    
  TRI_document_collection_t* document = trxCollection->_collection->_collection;
  
  // create legend  
  triagens::basics::JsonLegend legend(document->_shaper);
  int res = legend.addShape(shaped->_sid, &shaped->_data);

  if (res != TRI_ERROR_NO_ERROR) {
    return res;
  }
    
  {
    triagens::arango::CollectionWriteLocker collectionLocker(document, lock);

    // get the header pointer of the previous revision
    TRI_doc_mptr_t* oldHeader;
    res = LookupDocument(document, key, policy, oldHeader);
    
    if (res != TRI_ERROR_NO_ERROR) {
      return res;
    }

    triagens::wal::Marker* marker = nullptr;
    TRI_df_marker_t const* original = static_cast<TRI_df_marker_t const*>(oldHeader->_data);

    if (original->_type == TRI_WAL_MARKER_DOCUMENT ||
        original->_type == TRI_DOC_MARKER_KEY_DOCUMENT) {
      // create a WAL document marker
    
      marker = triagens::wal::DocumentMarker::clone(original,
                                                    document->base._vocbase->_id,
                                                    document->base._info._cid,
                                                    rid,
                                                    trxCollection->_transaction->_id,
                                                    legend,
                                                    shaped);
    }
    else if (original->_type == TRI_WAL_MARKER_EDGE ||
             original->_type == TRI_DOC_MARKER_KEY_EDGE) {
      // create a WAL edge marker

      marker = triagens::wal::EdgeMarker::clone(original,
                                                document->base._vocbase->_id,
                                                document->base._info._cid,
                                                rid,
                                                trxCollection->_transaction->_id,
                                                legend,
                                                shaped);
    }
    else {
      // invalid marker type
      return TRI_ERROR_INTERNAL;
    }
  
    triagens::wal::DocumentOperation operation(marker, trxCollection, TRI_VOC_DOCUMENT_OPERATION_UPDATE, rid);
    operation.header = oldHeader;
    operation.init();

    res = UpdateDocument(trxCollection, oldHeader, operation, mptr, forceSync); 
  }
   
  if (res == TRI_ERROR_NO_ERROR) { 
    assert(mptr->_data != nullptr);
    assert(mptr->_rid > 0);
  }
  else {
    assert(mptr->_data == nullptr);
    assert(mptr->_rid == 0);
  }

  return res;
}
  
////////////////////////////////////////////////////////////////////////////////
/// @brief removes a shaped-json document (or edge)
////////////////////////////////////////////////////////////////////////////////

static int RemoveDocumentShapedJson (TRI_transaction_collection_t* trxCollection,
                                     TRI_voc_key_t key,
                                     TRI_voc_rid_t rid,
                                     TRI_doc_update_policy_t const* policy,
                                     bool lock,
                                     bool forceSync) {
  assert(key != nullptr);
 
  rid = GetRevisionId(rid); 

  TRI_document_collection_t* document = trxCollection->_collection->_collection;

  triagens::wal::Marker* marker = new triagens::wal::RemoveMarker(document->base._vocbase->_id,
                                                                  document->base._info._cid,
                                                                  rid,
                                                                  trxCollection->_transaction->_id,
                                                                  std::string(key));

  TRI_doc_mptr_t* header;
  int res;
  {
    triagens::arango::CollectionWriteLocker collectionLocker(document, lock);
  
    triagens::wal::DocumentOperation operation(marker, trxCollection, TRI_VOC_DOCUMENT_OPERATION_REMOVE, rid);

    res = LookupDocument(document, key, policy, header);

    if (res != TRI_ERROR_NO_ERROR) {
      return res;
    }
    
    // we found a document to remove
    assert(header != nullptr);
    operation.header = header;

    // delete from indexes
    res = DeleteSecondaryIndexes(document, header, false);

    if (res != TRI_ERROR_NO_ERROR) {
      InsertSecondaryIndexes(document, header, true);
      return res;
    }
  
    res = DeletePrimaryIndex(document, header, false);
  
    if (res != TRI_ERROR_NO_ERROR) {
      InsertSecondaryIndexes(document, header, true);
      return res;
    }

    res = TRI_AddOperationTransaction(operation, forceSync);
  
    if (res != TRI_ERROR_NO_ERROR) {
      // deletion failed. roll back
      RollbackRemove(document, header);
    }
  }

  return res;
}

////////////////////////////////////////////////////////////////////////////////
/// @brief read locks a collection
////////////////////////////////////////////////////////////////////////////////

static int BeginRead (TRI_document_collection_t* document) {
  TRI_READ_LOCK_DOCUMENTS_INDEXES_PRIMARY_COLLECTION(document);

  return TRI_ERROR_NO_ERROR;
}

////////////////////////////////////////////////////////////////////////////////
/// @brief read unlocks a collection
////////////////////////////////////////////////////////////////////////////////

static int EndRead (TRI_document_collection_t* document) {
  TRI_READ_UNLOCK_DOCUMENTS_INDEXES_PRIMARY_COLLECTION(document);

  return TRI_ERROR_NO_ERROR;
}

////////////////////////////////////////////////////////////////////////////////
/// @brief write locks a collection
////////////////////////////////////////////////////////////////////////////////

static int BeginWrite (TRI_document_collection_t* document) {
  TRI_WRITE_LOCK_DOCUMENTS_INDEXES_PRIMARY_COLLECTION(document);

  return TRI_ERROR_NO_ERROR;
}

////////////////////////////////////////////////////////////////////////////////
/// @brief write unlocks a collection
////////////////////////////////////////////////////////////////////////////////

static int EndWrite (TRI_document_collection_t* document) {
  TRI_WRITE_UNLOCK_DOCUMENTS_INDEXES_PRIMARY_COLLECTION(document);

  return TRI_ERROR_NO_ERROR;
}

////////////////////////////////////////////////////////////////////////////////
/// @brief read locks a collection, with a timeout (in µseconds)
////////////////////////////////////////////////////////////////////////////////

static int BeginReadTimed (TRI_document_collection_t* document, 
                           uint64_t timeout,
                           uint64_t sleepPeriod) {
  uint64_t waited = 0;

  while (! TRI_TRY_READ_LOCK_DOCUMENTS_INDEXES_PRIMARY_COLLECTION(document)) {
#ifdef _WIN32
    usleep((unsigned long) sleepPeriod);
#else
    usleep((useconds_t) sleepPeriod);
#endif

    waited += sleepPeriod;

    if (waited > timeout) {
      return TRI_ERROR_LOCK_TIMEOUT;
    }
  }

  return TRI_ERROR_NO_ERROR;
}

////////////////////////////////////////////////////////////////////////////////
/// @brief write locks a collection, with a timeout
////////////////////////////////////////////////////////////////////////////////

static int BeginWriteTimed (TRI_document_collection_t* document, 
                            uint64_t timeout,
                            uint64_t sleepPeriod) {
  uint64_t waited = 0;

  while (! TRI_TRY_WRITE_LOCK_DOCUMENTS_INDEXES_PRIMARY_COLLECTION(document)) {
#ifdef _WIN32
    usleep((unsigned long) sleepPeriod);
#else
    usleep((useconds_t) sleepPeriod);
#endif

    waited += sleepPeriod;

    if (waited > timeout) {
      return TRI_ERROR_LOCK_TIMEOUT;
    }
  }

  return TRI_ERROR_NO_ERROR;
}

////////////////////////////////////////////////////////////////////////////////
/// @brief dumps information about a collection
////////////////////////////////////////////////////////////////////////////////

#ifdef TRI_ENABLE_MAINTAINER_MODE

static void DumpCollection (TRI_document_collection_t* document) {
  printf("----------------------------\n");
  printf("primary index, nrUsed: %lu\n", (unsigned long) document->_primaryIndex._nrUsed);
  printf("number of documents: %lu\n", (unsigned long) document->_numberDocuments);
  document->_headers->dump(document->_headers);
  printf("----------------------------\n\n");
}

#endif

// -----------------------------------------------------------------------------
// --SECTION--                                               DOCUMENT COLLECTION
// -----------------------------------------------------------------------------

// -----------------------------------------------------------------------------
// --SECTION--                                                     Open iterator 
// -----------------------------------------------------------------------------

// -----------------------------------------------------------------------------
// --SECTION--                                                 private variables
// -----------------------------------------------------------------------------

////////////////////////////////////////////////////////////////////////////////
/// @brief size of operations buffer for the open iterator
////////////////////////////////////////////////////////////////////////////////

static size_t OpenIteratorBufferSize = 128;

// -----------------------------------------------------------------------------
// --SECTION--                                                     private types
// -----------------------------------------------------------------------------

////////////////////////////////////////////////////////////////////////////////
/// @brief state during opening of a collection
////////////////////////////////////////////////////////////////////////////////

typedef struct open_iterator_state_s {
  TRI_document_collection_t* _document;
  TRI_voc_tid_t              _tid;
  TRI_voc_fid_t              _fid;
  TRI_doc_datafile_info_t*   _dfi;
  TRI_vector_t               _operations;
  TRI_vocbase_t*             _vocbase; 
  uint32_t                   _trxCollections;
  bool                       _trxPrepared;
}
open_iterator_state_t;

////////////////////////////////////////////////////////////////////////////////
/// @brief container for a single collection operation (used during opening)
////////////////////////////////////////////////////////////////////////////////

typedef struct open_iterator_operation_s {
  TRI_voc_document_operation_e  _type;
  TRI_df_marker_t const*        _marker;
  TRI_voc_fid_t                 _fid;
}
open_iterator_operation_t;

// -----------------------------------------------------------------------------
// --SECTION--                                                 private functions
// -----------------------------------------------------------------------------

////////////////////////////////////////////////////////////////////////////////
/// @brief mark a transaction as failed during opening of a collection
////////////////////////////////////////////////////////////////////////////////

static int OpenIteratorNoteFailedTransaction (open_iterator_state_t const* state) {
  assert(state->_tid > 0);
  
  return TRI_AddIdFailedTransaction(&state->_document->_failedTransactions, state->_tid);
}

////////////////////////////////////////////////////////////////////////////////
/// @brief apply an insert/update operation when opening a collection
////////////////////////////////////////////////////////////////////////////////

static int OpenIteratorApplyInsert (open_iterator_state_t* state,
                                    open_iterator_operation_t* operation) {

  TRI_df_marker_t const* marker;
  TRI_doc_document_key_marker_t const* d;
  TRI_doc_mptr_t const* found;
  TRI_voc_key_t key;
  
  TRI_document_collection_t* document = state->_document; 
  
  marker = operation->_marker;
  d = (TRI_doc_document_key_marker_t const*) marker;
  
  if (state->_fid != operation->_fid) {
    // update the state
    state->_fid = operation->_fid;
    state->_dfi = TRI_FindDatafileInfoPrimaryCollection(document, operation->_fid, true);
  }
  
  SetRevision(document, d->_rid, false);
  
#ifdef TRI_ENABLE_LOGGER
  if (marker->_type == TRI_DOC_MARKER_KEY_DOCUMENT) {
    LOG_TRACE("document: fid %llu, key %s, rid %llu, _offsetJson %lu, _offsetKey %lu",
              (unsigned long long) operation->_fid,
              ((char*) d + d->_offsetKey),
              (unsigned long long) d->_rid,
              (unsigned long) d->_offsetJson,
              (unsigned long) d->_offsetKey);
  }
  else {
    TRI_doc_edge_key_marker_t const* e = (TRI_doc_edge_key_marker_t const*) marker;

    LOG_TRACE("edge: fid %llu, key %s, fromKey %s, toKey %s, rid %llu, _offsetJson %lu, _offsetKey %lu",
              (unsigned long long) operation->_fid,
              ((char*) d + d->_offsetKey),
              ((char*) e + e->_offsetFromKey),
              ((char*) e + e->_offsetToKey),
              (unsigned long long) d->_rid,
              (unsigned long) d->_offsetJson,
              (unsigned long) d->_offsetKey);
  }
#endif
  
  key = ((char*) d) + d->_offsetKey;
  if (document->_keyGenerator->trackKey != nullptr) {
    document->_keyGenerator->trackKey(document->_keyGenerator, key);
  }

  found = static_cast<TRI_doc_mptr_t const*>(TRI_LookupByKeyPrimaryIndex(&document->_primaryIndex, key));

  // it is a new entry
  if (found == NULL) {
    TRI_doc_mptr_t* header;
    int res;

    // get a header
    res = CreateHeader(document, (TRI_doc_document_key_marker_t*) marker, operation->_fid, &header);

    if (res != TRI_ERROR_NO_ERROR) {
      LOG_ERROR("out of memory");
      
      return TRI_set_errno(res);
    }

    TRI_ASSERT_MAINTAINER(header != NULL);

    // insert into primary index
    res = InsertPrimaryIndex(document, header, false);

    if (res != TRI_ERROR_NO_ERROR) {
      // insertion failed
      LOG_ERROR("inserting document into indexes failed");
      document->_headers->release(document->_headers, header, true);

      return res;
    }

    // update the datafile info
    if (state->_dfi != NULL) {
      state->_dfi->_numberAlive++;
      state->_dfi->_sizeAlive += (int64_t) TRI_DF_ALIGN_BLOCK(marker->_size);
    }
  }

  // it is an update, but only if found has a smaller revision identifier
  else if (found->_rid < d->_rid || 
           (found->_rid == d->_rid && found->_fid <= operation->_fid)) {
    TRI_doc_mptr_t* newHeader;
    TRI_doc_mptr_t oldData;
    TRI_doc_datafile_info_t* dfi;

    // save the old data
    oldData = *found;

    newHeader = static_cast<TRI_doc_mptr_t*>(CONST_CAST(found));

    // update the header info
    UpdateHeader(operation->_fid, marker, newHeader, found);
    document->_headers->moveBack(document->_headers, newHeader, &oldData);
      
    // update the datafile info
    if (oldData._fid == state->_fid) {
      dfi = state->_dfi;
    }
    else {
      dfi = TRI_FindDatafileInfoPrimaryCollection(document, oldData._fid, true);
    }

    if (dfi != NULL && found->_data != NULL) {
      int64_t size;

      TRI_ASSERT_MAINTAINER(found->_data != NULL);
      size = (int64_t) ((TRI_df_marker_t*) found->_data)->_size;

      dfi->_numberAlive--;
      dfi->_sizeAlive -= TRI_DF_ALIGN_BLOCK(size);

      dfi->_numberDead++;
      dfi->_sizeDead += TRI_DF_ALIGN_BLOCK(size);
    }

    if (state->_dfi != NULL) {
      state->_dfi->_numberAlive++;
      state->_dfi->_sizeAlive += (int64_t) TRI_DF_ALIGN_BLOCK(marker->_size);
    }
  }

  // it is a stale update
  else {
    if (state->_dfi != NULL) {
      TRI_ASSERT_MAINTAINER(found->_data != NULL);

      state->_dfi->_numberDead++;
      state->_dfi->_sizeDead += (int64_t) TRI_DF_ALIGN_BLOCK(((TRI_df_marker_t*) found->_data)->_size);
    }
  }

  return TRI_ERROR_NO_ERROR;
}

////////////////////////////////////////////////////////////////////////////////
/// @brief apply a delete operation when opening a collection
////////////////////////////////////////////////////////////////////////////////

static int OpenIteratorApplyRemove (open_iterator_state_t* state,
                                    open_iterator_operation_t* operation) {

  TRI_df_marker_t const* marker;
  TRI_doc_deletion_key_marker_t const* d;
  TRI_doc_mptr_t* found;
  TRI_voc_key_t key;
  
  TRI_document_collection_t* document = state->_document; 
  
  marker = operation->_marker;
  d = (TRI_doc_deletion_key_marker_t const*) marker;
  
  SetRevision(document, d->_rid, false);
  
  if (state->_fid != operation->_fid) {
    // update the state
    state->_fid = operation->_fid;
    state->_dfi = TRI_FindDatafileInfoPrimaryCollection(document, operation->_fid, true);
  }

  key = ((char*) d) + d->_offsetKey;

  LOG_TRACE("deletion: fid %llu, key %s, rid %llu, deletion %llu",
            (unsigned long long) operation->_fid,
            (char*) key,
            (unsigned long long) d->_rid,
            (unsigned long long) marker->_tick);

  if (document->_keyGenerator->trackKey != nullptr) {
    document->_keyGenerator->trackKey(document->_keyGenerator, key);
  }

  found = static_cast<TRI_doc_mptr_t*>(TRI_LookupByKeyPrimaryIndex(&document->_primaryIndex, key));

  // it is a new entry, so we missed the create
  if (found == NULL) {
    // update the datafile info
    if (state->_dfi != NULL) {
      state->_dfi->_numberDeletion++;
    }
  }

  // it is a real delete
  else {
    TRI_doc_datafile_info_t* dfi;

    // update the datafile info
    if (found->_fid == state->_fid) {
      dfi = state->_dfi;
    }
    else {
      dfi = TRI_FindDatafileInfoPrimaryCollection(document, found->_fid, true);
    }

    if (dfi != NULL) {
      int64_t size;

      TRI_ASSERT_MAINTAINER(found->_data != NULL);

      size = (int64_t) ((TRI_df_marker_t*) found->_data)->_size;

      dfi->_numberAlive--;
      dfi->_sizeAlive -= TRI_DF_ALIGN_BLOCK(size);

      dfi->_numberDead++;
      dfi->_sizeDead += TRI_DF_ALIGN_BLOCK(size);
    }

    if (state->_dfi != NULL) {
      state->_dfi->_numberDeletion++;
    }

    DeletePrimaryIndex(document, found, false);

    // free the header
    document->_headers->release(document->_headers, found, true); 
  }

  return TRI_ERROR_NO_ERROR;
}

////////////////////////////////////////////////////////////////////////////////
/// @brief apply an operation when opening a collection
////////////////////////////////////////////////////////////////////////////////

static int OpenIteratorApplyOperation (open_iterator_state_t* state,
                                       open_iterator_operation_t* operation) {
  if (operation->_type == TRI_VOC_DOCUMENT_OPERATION_REMOVE) {
    return OpenIteratorApplyRemove(state, operation);
  }
  else if (operation->_type == TRI_VOC_DOCUMENT_OPERATION_INSERT) {
    return OpenIteratorApplyInsert(state, operation);
  }
  
  LOG_ERROR("logic error in %s", __FUNCTION__);
  return TRI_ERROR_INTERNAL;
}

////////////////////////////////////////////////////////////////////////////////
/// @brief add an operation to the list of operations when opening a collection
/// if the operation does not belong to a designated transaction, it is 
/// executed directly
////////////////////////////////////////////////////////////////////////////////

static int OpenIteratorAddOperation (open_iterator_state_t* state,
                                     const TRI_voc_document_operation_e type,
                                     TRI_df_marker_t const* marker,
                                     const TRI_voc_fid_t fid) {
  open_iterator_operation_t operation;
  int res;

  operation._type   = type;
  operation._marker = marker;
  operation._fid    = fid;

  if (state->_tid == 0) {
    res = OpenIteratorApplyOperation(state, &operation);
  }
  else {
    res = TRI_PushBackVector(&state->_operations, &operation);
  }

  return res;
}

////////////////////////////////////////////////////////////////////////////////
/// @brief reset the list of operations during opening
////////////////////////////////////////////////////////////////////////////////

static void OpenIteratorResetOperations (open_iterator_state_t* state) {
  size_t n = state->_operations._length;

  if (n > OpenIteratorBufferSize * 2) {
    // free some memory
    TRI_DestroyVector(&state->_operations);
    TRI_InitVector2(&state->_operations, TRI_UNKNOWN_MEM_ZONE, sizeof(open_iterator_operation_t), OpenIteratorBufferSize);
  }
  else {
    TRI_ClearVector(&state->_operations);
  }
  
  state->_tid            = 0;
  state->_trxPrepared    = false;
  state->_trxCollections = 0;
}

////////////////////////////////////////////////////////////////////////////////
/// @brief start a transaction when opening a collection
////////////////////////////////////////////////////////////////////////////////

static int OpenIteratorStartTransaction (open_iterator_state_t* state, 
                                         TRI_voc_tid_t tid,
                                         uint32_t numCollections) {
  state->_tid = tid;
  state->_trxCollections = numCollections;

  assert(state->_operations._length == 0);

  return TRI_ERROR_NO_ERROR;
}

////////////////////////////////////////////////////////////////////////////////
/// @brief prepare an ongoing transaction when opening a collection
////////////////////////////////////////////////////////////////////////////////

static int OpenIteratorPrepareTransaction (open_iterator_state_t* state) {
  if (state->_tid != 0) {
    state->_trxPrepared = true;
  }

  return TRI_ERROR_NO_ERROR;
}

////////////////////////////////////////////////////////////////////////////////
/// @brief abort an ongoing transaction when opening a collection
////////////////////////////////////////////////////////////////////////////////

static int OpenIteratorAbortTransaction (open_iterator_state_t* state) {
  if (state->_tid != 0) {
    if (state->_trxCollections > 1 && state->_trxPrepared) {
      // multi-collection transaction... 
      // check if we have a coordinator entry in _trx
      // if yes, then we'll recover the transaction, otherwise we'll abort it

      int res = TRI_ERROR_NO_ERROR;

      // TRI_ERROR_NO_ERROR means we have found a coordinator entry
      // otherwise we would have got TRI_ERROR_ARANGO_DOCUMENT_NOT_FOUND etc.

      LOG_INFO("recovering transaction %llu", (unsigned long long) state->_tid);
      size_t const n = state->_operations._length;

      for (size_t i = 0; i < n; ++i) {
        open_iterator_operation_t* operation = static_cast<open_iterator_operation_t*>(TRI_AtVector(&state->_operations, i));

        int r = OpenIteratorApplyOperation(state, operation);

        if (r != TRI_ERROR_NO_ERROR) {
          res = r;
        }
      }
      
      OpenIteratorResetOperations(state);
      return res;
    }

    OpenIteratorNoteFailedTransaction(state);

    LOG_INFO("rolling back uncommitted transaction %llu", (unsigned long long) state->_tid);
    OpenIteratorResetOperations(state);
  }

  return TRI_ERROR_NO_ERROR;
}

////////////////////////////////////////////////////////////////////////////////
/// @brief commit a transaction when opening a collection
////////////////////////////////////////////////////////////////////////////////

static int OpenIteratorCommitTransaction (open_iterator_state_t* state) {
  int res;

  res = TRI_ERROR_NO_ERROR;

  if (state->_trxCollections <= 1 || state->_trxPrepared) {
    size_t i, n; 

    n = state->_operations._length;

    for (i = 0; i < n; ++i) {
      open_iterator_operation_t* operation = static_cast<open_iterator_operation_t*>(TRI_AtVector(&state->_operations, i));

      int r = OpenIteratorApplyOperation(state, operation);
      if (r != TRI_ERROR_NO_ERROR) {
        res = r;
      }
    }
  }
  else if (state->_trxCollections > 1 && ! state->_trxPrepared) {
    OpenIteratorAbortTransaction(state);
  }
  
  // clean up
  OpenIteratorResetOperations(state);

  return res;
}

////////////////////////////////////////////////////////////////////////////////
/// @brief process a document (or edge) marker when opening a collection
////////////////////////////////////////////////////////////////////////////////

static int OpenIteratorHandleDocumentMarker (TRI_df_marker_t const* marker,
                                             TRI_datafile_t* datafile,
                                             open_iterator_state_t* state) {

  TRI_doc_document_key_marker_t const* d = (TRI_doc_document_key_marker_t const*) marker;
  
  if (d->_tid > 0) {
    // marker has a transaction id
    if (d->_tid != state->_tid) {
      // we have a different transaction ongoing 
      LOG_WARNING("logic error in %s, fid %llu. found tid: %llu, expected tid: %llu. "
                  "this may also be the result of an aborted transaction",
                  __FUNCTION__,
                  (unsigned long long) datafile->_fid,
                  (unsigned long long) d->_tid,
                  (unsigned long long) state->_tid);

      OpenIteratorAbortTransaction(state);

      return TRI_ERROR_INTERNAL;
    }
  }
  
  OpenIteratorAddOperation(state, TRI_VOC_DOCUMENT_OPERATION_INSERT, marker, datafile->_fid);

  return TRI_ERROR_NO_ERROR;
}

////////////////////////////////////////////////////////////////////////////////
/// @brief process a deletion marker when opening a collection
////////////////////////////////////////////////////////////////////////////////

static int OpenIteratorHandleDeletionMarker (TRI_df_marker_t const* marker,
                                             TRI_datafile_t* datafile,
                                             open_iterator_state_t* state) {
  
  TRI_doc_deletion_key_marker_t const* d = (TRI_doc_deletion_key_marker_t const*) marker;
 
  if (d->_tid > 0) {
    // marker has a transaction id
    if (d->_tid != state->_tid) {
      // we have a different transaction ongoing 
      LOG_WARNING("logic error in %s, fid %llu. found tid: %llu, expected tid: %llu. "
                  "this may also be the result of an aborted transaction",
                  __FUNCTION__,
                  (unsigned long long) datafile->_fid,
                  (unsigned long long) d->_tid,
                  (unsigned long long) state->_tid);

      OpenIteratorAbortTransaction(state);

      return TRI_ERROR_INTERNAL;
    }
  }

  OpenIteratorAddOperation(state, TRI_VOC_DOCUMENT_OPERATION_REMOVE, marker, datafile->_fid);

  return TRI_ERROR_NO_ERROR;
}

////////////////////////////////////////////////////////////////////////////////
/// @brief process a shape marker when opening a collection
////////////////////////////////////////////////////////////////////////////////

static int OpenIteratorHandleShapeMarker (TRI_df_marker_t const* marker,
                                          TRI_datafile_t* datafile,
                                          open_iterator_state_t* state) {
  TRI_document_collection_t* document = state->_document;
  int res = TRI_InsertShapeVocShaper(document->_shaper, marker);
  
  if (res == TRI_ERROR_NO_ERROR) {
    if (state->_fid != datafile->_fid) {
      state->_fid = datafile->_fid;
      state->_dfi = TRI_FindDatafileInfoPrimaryCollection(document, state->_fid, true);
    }

    if (state->_dfi != NULL) {
      state->_dfi->_numberShapes++;
      state->_dfi->_sizeShapes += (int64_t) TRI_DF_ALIGN_BLOCK(marker->_size);
    }
  }

  return res;
}

////////////////////////////////////////////////////////////////////////////////
/// @brief process an attribute marker when opening a collection
////////////////////////////////////////////////////////////////////////////////

static int OpenIteratorHandleAttributeMarker (TRI_df_marker_t const* marker,
                                              TRI_datafile_t* datafile,
                                              open_iterator_state_t* state) {
  TRI_document_collection_t* document = state->_document;
  int res = TRI_InsertAttributeVocShaper(document->_shaper, marker); 

  if (res == TRI_ERROR_NO_ERROR) { 
    if (state->_fid != datafile->_fid) {
      state->_fid = datafile->_fid;
      state->_dfi = TRI_FindDatafileInfoPrimaryCollection(document, state->_fid, true);
    }

    if (state->_dfi != NULL) {
      state->_dfi->_numberAttributes++;
      state->_dfi->_sizeAttributes += (int64_t) TRI_DF_ALIGN_BLOCK(marker->_size);
    }
  }

  return res;
}
  
////////////////////////////////////////////////////////////////////////////////
/// @brief process a "begin transaction" marker when opening a collection
////////////////////////////////////////////////////////////////////////////////

static int OpenIteratorHandleBeginMarker (TRI_df_marker_t const* marker,
                                          TRI_datafile_t* datafile,
                                          open_iterator_state_t* state) {
  
  TRI_doc_begin_transaction_marker_t const* m = (TRI_doc_begin_transaction_marker_t const*) marker;

  if (m->_tid != state->_tid && state->_tid != 0) {
    // some incomplete transaction was going on before us...
    LOG_WARNING("logic error in %s, fid %llu. found tid: %llu, expected tid: %llu. " 
                "this may also be the result of an aborted transaction",
                __FUNCTION__,
                (unsigned long long) datafile->_fid,
                (unsigned long long) m->_tid,
                (unsigned long long) state->_tid);

    OpenIteratorAbortTransaction(state);
  }

  OpenIteratorStartTransaction(state, m->_tid, (uint32_t) m->_numCollections);

  return TRI_ERROR_NO_ERROR;
}

////////////////////////////////////////////////////////////////////////////////
/// @brief process a "commit transaction" marker when opening a collection
////////////////////////////////////////////////////////////////////////////////

static int OpenIteratorHandleCommitMarker (TRI_df_marker_t const* marker,
                                           TRI_datafile_t* datafile,
                                           open_iterator_state_t* state) {
  
  TRI_doc_commit_transaction_marker_t const* m = (TRI_doc_commit_transaction_marker_t const*) marker;
  
  if (m->_tid != state->_tid) {
    // we found a commit marker, but we did not find any begin marker beforehand. strange
    LOG_WARNING("logic error in %s, fid %llu. found tid: %llu, expected tid: %llu",
                __FUNCTION__,
                (unsigned long long) datafile->_fid,
                (unsigned long long) m->_tid,
                (unsigned long long) state->_tid);

    OpenIteratorAbortTransaction(state);
  }
  else {
    OpenIteratorCommitTransaction(state);
  }

  // reset transaction id
  state->_tid = 0;

  return TRI_ERROR_NO_ERROR;
}

////////////////////////////////////////////////////////////////////////////////
/// @brief process a "prepare transaction" marker when opening a collection
////////////////////////////////////////////////////////////////////////////////

static int OpenIteratorHandlePrepareMarker (TRI_df_marker_t const* marker,
                                            TRI_datafile_t* datafile,
                                            open_iterator_state_t* state) {
  
  TRI_doc_prepare_transaction_marker_t const* m = (TRI_doc_prepare_transaction_marker_t const*) marker;
  
  if (m->_tid != state->_tid) {
    // we found a commit marker, but we did not find any begin marker beforehand. strange
    LOG_WARNING("logic error in %s, fid %llu. found tid: %llu, expected tid: %llu", 
                __FUNCTION__,
                (unsigned long long) datafile->_fid,
                (unsigned long long) m->_tid,
                (unsigned long long) state->_tid);

    OpenIteratorAbortTransaction(state);
  }
  else {
    OpenIteratorPrepareTransaction(state);
  }

  return TRI_ERROR_NO_ERROR;
}

////////////////////////////////////////////////////////////////////////////////
/// @brief process an "abort transaction" marker when opening a collection
////////////////////////////////////////////////////////////////////////////////

static int OpenIteratorHandleAbortMarker (TRI_df_marker_t const* marker,
                                          TRI_datafile_t* datafile,
                                          open_iterator_state_t* state) {
  
  TRI_doc_abort_transaction_marker_t const* m = (TRI_doc_abort_transaction_marker_t const*) marker;
  
  if (m->_tid != state->_tid) {
    // we found an abort marker, but we did not find any begin marker beforehand. strange
    LOG_WARNING("logic error in %s, fid %llu. found tid: %llu, expected tid: %llu", 
                __FUNCTION__,
                (unsigned long long) datafile->_fid,
                (unsigned long long) m->_tid,
                (unsigned long long) state->_tid);
  }

  OpenIteratorAbortTransaction(state);

  return TRI_ERROR_NO_ERROR;
}

////////////////////////////////////////////////////////////////////////////////
/// @brief iterator for open
////////////////////////////////////////////////////////////////////////////////

static bool OpenIterator (TRI_df_marker_t const* marker, 
                          void* data, 
                          TRI_datafile_t* datafile, 
                          bool journal) {
  int res;

  if (marker->_type == TRI_DOC_MARKER_KEY_EDGE ||
      marker->_type == TRI_DOC_MARKER_KEY_DOCUMENT) {
    res = OpenIteratorHandleDocumentMarker(marker, datafile, (open_iterator_state_t*) data);
  }
  else if (marker->_type == TRI_DOC_MARKER_KEY_DELETION) {
    res = OpenIteratorHandleDeletionMarker(marker, datafile, (open_iterator_state_t*) data);
  }
  else if (marker->_type == TRI_DF_MARKER_SHAPE) {
    res = OpenIteratorHandleShapeMarker(marker, datafile, (open_iterator_state_t*) data);
  }
  else if (marker->_type == TRI_DF_MARKER_ATTRIBUTE) {
    res = OpenIteratorHandleAttributeMarker(marker, datafile, (open_iterator_state_t*) data);
  }
  else if (marker->_type == TRI_DOC_MARKER_BEGIN_TRANSACTION) {
    res = OpenIteratorHandleBeginMarker(marker, datafile, (open_iterator_state_t*) data);
  }
  else if (marker->_type == TRI_DOC_MARKER_COMMIT_TRANSACTION) {
    res = OpenIteratorHandleCommitMarker(marker, datafile, (open_iterator_state_t*) data);
  }
  else if (marker->_type == TRI_DOC_MARKER_PREPARE_TRANSACTION) {
    res = OpenIteratorHandlePrepareMarker(marker, datafile, (open_iterator_state_t*) data);
  }
  else if (marker->_type == TRI_DOC_MARKER_ABORT_TRANSACTION) {
    res = OpenIteratorHandleAbortMarker(marker, datafile, (open_iterator_state_t*) data);
  }
  else {
    LOG_TRACE("skipping marker type %lu", (unsigned long) marker->_type);
    res = TRI_ERROR_NO_ERROR;
  }

  return (res == TRI_ERROR_NO_ERROR);
}

// -----------------------------------------------------------------------------
// --SECTION--                                                 private functions
// -----------------------------------------------------------------------------

////////////////////////////////////////////////////////////////////////////////
/// @brief fill the internal (non-user-definable) indexes
/// currently, this will only fill edge indexes
////////////////////////////////////////////////////////////////////////////////

static int FillInternalIndexes (TRI_document_collection_t* document) {
  int res = TRI_ERROR_NO_ERROR;
  
  for (size_t i = 0;  i < document->_allIndexes._length;  ++i) {
    TRI_index_t* idx = static_cast<TRI_index_t*>(document->_allIndexes._buffer[i]);

    if (idx->_type == TRI_IDX_TYPE_EDGE_INDEX) {
      int r = FillIndex(document, idx);

      if (r != TRI_ERROR_NO_ERROR) {
        // return first error, but continue
        res = r;
      }
    }
  }

  return res;
}

////////////////////////////////////////////////////////////////////////////////
/// @brief iterator for index open
////////////////////////////////////////////////////////////////////////////////

static bool OpenIndexIterator (char const* filename, 
                               void* data) {
  TRI_json_t* json;
  int res;

  // load json description of the index
  json = TRI_JsonFile(TRI_CORE_MEM_ZONE, filename, NULL);
  
  // json must be a index description
  if (! TRI_IsArrayJson(json)) {
    LOG_ERROR("cannot read index definition from '%s'", filename);
    if (json != NULL) {
      TRI_FreeJson(TRI_CORE_MEM_ZONE, json);
    }

    return false;
  }

  res = TRI_FromJsonIndexDocumentCollection(static_cast<TRI_document_collection_t*>(data), json, NULL);
  TRI_FreeJson(TRI_CORE_MEM_ZONE, json);

  if (res != TRI_ERROR_NO_ERROR) {
    LOG_ERROR("cannot read index definition from '%s': %s", filename, TRI_errno_string(res));

    return false;
  }
  
  return true;
}

////////////////////////////////////////////////////////////////////////////////
/// @brief returns information about the collection
/// note: the collection lock must be held when calling this function
////////////////////////////////////////////////////////////////////////////////

static TRI_doc_collection_info_t* Figures (TRI_document_collection_t* document) {
  TRI_doc_collection_info_t* info;
  TRI_collection_t* base;
  size_t i;

  // prefill with 0's to init counters
  info = static_cast<TRI_doc_collection_info_t*>(TRI_Allocate(TRI_UNKNOWN_MEM_ZONE, sizeof(TRI_doc_collection_info_t), true));

  if (info == NULL) {
    return NULL;
  }
    
  for (i = 0;  i < document->_datafileInfo._nrAlloc;  ++i) {
    TRI_doc_datafile_info_t* d = static_cast<TRI_doc_datafile_info_t*>(document->_datafileInfo._table[i]);

    if (d != NULL) {
      info->_numberAlive        += d->_numberAlive;
      info->_numberDead         += d->_numberDead;
      info->_numberTransaction  += d->_numberTransaction; // not used here (only in compaction)
      info->_numberDeletion     += d->_numberDeletion;
      info->_numberShapes       += d->_numberShapes;
      info->_numberAttributes   += d->_numberAttributes;

      info->_sizeAlive          += d->_sizeAlive;
      info->_sizeDead           += d->_sizeDead;
      info->_sizeTransaction    += d->_sizeTransaction; // not used here (only in compaction)
      info->_sizeShapes         += d->_sizeShapes;
      info->_sizeAttributes     += d->_sizeAttributes;
    }
  }

  // add the file sizes for datafiles and journals
  base = &document->base;
  for (i = 0; i < base->_datafiles._length; ++i) {
    TRI_datafile_t* df = (TRI_datafile_t*) base->_datafiles._buffer[i];

    info->_datafileSize += (int64_t) df->_maximalSize;
    ++info->_numberDatafiles;
  }

  for (i = 0; i < base->_journals._length; ++i) {
    TRI_datafile_t* df = (TRI_datafile_t*) base->_journals._buffer[i];

    info->_journalfileSize += (int64_t) df->_maximalSize;
    ++info->_numberJournalfiles;
  }
  
  for (i = 0; i < base->_compactors._length; ++i) {
    TRI_datafile_t* df = (TRI_datafile_t*) base->_compactors._buffer[i];

    info->_compactorfileSize += (int64_t) df->_maximalSize;
    ++info->_numberCompactorfiles;
  }

  // add index information
  info->_numberIndexes = 0;
  info->_sizeIndexes = 0;

  for (i = 0; i < document->_allIndexes._length; ++i) { 
    TRI_index_t const* idx = static_cast<TRI_index_t const*>(TRI_AtVectorPointer(&document->_allIndexes, i)); 

    if (idx->memory != NULL) {
      info->_sizeIndexes += idx->memory(idx);
    }
    info->_numberIndexes++; 
  }

  // get information about shape files (DEPRECATED, thus hard-coded to 0)
  info->_shapefileSize    = 0;
  info->_numberShapefiles = 0;

  return info;
}

////////////////////////////////////////////////////////////////////////////////
/// @brief initialises a document collection
////////////////////////////////////////////////////////////////////////////////

static bool InitDocumentCollection (TRI_document_collection_t* document,
                                    TRI_shaper_t* shaper) {
  TRI_index_t* primaryIndex;
  int res;

  document->_cleanupIndexes = false;

  res = TRI_InitPrimaryCollection(document, shaper);

  if (res != TRI_ERROR_NO_ERROR) {
    TRI_DestroyCollection(&document->base);
    TRI_set_errno(res);

    return false;
  }

  document->_headers = TRI_CreateSimpleHeaders();

  if (document->_headers == NULL) {
    TRI_DestroyPrimaryCollection(document);

    return false;
  }

  res = TRI_InitVectorPointer2(&document->_allIndexes, TRI_UNKNOWN_MEM_ZONE, 2);

  if (res != TRI_ERROR_NO_ERROR) {
    TRI_DestroyPrimaryCollection(document);
    TRI_set_errno(res);

    return false;
  }

  // create primary index
  primaryIndex = TRI_CreatePrimaryIndex(document);

  if (primaryIndex == NULL) {
    TRI_DestroyVectorPointer(&document->_allIndexes);
    TRI_DestroyPrimaryCollection(document);
    TRI_set_errno(TRI_ERROR_OUT_OF_MEMORY);

    return false;
  }

  res = AddIndex(document, primaryIndex);

  if (res != TRI_ERROR_NO_ERROR) {
    TRI_FreeIndex(primaryIndex);
    TRI_DestroyVectorPointer(&document->_allIndexes);
    TRI_DestroyPrimaryCollection(document);
    TRI_set_errno(TRI_ERROR_OUT_OF_MEMORY);

    return false;
  }

  // create edges index
  if (document->base._info._type == TRI_COL_TYPE_EDGE) {
    TRI_index_t* edgesIndex;

    edgesIndex = TRI_CreateEdgeIndex(document, document->base._info._cid);

    if (edgesIndex == NULL) {
      TRI_FreeIndex(primaryIndex);
      TRI_DestroyVectorPointer(&document->_allIndexes);
      TRI_DestroyPrimaryCollection(document);
      TRI_set_errno(TRI_ERROR_OUT_OF_MEMORY);

      return false;
    }

    res = AddIndex(document, edgesIndex);

    if (res != TRI_ERROR_NO_ERROR) {
      TRI_FreeIndex(edgesIndex);
      TRI_FreeIndex(primaryIndex);
      TRI_DestroyVectorPointer(&document->_allIndexes);
      TRI_DestroyPrimaryCollection(document);
      TRI_set_errno(TRI_ERROR_OUT_OF_MEMORY);

      return false;
    }
  }

  TRI_InitCondition(&document->_journalsCondition);

  // setup methods
  document->beginRead         = BeginRead;
  document->endRead           = EndRead;

  document->beginWrite        = BeginWrite;
  document->endWrite          = EndWrite;

  document->beginReadTimed    = BeginReadTimed;
  document->beginWriteTimed   = BeginWriteTimed;

#ifdef TRI_ENABLE_MAINTAINER_MODE
  document->dump              = DumpCollection;
#endif

  document->figures           = Figures;

  // crud methods
  document->insertDocument    = InsertDocumentShapedJson;
  document->removeDocument    = RemoveDocumentShapedJson;
  document->updateDocument    = UpdateDocumentShapedJson;
  document->readDocument      = ReadDocumentShapedJson;
  document->cleanupIndexes    = CleanupIndexes;

  // we do not require an initial journal
  document->_requestedJournalSize  = 0;
  document->_rotateRequested       = false;

  return true;
}

////////////////////////////////////////////////////////////////////////////////
/// @brief iterate all markers of the collection
////////////////////////////////////////////////////////////////////////////////

static int IterateMarkersCollection (TRI_collection_t* collection) {
  open_iterator_state_t openState;
  int res;

  // initialise state for iteration
  openState._document       = reinterpret_cast<TRI_document_collection_t*>(collection);
  openState._tid            = 0;
  openState._trxPrepared    = false;
  openState._trxCollections = 0;
  openState._fid            = 0;
  openState._dfi            = NULL;
  openState._vocbase        = collection->_vocbase;
  
  res = TRI_InitVector2(&openState._operations, TRI_UNKNOWN_MEM_ZONE, sizeof(open_iterator_operation_t), OpenIteratorBufferSize);

  if (res != TRI_ERROR_NO_ERROR) {
    return res;
  }
  
  // read all documents and fill primary index
  TRI_IterateCollection(collection, OpenIterator, &openState);

  // abort any transaction that's unfinished after iterating over all markers
  OpenIteratorAbortTransaction(&openState);

  TRI_DestroyVector(&openState._operations);

  return TRI_ERROR_NO_ERROR;
}

// -----------------------------------------------------------------------------
// --SECTION--                                      constructors and destructors
// -----------------------------------------------------------------------------

////////////////////////////////////////////////////////////////////////////////
/// @brief creates a new collection
////////////////////////////////////////////////////////////////////////////////

TRI_document_collection_t* TRI_CreateDocumentCollection (TRI_vocbase_t* vocbase,
                                                         char const* path,
                                                         TRI_col_info_t* parameter,
                                                         TRI_voc_cid_t cid) {
  TRI_collection_t* collection;
  TRI_shaper_t* shaper;
  TRI_document_collection_t* document;
  TRI_key_generator_t* keyGenerator;
  int res;

  if (cid > 0) {
    TRI_UpdateTickServer(cid);
  }
  else {
    cid = TRI_NewTickServer();
  }

  parameter->_cid = cid;

  // check if we can generate the key generator
  res = TRI_CreateKeyGenerator(parameter->_keyOptions, &keyGenerator);

  if (res != TRI_ERROR_NO_ERROR) {
    TRI_set_errno(res);

    return NULL;
  }

  TRI_ASSERT_MAINTAINER(keyGenerator != NULL);


  // first create the document collection
  document = static_cast<TRI_document_collection_t*>(TRI_Allocate(TRI_UNKNOWN_MEM_ZONE, sizeof(TRI_document_collection_t), false));

  if (document == NULL) {
    TRI_FreeKeyGenerator(keyGenerator);
    LOG_WARNING("cannot create document collection");
    TRI_set_errno(TRI_ERROR_OUT_OF_MEMORY);

    return NULL;
  }

  res = TRI_InitVector2(&document->_failedTransactions, TRI_UNKNOWN_MEM_ZONE, sizeof(TRI_voc_tid_t), 32);

  if (res != TRI_ERROR_NO_ERROR) {
    TRI_FreeKeyGenerator(keyGenerator);
    TRI_Free(TRI_UNKNOWN_MEM_ZONE, document);
    LOG_WARNING("cannot initialise collection: %s", TRI_errno_string(res));
    TRI_set_errno(res);

    return NULL;
  }

  collection = TRI_CreateCollection(vocbase, &document->base, path, parameter);

  if (collection == NULL) {
    TRI_FreeKeyGenerator(keyGenerator);
    TRI_DestroyVector(&document->_failedTransactions);
    TRI_Free(TRI_UNKNOWN_MEM_ZONE, document);
    LOG_ERROR("cannot create document collection");

    return NULL;
  }

  shaper = TRI_CreateVocShaper(vocbase, document);

  if (shaper == NULL) {
    LOG_ERROR("cannot create shaper");

    TRI_DestroyVector(&document->_failedTransactions);
    TRI_FreeKeyGenerator(keyGenerator);
    TRI_CloseCollection(collection);
    TRI_FreeCollection(collection); // will free document

    return NULL;
  }

  // create document collection and shaper
  if (false == InitDocumentCollection(document, shaper)) {
    LOG_ERROR("cannot initialise document collection");

    // TODO: shouldn't we destroy &document->_allIndexes, free document->_headers etc.?
    TRI_DestroyVector(&document->_failedTransactions);
    TRI_FreeKeyGenerator(keyGenerator);
    TRI_CloseCollection(collection);
    TRI_Free(TRI_UNKNOWN_MEM_ZONE, collection); // will free document

    return NULL;
  }

  document->_keyGenerator = keyGenerator;
  
  // save the parameter block (within create, no need to lock)
  res = TRI_SaveCollectionInfo(collection->_directory, parameter, vocbase->_settings.forceSyncProperties);

  if (res != TRI_ERROR_NO_ERROR) {
    // TODO: shouldn't we destroy &document->_allIndexes, free document->_headers etc.?
    LOG_ERROR("cannot save collection parameters in directory '%s': '%s'", 
              collection->_directory, 
              TRI_last_error());

    TRI_DestroyVector(&document->_failedTransactions);
    TRI_CloseCollection(collection);
    TRI_FreeCollection(collection); // will free document

    return NULL;
  }

  assert(document->_shaper != NULL);

  return document;
}

////////////////////////////////////////////////////////////////////////////////
/// @brief frees the memory allocated, but does not free the pointer
///
/// Note that the collection must be closed first.
////////////////////////////////////////////////////////////////////////////////

void TRI_DestroyDocumentCollection (TRI_document_collection_t* document) {
  size_t i, n;

  TRI_DestroyCondition(&document->_journalsCondition);

  TRI_FreeSimpleHeaders(document->_headers);

  // free memory allocated for indexes
  n = document->_allIndexes._length;
  for (i = 0 ; i < n ; ++i) {
    TRI_index_t* idx = (TRI_index_t*) document->_allIndexes._buffer[i];

    TRI_FreeIndex(idx);
  }
  // free index vector
  TRI_DestroyVectorPointer(&document->_allIndexes);
  TRI_DestroyVector(&document->_failedTransactions);

  TRI_DestroyPrimaryCollection(document);
}

////////////////////////////////////////////////////////////////////////////////
/// @brief frees the memory allocated and frees the pointer
////////////////////////////////////////////////////////////////////////////////

void TRI_FreeDocumentCollection (TRI_document_collection_t* document) {
  TRI_DestroyDocumentCollection(document);
  TRI_Free(TRI_UNKNOWN_MEM_ZONE, document);
}

// -----------------------------------------------------------------------------
// --SECTION--                                                  public functions
// -----------------------------------------------------------------------------

////////////////////////////////////////////////////////////////////////////////
/// @brief initialises a primary collection
////////////////////////////////////////////////////////////////////////////////

int TRI_InitPrimaryCollection (TRI_document_collection_t* document,
                               TRI_shaper_t* shaper) {
  int res;

  document->_shaper             = shaper;
  document->_capConstraint      = nullptr;
  document->_keyGenerator       = nullptr;
  document->_numberDocuments    = 0;
  document->_lastCompaction     = 0.0;

  document->size                = Count;


  res = TRI_InitAssociativePointer(&document->_datafileInfo,
                                   TRI_UNKNOWN_MEM_ZONE,
                                   HashKeyDatafile,
                                   HashElementDatafile,
                                   IsEqualKeyElementDatafile,
                                   NULL);

  if (res != TRI_ERROR_NO_ERROR) {
    return res;
  }

  res = TRI_InitPrimaryIndex(&document->_primaryIndex, TRI_UNKNOWN_MEM_ZONE);

  if (res != TRI_ERROR_NO_ERROR) {
    TRI_DestroyAssociativePointer(&document->_datafileInfo);

    return res;
  }

  TRI_InitBarrierList(&document->_barrierList, document);

  TRI_InitReadWriteLock(&document->_lock);
  TRI_InitReadWriteLock(&document->_compactionLock);

  return TRI_ERROR_NO_ERROR;
}

////////////////////////////////////////////////////////////////////////////////
/// @brief destroys a primary collection
////////////////////////////////////////////////////////////////////////////////

void TRI_DestroyPrimaryCollection (TRI_document_collection_t* document) {
  if (document->_keyGenerator != nullptr) {
    TRI_FreeKeyGenerator(document->_keyGenerator);
  }

  TRI_DestroyReadWriteLock(&document->_compactionLock);
  TRI_DestroyReadWriteLock(&document->_lock);

  TRI_DestroyPrimaryIndex(&document->_primaryIndex);

  if (document->_shaper != nullptr) {
    TRI_FreeVocShaper(document->_shaper);
  }
  
  size_t const n = document->_datafileInfo._nrAlloc;

  for (size_t i = 0; i < n; ++i) {
    TRI_doc_datafile_info_t* dfi = static_cast<TRI_doc_datafile_info_t*>(document->_datafileInfo._table[i]);

    if (dfi != NULL) {
      FreeDatafileInfo(dfi);
    }
  }

  TRI_DestroyAssociativePointer(&document->_datafileInfo);
  
  TRI_DestroyBarrierList(&document->_barrierList);

  TRI_DestroyCollection(&document->base);
}

////////////////////////////////////////////////////////////////////////////////
/// @brief removes a datafile description
////////////////////////////////////////////////////////////////////////////////

void TRI_RemoveDatafileInfoPrimaryCollection (TRI_document_collection_t* document,
                                              TRI_voc_fid_t fid) {
  TRI_RemoveKeyAssociativePointer(&document->_datafileInfo, &fid);
}

////////////////////////////////////////////////////////////////////////////////
/// @brief finds a datafile description
////////////////////////////////////////////////////////////////////////////////

TRI_doc_datafile_info_t* TRI_FindDatafileInfoPrimaryCollection (TRI_document_collection_t* document,
                                                                TRI_voc_fid_t fid,
                                                                bool create) {
  TRI_doc_datafile_info_t const* found = static_cast<TRI_doc_datafile_info_t const*>(TRI_LookupByKeyAssociativePointer(&document->_datafileInfo, &fid));

  if (found != nullptr) {
    return const_cast<TRI_doc_datafile_info_t*>(found);
  }

  if (! create) {
    return nullptr;
  }

  // allocate and set to 0
  TRI_doc_datafile_info_t* dfi = static_cast<TRI_doc_datafile_info_t*>(TRI_Allocate(TRI_UNKNOWN_MEM_ZONE, sizeof(TRI_doc_datafile_info_t), true));

  if (dfi == nullptr) {
    return nullptr;
  }

  dfi->_fid = fid;

  TRI_InsertKeyAssociativePointer(&document->_datafileInfo, &fid, dfi, true);

  return dfi;
}

////////////////////////////////////////////////////////////////////////////////
/// @brief creates a journal
///
/// Note that the caller must hold a lock protecting the _journals entry.
////////////////////////////////////////////////////////////////////////////////

TRI_datafile_t* TRI_CreateJournalPrimaryCollection (TRI_document_collection_t* document,
                                                    TRI_voc_size_t size) {
  return CreateJournal(document, size);
}

////////////////////////////////////////////////////////////////////////////////
/// @brief closes a journal
///
/// Note that the caller must hold a lock protecting the _datafiles and
/// _journals entry.
////////////////////////////////////////////////////////////////////////////////

bool TRI_CloseJournalPrimaryCollection (TRI_document_collection_t* document,
                                        size_t position) {
  return CloseJournalPrimaryCollection(document, position, false);
}

////////////////////////////////////////////////////////////////////////////////
/// @brief creates a new compactor file
///
/// Note that the caller must hold a lock protecting the _journals entry.
////////////////////////////////////////////////////////////////////////////////

TRI_datafile_t* TRI_CreateCompactorPrimaryCollection (TRI_document_collection_t* document,
                                                      TRI_voc_fid_t fid,
                                                      TRI_voc_size_t maximalSize) {
  return CreateCompactor(document, fid, maximalSize);
}

////////////////////////////////////////////////////////////////////////////////
/// @brief closes an existing compactor file
///
/// Note that the caller must hold a lock protecting the _datafiles and
/// _journals entry.
////////////////////////////////////////////////////////////////////////////////

bool TRI_CloseCompactorPrimaryCollection (TRI_document_collection_t* document,
                                          size_t position) {
  return CloseJournalPrimaryCollection(document, position, true);
}

////////////////////////////////////////////////////////////////////////////////
/// @brief dump information about all datafiles of a collection
////////////////////////////////////////////////////////////////////////////////

void TRI_DebugDatafileInfoPrimaryCollection (TRI_document_collection_t* document) {
  DebugDatafileInfoPrimaryCollection(document);
}

////////////////////////////////////////////////////////////////////////////////
/// @brief iterate over all documents in the collection, using a user-defined
/// callback function. Returns the total number of documents in the collection
///
/// The user can abort the iteration by return "false" from the callback
/// function.
///
/// Note: the function will not acquire any locks. It is the task of the caller
/// to ensure the collection is properly locked
////////////////////////////////////////////////////////////////////////////////

size_t TRI_DocumentIteratorPrimaryCollection (TRI_document_collection_t* document,
                                              void* data,
                                              bool (*callback)(TRI_doc_mptr_t const*, TRI_document_collection_t*, void*)) {
  if (document->_primaryIndex._nrUsed > 0) {
    void** ptr = document->_primaryIndex._table;
    void** end = ptr + document->_primaryIndex._nrAlloc;

    for (;  ptr < end;  ++ptr) {
      if (*ptr) {
        TRI_doc_mptr_t const* d = (TRI_doc_mptr_t const*) *ptr;

        if (! callback(d, document, data)) {
          break;
        }
      }
    }
  }

  return (size_t) document->_primaryIndex._nrUsed;
}

////////////////////////////////////////////////////////////////////////////////
/// @brief create an index, based on a JSON description
////////////////////////////////////////////////////////////////////////////////
  
int TRI_FromJsonIndexDocumentCollection (TRI_document_collection_t* document,
                                         TRI_json_t const* json,
                                         TRI_index_t** idx) {
  TRI_json_t const* type;
  TRI_json_t const* iis;
  char const* typeStr;
  TRI_idx_iid_t iid;
 
  assert(json != NULL); 
  assert(json->_type == TRI_JSON_ARRAY); 

  if (idx != NULL) {
    *idx = NULL;
  }

  // extract the type
  type = TRI_LookupArrayJson(json, "type");

  if (! TRI_IsStringJson(type)) {
    return TRI_ERROR_INTERNAL;
  }

  typeStr = type->_value._string.data;

  // extract the index identifier
  iis = TRI_LookupArrayJson(json, "id");

  if (iis != NULL && iis->_type == TRI_JSON_NUMBER) {
    iid = (TRI_idx_iid_t) iis->_value._number;
  }
  else if (TRI_IsStringJson(iis)) {
    iid = (TRI_idx_iid_t) TRI_UInt64String2(iis->_value._string.data, 
                                            iis->_value._string.length - 1);
  }
  else {
    LOG_ERROR("ignoring index, index identifier could not be located");

    return TRI_ERROR_INTERNAL;
  }
    
  TRI_UpdateTickServer(iid);

  // ...........................................................................
  // CAP CONSTRAINT
  // ...........................................................................

  if (TRI_EqualString(typeStr, "cap")) {
    int res = CapConstraintFromJson(document, json, iid, idx);

    return res;
  }

  // ...........................................................................
  // BITARRAY INDEX
  // ...........................................................................

  else if (TRI_EqualString(typeStr, "bitarray")) {
    int res = BitarrayIndexFromJson(document, json, iid, idx);

    return res;
  }

  // ...........................................................................
  // GEO INDEX (list or attribute)
  // ...........................................................................

  else if (TRI_EqualString(typeStr, "geo1") || TRI_EqualString(typeStr, "geo2")) {
    int res = GeoIndexFromJson(document, json, iid, idx);

    return res;
  }

  // ...........................................................................
  // HASH INDEX
  // ...........................................................................

  else if (TRI_EqualString(typeStr, "hash")) {
    int res = HashIndexFromJson(document, json, iid, idx);

    return res;
  }

  // ...........................................................................
  // SKIPLIST INDEX
  // ...........................................................................

  else if (TRI_EqualString(typeStr, "skiplist")) {
    int res = SkiplistIndexFromJson(document, json, iid, idx);

    return res;
  }

  // ...........................................................................
  // FULLTEXT INDEX
  // ...........................................................................

  else if (TRI_EqualString(typeStr, "fulltext")) {
    int res = FulltextIndexFromJson(document, json, iid, idx);

    return res;
  }

  // ...........................................................................
  // EDGES INDEX
  // ...........................................................................
  
  else if (TRI_EqualString(typeStr, "edge")) {
    // we should never get here, as users cannot create their own edge indexes
    LOG_ERROR("logic error. there should never be a JSON file describing an edges index");

    return TRI_ERROR_INTERNAL;
  }

  // .........................................................................
  // oops, unknown index type
  // .........................................................................

  else {
    LOG_ERROR("ignoring unknown index type '%s' for index %llu",
              typeStr,
              (unsigned long long) iid);

    return TRI_ERROR_INTERNAL;
  }
}

////////////////////////////////////////////////////////////////////////////////
/// @brief rolls back a document operation
////////////////////////////////////////////////////////////////////////////////

int TRI_RollbackOperationDocumentCollection (TRI_document_collection_t* document,
                                             TRI_voc_document_operation_e type,
                                             TRI_doc_mptr_t* header,
                                             TRI_doc_mptr_t* oldData) {

  if (type == TRI_VOC_DOCUMENT_OPERATION_INSERT) {
    return RollbackInsert(document, header);
  }
  else if (type == TRI_VOC_DOCUMENT_OPERATION_UPDATE) {
    return RollbackUpdate(document, header, oldData);
  }
  else if (type == TRI_VOC_DOCUMENT_OPERATION_REMOVE) {
    return RollbackRemove(document, header);
  }

  return TRI_ERROR_NO_ERROR;
}

////////////////////////////////////////////////////////////////////////////////
/// @brief creates a new journal
////////////////////////////////////////////////////////////////////////////////

TRI_datafile_t* TRI_CreateJournalDocumentCollection (TRI_document_collection_t* document,
                                                     TRI_voc_size_t size) {
  return TRI_CreateJournalPrimaryCollection(document, size);
}

////////////////////////////////////////////////////////////////////////////////
/// @brief closes an existing journal
////////////////////////////////////////////////////////////////////////////////

bool TRI_CloseJournalDocumentCollection (TRI_document_collection_t* document,
                                         size_t position) {
  return TRI_CloseJournalPrimaryCollection(document, position);
}

////////////////////////////////////////////////////////////////////////////////
/// @brief opens an existing collection
////////////////////////////////////////////////////////////////////////////////

TRI_document_collection_t* TRI_OpenDocumentCollection (TRI_vocbase_t* vocbase, 
                                                       char const* path) {
  TRI_collection_t* collection;
  TRI_shaper_t* shaper;
  TRI_document_collection_t* document;
  TRI_key_generator_t* keyGenerator;
  int res;

  // first open the document collection
  document = static_cast<TRI_document_collection_t*>(TRI_Allocate(TRI_UNKNOWN_MEM_ZONE, sizeof(TRI_document_collection_t), false));

  if (document == NULL) {
    return NULL;
  }
  
  res = TRI_InitVector2(&document->_failedTransactions, TRI_UNKNOWN_MEM_ZONE, sizeof(TRI_voc_tid_t), 64);

  if (res != TRI_ERROR_NO_ERROR) {
    TRI_Free(TRI_UNKNOWN_MEM_ZONE, document);
    LOG_ERROR("cannot open document collection: %s", TRI_errno_string(res));
    TRI_set_errno(res);

    return NULL;
  }

  collection = TRI_OpenCollection(vocbase, &document->base, path);

  if (collection == NULL) {
    TRI_DestroyVector(&document->_failedTransactions);
    TRI_Free(TRI_UNKNOWN_MEM_ZONE, document);
    LOG_ERROR("cannot open document collection from path '%s'", path);

    return NULL;
  }

  shaper = TRI_CreateVocShaper(vocbase, document);

  if (shaper == NULL) {
    LOG_ERROR("cannot create shaper");

    TRI_DestroyVector(&document->_failedTransactions);
    TRI_CloseCollection(collection);
    TRI_FreeCollection(collection);

    return NULL;
  }

  // create document collection and shaper
  if (false == InitDocumentCollection(document, shaper)) {
    TRI_DestroyVector(&document->_failedTransactions);
    TRI_CloseCollection(collection);
    TRI_FreeCollection(collection);
    LOG_ERROR("cannot initialise document collection");

    return NULL;
  }

  // check if we can generate the key generator
  res = TRI_CreateKeyGenerator(collection->_info._keyOptions, &keyGenerator);

  if (res != TRI_ERROR_NO_ERROR) {
    TRI_DestroyVector(&document->_failedTransactions);
    TRI_CloseCollection(collection);
    TRI_FreeCollection(collection);
    LOG_ERROR("cannot initialise document collection");
    TRI_set_errno(res);

    return NULL;
  }

  TRI_ASSERT_MAINTAINER(keyGenerator != NULL);
  document->_keyGenerator = keyGenerator;

  // iterate over all markers of the collection
  res = IterateMarkersCollection(collection);

  if (res != TRI_ERROR_NO_ERROR) {
    TRI_DestroyVector(&document->_failedTransactions);
    TRI_CloseCollection(collection);
    TRI_FreeCollection(collection);
    
    LOG_ERROR("cannot iterate data of document collection");
    TRI_set_errno(res);

    return NULL;
  }

  assert(document->_shaper != NULL);

  TRI_InitVocShaper(document->_shaper);

  // fill internal indexes (this is, the edges index at the moment) 
  FillInternalIndexes(document);

  // fill user-defined secondary indexes
  TRI_IterateIndexCollection(collection, OpenIndexIterator, collection);

  // output information about datafiles and journals
  if (TRI_IsTraceLogging(__FILE__)) {
    TRI_DebugDatafileInfoPrimaryCollection(document);
    DebugHeadersDocumentCollection(document);
  }

  return document;
}

////////////////////////////////////////////////////////////////////////////////
/// @brief closes an open collection
////////////////////////////////////////////////////////////////////////////////

int TRI_CloseDocumentCollection (TRI_document_collection_t* document) {
  int res;

  // closes all open compactors, journals, datafiles
  res = TRI_CloseCollection(&document->base);

  if (res != TRI_ERROR_NO_ERROR) {
    return res;
  }

  TRI_FreeVocShaper(document->_shaper);
  document->_shaper = nullptr;

  return TRI_ERROR_NO_ERROR;
}

// -----------------------------------------------------------------------------
// --SECTION--                                                           INDEXES
// -----------------------------------------------------------------------------

// -----------------------------------------------------------------------------
// --SECTION--                                                     private types
// -----------------------------------------------------------------------------

////////////////////////////////////////////////////////////////////////////////
/// @brief pid name structure
////////////////////////////////////////////////////////////////////////////////

typedef struct pid_name_s {
  TRI_shape_pid_t _pid;
  char* _name;
}
pid_name_t;

// -----------------------------------------------------------------------------
// --SECTION--                                                 private functions
// -----------------------------------------------------------------------------

////////////////////////////////////////////////////////////////////////////////
/// @brief converts extracts a field list from a json object
////////////////////////////////////////////////////////////////////////////////

static TRI_json_t* ExtractFields (TRI_json_t const* json, 
                                  size_t* fieldCount, 
                                  TRI_idx_iid_t iid) {
  TRI_json_t* fld;
  size_t j;

  fld = TRI_LookupArrayJson(json, "fields");

  if (fld == NULL || fld->_type != TRI_JSON_LIST) {
    LOG_ERROR("ignoring index %llu, 'fields' must be a list", (unsigned long long) iid);

    TRI_set_errno(TRI_ERROR_BAD_PARAMETER);
    return NULL;
  }

  *fieldCount = fld->_value._objects._length;

  for (j = 0;  j < *fieldCount;  ++j) {
    TRI_json_t* sub = static_cast<TRI_json_t*>(TRI_AtVector(&fld->_value._objects, j));

    if (! TRI_IsStringJson(sub)) {
      LOG_ERROR("ignoring index %llu, 'fields' must be a list of attribute paths", (unsigned long long) iid);

      TRI_set_errno(TRI_ERROR_BAD_PARAMETER);
      return NULL;
    }
  }

  return fld;
}

////////////////////////////////////////////////////////////////////////////////
/// @brief returns the list of attribute/value pairs
///
/// Attribute/value pairs are used in the construction of static bitarray
/// indexes. These pairs are stored in a json object from which they can be
/// later extracted. Here is the extraction function given the index definition
/// as a json object
////////////////////////////////////////////////////////////////////////////////

static TRI_json_t* ExtractFieldValues (TRI_json_t const* jsonIndex, 
                                       size_t* fieldCount, 
                                       TRI_idx_iid_t iid) {
  TRI_json_t* keyValues;
  size_t j;

  keyValues = TRI_LookupArrayJson(jsonIndex, "fields");

  if (keyValues == NULL || keyValues->_type != TRI_JSON_LIST) {
    LOG_ERROR("ignoring index %llu, 'fields' must be a list", (unsigned long long) iid);

    TRI_set_errno(TRI_ERROR_BAD_PARAMETER);
    return NULL;
  }


  *fieldCount = keyValues->_value._objects._length;


  // ...........................................................................
  // Some simple checks
  // ...........................................................................

  for (j = 0;  j < *fieldCount;  ++j) {

    // .........................................................................
    // Extract the jth key value pair
    // .........................................................................

    TRI_json_t* keyValue = static_cast<TRI_json_t*>(TRI_AtVector(&keyValues->_value._objects, j));

    // .........................................................................
    // The length of this key value pair must be two
    // .........................................................................

    if (keyValue == NULL  || keyValue->_value._objects._length != 2) {
      LOG_ERROR("ignoring index %llu, 'fields' must be a list of key value pairs", (unsigned long long) iid);
      TRI_set_errno(TRI_ERROR_BAD_PARAMETER);
      return NULL;
    }


    // .........................................................................
    // Extract the key
    // .........................................................................

    TRI_json_t* key = static_cast<TRI_json_t*>(TRI_AtVector(&keyValue->_value._objects, 0));

    if (! TRI_IsStringJson(key)) {
      LOG_ERROR("ignoring index %llu, key in 'fields' pair must be an attribute (string)", (unsigned long long) iid);
      TRI_set_errno(TRI_ERROR_BAD_PARAMETER);
      return NULL;
    }


    // .........................................................................
    // Extract the value
    // .........................................................................

    TRI_json_t* value = static_cast<TRI_json_t*>(TRI_AtVector(&keyValue->_value._objects, 1));

    if (value == NULL || value->_type != TRI_JSON_LIST) {
      LOG_ERROR("ignoring index %llu, value in 'fields' pair must be a list ([...])", (unsigned long long) iid);
      TRI_set_errno(TRI_ERROR_BAD_PARAMETER);
      return NULL;
    }

  }

  return keyValues;
}

////////////////////////////////////////////////////////////////////////////////
/// @brief drops an index
////////////////////////////////////////////////////////////////////////////////

static bool DropIndex (TRI_document_collection_t* document, 
                       TRI_idx_iid_t iid,
                       TRI_server_id_t generatingServer,
                       bool full) {
  if (iid == 0) {
    // invalid index id or primary index
    return true;
  }

  TRI_index_t* found = nullptr;
  
  TRI_vocbase_t* vocbase = document->base._vocbase;
  TRI_ReadLockReadWriteLock(&vocbase->_inventoryLock);

  // .............................................................................
  // inside write-lock
  // .............................................................................

  TRI_WRITE_LOCK_DOCUMENTS_INDEXES_PRIMARY_COLLECTION(document);

  size_t const n = document->_allIndexes._length;
  for (size_t i = 0;  i < n;  ++i) {
    TRI_index_t* idx = static_cast<TRI_index_t*>(document->_allIndexes._buffer[i]);

    if (idx->_iid == iid) {
      if (idx->_type == TRI_IDX_TYPE_PRIMARY_INDEX || 
          idx->_type == TRI_IDX_TYPE_EDGE_INDEX) {
        // cannot remove these index types
        break;
      }

      found = static_cast<TRI_index_t*>(TRI_RemoveVectorPointer(&document->_allIndexes, i));

      if (found != nullptr && found->removeIndex != nullptr) {
        // notify the index about its removal
        found->removeIndex(found, document);
      }

      break;
    }
  }

  RebuildIndexInfo(document);

  TRI_WRITE_UNLOCK_DOCUMENTS_INDEXES_PRIMARY_COLLECTION(document);

  TRI_ReadUnlockReadWriteLock(&vocbase->_inventoryLock);

  // .............................................................................
  // outside write-lock
  // .............................................................................

  if (found != nullptr) {
    bool result = true;

    if (full) {
      result = TRI_RemoveIndexFile(document, found);

      // it is safe to use _name as we hold a read-lock on the collection status
      TRI_LogDropIndexReplication(vocbase,
                                  document->base._info._cid, 
                                  document->base._info._name, 
                                  iid,
                                  generatingServer);
    }
      
    TRI_FreeIndex(found);

    return result;
  }

  return false;
}

////////////////////////////////////////////////////////////////////////////////
/// @brief initialises an index with all existing documents
////////////////////////////////////////////////////////////////////////////////

static int FillIndex (TRI_document_collection_t* document, 
                      TRI_index_t* idx) {
  TRI_doc_mptr_t const* mptr;
  uint64_t inserted;
  void** end;
  void** ptr;
  int res;

  // update index
  ptr = document->_primaryIndex._table;
  end = ptr + document->_primaryIndex._nrAlloc;
    
  if (idx->sizeHint != NULL) {
    // give the index a size hint
    idx->sizeHint(idx, document->_primaryIndex._nrUsed);
  }


  inserted = 0;

  for (;  ptr < end;  ++ptr) {
    TRI_doc_mptr_t const* p = static_cast<TRI_doc_mptr_t const*>(*ptr);
    if (IsVisible(p)) {
      mptr = p;

      res = idx->insert(idx, mptr, false);

      if (res != TRI_ERROR_NO_ERROR) {
        LOG_WARNING("failed to insert document '%llu/%s' for index %llu",
                    (unsigned long long) document->base._info._cid,
                    (char*) TRI_EXTRACT_MARKER_KEY(mptr),
                    (unsigned long long) idx->_iid);

        return res;
      }

      ++inserted;

      if (inserted % 10000 == 0) {
        LOG_DEBUG("indexed %llu documents of collection %llu", 
                  (unsigned long long) inserted, 
                  (unsigned long long) document->base._info._cid);
      }
    }
  }

  return TRI_ERROR_NO_ERROR;
}

////////////////////////////////////////////////////////////////////////////////
/// @brief finds a path based, unique or non-unique index
////////////////////////////////////////////////////////////////////////////////

static TRI_index_t* LookupPathIndexDocumentCollection (TRI_document_collection_t* collection,
                                                       TRI_vector_t const* paths,
                                                       TRI_idx_type_e type,
                                                       bool unique,
                                                       bool allowAnyAttributeOrder) {
  TRI_vector_t* indexPaths = NULL;
  size_t j;

  // ...........................................................................
  // go through every index and see if we have a match
  // ...........................................................................

  for (j = 0;  j < collection->_allIndexes._length;  ++j) {
    TRI_index_t* idx = static_cast<TRI_index_t*>(collection->_allIndexes._buffer[j]);
    bool found;
    size_t k;

    // .........................................................................
    // check if the type of the index matches
    // .........................................................................

    if (idx->_type != type) {
      continue;
    }

    // .........................................................................
    // check if uniqueness matches
    // .........................................................................

    if (idx->_unique != unique) {
      continue;
    }

    // .........................................................................
    // Now perform checks which are specific to the type of index
    // .........................................................................

    switch (type) {
      case TRI_IDX_TYPE_BITARRAY_INDEX: {
        TRI_bitarray_index_t* baIndex = (TRI_bitarray_index_t*) idx;
        indexPaths = &(baIndex->_paths);
        break;
      }

      case TRI_IDX_TYPE_HASH_INDEX: {
        TRI_hash_index_t* hashIndex = (TRI_hash_index_t*) idx;
        indexPaths = &(hashIndex->_paths);
        break;
      }

      case TRI_IDX_TYPE_SKIPLIST_INDEX: {
        TRI_skiplist_index_t* slIndex = (TRI_skiplist_index_t*) idx;
        indexPaths = &(slIndex->_paths);
        break;
      }

      default: {
        assert(false);
        break;
      }

    }

    if (indexPaths == NULL) {
      // this may actually happen if compiled with -DNDEBUG
      return NULL;
    }

    // .........................................................................
    // check that the number of paths (fields) in the index matches that
    // of the number of attributes
    // .........................................................................

    if (paths->_length != indexPaths->_length) {
      continue;
    }

    // .........................................................................
    // go through all the attributes and see if they match
    // .........................................................................

    found = true;

    if (allowAnyAttributeOrder) {
      // any permutation of attributes is allowed
      for (k = 0;  k < paths->_length;  ++k) {
        TRI_shape_pid_t indexShape = *((TRI_shape_pid_t*) TRI_AtVector(indexPaths, k));
        size_t l;

        found = false;

        for (l = 0;  l < paths->_length;  ++l) {
          TRI_shape_pid_t givenShape = *((TRI_shape_pid_t*) TRI_AtVector(paths, l));
     
          if (indexShape == givenShape) {
            found = true;
            break;
          }
        } 
        
        if (! found) {
          break;
        }      
      }
    }
    else {
      // attributes need to present in a given order
      for (k = 0;  k < paths->_length;  ++k) {
        TRI_shape_pid_t indexShape = *((TRI_shape_pid_t*) TRI_AtVector(indexPaths, k));
        TRI_shape_pid_t givenShape = *((TRI_shape_pid_t*) TRI_AtVector(paths, k));
        
        if (indexShape != givenShape) {
          found = false;
          break;
        }
      }
    }

    // stop if we found a match
    if (found) {
      return idx;
    }
  }

  return NULL;
}

////////////////////////////////////////////////////////////////////////////////
/// @brief restores a bitarray based index (template)
////////////////////////////////////////////////////////////////////////////////

static int BitarrayBasedIndexFromJson (TRI_document_collection_t* document,
                                       TRI_json_t const* definition,
                                       TRI_idx_iid_t iid,
                                       TRI_index_t* (*creator)(TRI_document_collection_t*,
                                                               const TRI_vector_pointer_t*,
                                                               const TRI_vector_pointer_t*,
                                                               TRI_idx_iid_t,
                                                               bool,
                                                               bool*, int*, char**),
                                       TRI_index_t** dst) {
  TRI_index_t* idx;
  TRI_json_t* uniqueIndex;
  TRI_json_t* supportUndefIndex;
  TRI_json_t* keyValues;
  TRI_vector_pointer_t attributes;
  TRI_vector_pointer_t values;
  // bool unique;
  bool supportUndef;
  bool created;
  size_t fieldCount;
  size_t j;
  int errorNum;
  char* errorStr;

  if (dst != NULL) {
    *dst = NULL;
  }

  // ...........................................................................
  // extract fields list (which is a list of key/value pairs for a bitarray index
  // ...........................................................................

  keyValues = ExtractFieldValues(definition, &fieldCount, iid);

  if (keyValues == NULL) {
    return TRI_errno();
  }


  // ...........................................................................
  // For a bitarray index we require at least one attribute path and one set of
  // possible values for that attribute (that is, we require at least one pair)
  // ...........................................................................

  if (fieldCount < 1) {
    LOG_ERROR("ignoring index %llu, need at least one attribute path and one list of values",(unsigned long long) iid);
    return TRI_set_errno(TRI_ERROR_BAD_PARAMETER);
  }


  // ...........................................................................
  // A bitarray index is always (for now) non-unique. Irrespective of this fact
  // attempt to extract the 'uniqueness value' from the json object representing
  // the bitarray index.
  // ...........................................................................

  // unique = false;
  uniqueIndex = TRI_LookupArrayJson(definition, "unique");
  if (uniqueIndex == NULL || uniqueIndex->_type != TRI_JSON_BOOLEAN) {
    LOG_ERROR("ignoring index %llu, could not determine if unique or non-unique", (unsigned long long) iid);
    return TRI_set_errno(TRI_ERROR_BAD_PARAMETER);
  }
  // unique = uniqueIndex->_value._boolean;


  // ...........................................................................
  // A bitarray index can support documents where one or more attributes are
  // undefined. Determine if this is the case.
  // ...........................................................................

  supportUndefIndex = TRI_LookupArrayJson(definition, "undefined");

  if (supportUndefIndex == NULL || supportUndefIndex->_type != TRI_JSON_BOOLEAN) {
    LOG_ERROR("ignoring index %llu, could not determine if index supports undefined values", (unsigned long long) iid);
    return TRI_set_errno(TRI_ERROR_BAD_PARAMETER);
  }

  supportUndef = supportUndefIndex->_value._boolean;

  // ...........................................................................
  // Initialise the vectors in which we store the fields and their corresponding
  // values
  // ...........................................................................

  TRI_InitVectorPointer(&attributes, TRI_CORE_MEM_ZONE);
  TRI_InitVectorPointer(&values, TRI_CORE_MEM_ZONE);


  // ...........................................................................
  // find fields and values and store them in the vector pointers
  // ...........................................................................

  for (j = 0;  j < fieldCount;  ++j) {
    TRI_json_t* keyValue = static_cast<TRI_json_t*>(TRI_AtVector(&keyValues->_value._objects, j));
    TRI_json_t* key      = static_cast<TRI_json_t*>(TRI_AtVector(&keyValue->_value._objects, 0));
    TRI_json_t* value    = static_cast<TRI_json_t*>(TRI_AtVector(&keyValue->_value._objects, 1));

    TRI_PushBackVectorPointer(&attributes, key->_value._string.data);
    TRI_PushBackVectorPointer(&values, value);
  }


  // ...........................................................................
  // attempt to create the index or retrieve an existing one
  // ...........................................................................
  errorStr = NULL;
  idx = creator(document, &attributes, &values, iid, supportUndef, &created, &errorNum, &errorStr);


  // ...........................................................................
  // cleanup
  // ...........................................................................

  TRI_DestroyVectorPointer(&attributes);
  TRI_DestroyVectorPointer(&values);


  // ...........................................................................
  // Check if the creation or lookup succeeded
  // ...........................................................................

  if (idx == NULL) {
    LOG_ERROR("cannot create bitarray index %llu", (unsigned long long) iid);
    if (errorStr != NULL) {
      LOG_TRACE("%s", errorStr);
      TRI_Free(TRI_CORE_MEM_ZONE, errorStr);
    }
    return errorNum;
  }

  if (dst != NULL) {
    *dst = idx;
  }

  return TRI_ERROR_NO_ERROR;
}


////////////////////////////////////////////////////////////////////////////////
/// @brief restores a path based index (template)
////////////////////////////////////////////////////////////////////////////////

static int PathBasedIndexFromJson (TRI_document_collection_t* document,
                                   TRI_json_t const* definition,
                                   TRI_idx_iid_t iid,
                                   TRI_index_t* (*creator)(TRI_document_collection_t*,
                                                           TRI_vector_pointer_t const*,
                                                           TRI_idx_iid_t,
                                                           bool,
                                                           bool*),
                                   TRI_index_t** dst) {
  TRI_index_t* idx;
  TRI_json_t* bv;
  TRI_json_t* fld;
  TRI_vector_pointer_t attributes;
  bool unique;
  size_t fieldCount;
  size_t j;

  if (dst != NULL) {
    *dst = NULL;
  }

  // extract fields
  fld = ExtractFields(definition, &fieldCount, iid);

  if (fld == NULL) {
    return TRI_errno();
  }

  // extract the list of fields
  if (fieldCount < 1) {
    LOG_ERROR("ignoring index %llu, need at least one attribute path",(unsigned long long) iid);

    return TRI_set_errno(TRI_ERROR_BAD_PARAMETER);
  }

  // determine if the hash index is unique or non-unique
  bv = TRI_LookupArrayJson(definition, "unique");

  if (bv == NULL || bv->_type != TRI_JSON_BOOLEAN) {
    LOG_ERROR("ignoring index %llu, could not determine if unique or non-unique", (unsigned long long) iid);
    return TRI_set_errno(TRI_ERROR_BAD_PARAMETER);
  }

  unique = bv->_value._boolean;

  // Initialise the vector in which we store the fields on which the hashing
  // will be based.
  TRI_InitVectorPointer(&attributes, TRI_CORE_MEM_ZONE);

  // find fields
  for (j = 0;  j < fieldCount;  ++j) {
    TRI_json_t* fieldStr = static_cast<TRI_json_t*>(TRI_AtVector(&fld->_value._objects, j));

    TRI_PushBackVectorPointer(&attributes, fieldStr->_value._string.data);
  }

  // create the index
  idx = creator(document, &attributes, iid, unique, NULL);

  if (dst != NULL) {
    *dst = idx;
  }

  // cleanup
  TRI_DestroyVectorPointer(&attributes);

  if (idx == NULL) {
    LOG_ERROR("cannot create hash index %llu", (unsigned long long) iid);
    return TRI_errno();
  }

  return TRI_ERROR_NO_ERROR;
}

////////////////////////////////////////////////////////////////////////////////
/// @brief compares pid and name
////////////////////////////////////////////////////////////////////////////////

static int ComparePidName (void const* left, void const* right) {
  pid_name_t const* l = static_cast<pid_name_t const*>(left);
  pid_name_t const* r = static_cast<pid_name_t const*>(right);

  return (int) (l->_pid - r->_pid);
}

// -----------------------------------------------------------------------------
// --SECTION--                                                  public functions
// -----------------------------------------------------------------------------

////////////////////////////////////////////////////////////////////////////////
/// @brief returns a description of all indexes
///
/// the caller must have read-locked the underlying collection!
////////////////////////////////////////////////////////////////////////////////

TRI_vector_pointer_t* TRI_IndexesDocumentCollection (TRI_document_collection_t* document) {
  TRI_vector_pointer_t* vector = static_cast<TRI_vector_pointer_t*>(TRI_Allocate(TRI_CORE_MEM_ZONE, sizeof(TRI_vector_pointer_t), false));

  if (vector == NULL) {
    return NULL;
  }

  TRI_InitVectorPointer(vector, TRI_CORE_MEM_ZONE);

  size_t const n = document->_allIndexes._length;

  for (size_t i = 0;  i < n;  ++i) {
    TRI_index_t* idx = static_cast<TRI_index_t*>(document->_allIndexes._buffer[i]);
    TRI_json_t* json = idx->json(idx);

    if (json != NULL) {
      TRI_PushBackVectorPointer(vector, json);
    }
  }

  return vector;
}

////////////////////////////////////////////////////////////////////////////////
/// @brief drops an index, including index file removal and replication
////////////////////////////////////////////////////////////////////////////////

bool TRI_DropIndexDocumentCollection (TRI_document_collection_t* document, 
                                      TRI_idx_iid_t iid,
                                      TRI_server_id_t generatingServer) {
  return DropIndex(document, iid, generatingServer, true);
}

////////////////////////////////////////////////////////////////////////////////
/// @brief drops an index, without index file removal and replication
////////////////////////////////////////////////////////////////////////////////

bool TRI_DropIndex2DocumentCollection (TRI_document_collection_t* document, 
                                       TRI_idx_iid_t iid,
                                       TRI_server_id_t generatingServer) {
  return DropIndex(document, iid, generatingServer, false);
}

////////////////////////////////////////////////////////////////////////////////
/// @brief converts attribute names to lists of pids and names
///
/// In case of an error, all allocated memory in pids and names will be
/// freed.
////////////////////////////////////////////////////////////////////////////////

static int PidNamesByAttributeNames (TRI_vector_pointer_t const* attributes,
                                     TRI_shaper_t* shaper,
                                     TRI_vector_t* pids,
                                     TRI_vector_pointer_t* names,
                                     bool sorted,
                                     bool create) {
  pid_name_t* pidnames;
  size_t j;

  // .............................................................................
  // sorted case
  // .............................................................................

  if (sorted) {
    // combine name and pid
    pidnames = static_cast<pid_name_t*>(TRI_Allocate(TRI_CORE_MEM_ZONE, sizeof(pid_name_t) * attributes->_length, false));

    if (pidnames == NULL) {
      LOG_ERROR("out of memory in PidNamesByAttributeNames");
      return TRI_set_errno(TRI_ERROR_OUT_OF_MEMORY);
    }

    for (j = 0;  j < attributes->_length;  ++j) {
      pidnames[j]._name = static_cast<char*>(attributes->_buffer[j]);

      if (create) {
        pidnames[j]._pid = shaper->findOrCreateAttributePathByName(shaper, pidnames[j]._name, true);
      }
      else {
        pidnames[j]._pid = shaper->lookupAttributePathByName(shaper, pidnames[j]._name);
      }

      if (pidnames[j]._pid == 0) {
        TRI_Free(TRI_CORE_MEM_ZONE, pidnames);

        return TRI_set_errno(TRI_ERROR_ARANGO_ILLEGAL_NAME);
      }
    }

    // sort according to pid
    qsort(pidnames, attributes->_length, sizeof(pid_name_t), ComparePidName);

    // split again
    TRI_InitVector(pids, TRI_CORE_MEM_ZONE, sizeof(TRI_shape_pid_t));
    TRI_InitVectorPointer(names, TRI_CORE_MEM_ZONE);

    for (j = 0;  j < attributes->_length;  ++j) {
      TRI_PushBackVector(pids, &pidnames[j]._pid);
      TRI_PushBackVectorPointer(names, pidnames[j]._name);
    }

    TRI_Free(TRI_CORE_MEM_ZONE, pidnames);
  }

  // .............................................................................
  // unsorted case
  // .............................................................................

  else {
    TRI_InitVector(pids, TRI_CORE_MEM_ZONE, sizeof(TRI_shape_pid_t));
    TRI_InitVectorPointer(names, TRI_CORE_MEM_ZONE);

    for (j = 0;  j < attributes->_length;  ++j) {
      char* name = static_cast<char*>(attributes->_buffer[j]);

      TRI_shape_pid_t pid;
      if (create) {
        pid = shaper->findOrCreateAttributePathByName(shaper, name, true);
      }
      else {
        pid = shaper->lookupAttributePathByName(shaper, name);
      }

      if (pid == 0) {
        TRI_DestroyVector(pids);
        TRI_DestroyVectorPointer(names);

        return TRI_set_errno(TRI_ERROR_ARANGO_ILLEGAL_NAME);
      }

      TRI_PushBackVector(pids, &pid);
      TRI_PushBackVectorPointer(names, name);
    }
  }

  return TRI_ERROR_NO_ERROR;
}

// -----------------------------------------------------------------------------
// --SECTION--                                                    CAP CONSTRAINT
// -----------------------------------------------------------------------------

// -----------------------------------------------------------------------------
// --SECTION--                                                 private functions
// -----------------------------------------------------------------------------

////////////////////////////////////////////////////////////////////////////////
/// @brief adds a cap constraint to a collection
////////////////////////////////////////////////////////////////////////////////

static TRI_index_t* CreateCapConstraintDocumentCollection (TRI_document_collection_t* document,
                                                           size_t count,
                                                           int64_t size,
                                                           TRI_idx_iid_t iid,
                                                           bool* created) {
  TRI_index_t* idx;
  int res;

  if (created != nullptr) {
    *created = false;
  }

  // check if we already know a cap constraint
  if (document->_capConstraint != nullptr) {
    if (document->_capConstraint->_count == count &&
        document->_capConstraint->_size == size) {
      return &document->_capConstraint->base;
    }
    else {
      TRI_set_errno(TRI_ERROR_ARANGO_CAP_CONSTRAINT_ALREADY_DEFINED);
      return nullptr;
    }
  }

  // create a new index
  idx = TRI_CreateCapConstraint(document, iid, count, size);

  if (idx == nullptr) {
    TRI_set_errno(TRI_ERROR_OUT_OF_MEMORY);

    return nullptr;
  }

  // initialises the index with all existing documents
  res = FillIndex(document, idx);

  if (res != TRI_ERROR_NO_ERROR) {
    TRI_FreeCapConstraint(idx);

    return nullptr;
  }

  // and store index
  res = AddIndex(document, idx);
  
  if (res != TRI_ERROR_NO_ERROR) {
    TRI_FreeCapConstraint(idx);

    return nullptr;
  }

  if (created != nullptr) {
    *created = true;
  }
  
  document->_capConstraint = (TRI_cap_constraint_t*) idx;

  return idx;
}

////////////////////////////////////////////////////////////////////////////////
/// @brief restores an index
////////////////////////////////////////////////////////////////////////////////

static int CapConstraintFromJson (TRI_document_collection_t* document,
                                  TRI_json_t const* definition,
                                  TRI_idx_iid_t iid,
                                  TRI_index_t** dst) {
  TRI_json_t* val1;
  TRI_json_t* val2;
  TRI_index_t* idx;
  size_t count;
  int64_t size;

  if (dst != NULL) {
    *dst = NULL;
  } 

  val1 = TRI_LookupArrayJson(definition, "size");
  val2 = TRI_LookupArrayJson(definition, "byteSize");

  if ((val1 == NULL || val1->_type != TRI_JSON_NUMBER) &&
      (val2 == NULL || val2->_type != TRI_JSON_NUMBER)) {
    LOG_ERROR("ignoring cap constraint %llu, 'size' and 'byteSize' missing", 
              (unsigned long long) iid);

    return TRI_set_errno(TRI_ERROR_BAD_PARAMETER);
  }

  count = 0;
  if (val1 != NULL && val1->_value._number > 0.0) {
    count = (size_t) val1->_value._number;
  }

  size = 0;
  if (val2 != NULL && val2->_value._number > (double) TRI_CAP_CONSTRAINT_MIN_SIZE) {
    size = (int64_t) val2->_value._number;
  }

  if (count == 0 && size == 0) {
    LOG_ERROR("ignoring cap constraint %llu, 'size' must be at least 1, "
              "or 'byteSize' must be at least " 
              TRI_CAP_CONSTRAINT_MIN_SIZE_STR,
              (unsigned long long) iid); 

    return TRI_set_errno(TRI_ERROR_BAD_PARAMETER);
  }
  
  idx = CreateCapConstraintDocumentCollection(document, count, size, iid, NULL);
  if (dst != NULL) {
    *dst = idx;
  }

  return idx == NULL ? TRI_errno() : TRI_ERROR_NO_ERROR;
}

// -----------------------------------------------------------------------------
// --SECTION--                                                  public functions
// -----------------------------------------------------------------------------

////////////////////////////////////////////////////////////////////////////////
/// @brief looks up a cap constraint
////////////////////////////////////////////////////////////////////////////////

TRI_index_t* TRI_LookupCapConstraintDocumentCollection (TRI_document_collection_t* document) {
  // check if we already know a cap constraint
  if (document->_capConstraint != nullptr) {
    return &document->_capConstraint->base;
  }

  return nullptr;
}

////////////////////////////////////////////////////////////////////////////////
/// @brief ensures that a cap constraint exists
////////////////////////////////////////////////////////////////////////////////

TRI_index_t* TRI_EnsureCapConstraintDocumentCollection (TRI_document_collection_t* document,
                                                        TRI_idx_iid_t iid,
                                                        size_t count,
                                                        int64_t size,
                                                        bool* created,
                                                        TRI_server_id_t generatingServer) {
  TRI_index_t* idx;

  // .............................................................................
  // inside write-lock
  // .............................................................................

  TRI_ReadLockReadWriteLock(&document->base._vocbase->_inventoryLock);

  TRI_WRITE_LOCK_DOCUMENTS_INDEXES_PRIMARY_COLLECTION(document);

  idx = CreateCapConstraintDocumentCollection(document, count, size, iid, created);

  if (idx != nullptr) {
    if (created) {
      int res = TRI_SaveIndex(document, idx, generatingServer);

      if (res != TRI_ERROR_NO_ERROR) {
        idx = nullptr;
      }
    }
  }
  
  TRI_WRITE_UNLOCK_DOCUMENTS_INDEXES_PRIMARY_COLLECTION(document);

  // .............................................................................
  // outside write-lock
  // .............................................................................

  TRI_ReadUnlockReadWriteLock(&document->base._vocbase->_inventoryLock);

  return idx;
}

// -----------------------------------------------------------------------------
// --SECTION--                                                         GEO INDEX
// -----------------------------------------------------------------------------

// -----------------------------------------------------------------------------
// --SECTION--                                                 private functions
// -----------------------------------------------------------------------------

////////////////////////////////////////////////////////////////////////////////
/// @brief adds a geo index to a collection
////////////////////////////////////////////////////////////////////////////////

static TRI_index_t* CreateGeoIndexDocumentCollection (TRI_document_collection_t* document,
                                                      char const* location,
                                                      char const* latitude,
                                                      char const* longitude,
                                                      bool geoJson,
                                                      bool unique,
                                                      bool ignoreNull,
                                                      TRI_idx_iid_t iid,
                                                      bool* created) {
  TRI_index_t* idx;
  TRI_shape_pid_t lat;
  TRI_shape_pid_t loc;
  TRI_shape_pid_t lon;
  TRI_shaper_t* shaper;
  int res;

  lat = 0;
  lon = 0;
  loc = 0;
  idx = NULL;

  shaper = document->_shaper;

  if (location != NULL) {
    loc = shaper->findOrCreateAttributePathByName(shaper, location, true);

    if (loc == 0) {
      TRI_set_errno(TRI_ERROR_OUT_OF_MEMORY);
      return NULL;
    }
  }

  if (latitude != NULL) {
    lat = shaper->findOrCreateAttributePathByName(shaper, latitude, true);

    if (lat == 0) {
      TRI_set_errno(TRI_ERROR_OUT_OF_MEMORY);
      return NULL;
    }
  }

  if (longitude != NULL) {
    lon = shaper->findOrCreateAttributePathByName(shaper, longitude, true);

    if (lon == 0) {
      TRI_set_errno(TRI_ERROR_OUT_OF_MEMORY);
      return NULL;
    }
  }

  // check, if we know the index
  if (location != NULL) {
    idx = TRI_LookupGeoIndex1DocumentCollection(document, location, geoJson, unique, ignoreNull);
  }
  else if (longitude != NULL && latitude != NULL) {
    idx = TRI_LookupGeoIndex2DocumentCollection(document, latitude, longitude, unique, ignoreNull);
  }
  else {
    TRI_set_errno(TRI_ERROR_INTERNAL);
    LOG_TRACE("expecting either 'location' or 'latitude' and 'longitude'");
    return NULL;
  }

  if (idx != NULL) {
    LOG_TRACE("geo-index already created for location '%s'", location);

    if (created != NULL) {
      *created = false;
    }

    return idx;
  }

  // create a new index
  if (location != NULL) {
    idx = TRI_CreateGeo1Index(document, iid, location, loc, geoJson, unique, ignoreNull);

    LOG_TRACE("created geo-index for location '%s': %ld",
              location,
              (unsigned long) loc);
  }
  else if (longitude != NULL && latitude != NULL) {
    idx = TRI_CreateGeo2Index(document, iid, latitude, lat, longitude, lon, unique, ignoreNull);

    LOG_TRACE("created geo-index for location '%s': %ld, %ld",
              location,
              (unsigned long) lat,
              (unsigned long) lon);
  }

  if (idx == NULL) {
    TRI_set_errno(TRI_ERROR_OUT_OF_MEMORY);
    return NULL;
  }

  // initialises the index with all existing documents
  res = FillIndex(document, idx);

  if (res != TRI_ERROR_NO_ERROR) {
    TRI_FreeGeoIndex(idx);

    return NULL;
  }

  // and store index
  res = AddIndex(document, idx);

  if (res != TRI_ERROR_NO_ERROR) {
    TRI_FreeGeoIndex(idx);

    return NULL;
  }

  if (created != NULL) {
    *created = true;
  }

  return idx;
}

////////////////////////////////////////////////////////////////////////////////
/// @brief restores an index
////////////////////////////////////////////////////////////////////////////////

static int GeoIndexFromJson (TRI_document_collection_t* document,
                             TRI_json_t const* definition,
                             TRI_idx_iid_t iid,
                             TRI_index_t** dst) {
  TRI_index_t* idx;
  TRI_json_t* type;
  TRI_json_t* bv;
  TRI_json_t* fld;
  bool unique;
  bool ignoreNull;
  char const* typeStr;
  size_t fieldCount;

  if (dst != NULL) {
    *dst = NULL;
  }

  type = TRI_LookupArrayJson(definition, "type");

  if (! TRI_IsStringJson(type)) {
    return TRI_ERROR_INTERNAL;
  }

  typeStr = type->_value._string.data;

  // extract fields
  fld = ExtractFields(definition, &fieldCount, iid);

  if (fld == NULL) {
    return TRI_errno();
  }

  // extract unique
  unique = false;
  // first try "unique" attribute
  bv = TRI_LookupArrayJson(definition, "unique");

  if (bv != NULL && bv->_type == TRI_JSON_BOOLEAN) {
    unique = bv->_value._boolean;
  }
  else {
    // then "constraint" 
    bv = TRI_LookupArrayJson(definition, "constraint");

    if (bv != NULL && bv->_type == TRI_JSON_BOOLEAN) {
      unique = bv->_value._boolean;
    }
  }

  // extract ignore null
  ignoreNull = false;
  bv = TRI_LookupArrayJson(definition, "ignoreNull");

  if (bv != NULL && bv->_type == TRI_JSON_BOOLEAN) {
    ignoreNull = bv->_value._boolean;
  }

  // list style
  if (TRI_EqualString(typeStr, "geo1")) {
    bool geoJson;

    // extract geo json
    geoJson = false;
    bv = TRI_LookupArrayJson(definition, "geoJson");

    if (bv != NULL && bv->_type == TRI_JSON_BOOLEAN) {
      geoJson = bv->_value._boolean;
    }

    // need just one field
    if (fieldCount == 1) {
      TRI_json_t* loc = static_cast<TRI_json_t*>(TRI_AtVector(&fld->_value._objects, 0));

      idx = CreateGeoIndexDocumentCollection(document,
                                        loc->_value._string.data,
                                        NULL,
                                        NULL,
                                        geoJson,
                                        unique,
                                        ignoreNull,
                                        iid,
                                        NULL);
  
      if (dst != NULL) {
        *dst = idx;
      }

      return idx == NULL ? TRI_errno() : TRI_ERROR_NO_ERROR;
    }
    else {
      LOG_ERROR("ignoring %s-index %llu, 'fields' must be a list with 1 entries",
                typeStr, (unsigned long long) iid);

      return TRI_set_errno(TRI_ERROR_BAD_PARAMETER);
    }
  }

  // attribute style
  else if (TRI_EqualString(typeStr, "geo2")) {
    if (fieldCount == 2) {
      TRI_json_t* lat = static_cast<TRI_json_t*>(TRI_AtVector(&fld->_value._objects, 0));
      TRI_json_t* lon = static_cast<TRI_json_t*>(TRI_AtVector(&fld->_value._objects, 1));

      idx = CreateGeoIndexDocumentCollection(document,
                                        NULL,
                                        lat->_value._string.data,
                                        lon->_value._string.data,
                                        false,
                                        unique,
                                        ignoreNull,
                                        iid,
                                        NULL);
      
      if (dst != NULL) {
        *dst = idx;
      }

      return idx == NULL ? TRI_errno() : TRI_ERROR_NO_ERROR;
    }
    else {
      LOG_ERROR("ignoring %s-index %llu, 'fields' must be a list with 2 entries",
                typeStr, (unsigned long long) iid);

      return TRI_set_errno(TRI_ERROR_BAD_PARAMETER);
    }
  }

  else {
    assert(false);
  }

  return 0; // shut the vc++ up
}

// -----------------------------------------------------------------------------
// --SECTION--                                                  public functions
// -----------------------------------------------------------------------------

////////////////////////////////////////////////////////////////////////////////
/// @brief finds a geo index, list style
////////////////////////////////////////////////////////////////////////////////

TRI_index_t* TRI_LookupGeoIndex1DocumentCollection (TRI_document_collection_t* document,
                                                    char const* location,
                                                    bool geoJson,
                                                    bool unique,
                                                    bool ignoreNull) {
  TRI_shape_pid_t loc;
  TRI_shaper_t* shaper;
  size_t i, n;

  shaper = document->_shaper;
    
  loc = shaper->lookupAttributePathByName(shaper, location);

  if (loc == 0) {
    return NULL;
  }

  n = document->_allIndexes._length;

  for (i = 0;  i < n;  ++i) {
    TRI_index_t* idx = static_cast<TRI_index_t*>(document->_allIndexes._buffer[i]);

    if (idx->_type == TRI_IDX_TYPE_GEO1_INDEX) {
      TRI_geo_index_t* geo = (TRI_geo_index_t*) idx;

      if (geo->_location != 0 && geo->_location == loc && 
          geo->_geoJson == geoJson && 
          idx->_unique == unique) {
        if (! unique || geo->base._ignoreNull == ignoreNull) {
          return idx;
        }
      }
    }
  }

  return NULL;
}

////////////////////////////////////////////////////////////////////////////////
/// @brief finds a geo index, attribute style
////////////////////////////////////////////////////////////////////////////////

TRI_index_t* TRI_LookupGeoIndex2DocumentCollection (TRI_document_collection_t* document,
                                                    char const* latitude,
                                                    char const* longitude,
                                                    bool unique,
                                                    bool ignoreNull) {
  TRI_shape_pid_t lat;
  TRI_shape_pid_t lon;
  TRI_shaper_t* shaper;
  size_t i, n;
  
  shaper = document->_shaper;
  
  lat = shaper->lookupAttributePathByName(shaper, latitude);
  lon = shaper->lookupAttributePathByName(shaper, longitude);

  if (lat == 0 || lon == 0) {
    return NULL;
  }

  n = document->_allIndexes._length;

  for (i = 0;  i < n;  ++i) {
    TRI_index_t* idx;

    idx = static_cast<TRI_index_t*>(document->_allIndexes._buffer[i]);

    if (idx->_type == TRI_IDX_TYPE_GEO2_INDEX) {
      TRI_geo_index_t* geo = (TRI_geo_index_t*) idx;

      if (geo->_latitude != 0 && 
          geo->_longitude != 0 && 
          geo->_latitude == lat && 
          geo->_longitude == lon && 
          idx->_unique == unique) {
        if (! unique || geo->base._ignoreNull == ignoreNull) {
          return idx;
        }
      }
    }
  }

  return NULL;
}

////////////////////////////////////////////////////////////////////////////////
/// @brief ensures that a geo index exists, list style
////////////////////////////////////////////////////////////////////////////////

TRI_index_t* TRI_EnsureGeoIndex1DocumentCollection (TRI_document_collection_t* document,
                                                    TRI_idx_iid_t iid,
                                                    char const* location,
                                                    bool geoJson,
                                                    bool unique,
                                                    bool ignoreNull,
                                                    bool* created,
                                                    TRI_server_id_t generatingServer) {
  TRI_index_t* idx;

  TRI_ReadLockReadWriteLock(&document->base._vocbase->_inventoryLock);

  // .............................................................................
  // inside write-lock
  // .............................................................................

  TRI_WRITE_LOCK_DOCUMENTS_INDEXES_PRIMARY_COLLECTION(document);

  idx = CreateGeoIndexDocumentCollection(document, location, NULL, NULL, geoJson, unique, ignoreNull, iid, created);

  if (idx != nullptr) {
    if (created) {
      int res = TRI_SaveIndex(document, idx, generatingServer);

      if (res != TRI_ERROR_NO_ERROR) {
        idx = nullptr;
      }
    }
  }
  
  TRI_WRITE_UNLOCK_DOCUMENTS_INDEXES_PRIMARY_COLLECTION(document);

  // .............................................................................
  // outside write-lock
  // .............................................................................

  TRI_ReadUnlockReadWriteLock(&document->base._vocbase->_inventoryLock);

  return idx;
}

////////////////////////////////////////////////////////////////////////////////
/// @brief ensures that a geo index exists, attribute style
////////////////////////////////////////////////////////////////////////////////

TRI_index_t* TRI_EnsureGeoIndex2DocumentCollection (TRI_document_collection_t* document,
                                                    TRI_idx_iid_t iid,
                                                    char const* latitude,
                                                    char const* longitude,
                                                    bool unique,
                                                    bool ignoreNull,
                                                    bool* created,
                                                    TRI_server_id_t generatingServer) {
  TRI_index_t* idx;

  TRI_ReadLockReadWriteLock(&document->base._vocbase->_inventoryLock);

  // .............................................................................
  // inside write-lock
  // .............................................................................

  TRI_WRITE_LOCK_DOCUMENTS_INDEXES_PRIMARY_COLLECTION(document);

  idx = CreateGeoIndexDocumentCollection(document, NULL, latitude, longitude, false, unique, ignoreNull, iid, created);

  if (idx != nullptr) {
    if (created) {
      int res = TRI_SaveIndex(document, idx, generatingServer);

      if (res != TRI_ERROR_NO_ERROR) {
        idx = nullptr;
      }
    }
  }
  
  TRI_WRITE_UNLOCK_DOCUMENTS_INDEXES_PRIMARY_COLLECTION(document);

  // .............................................................................
  // outside write-lock
  // .............................................................................

  TRI_ReadUnlockReadWriteLock(&document->base._vocbase->_inventoryLock);

  return idx;
}

// -----------------------------------------------------------------------------
// --SECTION--                                                        HASH INDEX
// -----------------------------------------------------------------------------

// -----------------------------------------------------------------------------
// --SECTION--                                                 private functions
// -----------------------------------------------------------------------------

////////////////////////////////////////////////////////////////////////////////
/// @brief adds a hash index to the collection
////////////////////////////////////////////////////////////////////////////////

static TRI_index_t* CreateHashIndexDocumentCollection (TRI_document_collection_t* document,
                                                       TRI_vector_pointer_t const* attributes,
                                                       TRI_idx_iid_t iid,
                                                       bool unique,
                                                       bool* created) {
  TRI_index_t* idx;
  TRI_vector_pointer_t fields;
  TRI_vector_t paths;
  int res;

  idx = NULL;

  // determine the sorted shape ids for the attributes
  res = PidNamesByAttributeNames(attributes,
                                 document->_shaper,
                                 &paths,
                                 &fields,
                                 true,
                                 true);

  if (res != TRI_ERROR_NO_ERROR) {
    if (created != NULL) {
      *created = false;
    }

    return NULL;
  }

  // ...........................................................................
  // Attempt to find an existing index which matches the attributes above.
  // If a suitable index is found, return that one otherwise we need to create
  // a new one.
  // ...........................................................................

  idx = LookupPathIndexDocumentCollection(document, &paths, TRI_IDX_TYPE_HASH_INDEX, unique, false);

  if (idx != NULL) {
    TRI_DestroyVector(&paths);
    TRI_DestroyVectorPointer(&fields);
    LOG_TRACE("hash-index already created");

    if (created != NULL) {
      *created = false;
    }

    return idx;
  }

  // create the hash index. we'll provide it with the current number of documents
  // in the collection so the index can do a sensible memory preallocation
  idx = TRI_CreateHashIndex(document,
                            iid,
                            &fields,
                            &paths,
                            unique);
  
  if (idx == NULL) {
    TRI_DestroyVector(&paths);
    TRI_DestroyVectorPointer(&fields);
    TRI_set_errno(TRI_ERROR_OUT_OF_MEMORY);
    return NULL;
  }

  // release memory allocated to vector
  TRI_DestroyVector(&paths);
  TRI_DestroyVectorPointer(&fields);

  // initialises the index with all existing documents
  res = FillIndex(document, idx);

  if (res != TRI_ERROR_NO_ERROR) {
    TRI_FreeHashIndex(idx);

    return NULL;
  }

  // store index and return
  res = AddIndex(document, idx);

  if (res != TRI_ERROR_NO_ERROR) {
    TRI_FreeHashIndex(idx);

    return NULL;
  }

  if (created != NULL) {
    *created = true;
  }

  return idx;
}

////////////////////////////////////////////////////////////////////////////////
/// @brief restores an index
////////////////////////////////////////////////////////////////////////////////

static int HashIndexFromJson (TRI_document_collection_t* document,
                              TRI_json_t const* definition,
                              TRI_idx_iid_t iid,
                              TRI_index_t** dst) {
  return PathBasedIndexFromJson(document, definition, iid, CreateHashIndexDocumentCollection, dst);
}

// -----------------------------------------------------------------------------
// --SECTION--                                                  public functions
// -----------------------------------------------------------------------------

////////////////////////////////////////////////////////////////////////////////
/// @brief finds a hash index (unique or non-unique)
/// the index lock must be held when calling this function
////////////////////////////////////////////////////////////////////////////////

TRI_index_t* TRI_LookupHashIndexDocumentCollection (TRI_document_collection_t* document,
                                                    TRI_vector_pointer_t const* attributes,
                                                    bool unique) {
  TRI_index_t* idx;
  TRI_vector_pointer_t fields;
  TRI_vector_t paths;
  int res;

  // determine the sorted shape ids for the attributes
  res = PidNamesByAttributeNames(attributes,
                                 document->_shaper,
                                 &paths,
                                 &fields,
                                 true, 
                                 false);

  if (res != TRI_ERROR_NO_ERROR) {
    return NULL;
  }

  idx = LookupPathIndexDocumentCollection(document, &paths, TRI_IDX_TYPE_HASH_INDEX, unique, true);

  // release memory allocated to vector
  TRI_DestroyVector(&paths);
  TRI_DestroyVectorPointer(&fields);

  return idx;
}

////////////////////////////////////////////////////////////////////////////////
/// @brief ensures that a hash index exists
////////////////////////////////////////////////////////////////////////////////

TRI_index_t* TRI_EnsureHashIndexDocumentCollection (TRI_document_collection_t* document,
                                                    TRI_idx_iid_t iid,
                                                    TRI_vector_pointer_t const* attributes,
                                                    bool unique,
                                                    bool* created,
                                                    TRI_server_id_t generatingServer) {
  TRI_index_t* idx;

  TRI_ReadLockReadWriteLock(&document->base._vocbase->_inventoryLock);

  // .............................................................................
  // inside write-lock
  // .............................................................................

  TRI_WRITE_LOCK_DOCUMENTS_INDEXES_PRIMARY_COLLECTION(document);

  // given the list of attributes (as strings)
  idx = CreateHashIndexDocumentCollection(document, attributes, iid, unique, created);

  if (idx != nullptr) {
    if (created) {
      int res = TRI_SaveIndex(document, idx, generatingServer);

      if (res != TRI_ERROR_NO_ERROR) {
        idx = nullptr;
      }
    }
  }
  
  TRI_WRITE_UNLOCK_DOCUMENTS_INDEXES_PRIMARY_COLLECTION(document);

  // .............................................................................
  // outside write-lock
  // .............................................................................

  TRI_ReadUnlockReadWriteLock(&document->base._vocbase->_inventoryLock);

  return idx;
}

// -----------------------------------------------------------------------------
// --SECTION--                                                    SKIPLIST INDEX
// -----------------------------------------------------------------------------

// -----------------------------------------------------------------------------
// --SECTION--                                                 private functions
// -----------------------------------------------------------------------------

////////////////////////////////////////////////////////////////////////////////
/// @brief adds a skiplist index to the collection
////////////////////////////////////////////////////////////////////////////////

static TRI_index_t* CreateSkiplistIndexDocumentCollection (TRI_document_collection_t* document,
                                                           TRI_vector_pointer_t const* attributes,
                                                           TRI_idx_iid_t iid,
                                                           bool unique,
                                                           bool* created) {
  TRI_index_t* idx;
  TRI_vector_pointer_t fields;
  TRI_vector_t paths;
  int res;

  res = PidNamesByAttributeNames(attributes,
                                 document->_shaper,
                                 &paths,
                                 &fields,
                                 false,
                                 true);

  if (res != TRI_ERROR_NO_ERROR) {
    if (created != NULL) {
      *created = false;
    }

    return NULL;
  }

  // ...........................................................................
  // Attempt to find an existing index which matches the attributes above.
  // If a suitable index is found, return that one otherwise we need to create
  // a new one.
  // ...........................................................................

  idx = LookupPathIndexDocumentCollection(document, &paths, TRI_IDX_TYPE_SKIPLIST_INDEX, unique, false);

  if (idx != NULL) {
    TRI_DestroyVector(&paths);
    TRI_DestroyVectorPointer(&fields);
    LOG_TRACE("skiplist-index already created");

    if (created != NULL) {
      *created = false;
    }

    return idx;
  }

  // Create the skiplist index
  idx = TRI_CreateSkiplistIndex(document, iid, &fields, &paths, unique);
  
  if (idx == NULL) {
    TRI_set_errno(TRI_ERROR_OUT_OF_MEMORY);
    return NULL;
  }

  // release memory allocated to vector
  TRI_DestroyVector(&paths);
  TRI_DestroyVectorPointer(&fields);

  // initialises the index with all existing documents
  res = FillIndex(document, idx);

  if (res != TRI_ERROR_NO_ERROR) {
    TRI_FreeSkiplistIndex(idx);

    TRI_set_errno(res);
    return NULL;
  }

  // store index and return
  res = AddIndex(document, idx);

  if (res != TRI_ERROR_NO_ERROR) {
    TRI_FreeSkiplistIndex(idx);

    return NULL;
  }

  if (created != NULL) {
    *created = true;
  }

  return idx;
}

////////////////////////////////////////////////////////////////////////////////
/// @brief restores an index
////////////////////////////////////////////////////////////////////////////////

static int SkiplistIndexFromJson (TRI_document_collection_t* document,
                                  TRI_json_t const* definition,
                                  TRI_idx_iid_t iid,
                                  TRI_index_t** dst) {
  return PathBasedIndexFromJson(document, definition, iid, CreateSkiplistIndexDocumentCollection, dst);
}

// -----------------------------------------------------------------------------
// --SECTION--                                                  public functions
// -----------------------------------------------------------------------------

////////////////////////////////////////////////////////////////////////////////
/// @brief finds a skiplist index (unique or non-unique)
/// the index lock must be held when calling this function
////////////////////////////////////////////////////////////////////////////////

TRI_index_t* TRI_LookupSkiplistIndexDocumentCollection (TRI_document_collection_t* document,
                                                        TRI_vector_pointer_t const* attributes,
                                                        bool unique) {
  TRI_index_t* idx;
  TRI_vector_pointer_t fields;
  TRI_vector_t paths;
  int res;

  // determine the unsorted shape ids for the attributes
  res = PidNamesByAttributeNames(attributes,
                                 document->_shaper,
                                 &paths,
                                 &fields,
                                 false,
                                 false);

  if (res != TRI_ERROR_NO_ERROR) {
    return NULL;
  }

  idx = LookupPathIndexDocumentCollection(document, &paths, TRI_IDX_TYPE_SKIPLIST_INDEX, unique, true);

  // release memory allocated to vector
  TRI_DestroyVector(&paths);
  TRI_DestroyVectorPointer(&fields);

  return idx;
}

////////////////////////////////////////////////////////////////////////////////
/// @brief ensures that a skiplist index exists
////////////////////////////////////////////////////////////////////////////////

TRI_index_t* TRI_EnsureSkiplistIndexDocumentCollection (TRI_document_collection_t* document,
                                                        TRI_idx_iid_t iid,
                                                        TRI_vector_pointer_t const* attributes,
                                                        bool unique,
                                                        bool* created, 
                                                        TRI_server_id_t generatingServer) {
  TRI_index_t* idx;

  TRI_ReadLockReadWriteLock(&document->base._vocbase->_inventoryLock);

  // .............................................................................
  // inside write-lock the collection
  // .............................................................................

  TRI_WRITE_LOCK_DOCUMENTS_INDEXES_PRIMARY_COLLECTION(document);

  idx = CreateSkiplistIndexDocumentCollection(document, attributes, iid, unique, created);

  if (idx != nullptr) {
    if (created) {
      int res = TRI_SaveIndex(document, idx, generatingServer);

      if (res != TRI_ERROR_NO_ERROR) {
        idx = nullptr;
      }
    }
  }
  
  TRI_WRITE_UNLOCK_DOCUMENTS_INDEXES_PRIMARY_COLLECTION(document);

  // .............................................................................
  // outside write-lock
  // .............................................................................

  TRI_ReadUnlockReadWriteLock(&document->base._vocbase->_inventoryLock);

  return idx;
}

// -----------------------------------------------------------------------------
// --SECTION--                                                    FULLTEXT INDEX
// -----------------------------------------------------------------------------

// -----------------------------------------------------------------------------
// --SECTION--                                                 private functions
// -----------------------------------------------------------------------------

static TRI_index_t* LookupFulltextIndexDocumentCollection (TRI_document_collection_t* document,
                                                           const char* attributeName,
                                                           const bool indexSubstrings,
                                                           int minWordLength) {
  size_t i;

  assert(attributeName);

  for (i = 0; i < document->_allIndexes._length; ++i) {
    TRI_index_t* idx = (TRI_index_t*) document->_allIndexes._buffer[i];

    if (idx->_type == TRI_IDX_TYPE_FULLTEXT_INDEX) {
      TRI_fulltext_index_t* fulltext = (TRI_fulltext_index_t*) idx;
      char* fieldName;

      // 2013-01-17: deactivated substring indexing
      // if (fulltext->_indexSubstrings != indexSubstrings) {
      //   continue;
      // }

      if (fulltext->_minWordLength != minWordLength) {
        continue;
      }

      if (fulltext->base._fields._length != 1) {
        continue;
      }

      fieldName = (char*) fulltext->base._fields._buffer[0];

      if (fieldName != 0 && TRI_EqualString(fieldName, attributeName)) {
        return idx;
      }
    }
  }

  return NULL;
}

////////////////////////////////////////////////////////////////////////////////
/// @brief adds a fulltext index to the collection
////////////////////////////////////////////////////////////////////////////////

static TRI_index_t* CreateFulltextIndexDocumentCollection (TRI_document_collection_t* document,
                                                           const char* attributeName,
                                                           const bool indexSubstrings,
                                                           int minWordLength,
                                                           TRI_idx_iid_t iid,
                                                           bool* created) {
  TRI_index_t* idx;
  int res;

  // ...........................................................................
  // Attempt to find an existing index with the same attribute
  // If a suitable index is found, return that one otherwise we need to create
  // a new one.
  // ...........................................................................

  idx = LookupFulltextIndexDocumentCollection(document, attributeName, indexSubstrings, minWordLength);
  if (idx != NULL) {
    LOG_TRACE("fulltext-index already created");

    if (created != NULL) {
      *created = false;
    }
    return idx;
  }

  // Create the fulltext index
  idx = TRI_CreateFulltextIndex(document, iid, attributeName, indexSubstrings, minWordLength);
  
  if (idx == NULL) {
    TRI_set_errno(TRI_ERROR_OUT_OF_MEMORY);
    return NULL;
  }

  // initialises the index with all existing documents
  res = FillIndex(document, idx);

  if (res != TRI_ERROR_NO_ERROR) {
    TRI_FreeFulltextIndex(idx);

    return NULL;
  }

  // store index and return
  res = AddIndex(document, idx);

  if (res != TRI_ERROR_NO_ERROR) {
    TRI_FreeFulltextIndex(idx);

    return NULL;
  }

  if (created != NULL) {
    *created = true;
  }

  return idx;
}

////////////////////////////////////////////////////////////////////////////////
/// @brief restores an index
////////////////////////////////////////////////////////////////////////////////

static int FulltextIndexFromJson (TRI_document_collection_t* document,
                                  TRI_json_t const* definition,
                                  TRI_idx_iid_t iid,
                                  TRI_index_t** dst) {
  TRI_index_t* idx;
  TRI_json_t* attribute;
  TRI_json_t* fld;
  // TRI_json_t* indexSubstrings;
  TRI_json_t* minWordLength;
  char* attributeName;
  size_t fieldCount;
  bool doIndexSubstrings;
  int minWordLengthValue;

  if (dst != NULL) {
    *dst = NULL;
  }

  // extract fields
  fld = ExtractFields(definition, &fieldCount, iid);

  if (fld == NULL) {
    return TRI_errno();
  }

  // extract the list of fields
  if (fieldCount != 1) {
    LOG_ERROR("ignoring index %llu, has an invalid number of attributes", (unsigned long long) iid);

    return TRI_set_errno(TRI_ERROR_BAD_PARAMETER);
  }

  attribute = static_cast<TRI_json_t*>(TRI_AtVector(&fld->_value._objects, 0));

  if (! TRI_IsStringJson(attribute)) {
    return TRI_set_errno(TRI_ERROR_BAD_PARAMETER);
  }

  attributeName = attribute->_value._string.data;

  // 2013-01-17: deactivated substring indexing
  // indexSubstrings = TRI_LookupArrayJson(definition, "indexSubstrings");

  doIndexSubstrings = false;
  // if (indexSubstrings != NULL && indexSubstrings->_type == TRI_JSON_BOOLEAN) {
  //  doIndexSubstrings = indexSubstrings->_value._boolean;
  // }

  minWordLength = TRI_LookupArrayJson(definition, "minLength");
  minWordLengthValue = TRI_FULLTEXT_MIN_WORD_LENGTH_DEFAULT;

  if (minWordLength != NULL && minWordLength->_type == TRI_JSON_NUMBER) {
    minWordLengthValue = (int) minWordLength->_value._number;
  }

  // create the index
  idx = LookupFulltextIndexDocumentCollection(document, attributeName, doIndexSubstrings, minWordLengthValue);

  if (idx == NULL) {
    bool created;
    idx = CreateFulltextIndexDocumentCollection(document, attributeName, doIndexSubstrings, minWordLengthValue, iid, &created);
  }

  if (dst != NULL) {
    *dst = idx;
  }

  if (idx == NULL) {
    LOG_ERROR("cannot create fulltext index %llu", (unsigned long long) iid);
    return TRI_errno();
  }

  return TRI_ERROR_NO_ERROR;
}

// -----------------------------------------------------------------------------
// --SECTION--                                                  public functions
// -----------------------------------------------------------------------------

////////////////////////////////////////////////////////////////////////////////
/// @brief finds a fulltext index (unique or non-unique)
/// the index lock must be held when calling this function
////////////////////////////////////////////////////////////////////////////////

TRI_index_t* TRI_LookupFulltextIndexDocumentCollection (TRI_document_collection_t* document,
                                                        const char* attributeName,
                                                        const bool indexSubstrings,
                                                        int minWordLength) {
  TRI_index_t* idx;

  idx = LookupFulltextIndexDocumentCollection(document, attributeName, indexSubstrings, minWordLength);

  return idx;
}

////////////////////////////////////////////////////////////////////////////////
/// @brief ensures that a fulltext index exists
////////////////////////////////////////////////////////////////////////////////

TRI_index_t* TRI_EnsureFulltextIndexDocumentCollection (TRI_document_collection_t* document,
                                                        TRI_idx_iid_t iid,
                                                        const char* attributeName,
                                                        const bool indexSubstrings,
                                                        int minWordLength,
                                                        bool* created,
                                                        TRI_server_id_t generatingServer) {
  TRI_index_t* idx;

  TRI_ReadLockReadWriteLock(&document->base._vocbase->_inventoryLock);

  // .............................................................................
  // inside write-lock the collection
  // .............................................................................

  TRI_WRITE_LOCK_DOCUMENTS_INDEXES_PRIMARY_COLLECTION(document);

  idx = CreateFulltextIndexDocumentCollection(document, attributeName, indexSubstrings, minWordLength, iid, created);

  if (idx != nullptr) {
    if (created) {
      int res = TRI_SaveIndex(document, idx, generatingServer);

      if (res != TRI_ERROR_NO_ERROR) {
        idx = nullptr;
      }
    }
  }
  
  TRI_WRITE_UNLOCK_DOCUMENTS_INDEXES_PRIMARY_COLLECTION(document);

  // .............................................................................
  // outside write-lock
  // .............................................................................

  TRI_ReadUnlockReadWriteLock(&document->base._vocbase->_inventoryLock);

  return idx;
}

// -----------------------------------------------------------------------------
// --SECTION--                                                    BITARRAY INDEX
// -----------------------------------------------------------------------------

// -----------------------------------------------------------------------------
// --SECTION--                                                 private functions
// -----------------------------------------------------------------------------

////////////////////////////////////////////////////////////////////////////////
/// @brief adds a bitarray index to the collection
////////////////////////////////////////////////////////////////////////////////

static TRI_index_t* CreateBitarrayIndexDocumentCollection (TRI_document_collection_t* document,
                                                           const TRI_vector_pointer_t* attributes,
                                                           const TRI_vector_pointer_t* values,
                                                           TRI_idx_iid_t iid,
                                                           bool supportUndef,
                                                           bool* created,
                                                           int* errorNum,
                                                           char** errorStr) {
  TRI_index_t* idx;
  TRI_vector_pointer_t fields;
  TRI_vector_t paths;
  int res;

  res = PidNamesByAttributeNames(attributes,
                                 document->_shaper,
                                 &paths,
                                 &fields,
                                 false,
                                 true);

  if (res != TRI_ERROR_NO_ERROR) {
    if (created != NULL) {
      *created = false;
    }
    *errorNum = res;
    *errorStr  = TRI_DuplicateString("Bitarray index attributes could not be accessed.");
    return NULL;
  }

  // ...........................................................................
  // Attempt to find an existing index which matches the attributes above.
  // If a suitable index is found, return that one otherwise we need to create
  // a new one.
  // ...........................................................................

  idx = LookupPathIndexDocumentCollection(document, &paths, TRI_IDX_TYPE_BITARRAY_INDEX, false, false);

  if (idx != NULL) {

    // .........................................................................
    // existing index has been located which matches the list of attributes
    // return this one
    // .........................................................................

    TRI_DestroyVector(&paths);
    TRI_DestroyVectorPointer(&fields);
    LOG_TRACE("bitarray-index previously created");

    if (created != NULL) {
      *created = false;
    }

    return idx;
  }


  // ...........................................................................
  // Create the bitarray index
  // ...........................................................................

  idx = TRI_CreateBitarrayIndex(document, iid, &fields, &paths, (TRI_vector_pointer_t*)(values), supportUndef, errorNum, errorStr);
  
  if (idx == NULL) {
    TRI_DestroyVector(&paths);
    TRI_DestroyVectorPointer(&fields);
    TRI_set_errno(TRI_ERROR_OUT_OF_MEMORY);
    return NULL;
  }

  // ...........................................................................
  // release memory allocated to fields & paths vectors
  // ...........................................................................

  TRI_DestroyVector(&paths);
  TRI_DestroyVectorPointer(&fields);

  // ...........................................................................
  // initialises the index with all existing documents
  // ...........................................................................

  res = FillIndex(document, idx);

  if (res != TRI_ERROR_NO_ERROR) {

    // .........................................................................
    // for some reason one or more of the existing documents has caused the
    // index to fail. Remove the index from the collection and return null.
    // .........................................................................

    *errorNum = res;
    *errorStr = TRI_DuplicateString("Bitarray index creation aborted due to documents within collection.");
    TRI_FreeBitarrayIndex(idx);

    return NULL;
  }

  // ...........................................................................
  // store index within the collection and return
  // ...........................................................................

  res = AddIndex(document, idx);

  if (res != TRI_ERROR_NO_ERROR) {
    *errorNum = res;
    *errorStr = TRI_DuplicateString(TRI_errno_string(res));
    TRI_FreeBitarrayIndex(idx);

    return NULL;
  }

  if (created != NULL) {
    *created = true;
  }

  return idx;
}

////////////////////////////////////////////////////////////////////////////////
/// @brief restores an index
////////////////////////////////////////////////////////////////////////////////

static int BitarrayIndexFromJson (TRI_document_collection_t* document,
                                  TRI_json_t const* definition,
                                  TRI_idx_iid_t iid,
                                  TRI_index_t** dst) {
  return BitarrayBasedIndexFromJson(document, definition, iid, CreateBitarrayIndexDocumentCollection, dst);
}

// -----------------------------------------------------------------------------
// --SECTION--                                                  public functions
// -----------------------------------------------------------------------------

////////////////////////////////////////////////////////////////////////////////
/// @brief finds a bitarray index
////////////////////////////////////////////////////////////////////////////////

TRI_index_t* TRI_LookupBitarrayIndexDocumentCollection (TRI_document_collection_t* document,
                                                        const TRI_vector_pointer_t* attributes) {
  TRI_index_t* idx;
  TRI_vector_pointer_t fields;
  TRI_vector_t paths;
  int result;

  // ...........................................................................
  // determine the unsorted shape ids for the attributes
  // ...........................................................................

  result = PidNamesByAttributeNames(attributes, 
                                    document->_shaper,
                                    &paths, 
                                    &fields, 
                                    false,
                                    false);

  if (result != TRI_ERROR_NO_ERROR) {
    return NULL;
  }

  idx = LookupPathIndexDocumentCollection(document, &paths, TRI_IDX_TYPE_BITARRAY_INDEX, false, true);

  // .............................................................................
  // release memory allocated to vector
  // .............................................................................

  TRI_DestroyVector(&paths);
  TRI_DestroyVectorPointer(&fields);

  return idx;
}

////////////////////////////////////////////////////////////////////////////////
/// @brief ensures that a bitarray index exists
////////////////////////////////////////////////////////////////////////////////

TRI_index_t* TRI_EnsureBitarrayIndexDocumentCollection (TRI_document_collection_t* document,
                                                        TRI_idx_iid_t iid,
                                                        const TRI_vector_pointer_t* attributes,
                                                        const TRI_vector_pointer_t* values,
                                                        bool supportUndef,
                                                        bool* created,
                                                        int* errorCode,
                                                        char** errorStr,
                                                        TRI_server_id_t generatingServer) {
  TRI_index_t* idx;

  *errorCode = TRI_ERROR_NO_ERROR;
  *errorStr  = NULL;

  TRI_ReadLockReadWriteLock(&document->base._vocbase->_inventoryLock);

  // .............................................................................
  // inside write-lock the collection
  // .............................................................................

  TRI_WRITE_LOCK_DOCUMENTS_INDEXES_PRIMARY_COLLECTION(document);
  
  idx = CreateBitarrayIndexDocumentCollection(document, attributes, values, iid, supportUndef, created, errorCode, errorStr);

  if (idx != NULL) {
    if (created) {
      int res = TRI_SaveIndex(document, idx, generatingServer);

      // ...........................................................................
      // If index could not be saved, report the error and return NULL
      // TODO: get TRI_SaveIndex to report the error
      // ...........................................................................

      if (res != TRI_ERROR_NO_ERROR) {
        idx = NULL;
        *errorCode = res;
        *errorStr  = TRI_DuplicateString("Bitarray index could not be saved.");
      }
    }
  }
  
  TRI_WRITE_UNLOCK_DOCUMENTS_INDEXES_PRIMARY_COLLECTION(document);

  // .............................................................................
  // outside write-lock
  // .............................................................................

  TRI_ReadUnlockReadWriteLock(&document->base._vocbase->_inventoryLock);

  // .............................................................................
  // Index already exists so simply return it
  // .............................................................................

  return idx;
}

// -----------------------------------------------------------------------------
// --SECTION--                                           SELECT BY EXAMPLE QUERY
// -----------------------------------------------------------------------------

// -----------------------------------------------------------------------------
// --SECTION--                                                 private functions
// -----------------------------------------------------------------------------

////////////////////////////////////////////////////////////////////////////////
/// @brief checks for match of an example
////////////////////////////////////////////////////////////////////////////////

static bool IsExampleMatch (TRI_shaper_t* shaper,
                            TRI_doc_mptr_t const* doc,
                            size_t len,
                            TRI_shape_pid_t* pids,
                            TRI_shaped_json_t** values) {
  TRI_shaped_json_t document;
  TRI_shaped_json_t result;
  TRI_shape_t const* shape;

  TRI_EXTRACT_SHAPED_JSON_MARKER(document, doc->_data);

  for (size_t i = 0;  i < len;  ++i) {
    TRI_shaped_json_t* example = values[i];

    bool ok = TRI_ExtractShapedJsonVocShaper(shaper,
                                             &document,
                                             example->_sid,
                                             pids[i],
                                             &result,
                                             &shape);

    if (! ok || shape == NULL) {
      return false;
    }

    if (result._data.length != example->_data.length) {
      // suppress excessive log spam
      // LOG_TRACE("expecting length %lu, got length %lu for path %lu",
      //           (unsigned long) result._data.length,
      //           (unsigned long) example->_data.length,
      //           (unsigned long) pids[i]);

      return false;
    }

    if (memcmp(result._data.data, example->_data.data, example->_data.length) != 0) {
      // suppress excessive log spam
      // LOG_TRACE("data mismatch at path %lu", (unsigned long) pids[i]);
      return false;
    }
  }

  return true;
}

// -----------------------------------------------------------------------------
// --SECTION--                                                  public functions
// -----------------------------------------------------------------------------

////////////////////////////////////////////////////////////////////////////////
/// @brief executes a select-by-example query
////////////////////////////////////////////////////////////////////////////////

TRI_vector_t TRI_SelectByExample (TRI_transaction_collection_t* trxCollection,
                                  size_t length,
                                  TRI_shape_pid_t* pids,
                                  TRI_shaped_json_t** values) {
  TRI_shaper_t* shaper;
  TRI_vector_t filtered;

  TRI_document_collection_t* document = trxCollection->_collection->_collection;

  // use filtered to hold copies of the master pointer
  TRI_InitVector(&filtered, TRI_UNKNOWN_MEM_ZONE, sizeof(TRI_doc_mptr_t));

  // do a full scan
  shaper = document->_shaper;

  TRI_doc_mptr_t const** ptr = (TRI_doc_mptr_t const**) (document->_primaryIndex._table);
  TRI_doc_mptr_t const** end = (TRI_doc_mptr_t const**) ptr + document->_primaryIndex._nrAlloc;

  for (;  ptr < end;  ++ptr) {
    if (IsVisible(*ptr)) {
      if (IsExampleMatch(shaper, *ptr, length, pids, values)) {
        TRI_PushBackVector(&filtered, *ptr);
      }
    }
  }

  return filtered;
}

////////////////////////////////////////////////////////////////////////////////
/// @brief deletes a document given by a master pointer
////////////////////////////////////////////////////////////////////////////////

int TRI_DeleteDocumentDocumentCollection (TRI_transaction_collection_t* trxCollection,
                                          TRI_doc_update_policy_t const* policy,
                                          TRI_doc_mptr_t* doc) {
  // no extra locking here as the collection is already locked
  return RemoveDocumentShapedJson(trxCollection, (TRI_voc_key_t) TRI_EXTRACT_MARKER_KEY(doc), 0, policy, false, false);
}

////////////////////////////////////////////////////////////////////////////////
/// @brief set the collection revision
////////////////////////////////////////////////////////////////////////////////

void TRI_SetRevisionDocumentCollection (TRI_document_collection_t* document,
                                        TRI_voc_rid_t rid,
                                        bool force) {
  SetRevision(document, rid, force);
}

////////////////////////////////////////////////////////////////////////////////
/// @brief rotate the current journal of the collection
/// use this for testing only
////////////////////////////////////////////////////////////////////////////////

int TRI_RotateJournalDocumentCollection (TRI_document_collection_t* document) {
  return RotateJournal(document);
}

// Local Variables:
// mode: outline-minor
// outline-regexp: "/// @brief\\|/// {@inheritDoc}\\|/// @addtogroup\\|/// @page\\|// --SECTION--\\|/// @\\}"
// End:<|MERGE_RESOLUTION|>--- conflicted
+++ resolved
@@ -277,11 +277,7 @@
   }
 
 
-<<<<<<< HEAD
-  TRI_InitMarker((char*) &cm, TRI_COL_MARKER_HEADER, sizeof(TRI_col_header_marker_t));
-=======
   TRI_InitMarkerDatafile((char*) &cm, TRI_COL_MARKER_HEADER, sizeof(TRI_col_header_marker_t));
->>>>>>> f26142c5
   cm.base._tick = (TRI_voc_tick_t) fid;
   cm._type = (TRI_col_type_t) collection->_info._type;
   cm._cid  = collection->_info._cid;
@@ -369,11 +365,7 @@
   }
 
 
-<<<<<<< HEAD
-  TRI_InitMarker((char*) &cm, TRI_COL_MARKER_HEADER, sizeof(TRI_col_header_marker_t));
-=======
   TRI_InitMarkerDatafile((char*) &cm, TRI_COL_MARKER_HEADER, sizeof(TRI_col_header_marker_t));
->>>>>>> f26142c5
   cm.base._tick = (TRI_voc_tick_t) fid;
   cm._type = (TRI_col_type_t) collection->_info._type;
   cm._cid  = collection->_info._cid;
