////////////////////////////////////////////////////////////////////////////////
/// DISCLAIMER
///
/// Copyright 2022-2022 ArangoDB GmbH, Cologne, Germany
///
/// Licensed under the Apache License, Version 2.0 (the "License");
/// you may not use this file except in compliance with the License.
/// You may obtain a copy of the License at
///
///     http://www.apache.org/licenses/LICENSE-2.0
///
/// Unless required by applicable law or agreed to in writing, software
/// distributed under the License is distributed on an "AS IS" BASIS,
/// WITHOUT WARRANTIES OR CONDITIONS OF ANY KIND, either express or implied.
/// See the License for the specific language governing permissions and
/// limitations under the License.
///
/// Copyright holder is ArangoDB GmbH, Cologne, Germany
///
/// @author Michael Hackstein
////////////////////////////////////////////////////////////////////////////////

#pragma once

#include <cstdint>
#include <optional>

#include "Basics/StaticStrings.h"
#include "Inspection/Access.h"
#include "VocBase/Properties/UtilityInvariants.h"

namespace arangodb {

namespace velocypack {
class Builder;
}

struct DatabaseConfiguration;
class Result;

struct ClusteringMutableProperties {
  struct Transformers {
    struct ReplicationSatellite {
      using MemoryType = uint64_t;
      using SerializedType = arangodb::velocypack::Builder;

      static arangodb::inspection::Status toSerialized(MemoryType v,
                                                       SerializedType& result);

      static arangodb::inspection::Status fromSerialized(
          SerializedType const& v, MemoryType& result);
    };
  };

  struct Invariants {
    [[nodiscard]] static auto writeConcernAllowedToBeZeroForSatellite(
        ClusteringMutableProperties const& props) -> inspection::Status;
  };

  inspection::NonNullOptional<uint64_t> replicationFactor{std::nullopt};
  inspection::NonNullOptional<uint64_t> writeConcern{std::nullopt};

  bool waitForSync = false;

  bool operator==(ClusteringMutableProperties const& other) const = default;

  [[nodiscard]] bool isSatellite() const noexcept;

  void applyDatabaseDefaults(DatabaseConfiguration const& config);

  [[nodiscard]] arangodb::Result validateDatabaseConfiguration(
      DatabaseConfiguration const& config) const;
};

template<class Inspector>
auto inspect(Inspector& f, ClusteringMutableProperties& props) {
  return f.object(props)
      .fields(
          f.field(StaticStrings::WaitForSyncString, props.waitForSync)
              .fallback(f.keep()),
<<<<<<< HEAD
          // Deprecated, and not documented anymore
=======
          // minReplicationFactor is deprecated, and not documented anymore
>>>>>>> 1e050ea7
          // The ordering is important here, minReplicationFactor
          // has to be before writeConcern, this way we ensure that writeConcern
          // will overwrite the minReplicationFactor value if present
          f.field(StaticStrings::MinReplicationFactor, props.writeConcern)
              .fallback(f.keep()),
          // Now check the new attribute, if it is not there,
          // fallback to minReplicationFactor / default, whatever
          // is set already.
          f.field(StaticStrings::WriteConcern, props.writeConcern)
              .fallback(f.keep()),
          f.field(StaticStrings::ReplicationFactor, props.replicationFactor)
              .transformWith(ClusteringMutableProperties::Transformers::
                                 ReplicationSatellite{}))
      .invariant(ClusteringMutableProperties::Invariants::
                     writeConcernAllowedToBeZeroForSatellite);
}
}  // namespace arangodb<|MERGE_RESOLUTION|>--- conflicted
+++ resolved
@@ -78,11 +78,7 @@
       .fields(
           f.field(StaticStrings::WaitForSyncString, props.waitForSync)
               .fallback(f.keep()),
-<<<<<<< HEAD
-          // Deprecated, and not documented anymore
-=======
           // minReplicationFactor is deprecated, and not documented anymore
->>>>>>> 1e050ea7
           // The ordering is important here, minReplicationFactor
           // has to be before writeConcern, this way we ensure that writeConcern
           // will overwrite the minReplicationFactor value if present
