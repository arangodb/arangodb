--- conflicted
+++ resolved
@@ -147,12 +147,8 @@
   bool isSmartChild() const { return false; }
 #endif
   bool usesRevisionsAsDocumentIds() const;
-<<<<<<< HEAD
+  void setUsesRevisionsAsDocumentIds(bool);
   RevisionId minRevision() const;
-=======
-  void setUsesRevisionsAsDocumentIds(bool);
-  TRI_voc_rid_t minRevision() const;
->>>>>>> 9851b66c
   /// @brief is this a cluster-wide Plan (ClusterInfo) collection
   bool isAStub() const { return _isAStub; }
 
@@ -386,15 +382,9 @@
 
   bool const _allowUserKeys;
 
-<<<<<<< HEAD
-  bool _syncByRevision;
+  std::atomic<bool> _syncByRevision;
 
   RevisionId const _minRevision;
-=======
-  std::atomic<bool> _syncByRevision;
-
-  TRI_voc_rid_t const _minRevision;
->>>>>>> 9851b66c
 
   std::string _smartJoinAttribute;
 
