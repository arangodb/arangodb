--- conflicted
+++ resolved
@@ -342,11 +342,6 @@
   void setInternalValidatorTypes(uint64_t type);
 
   uint64_t getInternalValidatorTypes() const;
-<<<<<<< HEAD
-
-  bool isShard() const noexcept;
-=======
->>>>>>> 9e3e291e
 
   bool isLocalSmartEdgeCollection() const noexcept;
 
