////////////////////////////////////////////////////////////////////////////////
/// DISCLAIMER
///
/// Copyright 2014-2021 ArangoDB GmbH, Cologne, Germany
/// Copyright 2004-2014 triAGENS GmbH, Cologne, Germany
///
/// Licensed under the Apache License, Version 2.0 (the "License");
/// you may not use this file except in compliance with the License.
/// You may obtain a copy of the License at
///
///     http://www.apache.org/licenses/LICENSE-2.0
///
/// Unless required by applicable law or agreed to in writing, software
/// distributed under the License is distributed on an "AS IS" BASIS,
/// WITHOUT WARRANTIES OR CONDITIONS OF ANY KIND, either express or implied.
/// See the License for the specific language governing permissions and
/// limitations under the License.
///
/// Copyright holder is ArangoDB GmbH, Cologne, Germany
///
/// @author Michael Hackstein
/// @author Jan Christoph Uhde
////////////////////////////////////////////////////////////////////////////////

#pragma once

#include "Basics/Common.h"
#include "Basics/Mutex.h"
#include "Basics/ReadWriteLock.h"
#include "Futures/Future.h"
#include "Indexes/IndexIterator.h"
#include "Transaction/CountCache.h"
#include "Utils/OperationResult.h"
#include "VocBase/Identifiers/IndexId.h"
#include "VocBase/Identifiers/RevisionId.h"
#include "VocBase/LogicalDataSource.h"
#include "VocBase/Validators.h"
#include "VocBase/voc-types.h"

#include <velocypack/Builder.h>
#include <velocypack/Slice.h>
#include <velocypack/StringRef.h>

namespace arangodb {
typedef std::string ServerID;  // ID of a server
typedef std::string ShardID;   // ID of a shard
typedef std::unordered_map<ShardID, std::vector<ServerID>> ShardMap;

class FollowerInfo;
class Index;
class IndexIterator;
class KeyGenerator;
class LocalDocumentId;
class ManagedDocumentResult;
struct OperationOptions;
class PhysicalCollection;
class Result;
class ShardingInfo;

namespace transaction {
class Methods;
}

/// please note that coordinator-based logical collections are frequently
/// created and discarded, so ctor & dtor need to be as efficient as possible.
/// additionally, do not put any volatile state into this object in the
/// coordinator, as the ClusterInfo may create many different temporary physical
/// LogicalCollection objects (one after the other) even for the same "logical"
/// LogicalCollection. this which will also discard the collection's volatile
/// state each time! all state of a LogicalCollection in the coordinator case
/// needs to be derived from the JSON info in the agency's plan entry for the
/// collection...

typedef std::shared_ptr<LogicalCollection> LogicalCollectionPtr;

class LogicalCollection : public LogicalDataSource {
  friend struct ::TRI_vocbase_t;

 public:
  LogicalCollection() = delete;
  LogicalCollection(TRI_vocbase_t& vocbase, velocypack::Slice info, bool isAStub);
  LogicalCollection(LogicalCollection const&) = delete;
  LogicalCollection& operator=(LogicalCollection const&) = delete;
  ~LogicalCollection() override;

  enum class Version { v30 = 5, v31 = 6, v33 = 7, v34 = 8, v37 = 9 };

  /*
   * @brief Available types of internal validators. These validators
   * are managed by the database, and bound to features of collections.
   * They cannot be modified by the user, and should therefore not be exposed.
   * Mostly used for Enterprise/Smart collection types which have
   * some specialities over community collections.
   * This enum is used to generate bitmap entries. So whenever you
   * add a new value make sure it is the next free 2^n value.
   * For Backwards Compatibility a value can never be reused.
   */
  enum InternalValidatorType {
    None = 0,
    LogicalSmartEdge = 1,
    LocalSmartEdge = 2,
    RemoteSmartEdge = 4,
    SmartToSatEdge = 8,
    SatToSmartEdge = 16,
  };

  /// @brief the category representing a logical collection
  static Category const& category() noexcept;

  /// @brief hard-coded minimum version number for collections
  static constexpr Version minimumVersion() { return Version::v30; }
  /// @brief current version for collections
  static constexpr Version currentVersion() { return Version::v37; }

  // SECTION: Meta Information
  Version version() const { return _version; }

  void setVersion(Version version) { _version = version; }

  uint32_t v8CacheVersion() const;

  TRI_col_type_e type() const;

  std::string globallyUniqueId() const;

  // For normal collections the realNames is just a vector of length 1
  // with its name. For smart edge collections (Enterprise Edition only)
  // this is different.
  virtual std::vector<std::string> realNames() const {
    return std::vector<std::string>{name()};
  }
  // Same here, this is for reading in AQL:
  virtual std::vector<std::string> realNamesForRead() const {
    return std::vector<std::string>{name()};
  }

  TRI_vocbase_col_status_e status() const;
  TRI_vocbase_col_status_e getStatusLocked();

  void executeWhileStatusWriteLocked(std::function<void()> const& callback);

  /// @brief try to fetch the collection status under a lock
  /// the boolean value will be set to true if the lock could be acquired
  /// if the boolean is false, the return value is always
  /// TRI_VOC_COL_STATUS_CORRUPTED
  TRI_vocbase_col_status_e tryFetchStatus(bool&);

  uint64_t numberDocuments(transaction::Methods*, transaction::CountType type);

  // SECTION: Properties
  RevisionId revision(transaction::Methods*) const;
  bool waitForSync() const { return _waitForSync; }
  void waitForSync(bool value) { _waitForSync = value; }
#ifdef USE_ENTERPRISE
  bool isDisjoint() const { return _isDisjoint; }
  bool isSmart() const { return _isSmart; }
  bool isSmartChild() const { return _isSmartChild; }
#else
  bool isDisjoint() const { return false; }
  bool isSmart() const { return false; }
  bool isSmartChild() const { return false; }
#endif
  bool usesRevisionsAsDocumentIds() const;
  /// @brief is this a cluster-wide Plan (ClusterInfo) collection
  bool isAStub() const { return _isAStub; }

  bool hasSmartJoinAttribute() const { return !smartJoinAttribute().empty(); }

  bool hasClusterWideUniqueRevs() const;

  /// @brief return the name of the SmartJoin attribute (empty string
  /// if no SmartJoin attribute is present)
  std::string const& smartJoinAttribute() const { return _smartJoinAttribute; }

  // SECTION: sharding
  ShardingInfo* shardingInfo() const;

  // proxy methods that will use the sharding info in the background
  size_t numberOfShards() const;
  size_t replicationFactor() const;
  size_t writeConcern() const;
  std::string const& distributeShardsLike() const;
  std::vector<std::string> const& avoidServers() const;
  bool isSatellite() const;
  bool usesDefaultShardKeys() const;
  std::vector<std::string> const& shardKeys() const;
  TEST_VIRTUAL std::shared_ptr<ShardMap> shardIds() const;

  // mutation options for sharding
  void setShardMap(std::shared_ptr<ShardMap> map) noexcept;
  void distributeShardsLike(std::string const& cid, ShardingInfo const* other);

  // query shard for a given document
  ErrorCode getResponsibleShard(velocypack::Slice slice,
                                bool docComplete, std::string& shardID);
  ErrorCode getResponsibleShard(std::string_view key, std::string& shardID);

  ErrorCode getResponsibleShard(velocypack::Slice slice, bool docComplete,
                                std::string& shardID, bool& usesDefaultShardKeys,
                                velocypack::StringRef const& key = velocypack::StringRef());

  /// @briefs creates a new document key, the input slice is ignored here
  /// this method is overriden in derived classes
  virtual std::string createKey(velocypack::Slice input) const;

  PhysicalCollection* getPhysical() const { return _physical.get(); }

  std::unique_ptr<IndexIterator> getAllIterator(transaction::Methods* trx, ReadOwnWrites readOwnWrites);
  std::unique_ptr<IndexIterator> getAnyIterator(transaction::Methods* trx);

  /// @brief fetches current index selectivity estimates
  /// if allowUpdate is true, will potentially make a cluster-internal roundtrip
  /// to fetch current values!
  /// @param tid the optional transaction ID to use
  IndexEstMap clusterIndexEstimates(bool allowUpdating,
                                    TransactionId tid = TransactionId::none());

  /// @brief flushes the current index selectivity estimates
  void flushClusterIndexEstimates();

  /// @brief return all indexes of the collection
  std::vector<std::shared_ptr<Index>> getIndexes() const;

  void getIndexesVPack(velocypack::Builder&,
                       std::function<bool(Index const*, uint8_t&)> const& filter) const;

  /// @brief a method to skip certain documents in AQL write operations,
  /// this is only used in the Enterprise Edition for SmartGraphs
  virtual bool skipForAqlWrite(velocypack::Slice document, std::string const& key) const;

  bool allowUserKeys() const;

  // SECTION: Modification Functions
  virtual Result drop() override;
  virtual Result rename(std::string&& name) override;
  virtual void setStatus(TRI_vocbase_col_status_e);

  // SECTION: Serialization
  void toVelocyPackIgnore(velocypack::Builder& result,
                          std::unordered_set<std::string> const& ignoreKeys,
                          Serialization context) const;

  velocypack::Builder toVelocyPackIgnore(std::unordered_set<std::string> const& ignoreKeys,
                                         Serialization context) const;

  void toVelocyPackForInventory(velocypack::Builder&) const;

  virtual void toVelocyPackForClusterInventory(velocypack::Builder&, bool useSystem,
                                               bool isReady, bool allInSync) const;

  using LogicalDataSource::properties;

  //////////////////////////////////////////////////////////////////////////////
  /// @brief updates properties of an existing DataSource
  /// @param definition the properties being updated
  /// @param partialUpdate modify only the specified properties (false == all)
  //////////////////////////////////////////////////////////////////////////////
  virtual Result properties(velocypack::Slice definition, bool partialUpdate);

  /// @brief return the figures for a collection
  virtual futures::Future<OperationResult> figures(bool details,
                                                   OperationOptions const& options) const;

  /// @brief closes an open collection
  ErrorCode close();

  // SECTION: Indexes

  /// @brief Create a new Index based on VelocyPack description
  virtual std::shared_ptr<Index> createIndex(velocypack::Slice, bool&);

  /// @brief Find index by definition
  std::shared_ptr<Index> lookupIndex(velocypack::Slice) const;

  /// @brief Find index by iid
  std::shared_ptr<Index> lookupIndex(IndexId) const;

  /// @brief Find index by name
  std::shared_ptr<Index> lookupIndex(std::string const&) const;

  bool dropIndex(IndexId iid);

  // SECTION: Index access (local only)

  /// @brief processes a truncate operation
  Result truncate(transaction::Methods& trx, OperationOptions& options);

  /// @brief compact-data operation
  void compact();

  Result insert(transaction::Methods* trx, velocypack::Slice slice,
                ManagedDocumentResult& result, OperationOptions& options);

  Result update(transaction::Methods*, velocypack::Slice newSlice,
                ManagedDocumentResult& result, OperationOptions&,
                ManagedDocumentResult& previousMdr);

  Result replace(transaction::Methods*, velocypack::Slice newSlice,
                 ManagedDocumentResult& result, OperationOptions&,
                 ManagedDocumentResult& previousMdr);

  Result remove(transaction::Methods& trx, velocypack::Slice slice,
                OperationOptions& options, ManagedDocumentResult& previousMdr);

  /// @brief Persist the connected physical collection.
  ///        This should be called AFTER the collection is successfully
  ///        created and only on Sinlge/DBServer
  void persistPhysicalCollection();

  /// lock protecting the status and name
  basics::ReadWriteLock& statusLock() noexcept;

  /// @brief Defer a callback to be executed when the collection
  ///        can be dropped. The callback is supposed to drop
  ///        the collection and it is guaranteed that no one is using
  ///        it at that moment.
  void deferDropCollection(std::function<bool(LogicalCollection&)> const& callback);

  void schemaToVelocyPack(VPackBuilder&) const;
  Result validate(VPackSlice newDoc, VPackOptions const*) const;  // insert
  Result validate(VPackSlice modifiedDoc, VPackSlice oldDoc, VPackOptions const*) const;  // update / replace

  // Get a reference to this KeyGenerator.
  // Caller is not allowed to free it.
  inline KeyGenerator* keyGenerator() const { return _keyGenerator.get(); }

  transaction::CountCache& countCache() { return _countCache; }

  std::unique_ptr<FollowerInfo> const& followers() const;

  /// @brief returns the value of _syncByRevision
  bool syncByRevision() const;

  /// @brief returns the value of _syncByRevision, but only for "real" collections with data backing.
  /// returns false for all collections with no data backing.
  bool useSyncByRevision() const;

  /// @brief set the internal validator types. This should be handled with care
  /// and be set before the collection is persisted into the Agency.
  /// The value should not be modified at runtime.
  // (Technically no issue but will have side-effects on shards)
  void setInternalValidatorTypes(uint64_t type);

  uint64_t getInternalValidatorTypes() const;

  bool isLocalSmartEdgeCollection() const noexcept;

  bool isRemoteSmartEdgeCollection() const noexcept;

  bool isSmartEdgeCollection() const noexcept;

  bool isSatToSmartEdgeCollection() const noexcept;

  bool isSmartToSatEdgeCollection() const noexcept;

 protected:
  void addInternalValidator(std::unique_ptr<ValidatorBase>);

  virtual Result appendVelocyPack(velocypack::Builder& builder,
                                  Serialization context) const override;

  Result updateSchema(VPackSlice schema);

  /**
   * Enterprise only method. See enterprise code for implementation
   * Community has a dummy stub.
   */
  std::string createSmartToSatKey(arangodb::velocypack::Slice input) const;

<<<<<<< HEAD
  void decorateWithInternalEEValidators(bool checkIfValidatorIsSet = false);
=======
  void decorateWithInternalEEValidators();
>>>>>>> 07510139

 private:
  void prepareIndexes(velocypack::Slice indexesSlice);

  void increaseV8Version();

  bool determineSyncByRevision() const;

  void decorateWithInternalValidators();

 protected:
  virtual void includeVelocyPackEnterprise(velocypack::Builder& result) const;

  // SECTION: Meta Information

  /// lock protecting the status and name
  mutable basics::ReadWriteLock _statusLock;

  /// @brief collection format version
  Version _version;

  // @brief Internal version used for caching
  uint32_t _v8CacheVersion;

  // @brief Collection type
  TRI_col_type_e const _type;

  // @brief Current state of this colletion
  std::atomic<TRI_vocbase_col_status_e> _status;

  /// @brief is this a global collection on a DBServer
  bool const _isAStub;

#ifdef USE_ENTERPRISE
  // @brief Flag if this collection is a disjoint smart one. (Enterprise Edition
  // only) can only be true if _isSmart is also true
  bool const _isDisjoint;
  // @brief Flag if this collection is a smart one. (Enterprise Edition only)
  bool const _isSmart;
  // @brief Flag if this collection is a child of a smart collection (Enterprise Edition only)
  bool const _isSmartChild;
#endif

  // SECTION: Properties
  std::atomic<bool> _waitForSync;

  bool const _allowUserKeys;

  std::atomic<bool> _usesRevisionsAsDocumentIds;

  std::atomic<bool> _syncByRevision;

  std::string _smartJoinAttribute;

  transaction::CountCache _countCache;

  // SECTION: Key Options

  // @brief options for key creation
  std::shared_ptr<velocypack::Buffer<uint8_t> const> _keyOptions;
  std::unique_ptr<KeyGenerator> _keyGenerator;

  std::unique_ptr<PhysicalCollection> _physical;

  mutable Mutex _infoLock;  // lock protecting the info

  // the following contains in the cluster/DBserver case the information
  // which other servers are in sync with this shard. It is unset in all
  // other cases.
  std::unique_ptr<FollowerInfo> _followers;

  /// @brief sharding information
  std::unique_ptr<ShardingInfo> _sharding;

  // `_schema` must be used with atomic accessors only!!
  // We use relaxed access (load/store) as we only care about atomicity.
  std::shared_ptr<ValidatorBase> _schema;

  // This is a bitmap entry of InternalValidatorType entries.
  uint64_t _internalValidatorTypes;

  std::vector<std::unique_ptr<ValidatorBase>> _internalValidators;
};

}  // namespace arangodb
<|MERGE_RESOLUTION|>--- conflicted
+++ resolved
@@ -367,11 +367,7 @@
    */
   std::string createSmartToSatKey(arangodb::velocypack::Slice input) const;
 
-<<<<<<< HEAD
-  void decorateWithInternalEEValidators(bool checkIfValidatorIsSet = false);
-=======
   void decorateWithInternalEEValidators();
->>>>>>> 07510139
 
  private:
   void prepareIndexes(velocypack::Slice indexesSlice);
