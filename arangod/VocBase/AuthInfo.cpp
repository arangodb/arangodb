--- conflicted
+++ resolved
@@ -52,163 +52,6 @@
 using namespace arangodb::velocypack;
 using namespace arangodb::rest;
 
-<<<<<<< HEAD
-=======
-static AuthEntry CreateAuthEntry(VPackSlice const& slice, AuthSource source) {
-  if (slice.isNone() || !slice.isObject()) {
-    return AuthEntry();
-  }
-
-  // extract "user" attribute
-  VPackSlice const userSlice = slice.get("user");
-
-  if (!userSlice.isString()) {
-    LOG_TOPIC(DEBUG, arangodb::Logger::FIXME) << "cannot extract username";
-    return AuthEntry();
-  }
-
-  VPackSlice const authDataSlice = slice.get("authData");
-
-  if (!authDataSlice.isObject()) {
-    LOG_TOPIC(DEBUG, arangodb::Logger::FIXME) << "cannot extract authData";
-    return AuthEntry();
-  }
-
-  VPackSlice const simpleSlice = authDataSlice.get("simple");
-
-  if (!simpleSlice.isObject()) {
-    LOG_TOPIC(DEBUG, arangodb::Logger::FIXME) << "cannot extract simple";
-    return AuthEntry();
-  }
-
-  VPackSlice const methodSlice = simpleSlice.get("method");
-  VPackSlice const saltSlice = simpleSlice.get("salt");
-  VPackSlice const hashSlice = simpleSlice.get("hash");
-
-  if (!methodSlice.isString() || !saltSlice.isString() ||
-      !hashSlice.isString()) {
-    LOG_TOPIC(DEBUG, arangodb::Logger::FIXME) << "cannot extract password internals";
-    return AuthEntry();
-  }
-
-  // extract "active" attribute
-  bool active;
-  VPackSlice const activeSlice = authDataSlice.get("active");
-
-  if (!activeSlice.isBoolean()) {
-    LOG_TOPIC(DEBUG, arangodb::Logger::FIXME) << "cannot extract active flag";
-    return AuthEntry();
-  }
-
-  active = activeSlice.getBool();
-
-  // extract "changePassword" attribute
-  bool mustChange =
-      VelocyPackHelper::getBooleanValue(authDataSlice, "changePassword", false);
-
-  // extract "databases" attribute
-  VPackSlice const databasesSlice = slice.get("databases");
-
-  std::unordered_map<std::string, std::shared_ptr<AuthContext>> authContexts;
-
-  if (databasesSlice.isObject()) {
-    for (auto const& obj : VPackObjectIterator(databasesSlice)) {
-
-      if (obj.value.isObject()) {
-        std::unordered_map<std::string, AuthLevel> collections;
-        AuthLevel databaseAuth = AuthLevel::NONE;
-
-        if (obj.value.hasKey("permissions") && obj.value.get("permissions").isObject()) {
-          auto const permissionsSlice = obj.value.get("permissions");
-
-          if (permissionsSlice.hasKey("read") && permissionsSlice.get("read").isTrue() ) {
-            databaseAuth = AuthLevel::RO;
-          }
-
-          if (permissionsSlice.hasKey("write") && permissionsSlice.get("write").isTrue() ) {
-            databaseAuth = AuthLevel::RW;
-          }
-        }
-
-        if (obj.value.hasKey("collections") && obj.value.get("collections").isObject()) {
-          for (auto const& collection : VPackObjectIterator(obj.value.get("collections"))) {
-
-            if (collection.value.hasKey("permissions") && collection.value.get("permissions").isObject()) {
-              auto const permissionsSlice = obj.value.get("permissions");
-              std::string const collectionName = collection.key.copyString();
-              AuthLevel collectionAuth = AuthLevel::NONE;
-
-              if (permissionsSlice.hasKey("read") && permissionsSlice.get("read").isTrue() ) {
-                collectionAuth = AuthLevel::RO;
-              }
-
-              if (permissionsSlice.hasKey("write") && permissionsSlice.get("write").isTrue() ) {
-                collectionAuth = AuthLevel::RW;
-              }
-              collections.emplace(collectionName, collectionAuth);
-            } // if
-          } // for
-        } // if
-
-        authContexts.emplace(obj.key.copyString(), std::make_shared<AuthContext>(databaseAuth, std::move(collections)));
-
-      } else {
-        LOG_TOPIC(INFO, arangodb::Logger::CONFIG) << "Deprecation Warning: Update access rights for user '" << userSlice.copyString() << "'";
-        ValueLength length;
-        char const* value = obj.value.getString(length);
-
-        if (TRI_CaseEqualString(value, "rw", 2)) {
-          authContexts.emplace(obj.key.copyString(), std::make_shared<AuthContext>(AuthLevel::RW,
-                                                   std::unordered_map<std::string, AuthLevel>({{"*", AuthLevel::RW}}) ));
-
-        } else if (TRI_CaseEqualString(value, "ro", 2)) {
-          authContexts.emplace(obj.key.copyString(), std::make_shared<AuthContext>(AuthLevel::RO,
-                                                   std::unordered_map<std::string, AuthLevel>({{"*", AuthLevel::RO}}) ));
-        }
-      }
-    } // for
-  } // if
-
-  AuthLevel systemDatabaseLevel = AuthLevel::RO;
-  for (auto const& colName : std::vector<std::string>{"_system", "*"}) {
-    auto const& it = authContexts.find(colName);
-    if (it != authContexts.end()) {
-      systemDatabaseLevel = it->second->databaseAuthLevel();
-      break;
-    }
-  }
-
-  for (auto const& ctx : authContexts) {
-    LOG_TOPIC(DEBUG, arangodb::Logger::AUTHENTICATION) << userSlice.copyString() << " Database " << ctx.first;
-    ctx.second->systemAuthLevel(systemDatabaseLevel);
-    ctx.second->dump();
-  }
-
-  // build authentication entry
-  return AuthEntry(userSlice.copyString(), methodSlice.copyString(),
-                   saltSlice.copyString(), hashSlice.copyString(), active, mustChange, source, std::move(authContexts));
-}
-
-AuthLevel AuthEntry::canUseDatabase(std::string const& dbname) const {
-  return getAuthContext(dbname)->databaseAuthLevel();
-}
-
-std::shared_ptr<AuthContext> AuthEntry::getAuthContext(std::string const& dbname) const {
-  // std::unordered_map<std::string, std::shared_ptr<AuthContext>> _authContexts;
-
-  for (auto const& database : std::vector<std::string>({dbname, "*"})) {
-    auto const& it = _authContexts.find(database);
-
-    if (it == _authContexts.end()) {
-      continue;
-    }
-    return it->second;
-  }
-
-  return std::make_shared<AuthContext>(AuthLevel::NONE, std::unordered_map<std::string, AuthLevel>({{"*", AuthLevel::NONE}}));
-}
-
->>>>>>> 3477fc17
 AuthInfo::AuthInfo()
     : _outdated(true),
     _noneAuthContext(std::make_shared<AuthContext>(AuthLevel::NONE, std::unordered_map<std::string, AuthLevel>({{"*", AuthLevel::NONE}}))),
@@ -627,18 +470,7 @@
 // public
 AuthLevel AuthInfo::canUseDatabase(std::string const& username,
                                    std::string const& dbname) {
-  if (_outdated) {
-    loadFromDB();
-  }
-
-  READ_LOCKER(readLocker, _authInfoLock);
-  auto const& it = _authInfo.find(username);
-  if (it == _authInfo.end()) {
-    return AuthLevel::NONE;
-  }
-
-  AuthUserEntry const& entry = it->second;
-  return entry.canUseDatabase(dbname);
+  return getAuthContext(username, dbname)->databaseAuthLevel();
 }
 
 // public called from VocbaseContext.cpp
@@ -932,12 +764,15 @@
 }
 
 std::shared_ptr<AuthContext> AuthInfo::getAuthContext(std::string const& username, std::string const& database) {
+  if (_outdated) {
+    loadFromDB();
+  }
+  
   READ_LOCKER(guard, _authInfoLock);
   auto it = _authInfo.find(username);
   if (it == _authInfo.end()) {
     return _noneAuthContext;
   }
-
   // AuthUserEntry const& entry =
   return it->second.getAuthContext(database);
 }