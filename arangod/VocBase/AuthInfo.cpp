////////////////////////////////////////////////////////////////////////////////
/// DISCLAIMER
///
/// Copyright 2014-2016 ArangoDB GmbH, Cologne, Germany
/// Copyright 2004-2014 triAGENS GmbH, Cologne, Germany
///
/// Licensed under the Apache License, Version 2.0 (the "License");
/// you may not use this file except in compliance with the License.
/// You may obtain a copy of the License at
///
///     http://www.apache.org/licenses/LICENSE-2.0
///
/// Unless required by applicable law or agreed to in writing, software
/// distributed under the License is distributed on an "AS IS" BASIS,
/// WITHOUT WARRANTIES OR CONDITIONS OF ANY KIND, either express or implied.
/// See the License for the specific language governing permissions and
/// limitations under the License.
///
/// Copyright holder is ArangoDB GmbH, Cologne, Germany
///
/// @author Dr. Frank Celler
////////////////////////////////////////////////////////////////////////////////

#include "AuthInfo.h"

#include "Agency/AgencyComm.h"
#include "Aql/Query.h"
#include "Aql/QueryString.h"

#include "Basics/ReadLocker.h"
#include "Basics/VelocyPackHelper.h"
#include "Basics/WriteLocker.h"
#include "Basics/tri-strings.h"
#include "Cluster/ServerState.h"
#include "GeneralServer/AuthenticationFeature.h"
#include "GeneralServer/GeneralServerFeature.h"
#include "Logger/Logger.h"
#include "Random/UniformCharacter.h"
#include "RestServer/DatabaseFeature.h"
#include "RestServer/FeatureCacheFeature.h"
#include "Ssl/SslInterface.h"
#include "Transaction/StandaloneContext.h"
#include "Utils/OperationOptions.h"
#include "Utils/OperationResult.h"
#include "Utils/SingleCollectionTransaction.h"

#include <velocypack/Builder.h>
#include <velocypack/Collection.h>
#include <velocypack/Iterator.h>
#include <velocypack/velocypack-aliases.h>

using namespace arangodb;
using namespace arangodb::basics;
using namespace arangodb::velocypack;
using namespace arangodb::rest;

AuthInfo::AuthInfo()
    : _outdated(true),
      _noneAuthContext(std::make_shared<AuthContext>(
          AuthLevel::NONE, std::unordered_map<std::string, AuthLevel>(
                               {{"*", AuthLevel::NONE}}))),
      _authJwtCache(16384),
      _jwtSecret(""),
      _queryRegistry(nullptr) {}

AuthInfo::~AuthInfo() {
  // properly clear structs while using the appropriate locks
  {
    WRITE_LOCKER(readLocker, _authInfoLock);
    _authInfo.clear();
    _authBasicCache.clear();
  }

  {
    WRITE_LOCKER(writeLocker, _authJwtLock);
    _authJwtCache.clear();
  }
}

void AuthInfo::setJwtSecret(std::string const& jwtSecret) {
  WRITE_LOCKER(writeLocker, _authJwtLock);
  _jwtSecret = jwtSecret;
  _authJwtCache.clear();
}

std::string AuthInfo::jwtSecret() {
  READ_LOCKER(writeLocker, _authJwtLock);
  return _jwtSecret;
}

// private, must be called with _authInfoLock in write mode
bool AuthInfo::parseUsers(VPackSlice const& slice) {
  TRI_ASSERT(slice.isArray());

  _authInfo.clear();
  _authBasicCache.clear();
  for (VPackSlice const& authSlice : VPackArrayIterator(slice)) {
    VPackSlice const& s = authSlice.resolveExternal();

    if (s.hasKey("source") && s.get("source").isString() &&
        s.get("source").copyString() == "LDAP") {
      LOG_TOPIC(TRACE, arangodb::Logger::CONFIG)
          << "LDAP: skip user in collection _users: "
          << s.get("user").copyString();
      continue;
    }

    AuthUserEntry auth = AuthUserEntry::fromDocument(s);
    if (auth.isActive()) {
      _authInfo.emplace(auth.username(), std::move(auth));
    }
  }

  return true;
}

static std::shared_ptr<VPackBuilder> QueryAllUsers(
    aql::QueryRegistry* queryRegistry) {
  TRI_vocbase_t* vocbase = DatabaseFeature::DATABASE->systemDatabase();
  if (vocbase == nullptr) {
    LOG_TOPIC(DEBUG, arangodb::Logger::FIXME) << "system database is unknown";
    THROW_ARANGO_EXCEPTION(TRI_ERROR_INTERNAL);
  }

  std::string const queryStr("FOR user IN _users RETURN user");
  auto emptyBuilder = std::make_shared<VPackBuilder>();
  arangodb::aql::Query query(false, vocbase,
                             arangodb::aql::QueryString(queryStr), emptyBuilder,
                             emptyBuilder, arangodb::aql::PART_MAIN);

  LOG_TOPIC(DEBUG, arangodb::Logger::FIXME)
      << "starting to load authentication and authorization information";
  auto queryResult = query.execute(queryRegistry);

  if (queryResult.code != TRI_ERROR_NO_ERROR) {
    if (queryResult.code == TRI_ERROR_REQUEST_CANCELED ||
        (queryResult.code == TRI_ERROR_QUERY_KILLED)) {
      THROW_ARANGO_EXCEPTION(TRI_ERROR_REQUEST_CANCELED);
    }
    return std::shared_ptr<VPackBuilder>();
  }

  VPackSlice usersSlice = queryResult.result->slice();
  if (usersSlice.isNone()) {
    THROW_ARANGO_EXCEPTION(TRI_ERROR_OUT_OF_MEMORY);
  } else if (!usersSlice.isArray()) {
    LOG_TOPIC(ERR, arangodb::Logger::FIXME)
        << "cannot read users from _users collection";
    return std::shared_ptr<VPackBuilder>();
  }

  return queryResult.result;
}

static VPackBuilder QueryUser(aql::QueryRegistry* queryRegistry,
                              std::string const& user) {
  TRI_vocbase_t* vocbase = DatabaseFeature::DATABASE->systemDatabase();
  if (vocbase == nullptr) {
    THROW_ARANGO_EXCEPTION_MESSAGE(TRI_ERROR_FAILED, "_system db is unknown");
  }

  std::string const queryStr("FOR u IN _users FILTER u.user == @name RETURN u");
  auto emptyBuilder = std::make_shared<VPackBuilder>();

  VPackBuilder binds;
  binds.openObject();
  binds.add("name", VPackValue(user));
  binds.close();  // obj
  arangodb::aql::Query query(false, vocbase,
                             arangodb::aql::QueryString(queryStr),
                             std::make_shared<VPackBuilder>(binds),
                             emptyBuilder, arangodb::aql::PART_MAIN);

  auto queryResult = query.execute(queryRegistry);
  if (queryResult.code != TRI_ERROR_NO_ERROR) {
    if (queryResult.code == TRI_ERROR_REQUEST_CANCELED ||
        (queryResult.code == TRI_ERROR_QUERY_KILLED)) {
      THROW_ARANGO_EXCEPTION(TRI_ERROR_REQUEST_CANCELED);
    }
    THROW_ARANGO_EXCEPTION_MESSAGE(TRI_ERROR_FAILED, "query error");
  }

  VPackSlice usersSlice = queryResult.result->slice();
  if (usersSlice.isNone() || !usersSlice.isArray()) {
    THROW_ARANGO_EXCEPTION(TRI_ERROR_OUT_OF_MEMORY);
  }
  if (usersSlice.length() == 0) {
    THROW_ARANGO_EXCEPTION(TRI_ERROR_USER_NOT_FOUND);
  }

  VPackSlice doc = usersSlice.at(0);
  if (doc.isExternal()) {
    doc = doc.resolveExternals();
  }
  return VPackBuilder(doc);
}

static void ConvertLegacyFormat(VPackSlice doc, VPackBuilder& result) {
  if (doc.isExternal()) {
    doc = doc.resolveExternals();
  }
  VPackSlice authDataSlice = doc.get("authData");
  VPackObjectBuilder b(&result, true);
  result.add("user", doc.get("user"));
  result.add("active", authDataSlice.get("active"));
  if (authDataSlice.hasKey("changePassword")) {
    result.add("changePassword", authDataSlice.get("changePassword"));
  } else {
    result.add("changePassword", VPackValue(false));
  }
  VPackSlice extra = doc.get("userData");
  result.add("extra", extra.isNone() ? VPackSlice::emptyObjectSlice() : extra);
}

// private, will acquire _authInfoLock in write-mode and release it
void AuthInfo::loadFromDB() {
  auto role = ServerState::instance()->getRole();
  if (role != ServerState::ROLE_SINGLE &&
      role != ServerState::ROLE_COORDINATOR) {
    _outdated = false;
    return;
  }

  // TODO: is this correct?
  if (_authenticationHandler == nullptr) {
    _authenticationHandler.reset(
        FeatureCacheFeature::instance()->authenticationFeature()->getHandler());
  }

  {
    WRITE_LOCKER(writeLocker, _authInfoLock);
    insertInitial();
  }

  MUTEX_LOCKER(locker, _queryLock);
  TRI_ASSERT(_queryRegistry != nullptr);
  if (!_outdated) {
    return;
  }
  std::shared_ptr<VPackBuilder> builder = QueryAllUsers(_queryRegistry);
  if (builder) {
    VPackSlice usersSlice = builder->slice();
    WRITE_LOCKER(writeLocker, _authInfoLock);
    if (usersSlice.length() == 0) {
      insertInitial();
    } else {
      parseUsers(usersSlice);
    }
    _outdated = false;
  }
}

// private, must be called with _authInfoLock in write mode
void AuthInfo::insertInitial() {
  if (!_authInfo.empty()) {
    return;
  }

  try {
    AuthUserEntry entry =
        AuthUserEntry::newUser("root", "", AuthSource::COLLECTION);
    entry.setActive(true);
    entry.grantDatabase("*", AuthLevel::RW);
    entry.grantCollection("*", "*", AuthLevel::RW);
    storeUserInternal(entry, false);
  } catch (...) {
    // No action
  }
}

// private, must be called with _authInfoLock in write mode
Result AuthInfo::storeUserInternal(AuthUserEntry const& entry, bool replace) {
  VPackBuilder data = entry.toVPackBuilder();

  TRI_vocbase_t* vocbase = DatabaseFeature::DATABASE->systemDatabase();
  if (vocbase == nullptr) {
    return Result(TRI_ERROR_INTERNAL);
  }
  std::shared_ptr<transaction::Context> ctx(
      new transaction::StandaloneContext(vocbase));
  SingleCollectionTransaction trx(ctx, TRI_COL_NAME_USERS,
                                  AccessMode::Type::WRITE);

  Result res = trx.begin();
  if (res.ok()) {
    OperationOptions ops;
    ops.returnNew = true;
    OperationResult result =
        replace ? trx.replace(TRI_COL_NAME_USERS, data.slice(), ops)
                : trx.insert(TRI_COL_NAME_USERS, data.slice(), ops);
    res = trx.finish(result.code);
    if (res.ok()) {
      VPackSlice userDoc = result.slice();
      TRI_ASSERT(userDoc.isObject() && userDoc.hasKey("new"));
      userDoc = userDoc.get("new");
      if (userDoc.isExternal()) {
        userDoc = userDoc.resolveExternal();
      }
      _authInfo.emplace(entry.username(), AuthUserEntry::fromDocument(userDoc));
    }
  }
  return res;
}

// ================= public ==================

VPackBuilder AuthInfo::allUsers() {
  std::shared_ptr<VPackBuilder> users;
  {
    MUTEX_LOCKER(locker, _queryLock);
<<<<<<< HEAD
    if (!_outdated) {
      return VPackBuilder();
    }
=======
>>>>>>> 97b8ae36
    TRI_ASSERT(_queryRegistry != nullptr);
    users = QueryAllUsers(_queryRegistry);
  }

  VPackBuilder result;
  if (users && !users->isEmpty()) {
    VPackArrayBuilder a(&result);
    for (VPackSlice const& doc : VPackArrayIterator(users->slice())) {
      ConvertLegacyFormat(doc, result);
    }
  }
  return result;
}

void AuthInfo::reloadAllUsers() {
  if (!ServerState::instance()->isCoordinator()) {
    _outdated = true;
    return;
  }

  AgencyComm agency;
  int maxTries = 10;
  while (maxTries-- > 0) {
    AgencyCommResult commRes = agency.getValues("Sync/UserVersion");
    if (!commRes.successful()) {
      // Error in communication, note that value not found is not an error
      LOG_TOPIC(TRACE, Logger::AUTHENTICATION)
          << "AuthInfo: no agency communication";
      break;
    }
    VPackSlice oldVal = commRes.slice()[0].get(
        {AgencyCommManager::path(), "Sync", "UserVersion"});
    if (!oldVal.isInteger()) {
      LOG_TOPIC(ERR, Logger::AUTHENTICATION)
          << "Sync/UserVersion is not a number";
      THROW_ARANGO_EXCEPTION(TRI_ERROR_BAD_PARAMETER);
    }

    VPackBuilder newVal;
    newVal.add(VPackValue(oldVal.getUInt() + 1));
    commRes =
        agency.casValue("Sync/UserVersion", oldVal, newVal.slice(), 0.0,
                        AgencyCommManager::CONNECTION_OPTIONS._requestTimeout);
    if (commRes.successful()) {
      return;
    }
  }
  LOG_TOPIC(WARN, Logger::AUTHENTICATION)
      << "Sync/UserVersion could not be updated";
}

Result AuthInfo::storeUser(bool replace, std::string const& user,
                           std::string const& pass, bool active,
                           bool changePassword) {
  if (_outdated) {
    loadFromDB();
  }
  if (user.empty()) {
    return TRI_ERROR_USER_INVALID_NAME;
  }
  WRITE_LOCKER(readLocker, _authInfoLock);
  auto const& it = _authInfo.find(user);
  if (replace && it == _authInfo.end()) {
    return TRI_ERROR_USER_NOT_FOUND;
  } else if (!replace && it != _authInfo.end()) {
    return TRI_ERROR_USER_DUPLICATE;
  }

  AuthUserEntry entry =
      AuthUserEntry::newUser(user, pass, AuthSource::COLLECTION);
  entry.setActive(active);
  entry.changePassword(changePassword);
  if (replace) {
    TRI_ASSERT(!(it->second.key().empty()));
    entry._key = it->second.key();
  }

  Result r = storeUserInternal(entry, replace);
  if (r.ok()) {
    reloadAllUsers();
  }
  return r;
}

static Result UpdateUser(VPackSlice const& user) {
  TRI_vocbase_t* vocbase = DatabaseFeature::DATABASE->systemDatabase();
  if (vocbase == nullptr) {
    return Result(TRI_ERROR_INTERNAL);
  }
  std::shared_ptr<transaction::Context> ctx(
      new transaction::StandaloneContext(vocbase));
  SingleCollectionTransaction trx(ctx, TRI_COL_NAME_USERS,
                                  AccessMode::Type::WRITE);

  Result res = trx.begin();
  if (res.ok()) {
    OperationResult result =
        trx.update(TRI_COL_NAME_USERS, user, OperationOptions());
    res = trx.finish(result.code);
  }
  return res;
}

Result AuthInfo::updateUser(std::string const& user,
                            std::function<void(AuthUserEntry&)> const& func) {
  WRITE_LOCKER(readLocker, _authInfoLock);
  auto it = _authInfo.find(user);
  if (it == _authInfo.end()) {
    return Result(TRI_ERROR_USER_NOT_FOUND);
  }
  TRI_ASSERT(!it->second.key().empty());
  func(it->second);

  VPackBuilder data = it->second.toVPackBuilder();
  Result r = UpdateUser(data.slice());

  // we need to reload data after the next callback
  reloadAllUsers();
  return r;
}

VPackBuilder AuthInfo::getUser(std::string const& user) {
  MUTEX_LOCKER(locker, _queryLock);
  VPackBuilder doc = QueryUser(_queryRegistry, user);
  VPackBuilder result;
  if (!doc.isEmpty()) {
    ConvertLegacyFormat(doc.slice(), result);
  }
  return result;
}

Result AuthInfo::removeUser(std::string const& user) {
  WRITE_LOCKER(readLocker, _authInfoLock);
  auto it = _authInfo.find(user);
  if (it == _authInfo.end()) {
    return Result(TRI_ERROR_USER_NOT_FOUND);
  }
  TRI_ASSERT(!it->second.key().empty());

  TRI_vocbase_t* vocbase = DatabaseFeature::DATABASE->systemDatabase();
  if (vocbase == nullptr) {
    return Result(TRI_ERROR_INTERNAL);
  }
  std::shared_ptr<transaction::Context> ctx(
      new transaction::StandaloneContext(vocbase));
  SingleCollectionTransaction trx(ctx, TRI_COL_NAME_USERS,
                                  AccessMode::Type::WRITE);

  Result res = trx.begin();
  if (res.ok()) {
    VPackBuilder keyBuilder;
    keyBuilder.add(VPackValue(it->second.key()));

    OperationResult result =
        trx.remove(TRI_COL_NAME_USERS, keyBuilder.slice(), OperationOptions());
    res = trx.finish(result.code);
    if (res.ok()) {
      _authInfo.erase(it);
      reloadAllUsers();
    }
  }
  return res;
}

VPackBuilder AuthInfo::getConfigData(std::string const& username) {
  MUTEX_LOCKER(locker, _queryLock);
  VPackBuilder bb = QueryUser(_queryRegistry, username);
  return VPackBuilder(bb.slice().get("configData"));
}

Result AuthInfo::setConfigData(std::string const& user,
                               velocypack::Slice const& data) {
  auto it = _authInfo.find(user);
  if (it == _authInfo.end()) {
    return Result(TRI_ERROR_USER_NOT_FOUND);
  }
  TRI_ASSERT(!it->second.key().empty());

  VPackBuilder partial;
  partial.openObject();
  partial.add(StaticStrings::KeyString, VPackValue(it->second.key()));
  partial.add("configData", data);
  partial.close();

  return UpdateUser(partial.slice());
}

VPackBuilder AuthInfo::getUserData(std::string const& username) {
  MUTEX_LOCKER(locker, _queryLock);
  VPackBuilder bb = QueryUser(_queryRegistry, username);
  return VPackBuilder(bb.slice().get("userData"));
}

Result AuthInfo::setUserData(std::string const& user,
                             velocypack::Slice const& data) {
  auto it = _authInfo.find(user);
  if (it == _authInfo.end()) {
    return Result(TRI_ERROR_USER_NOT_FOUND);
  }
  TRI_ASSERT(!it->second.key().empty());

  VPackBuilder partial;
  partial.openObject();
  partial.add(StaticStrings::KeyString, VPackValue(it->second.key()));
  partial.add("userData", data);
  partial.close();

  return UpdateUser(partial.slice());
}

AuthResult AuthInfo::checkPassword(std::string const& username,
                                   std::string const& password) {
  if (_outdated) {
    loadFromDB();
  }

  WRITE_LOCKER(writeLocker, _authInfoLock);
  AuthResult result(username);
  auto it = _authInfo.find(username);

  if (it == _authInfo.end() ||
      (it->second.source() == AuthSource::LDAP)) {  // && it->second.created() <
                                                    // TRI_microtime() - 60)) {
    TRI_ASSERT(_authenticationHandler != nullptr);
    AuthenticationResult authResult =
        _authenticationHandler->authenticate(username, password);
    if (!authResult.ok()) {
      return result;
    }

    if (authResult.source() ==
        AuthSource::LDAP) {  // user authed, add to _authInfo and _users
      if (it !=
          _authInfo
              .end()) {  //  && it->second.created() < TRI_microtime() - 60) {
        _authInfo.erase(username);
      }
      AuthUserEntry entry =
          AuthUserEntry::newUser(username, password, AuthSource::LDAP);
      auto r = _authInfo.emplace(username, entry);
      if (!r.second) {
        return result;
      }
      it = r.first;
    }  // AuthSource::LDAP
  }

  if (it == _authInfo.end()) {
    return result;
  }

  AuthUserEntry const& auth = it->second;
  if (!auth.isActive()) {
    return result;
  }

  result._mustChange = auth.mustChangePassword();
  result._authorized = auth.checkPassword(password);
  return result;
}

// public
AuthLevel AuthInfo::canUseDatabase(std::string const& username,
                                   std::string const& dbname) {
  return getAuthContext(username, dbname)->databaseAuthLevel();
}

// public called from VocbaseContext.cpp
AuthResult AuthInfo::checkAuthentication(AuthType authType,
                                         std::string const& secret) {
  if (_outdated) {
    loadFromDB();
  }

  switch (authType) {
    case AuthType::BASIC:
      return checkAuthenticationBasic(secret);

    case AuthType::JWT:
      return checkAuthenticationJWT(secret);
  }

  return AuthResult();
}

// private
AuthResult AuthInfo::checkAuthenticationBasic(std::string const& secret) {
  {
    READ_LOCKER(readLocker, _authInfoLock);
    auto const& it = _authBasicCache.find(secret);

    if (it != _authBasicCache.end()) {
      return it->second;
    }
  }

  std::string const up = StringUtils::decodeBase64(secret);
  std::string::size_type n = up.find(':', 0);

  if (n == std::string::npos || n == 0 || n + 1 > up.size()) {
    LOG_TOPIC(TRACE, arangodb::Logger::FIXME)
        << "invalid authentication data found, cannot extract "
           "username/password";
    return AuthResult();
  }

  std::string username = up.substr(0, n);
  std::string password = up.substr(n + 1);

  AuthResult result = checkPassword(username, password);

  {
    WRITE_LOCKER(readLocker, _authInfoLock);

    if (result._authorized) {
      if (!_authBasicCache.emplace(secret, result).second) {
        // insertion did not work - probably another thread did insert the
        // same data right now
        // erase it and re-insert our version
        _authBasicCache.erase(secret);
        _authBasicCache.emplace(secret, result);
      }
    } else {
      _authBasicCache.erase(secret);
    }
  }

  return result;
}

AuthResult AuthInfo::checkAuthenticationJWT(std::string const& jwt) {
  try {
    // note that we need the write lock here because it is an LRU
    // cache. reading from it will move the read entry to the start of
    // the cache's linked list. so acquiring just a read-lock is
    // insufficient!!
    WRITE_LOCKER(readLocker, _authJwtLock);
    // intentionally copy the entry from the cache
    AuthJwtResult result = _authJwtCache.get(jwt);

    if (result._expires) {
      std::chrono::system_clock::time_point now =
          std::chrono::system_clock::now();

      if (now >= result._expireTime) {
        try {
          _authJwtCache.remove(jwt);
        } catch (std::range_error const&) {
        }
        return AuthResult();
      }
    }
    return (AuthResult)result;
  } catch (std::range_error const&) {
    // mop: not found
  }

  std::vector<std::string> const parts = StringUtils::split(jwt, '.');

  if (parts.size() != 3) {
    LOG_TOPIC(TRACE, arangodb::Logger::FIXME) << "Secret contains "
                                              << parts.size() << " parts";
    return AuthResult();
  }

  std::string const& header = parts[0];
  std::string const& body = parts[1];
  std::string const& signature = parts[2];

  if (!validateJwtHeader(header)) {
    LOG_TOPIC(TRACE, arangodb::Logger::FIXME) << "Couldn't validate jwt header "
                                              << header;
    return AuthResult();
  }

  AuthJwtResult result = validateJwtBody(body);
  if (!result._authorized) {
    LOG_TOPIC(TRACE, arangodb::Logger::FIXME) << "Couldn't validate jwt body "
                                              << body;
    return AuthResult();
  }

  std::string const message = header + "." + body;

  if (!validateJwtHMAC256Signature(message, signature)) {
    LOG_TOPIC(TRACE, arangodb::Logger::FIXME)
        << "Couldn't validate jwt signature " << signature << " " << _jwtSecret;
    return AuthResult();
  }

  WRITE_LOCKER(writeLocker, _authJwtLock);
  _authJwtCache.put(jwt, result);
  return (AuthResult)result;
}

std::shared_ptr<VPackBuilder> AuthInfo::parseJson(std::string const& str,
                                                  std::string const& hint) {
  std::shared_ptr<VPackBuilder> result;
  VPackParser parser;
  try {
    parser.parse(str);
    result = parser.steal();
  } catch (std::bad_alloc const&) {
    LOG_TOPIC(ERR, arangodb::Logger::FIXME) << "Out of memory parsing " << hint
                                            << "!";
  } catch (VPackException const& ex) {
    LOG_TOPIC(DEBUG, arangodb::Logger::FIXME) << "Couldn't parse " << hint
                                              << ": " << ex.what();
  } catch (...) {
    LOG_TOPIC(ERR, arangodb::Logger::FIXME)
        << "Got unknown exception trying to parse " << hint;
  }

  return result;
}

bool AuthInfo::validateJwtHeader(std::string const& header) {
  std::shared_ptr<VPackBuilder> headerBuilder =
      parseJson(StringUtils::decodeBase64(header), "jwt header");
  if (headerBuilder.get() == nullptr) {
    return false;
  }

  VPackSlice const headerSlice = headerBuilder->slice();
  if (!headerSlice.isObject()) {
    return false;
  }

  VPackSlice const algSlice = headerSlice.get("alg");
  VPackSlice const typSlice = headerSlice.get("typ");

  if (!algSlice.isString()) {
    return false;
  }

  if (!typSlice.isString()) {
    return false;
  }

  if (algSlice.copyString() != "HS256") {
    return false;
  }

  std::string typ = typSlice.copyString();
  if (typ != "JWT") {
    return false;
  }

  return true;
}

AuthJwtResult AuthInfo::validateJwtBody(std::string const& body) {
  std::shared_ptr<VPackBuilder> bodyBuilder =
      parseJson(StringUtils::decodeBase64(body), "jwt body");
  AuthJwtResult authResult;
  if (bodyBuilder.get() == nullptr) {
    return authResult;
  }

  VPackSlice const bodySlice = bodyBuilder->slice();
  if (!bodySlice.isObject()) {
    return authResult;
  }

  VPackSlice const issSlice = bodySlice.get("iss");
  if (!issSlice.isString()) {
    return authResult;
  }

  if (issSlice.copyString() != "arangodb") {
    return authResult;
  }

  if (bodySlice.hasKey("preferred_username")) {
    VPackSlice const usernameSlice = bodySlice.get("preferred_username");
    if (!usernameSlice.isString()) {
      return authResult;
    }
    authResult._username = usernameSlice.copyString();
  } else if (bodySlice.hasKey("server_id")) {
    // mop: hmm...nothing to do here :D
    // authResult._username = "root";
  } else {
    return authResult;
  }

  // mop: optional exp (cluster currently uses non expiring jwts)
  if (bodySlice.hasKey("exp")) {
    VPackSlice const expSlice = bodySlice.get("exp");

    if (!expSlice.isNumber()) {
      return authResult;
    }

    std::chrono::system_clock::time_point expires(
        std::chrono::seconds(expSlice.getNumber<uint64_t>()));
    std::chrono::system_clock::time_point now =
        std::chrono::system_clock::now();

    if (now >= expires) {
      return authResult;
    }
    authResult._expires = true;
    authResult._expireTime = expires;
  }

  authResult._authorized = true;
  return authResult;
}

bool AuthInfo::validateJwtHMAC256Signature(std::string const& message,
                                           std::string const& signature) {
  std::string decodedSignature = StringUtils::decodeBase64U(signature);

  return verifyHMAC(_jwtSecret.c_str(), _jwtSecret.length(), message.c_str(),
                    message.length(), decodedSignature.c_str(),
                    decodedSignature.length(),
                    SslInterface::Algorithm::ALGORITHM_SHA256);
}

std::string AuthInfo::generateRawJwt(VPackBuilder const& bodyBuilder) {
  VPackBuilder headerBuilder;
  {
    VPackObjectBuilder h(&headerBuilder);
    headerBuilder.add("alg", VPackValue("HS256"));
    headerBuilder.add("typ", VPackValue("JWT"));
  }

  std::string fullMessage(StringUtils::encodeBase64(headerBuilder.toJson()) +
                          "." +
                          StringUtils::encodeBase64(bodyBuilder.toJson()));

  std::string signature =
      sslHMAC(_jwtSecret.c_str(), _jwtSecret.length(), fullMessage.c_str(),
              fullMessage.length(), SslInterface::Algorithm::ALGORITHM_SHA256);

  return fullMessage + "." + StringUtils::encodeBase64U(signature);
}

std::string AuthInfo::generateJwt(VPackBuilder const& payload) {
  if (!payload.slice().isObject()) {
    std::string error = "Need an object to generate a JWT. Got: ";
    error += payload.slice().typeName();
    throw std::runtime_error(error);
  }
  bool hasIss = payload.slice().hasKey("iss");
  bool hasIat = payload.slice().hasKey("iat");
  VPackBuilder bodyBuilder;
  if (hasIss && hasIat) {
    bodyBuilder = payload;
  } else {
    VPackObjectBuilder p(&bodyBuilder);
    if (!hasIss) {
      bodyBuilder.add("iss", VPackValue("arangodb"));
    }
    if (!hasIat) {
      bodyBuilder.add("iat", VPackValue(TRI_microtime() / 1000));
    }
    for (auto const& obj : VPackObjectIterator(payload.slice())) {
      bodyBuilder.add(obj.key.copyString(), obj.value);
    }
  }
  return generateRawJwt(bodyBuilder);
}

std::shared_ptr<AuthContext> AuthInfo::getAuthContext(
    std::string const& username, std::string const& database) {
  if (_outdated) {
    loadFromDB();
  }

  READ_LOCKER(guard, _authInfoLock);
  auto it = _authInfo.find(username);
  if (it == _authInfo.end()) {
    return _noneAuthContext;
  }
  // AuthUserEntry const& entry =
  return it->second.getAuthContext(database);
}<|MERGE_RESOLUTION|>--- conflicted
+++ resolved
@@ -308,12 +308,6 @@
   std::shared_ptr<VPackBuilder> users;
   {
     MUTEX_LOCKER(locker, _queryLock);
-<<<<<<< HEAD
-    if (!_outdated) {
-      return VPackBuilder();
-    }
-=======
->>>>>>> 97b8ae36
     TRI_ASSERT(_queryRegistry != nullptr);
     users = QueryAllUsers(_queryRegistry);
   }
