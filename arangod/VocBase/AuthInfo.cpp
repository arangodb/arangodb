////////////////////////////////////////////////////////////////////////////////
/// DISCLAIMER
///
/// Copyright 2014-2016 ArangoDB GmbH, Cologne, Germany
/// Copyright 2004-2014 triAGENS GmbH, Cologne, Germany
///
/// Licensed under the Apache License, Version 2.0 (the "License");
/// you may not use this file except in compliance with the License.
/// You may obtain a copy of the License at
///
///     http://www.apache.org/licenses/LICENSE-2.0
///
/// Unless required by applicable law or agreed to in writing, software
/// distributed under the License is distributed on an "AS IS" BASIS,
/// WITHOUT WARRANTIES OR CONDITIONS OF ANY KIND, either express or implied.
/// See the License for the specific language governing permissions and
/// limitations under the License.
///
/// Copyright holder is ArangoDB GmbH, Cologne, Germany
///
/// @author Dr. Frank Celler
////////////////////////////////////////////////////////////////////////////////

#include "AuthInfo.h"

#include "Agency/AgencyComm.h"
#include "Aql/Query.h"
#include "Aql/QueryString.h"

#include "Basics/ReadLocker.h"
#include "Basics/ReadUnlocker.h"
#include "Basics/VelocyPackHelper.h"
#include "Basics/WriteLocker.h"
#include "Basics/tri-strings.h"
#include "Cluster/ServerState.h"
#include "GeneralServer/AuthenticationFeature.h"
#include "GeneralServer/GeneralServerFeature.h"
#include "Logger/Logger.h"
#include "Random/UniformCharacter.h"
#include "RestServer/DatabaseFeature.h"
#include "RestServer/FeatureCacheFeature.h"
#include "Ssl/SslInterface.h"
#include "Transaction/StandaloneContext.h"
#include "Utils/OperationOptions.h"
#include "Utils/OperationResult.h"
#include "Utils/SingleCollectionTransaction.h"

#include <velocypack/Builder.h>
#include <velocypack/Collection.h>
#include <velocypack/Iterator.h>
#include <velocypack/velocypack-aliases.h>

using namespace arangodb;
using namespace arangodb::basics;
using namespace arangodb::velocypack;
using namespace arangodb::rest;

AuthInfo::AuthInfo()
    : _outdated(true),
      _noneAuthContext(std::make_shared<AuthContext>(
          AuthLevel::NONE, std::unordered_map<std::string, AuthLevel>(
                               {{"*", AuthLevel::NONE}}))),
      _authJwtCache(16384),
      _jwtSecret(""),
      _queryRegistry(nullptr) {}

AuthInfo::~AuthInfo() {
  // properly clear structs while using the appropriate locks
  {
    WRITE_LOCKER(readLocker, _authInfoLock);
    _authInfo.clear();
    _authBasicCache.clear();
  }

  {
    WRITE_LOCKER(writeLocker, _authJwtLock);
    _authJwtCache.clear();
  }
}

void AuthInfo::setJwtSecret(std::string const& jwtSecret) {
  WRITE_LOCKER(writeLocker, _authJwtLock);
  _jwtSecret = jwtSecret;
  _authJwtCache.clear();
}

std::string AuthInfo::jwtSecret() {
  READ_LOCKER(writeLocker, _authJwtLock);
  return _jwtSecret;
}

// private, must be called with _authInfoLock in write mode
bool AuthInfo::parseUsers(VPackSlice const& slice) {
  TRI_ASSERT(slice.isArray());

  _authInfo.clear();
  _authBasicCache.clear();
  for (VPackSlice const& authSlice : VPackArrayIterator(slice)) {
    VPackSlice const& s = authSlice.resolveExternal();

    if (s.hasKey("source") && s.get("source").isString() &&
        s.get("source").copyString() == "LDAP") {
      LOG_TOPIC(TRACE, arangodb::Logger::CONFIG)
          << "LDAP: skip user in collection _users: "
          << s.get("user").copyString();
      continue;
    }

    AuthUserEntry auth = AuthUserEntry::fromDocument(s);
    if (auth.isActive()) {
      _authInfo.emplace(auth.username(), std::move(auth));
    }
  }

  return true;
}

static std::shared_ptr<VPackBuilder> QueryAllUsers(
    aql::QueryRegistry* queryRegistry) {
  TRI_vocbase_t* vocbase = DatabaseFeature::DATABASE->systemDatabase();
  if (vocbase == nullptr) {
    LOG_TOPIC(DEBUG, arangodb::Logger::FIXME) << "system database is unknown";
    THROW_ARANGO_EXCEPTION(TRI_ERROR_INTERNAL);
  }
  
  // we cannot set this execution context, otherwise the transaction
  // will ask us again for permissions and we get a deadlock
  ExecContext* oldExe = ExecContext::CURRENT_EXECCONTEXT;
  ExecContext::CURRENT_EXECCONTEXT = nullptr;
  TRI_DEFER(ExecContext::CURRENT_EXECCONTEXT = oldExe);

  std::string const queryStr("FOR user IN _users RETURN user");
  auto emptyBuilder = std::make_shared<VPackBuilder>();
  arangodb::aql::Query query(false, vocbase,
                             arangodb::aql::QueryString(queryStr), emptyBuilder,
                             emptyBuilder, arangodb::aql::PART_MAIN);

  LOG_TOPIC(DEBUG, arangodb::Logger::FIXME)
      << "starting to load authentication and authorization information";
  auto queryResult = query.execute(queryRegistry);

  if (queryResult.code != TRI_ERROR_NO_ERROR) {
    if (queryResult.code == TRI_ERROR_REQUEST_CANCELED ||
        (queryResult.code == TRI_ERROR_QUERY_KILLED)) {
      THROW_ARANGO_EXCEPTION(TRI_ERROR_REQUEST_CANCELED);
    }
    return std::shared_ptr<VPackBuilder>();
  }

  VPackSlice usersSlice = queryResult.result->slice();
  if (usersSlice.isNone()) {
    THROW_ARANGO_EXCEPTION(TRI_ERROR_OUT_OF_MEMORY);
  } else if (!usersSlice.isArray()) {
    LOG_TOPIC(ERR, arangodb::Logger::FIXME)
        << "cannot read users from _users collection";
    return std::shared_ptr<VPackBuilder>();
  }

  return queryResult.result;
}

static VPackBuilder QueryUser(aql::QueryRegistry* queryRegistry,
                              std::string const& user) {
  TRI_vocbase_t* vocbase = DatabaseFeature::DATABASE->systemDatabase();
  if (vocbase == nullptr) {
    THROW_ARANGO_EXCEPTION_MESSAGE(TRI_ERROR_FAILED, "_system db is unknown");
  }
  
  // we cannot set this execution context, otherwise the transaction
  // will ask us again for permissions and we get a deadlock
  ExecContext* oldExe = ExecContext::CURRENT_EXECCONTEXT;
  ExecContext::CURRENT_EXECCONTEXT = nullptr;
  TRI_DEFER(ExecContext::CURRENT_EXECCONTEXT = oldExe);

  std::string const queryStr("FOR u IN _users FILTER u.user == @name RETURN u");
  auto emptyBuilder = std::make_shared<VPackBuilder>();

  VPackBuilder binds;
  binds.openObject();
  binds.add("name", VPackValue(user));
  binds.close();  // obj
  arangodb::aql::Query query(false, vocbase,
                             arangodb::aql::QueryString(queryStr),
                             std::make_shared<VPackBuilder>(binds),
                             emptyBuilder, arangodb::aql::PART_MAIN);

  auto queryResult = query.execute(queryRegistry);
  if (queryResult.code != TRI_ERROR_NO_ERROR) {
    if (queryResult.code == TRI_ERROR_REQUEST_CANCELED ||
        (queryResult.code == TRI_ERROR_QUERY_KILLED)) {
      THROW_ARANGO_EXCEPTION(TRI_ERROR_REQUEST_CANCELED);
    }
    THROW_ARANGO_EXCEPTION_MESSAGE(TRI_ERROR_FAILED, "query error");
  }

  VPackSlice usersSlice = queryResult.result->slice();
  if (usersSlice.isNone() || !usersSlice.isArray()) {
    THROW_ARANGO_EXCEPTION(TRI_ERROR_OUT_OF_MEMORY);
  }
  if (usersSlice.length() == 0) {
    THROW_ARANGO_EXCEPTION(TRI_ERROR_USER_NOT_FOUND);
  }

  VPackSlice doc = usersSlice.at(0);
  if (doc.isExternal()) {
    doc = doc.resolveExternals();
  }
  return VPackBuilder(doc);
}

static void ConvertLegacyFormat(VPackSlice doc, VPackBuilder& result) {
  if (doc.isExternal()) {
    doc = doc.resolveExternals();
  }
  VPackSlice authDataSlice = doc.get("authData");
  VPackObjectBuilder b(&result, true);
  result.add("user", doc.get("user"));
  result.add("active", authDataSlice.get("active"));
  if (authDataSlice.hasKey("changePassword")) {
    result.add("changePassword", authDataSlice.get("changePassword"));
  } else {
    result.add("changePassword", VPackValue(false));
  }
  VPackSlice extra = doc.get("userData");
  result.add("extra", extra.isNone() ? VPackSlice::emptyObjectSlice() : extra);
}

// private, will acquire _authInfoLock in write-mode and release it. Lock
// _loadFromDBLock before calling
void AuthInfo::loadFromDB() {
  auto role = ServerState::instance()->getRole();
  if (role != ServerState::ROLE_SINGLE &&
      role != ServerState::ROLE_COORDINATOR) {
    _outdated = false;
    return;
  }

  // TODO: is this correct?
  if (_authenticationHandler == nullptr) {
    _authenticationHandler.reset(
        FeatureCacheFeature::instance()->authenticationFeature()->getHandler());
  }

  {
    WRITE_LOCKER(writeLocker, _authInfoLock);
    insertInitial();
  }

  TRI_ASSERT(_queryRegistry != nullptr);
  std::shared_ptr<VPackBuilder> builder = QueryAllUsers(_queryRegistry);
  if (builder) {
    VPackSlice usersSlice = builder->slice();
    WRITE_LOCKER(writeLocker, _authInfoLock);
    if (usersSlice.length() == 0) {
      insertInitial();
    } else {
      parseUsers(usersSlice);
    }
    _outdated = false;
  }
}

// private, must be called with _authInfoLock in write mode
void AuthInfo::insertInitial() {
  if (!_authInfo.empty()) {
    return;
  }

  try {
    // Attention:
    // the root user needs to have a specific rights grant
    // to the "_system" database, otherwise things break
    AuthUserEntry entry =
        AuthUserEntry::newUser("root", "", AuthSource::COLLECTION);
    entry.setActive(true);
    entry.grantDatabase(StaticStrings::SystemDatabase, AuthLevel::RW);
    entry.grantDatabase("*", AuthLevel::RW);
    entry.grantCollection("*", "*", AuthLevel::RW);
    storeUserInternal(entry, false);
  } catch (...) {
    // No action
  }
}

// private, must be called with _authInfoLock in write mode
// this method can only be called by users with access to the _syste collection
Result AuthInfo::storeUserInternal(AuthUserEntry const& entry, bool replace) {
  VPackBuilder data = entry.toVPackBuilder();

  TRI_vocbase_t* vocbase = DatabaseFeature::DATABASE->systemDatabase();
  if (vocbase == nullptr) {
    return Result(TRI_ERROR_INTERNAL);
  }
  std::shared_ptr<transaction::Context> ctx(
      new transaction::StandaloneContext(vocbase));
  SingleCollectionTransaction trx(ctx, TRI_COL_NAME_USERS,
                                  AccessMode::Type::WRITE);

  Result res = trx.begin();
  if (res.ok()) {
    OperationOptions ops;
    ops.returnNew = true;
    OperationResult result =
        replace ? trx.replace(TRI_COL_NAME_USERS, data.slice(), ops)
                : trx.insert(TRI_COL_NAME_USERS, data.slice(), ops);
    res = trx.finish(result.code);
    if (res.ok()) {
      VPackSlice userDoc = result.slice();
      TRI_ASSERT(userDoc.isObject() && userDoc.hasKey("new"));
      userDoc = userDoc.get("new");
      if (userDoc.isExternal()) {
        userDoc = userDoc.resolveExternal();
      }
      _authInfo.emplace(entry.username(), AuthUserEntry::fromDocument(userDoc));
    }
  }
  return res;
}

// ================= public ==================

VPackBuilder AuthInfo::allUsers() {
  std::shared_ptr<VPackBuilder> users;
  {
    TRI_ASSERT(_queryRegistry != nullptr);
    users = QueryAllUsers(_queryRegistry);
  }

  VPackBuilder result;
  VPackArrayBuilder a(&result);
  if (users && !users->isEmpty()) {
    for (VPackSlice const& doc : VPackArrayIterator(users->slice())) {
      ConvertLegacyFormat(doc, result);
    }
  }
  return result;
}

/// Trigger eventual reload, user facing API call
void AuthInfo::reloadAllUsers() {
  if (!ServerState::instance()->isCoordinator()) {
    // will reload users on next suitable query
    _outdated = true;
    return;
  }

  AgencyComm agency;
  int maxTries = 10;
  while (maxTries-- > 0) {
    AgencyCommResult commRes = agency.getValues("Sync/UserVersion");
    if (!commRes.successful()) {
      // Error in communication, note that value not found is not an error
      LOG_TOPIC(TRACE, Logger::AUTHENTICATION)
          << "AuthInfo: no agency communication";
      break;
    }
    VPackSlice oldVal = commRes.slice()[0].get(
        {AgencyCommManager::path(), "Sync", "UserVersion"});
    if (!oldVal.isInteger()) {
      LOG_TOPIC(ERR, Logger::AUTHENTICATION)
          << "Sync/UserVersion is not a number";
      THROW_ARANGO_EXCEPTION(TRI_ERROR_BAD_PARAMETER);
    }

    VPackBuilder newVal;
    newVal.add(VPackValue(oldVal.getUInt() + 1));
    commRes =
        agency.casValue("Sync/UserVersion", oldVal, newVal.slice(), 0.0,
                        AgencyCommManager::CONNECTION_OPTIONS._requestTimeout);
    if (commRes.successful()) {
      return;
    }
  }
  LOG_TOPIC(WARN, Logger::AUTHENTICATION)
      << "Sync/UserVersion could not be updated";
}
<<<<<<< HEAD

Result AuthInfo::storeUser(bool replace, std::string const& user,
                           std::string const& pass, bool active,
                           bool changePassword) {
  if (user.empty()) {
    return TRI_ERROR_USER_INVALID_NAME;
  }
  if (_outdated) {
    MUTEX_LOCKER(locker, _loadFromDBLock);
    if (_outdated) {
      loadFromDB();
    }
  }

  WRITE_LOCKER(writeGuard, _authInfoLock);
  auto const& it = _authInfo.find(user);
  if (replace && it == _authInfo.end()) {
    return TRI_ERROR_USER_NOT_FOUND;
  } else if (!replace && it != _authInfo.end()) {
    return TRI_ERROR_USER_DUPLICATE;
  }

  AuthUserEntry entry =
      AuthUserEntry::newUser(user, pass, AuthSource::COLLECTION);
  entry.setActive(active);
  entry.changePassword(changePassword);
  if (replace) {
    TRI_ASSERT(!(it->second.key().empty()));
    entry._key = it->second.key();
  }

  Result r = storeUserInternal(entry, replace);
  if (r.ok()) {
    reloadAllUsers();
  }
  return r;
}

static Result UpdateUser(VPackSlice const& user) {
  TRI_vocbase_t* vocbase = DatabaseFeature::DATABASE->systemDatabase();
  if (vocbase == nullptr) {
    return Result(TRI_ERROR_INTERNAL);
  }
  
  // we cannot set this execution context, otherwise the transaction
  // will ask us again for permissions and we get a deadlock
  ExecContext* oldExe = ExecContext::CURRENT_EXECCONTEXT;
  ExecContext::CURRENT_EXECCONTEXT = nullptr;
  TRI_DEFER(ExecContext::CURRENT_EXECCONTEXT = oldExe);
  
  std::shared_ptr<transaction::Context> ctx(
      new transaction::StandaloneContext(vocbase));
  SingleCollectionTransaction trx(ctx, TRI_COL_NAME_USERS,
                                  AccessMode::Type::WRITE);

  Result res = trx.begin();
  if (res.ok()) {
    OperationResult result =
        trx.update(TRI_COL_NAME_USERS, user, OperationOptions());
    res = trx.finish(result.code);
  }
  return res;
}

Result AuthInfo::updateUser(std::string const& user,
                            std::function<void(AuthUserEntry&)> const& func) {
  if (user.empty()) {
    return TRI_ERROR_USER_NOT_FOUND;
  }
  VPackBuilder data;
  {  // we require an consisten view on the user object
    WRITE_LOCKER(readLocker, _authInfoLock);
    auto it = _authInfo.find(user);
    if (it == _authInfo.end()) {
      return Result(TRI_ERROR_USER_NOT_FOUND);
    }
    TRI_ASSERT(!it->second.key().empty());
    func(it->second);
    data = it->second.toVPackBuilder();
  }

  Result r = UpdateUser(data.slice());

  // we need to reload data after the next callback
  reloadAllUsers();
  return r;
}

VPackBuilder AuthInfo::getUser(std::string const& user) {
  VPackBuilder doc = QueryUser(_queryRegistry, user);
  VPackBuilder result;
  if (!doc.isEmpty()) {
    ConvertLegacyFormat(doc.slice(), result);
  }
  return result;
}

Result AuthInfo::removeUser(std::string const& user) {
  WRITE_LOCKER(readLocker, _authInfoLock);
  auto it = _authInfo.find(user);
  if (it == _authInfo.end()) {
    return Result(TRI_ERROR_USER_NOT_FOUND);
  }
  TRI_ASSERT(!it->second.key().empty());

  TRI_vocbase_t* vocbase = DatabaseFeature::DATABASE->systemDatabase();
  if (vocbase == nullptr) {
    return Result(TRI_ERROR_INTERNAL);
  }
  std::shared_ptr<transaction::Context> ctx(
      new transaction::StandaloneContext(vocbase));
  SingleCollectionTransaction trx(ctx, TRI_COL_NAME_USERS,
                                  AccessMode::Type::WRITE);

  Result res = trx.begin();
  if (res.ok()) {
    VPackBuilder keyBuilder;
    keyBuilder.add(VPackValue(it->second.key()));

    OperationResult result =
        trx.remove(TRI_COL_NAME_USERS, keyBuilder.slice(), OperationOptions());
=======

Result AuthInfo::storeUser(bool replace, std::string const& user,
                           std::string const& pass, bool active,
                           bool changePassword) {
  if (user.empty()) {
    return TRI_ERROR_USER_INVALID_NAME;
  }
  if (_outdated) {
    MUTEX_LOCKER(locker, _loadFromDBLock);
    if (_outdated) {
      loadFromDB();
    }
  }

  WRITE_LOCKER(writeGuard, _authInfoLock);
  auto const& it = _authInfo.find(user);
  if (replace && it == _authInfo.end()) {
    return TRI_ERROR_USER_NOT_FOUND;
  } else if (!replace && it != _authInfo.end()) {
    return TRI_ERROR_USER_DUPLICATE;
  }

  AuthUserEntry entry =
      AuthUserEntry::newUser(user, pass, AuthSource::COLLECTION);
  entry.setActive(active);
  entry.changePassword(changePassword);
  if (replace) {
    TRI_ASSERT(!(it->second.key().empty()));
    entry._key = it->second.key();
  }

  Result r = storeUserInternal(entry, replace);
  if (r.ok()) {
    reloadAllUsers();
  }
  return r;
}

static Result UpdateUser(VPackSlice const& user) {
  TRI_vocbase_t* vocbase = DatabaseFeature::DATABASE->systemDatabase();
  if (vocbase == nullptr) {
    return Result(TRI_ERROR_INTERNAL);
  }
  
  // we cannot set this execution context, otherwise the transaction
  // will ask us again for permissions and we get a deadlock
  ExecContext* oldExe = ExecContext::CURRENT_EXECCONTEXT;
  ExecContext::CURRENT_EXECCONTEXT = nullptr;
  TRI_DEFER(ExecContext::CURRENT_EXECCONTEXT = oldExe);
  
  std::shared_ptr<transaction::Context> ctx(
      new transaction::StandaloneContext(vocbase));
  SingleCollectionTransaction trx(ctx, TRI_COL_NAME_USERS,
                                  AccessMode::Type::WRITE);

  Result res = trx.begin();
  if (res.ok()) {
    OperationResult result =
        trx.update(TRI_COL_NAME_USERS, user, OperationOptions());
    res = trx.finish(result.code);
  }
  return res;
}

Result AuthInfo::updateUser(std::string const& user,
                            std::function<void(AuthUserEntry&)> const& func) {
  if (user.empty()) {
    return TRI_ERROR_USER_NOT_FOUND;
  }
  VPackBuilder data;
  {  // we require an consisten view on the user object
    WRITE_LOCKER(readLocker, _authInfoLock);
    auto it = _authInfo.find(user);
    if (it == _authInfo.end()) {
      return Result(TRI_ERROR_USER_NOT_FOUND);
    }
    TRI_ASSERT(!it->second.key().empty());
    func(it->second);
    data = it->second.toVPackBuilder();
  }

  Result r = UpdateUser(data.slice());

  // we need to reload data after the next callback
  reloadAllUsers();
  return r;
}

VPackBuilder AuthInfo::getUser(std::string const& user) {
  VPackBuilder doc = QueryUser(_queryRegistry, user);
  VPackBuilder result;
  if (!doc.isEmpty()) {
    ConvertLegacyFormat(doc.slice(), result);
  }
  return result;
}

Result AuthInfo::removeUser(std::string const& user) {
  WRITE_LOCKER(readLocker, _authInfoLock);
  auto it = _authInfo.find(user);
  if (it == _authInfo.end()) {
    return Result(TRI_ERROR_USER_NOT_FOUND);
  }
  TRI_ASSERT(!it->second.key().empty());

  TRI_vocbase_t* vocbase = DatabaseFeature::DATABASE->systemDatabase();
  if (vocbase == nullptr) {
    return Result(TRI_ERROR_INTERNAL);
  }
  std::shared_ptr<transaction::Context> ctx(
      new transaction::StandaloneContext(vocbase));
  SingleCollectionTransaction trx(ctx, TRI_COL_NAME_USERS,
                                  AccessMode::Type::WRITE);

  Result res = trx.begin();
  if (res.ok()) {
    VPackBuilder builder;
    {
      VPackObjectBuilder guard(&builder);
      builder.add(StaticStrings::KeyString, VPackValue(it->second.key()));
      // TODO maybe protect with a revision ID?
    }

    OperationResult result =
        trx.remove(TRI_COL_NAME_USERS, builder.slice(), OperationOptions());
>>>>>>> cffb7268
    res = trx.finish(result.code);
    if (res.ok()) {
      _authInfo.erase(it);
      reloadAllUsers();
    }
  }
  return res;
}

VPackBuilder AuthInfo::getConfigData(std::string const& username) {
  VPackBuilder bb = QueryUser(_queryRegistry, username);
  return VPackBuilder(bb.slice().get("configData"));
}

Result AuthInfo::setConfigData(std::string const& user,
                               velocypack::Slice const& data) {
  auto it = _authInfo.find(user);
  if (it == _authInfo.end()) {
    return Result(TRI_ERROR_USER_NOT_FOUND);
  }
  TRI_ASSERT(!it->second.key().empty());

  VPackBuilder partial;
  partial.openObject();
  partial.add(StaticStrings::KeyString, VPackValue(it->second.key()));
  partial.add("configData", data);
  partial.close();

  return UpdateUser(partial.slice());
}

VPackBuilder AuthInfo::getUserData(std::string const& username) {
  VPackBuilder bb = QueryUser(_queryRegistry, username);
  return VPackBuilder(bb.slice().get("userData"));
}

Result AuthInfo::setUserData(std::string const& user,
                             velocypack::Slice const& data) {
  auto it = _authInfo.find(user);
  if (it == _authInfo.end()) {
    return Result(TRI_ERROR_USER_NOT_FOUND);
  }
  TRI_ASSERT(!it->second.key().empty());

  VPackBuilder partial;
  partial.openObject();
  partial.add(StaticStrings::KeyString, VPackValue(it->second.key()));
  partial.add("userData", data);
  partial.close();

  return UpdateUser(partial.slice());
}

AuthResult AuthInfo::checkPassword(std::string const& username,
                                   std::string const& password) {
  if (_outdated) {
    MUTEX_LOCKER(locker, _loadFromDBLock);
    if (_outdated) {
      loadFromDB();
    }
  }

  READ_LOCKER(JobGuard, _authInfoLock);
  AuthResult result(username);
  auto it = _authInfo.find(username);

  if (it == _authInfo.end() || (it->second.source() == AuthSource::LDAP)) {
    TRI_ASSERT(_authenticationHandler != nullptr);
    AuthenticationResult authResult =
        _authenticationHandler->authenticate(username, password);
    if (!authResult.ok()) {
      return result;
    }

    // user authed, add to _authInfo and _users
    if (authResult.source() == AuthSource::LDAP) {
      READ_UNLOCKER(unlock, _authInfoLock);
      WRITE_LOCKER(writeGuard, _authInfoLock);

      AuthUserEntry entry =
          AuthUserEntry::newUser(username, password, AuthSource::LDAP);

      it = _authInfo.find(username);
      if (it != _authInfo.end()) {
        it->second = entry;
      } else {
        auto r = _authInfo.emplace(username, entry);
        if (!r.second) {
          return result;
        }
        it = r.first;
      }
    }  // AuthSource::LDAP
  }

  if (it != _authInfo.end()) {
    AuthUserEntry const& auth = it->second;
    if (auth.isActive()) {
      result._mustChange = auth.mustChangePassword();
      result._authorized = auth.checkPassword(password);
    }
  }
  return result;
}

// public
AuthLevel AuthInfo::canUseDatabase(std::string const& username,
                                   std::string const& dbname) {
  return getAuthContext(username, dbname)->databaseAuthLevel();
}

AuthLevel AuthInfo::canUseCollection(std::string const& username,
                                     std::string const& dbname,
                                     std::string const& coll) {
  return getAuthContext(username, dbname)->collectionAuthLevel(coll);
}

// public called from VocbaseContext.cpp
AuthResult AuthInfo::checkAuthentication(AuthType authType,
                                         std::string const& secret) {
  if (_outdated) {
    MUTEX_LOCKER(locker, _loadFromDBLock);
    if (_outdated) {
      loadFromDB();
    }
  }

  switch (authType) {
    case AuthType::BASIC:
      return checkAuthenticationBasic(secret);

    case AuthType::JWT:
      return checkAuthenticationJWT(secret);
  }

  return AuthResult();
}

// private
AuthResult AuthInfo::checkAuthenticationBasic(std::string const& secret) {
  {
    READ_LOCKER(readLocker, _authInfoLock);
    auto const& it = _authBasicCache.find(secret);

    if (it != _authBasicCache.end()) {
      return it->second;
    }
  }

  std::string const up = StringUtils::decodeBase64(secret);
  std::string::size_type n = up.find(':', 0);

  if (n == std::string::npos || n == 0 || n + 1 > up.size()) {
    LOG_TOPIC(TRACE, arangodb::Logger::FIXME)
        << "invalid authentication data found, cannot extract "
           "username/password";
    return AuthResult();
  }

  std::string username = up.substr(0, n);
  std::string password = up.substr(n + 1);

  AuthResult result = checkPassword(username, password);

  {
    WRITE_LOCKER(readLocker, _authInfoLock);

    if (result._authorized) {
      if (!_authBasicCache.emplace(secret, result).second) {
        // insertion did not work - probably another thread did insert the
        // same data right now
        // erase it and re-insert our version
        _authBasicCache.erase(secret);
        _authBasicCache.emplace(secret, result);
      }
    } else {
      _authBasicCache.erase(secret);
    }
  }

  return result;
}

AuthResult AuthInfo::checkAuthenticationJWT(std::string const& jwt) {
  try {
    // note that we need the write lock here because it is an LRU
    // cache. reading from it will move the read entry to the start of
    // the cache's linked list. so acquiring just a read-lock is
    // insufficient!!
    WRITE_LOCKER(readLocker, _authJwtLock);
    // intentionally copy the entry from the cache
    AuthJwtResult result = _authJwtCache.get(jwt);

    if (result._expires) {
      std::chrono::system_clock::time_point now =
          std::chrono::system_clock::now();

      if (now >= result._expireTime) {
        try {
          _authJwtCache.remove(jwt);
        } catch (std::range_error const&) {
        }
        return AuthResult();
      }
    }
    return (AuthResult)result;
  } catch (std::range_error const&) {
    // mop: not found
  }

  std::vector<std::string> const parts = StringUtils::split(jwt, '.');

  if (parts.size() != 3) {
    LOG_TOPIC(TRACE, arangodb::Logger::FIXME) << "Secret contains "
                                              << parts.size() << " parts";
    return AuthResult();
  }

  std::string const& header = parts[0];
  std::string const& body = parts[1];
  std::string const& signature = parts[2];

  if (!validateJwtHeader(header)) {
    LOG_TOPIC(TRACE, arangodb::Logger::FIXME) << "Couldn't validate jwt header "
                                              << header;
    return AuthResult();
  }

  AuthJwtResult result = validateJwtBody(body);
  if (!result._authorized) {
    LOG_TOPIC(TRACE, arangodb::Logger::FIXME) << "Couldn't validate jwt body "
                                              << body;
    return AuthResult();
  }

  std::string const message = header + "." + body;

  if (!validateJwtHMAC256Signature(message, signature)) {
    LOG_TOPIC(TRACE, arangodb::Logger::FIXME)
        << "Couldn't validate jwt signature " << signature << " " << _jwtSecret;
    return AuthResult();
  }

  WRITE_LOCKER(writeLocker, _authJwtLock);
  _authJwtCache.put(jwt, result);
  return (AuthResult)result;
}

std::shared_ptr<VPackBuilder> AuthInfo::parseJson(std::string const& str,
                                                  std::string const& hint) {
  std::shared_ptr<VPackBuilder> result;
  VPackParser parser;
  try {
    parser.parse(str);
    result = parser.steal();
  } catch (std::bad_alloc const&) {
    LOG_TOPIC(ERR, arangodb::Logger::FIXME) << "Out of memory parsing " << hint
                                            << "!";
  } catch (VPackException const& ex) {
    LOG_TOPIC(DEBUG, arangodb::Logger::FIXME) << "Couldn't parse " << hint
                                              << ": " << ex.what();
  } catch (...) {
    LOG_TOPIC(ERR, arangodb::Logger::FIXME)
        << "Got unknown exception trying to parse " << hint;
  }

  return result;
}

bool AuthInfo::validateJwtHeader(std::string const& header) {
  std::shared_ptr<VPackBuilder> headerBuilder =
      parseJson(StringUtils::decodeBase64(header), "jwt header");
  if (headerBuilder.get() == nullptr) {
    return false;
  }

  VPackSlice const headerSlice = headerBuilder->slice();
  if (!headerSlice.isObject()) {
    return false;
  }

  VPackSlice const algSlice = headerSlice.get("alg");
  VPackSlice const typSlice = headerSlice.get("typ");

  if (!algSlice.isString()) {
    return false;
  }

  if (!typSlice.isString()) {
    return false;
  }

  if (algSlice.copyString() != "HS256") {
    return false;
  }

  std::string typ = typSlice.copyString();
  if (typ != "JWT") {
    return false;
  }

  return true;
}

AuthJwtResult AuthInfo::validateJwtBody(std::string const& body) {
  std::shared_ptr<VPackBuilder> bodyBuilder =
      parseJson(StringUtils::decodeBase64(body), "jwt body");
  AuthJwtResult authResult;
  if (bodyBuilder.get() == nullptr) {
    return authResult;
  }

  VPackSlice const bodySlice = bodyBuilder->slice();
  if (!bodySlice.isObject()) {
    return authResult;
  }

  VPackSlice const issSlice = bodySlice.get("iss");
  if (!issSlice.isString()) {
    return authResult;
  }

  if (issSlice.copyString() != "arangodb") {
    return authResult;
  }

  if (bodySlice.hasKey("preferred_username")) {
    VPackSlice const usernameSlice = bodySlice.get("preferred_username");
    if (!usernameSlice.isString()) {
      return authResult;
    }
    authResult._username = usernameSlice.copyString();
  } else if (bodySlice.hasKey("server_id")) {
    // mop: hmm...nothing to do here :D
    // authResult._username = "root";
  } else {
    return authResult;
  }

  // mop: optional exp (cluster currently uses non expiring jwts)
  if (bodySlice.hasKey("exp")) {
    VPackSlice const expSlice = bodySlice.get("exp");

    if (!expSlice.isNumber()) {
      return authResult;
    }

    std::chrono::system_clock::time_point expires(
        std::chrono::seconds(expSlice.getNumber<uint64_t>()));
    std::chrono::system_clock::time_point now =
        std::chrono::system_clock::now();

    if (now >= expires) {
      return authResult;
    }
    authResult._expires = true;
    authResult._expireTime = expires;
  }

  authResult._authorized = true;
  return authResult;
}

bool AuthInfo::validateJwtHMAC256Signature(std::string const& message,
                                           std::string const& signature) {
  std::string decodedSignature = StringUtils::decodeBase64U(signature);

  return verifyHMAC(_jwtSecret.c_str(), _jwtSecret.length(), message.c_str(),
                    message.length(), decodedSignature.c_str(),
                    decodedSignature.length(),
                    SslInterface::Algorithm::ALGORITHM_SHA256);
}

std::string AuthInfo::generateRawJwt(VPackBuilder const& bodyBuilder) {
  VPackBuilder headerBuilder;
  {
    VPackObjectBuilder h(&headerBuilder);
    headerBuilder.add("alg", VPackValue("HS256"));
    headerBuilder.add("typ", VPackValue("JWT"));
  }

  std::string fullMessage(StringUtils::encodeBase64(headerBuilder.toJson()) +
                          "." +
                          StringUtils::encodeBase64(bodyBuilder.toJson()));

  std::string signature =
      sslHMAC(_jwtSecret.c_str(), _jwtSecret.length(), fullMessage.c_str(),
              fullMessage.length(), SslInterface::Algorithm::ALGORITHM_SHA256);

  return fullMessage + "." + StringUtils::encodeBase64U(signature);
}

std::string AuthInfo::generateJwt(VPackBuilder const& payload) {
  if (!payload.slice().isObject()) {
    std::string error = "Need an object to generate a JWT. Got: ";
    error += payload.slice().typeName();
    throw std::runtime_error(error);
  }
  bool hasIss = payload.slice().hasKey("iss");
  bool hasIat = payload.slice().hasKey("iat");
  VPackBuilder bodyBuilder;
  if (hasIss && hasIat) {
    bodyBuilder = payload;
  } else {
    VPackObjectBuilder p(&bodyBuilder);
    if (!hasIss) {
      bodyBuilder.add("iss", VPackValue("arangodb"));
    }
    if (!hasIat) {
      bodyBuilder.add("iat", VPackValue(TRI_microtime() / 1000));
    }
    for (auto const& obj : VPackObjectIterator(payload.slice())) {
      bodyBuilder.add(obj.key.copyString(), obj.value);
    }
  }
  return generateRawJwt(bodyBuilder);
}

std::shared_ptr<AuthContext> AuthInfo::getAuthContext(
    std::string const& username, std::string const& database) {
  if (_outdated) {
    MUTEX_LOCKER(locker, _loadFromDBLock);
    if (_outdated) {
      loadFromDB();
    }
  }

  READ_LOCKER(guard, _authInfoLock);
  auto it = _authInfo.find(username);
  if (it == _authInfo.end()) {
    return _noneAuthContext;
  }
  // AuthUserEntry const& entry =
  return it->second.getAuthContext(database);
}<|MERGE_RESOLUTION|>--- conflicted
+++ resolved
@@ -374,7 +374,6 @@
   LOG_TOPIC(WARN, Logger::AUTHENTICATION)
       << "Sync/UserVersion could not be updated";
 }
-<<<<<<< HEAD
 
 Result AuthInfo::storeUser(bool replace, std::string const& user,
                            std::string const& pass, bool active,
@@ -491,128 +490,6 @@
 
   Result res = trx.begin();
   if (res.ok()) {
-    VPackBuilder keyBuilder;
-    keyBuilder.add(VPackValue(it->second.key()));
-
-    OperationResult result =
-        trx.remove(TRI_COL_NAME_USERS, keyBuilder.slice(), OperationOptions());
-=======
-
-Result AuthInfo::storeUser(bool replace, std::string const& user,
-                           std::string const& pass, bool active,
-                           bool changePassword) {
-  if (user.empty()) {
-    return TRI_ERROR_USER_INVALID_NAME;
-  }
-  if (_outdated) {
-    MUTEX_LOCKER(locker, _loadFromDBLock);
-    if (_outdated) {
-      loadFromDB();
-    }
-  }
-
-  WRITE_LOCKER(writeGuard, _authInfoLock);
-  auto const& it = _authInfo.find(user);
-  if (replace && it == _authInfo.end()) {
-    return TRI_ERROR_USER_NOT_FOUND;
-  } else if (!replace && it != _authInfo.end()) {
-    return TRI_ERROR_USER_DUPLICATE;
-  }
-
-  AuthUserEntry entry =
-      AuthUserEntry::newUser(user, pass, AuthSource::COLLECTION);
-  entry.setActive(active);
-  entry.changePassword(changePassword);
-  if (replace) {
-    TRI_ASSERT(!(it->second.key().empty()));
-    entry._key = it->second.key();
-  }
-
-  Result r = storeUserInternal(entry, replace);
-  if (r.ok()) {
-    reloadAllUsers();
-  }
-  return r;
-}
-
-static Result UpdateUser(VPackSlice const& user) {
-  TRI_vocbase_t* vocbase = DatabaseFeature::DATABASE->systemDatabase();
-  if (vocbase == nullptr) {
-    return Result(TRI_ERROR_INTERNAL);
-  }
-  
-  // we cannot set this execution context, otherwise the transaction
-  // will ask us again for permissions and we get a deadlock
-  ExecContext* oldExe = ExecContext::CURRENT_EXECCONTEXT;
-  ExecContext::CURRENT_EXECCONTEXT = nullptr;
-  TRI_DEFER(ExecContext::CURRENT_EXECCONTEXT = oldExe);
-  
-  std::shared_ptr<transaction::Context> ctx(
-      new transaction::StandaloneContext(vocbase));
-  SingleCollectionTransaction trx(ctx, TRI_COL_NAME_USERS,
-                                  AccessMode::Type::WRITE);
-
-  Result res = trx.begin();
-  if (res.ok()) {
-    OperationResult result =
-        trx.update(TRI_COL_NAME_USERS, user, OperationOptions());
-    res = trx.finish(result.code);
-  }
-  return res;
-}
-
-Result AuthInfo::updateUser(std::string const& user,
-                            std::function<void(AuthUserEntry&)> const& func) {
-  if (user.empty()) {
-    return TRI_ERROR_USER_NOT_FOUND;
-  }
-  VPackBuilder data;
-  {  // we require an consisten view on the user object
-    WRITE_LOCKER(readLocker, _authInfoLock);
-    auto it = _authInfo.find(user);
-    if (it == _authInfo.end()) {
-      return Result(TRI_ERROR_USER_NOT_FOUND);
-    }
-    TRI_ASSERT(!it->second.key().empty());
-    func(it->second);
-    data = it->second.toVPackBuilder();
-  }
-
-  Result r = UpdateUser(data.slice());
-
-  // we need to reload data after the next callback
-  reloadAllUsers();
-  return r;
-}
-
-VPackBuilder AuthInfo::getUser(std::string const& user) {
-  VPackBuilder doc = QueryUser(_queryRegistry, user);
-  VPackBuilder result;
-  if (!doc.isEmpty()) {
-    ConvertLegacyFormat(doc.slice(), result);
-  }
-  return result;
-}
-
-Result AuthInfo::removeUser(std::string const& user) {
-  WRITE_LOCKER(readLocker, _authInfoLock);
-  auto it = _authInfo.find(user);
-  if (it == _authInfo.end()) {
-    return Result(TRI_ERROR_USER_NOT_FOUND);
-  }
-  TRI_ASSERT(!it->second.key().empty());
-
-  TRI_vocbase_t* vocbase = DatabaseFeature::DATABASE->systemDatabase();
-  if (vocbase == nullptr) {
-    return Result(TRI_ERROR_INTERNAL);
-  }
-  std::shared_ptr<transaction::Context> ctx(
-      new transaction::StandaloneContext(vocbase));
-  SingleCollectionTransaction trx(ctx, TRI_COL_NAME_USERS,
-                                  AccessMode::Type::WRITE);
-
-  Result res = trx.begin();
-  if (res.ok()) {
     VPackBuilder builder;
     {
       VPackObjectBuilder guard(&builder);
@@ -622,7 +499,6 @@
 
     OperationResult result =
         trx.remove(TRI_COL_NAME_USERS, builder.slice(), OperationOptions());
->>>>>>> cffb7268
     res = trx.finish(result.code);
     if (res.ok()) {
       _authInfo.erase(it);
