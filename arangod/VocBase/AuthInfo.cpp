////////////////////////////////////////////////////////////////////////////////
/// DISCLAIMER
///
/// Copyright 2014-2016 ArangoDB GmbH, Cologne, Germany
/// Copyright 2004-2014 triAGENS GmbH, Cologne, Germany
///
/// Licensed under the Apache License, Version 2.0 (the "License");
/// you may not use this file except in compliance with the License.
/// You may obtain a copy of the License at
///
///     http://www.apache.org/licenses/LICENSE-2.0
///
/// Unless required by applicable law or agreed to in writing, software
/// distributed under the License is distributed on an "AS IS" BASIS,
/// WITHOUT WARRANTIES OR CONDITIONS OF ANY KIND, either express or implied.
/// See the License for the specific language governing permissions and
/// limitations under the License.
///
/// Copyright holder is ArangoDB GmbH, Cologne, Germany
///
/// @author Dr. Frank Celler
////////////////////////////////////////////////////////////////////////////////

#include "AuthInfo.h"

#include "Agency/AgencyComm.h"
#include "Aql/Query.h"
#include "Aql/QueryString.h"

#include "Basics/ReadLocker.h"
#include "Basics/ReadUnlocker.h"
#include "Basics/VelocyPackHelper.h"
#include "Basics/WriteLocker.h"
#include "Basics/tri-strings.h"
#include "Cluster/ServerState.h"
#include "GeneralServer/AuthenticationFeature.h"
#include "GeneralServer/GeneralServerFeature.h"
#include "Logger/Logger.h"
#include "Random/UniformCharacter.h"
#include "RestServer/DatabaseFeature.h"
#include "RestServer/FeatureCacheFeature.h"
#include "Ssl/SslInterface.h"
#include "Transaction/StandaloneContext.h"
#include "Utils/OperationOptions.h"
#include "Utils/OperationResult.h"
#include "Utils/SingleCollectionTransaction.h"

#include <velocypack/Builder.h>
#include <velocypack/Collection.h>
#include <velocypack/Iterator.h>
#include <velocypack/velocypack-aliases.h>

using namespace arangodb;
using namespace arangodb::basics;
using namespace arangodb::velocypack;
using namespace arangodb::rest;

AuthInfo::AuthInfo(std::unique_ptr<AuthenticationHandler>&& handler)
    : _outdated(true),
      _noneAuthContext(std::make_shared<AuthContext>(
          AuthLevel::NONE, std::unordered_map<std::string, AuthLevel>(
                               {{"*", AuthLevel::NONE}}))),
      _authJwtCache(16384),
      _jwtSecret(""),
      _queryRegistry(nullptr),
      _authenticationHandler(handler.release()) {}

AuthInfo::~AuthInfo() {
  // properly clear structs while using the appropriate locks
  {
    WRITE_LOCKER(readLocker, _authInfoLock);
    _authInfo.clear();
    _authBasicCache.clear();
  }

  {
    WRITE_LOCKER(writeLocker, _authJwtLock);
    _authJwtCache.clear();
  }
}

void AuthInfo::setJwtSecret(std::string const& jwtSecret) {
  WRITE_LOCKER(writeLocker, _authJwtLock);
  _jwtSecret = jwtSecret;
  _authJwtCache.clear();
}

std::string AuthInfo::jwtSecret() {
  READ_LOCKER(writeLocker, _authJwtLock);
  return _jwtSecret;
}

// private, must be called with _authInfoLock in write mode
bool AuthInfo::parseUsers(VPackSlice const& slice) {
  TRI_ASSERT(slice.isArray());

  _authInfo.clear();
  _authBasicCache.clear();
  for (VPackSlice const& authSlice : VPackArrayIterator(slice)) {
    VPackSlice s = authSlice.resolveExternal();

    if (s.hasKey("source") && s.get("source").isString() &&
        s.get("source").copyString() == "LDAP") {
      LOG_TOPIC(TRACE, arangodb::Logger::CONFIG)
          << "LDAP: skip user in collection _users: "
          << s.get("user").copyString();
      continue;
    }

    AuthUserEntry auth = AuthUserEntry::fromDocument(s);
<<<<<<< HEAD
    _authInfo.emplace(auth.username(), std::move(auth));
  }

=======
    // we also need to insert inactive users into the cache here
    // otherwise all following update/replace/remove operations on the
    // user will fail
    // if (auth.isActive()) {
    _authInfo.emplace(auth.username(), std::move(auth));
    // }
  }
  
>>>>>>> 60abc9ff
  return true;
}

static std::shared_ptr<VPackBuilder> QueryAllUsers(
    aql::QueryRegistry* queryRegistry) {
  TRI_vocbase_t* vocbase = DatabaseFeature::DATABASE->systemDatabase();
  if (vocbase == nullptr) {
    LOG_TOPIC(DEBUG, arangodb::Logger::FIXME) << "system database is unknown";
    THROW_ARANGO_EXCEPTION(TRI_ERROR_INTERNAL);
  }

  // we cannot set this execution context, otherwise the transaction
  // will ask us again for permissions and we get a deadlock
  ExecContext* oldExe = ExecContext::CURRENT_EXECCONTEXT;
  ExecContext::CURRENT_EXECCONTEXT = nullptr;
  TRI_DEFER(ExecContext::CURRENT_EXECCONTEXT = oldExe);

  std::string const queryStr("FOR user IN _users RETURN user");
  auto emptyBuilder = std::make_shared<VPackBuilder>();
  arangodb::aql::Query query(false, vocbase,
                             arangodb::aql::QueryString(queryStr), emptyBuilder,
                             emptyBuilder, arangodb::aql::PART_MAIN);

  LOG_TOPIC(DEBUG, arangodb::Logger::FIXME)
      << "starting to load authentication and authorization information";
  auto queryResult = query.execute(queryRegistry);

  if (queryResult.code != TRI_ERROR_NO_ERROR) {
    if (queryResult.code == TRI_ERROR_REQUEST_CANCELED ||
        (queryResult.code == TRI_ERROR_QUERY_KILLED)) {
      THROW_ARANGO_EXCEPTION(TRI_ERROR_REQUEST_CANCELED);
    }
    return std::shared_ptr<VPackBuilder>();
  }

  VPackSlice usersSlice = queryResult.result->slice();
  if (usersSlice.isNone()) {
    THROW_ARANGO_EXCEPTION(TRI_ERROR_OUT_OF_MEMORY);
  } else if (!usersSlice.isArray()) {
    LOG_TOPIC(ERR, arangodb::Logger::FIXME)
        << "cannot read users from _users collection";
    return std::shared_ptr<VPackBuilder>();
  }

  return queryResult.result;
}

static VPackBuilder QueryUser(aql::QueryRegistry* queryRegistry,
                              std::string const& user) {
  TRI_vocbase_t* vocbase = DatabaseFeature::DATABASE->systemDatabase();
  if (vocbase == nullptr) {
    THROW_ARANGO_EXCEPTION_MESSAGE(TRI_ERROR_FAILED, "_system db is unknown");
  }

  // we cannot set this execution context, otherwise the transaction
  // will ask us again for permissions and we get a deadlock
  ExecContext* oldExe = ExecContext::CURRENT_EXECCONTEXT;
  ExecContext::CURRENT_EXECCONTEXT = nullptr;
  TRI_DEFER(ExecContext::CURRENT_EXECCONTEXT = oldExe);

  std::string const queryStr("FOR u IN _users FILTER u.user == @name RETURN u");
  auto emptyBuilder = std::make_shared<VPackBuilder>();

  VPackBuilder binds;
  binds.openObject();
  binds.add("name", VPackValue(user));
  binds.close();  // obj
  arangodb::aql::Query query(false, vocbase,
                             arangodb::aql::QueryString(queryStr),
                             std::make_shared<VPackBuilder>(binds),
                             emptyBuilder, arangodb::aql::PART_MAIN);

  auto queryResult = query.execute(queryRegistry);
  if (queryResult.code != TRI_ERROR_NO_ERROR) {
    if (queryResult.code == TRI_ERROR_REQUEST_CANCELED ||
        (queryResult.code == TRI_ERROR_QUERY_KILLED)) {
      THROW_ARANGO_EXCEPTION(TRI_ERROR_REQUEST_CANCELED);
    }
    THROW_ARANGO_EXCEPTION_MESSAGE(queryResult.code, "query error");
  }

  VPackSlice usersSlice = queryResult.result->slice();
  if (usersSlice.isNone() || !usersSlice.isArray()) {
    THROW_ARANGO_EXCEPTION(TRI_ERROR_OUT_OF_MEMORY);
  }
  if (usersSlice.length() == 0) {
    THROW_ARANGO_EXCEPTION(TRI_ERROR_USER_NOT_FOUND);
  }

  VPackSlice doc = usersSlice.at(0);
  if (doc.isExternal()) {
    doc = doc.resolveExternals();
  }
  return VPackBuilder(doc);
}

static void ConvertLegacyFormat(VPackSlice doc, VPackBuilder& result) {
  if (doc.isExternal()) {
    doc = doc.resolveExternals();
  }
  VPackSlice authDataSlice = doc.get("authData");
  VPackObjectBuilder b(&result, true);
  result.add("user", doc.get("user"));
  result.add("active", authDataSlice.get("active"));
  VPackSlice extra = doc.get("userData");
  result.add("extra", extra.isNone() ? VPackSlice::emptyObjectSlice() : extra);
}

// private, will acquire _authInfoLock in write-mode and release it.
void AuthInfo::loadFromDB() {
  if (!_outdated) {
    return;
  }
  MUTEX_LOCKER(locker, _loadFromDBLock);
  if (!_outdated) {
    return;
  }
  
  auto role = ServerState::instance()->getRole();
  if (role != ServerState::ROLE_SINGLE &&
      role != ServerState::ROLE_COORDINATOR) {
    _outdated = false;
    return;
  }
<<<<<<< HEAD
  {
    WRITE_LOCKER(writeLocker, _authInfoLock);
    insertInitial();
=======

  // TODO: is this correct?
  if (_authenticationHandler == nullptr) {
    _authenticationHandler.reset(
        FeatureCacheFeature::instance()->authenticationFeature()->getHandler());
>>>>>>> 60abc9ff
  }

  TRI_ASSERT(_queryRegistry != nullptr);
  std::shared_ptr<VPackBuilder> builder = QueryAllUsers(_queryRegistry);
    
  WRITE_LOCKER(writeLocker, _authInfoLock);
  
  if (builder) {
    VPackSlice usersSlice = builder->slice();
    if (usersSlice.length() == 0) {
      insertInitial();
    } else {
      parseUsers(usersSlice);
    }
    _outdated = false;
  } else {
    insertInitial();
  }
}

// private, must be called with _authInfoLock in write mode
void AuthInfo::insertInitial() {
  if (!_authInfo.empty()) {
    return;
  }

  try {
    // Attention:
    // the root user needs to have a specific rights grant
    // to the "_system" database, otherwise things break
    AuthUserEntry entry =
        AuthUserEntry::newUser("root", "", AuthSource::COLLECTION);
    entry.setActive(true);
    entry.grantDatabase(StaticStrings::SystemDatabase, AuthLevel::RW);
    entry.grantDatabase("*", AuthLevel::RW);
    entry.grantCollection("*", "*", AuthLevel::RW);
    storeUserInternal(entry, false);
  } catch (...) {
    // No action
  }
}

// private, must be called with _authInfoLock in write mode
// this method can only be called by users with access to the _system collection
Result AuthInfo::storeUserInternal(AuthUserEntry const& entry, bool replace) {
  VPackBuilder data = entry.toVPackBuilder();
  bool hasKey = data.slice().hasKey(StaticStrings::KeyString);
  TRI_ASSERT((replace && hasKey) || (!replace && !hasKey));

  TRI_vocbase_t* vocbase = DatabaseFeature::DATABASE->systemDatabase();
  if (vocbase == nullptr) {
    return Result(TRI_ERROR_INTERNAL);
  }
  std::shared_ptr<transaction::Context> ctx(
      new transaction::StandaloneContext(vocbase));
  SingleCollectionTransaction trx(ctx, TRI_COL_NAME_USERS,
                                  AccessMode::Type::WRITE);
  trx.addHint(transaction::Hints::Hint::SINGLE_OPERATION);

  Result res = trx.begin();
  if (res.ok()) {
    OperationOptions ops;
    ops.returnNew = true;
    OperationResult result =
        replace ? trx.replace(TRI_COL_NAME_USERS, data.slice(), ops)
                : trx.insert(TRI_COL_NAME_USERS, data.slice(), ops);
    res = trx.finish(result.code);
    if (res.ok()) {
      VPackSlice userDoc = result.slice();
      TRI_ASSERT(userDoc.isObject() && userDoc.hasKey("new"));
      userDoc = userDoc.get("new");
      if (userDoc.isExternal()) {
        userDoc = userDoc.resolveExternal();
      }
<<<<<<< HEAD
      AuthUserEntry created = AuthUserEntry::fromDocument(userDoc);
      TRI_ASSERT(!created.key().empty());
      TRI_ASSERT(created.username() == entry.username());
      TRI_ASSERT(created.isActive() == entry.isActive());
      TRI_ASSERT(created.passwordHash() == entry.passwordHash());
      TRI_ASSERT(!replace || created.key() == entry.key());
      _authInfo.emplace(entry.username(), std::move(created));
=======
      if (!_authInfo.emplace(entry.username(), AuthUserEntry::fromDocument(userDoc)).second) {
        // insertion should always succeed, but...
        _authInfo.erase(entry.username());
        _authInfo.emplace(entry.username(), AuthUserEntry::fromDocument(userDoc));
      }
>>>>>>> 60abc9ff
    }
  }
  return res;
}

// ================= public ==================

VPackBuilder AuthInfo::allUsers() {
  std::shared_ptr<VPackBuilder> users;
  {
    TRI_ASSERT(_queryRegistry != nullptr);
    users = QueryAllUsers(_queryRegistry);
  }

  VPackBuilder result;
  VPackArrayBuilder a(&result);
  if (users && !users->isEmpty()) {
    for (VPackSlice const& doc : VPackArrayIterator(users->slice())) {
      ConvertLegacyFormat(doc, result);
    }
  }
  return result;
}

/// Trigger eventual reload, user facing API call
void AuthInfo::reloadAllUsers() {
  if (!ServerState::instance()->isCoordinator()) {
    // will reload users on next suitable query
    return;
  }

  // tell other coordinators to reload as well
  AgencyComm agency;
  int maxTries = 10;
  while (maxTries-- > 0) {
    AgencyCommResult commRes = agency.getValues("Sync/UserVersion");
    if (!commRes.successful()) {
      // Error in communication, note that value not found is not an error
      LOG_TOPIC(TRACE, Logger::AUTHENTICATION)
          << "AuthInfo: no agency communication";
      break;
    }
    VPackSlice oldVal = commRes.slice()[0].get(
        {AgencyCommManager::path(), "Sync", "UserVersion"});
    if (!oldVal.isInteger()) {
      LOG_TOPIC(ERR, Logger::AUTHENTICATION)
          << "Sync/UserVersion is not a number";
      THROW_ARANGO_EXCEPTION(TRI_ERROR_BAD_PARAMETER);
    }

    VPackBuilder newVal;
    newVal.add(VPackValue(oldVal.getUInt() + 1));
    commRes =
        agency.casValue("Sync/UserVersion", oldVal, newVal.slice(), 0.0,
                        AgencyCommManager::CONNECTION_OPTIONS._requestTimeout);
    if (commRes.successful()) {
      return;
    }
  }
  LOG_TOPIC(WARN, Logger::AUTHENTICATION)
      << "Sync/UserVersion could not be updated";
}

Result AuthInfo::storeUser(bool replace, std::string const& user,
                           std::string const& pass, bool active) {
  if (user.empty()) {
    return TRI_ERROR_USER_INVALID_NAME;
  }
  loadFromDB();
  
  WRITE_LOCKER(writeGuard, _authInfoLock);
  auto const& it = _authInfo.find(user);
  if (replace && it == _authInfo.end()) {
    return TRI_ERROR_USER_NOT_FOUND;
  } else if (!replace && it != _authInfo.end()) {
    return TRI_ERROR_USER_DUPLICATE;
  }

  AuthUserEntry entry =
      AuthUserEntry::newUser(user, pass, AuthSource::COLLECTION);
  entry.setActive(active);
  if (replace) {
    TRI_ASSERT(!(it->second.key().empty()));
    entry._key = it->second.key();
  }

  Result r = storeUserInternal(entry, replace);
  if (r.ok()) {
    reloadAllUsers();
  }
  return r;
}

static Result UpdateUser(VPackSlice const& user) {
  TRI_vocbase_t* vocbase = DatabaseFeature::DATABASE->systemDatabase();
  if (vocbase == nullptr) {
    return Result(TRI_ERROR_INTERNAL);
  }
  
  // we cannot set this execution context, otherwise the transaction
  // will ask us again for permissions and we get a deadlock
  ExecContext* oldExe = ExecContext::CURRENT_EXECCONTEXT;
  ExecContext::CURRENT_EXECCONTEXT = nullptr;
  TRI_DEFER(ExecContext::CURRENT_EXECCONTEXT = oldExe);

  std::shared_ptr<transaction::Context> ctx(
      new transaction::StandaloneContext(vocbase));
  SingleCollectionTransaction trx(ctx, TRI_COL_NAME_USERS,
                                  AccessMode::Type::WRITE);
  trx.addHint(transaction::Hints::Hint::SINGLE_OPERATION);

  Result res = trx.begin();
  if (res.ok()) {
    OperationResult result =
        trx.update(TRI_COL_NAME_USERS, user, OperationOptions());
    res = trx.finish(result.code);
  }
  return res;
}

Result AuthInfo::enumerateUsers(
    std::function<void(AuthUserEntry&)> const& func) {
  // we require an consisten view on the user object
  WRITE_LOCKER(guard, _authInfoLock);
  for (auto& it : _authInfo) {
    TRI_ASSERT(!it.second.key().empty());
    func(it.second);
    VPackBuilder data = it.second.toVPackBuilder();
    Result r = UpdateUser(data.slice());
    if (!r.ok()) {
      return r;
    }
  }
  // we need to reload data after the next callback
  reloadAllUsers();
  return TRI_ERROR_NO_ERROR;
}

Result AuthInfo::updateUser(std::string const& user,
                            std::function<void(AuthUserEntry&)> const& func) {
  if (user.empty()) {
    return TRI_ERROR_USER_NOT_FOUND;
  }
  VPackBuilder data;
  {  // we require an consisten view on the user object
    WRITE_LOCKER(guard, _authInfoLock);
    auto it = _authInfo.find(user);
    if (it == _authInfo.end()) {
      return Result(TRI_ERROR_USER_NOT_FOUND);
    }
    TRI_ASSERT(!it->second.key().empty());
    func(it->second);
    data = it->second.toVPackBuilder();
  }

  Result r = UpdateUser(data.slice());

  // we need to reload data after the next callback
  reloadAllUsers();
  return r;
}

VPackBuilder AuthInfo::getUser(std::string const& user) {
  VPackBuilder doc = QueryUser(_queryRegistry, user);
  VPackBuilder result;
  if (!doc.isEmpty()) {
    ConvertLegacyFormat(doc.slice(), result);
  }
  return result;
}

Result AuthInfo::removeUser(std::string const& user) {
  if (user.empty()) {
    return TRI_ERROR_USER_NOT_FOUND;
  }
  loadFromDB();
  
  WRITE_LOCKER(guard, _authInfoLock);
  auto it = _authInfo.find(user);
  if (it == _authInfo.end()) {
    return Result(TRI_ERROR_USER_NOT_FOUND);
  }
  TRI_ASSERT(!it->second.key().empty());

  TRI_vocbase_t* vocbase = DatabaseFeature::DATABASE->systemDatabase();
  if (vocbase == nullptr) {
    return Result(TRI_ERROR_INTERNAL);
  }
  
  // we cannot set this execution context, otherwise the transaction
  // will ask us again for permissions and we get a deadlock
  ExecContext* oldExe = ExecContext::CURRENT_EXECCONTEXT;
  ExecContext::CURRENT_EXECCONTEXT = nullptr;
  TRI_DEFER(ExecContext::CURRENT_EXECCONTEXT = oldExe);
  
  std::shared_ptr<transaction::Context> ctx(
      new transaction::StandaloneContext(vocbase));
  SingleCollectionTransaction trx(ctx, TRI_COL_NAME_USERS,
                                  AccessMode::Type::WRITE);
<<<<<<< HEAD
=======
  trx.addHint(transaction::Hints::Hint::SINGLE_OPERATION);

>>>>>>> 60abc9ff
  Result res = trx.begin();
  if (res.ok()) {
    VPackBuilder builder;
    {
      VPackObjectBuilder guard(&builder);
      builder.add(StaticStrings::KeyString, VPackValue(it->second.key()));
      // TODO maybe protect with a revision ID?
    }
  
    OperationResult result =
        trx.remove(TRI_COL_NAME_USERS, builder.slice(), OperationOptions());
    res = trx.finish(result.code);
    if (res.ok()) {
      _authInfo.erase(it);
      reloadAllUsers();
    } 
  }
  return res;
}

VPackBuilder AuthInfo::getConfigData(std::string const& username) {
  VPackBuilder bb = QueryUser(_queryRegistry, username);
  return VPackBuilder(bb.slice().get("configData"));
}

Result AuthInfo::setConfigData(std::string const& user,
                               velocypack::Slice const& data) {
  auto it = _authInfo.find(user);
  if (it == _authInfo.end()) {
    return Result(TRI_ERROR_USER_NOT_FOUND);
  }
  TRI_ASSERT(!it->second.key().empty());

  VPackBuilder partial;
  partial.openObject();
  partial.add(StaticStrings::KeyString, VPackValue(it->second.key()));
  partial.add("configData", data);
  partial.close();

  return UpdateUser(partial.slice());
}

VPackBuilder AuthInfo::getUserData(std::string const& username) {
  VPackBuilder bb = QueryUser(_queryRegistry, username);
  return VPackBuilder(bb.slice().get("userData"));
}

Result AuthInfo::setUserData(std::string const& user,
                             velocypack::Slice const& data) {
  auto it = _authInfo.find(user);
  if (it == _authInfo.end()) {
    return Result(TRI_ERROR_USER_NOT_FOUND);
  }
  TRI_ASSERT(!it->second.key().empty());

  VPackBuilder partial;
  partial.openObject();
  partial.add(StaticStrings::KeyString, VPackValue(it->second.key()));
  partial.add("userData", data);
  partial.close();

  return UpdateUser(partial.slice());
}

AuthResult AuthInfo::checkPassword(std::string const& username,
                                   std::string const& password) {
  loadFromDB();

  READ_LOCKER(readLocker, _authInfoLock);
  AuthResult result(username);
  auto it = _authInfo.find(username);

  if (it == _authInfo.end() || (it->second.source() == AuthSource::LDAP)) {
    TRI_ASSERT(_authenticationHandler);
    AuthenticationResult authResult =
        _authenticationHandler->authenticate(username, password);
    if (!authResult.ok()) {
      return result;
    }

    // user authed, add to _authInfo and _users
    if (authResult.source() == AuthSource::LDAP) {
      // upgrade read-lock to a write-lock
      readLocker.unlock();

      WRITE_LOCKER(writeLocker, _authInfoLock);

      AuthUserEntry entry =
          AuthUserEntry::newUser(username, password, AuthSource::LDAP);

      it = _authInfo.find(username);
      if (it != _authInfo.end()) {
        it->second = entry;
      } else {
        auto r = _authInfo.emplace(username, entry);
        if (!r.second) {
          return result;
        }
        it = r.first;
      }
      AuthUserEntry const& auth = it->second;
      if (auth.isActive()) {
        result._mustChange = auth.mustChangePassword();
        result._authorized = auth.checkPassword(password);
      }
      return result;
    }  // AuthSource::LDAP
  }

  if (it != _authInfo.end()) {
    AuthUserEntry const& auth = it->second;
    if (auth.isActive()) {
      result._authorized = auth.checkPassword(password);
    }
  }
  return result;
}

// public
AuthLevel AuthInfo::canUseDatabase(std::string const& username,
                                   std::string const& dbname) {
  return getAuthContext(username, dbname)->databaseAuthLevel();
}

AuthLevel AuthInfo::canUseCollection(std::string const& username,
                                     std::string const& dbname,
                                     std::string const& coll) {
  return getAuthContext(username, dbname)->collectionAuthLevel(coll);
}

// public called from VocbaseContext.cpp
AuthResult AuthInfo::checkAuthentication(AuthenticationMethod authType,
                                         std::string const& secret) {
  loadFromDB();

  switch (authType) {
    case AuthenticationMethod::BASIC:
      return checkAuthenticationBasic(secret);

    case AuthenticationMethod::JWT:
      return checkAuthenticationJWT(secret);
      
    default:
      return AuthResult();
  }
}

// private
AuthResult AuthInfo::checkAuthenticationBasic(std::string const& secret) {
  {
    READ_LOCKER(guard, _authInfoLock);
    auto const& it = _authBasicCache.find(secret);

    if (it != _authBasicCache.end()) {
      return it->second;
    }
  }

  std::string const up = StringUtils::decodeBase64(secret);
  std::string::size_type n = up.find(':', 0);

  if (n == std::string::npos || n == 0 || n + 1 > up.size()) {
    LOG_TOPIC(TRACE, arangodb::Logger::FIXME)
        << "invalid authentication data found, cannot extract "
           "username/password";
    return AuthResult();
  }

  std::string username = up.substr(0, n);
  std::string password = up.substr(n + 1);

  AuthResult result = checkPassword(username, password);

  {
    WRITE_LOCKER(guard, _authInfoLock);

    if (result._authorized) {
      if (!_authBasicCache.emplace(secret, result).second) {
        // insertion did not work - probably another thread did insert the
        // same data right now
        // erase it and re-insert our version
        _authBasicCache.erase(secret);
        _authBasicCache.emplace(secret, result);
      }
    } else {
      _authBasicCache.erase(secret);
    }
  }

  return result;
}

AuthResult AuthInfo::checkAuthenticationJWT(std::string const& jwt) {
  try {
    // note that we need the write lock here because it is an LRU
    // cache. reading from it will move the read entry to the start of
    // the cache's linked list. so acquiring just a read-lock is
    // insufficient!!
    WRITE_LOCKER(writeLocker, _authJwtLock);
    // intentionally copy the entry from the cache
    AuthJwtResult result = _authJwtCache.get(jwt);

    if (result._expires) {
      std::chrono::system_clock::time_point now =
          std::chrono::system_clock::now();

      if (now >= result._expireTime) {
        try {
          _authJwtCache.remove(jwt);
        } catch (std::range_error const&) {
        }
        return AuthResult();
      }
    }
    return (AuthResult)result;
  } catch (std::range_error const&) {
    // mop: not found
  }

  std::vector<std::string> const parts = StringUtils::split(jwt, '.');

  if (parts.size() != 3) {
    LOG_TOPIC(TRACE, arangodb::Logger::FIXME) << "Secret contains "
                                              << parts.size() << " parts";
    return AuthResult();
  }

  std::string const& header = parts[0];
  std::string const& body = parts[1];
  std::string const& signature = parts[2];

  if (!validateJwtHeader(header)) {
    LOG_TOPIC(TRACE, arangodb::Logger::FIXME) << "Couldn't validate jwt header "
                                              << header;
    return AuthResult();
  }

  AuthJwtResult result = validateJwtBody(body);
  if (!result._authorized) {
    LOG_TOPIC(TRACE, arangodb::Logger::FIXME) << "Couldn't validate jwt body "
                                              << body;
    return AuthResult();
  }

  std::string const message = header + "." + body;

  if (!validateJwtHMAC256Signature(message, signature)) {
    LOG_TOPIC(TRACE, arangodb::Logger::FIXME)
        << "Couldn't validate jwt signature " << signature << " " << _jwtSecret;
    return AuthResult();
  }

  WRITE_LOCKER(writeLocker, _authJwtLock);
  _authJwtCache.put(jwt, result);
  return (AuthResult)result;
}

std::shared_ptr<VPackBuilder> AuthInfo::parseJson(std::string const& str,
                                                  std::string const& hint) {
  std::shared_ptr<VPackBuilder> result;
  VPackParser parser;
  try {
    parser.parse(str);
    result = parser.steal();
  } catch (std::bad_alloc const&) {
    LOG_TOPIC(ERR, arangodb::Logger::FIXME) << "Out of memory parsing " << hint
                                            << "!";
  } catch (VPackException const& ex) {
    LOG_TOPIC(DEBUG, arangodb::Logger::FIXME) << "Couldn't parse " << hint
                                              << ": " << ex.what();
  } catch (...) {
    LOG_TOPIC(ERR, arangodb::Logger::FIXME)
        << "Got unknown exception trying to parse " << hint;
  }

  return result;
}

bool AuthInfo::validateJwtHeader(std::string const& header) {
  std::shared_ptr<VPackBuilder> headerBuilder =
      parseJson(StringUtils::decodeBase64(header), "jwt header");
  if (headerBuilder.get() == nullptr) {
    return false;
  }

  VPackSlice const headerSlice = headerBuilder->slice();
  if (!headerSlice.isObject()) {
    return false;
  }

  VPackSlice const algSlice = headerSlice.get("alg");
  VPackSlice const typSlice = headerSlice.get("typ");

  if (!algSlice.isString()) {
    return false;
  }

  if (!typSlice.isString()) {
    return false;
  }

  if (algSlice.copyString() != "HS256") {
    return false;
  }

  std::string typ = typSlice.copyString();
  if (typ != "JWT") {
    return false;
  }

  return true;
}

AuthJwtResult AuthInfo::validateJwtBody(std::string const& body) {
  std::shared_ptr<VPackBuilder> bodyBuilder =
      parseJson(StringUtils::decodeBase64(body), "jwt body");
  AuthJwtResult authResult;
  if (bodyBuilder.get() == nullptr) {
    return authResult;
  }

  VPackSlice const bodySlice = bodyBuilder->slice();
  if (!bodySlice.isObject()) {
    return authResult;
  }

  VPackSlice const issSlice = bodySlice.get("iss");
  if (!issSlice.isString()) {
    return authResult;
  }

  if (issSlice.copyString() != "arangodb") {
    return authResult;
  }

  if (bodySlice.hasKey("preferred_username")) {
    VPackSlice const usernameSlice = bodySlice.get("preferred_username");
    if (!usernameSlice.isString()) {
      return authResult;
    }
    authResult._username = usernameSlice.copyString();
  } else if (bodySlice.hasKey("server_id")) {
    // mop: hmm...nothing to do here :D
    // authResult._username = "root";
  } else {
    return authResult;
  }

  // mop: optional exp (cluster currently uses non expiring jwts)
  if (bodySlice.hasKey("exp")) {
    VPackSlice const expSlice = bodySlice.get("exp");

    if (!expSlice.isNumber()) {
      return authResult;
    }

    std::chrono::system_clock::time_point expires(
        std::chrono::seconds(expSlice.getNumber<uint64_t>()));
    std::chrono::system_clock::time_point now =
        std::chrono::system_clock::now();

    if (now >= expires) {
      return authResult;
    }
    authResult._expires = true;
    authResult._expireTime = expires;
  }

  authResult._authorized = true;
  return authResult;
}

bool AuthInfo::validateJwtHMAC256Signature(std::string const& message,
                                           std::string const& signature) {
  std::string decodedSignature = StringUtils::decodeBase64U(signature);

  return verifyHMAC(_jwtSecret.c_str(), _jwtSecret.length(), message.c_str(),
                    message.length(), decodedSignature.c_str(),
                    decodedSignature.length(),
                    SslInterface::Algorithm::ALGORITHM_SHA256);
}

std::string AuthInfo::generateRawJwt(VPackBuilder const& bodyBuilder) {
  VPackBuilder headerBuilder;
  {
    VPackObjectBuilder h(&headerBuilder);
    headerBuilder.add("alg", VPackValue("HS256"));
    headerBuilder.add("typ", VPackValue("JWT"));
  }

  std::string fullMessage(StringUtils::encodeBase64(headerBuilder.toJson()) +
                          "." +
                          StringUtils::encodeBase64(bodyBuilder.toJson()));

  std::string signature =
      sslHMAC(_jwtSecret.c_str(), _jwtSecret.length(), fullMessage.c_str(),
              fullMessage.length(), SslInterface::Algorithm::ALGORITHM_SHA256);

  return fullMessage + "." + StringUtils::encodeBase64U(signature);
}

std::string AuthInfo::generateJwt(VPackBuilder const& payload) {
  if (!payload.slice().isObject()) {
    std::string error = "Need an object to generate a JWT. Got: ";
    error += payload.slice().typeName();
    throw std::runtime_error(error);
  }
  bool hasIss = payload.slice().hasKey("iss");
  bool hasIat = payload.slice().hasKey("iat");
  VPackBuilder bodyBuilder;
  if (hasIss && hasIat) {
    bodyBuilder = payload;
  } else {
    VPackObjectBuilder p(&bodyBuilder);
    if (!hasIss) {
      bodyBuilder.add("iss", VPackValue("arangodb"));
    }
    if (!hasIat) {
      bodyBuilder.add("iat", VPackValue(TRI_microtime() / 1000));
    }
    for (auto const& obj : VPackObjectIterator(payload.slice())) {
      bodyBuilder.add(obj.key.copyString(), obj.value);
    }
  }
  return generateRawJwt(bodyBuilder);
}

std::shared_ptr<AuthContext> AuthInfo::getAuthContext(
    std::string const& username, std::string const& database) {
  if (_outdated) {
    MUTEX_LOCKER(locker, _loadFromDBLock);
    if (_outdated) {
      loadFromDB();
    }
  }

  READ_LOCKER(guard, _authInfoLock);
  auto it = _authInfo.find(username);
  if (it == _authInfo.end()) {
    return _noneAuthContext;
  }
  std::shared_ptr<AuthContext> c = it->second.getAuthContext(database);
  return c ? c : _noneAuthContext;
}<|MERGE_RESOLUTION|>--- conflicted
+++ resolved
@@ -108,20 +108,14 @@
     }
 
     AuthUserEntry auth = AuthUserEntry::fromDocument(s);
-<<<<<<< HEAD
-    _authInfo.emplace(auth.username(), std::move(auth));
-  }
-
-=======
+
     // we also need to insert inactive users into the cache here
     // otherwise all following update/replace/remove operations on the
     // user will fail
-    // if (auth.isActive()) {
+
     _authInfo.emplace(auth.username(), std::move(auth));
-    // }
-  }
-  
->>>>>>> 60abc9ff
+  }
+
   return true;
 }
 
@@ -235,7 +229,9 @@
   if (!_outdated) {
     return;
   }
+
   MUTEX_LOCKER(locker, _loadFromDBLock);
+
   if (!_outdated) {
     return;
   }
@@ -246,17 +242,10 @@
     _outdated = false;
     return;
   }
-<<<<<<< HEAD
+
   {
     WRITE_LOCKER(writeLocker, _authInfoLock);
     insertInitial();
-=======
-
-  // TODO: is this correct?
-  if (_authenticationHandler == nullptr) {
-    _authenticationHandler.reset(
-        FeatureCacheFeature::instance()->authenticationFeature()->getHandler());
->>>>>>> 60abc9ff
   }
 
   TRI_ASSERT(_queryRegistry != nullptr);
@@ -331,21 +320,23 @@
       if (userDoc.isExternal()) {
         userDoc = userDoc.resolveExternal();
       }
-<<<<<<< HEAD
+
       AuthUserEntry created = AuthUserEntry::fromDocument(userDoc);
+
       TRI_ASSERT(!created.key().empty());
       TRI_ASSERT(created.username() == entry.username());
       TRI_ASSERT(created.isActive() == entry.isActive());
       TRI_ASSERT(created.passwordHash() == entry.passwordHash());
       TRI_ASSERT(!replace || created.key() == entry.key());
-      _authInfo.emplace(entry.username(), std::move(created));
-=======
-      if (!_authInfo.emplace(entry.username(), AuthUserEntry::fromDocument(userDoc)).second) {
+
+      if (!_authInfo
+          .emplace(entry.username(), std::move(created))
+               .second) {
         // insertion should always succeed, but...
         _authInfo.erase(entry.username());
-        _authInfo.emplace(entry.username(), AuthUserEntry::fromDocument(userDoc));
+        _authInfo.emplace(entry.username(),
+                          AuthUserEntry::fromDocument(userDoc));
       }
->>>>>>> 60abc9ff
     }
   }
   return res;
@@ -372,6 +363,8 @@
 
 /// Trigger eventual reload, user facing API call
 void AuthInfo::reloadAllUsers() {
+  _outdated = true;
+
   if (!ServerState::instance()->isCoordinator()) {
     // will reload users on next suitable query
     return;
@@ -545,11 +538,9 @@
       new transaction::StandaloneContext(vocbase));
   SingleCollectionTransaction trx(ctx, TRI_COL_NAME_USERS,
                                   AccessMode::Type::WRITE);
-<<<<<<< HEAD
-=======
+
   trx.addHint(transaction::Hints::Hint::SINGLE_OPERATION);
 
->>>>>>> 60abc9ff
   Result res = trx.begin();
   if (res.ok()) {
     VPackBuilder builder;
