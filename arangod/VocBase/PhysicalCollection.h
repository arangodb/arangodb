--- conflicted
+++ resolved
@@ -35,13 +35,9 @@
 namespace arangodb {
 class Ditches;
 class LogicalCollection;
-<<<<<<< HEAD
 class ManagedDocumentResult;
 struct OperationOptions;
-class Transaction;
-=======
 class TransactionMethods;
->>>>>>> 5d5d8b0a
 
 class PhysicalCollection {
  protected:
@@ -108,7 +104,7 @@
   virtual bool updateRevisionConditional(TRI_voc_rid_t revisionId, TRI_df_marker_t const* oldPosition, TRI_df_marker_t const* newPosition, TRI_voc_fid_t newFid, bool isInWal) = 0;
   virtual void removeRevision(TRI_voc_rid_t revisionId, bool updateStats) = 0;
   
-  virtual int insert(arangodb::Transaction* trx,
+  virtual int insert(arangodb::TransactionMethods* trx,
                      arangodb::velocypack::Slice const newSlice,
                      arangodb::ManagedDocumentResult& result,
                      OperationOptions& options,
