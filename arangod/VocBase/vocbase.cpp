////////////////////////////////////////////////////////////////////////////////
/// DISCLAIMER
///
/// Copyright 2014-2022 ArangoDB GmbH, Cologne, Germany
/// Copyright 2004-2014 triAGENS GmbH, Cologne, Germany
///
/// Licensed under the Apache License, Version 2.0 (the "License");
/// you may not use this file except in compliance with the License.
/// You may obtain a copy of the License at
///
///     http://www.apache.org/licenses/LICENSE-2.0
///
/// Unless required by applicable law or agreed to in writing, software
/// distributed under the License is distributed on an "AS IS" BASIS,
/// WITHOUT WARRANTIES OR CONDITIONS OF ANY KIND, either express or implied.
/// See the License for the specific language governing permissions and
/// limitations under the License.
///
/// Copyright holder is ArangoDB GmbH, Cologne, Germany
///
/// @author Dr. Frank Celler
////////////////////////////////////////////////////////////////////////////////

#include "vocbase.h"

#include <algorithm>
#include <chrono>
#include <cinttypes>
#include <exception>
#include <memory>
#include <type_traits>
#include <unordered_map>
#include <utility>

#include <velocypack/Collection.h>
#include <velocypack/Slice.h>
#include <velocypack/Utf8Helper.h>
#include <velocypack/Value.h>
#include <velocypack/ValueType.h>

#include "ApplicationFeatures/ApplicationServer.h"
#include "Aql/QueryCache.h"
#include "Aql/QueryList.h"
#include "Auth/Common.h"
#include "Basics/application-exit.h"
#include "Basics/Exceptions.h"
#include "Basics/Exceptions.tpp"
#include "Basics/HybridLogicalClock.h"
#include "Basics/Locking.h"
#include "Basics/NumberUtils.h"
#include "Basics/ReadLocker.h"
#include "Basics/RecursiveLocker.h"
#include "Basics/Result.h"
#include "Basics/Result.tpp"
#include "Basics/ScopeGuard.h"
#include "Basics/StaticStrings.h"
#include "Basics/StringUtils.h"
#include "Basics/VelocyPackHelper.h"
#include "Basics/WriteLocker.h"
#include "Basics/debugging.h"
#include "Basics/error.h"
#include "Basics/system-functions.h"
#include "Basics/voc-errors.h"
#include "Containers/Helpers.h"
<<<<<<< HEAD
#include "Cluster/ClusterFeature.h"
#include "Cluster/ClusterInfo.h"
=======
#include "Cluster/FailureOracleFeature.h"
>>>>>>> df25fb40
#include "Cluster/ServerState.h"
#include "Cluster/ClusterFeature.h"
#include "Cluster/ClusterInfo.h"
#include "Indexes/Index.h"
#include "Logger/LogContextKeys.h"
#include "Logger/LogMacros.h"
#include "Replication/DatabaseReplicationApplier.h"
#include "Replication/ReplicationClients.h"
#include "Replication2/LoggerContext.h"
#include "Replication2/ReplicatedLog/ILogInterfaces.h"
#include "Replication2/ReplicatedLog/LogCommon.h"
#include "Replication2/ReplicatedLog/LogCore.h"
#include "Replication2/ReplicatedLog/LogFollower.h"
#include "Replication2/ReplicatedLog/LogLeader.h"
#include "Replication2/ReplicatedLog/LogStatus.h"
#include "Replication2/ReplicatedLog/NetworkAttachedFollower.h"
#include "Replication2/ReplicatedLog/PersistedLog.h"
#include "Replication2/ReplicatedLog/ReplicatedLog.h"
#include "Replication2/ReplicatedLog/ReplicatedLogFeature.h"
#include "Replication2/ReplicatedLog/ReplicatedLogMetrics.h"
#include "Replication2/ReplicatedState/ReplicatedState.h"
#include "Replication2/ReplicatedState/ReplicatedStateFeature.h"
#include "Replication2/ReplicatedState/PersistedStateInfo.h"
#include "Replication2/Version.h"
#include "Metrics/Counter.h"
#include "Metrics/Gauge.h"
#include "Network/ConnectionPool.h"
#include "Network/NetworkFeature.h"
#include "RestServer/DatabaseFeature.h"
#include "RestServer/QueryRegistryFeature.h"
#include "Scheduler/SchedulerFeature.h"
#include "StorageEngine/EngineSelectorFeature.h"
#include "StorageEngine/PhysicalCollection.h"
#include "StorageEngine/StorageEngine.h"
#include "Transaction/ClusterUtils.h"
#include "Utils/CursorRepository.h"
#include "Utils/Events.h"
#include "Utils/ExecContext.h"
#include "Utils/VersionTracker.h"
#include "Utilities/NameValidator.h"
#include "V8Server/v8-user-structures.h"
#include "VocBase/LogicalCollection.h"
#include "VocBase/LogicalDataSource.h"
#include "VocBase/LogicalView.h"
#include "VocBase/Properties/DatabaseConfiguration.h"
#include "VocBase/Properties/CreateCollectionBody.h"

#include <thread>
#include <absl/strings/str_cat.h>

using namespace arangodb;
using namespace arangodb::basics;

struct arangodb::VocBaseLogManager {
  explicit VocBaseLogManager(TRI_vocbase_t& vocbase, DatabaseID database)
      : _server(vocbase.server()),
        _vocbase(vocbase),
        _logContext(
            LoggerContext{Logger::REPLICATION2}.with<logContextKeyDatabaseName>(
                std::move(database))) {}

  [[nodiscard]] auto getReplicatedStateById(replication2::LogId id) -> ResultT<
      std::shared_ptr<replication2::replicated_state::ReplicatedStateBase>> {
    auto guard = _guardedData.getLockedGuard();
    if (auto iter = guard->statesAndLogs.find(id);
        iter != guard->statesAndLogs.end()) {
      return {iter->second.state};
    } else {
      return Result(
          TRI_ERROR_ARANGO_DATA_SOURCE_NOT_FOUND,
          fmt::format("replicated state %" PRIu64 " not found", id.id()));
    }
  }

  void registerReplicatedState(
      replication2::LogId id,
      std::unique_ptr<
          arangodb::replication2::replicated_state::IStorageEngineMethods>) {
    ADB_PROD_ASSERT(false) << "register not yet implemented";
    THROW_ARANGO_EXCEPTION(TRI_ERROR_NOT_IMPLEMENTED);
  }

  auto resignAll() {
    auto guard = _guardedData.getLockedGuard();
    for (auto&& [id, val] : guard->statesAndLogs) {
      auto&& log = val.log;
      auto core = std::move(*log).resign();
      core.reset();
    }
    guard->statesAndLogs.clear();
  }

  auto updateReplicatedState(
      arangodb::replication2::LogId id,
      arangodb::replication2::agency::LogPlanTermSpecification const& term,
      arangodb::replication2::agency::ParticipantsConfig const& config)
      -> Result {
    auto guard = _guardedData.getLockedGuard();
    if (auto iter = guard->statesAndLogs.find(id);
        iter != guard->statesAndLogs.end()) {
      iter->second.log->updateConfig(term, config)
          .thenFinal([&voc = _vocbase](auto&&) {
            voc.server().getFeature<ClusterFeature>().addDirty(voc.name());
          });
      return {};
    } else {
      return {TRI_ERROR_REPLICATION_REPLICATED_LOG_NOT_FOUND};
    }
  }

  [[nodiscard]] auto dropReplicatedState(arangodb::replication2::LogId id)
      -> arangodb::Result {
    // TODO handle exceptions, maybe terminate the process if this fails.
    //      also make sure that leftovers are cleaned up during startup!
    LOG_CTX("658c6", DEBUG, _logContext) << "Dropping replicated state " << id;
    StorageEngine& engine =
        _server.getFeature<EngineSelectorFeature>().engine();
    auto result = _guardedData.doUnderLock([&](GuardedData& data) {
      if (auto iter = data.statesAndLogs.find(id);
          iter != data.statesAndLogs.end()) {
        auto& state = iter->second.state;
        auto& log = iter->second.log;
        auto& storage = iter->second.storage;

        auto metadata = storage->readMetadata();
        if (metadata.fail()) {
          return std::move(metadata).result();  // state untouched after this
        }

        // Get the state handle so we can drop the state later
        auto stateHandle = log->disconnect(std::move(iter->second.connection));

        // resign the log now, before we update the metadata to avoid races
        // on the storage.
        auto core = std::move(*log).resign();

        // Invalidate the snapshot in persistent storage.
        metadata->snapshot.updateStatus(
            replication2::replicated_state::SnapshotStatus::kInvalidated);
        // TODO check return value
        // TODO make sure other methods working on the state, probably meaning
        //      configuration updates, handle an invalidated snapshot correctly.
        if (auto res = storage->updateMetadata(*metadata); res.fail()) {
          LOG_CTX("6e6f0", ERR, _logContext)
              << "failed to drop replicated log " << res.errorMessage();
          THROW_ARANGO_EXCEPTION(res);
        }

        // Drop the replicated state. This will also remove its associated
        // resources, e.g. the shard/collection will be dropped.
        // This must happen only after the snapshot is persistently marked as
        // failed.
        std::move(*state).drop(std::move(stateHandle));

        // Now we may delete the persistent metadata.
        auto res = engine.dropReplicatedState(_vocbase, storage);

        if (res.fail()) {
          TRI_ASSERT(storage != nullptr);
          LOG_CTX("998cc", ERR, _logContext)
              << "failed to drop replicated log " << res.errorMessage();
          return res;
        }
        TRI_ASSERT(storage == nullptr);
        data.statesAndLogs.erase(iter);

        return Result();
      } else {
        return Result(TRI_ERROR_ARANGO_DATA_SOURCE_NOT_FOUND);
      }

      return Result();
    });

    if (result.ok()) {
      auto& feature = _server.getFeature<ReplicatedLogFeature>();
      feature.metrics()->replicatedLogNumber->fetch_sub(1);
      feature.metrics()->replicatedLogDeletionNumber->count();
    }

    return result;
  }

  [[nodiscard]] auto getReplicatedLogsQuickStatus() const -> std::unordered_map<
      arangodb::replication2::LogId,
      arangodb::replication2::replicated_log::QuickLogStatus> {
    std::unordered_map<arangodb::replication2::LogId,
                       arangodb::replication2::replicated_log::QuickLogStatus>
        result;
    auto guard = _guardedData.getLockedGuard();
    for (auto& [id, value] : guard->statesAndLogs) {
      result.emplace(id, value.log->getQuickStatus());
    }
    return result;
  }

  [[nodiscard]] auto getReplicatedStatesStatus() const
      -> std::unordered_map<arangodb::replication2::LogId,
                            arangodb::replication2::replicated_log::LogStatus> {
    std::unordered_map<arangodb::replication2::LogId,
                       arangodb::replication2::replicated_log::LogStatus>
        result;
    auto guard = _guardedData.getLockedGuard();
    for (auto& [id, value] : guard->statesAndLogs) {
      result.emplace(id, value.log->getStatus());
    }
    return result;
  }

  auto createReplicatedState(replication2::LogId id, std::string_view type,
                             VPackSlice parameter)
      -> ResultT<std::shared_ptr<
          replication2::replicated_state::ReplicatedStateBase>> {
    auto& feature = _server.getFeature<
        replication2::replicated_state::ReplicatedStateAppFeature>();
    return _guardedData.doUnderLock(
        [&](GuardedData& data)
            -> ResultT<std::shared_ptr<
                replication2::replicated_state::ReplicatedStateBase>> {
          auto state = data.buildReplicatedState(
              id, type, parameter, feature,
              _logContext.withTopic(Logger::REPLICATED_STATE), _server,
              _vocbase);
          LOG_CTX("2bf8d", DEBUG, _logContext)
              << "Created replicated state " << id << " impl = " << type
              << " result = " << state.errorNumber();

          return state;
        });
  }

  ArangodServer& _server;
  TRI_vocbase_t& _vocbase;
  LoggerContext const _logContext;

  struct GuardedData {
    struct StateAndLog {
      cluster::CallbackGuard rebootTrackerGuard;
      std::shared_ptr<arangodb::replication2::replicated_log::ReplicatedLog>
          log;
      std::shared_ptr<
          arangodb::replication2::replicated_state::ReplicatedStateBase>
          state;
      std::unique_ptr<
          arangodb::replication2::replicated_state::IStorageEngineMethods>
          storage;
      arangodb::replication2::replicated_log::ReplicatedLogConnection
          connection;
    };
    absl::flat_hash_map<arangodb::replication2::LogId, StateAndLog>
        statesAndLogs;

    void registerRebootTracker(
        replication2::LogId id,
        replication2::agency::ServerInstanceReference myself,
        ArangodServer& server, TRI_vocbase_t& vocbase) {
      auto& rbt =
          server.getFeature<ClusterFeature>().clusterInfo().rebootTracker();

      if (auto iter = statesAndLogs.find(id); iter != statesAndLogs.end()) {
        iter->second.rebootTrackerGuard = rbt.callMeOnChange(
            {myself.serverId, myself.rebootId},
            [log = iter->second.log, id, &vocbase, &server] {
              auto myself = replication2::agency::ServerInstanceReference(
                  ServerState::instance()->getId(),
                  ServerState::instance()->getRebootId());
              log->updateMyInstanceReference(myself);
              vocbase._logManager->_guardedData.getLockedGuard()
                  ->registerRebootTracker(id, myself, server, vocbase);
            },
            "update reboot id in replicated log");
      }
    }

    auto buildReplicatedState(
        replication2::LogId const id, std::string_view type,
        VPackSlice parameters,
        replication2::replicated_state::ReplicatedStateAppFeature& feature,
        LoggerContext const& logContext, ArangodServer& server,
        TRI_vocbase_t& vocbase)
        -> ResultT<std::shared_ptr<
            replication2::replicated_state::ReplicatedStateBase>> try {
      // TODO Make this atomic without crashing on errors if possible
      using namespace arangodb::replication2;
      using namespace arangodb::replication2::replicated_state;

      if (auto iter = statesAndLogs.find(id); iter != std::end(statesAndLogs)) {
        return {TRI_ERROR_ARANGO_DUPLICATE_IDENTIFIER};
      }

      // 1. Allocate all memory
      //    1.1 allocate node in map.
      //    1.2 allocate state (and log)
      //    1.2 allocate state (and log)
      // 2. write to storage engine
      // ---- from now on no errors are allowed
      // 3. forward storage interface to replicated state
      // 4. start up with initial configuration
      StorageEngine& engine =
          server.getFeature<EngineSelectorFeature>().engine();

      LOG_CTX("ef73d", DEBUG, logContext)
          << "building new replicated state " << id << " impl = " << type;

      // prepare map
      auto stateAndLog = StateAndLog{};

      {
        VPackBufferUInt8 buffer;
        buffer.append(parameters.start(), parameters.byteSize());
        auto parametersCopy = velocypack::SharedSlice(std::move(buffer));

        auto metadata = PersistedStateInfo{
            .stateId = id,
            .snapshot = {.status = replicated_state::SnapshotStatus::kCompleted,
                         .timestamp = {},
                         .error = {}},
            .generation = {},
            .specification = {.type = std::string(type),
                              .parameters = std::move(parametersCopy)},
        };
        auto maybeStorage = engine.createReplicatedState(vocbase, id, metadata);

        if (maybeStorage.fail()) {
          return std::move(maybeStorage).result();
        }
        stateAndLog.storage = std::move(*maybeStorage);
      }

      struct NetworkFollowerFactory
          : replication2::replicated_log::IAbstractFollowerFactory {
        NetworkFollowerFactory(TRI_vocbase_t& vocbase, replication2::LogId id)
            : vocbase(vocbase), id(id) {}
        auto constructFollower(const ParticipantId& participantId)
            -> std::shared_ptr<
                replication2::replicated_log::AbstractFollower> override {
          auto* pool = vocbase.server().getFeature<NetworkFeature>().pool();

          return std::make_shared<
              replication2::replicated_log::NetworkAttachedFollower>(
              pool, participantId, vocbase.name(), id);
        }

        auto constructLeaderCommunicator(const ParticipantId& participantId)
            -> std::shared_ptr<replicated_log::ILeaderCommunicator> override {
          auto* pool = vocbase.server().getFeature<NetworkFeature>().pool();

          return std::make_shared<
              replication2::replicated_log::NetworkLeaderCommunicator>(
              pool, participantId, vocbase.name(), id);
        }

        TRI_vocbase_t& vocbase;
        replication2::LogId id;
      };

      auto myself = replication2::agency::ServerInstanceReference(
          ServerState::instance()->getId(),
          ServerState::instance()->getRebootId());

      auto& log = stateAndLog.log = std::invoke([&]() {
        auto&& logCore =
            std::make_unique<replication2::replicated_log::LogCore>(
                *stateAndLog.storage);
        return std::make_shared<
            arangodb::replication2::replicated_log::ReplicatedLog>(
            std::move(logCore),
            server.getFeature<ReplicatedLogFeature>().metrics(),
            server.getFeature<ReplicatedLogFeature>().options(),
            std::make_shared<replicated_log::DefaultParticipantsFactory>(
                std::make_shared<NetworkFollowerFactory>(vocbase, id)),
            logContext, myself);
      });

      auto& state = stateAndLog.state = feature.createReplicatedState(
          type, vocbase.name(), id, log, logContext);

      auto maybeMetadata = stateAndLog.storage->readMetadata();
      if (!maybeMetadata) {
        throw basics::Exception(std::move(maybeMetadata).result(), ADB_HERE);
      }
      auto const& stateParams = maybeMetadata->specification.parameters;
      auto&& stateHandle = state->createStateHandle(stateParams);

      stateAndLog.connection = log->connect(std::move(stateHandle));

      auto iter = statesAndLogs.emplace(id, std::move(stateAndLog));
      registerRebootTracker(id, myself, server, vocbase);
      auto metrics = server.getFeature<ReplicatedLogFeature>().metrics();
      metrics->replicatedLogNumber->fetch_add(1);
      metrics->replicatedLogCreationNumber->count();

      return iter.first->second.state;
    } catch (std::exception& ex) {
      // If we created the state on-disk, but failed to add it to the map, we
      // cannot continue safely.
      LOG_TOPIC("35daf", FATAL, Logger::REPLICATION2)
          << "Failed to create replicated state: " << ex.what();
      std::abort();
    } catch (...) {
      std::abort();
    }
  };
  Guarded<GuardedData> _guardedData;
};

/// @brief increase the reference counter for a database
bool TRI_vocbase_t::use() {
  auto expected = _refCount.load(std::memory_order_relaxed);
  while (true) {
    if ((expected & 1) != 0) {
      // deleted bit is set
      return false;
    }
    // increase the reference counter by 2.
    // this is because we use odd values to indicate that the database has been
    // marked as deleted
    auto updated = expected + 2;
    TRI_ASSERT((updated & 1) == 0);
    if (_refCount.compare_exchange_weak(expected, updated,
                                        std::memory_order_release,
                                        std::memory_order_relaxed)) {
      // compare-exchange worked. we're done
      return true;
    }
    // compare-exchange failed. try again!
    expected = _refCount.load(std::memory_order_relaxed);
  }
}

void TRI_vocbase_t::forceUse() { _refCount += 2; }

/// @brief decrease the reference counter for a database
void TRI_vocbase_t::release() noexcept {
  // decrease the reference counter by 2.
  // this is because we use odd values to indicate that the database has been
  // marked as deleted
  auto oldValue = _refCount.fetch_sub(2);
  TRI_ASSERT(oldValue >= 2);
}

/// @brief returns whether the database can be dropped
bool TRI_vocbase_t::isDangling() const {
  if (isSystem()) {
    return false;
  }
  auto refCount = _refCount.load();
  // we are intentionally comparing with exactly 1 here, because a 1 means
  // that noone else references the database but it has been marked as deleted
  return (refCount == 1);
}

/// @brief whether or not the vocbase has been marked as deleted
bool TRI_vocbase_t::isDropped() const {
  auto refCount = _refCount.load();
  // if the stored value is odd, it means the database has been marked as
  // deleted
  return (refCount % 2 == 1);
}

/// @brief marks a database as deleted
bool TRI_vocbase_t::markAsDropped() {
  TRI_ASSERT(!isSystem());

  auto oldValue = _refCount.fetch_or(1);
  // if the previously stored value is odd, it means the database has already
  // been marked as deleted
  return (oldValue % 2 == 0);
}

bool TRI_vocbase_t::isSystem() const {
  return _info.getName() == StaticStrings::SystemDatabase;
}

void TRI_vocbase_t::checkCollectionInvariants() const {
  TRI_ASSERT(_dataSourceByName.size() == _dataSourceById.size());
  TRI_ASSERT(_dataSourceByUuid.size() == _dataSourceById.size());
}

/// @brief adds a new collection
/// caller must hold _dataSourceLock in write mode or set doLock
void TRI_vocbase_t::registerCollection(
    bool doLock,
    std::shared_ptr<arangodb::LogicalCollection> const& collection) {
  auto const& name = collection->name();
  auto const id = collection->id();
  auto const& guid = collection->guid();
  {
    RECURSIVE_WRITE_LOCKER_NAMED(writeLocker, _dataSourceLock,
                                 _dataSourceLockWriteOwner, doLock);
    checkCollectionInvariants();
    ScopeGuard guard0{[&]() noexcept { checkCollectionInvariants(); }};

    if (auto it = _dataSourceByName.try_emplace(name, collection); !it.second) {
      auto const& ptr = it.first->second;
      TRI_ASSERT(ptr);
      auto msg =
          absl::StrCat("collection name '", name, "' already exist with id '",
                       ptr->id().id(), "', guid '", ptr->guid(), "'");
      LOG_TOPIC("405f9", ERR, Logger::FIXME) << msg;
      THROW_ARANGO_EXCEPTION_MESSAGE(TRI_ERROR_ARANGO_DUPLICATE_NAME,
                                     std::move(msg));
    }
    ScopeGuard guard1{[&]() noexcept { _dataSourceByName.erase(name); }};

    if (auto it = _dataSourceById.try_emplace(id, collection); !it.second) {
      auto const& ptr = it.first->second;
      TRI_ASSERT(ptr);
      auto msg = absl::StrCat("collection id '", id.id(),
                              "' already exist with name '", ptr->name(),
                              "', guid '", ptr->guid(), "'");
      LOG_TOPIC("0ef12", ERR, Logger::FIXME) << msg;
      THROW_ARANGO_EXCEPTION_MESSAGE(TRI_ERROR_ARANGO_DUPLICATE_IDENTIFIER,
                                     std::move(msg));
    }
    ScopeGuard guard2{[&]() noexcept { _dataSourceById.erase(id); }};

    if (auto it = _dataSourceByUuid.try_emplace(guid, collection); !it.second) {
      auto const& ptr = it.first->second;
      TRI_ASSERT(ptr);
      auto msg =
          absl::StrCat("collection guid '", guid, "' already exist with name '",
                       ptr->name(), "', id '", ptr->id().id(), "'");
      LOG_TOPIC("d4958", ERR, Logger::FIXME) << msg;
      THROW_ARANGO_EXCEPTION_MESSAGE(TRI_ERROR_ARANGO_DUPLICATE_IDENTIFIER,
                                     std::move(msg));
    }
    ScopeGuard guard3{[&]() noexcept { _dataSourceByUuid.erase(guid); }};

    _collections.emplace_back(collection);
    guard1.cancel();
    guard2.cancel();
    guard3.cancel();

    // TODO should be noexcept?
    collection->setStatus(TRI_VOC_COL_STATUS_LOADED);
  }
}

/// @brief removes a collection name from the global list of collections
/// This function is called when a collection is dropped.
/// NOTE: You need a writelock on _dataSourceLock
void TRI_vocbase_t::unregisterCollection(
    arangodb::LogicalCollection& collection) {
  // pre-condition
  checkCollectionInvariants();

  auto itr = _dataSourceById.find(collection.id());

  if (itr == _dataSourceById.end() ||
      itr->second->category() != LogicalDataSource::Category::kCollection) {
    return;  // no such collection
  }

  TRI_ASSERT(
      std::dynamic_pointer_cast<arangodb::LogicalCollection>(itr->second));

  // only if we find the collection by its id, we can delete it by name
  _dataSourceById.erase(itr);

  // this is because someone else might have created a new collection with the
  // same name, but with a different id
  _dataSourceByName.erase(collection.name());
  _dataSourceByUuid.erase(collection.guid());

  // post-condition
  checkCollectionInvariants();
}

/// @brief adds a new view
/// caller must hold _viewLock in write mode or set doLock
void TRI_vocbase_t::registerView(
    bool doLock, std::shared_ptr<arangodb::LogicalView> const& view) {
  TRI_ASSERT(false == !view);
  auto const& name = view->name();
  auto id = view->id();
  auto const& guid = view->guid();
  {
    RECURSIVE_WRITE_LOCKER_NAMED(writeLocker, _dataSourceLock,
                                 _dataSourceLockWriteOwner, doLock);
    checkCollectionInvariants();
    ScopeGuard guard0{[&]() noexcept { checkCollectionInvariants(); }};

    if (auto it = _dataSourceByName.try_emplace(name, view); !it.second) {
      auto const& ptr = it.first->second;
      TRI_ASSERT(ptr);
      auto msg = absl::StrCat("view name '", name, "' already exist with id '",
                              ptr->id().id(), "', guid '", ptr->guid(), "'");
      LOG_TOPIC("560a6", ERR, Logger::FIXME) << msg;
      THROW_ARANGO_EXCEPTION_MESSAGE(TRI_ERROR_ARANGO_DUPLICATE_NAME,
                                     std::move(msg));
    }
    ScopeGuard guard1{[&]() noexcept { _dataSourceByName.erase(name); }};

    if (auto it = _dataSourceById.try_emplace(id, view); !it.second) {
      auto const& ptr = it.first->second;
      TRI_ASSERT(ptr);
      auto msg =
          absl::StrCat("view id '", id.id(), "' already exist with name '",
                       ptr->name(), "', guid '", ptr->guid(), "'");
      LOG_TOPIC("cb53a", ERR, Logger::FIXME) << msg;
      THROW_ARANGO_EXCEPTION_MESSAGE(TRI_ERROR_ARANGO_DUPLICATE_IDENTIFIER,
                                     std::move(msg));
    }
    ScopeGuard guard2{[&]() noexcept { _dataSourceById.erase(id); }};

    if (auto it = _dataSourceByUuid.try_emplace(guid, view); !it.second) {
      auto const& ptr = it.first->second;
      TRI_ASSERT(ptr);
      auto msg =
          absl::StrCat("view guid '", guid, "' already exist with name '",
                       ptr->name(), "', id '", ptr->id().id(), "'");
      LOG_TOPIC("a30ae", ERR, Logger::FIXME) << msg;
      THROW_ARANGO_EXCEPTION_MESSAGE(TRI_ERROR_ARANGO_DUPLICATE_IDENTIFIER,
                                     std::move(msg));
    }
    guard1.cancel();
    guard2.cancel();
  }
}

/// @brief removes a views name from the global list of views
/// This function is called when a view is dropped.
/// NOTE: You need a writelock on _dataSourceLock
bool TRI_vocbase_t::unregisterView(arangodb::LogicalView const& view) {
  // pre-condition
  checkCollectionInvariants();

  auto itr = _dataSourceById.find(view.id());

  if (itr == _dataSourceById.end() ||
      itr->second->category() != LogicalDataSource::Category::kView) {
    return true;  // no such view
  }

  TRI_ASSERT(std::dynamic_pointer_cast<arangodb::LogicalView>(itr->second));

  // only if we find the collection by its id, we can delete it by name
  _dataSourceById.erase(itr);

  // this is because someone else might have created a new view with the
  // same name, but with a different id
  _dataSourceByName.erase(view.name());
  _dataSourceByUuid.erase(view.guid());

  // post-condition
  checkCollectionInvariants();

  return true;
}

/// @brief drops a collection
/*static */ bool TRI_vocbase_t::dropCollectionCallback(
    arangodb::LogicalCollection& collection) {
  {
    WRITE_LOCKER_EVENTUAL(statusLock, collection.statusLock());

    if (TRI_VOC_COL_STATUS_DELETED != collection.status()) {
      LOG_TOPIC("57377", ERR, arangodb::Logger::FIXME)
          << "someone resurrected the collection '" << collection.name() << "'";
      return false;
    }
  }  // release status lock

  // remove from list of collections
  auto& vocbase = collection.vocbase();

  {
    RECURSIVE_WRITE_LOCKER(vocbase._dataSourceLock,
                           vocbase._dataSourceLockWriteOwner);
    auto it = vocbase._collections.begin();

    for (auto end = vocbase._collections.end(); it != end; ++it) {
      if (it->get() == &collection) {
        break;
      }
    }

    if (it != vocbase._collections.end()) {
      auto col = *it;

      vocbase._collections.erase(it);

      // we need to clean up the pointers later so we insert it into this vector
      try {
        vocbase._deadCollections.emplace_back(col);
      } catch (...) {
      }
    }
  }

  collection.drop();

  return true;
}

#ifndef USE_ENTERPRISE
std::shared_ptr<arangodb::LogicalCollection>
TRI_vocbase_t::createCollectionObject(arangodb::velocypack::Slice data,
                                      bool isAStub) {
  // every collection object on coordinators must be a stub
  TRI_ASSERT(!ServerState::instance()->isCoordinator() || isAStub);
  // collection objects on single servers must not be stubs
  TRI_ASSERT(!ServerState::instance()->isSingleServer() || !isAStub);

  return std::make_shared<LogicalCollection>(*this, data, isAStub);
}
#endif

void TRI_vocbase_t::persistCollection(
    std::shared_ptr<arangodb::LogicalCollection> const& collection) {
  TRI_ASSERT(!ServerState::instance()->isCoordinator());

  RECURSIVE_WRITE_LOCKER(_dataSourceLock, _dataSourceLockWriteOwner);

  // reserve room for the new collection
  arangodb::containers::Helpers::reserveSpace(_collections, 8);
  arangodb::containers::Helpers::reserveSpace(_deadCollections, 8);

  auto it = _dataSourceByName.find(collection->name());

  if (it != _dataSourceByName.end()) {
    THROW_ARANGO_EXCEPTION(TRI_ERROR_ARANGO_DUPLICATE_NAME);
  }

  registerCollection(basics::ConditionalLocking::DoNotLock, collection);

  try {
    collection->setStatus(TRI_VOC_COL_STATUS_LOADED);
    // set collection version to latest version, as the collection is just
    // created
    collection->setVersion(LogicalCollection::currentVersion());

    // Let's try to persist it.
    collection->persistPhysicalCollection();
  } catch (...) {
    unregisterCollection(*collection);
    throw;
  }
}

/// @brief loads an existing collection
/// Note that this will READ lock the collection. You have to release the
/// collection lock by yourself.
arangodb::Result TRI_vocbase_t::loadCollection(
    arangodb::LogicalCollection& collection, bool checkPermissions) {
  TRI_ASSERT(collection.id().isSet());

  if (checkPermissions) {
    std::string const& dbName = _info.getName();
    if (!ExecContext::current().canUseCollection(dbName, collection.name(),
                                                 auth::Level::RO)) {
      return {TRI_ERROR_FORBIDDEN, std::string("cannot access collection '") +
                                       collection.name() + "'"};
    }
  }

  // read lock
  // check if the collection is already loaded
  READ_LOCKER_EVENTUAL(locker, collection.statusLock());
  TRI_vocbase_col_status_e status = collection.status();

  if (status == TRI_VOC_COL_STATUS_LOADED) {
    // DO NOT release the lock
    locker.steal();
    return {};
  }

  if (status == TRI_VOC_COL_STATUS_DELETED) {
    return {TRI_ERROR_ARANGO_DATA_SOURCE_NOT_FOUND,
            std::string("collection '") + collection.name() + "' not found"};
  }

  if (status == TRI_VOC_COL_STATUS_CORRUPTED) {
    return {TRI_ERROR_ARANGO_CORRUPTED_COLLECTION};
  }

  TRI_ASSERT(false);
  return {TRI_ERROR_INTERNAL, "unknwon collection status"};
}

/// @brief drops a collection, worker function
ErrorCode TRI_vocbase_t::dropCollectionWorker(
    arangodb::LogicalCollection* collection, DropState& state, double timeout) {
  state = DROP_EXIT;
  std::string const colName(collection->name());

  StorageEngine& engine = server().getFeature<EngineSelectorFeature>().engine();
  engine.prepareDropCollection(*this, *collection);

  double endTime = TRI_microtime() + timeout;

  // do not acquire these locks instantly
  RECURSIVE_WRITE_LOCKER_NAMED(writeLocker, _dataSourceLock,
                               _dataSourceLockWriteOwner,
                               basics::ConditionalLocking::DoNotLock);
  CONDITIONAL_WRITE_LOCKER(locker, collection->statusLock(),
                           basics::ConditionalLocking::DoNotLock);

  while (true) {
    TRI_ASSERT(!writeLocker.isLocked());
    TRI_ASSERT(!locker.isLocked());

    // block until we have acquired this lock
    writeLocker.lock();
    // we now have the one lock

    TRI_ASSERT(writeLocker.isLocked());

    if (locker.tryLock()) {
      // we now have both locks and can continue outside of this loop
      break;
    }

    // unlock the write locker so we don't block other operations
    writeLocker.unlock();

    TRI_ASSERT(!writeLocker.isLocked());
    TRI_ASSERT(!locker.isLocked());

    if (timeout > 0.0 && TRI_microtime() > endTime) {
      events::DropCollection(name(), colName, TRI_ERROR_LOCK_TIMEOUT);
      return TRI_ERROR_LOCK_TIMEOUT;
    }

    if (_server.isStopping()) {
      return TRI_ERROR_SHUTTING_DOWN;
    }

    engine.prepareDropCollection(*this, *collection);

    // sleep for a while
    std::this_thread::yield();
    std::this_thread::sleep_for(std::chrono::milliseconds(10));
  }

  TRI_ASSERT(writeLocker.isLocked());
  TRI_ASSERT(locker.isLocked());

  arangodb::aql::QueryCache::instance()->invalidate(this);
  std::string const& dbName = _info.getName();

  switch (collection->status()) {
    case TRI_VOC_COL_STATUS_DELETED: {
      // collection already deleted
      // mark collection as deleted
      unregisterCollection(*collection);
      break;
    }
    case TRI_VOC_COL_STATUS_LOADED: {
      // collection is loaded
      collection->deleted(true);

      VPackBuilder builder;

      engine.getCollectionInfo(*this, collection->id(), builder, false, 0);

      auto res = collection->properties(builder.slice().get("parameters"));

      if (!res.ok()) {
        // TODO: Here we're only returning the errorNumber. The errorMessage is
        // being ignored here. Needs refactor.
        events::DropCollection(dbName, colName, res.errorNumber());
        return res.errorNumber();
      }

      collection->setStatus(TRI_VOC_COL_STATUS_DELETED);
      unregisterCollection(*collection);

      locker.unlock();
      writeLocker.unlock();

      engine.dropCollection(*this, *collection);
      state = DROP_PERFORM;
      break;
    }
    default: {
      // unknown status
      events::DropCollection(dbName, colName, TRI_ERROR_INTERNAL);
      return TRI_ERROR_INTERNAL;
    }
  }
  events::DropCollection(dbName, colName, TRI_ERROR_NO_ERROR);
  return TRI_ERROR_NO_ERROR;
}

/// @brief stop operations in this vocbase. must be called prior to
/// shutdown to clean things up
void TRI_vocbase_t::stop() {
  try {
    _logManager->resignAll();

    // stop replication
    if (_replicationApplier != nullptr) {
      _replicationApplier->stopAndJoin();
    }

    // mark all cursors as deleted so underlying collections can be freed soon
    _cursorRepository->garbageCollect(true);

    // mark all collection keys as deleted so underlying collections can be
    // freed soon, we have to retry, since some of these collection keys might
    // currently still being in use:
  } catch (...) {
    // we are calling this on shutdown, and always want to go on from here
  }
}

/// @brief closes a database and all collections
void TRI_vocbase_t::shutdown() {
  this->stop();

  std::vector<std::shared_ptr<arangodb::LogicalCollection>> collections;

  {
    RECURSIVE_READ_LOCKER(_dataSourceLock, _dataSourceLockWriteOwner);
    collections = _collections;
  }

  // from here on, the vocbase is unusable, i.e. no collections can be
  // created/loaded etc.

  // starts unloading of collections
  for (auto& collection : collections) {
    WRITE_LOCKER_EVENTUAL(locker, collection->statusLock());
    collection->close();  // required to release indexes
  }

  {
    RECURSIVE_WRITE_LOCKER(_dataSourceLock, _dataSourceLockWriteOwner);

    checkCollectionInvariants();
    _dataSourceByName.clear();
    _dataSourceById.clear();
    _dataSourceByUuid.clear();
    checkCollectionInvariants();
  }

  _deadCollections.clear();

  // free collections
  for (auto& collection : _collections) {
    collection->getPhysical()->close();
  }

  _collections.clear();
}

/// @brief returns names of all known (document) collections
std::vector<std::string> TRI_vocbase_t::collectionNames() {
  std::vector<std::string> result;

  RECURSIVE_READ_LOCKER(_dataSourceLock, _dataSourceLockWriteOwner);

  result.reserve(_dataSourceByName.size());

  for (auto& entry : _dataSourceByName) {
    TRI_ASSERT(entry.second);

    if (entry.second->category() != LogicalDataSource::Category::kCollection) {
      continue;
    }

#ifdef ARANGODB_ENABLE_MAINTAINER_MODE
    auto view =
        std::dynamic_pointer_cast<arangodb::LogicalCollection>(entry.second);
    TRI_ASSERT(view);
#else
    auto view =
        std::static_pointer_cast<arangodb::LogicalCollection>(entry.second);
#endif

    result.emplace_back(entry.first);
  }

  return result;
}

////////////////////////////////////////////////////////////////////////////////
/// @brief returns all known (document) collections with their parameters
/// and indexes, up to a specific tick value
/// while the collections are iterated over, there will be a global lock so
/// that there will be consistent view of collections & their properties
/// The list of collections will be sorted by type and then name
////////////////////////////////////////////////////////////////////////////////

void TRI_vocbase_t::inventory(
    VPackBuilder& result, TRI_voc_tick_t maxTick,
    std::function<bool(arangodb::LogicalCollection const*)> const& nameFilter) {
  TRI_ASSERT(result.isOpenObject());

  std::vector<std::shared_ptr<arangodb::LogicalCollection>> collections;
  containers::FlatHashMap<DataSourceId, std::shared_ptr<LogicalDataSource>>
      dataSourceById;

  // cycle on write-lock
  WRITE_LOCKER_EVENTUAL(writeLock, _inventoryLock);

  // copy collection pointers into vector so we can work with the copy without
  // the global lock
  {
    RECURSIVE_READ_LOCKER(_dataSourceLock, _dataSourceLockWriteOwner);
    collections = _collections;
    dataSourceById = _dataSourceById;  // TODO unused now, remove it?
  }

  if (collections.size() > 1) {
    // sort by type first and then only name
    // sorting by type ensures that document collections are reported before
    // edge collections
    std::sort(collections.begin(), collections.end(),
              [](std::shared_ptr<LogicalCollection> const& lhs,
                 std::shared_ptr<LogicalCollection> const& rhs) -> bool {
                if (lhs->type() != rhs->type()) {
                  return lhs->type() < rhs->type();
                }

                return lhs->name() < rhs->name();
              });
  }

  ExecContext const& exec = ExecContext::current();

  result.add(VPackValue(arangodb::StaticStrings::Properties));
  result.openObject();
  _info.toVelocyPack(result);
  result.close();

  result.add("collections", VPackValue(VPackValueType::Array));
  std::string const& dbName = _info.getName();
  for (auto& collection : collections) {
    READ_LOCKER(readLocker, collection->statusLock());

    if (collection->status() == TRI_VOC_COL_STATUS_DELETED ||
        collection->status() == TRI_VOC_COL_STATUS_CORRUPTED) {
      // we do not need to care about deleted or corrupted collections
      continue;
    }

    // In cluster case cids are not created by ticks but by cluster uniqIds
    if (!ServerState::instance()->isRunningInCluster() &&
        collection->id().id() > maxTick) {
      // collection is too new
      continue;
    }

    // check if we want this collection
    if (!nameFilter(collection.get())) {
      continue;
    }

    if (!exec.canUseCollection(dbName, collection->name(), auth::Level::RO)) {
      continue;
    }

    if (collection->id().id() <= maxTick) {
      collection->toVelocyPackForInventory(result);
    }
  }
  result.close();  // </collections>

  result.add("views", VPackValue(VPackValueType::Array, true));
  LogicalView::enumerate(
      *this, [&result](LogicalView::ptr const& view) -> bool {
        if (view) {
          result.openObject();
          view->properties(result, LogicalDataSource::Serialization::Inventory);
          result.close();
        }

        return true;
      });
  result.close();  // </views>
}

/// @brief looks up a collection by identifier
std::shared_ptr<arangodb::LogicalCollection> TRI_vocbase_t::lookupCollection(
    DataSourceId id) const noexcept {
#ifdef ARANGODB_ENABLE_MAINTAINER_MODE
  return std::dynamic_pointer_cast<arangodb::LogicalCollection>(
      lookupDataSource(id));
#else
  auto dataSource = lookupDataSource(id);

  return dataSource && dataSource->category() ==
                           LogicalDataSource::Category::kCollection
             ? std::static_pointer_cast<LogicalCollection>(dataSource)
             : nullptr;
#endif
}

/// @brief looks up a collection by name or stringified cid or uuid
std::shared_ptr<arangodb::LogicalCollection> TRI_vocbase_t::lookupCollection(
    std::string_view nameOrId) const noexcept {
#ifdef ARANGODB_ENABLE_MAINTAINER_MODE
  return std::dynamic_pointer_cast<arangodb::LogicalCollection>(
      lookupDataSource(nameOrId));
#else
  auto dataSource = lookupDataSource(nameOrId);

  return dataSource && dataSource->category() ==
                           LogicalDataSource::Category::kCollection
             ? std::static_pointer_cast<LogicalCollection>(dataSource)
             : nullptr;
#endif
}

/// @brief looks up a collection by uuid
std::shared_ptr<arangodb::LogicalCollection>
TRI_vocbase_t::lookupCollectionByUuid(std::string const& uuid) const noexcept {
  // otherwise we'll look up the collection by name
  RECURSIVE_READ_LOCKER(_dataSourceLock, _dataSourceLockWriteOwner);
  auto itr = _dataSourceByUuid.find(uuid);

#ifdef ARANGODB_ENABLE_MAINTAINER_MODE
  return itr == _dataSourceByUuid.end()
             ? nullptr
             : std::dynamic_pointer_cast<arangodb::LogicalCollection>(
                   itr->second);
#else
  return itr == _dataSourceByUuid.end() ||
                 itr->second->category() !=
                     LogicalDataSource::Category::kCollection
             ? nullptr
             : std::static_pointer_cast<LogicalCollection>(itr->second);
#endif
}

/// @brief looks up a data-source by identifier
std::shared_ptr<arangodb::LogicalDataSource> TRI_vocbase_t::lookupDataSource(
    DataSourceId id) const noexcept {
  RECURSIVE_READ_LOCKER(_dataSourceLock, _dataSourceLockWriteOwner);
  auto itr = _dataSourceById.find(id);

  return itr == _dataSourceById.end() ? nullptr : itr->second;
}

/// @brief looks up a data-source by name
std::shared_ptr<arangodb::LogicalDataSource> TRI_vocbase_t::lookupDataSource(
    std::string_view nameOrId) const noexcept {
  if (nameOrId.empty()) {
    return nullptr;
  }

  // lookup by id if the data-source name is passed as a stringified id
  bool success = false;
  DataSourceId id{arangodb::NumberUtils::atoi<DataSourceId::BaseType>(
      nameOrId.data(), nameOrId.data() + nameOrId.size(), success)};

  if (success) {
    return lookupDataSource(id);
  }

  RECURSIVE_READ_LOCKER(_dataSourceLock, _dataSourceLockWriteOwner);

  // otherwise look up the data-source by name
  auto itr = _dataSourceByName.find(nameOrId);

  if (itr != _dataSourceByName.end()) {
    return itr->second;
  }

  // otherwise look up the data-source by UUID
  auto itrUuid = _dataSourceByUuid.find(nameOrId);

  return itrUuid == _dataSourceByUuid.end() ? nullptr : itrUuid->second;
}

/// @brief looks up a view by identifier
std::shared_ptr<arangodb::LogicalView> TRI_vocbase_t::lookupView(
    DataSourceId id) const {
  TRI_ASSERT(!ServerState::instance()->isCoordinator());

#ifdef ARANGODB_ENABLE_MAINTAINER_MODE
  return std::dynamic_pointer_cast<arangodb::LogicalView>(lookupDataSource(id));
#else
  auto dataSource = lookupDataSource(id);

  return dataSource &&
                 dataSource->category() == LogicalDataSource::Category::kView
             ? std::static_pointer_cast<LogicalView>(dataSource)
             : nullptr;
#endif
}

/// @brief looks up a view by name or stringified cid or uuid
std::shared_ptr<arangodb::LogicalView> TRI_vocbase_t::lookupView(
    std::string const& nameOrId) const {
  TRI_ASSERT(!ServerState::instance()->isCoordinator());

#ifdef ARANGODB_ENABLE_MAINTAINER_MODE
  return std::dynamic_pointer_cast<arangodb::LogicalView>(
      lookupDataSource(nameOrId));
#else
  auto dataSource = lookupDataSource(nameOrId);

  return dataSource &&
                 dataSource->category() == LogicalDataSource::Category::kView
             ? std::static_pointer_cast<LogicalView>(dataSource)
             : nullptr;
#endif
}

std::shared_ptr<arangodb::LogicalCollection>
TRI_vocbase_t::createCollectionObjectForStorage(
    arangodb::velocypack::Slice parameters) {
  TRI_ASSERT(!ServerState::instance()->isCoordinator());

  // augment collection parameters with storage-engine specific data
  StorageEngine& engine = server().getFeature<EngineSelectorFeature>().engine();

  VPackBuilder merged;
  merged.openObject();
  engine.addParametersForNewCollection(merged, parameters);
  merged.close();

  merged =
      velocypack::Collection::merge(parameters, merged.slice(), true, false);
  parameters = merged.slice();

  // Try to create a new collection. This is not registered yet
  // This is always a new and empty collection.
  return createCollectionObject(parameters, /*isAStub*/ false);
}

/// @brief creates a new collection from parameter set
/// collection id (cid) is normally passed with a value of 0
/// this means that the system will assign a new collection id automatically
/// using a cid of > 0 is supported to import dumps from other servers etc.
/// but the functionality is not advertised
std::shared_ptr<arangodb::LogicalCollection> TRI_vocbase_t::createCollection(
    arangodb::velocypack::Slice parameters) {
  TRI_ASSERT(!ServerState::instance()->isCoordinator());

  std::string const& dbName = _info.getName();
  std::string name = VelocyPackHelper::getStringValue(
      parameters, StaticStrings::DataSourceName, "");

  // validate collection parameters
  Result res = validateCollectionParameters(parameters);
  if (res.fail()) {
    events::CreateCollection(dbName, name, res.errorNumber());
    THROW_ARANGO_EXCEPTION(res);
  }

  try {
    // Try to create a new collection. This is not registered yet
    auto collection = createCollectionObjectForStorage(parameters);

    {
      READ_LOCKER(readLocker, _inventoryLock);
      persistCollection(collection);
    }

    events::CreateCollection(dbName, name, TRI_ERROR_NO_ERROR);

    auto& df = server().getFeature<DatabaseFeature>();
    if (df.versionTracker() != nullptr) {
      df.versionTracker()->track("create collection");
    }

    return collection;
  } catch (basics::Exception const& ex) {
    events::CreateCollection(dbName, name, ex.code());
    throw;
  } catch (std::exception const&) {
    events::CreateCollection(dbName, name, TRI_ERROR_INTERNAL);
    throw;
  }
}

ResultT<std::vector<std::shared_ptr<arangodb::LogicalCollection>>>
TRI_vocbase_t::createCollections(
    std::vector<arangodb::CreateCollectionBody> const& collections,
    bool allowEnterpriseCollectionsOnSingleServer) {
  // TODO: Need to get rid of this collection. Distribute Shards like
  // is now denoted inside the CreateCollectionBody
  std::shared_ptr<LogicalCollection> colToDistributeShardsLike;
  /// Code from here is copy pasted from original create and
  /// has not been refacored yet.
  VPackBuilder builder =
      CreateCollectionBody::toCreateCollectionProperties(collections);
  VPackSlice infoSlice = builder.slice();

  TRI_ASSERT(infoSlice.isArray());
  TRI_ASSERT(infoSlice.length() >= 1);
  TRI_ASSERT(infoSlice.length() == collections.size());
  try {
    // Here we do have a single server setup, or we're either on a DBServer
    // / Agency. In that case, we're not batching collection creating.
    // Therefore, we need to iterate over the infoSlice and create each
    // collection one by one.
    return {
        createCollections(infoSlice, allowEnterpriseCollectionsOnSingleServer)};

  } catch (basics::Exception const& ex) {
    return Result(ex.code(), ex.what());
  } catch (std::exception const& ex) {
    return Result(TRI_ERROR_INTERNAL, ex.what());
  } catch (...) {
    return Result(TRI_ERROR_INTERNAL, "cannot create collection");
  }
}

std::vector<std::shared_ptr<arangodb::LogicalCollection>>
TRI_vocbase_t::createCollections(
    arangodb::velocypack::Slice infoSlice,
    bool allowEnterpriseCollectionsOnSingleServer) {
  TRI_ASSERT(!allowEnterpriseCollectionsOnSingleServer ||
             ServerState::instance()->isSingleServer());

#ifndef USE_ENTERPRISE
  if (allowEnterpriseCollectionsOnSingleServer) {
    THROW_ARANGO_EXCEPTION_MESSAGE(
        TRI_ERROR_NOT_IMPLEMENTED,
        "creating SmartGraph collections is not supported in this version");
  }
#endif

  std::string const& dbName = _info.getName();

  // first validate all collections
  for (auto slice : VPackArrayIterator(infoSlice)) {
    Result res = validateCollectionParameters(slice);
    if (res.fail()) {
      std::string name = VelocyPackHelper::getStringValue(
          slice, StaticStrings::DataSourceName, "");
      events::CreateCollection(dbName, name, res.errorNumber());
      THROW_ARANGO_EXCEPTION(res);
    }
  }

  std::vector<std::shared_ptr<LogicalCollection>> collections;
  collections.reserve(infoSlice.length());

  // now create all collection objects
  for (auto slice : VPackArrayIterator(infoSlice)) {
    // collection object to be created
    std::shared_ptr<LogicalCollection> col;

    if (ServerState::instance()->isCoordinator()) {
      // create a non-augmented collection object. on coordinators,
      // we do not persist any data, so we can get away with a lightweight
      // object (isAStub = true).
      // This is always a new and empty collection.
      col = createCollectionObject(slice, /*isAStub*/ true);
    } else {
      // if we are not on a coordinator, we want to store the collection,
      // so we augment the collection data with some storage-engine
      // specific values
      col = createCollectionObjectForStorage(slice);
    }

    TRI_ASSERT(col != nullptr);
    collections.emplace_back(col);

    // add SmartGraph sub-collections to collections if col is a
    // SmartGraph edge collection that requires it.
    addSmartGraphCollections(col, collections);
  }

  if (!ServerState::instance()->isCoordinator()) {
    // if we are not on a coordinator, we want to store the collection
    // objects for later lookups by name, guid etc. on a coordinator, this
    // is not necessary here, because the collections are first created via
    // the agency and stored there. they will later find their way to the
    // coordinator again via the AgencyCache and ClusterInfo, which will
    // create and register them using a separate codepath.
    READ_LOCKER(readLocker, _inventoryLock);
    for (auto& col : collections) {
      persistCollection(col);
    }
  }

  // audit-log all collections
  for (auto& col : collections) {
    events::CreateCollection(dbName, col->name(), TRI_ERROR_NO_ERROR);
  }

  auto& df = server().getFeature<DatabaseFeature>();
  if (df.versionTracker() != nullptr) {
    df.versionTracker()->track("create collection");
  }

  return collections;
}

/// @brief drops a collection
arangodb::Result TRI_vocbase_t::dropCollection(DataSourceId cid,
                                               bool allowDropSystem,
                                               double timeout) {
  auto collection = lookupCollection(cid);
  std::string const& dbName = _info.getName();

  if (!collection) {
    events::DropCollection(dbName, "", TRI_ERROR_ARANGO_DATA_SOURCE_NOT_FOUND);
    return TRI_ERROR_ARANGO_DATA_SOURCE_NOT_FOUND;
  }

  StorageEngine& engine = server().getFeature<EngineSelectorFeature>().engine();

  if (!allowDropSystem && collection->system() && !engine.inRecovery()) {
    // prevent dropping of system collections
    events::DropCollection(dbName, collection->name(), TRI_ERROR_FORBIDDEN);
    return TRI_set_errno(TRI_ERROR_FORBIDDEN);
  }

  if (ServerState::instance()->isDBServer()) {  // maybe unconditionally ?
    // hack to avoid busy looping on DBServers
    try {
      transaction::cluster::abortTransactions(*collection);
    } catch (...) { /* ignore */
    }
  }

  while (true) {
    DropState state = DROP_EXIT;
    ErrorCode res = TRI_ERROR_NO_ERROR;
    {
      READ_LOCKER(readLocker, _inventoryLock);
      res = dropCollectionWorker(collection.get(), state, timeout);
    }

    if (state == DROP_PERFORM) {
      if (engine.inRecovery()) {
        dropCollectionCallback(*collection);
      } else {
        collection->deferDropCollection(dropCollectionCallback);
      }

      auto& df = server().getFeature<DatabaseFeature>();
      if (df.versionTracker() != nullptr) {
        df.versionTracker()->track("drop collection");
      }
    }

    if (state == DROP_PERFORM || state == DROP_EXIT) {
      events::DropCollection(dbName, collection->name(), res);
      return res;
    }

    if (_server.isStopping()) {
      return TRI_ERROR_SHUTTING_DOWN;
    }

    // try again in next iteration
    TRI_ASSERT(state == DROP_AGAIN);
    std::this_thread::sleep_for(
        std::chrono::microseconds(collectionStatusPollInterval()));
  }
}

arangodb::Result TRI_vocbase_t::validateCollectionParameters(
    arangodb::velocypack::Slice parameters) {
  if (!parameters.isObject()) {
    return {TRI_ERROR_BAD_PARAMETER,
            "collection parameters should be an object"};
  }
  // check that the name does not contain any strange characters
  std::string name = VelocyPackHelper::getStringValue(
      parameters, StaticStrings::DataSourceName, "");
  bool isSystem = VelocyPackHelper::getBooleanValue(
      parameters, StaticStrings::DataSourceSystem, false);
  bool extendedNames =
      server().getFeature<DatabaseFeature>().extendedNamesForCollections();
  if (!CollectionNameValidator::isAllowedName(isSystem, extendedNames, name)) {
    return {TRI_ERROR_ARANGO_ILLEGAL_NAME,
            "illegal collection name '" + name + "'"};
  }

  TRI_col_type_e collectionType =
      VelocyPackHelper::getNumericValue<TRI_col_type_e, int>(
          parameters, StaticStrings::DataSourceType, TRI_COL_TYPE_DOCUMENT);

  if (collectionType != TRI_col_type_e::TRI_COL_TYPE_DOCUMENT &&
      collectionType != TRI_col_type_e::TRI_COL_TYPE_EDGE) {
    return {TRI_ERROR_ARANGO_COLLECTION_TYPE_INVALID,
            "invalid collection type for collection '" + name + "'"};
  }

  // needed for EE
  return validateExtendedCollectionParameters(parameters);
}

#ifndef USE_ENTERPRISE
void TRI_vocbase_t::addSmartGraphCollections(
    std::shared_ptr<arangodb::LogicalCollection> const& /*collection*/,
    std::vector<std::shared_ptr<arangodb::LogicalCollection>>& /*collections*/)
    const {
  // nothing to be done here. more in EE version
}
#endif

#ifndef USE_ENTERPRISE
arangodb::Result TRI_vocbase_t::validateExtendedCollectionParameters(
    arangodb::velocypack::Slice) {
  // nothing to be done here. more in EE version
  return {};
}
#endif

/// @brief renames a view
arangodb::Result TRI_vocbase_t::renameView(DataSourceId cid,
                                           std::string const& oldName) {
  TRI_ASSERT(!ServerState::instance()->isCoordinator());
  auto const view = lookupView(cid);
  std::string const& dbName = _info.getName();

  if (!view) {
    return TRI_ERROR_ARANGO_DATA_SOURCE_NOT_FOUND;
  }

  if (!server().hasFeature<DatabaseFeature>()) {
    return Result(
        TRI_ERROR_INTERNAL,
        std::string("failed to find feature 'Database' while renaming view '") +
            view->name() + "' in database '" + dbName + "'");
  }
  auto& databaseFeature = server().getFeature<DatabaseFeature>();

  if (!server().hasFeature<EngineSelectorFeature>() ||
      !server().getFeature<EngineSelectorFeature>().selected()) {
    return arangodb::Result(
        TRI_ERROR_INTERNAL,
        std::string("failed to find StorageEngine while renaming view '") +
            view->name() + "' in database '" + dbName + "'");
  }
  auto& engine = server().getFeature<EngineSelectorFeature>().engine();

  // lock collection because we are going to copy its current name
  auto newName = view->name();

  // old name should be different

  // check if names are actually different
  if (oldName == newName) {
    return TRI_ERROR_NO_ERROR;
  }

  bool extendedNames = databaseFeature.extendedNamesForViews();
  if (!ViewNameValidator::isAllowedName(/*allowSystem*/ false, extendedNames,
                                        newName)) {
    return TRI_set_errno(TRI_ERROR_ARANGO_ILLEGAL_NAME);
  }

  READ_LOCKER(readLocker, _inventoryLock);

  RECURSIVE_WRITE_LOCKER(_dataSourceLock, _dataSourceLockWriteOwner);

  // Check for duplicate name
  if (_dataSourceByName.contains(newName)) {
    // new name already in use
    return TRI_ERROR_ARANGO_DUPLICATE_NAME;
  }

  // get the original pointer and ensure it's a LogicalView
  auto it1 = _dataSourceByName.find(oldName);
  if (it1 == _dataSourceByName.end() ||
      LogicalDataSource::Category::kView != it1->second->category()) {
    return TRI_ERROR_ARANGO_DATA_SOURCE_NOT_FOUND;
  }
  // Important to save it here, before emplace in map
  auto dataSource = it1->second;
  TRI_ASSERT(std::dynamic_pointer_cast<LogicalView>(dataSource));
  // skip persistence while in recovery since definition already from engine
  if (!engine.inRecovery()) {
    velocypack::Builder build;
    build.openObject();
    auto r = view->properties(
        build, LogicalDataSource::Serialization::PersistenceWithInProgress);
    if (!r.ok()) {
      return r;
    }
    r = engine.changeView(*view, build.close().slice());
    if (!r.ok()) {
      return r;
    }
  }

  // stores the parameters on disk
  auto it2 = _dataSourceByName.emplace(newName, std::move(dataSource));
  TRI_ASSERT(it2.second);
  _dataSourceByName.erase(oldName);

  checkCollectionInvariants();

  // invalidate all entries in the query cache now
  arangodb::aql::QueryCache::instance()->invalidate(this);

  return TRI_ERROR_NO_ERROR;
}

/// @brief renames a collection
arangodb::Result TRI_vocbase_t::renameCollection(DataSourceId cid,
                                                 std::string const& newName) {
  auto collection = lookupCollection(cid);

  if (!collection) {
    return TRI_ERROR_ARANGO_DATA_SOURCE_NOT_FOUND;
  }

  if (collection->system()) {
    return TRI_ERROR_FORBIDDEN;
  }

  // lock collection because we are going to copy its current name
  std::string oldName = collection->name();

  // old name should be different

  // check if names are actually different
  if (oldName == newName) {
    return TRI_ERROR_NO_ERROR;
  }

  READ_LOCKER(readLocker, _inventoryLock);

  RECURSIVE_WRITE_LOCKER_NAMED(writeLocker, _dataSourceLock,
                               _dataSourceLockWriteOwner, false);
  CONDITIONAL_WRITE_LOCKER(locker, collection->statusLock(), false);

  while (true) {
    TRI_ASSERT(!writeLocker.isLocked());
    TRI_ASSERT(!locker.isLocked());

    // block until we have acquired this lock
    writeLocker.lock();
    // we now have the one lock

    TRI_ASSERT(writeLocker.isLocked());

    if (locker.tryLock()) {
      // we now have both locks and can continue outside of this loop
      break;
    }

    // unlock the write locker so we don't block other operations
    writeLocker.unlock();

    TRI_ASSERT(!writeLocker.isLocked());
    TRI_ASSERT(!locker.isLocked());

    // sleep for a while
    std::this_thread::yield();
    std::this_thread::sleep_for(std::chrono::milliseconds(10));
  }

  TRI_ASSERT(writeLocker.isLocked());
  TRI_ASSERT(locker.isLocked());

  // Check for duplicate name
  if (_dataSourceByName.contains(newName)) {
    return TRI_ERROR_ARANGO_DUPLICATE_NAME;
  }

  // get the original pointer and ensure it's a LogicalCollection
  auto it1 = _dataSourceByName.find(oldName);
  if (it1 == _dataSourceByName.end() ||
      LogicalDataSource::Category::kCollection != it1->second->category()) {
    return TRI_ERROR_ARANGO_DATA_SOURCE_NOT_FOUND;
  }
  // Important to save it here, before emplace in map
  auto dataSource = it1->second;
  TRI_ASSERT(std::dynamic_pointer_cast<LogicalCollection>(dataSource));

  auto res = it1->second->rename(std::string(newName));

  if (!res.ok()) {
    // rename failed
    return res;
  }

  auto& engine = server().getFeature<EngineSelectorFeature>().engine();

  res =
      engine.renameCollection(*this, *collection, oldName);  // tell the engine

  if (!res.ok()) {
    // rename failed
    return res;
  }

  // The collection is renamed. Now swap cache entries.
  auto it2 = _dataSourceByName.emplace(newName, std::move(dataSource));
  TRI_ASSERT(it2.second);
  _dataSourceByName.erase(oldName);

  checkCollectionInvariants();
  locker.unlock();
  writeLocker.unlock();

  auto& df = server().getFeature<DatabaseFeature>();
  if (df.versionTracker() != nullptr) {
    df.versionTracker()->track("rename collection");
  }

  return TRI_ERROR_NO_ERROR;
}

/// @brief locks a (document) collection for usage by id
std::shared_ptr<arangodb::LogicalCollection> TRI_vocbase_t::useCollection(
    DataSourceId cid, bool checkPermissions) {
  return useCollectionInternal(lookupCollection(cid), checkPermissions);
}

/// @brief locks a collection for usage by name
std::shared_ptr<arangodb::LogicalCollection> TRI_vocbase_t::useCollection(
    std::string const& name, bool checkPermissions) {
  // check that we have an existing name
  std::shared_ptr<arangodb::LogicalCollection> collection;
  {
    RECURSIVE_READ_LOCKER(_dataSourceLock, _dataSourceLockWriteOwner);

    auto it = _dataSourceByName.find(name);
    if (it != _dataSourceByName.end() &&
        it->second->category() == LogicalDataSource::Category::kCollection) {
      TRI_ASSERT(std::dynamic_pointer_cast<LogicalCollection>(it->second));
      collection = std::static_pointer_cast<LogicalCollection>(it->second);
    }
  }

  return useCollectionInternal(std::move(collection), checkPermissions);
}

std::shared_ptr<arangodb::LogicalCollection>
TRI_vocbase_t::useCollectionInternal(
    std::shared_ptr<arangodb::LogicalCollection> const& coll,
    bool checkPermissions) {
  if (!coll) {
    THROW_ARANGO_EXCEPTION(TRI_ERROR_ARANGO_DATA_SOURCE_NOT_FOUND);
  }

  // try to load the collection
  arangodb::Result res = loadCollection(*coll, checkPermissions);
  if (res.fail()) {
    THROW_ARANGO_EXCEPTION(res);
  }
  return coll;
}

/// @brief releases a collection from usage
void TRI_vocbase_t::releaseCollection(
    arangodb::LogicalCollection* collection) noexcept {
  collection->statusLock().unlock();
}

/// @brief creates a new view from parameter set
/// view id is normally passed with a value of 0
/// this means that the system will assign a new id automatically
/// using a cid of > 0 is supported to import dumps from other servers etc.
/// but the functionality is not advertised
std::shared_ptr<arangodb::LogicalView> TRI_vocbase_t::createView(
    arangodb::velocypack::Slice parameters, bool isUserRequest) {
  TRI_ASSERT(!ServerState::instance()->isCoordinator());
  auto& engine = server().getFeature<EngineSelectorFeature>().engine();
  std::string const& dbName = _info.getName();

  std::string name;
  bool valid = parameters.isObject();
  if (valid) {
    name = VelocyPackHelper::getStringValue(parameters,
                                            StaticStrings::DataSourceName, "");

    bool extendedNames =
        server().getFeature<DatabaseFeature>().extendedNamesForCollections();
    valid &= ViewNameValidator::isAllowedName(/*allowSystem*/ false,
                                              extendedNames, name);
  }

  if (!valid) {
    events::CreateView(dbName, name, TRI_ERROR_ARANGO_ILLEGAL_NAME);
    THROW_ARANGO_EXCEPTION(TRI_ERROR_ARANGO_ILLEGAL_NAME);
  }

  arangodb::LogicalView::ptr view;
  auto res = LogicalView::instantiate(view, *this, parameters, isUserRequest);

  if (!res.ok() || !view) {
    events::CreateView(dbName, name, res.errorNumber());
    THROW_ARANGO_EXCEPTION_MESSAGE(
        res.errorNumber(),
        res.errorMessage().empty()
            ? std::string("failed to instantiate view from definition: ") +
                  parameters.toString()
            : std::string{res.errorMessage()});
  }

  READ_LOCKER(readLocker, _inventoryLock);
  RECURSIVE_WRITE_LOCKER(_dataSourceLock, _dataSourceLockWriteOwner);
  auto itr = _dataSourceByName.find(view->name());

  if (itr != _dataSourceByName.end()) {
    events::CreateView(dbName, view->name(), TRI_ERROR_ARANGO_DUPLICATE_NAME);
    THROW_ARANGO_EXCEPTION(TRI_ERROR_ARANGO_DUPLICATE_NAME);
  }

  registerView(basics::ConditionalLocking::DoNotLock, view);

  try {
    res = engine.createView(view->vocbase(), view->id(), *view);

    if (!res.ok()) {
      unregisterView(*view);
      THROW_ARANGO_EXCEPTION(res);
    }
  } catch (...) {
    unregisterView(*view);
    events::CreateView(dbName, view->name(), TRI_ERROR_INTERNAL);
    throw;
  }

  events::CreateView(dbName, view->name(), TRI_ERROR_NO_ERROR);

  auto& df = server().getFeature<DatabaseFeature>();
  if (df.versionTracker() != nullptr) {
    df.versionTracker()->track("create view");
  }

  view->open();  // And lets open it.

  return view;
}

/// @brief drops a view
arangodb::Result TRI_vocbase_t::dropView(DataSourceId cid,
                                         bool allowDropSystem) {
  TRI_ASSERT(!ServerState::instance()->isCoordinator());
  auto const view = lookupView(cid);
  std::string const& dbName = _info.getName();

  if (!view) {
    events::DropView(dbName, "", TRI_ERROR_ARANGO_DATA_SOURCE_NOT_FOUND);
    return TRI_ERROR_ARANGO_DATA_SOURCE_NOT_FOUND;
  }

  StorageEngine& engine = server().getFeature<EngineSelectorFeature>().engine();

  if (!allowDropSystem && view->system() && !engine.inRecovery()) {
    events::DropView(dbName, view->name(), TRI_ERROR_FORBIDDEN);
    return TRI_ERROR_FORBIDDEN;  // prevent dropping of system views
  }

  READ_LOCKER(readLocker, _inventoryLock);

  // do not acquire these locks instantly
  RECURSIVE_WRITE_LOCKER_NAMED(writeLocker, _dataSourceLock,
                               _dataSourceLockWriteOwner,
                               basics::ConditionalLocking::DoNotLock);
  CONDITIONAL_WRITE_LOCKER(locker, view->_lock,
                           basics::ConditionalLocking::DoNotLock);

  while (true) {
    TRI_ASSERT(!writeLocker.isLocked());
    TRI_ASSERT(!locker.isLocked());

    // block until we have acquired this lock
    writeLocker.lock();
    // we now have the one lock

    TRI_ASSERT(writeLocker.isLocked());

    if (locker.tryLock()) {
      // we now have both locks and can continue outside of this loop
      break;
    }

    // unlock the write locker so we don't block other operations
    writeLocker.unlock();

    TRI_ASSERT(!writeLocker.isLocked());
    TRI_ASSERT(!locker.isLocked());

    // sleep for a while
    std::this_thread::yield();
    std::this_thread::sleep_for(std::chrono::milliseconds(10));
  }

  TRI_ASSERT(writeLocker.isLocked());
  TRI_ASSERT(locker.isLocked());

  auto res = engine.dropView(*this, *view);

  if (!res.ok()) {
    events::DropView(dbName, view->name(), res.errorNumber());
    return res;
  }

  // invalidate all entries in the query cache now
  arangodb::aql::QueryCache::instance()->invalidate(this);

  unregisterView(*view);

  locker.unlock();
  writeLocker.unlock();

  events::DropView(dbName, view->name(), TRI_ERROR_NO_ERROR);

  auto& df = server().getFeature<DatabaseFeature>();
  if (df.versionTracker() != nullptr) {
    df.versionTracker()->track("drop view");
  }

  return TRI_ERROR_NO_ERROR;
}

TRI_vocbase_t::TRI_vocbase_t(arangodb::CreateDatabaseInfo&& info)
    : _server(info.server()),
      _info(std::move(info)),
      _refCount(0),
      _isOwnAppsDirectory(true),
      _deadlockDetector(false) {
  TRI_ASSERT(_info.valid());

  if (_info.server().hasFeature<QueryRegistryFeature>()) {
    QueryRegistryFeature& feature =
        _info.server().getFeature<QueryRegistryFeature>();
    _queries = std::make_unique<arangodb::aql::QueryList>(feature);
  }
  _cursorRepository = std::make_unique<arangodb::CursorRepository>(*this);
  _replicationClients =
      std::make_unique<arangodb::ReplicationClientsProgressTracker>();

  // init collections
  _collections.reserve(32);
  _deadCollections.reserve(32);

  _cacheData = std::make_unique<arangodb::DatabaseJavaScriptCache>();
  _logManager = std::make_shared<VocBaseLogManager>(*this, name());
}

/// @brief destroy a vocbase object
TRI_vocbase_t::~TRI_vocbase_t() {
  // do a final cleanup of collections
  for (std::shared_ptr<arangodb::LogicalCollection>& coll : _collections) {
    try {  // simon: this status lock is terrible software design
      transaction::cluster::abortTransactions(*coll);
    } catch (...) { /* ignore */
    }
    WRITE_LOCKER_EVENTUAL(locker, coll->statusLock());
    coll->close();  // required to release indexes
  }

  _collections
      .clear();  // clear vector before deallocating TRI_vocbase_t members
  _deadCollections
      .clear();  // clear vector before deallocating TRI_vocbase_t members
  _dataSourceById
      .clear();  // clear map before deallocating TRI_vocbase_t members
  _dataSourceByName
      .clear();  // clear map before deallocating TRI_vocbase_t members
  _dataSourceByUuid
      .clear();  // clear map before deallocating TRI_vocbase_t members
}

std::string TRI_vocbase_t::path() const {
  StorageEngine& engine = server().getFeature<EngineSelectorFeature>().engine();
  return engine.databasePath();
}

std::string const& TRI_vocbase_t::sharding() const { return _info.sharding(); }

bool TRI_vocbase_t::isOneShard() const {
  return _info.sharding() == StaticStrings::ShardingSingle;
}

std::uint32_t TRI_vocbase_t::replicationFactor() const {
  return _info.replicationFactor();
}

std::uint32_t TRI_vocbase_t::writeConcern() const {
  return _info.writeConcern();
}

replication::Version TRI_vocbase_t::replicationVersion() const {
  return _info.replicationVersion();
}

void TRI_vocbase_t::addReplicationApplier() {
  TRI_ASSERT(!ServerState::instance()->isCoordinator());
  auto* applier = DatabaseReplicationApplier::create(*this);
  _replicationApplier.reset(applier);
}

void TRI_vocbase_t::toVelocyPack(VPackBuilder& result) const {
  VPackObjectBuilder b(&result);
  _info.toVelocyPack(result);
  if (ServerState::instance()->isCoordinator()) {
    result.add("path", VPackValue(path()));
  } else {
    result.add("path", VPackValue("none"));
  }
}

/// @brief sets prototype collection for sharding (_users or _graphs)
void TRI_vocbase_t::setShardingPrototype(ShardingPrototype type) {
  _info.shardingPrototype(type);
}

/// @brief gets prototype collection for sharding (_users or _graphs)
ShardingPrototype TRI_vocbase_t::shardingPrototype() const {
  return _info.shardingPrototype();
}

/// @brief gets name of prototype collection for sharding (_users or _graphs)
std::string const& TRI_vocbase_t::shardingPrototypeName() const {
  return _info.shardingPrototype() == ShardingPrototype::Users
             ? StaticStrings::UsersCollection
             : StaticStrings::GraphCollection;
}

std::vector<std::shared_ptr<arangodb::LogicalView>> TRI_vocbase_t::views() {
  TRI_ASSERT(!ServerState::instance()->isCoordinator());
  std::vector<std::shared_ptr<arangodb::LogicalView>> views;

  {
    RECURSIVE_READ_LOCKER(_dataSourceLock, _dataSourceLockWriteOwner);
    views.reserve(_dataSourceById.size());

    for (auto& entry : _dataSourceById) {
      TRI_ASSERT(entry.second);

      if (entry.second->category() != LogicalDataSource::Category::kView) {
        continue;
      }

#ifdef ARANGODB_ENABLE_MAINTAINER_MODE
      auto view =
          std::dynamic_pointer_cast<arangodb::LogicalView>(entry.second);
      TRI_ASSERT(view);
#else
      auto view = std::static_pointer_cast<arangodb::LogicalView>(entry.second);
#endif

      views.emplace_back(view);
    }
  }

  return views;
}

void TRI_vocbase_t::processCollectionsOnShutdown(
    std::function<void(LogicalCollection*)> const& cb) {
  std::vector<std::shared_ptr<arangodb::LogicalCollection>> collections;

  // make a copy of _collections, so we can call the callback function without
  // the lock
  {
    RECURSIVE_READ_LOCKER(_dataSourceLock, _dataSourceLockWriteOwner);
    collections = _collections;
  }

  for (auto const& it : collections) {
    cb(it.get());
  }
}

void TRI_vocbase_t::processCollections(
    std::function<void(LogicalCollection*)> const& cb) {
  RECURSIVE_READ_LOCKER(_dataSourceLock, _dataSourceLockWriteOwner);

  for (auto& entry : _dataSourceById) {
    TRI_ASSERT(entry.second);

    if (entry.second->category() != LogicalDataSource::Category::kCollection) {
      continue;
    }

#ifdef ARANGODB_ENABLE_MAINTAINER_MODE
    auto collection =
        std::dynamic_pointer_cast<arangodb::LogicalCollection>(entry.second);
    TRI_ASSERT(collection);
#else
    auto collection =
        std::static_pointer_cast<arangodb::LogicalCollection>(entry.second);
#endif

    cb(collection.get());
  }
}

std::vector<std::shared_ptr<arangodb::LogicalCollection>>
TRI_vocbase_t::collections(bool includeDeleted) {
  RECURSIVE_READ_LOCKER(_dataSourceLock, _dataSourceLockWriteOwner);

  if (includeDeleted) {
    return _collections;  // create copy
  }

  std::vector<std::shared_ptr<arangodb::LogicalCollection>> collections;

  collections.reserve(_dataSourceById.size());

  for (auto& entry : _dataSourceById) {
    TRI_ASSERT(entry.second);

    if (entry.second->category() != LogicalDataSource::Category::kCollection) {
      continue;
    }

#ifdef ARANGODB_ENABLE_MAINTAINER_MODE
    auto collection =
        std::dynamic_pointer_cast<arangodb::LogicalCollection>(entry.second);
    TRI_ASSERT(collection);
#else
    auto collection =
        std::static_pointer_cast<arangodb::LogicalCollection>(entry.second);
#endif

    collections.emplace_back(collection);
  }

  return collections;
}

bool TRI_vocbase_t::visitDataSources(dataSourceVisitor const& visitor) {
  TRI_ASSERT(visitor);

  std::vector<std::shared_ptr<arangodb::LogicalDataSource>> dataSources;

  RECURSIVE_WRITE_LOCKER(_dataSourceLock, _dataSourceLockWriteOwner);

  dataSources.reserve(_dataSourceById.size());

  // create a copy of all the datasource in case 'visitor' modifies
  // '_dataSourceById'
  for (auto& entry : _dataSourceById) {
    dataSources.emplace_back(entry.second);
  }

  for (auto& dataSource : dataSources) {
    if (dataSource && !visitor(*dataSource)) {
      return false;
    }
  }

  return true;
}

using namespace arangodb::replication2;

auto TRI_vocbase_t::updateReplicatedState(
    LogId id, agency::LogPlanTermSpecification const& term,
    agency::ParticipantsConfig const& config) -> Result {
  return _logManager->updateReplicatedState(id, term, config);
}

auto TRI_vocbase_t::getReplicatedLogLeaderById(LogId id)
    -> std::shared_ptr<replicated_log::LogLeader> {
  auto log = getReplicatedLogById(id);
  auto participant = std::dynamic_pointer_cast<replicated_log::LogLeader>(
      log->getParticipant());
  if (participant == nullptr) {
    THROW_ARANGO_EXCEPTION(TRI_ERROR_REPLICATION_REPLICATED_LOG_NOT_THE_LEADER);
  }
  return participant;
}

auto TRI_vocbase_t::getReplicatedLogFollowerById(LogId id)
    -> std::shared_ptr<replicated_log::LogFollower> {
  auto log = getReplicatedLogById(id);
  auto participant = std::dynamic_pointer_cast<replicated_log::LogFollower>(
      log->getParticipant());
  if (participant == nullptr) {
    THROW_ARANGO_EXCEPTION(TRI_ERROR_REPLICATION_REPLICATED_LOG_NOT_A_FOLLOWER);
  }
  return participant;
}

auto TRI_vocbase_t::getReplicatedLogById(LogId id)
    -> std::shared_ptr<replicated_log::ReplicatedLog> {
  auto guard = _logManager->_guardedData.getLockedGuard();
  if (auto iter = guard->statesAndLogs.find(id);
      iter != guard->statesAndLogs.end()) {
    return iter->second.log;
  } else {
    THROW_ARANGO_EXCEPTION(TRI_ERROR_REPLICATION_REPLICATED_LOG_NOT_FOUND);
  }
}

auto TRI_vocbase_t::getReplicatedStatesQuickStatus() const
    -> std::unordered_map<LogId, replicated_log::QuickLogStatus> {
  return _logManager->getReplicatedLogsQuickStatus();
}

<<<<<<< HEAD
[[nodiscard]] auto TRI_vocbase_t::getDatabaseConfiguration()
    -> arangodb::DatabaseConfiguration {
  auto& cl = server().getFeature<ClusterFeature>();
  auto& db = server().getFeature<DatabaseFeature>();

  auto config = std::invoke([&]() -> DatabaseConfiguration {
    if (!ServerState::instance()->isCoordinator() &&
        !ServerState::instance()->isDBServer()) {
      return {[]() { return DataSourceId(TRI_NewTickServer()); },
              [this](std::string const& name)
                  -> ResultT<UserInputCollectionProperties> {
                CollectionNameResolver resolver{*this};
                auto c = resolver.getCollection(name);
                if (c == nullptr) {
                  return Result{TRI_ERROR_CLUSTER_UNKNOWN_DISTRIBUTESHARDSLIKE,
                                "Collection not found: " + name +
                                    " in database " + this->name()};
                }
                return c->getCollectionProperties();
              }};
    } else {
      auto& ci = cl.clusterInfo();
      return {[&ci]() { return DataSourceId(ci.uniqid(1)); },
              [this](std::string const& name)
                  -> ResultT<UserInputCollectionProperties> {
                CollectionNameResolver resolver{*this};
                auto c = resolver.getCollection(name);
                if (c == nullptr) {
                  return Result{TRI_ERROR_CLUSTER_UNKNOWN_DISTRIBUTESHARDSLIKE,
                                "Collection not found: " + name +
                                    " in database " + this->name()};
                }
                return c->getCollectionProperties();
              }};
    }
  });

  config.maxNumberOfShards = cl.maxNumberOfShards();
  config.allowExtendedNames = db.extendedNamesForCollections();
  config.shouldValidateClusterSettings = true;
  config.minReplicationFactor = cl.minReplicationFactor();
  config.maxReplicationFactor = cl.maxReplicationFactor();
  config.enforceReplicationFactor = true;
  config.defaultNumberOfShards = 1;
  config.defaultReplicationFactor =
      std::max(replicationFactor(), cl.systemReplicationFactor());
  config.defaultWriteConcern = writeConcern();

  config.isOneShardDB = cl.forceOneShard() || isOneShard();
  if (config.isOneShardDB) {
    config.defaultDistributeShardsLike = shardingPrototypeName();
  } else {
    config.defaultDistributeShardsLike = "";
  }

  return config;
}

auto TRI_vocbase_t::createReplicatedLog(
    LogId id, std::optional<std::string> const& collectionName)
    -> arangodb::ResultT<std::shared_ptr<replicated_log::ReplicatedLog>> {
  return _logManager->createReplicatedLog(*this, id, collectionName);
}

auto TRI_vocbase_t::dropReplicatedLog(LogId id) -> arangodb::Result {
  return _logManager->dropReplicatedLog(*this, id);
}

void TRI_vocbase_t::registerReplicatedLog(
    LogId logId, std::shared_ptr<replicated_log::PersistedLog> persistedLog) {
  _logManager->_guardedData.doUnderLock(
      [&](VocBaseLogManager::GuardedData& data) {
        auto core =
            std::make_unique<replicated_log::LogCore>(std::move(persistedLog));
        auto& feature = server().getFeature<ReplicatedLogFeature>();
        auto [iter, inserted] = data.logs.try_emplace(
            logId,
            std::make_shared<replication2::replicated_log::ReplicatedLog>(
                std::move(core), feature.metrics(), feature.options(),
                LoggerContext(Logger::REPLICATION2)));
        server()
            .getFeature<ReplicatedLogFeature>()
            .metrics()
            ->replicatedLogNumber->fetch_add(1);
        TRI_ASSERT(inserted);
      });
}

void TRI_vocbase_t::registerReplicatedState(
    arangodb::replication2::replicated_state::PersistedStateInfo const& info) {
  using namespace arangodb::replication2::replicated_state;
  auto& feature = _server.getFeature<
      replication2::replicated_state::ReplicatedStateAppFeature>();
  auto guard = _logManager->_guardedData.getLockedGuard();
  auto result = guard->buildReplicatedState(
      info.stateId, info.specification.type, feature,
      _logManager->_logContext.withTopic(Logger::REPLICATED_STATE),
      _logManager->_statePersistor);
  if (result.ok()) {
    auto state = result.get();
    auto token = std::make_unique<ReplicatedStateToken>(
        ReplicatedStateToken::withExplicitSnapshotStatus(info.generation,
                                                         info.snapshot));
    state->start(std::move(token), info.specification.parameters);
  } else if (result.is(TRI_ERROR_REPLICATION_REPLICATED_LOG_NOT_FOUND)) {
    // replicated log is gone, delete the replicated state
    TRI_ASSERT(false);  // TODO
  } else {
    auto serialized = velocypack::serialize(info);
    LOG_CTX("e7f33", FATAL, _logManager->_logContext)
        << "failed to create replicated state from persistence "
        << serialized.toJson() << " error: " << result.errorMessage();
    FATAL_ERROR_EXIT();
  }
=======
auto TRI_vocbase_t::getReplicatedStatesStatus() const
    -> std::unordered_map<LogId, replicated_log::LogStatus> {
  return _logManager->getReplicatedStatesStatus();
}

auto TRI_vocbase_t::createReplicatedState(LogId id, std::string_view type,
                                          VPackSlice parameter)
    -> ResultT<std::shared_ptr<replicated_state::ReplicatedStateBase>> {
  return _logManager->createReplicatedState(id, type, parameter);
>>>>>>> df25fb40
}

auto TRI_vocbase_t::dropReplicatedState(LogId id) noexcept -> Result {
  return _logManager->dropReplicatedState(id);
}

auto TRI_vocbase_t::getReplicatedStateById(LogId id)
    -> ResultT<std::shared_ptr<replicated_state::ReplicatedStateBase>> {
  return _logManager->getReplicatedStateById(id);
}

void TRI_vocbase_t::registerReplicatedState(
    arangodb::replication2::LogId id,
    std::unique_ptr<
        arangodb::replication2::replicated_state::IStorageEngineMethods>
        methods) {
  _logManager->registerReplicatedState(id, std::move(methods));
}

/// @brief sanitize an object, given as slice, builder must contain an
/// open object which will remain open
/// the result is the object excluding _id, _key and _rev
void TRI_SanitizeObject(VPackSlice slice, VPackBuilder& builder) {
  TRI_ASSERT(slice.isObject());
  VPackObjectIterator it(slice);
  while (it.valid()) {
    std::string_view key(it.key().stringView());
    // _id, _key, _rev. minimum size here is 3
    if (key.size() < 3 || key[0] != '_' ||
        (key != StaticStrings::KeyString && key != StaticStrings::IdString &&
         key != StaticStrings::RevString)) {
      builder.add(key, it.value());
    }
    it.next();
  }
}

// -----------------------------------------------------------------------------
// --SECTION--                                                       END-OF-FILE
// -----------------------------------------------------------------------------<|MERGE_RESOLUTION|>--- conflicted
+++ resolved
@@ -62,12 +62,8 @@
 #include "Basics/system-functions.h"
 #include "Basics/voc-errors.h"
 #include "Containers/Helpers.h"
-<<<<<<< HEAD
 #include "Cluster/ClusterFeature.h"
 #include "Cluster/ClusterInfo.h"
-=======
-#include "Cluster/FailureOracleFeature.h"
->>>>>>> df25fb40
 #include "Cluster/ServerState.h"
 #include "Cluster/ClusterFeature.h"
 #include "Cluster/ClusterInfo.h"
@@ -2206,6 +2202,24 @@
   return true;
 }
 
+/// @brief sanitize an object, given as slice, builder must contain an
+/// open object which will remain open
+/// the result is the object excluding _id, _key and _rev
+void TRI_SanitizeObject(VPackSlice slice, VPackBuilder& builder) {
+  TRI_ASSERT(slice.isObject());
+  VPackObjectIterator it(slice);
+  while (it.valid()) {
+    std::string_view key(it.key().stringView());
+    // _id, _key, _rev. minimum size here is 3
+    if (key.size() < 3 || key[0] != '_' ||
+        (key != StaticStrings::KeyString && key != StaticStrings::IdString &&
+         key != StaticStrings::RevString)) {
+      builder.add(key, it.value());
+    }
+    it.next();
+  }
+}
+
 using namespace arangodb::replication2;
 
 auto TRI_vocbase_t::updateReplicatedState(
@@ -2252,7 +2266,34 @@
   return _logManager->getReplicatedLogsQuickStatus();
 }
 
-<<<<<<< HEAD
+auto TRI_vocbase_t::getReplicatedStatesStatus() const
+    -> std::unordered_map<LogId, replicated_log::LogStatus> {
+  return _logManager->getReplicatedStatesStatus();
+}
+
+auto TRI_vocbase_t::createReplicatedState(LogId id, std::string_view type,
+                                          VPackSlice parameter)
+    -> ResultT<std::shared_ptr<replicated_state::ReplicatedStateBase>> {
+  return _logManager->createReplicatedState(id, type, parameter);
+}
+
+auto TRI_vocbase_t::dropReplicatedState(LogId id) noexcept -> Result {
+  return _logManager->dropReplicatedState(id);
+}
+
+auto TRI_vocbase_t::getReplicatedStateById(LogId id)
+    -> ResultT<std::shared_ptr<replicated_state::ReplicatedStateBase>> {
+  return _logManager->getReplicatedStateById(id);
+}
+
+void TRI_vocbase_t::registerReplicatedState(
+    arangodb::replication2::LogId id,
+    std::unique_ptr<
+        arangodb::replication2::replicated_state::IStorageEngineMethods>
+        methods) {
+  _logManager->registerReplicatedState(id, std::move(methods));
+}
+
 [[nodiscard]] auto TRI_vocbase_t::getDatabaseConfiguration()
     -> arangodb::DatabaseConfiguration {
   auto& cl = server().getFeature<ClusterFeature>();
@@ -2311,110 +2352,6 @@
   return config;
 }
 
-auto TRI_vocbase_t::createReplicatedLog(
-    LogId id, std::optional<std::string> const& collectionName)
-    -> arangodb::ResultT<std::shared_ptr<replicated_log::ReplicatedLog>> {
-  return _logManager->createReplicatedLog(*this, id, collectionName);
-}
-
-auto TRI_vocbase_t::dropReplicatedLog(LogId id) -> arangodb::Result {
-  return _logManager->dropReplicatedLog(*this, id);
-}
-
-void TRI_vocbase_t::registerReplicatedLog(
-    LogId logId, std::shared_ptr<replicated_log::PersistedLog> persistedLog) {
-  _logManager->_guardedData.doUnderLock(
-      [&](VocBaseLogManager::GuardedData& data) {
-        auto core =
-            std::make_unique<replicated_log::LogCore>(std::move(persistedLog));
-        auto& feature = server().getFeature<ReplicatedLogFeature>();
-        auto [iter, inserted] = data.logs.try_emplace(
-            logId,
-            std::make_shared<replication2::replicated_log::ReplicatedLog>(
-                std::move(core), feature.metrics(), feature.options(),
-                LoggerContext(Logger::REPLICATION2)));
-        server()
-            .getFeature<ReplicatedLogFeature>()
-            .metrics()
-            ->replicatedLogNumber->fetch_add(1);
-        TRI_ASSERT(inserted);
-      });
-}
-
-void TRI_vocbase_t::registerReplicatedState(
-    arangodb::replication2::replicated_state::PersistedStateInfo const& info) {
-  using namespace arangodb::replication2::replicated_state;
-  auto& feature = _server.getFeature<
-      replication2::replicated_state::ReplicatedStateAppFeature>();
-  auto guard = _logManager->_guardedData.getLockedGuard();
-  auto result = guard->buildReplicatedState(
-      info.stateId, info.specification.type, feature,
-      _logManager->_logContext.withTopic(Logger::REPLICATED_STATE),
-      _logManager->_statePersistor);
-  if (result.ok()) {
-    auto state = result.get();
-    auto token = std::make_unique<ReplicatedStateToken>(
-        ReplicatedStateToken::withExplicitSnapshotStatus(info.generation,
-                                                         info.snapshot));
-    state->start(std::move(token), info.specification.parameters);
-  } else if (result.is(TRI_ERROR_REPLICATION_REPLICATED_LOG_NOT_FOUND)) {
-    // replicated log is gone, delete the replicated state
-    TRI_ASSERT(false);  // TODO
-  } else {
-    auto serialized = velocypack::serialize(info);
-    LOG_CTX("e7f33", FATAL, _logManager->_logContext)
-        << "failed to create replicated state from persistence "
-        << serialized.toJson() << " error: " << result.errorMessage();
-    FATAL_ERROR_EXIT();
-  }
-=======
-auto TRI_vocbase_t::getReplicatedStatesStatus() const
-    -> std::unordered_map<LogId, replicated_log::LogStatus> {
-  return _logManager->getReplicatedStatesStatus();
-}
-
-auto TRI_vocbase_t::createReplicatedState(LogId id, std::string_view type,
-                                          VPackSlice parameter)
-    -> ResultT<std::shared_ptr<replicated_state::ReplicatedStateBase>> {
-  return _logManager->createReplicatedState(id, type, parameter);
->>>>>>> df25fb40
-}
-
-auto TRI_vocbase_t::dropReplicatedState(LogId id) noexcept -> Result {
-  return _logManager->dropReplicatedState(id);
-}
-
-auto TRI_vocbase_t::getReplicatedStateById(LogId id)
-    -> ResultT<std::shared_ptr<replicated_state::ReplicatedStateBase>> {
-  return _logManager->getReplicatedStateById(id);
-}
-
-void TRI_vocbase_t::registerReplicatedState(
-    arangodb::replication2::LogId id,
-    std::unique_ptr<
-        arangodb::replication2::replicated_state::IStorageEngineMethods>
-        methods) {
-  _logManager->registerReplicatedState(id, std::move(methods));
-}
-
-/// @brief sanitize an object, given as slice, builder must contain an
-/// open object which will remain open
-/// the result is the object excluding _id, _key and _rev
-void TRI_SanitizeObject(VPackSlice slice, VPackBuilder& builder) {
-  TRI_ASSERT(slice.isObject());
-  VPackObjectIterator it(slice);
-  while (it.valid()) {
-    std::string_view key(it.key().stringView());
-    // _id, _key, _rev. minimum size here is 3
-    if (key.size() < 3 || key[0] != '_' ||
-        (key != StaticStrings::KeyString && key != StaticStrings::IdString &&
-         key != StaticStrings::RevString)) {
-      builder.add(key, it.value());
-    }
-    it.next();
-  }
-}
-
 // -----------------------------------------------------------------------------
 // --SECTION--                                                       END-OF-FILE
 // -----------------------------------------------------------------------------