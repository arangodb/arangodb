////////////////////////////////////////////////////////////////////////////////
/// DISCLAIMER
///
/// Copyright 2014-2016 ArangoDB GmbH, Cologne, Germany
/// Copyright 2004-2014 triAGENS GmbH, Cologne, Germany
///
/// Licensed under the Apache License, Version 2.0 (the "License");
/// you may not use this file except in compliance with the License.
/// You may obtain a copy of the License at
///
///     http://www.apache.org/licenses/LICENSE-2.0
///
/// Unless required by applicable law or agreed to in writing, software
/// distributed under the License is distributed on an "AS IS" BASIS,
/// WITHOUT WARRANTIES OR CONDITIONS OF ANY KIND, either express or implied.
/// See the License for the specific language governing permissions and
/// limitations under the License.
///
/// Copyright holder is ArangoDB GmbH, Cologne, Germany
///
/// @author Dr. Frank Celler
////////////////////////////////////////////////////////////////////////////////

#include "vocbase.h"

#include <algorithm>
#include <chrono>
#include <exception>
#include <type_traits>
#include <utility>

#include <velocypack/Collection.h>
#include <velocypack/Slice.h>
#include <velocypack/StringRef.h>
#include <velocypack/Value.h>
#include <velocypack/ValueType.h>
#include <velocypack/velocypack-aliases.h>

#include "ApplicationFeatures/ApplicationServer.h"
#include "Aql/PlanCache.h"
#include "Aql/QueryCache.h"
#include "Aql/QueryList.h"
#include "Auth/Common.h"
#include "Basics/Exceptions.h"
#include "Basics/HybridLogicalClock.h"
#include "Basics/Locking.h"
#include "Basics/NumberUtils.h"
#include "Basics/ReadLocker.h"
#include "Basics/RecursiveLocker.h"
#include "Basics/ScopeGuard.h"
#include "Basics/StaticStrings.h"
#include "Basics/StringUtils.h"
#include "Basics/VelocyPackHelper.h"
#include "Basics/WriteLocker.h"
#include "Cluster/ClusterFeature.h"
#include "Basics/debugging.h"
#include "Basics/error.h"
#include "Basics/system-functions.h"
#include "Basics/voc-errors.h"
#include "Cluster/ServerState.h"
#include "Indexes/Index.h"
#include "Logger/LogMacros.h"
#include "Logger/Logger.h"
#include "Logger/LoggerStream.h"
#include "Replication/DatabaseReplicationApplier.h"
#include "Replication/ReplicationClients.h"
#include "RestServer/DatabaseFeature.h"
#include "StorageEngine/EngineSelectorFeature.h"
#include "StorageEngine/PhysicalCollection.h"
#include "StorageEngine/StorageEngine.h"
#include "Utils/CollectionKeysRepository.h"
#include "Utils/CursorRepository.h"
#include "Utils/Events.h"
#include "Utils/ExecContext.h"
#include "Utils/VersionTracker.h"
#include "V8Server/v8-user-structures.h"
#include "VocBase/LogicalCollection.h"
#include "VocBase/LogicalDataSource.h"
#include "VocBase/LogicalView.h"

#include <thread>

using namespace arangodb;
using namespace arangodb::basics;

/// @brief increase the reference counter for a database
bool TRI_vocbase_t::use() {
  auto expected = _refCount.load(std::memory_order_relaxed);
  while (true) {
    if ((expected & 1) != 0) {
      // deleted bit is set
      return false;
    }
    // increase the reference counter by 2.
    // this is because we use odd values to indicate that the database has been
    // marked as deleted
    auto updated = expected + 2;
    TRI_ASSERT((updated & 1) == 0);
    if (_refCount.compare_exchange_weak(expected, updated, std::memory_order_release,
                                        std::memory_order_relaxed)) {
      // compare-exchange worked. we're done
      return true;
    }
    // compare-exchange failed. try again!
    expected = _refCount.load(std::memory_order_relaxed);
  }
}

void TRI_vocbase_t::forceUse() { _refCount += 2; }

/// @brief decrease the reference counter for a database
void TRI_vocbase_t::release() noexcept {
  // decrease the reference counter by 2.
  // this is because we use odd values to indicate that the database has been
  // marked as deleted
  auto oldValue = _refCount.fetch_sub(2);
  TRI_ASSERT(oldValue >= 2);
}

/// @brief returns whether the database can be dropped
bool TRI_vocbase_t::isDangling() const {
  if (isSystem()) {
    return false;
  }
  auto refCount = _refCount.load();
  // we are intentionally comparing with exactly 1 here, because a 1 means
  // that noone else references the database but it has been marked as deleted
  return (refCount == 1);
}

/// @brief whether or not the vocbase has been marked as deleted
bool TRI_vocbase_t::isDropped() const {
  auto refCount = _refCount.load();
  // if the stored value is odd, it means the database has been marked as
  // deleted
  return (refCount % 2 == 1);
}

/// @brief marks a database as deleted
bool TRI_vocbase_t::markAsDropped() {
  TRI_ASSERT(!isSystem());

  auto oldValue = _refCount.fetch_or(1);
  // if the previously stored value is odd, it means the database has already
  // been marked as deleted
  return (oldValue % 2 == 0);
}

/// @brief signal the cleanup thread to wake up
void TRI_vocbase_t::signalCleanup() {
  StorageEngine* engine = EngineSelectorFeature::ENGINE;

  engine->signalCleanup(*this);
}

void TRI_vocbase_t::checkCollectionInvariants() const {
  TRI_ASSERT(_dataSourceByName.size() == _dataSourceById.size());
  TRI_ASSERT(_dataSourceByUuid.size() == _dataSourceById.size());
}

/// @brief adds a new collection
/// caller must hold _dataSourceLock in write mode or set doLock
void TRI_vocbase_t::registerCollection(bool doLock,
                                       std::shared_ptr<arangodb::LogicalCollection> const& collection) {
  std::string name = collection->name();
  TRI_voc_cid_t cid = collection->id();
  {
    RECURSIVE_WRITE_LOCKER_NAMED(writeLocker, _dataSourceLock,
                                 _dataSourceLockWriteOwner, doLock);

    checkCollectionInvariants();
    TRI_DEFER(checkCollectionInvariants());

    // check name
    auto it = _dataSourceByName.emplace(name, collection);

    if (!it.second) {
      std::string msg;
      msg.append(std::string("duplicate entry for collection name '") + name +
                 "'. collection id " + std::to_string(cid) +
                 " has same name as already added collection " +
                 std::to_string(_dataSourceByName[name]->id()));
      LOG_TOPIC("405f9", ERR, arangodb::Logger::FIXME) << msg;

      THROW_ARANGO_EXCEPTION_MESSAGE(TRI_ERROR_ARANGO_DUPLICATE_NAME, msg);
    }

    // check collection identifier
    try {
      auto it2 = _dataSourceById.emplace(cid, collection);

      if (!it2.second) {
        std::string msg;
        msg.append(std::string("duplicate collection identifier ") +
                   std::to_string(collection->id()) + " for name '" + name +
                   "'");
        LOG_TOPIC("0ef12", ERR, arangodb::Logger::FIXME) << msg;

        THROW_ARANGO_EXCEPTION_MESSAGE(TRI_ERROR_ARANGO_DUPLICATE_IDENTIFIER, msg);
      }
    } catch (...) {
      _dataSourceByName.erase(name);
      throw;
    }

    try {
      auto it2 = _dataSourceByUuid.emplace(collection->guid(), collection);

      if (!it2.second) {
        std::string msg;
        msg.append(std::string("duplicate entry for collection uuid '") +
                   collection->guid() + "'");
        LOG_TOPIC("d4958", ERR, arangodb::Logger::FIXME) << msg;

        THROW_ARANGO_EXCEPTION_MESSAGE(TRI_ERROR_ARANGO_DUPLICATE_IDENTIFIER, msg);
      }
    } catch (...) {
      _dataSourceByName.erase(name);
      _dataSourceById.erase(cid);
      throw;
    }

    try {
      _collections.emplace_back(collection);
    } catch (...) {
      _dataSourceByName.erase(name);
      _dataSourceById.erase(cid);
      _dataSourceByUuid.erase(collection->guid());
      throw;
    }

    collection->setStatus(TRI_VOC_COL_STATUS_UNLOADED);
  }
}

/// @brief removes a collection name from the global list of collections
/// This function is called when a collection is dropped.
/// NOTE: You need a writelock on _dataSourceLock
bool TRI_vocbase_t::unregisterCollection(arangodb::LogicalCollection* collection) {
  TRI_ASSERT(collection != nullptr);

  // pre-condition
  checkCollectionInvariants();

  auto itr = _dataSourceById.find(collection->id());

  if (itr == _dataSourceById.end() ||
      itr->second->category() != LogicalCollection::category()) {
    return true;  // no such collection
  }

  TRI_ASSERT(std::dynamic_pointer_cast<arangodb::LogicalCollection>(itr->second));

  // only if we find the collection by its id, we can delete it by name
  _dataSourceById.erase(itr);

  // this is because someone else might have created a new collection with the
  // same name, but with a different id
  _dataSourceByName.erase(collection->name());
  _dataSourceByUuid.erase(collection->guid());

  // post-condition
  checkCollectionInvariants();

  return true;
}

/// @brief adds a new view
/// caller must hold _viewLock in write mode or set doLock
void TRI_vocbase_t::registerView(bool doLock,
                                 std::shared_ptr<arangodb::LogicalView> const& view) {
  TRI_ASSERT(false == !view);
  auto& name = view->name();
  auto id = view->id();

  {
    RECURSIVE_WRITE_LOCKER_NAMED(writeLocker, _dataSourceLock,
                                 _dataSourceLockWriteOwner, doLock);

    // check name
    auto it = _dataSourceByName.emplace(name, view);

    if (!it.second) {
      LOG_TOPIC("560a6", ERR, arangodb::Logger::FIXME)
          << "duplicate entry for view name '" << name << "'";
      LOG_TOPIC("0168f", ERR, arangodb::Logger::FIXME)
          << "view id " << id << " has same name as already added view "
          << _dataSourceByName[name]->id();

      THROW_ARANGO_EXCEPTION(TRI_ERROR_ARANGO_DUPLICATE_NAME);
    }

    // check id
    try {
      auto it2 = _dataSourceById.emplace(id, view);

      if (!it2.second) {
        _dataSourceByName.erase(name);

        LOG_TOPIC("cb53a", ERR, arangodb::Logger::FIXME)
            << "duplicate view identifier '" << view->id() << "' for name '"
            << name << "'";

        THROW_ARANGO_EXCEPTION(TRI_ERROR_ARANGO_DUPLICATE_IDENTIFIER);
      }
    } catch (...) {
      _dataSourceByName.erase(name);
      throw;
    }

    try {
      auto it2 = _dataSourceByUuid.emplace(view->guid(), view);

      if (!it2.second) {
        LOG_TOPIC("a30ae", ERR, arangodb::Logger::FIXME)
            << "duplicate view globally-unique identifier '" << view->guid()
            << "' for name '" << name << "'";

        THROW_ARANGO_EXCEPTION(TRI_ERROR_ARANGO_DUPLICATE_IDENTIFIER);
      }
    } catch (...) {
      _dataSourceByName.erase(name);
      _dataSourceById.erase(id);
      throw;
    }

    checkCollectionInvariants();
  }
}

/// @brief removes a views name from the global list of views
/// This function is called when a view is dropped.
/// NOTE: You need a writelock on _dataSourceLock
bool TRI_vocbase_t::unregisterView(arangodb::LogicalView const& view) {
  // pre-condition
  checkCollectionInvariants();

  auto itr = _dataSourceById.find(view.id());

  if (itr == _dataSourceById.end() || itr->second->category() != LogicalView::category()) {
    return true;  // no such view
  }

  TRI_ASSERT(std::dynamic_pointer_cast<arangodb::LogicalView>(itr->second));

  // only if we find the collection by its id, we can delete it by name
  _dataSourceById.erase(itr);

  // this is because someone else might have created a new view with the
  // same name, but with a different id
  _dataSourceByName.erase(view.name());
  _dataSourceByUuid.erase(view.guid());

  // post-condition
  checkCollectionInvariants();

  return true;
}

/// @brief drops a collection
/*static */ bool TRI_vocbase_t::DropCollectionCallback(arangodb::LogicalCollection& collection) {
  {
    WRITE_LOCKER_EVENTUAL(statusLock, collection._lock);

    if (TRI_VOC_COL_STATUS_DELETED != collection.status()) {
      LOG_TOPIC("57377", ERR, arangodb::Logger::FIXME)
          << "someone resurrected the collection '" << collection.name() << "'";
      return false;
    }
  }  // release status lock

  // remove from list of collections
  auto& vocbase = collection.vocbase();

  {
    RECURSIVE_WRITE_LOCKER(vocbase._dataSourceLock, vocbase._dataSourceLockWriteOwner);
    auto it = vocbase._collections.begin();

    for (auto end = vocbase._collections.end(); it != end; ++it) {
      if (it->get() == &collection) {
        break;
      }
    }

    if (it != vocbase._collections.end()) {
      auto col = *it;

      vocbase._collections.erase(it);

      // we need to clean up the pointers later so we insert it into this vector
      try {
        vocbase._deadCollections.emplace_back(col);
      } catch (...) {
      }
    }
  }

  collection.drop();

  return true;
}

/// @brief creates a new collection, worker function
std::shared_ptr<arangodb::LogicalCollection> TRI_vocbase_t::createCollectionWorker(VPackSlice parameters) {
  std::string name =
      arangodb::basics::VelocyPackHelper::getStringValue(parameters, "name", "");
  TRI_ASSERT(!name.empty());

  // Try to create a new collection. This is not registered yet

  auto collection =
      std::make_shared<arangodb::LogicalCollection>(*this, parameters, false);
  TRI_ASSERT(collection != nullptr);

  RECURSIVE_WRITE_LOCKER(_dataSourceLock, _dataSourceLockWriteOwner);

  // reserve room for the new collection
  _collections.reserve(_collections.size() + 1);
  _deadCollections.reserve(_deadCollections.size() + 1);

  auto it = _dataSourceByName.find(name);

  if (it != _dataSourceByName.end()) {
    events::CreateCollection(_name, name, TRI_ERROR_ARANGO_DUPLICATE_NAME);
    THROW_ARANGO_EXCEPTION(TRI_ERROR_ARANGO_DUPLICATE_NAME);
  }

  registerCollection(basics::ConditionalLocking::DoNotLock, collection);

  try {
    collection->setStatus(TRI_VOC_COL_STATUS_LOADED);
    // set collection version to 3.1, as the collection is just created
    collection->setVersion(LogicalCollection::VERSION_33);

    // Let's try to persist it.
    collection->persistPhysicalCollection();

    events::CreateCollection(_name, name, TRI_ERROR_NO_ERROR);

    return collection;
  } catch (...) {
    unregisterCollection(collection.get());
    throw;
  }
}

/// @brief loads an existing collection
/// Note that this will READ lock the collection. You have to release the
/// collection lock by yourself.
int TRI_vocbase_t::loadCollection(arangodb::LogicalCollection* collection,
                                  TRI_vocbase_col_status_e& status, bool setStatus) {
  TRI_ASSERT(collection->id() != 0);

  // read lock
  // check if the collection is already loaded
  {
    if (!ExecContext::current().canUseCollection(_name, collection->name(), auth::Level::RO)) {
      return TRI_set_errno(TRI_ERROR_FORBIDDEN);
    }

    READ_LOCKER_EVENTUAL(locker, collection->_lock);

    // return original status to the caller
    if (setStatus) {
      status = collection->status();
    }

    if (collection->status() == TRI_VOC_COL_STATUS_LOADED) {
      // DO NOT release the lock
      locker.steal();
      return TRI_ERROR_NO_ERROR;
    }

    if (collection->status() == TRI_VOC_COL_STATUS_DELETED) {
      return TRI_set_errno(TRI_ERROR_ARANGO_DATA_SOURCE_NOT_FOUND);
    }

    if (collection->status() == TRI_VOC_COL_STATUS_CORRUPTED) {
      return TRI_set_errno(TRI_ERROR_ARANGO_CORRUPTED_COLLECTION);
    }
  }
  // release the read lock and acquire a write lock, we have to do some work

  // .............................................................................
  // write lock
  // .............................................................................

  WRITE_LOCKER_EVENTUAL(locker, collection->_lock);

  // someone else loaded the collection, release the WRITE lock and try again
  if (collection->status() == TRI_VOC_COL_STATUS_LOADED) {
    locker.unlock();
    return loadCollection(collection, status, false);
  }

  // someone is trying to unload the collection, cancel this,
  // release the WRITE lock and try again
  if (collection->status() == TRI_VOC_COL_STATUS_UNLOADING) {
    // check if the collection is dropped
    if (collection->deleted()) {
      // drop call going on, we must abort
      locker.unlock();

      // someone requested the collection to be dropped, so it's not there
      // anymore
      return TRI_set_errno(TRI_ERROR_ARANGO_DATA_SOURCE_NOT_FOUND);
    }

    // no drop action found, go on
    collection->setStatus(TRI_VOC_COL_STATUS_LOADED);
    locker.unlock();

    return loadCollection(collection, status, false);
  }

  // deleted, give up
  if (collection->status() == TRI_VOC_COL_STATUS_DELETED) {
    return TRI_set_errno(TRI_ERROR_ARANGO_DATA_SOURCE_NOT_FOUND);
  }

  // corrupted, give up
  if (collection->status() == TRI_VOC_COL_STATUS_CORRUPTED) {
    return TRI_set_errno(TRI_ERROR_ARANGO_CORRUPTED_COLLECTION);
  }

  // currently loading
  if (collection->status() == TRI_VOC_COL_STATUS_LOADING) {
    locker.unlock();

    // loop until the status changes
    while (true) {
      TRI_vocbase_col_status_e status;
      {
        READ_LOCKER_EVENTUAL(readLocker, collection->_lock);
        status = collection->status();
      }

      if (status != TRI_VOC_COL_STATUS_LOADING) {
        break;
      }

      // only throw this particular error if the server is configured to do so
      auto databaseFeature =
          application_features::ApplicationServer::getFeature<DatabaseFeature>(
              "Database");
      if (databaseFeature->throwCollectionNotLoadedError()) {
        return TRI_ERROR_ARANGO_COLLECTION_NOT_LOADED;
      }

      std::this_thread::sleep_for(std::chrono::microseconds(collectionStatusPollInterval()));
    }

    return loadCollection(collection, status, false);
  }

  // unloaded, load collection
  if (collection->status() == TRI_VOC_COL_STATUS_UNLOADED) {
    // set the status to loading
    collection->setStatus(TRI_VOC_COL_STATUS_LOADING);

    // release the lock on the collection temporarily
    // this will allow other threads to check the collection's
    // status while it is loading (loading may take a long time because of
    // disk activity, index creation etc.)
    locker.unlock();

    bool ignoreDatafileErrors = false;
    if (DatabaseFeature::DATABASE != nullptr) {
      ignoreDatafileErrors = DatabaseFeature::DATABASE->ignoreDatafileErrors();
    }

    try {
      collection->open(ignoreDatafileErrors);
    } catch (arangodb::basics::Exception const& ex) {
      LOG_TOPIC("b092e", ERR, arangodb::Logger::FIXME)
          << "caught exception while opening collection '" << collection->name()
          << "': " << ex.what();
      collection->setStatus(TRI_VOC_COL_STATUS_CORRUPTED);
      return TRI_ERROR_ARANGO_CORRUPTED_COLLECTION;
    } catch (std::exception const& ex) {
      LOG_TOPIC("0daf1", ERR, arangodb::Logger::FIXME)
          << "caught exception while opening collection '" << collection->name()
          << "': " << ex.what();
      collection->setStatus(TRI_VOC_COL_STATUS_CORRUPTED);
      return TRI_ERROR_ARANGO_CORRUPTED_COLLECTION;
    } catch (...) {
      LOG_TOPIC("4711a", ERR, arangodb::Logger::FIXME)
          << "caught unknown exception while opening collection '"
          << collection->name() << "'";
      collection->setStatus(TRI_VOC_COL_STATUS_CORRUPTED);
      return TRI_ERROR_ARANGO_CORRUPTED_COLLECTION;
    }

    // lock again to adjust the status
    locker.lockEventual();

    // no one else must have changed the status
    TRI_ASSERT(collection->status() == TRI_VOC_COL_STATUS_LOADING);

    collection->setStatus(TRI_VOC_COL_STATUS_LOADED);
    collection->load();

    // release the WRITE lock and try again
    locker.unlock();

    return loadCollection(collection, status, false);
  }

  std::string const colName(collection->name());
  LOG_TOPIC("56df6", ERR, arangodb::Logger::FIXME)
      << "unknown collection status " << collection->status() << " for '"
      << colName << "'";

  return TRI_set_errno(TRI_ERROR_INTERNAL);
}

/// @brief drops a collection, worker function
int TRI_vocbase_t::dropCollectionWorker(arangodb::LogicalCollection* collection,
                                        DropState& state, double timeout) {
  state = DROP_EXIT;
  std::string const colName(collection->name());

  double endTime = TRI_microtime() + timeout;

  // do not acquire these locks instantly
  RECURSIVE_WRITE_LOCKER_NAMED(writeLocker, _dataSourceLock, _dataSourceLockWriteOwner,
                               basics::ConditionalLocking::DoNotLock);
  CONDITIONAL_WRITE_LOCKER(locker, collection->_lock, basics::ConditionalLocking::DoNotLock);

  while (true) {
    TRI_ASSERT(!writeLocker.isLocked());
    TRI_ASSERT(!locker.isLocked());

    // block until we have acquired this lock
    writeLocker.lock();
    // we now have the one lock

    TRI_ASSERT(writeLocker.isLocked());

    if (locker.tryLock()) {
      // we now have both locks and can continue outside of this loop
      break;
    }

    // unlock the write locker so we don't block other operations
    writeLocker.unlock();

    TRI_ASSERT(!writeLocker.isLocked());
    TRI_ASSERT(!locker.isLocked());

<<<<<<< HEAD
    if (timeout >= 0.0 && TRI_microtime() > startTime + timeout) {
      events::DropCollection(_name, colName, TRI_ERROR_LOCK_TIMEOUT);
=======
    if (timeout >= 0.0 && TRI_microtime() > endTime) {
      events::DropCollection(name(), colName, TRI_ERROR_LOCK_TIMEOUT);
>>>>>>> 0ee0cebb
      return TRI_ERROR_LOCK_TIMEOUT;
    }

    // sleep for a while
    std::this_thread::yield();
    std::this_thread::sleep_for(std::chrono::milliseconds(10));
  }

  TRI_ASSERT(writeLocker.isLocked());
  TRI_ASSERT(locker.isLocked());

#if USE_PLAN_CACHE
  arangodb::aql::PlanCache::instance()->invalidate(this);
#endif
  arangodb::aql::QueryCache::instance()->invalidate(this);

  switch (collection->status()) {
    case TRI_VOC_COL_STATUS_DELETED: {
      // collection already deleted
      // mark collection as deleted
      unregisterCollection(collection);
      break;
    }
    case TRI_VOC_COL_STATUS_LOADING: {
      // collection is loading
      // loop until status changes
      // try again later
      state = DROP_AGAIN;
      break;
    }
    case TRI_VOC_COL_STATUS_UNLOADED: {
      // collection is unloaded
      StorageEngine* engine = EngineSelectorFeature::ENGINE;
      bool doSync = !engine->inRecovery() &&
                    application_features::ApplicationServer::getFeature<DatabaseFeature>(
                        "Database")
                        ->forceSyncProperties();

      if (!collection->deleted()) {
        collection->deleted(true);

        try {
          engine->changeCollection(*this, *collection, doSync);
        } catch (arangodb::basics::Exception const& ex) {
          collection->deleted(false);
          events::DropCollection(_name, colName, ex.code());
          return ex.code();
        } catch (std::exception const&) {
          collection->deleted(false);
          events::DropCollection(_name, colName, TRI_ERROR_INTERNAL);
          return TRI_ERROR_INTERNAL;
        }
      }

      collection->setStatus(TRI_VOC_COL_STATUS_DELETED);
      unregisterCollection(collection);

      locker.unlock();
      writeLocker.unlock();

      TRI_ASSERT(engine != nullptr);
      engine->dropCollection(*this, *collection);

      DropCollectionCallback(*collection);
      break;
    }
    case TRI_VOC_COL_STATUS_LOADED:
    case TRI_VOC_COL_STATUS_UNLOADING: {
      // collection is loaded
      collection->deleted(true);

      StorageEngine* engine = EngineSelectorFeature::ENGINE;
      VPackBuilder builder;

      engine->getCollectionInfo(*this, collection->id(), builder, false, 0);

      auto res = collection->properties(builder.slice().get("parameters"),
                                        false);  // always a full-update

      if (!res.ok()) {
        events::DropCollection(_name, colName, res.errorNumber());
        return res.errorNumber();
      }

      collection->setStatus(TRI_VOC_COL_STATUS_DELETED);
      unregisterCollection(collection);

      locker.unlock();
      writeLocker.unlock();

      engine->dropCollection(*this, *collection);
      state = DROP_PERFORM;
      break;
    }
    default: {
      // unknown status
      events::DropCollection(_name, colName, TRI_ERROR_INTERNAL);
      return TRI_ERROR_INTERNAL;
    }
  }
  events::DropCollection(_name, colName, TRI_ERROR_NO_ERROR);
  return TRI_ERROR_NO_ERROR;
}

/// @brief stop operations in this vocbase. must be called prior to
/// shutdown to clean things up
void TRI_vocbase_t::stop() {
  try {
    // stop replication
    if (_replicationApplier != nullptr) {
      _replicationApplier->stopAndJoin();
    }

    // mark all cursors as deleted so underlying collections can be freed soon
    _cursorRepository->garbageCollect(true);

    // mark all collection keys as deleted so underlying collections can be freed
    // soon
    _collectionKeys->garbageCollect(true);
  } catch (...) {
    // we are calling this on shutdown, and always want to go on from here
  }
}

/// @brief closes a database and all collections
void TRI_vocbase_t::shutdown() {
  this->stop();

  std::vector<std::shared_ptr<arangodb::LogicalCollection>> collections;

  {
    RECURSIVE_READ_LOCKER(_dataSourceLock, _dataSourceLockWriteOwner);
    collections = _collections;
  }

  // from here on, the vocbase is unusable, i.e. no collections can be
  // created/loaded etc.

  // starts unloading of collections
  for (auto& collection : collections) {
    {
      WRITE_LOCKER_EVENTUAL(locker, collection->lock());
      collection->close();  // required to release indexes
    }
    unloadCollection(collection.get(), true);
  }

  // this will signal the compactor thread to do one last iteration
  setState(TRI_vocbase_t::State::SHUTDOWN_COMPACTOR);

  StorageEngine* engine = EngineSelectorFeature::ENGINE;

  engine->shutdownDatabase(*this);  // shutdownDatabase() stops all threads

  // this will signal the cleanup thread to do one last iteration
  setState(TRI_vocbase_t::State::SHUTDOWN_CLEANUP);

  {
    RECURSIVE_WRITE_LOCKER(_dataSourceLock, _dataSourceLockWriteOwner);

    checkCollectionInvariants();
    _dataSourceByName.clear();
    _dataSourceById.clear();
    _dataSourceByUuid.clear();
    checkCollectionInvariants();
  }

  _deadCollections.clear();

  // free collections
  for (auto& collection : _collections) {
    collection->getPhysical()->close();
  }

  _collections.clear();
}

/// @brief returns names of all known (document) collections
std::vector<std::string> TRI_vocbase_t::collectionNames() {
  std::vector<std::string> result;

  RECURSIVE_READ_LOCKER(_dataSourceLock, _dataSourceLockWriteOwner);

  result.reserve(_dataSourceByName.size());

  for (auto& entry : _dataSourceByName) {
    TRI_ASSERT(entry.second);

    if (entry.second->category() != LogicalCollection::category()) {
      continue;
    }

#ifdef ARANGODB_ENABLE_MAINTAINER_MODE
    auto view = std::dynamic_pointer_cast<arangodb::LogicalCollection>(entry.second);
    TRI_ASSERT(view);
#else
    auto view = std::static_pointer_cast<arangodb::LogicalCollection>(entry.second);
#endif

    result.emplace_back(entry.first);
  }

  return result;
}

////////////////////////////////////////////////////////////////////////////////
/// @brief returns all known (document) collections with their parameters
/// and indexes, up to a specific tick value
/// while the collections are iterated over, there will be a global lock so
/// that there will be consistent view of collections & their properties
/// The list of collections will be sorted if sort function is given
////////////////////////////////////////////////////////////////////////////////

void TRI_vocbase_t::inventory(VPackBuilder& result, TRI_voc_tick_t maxTick,
                              std::function<bool(arangodb::LogicalCollection const*)> const& nameFilter) {
  TRI_ASSERT(result.isOpenObject());

  // cycle on write-lock
  WRITE_LOCKER_EVENTUAL(writeLock, _inventoryLock);

  std::vector<std::shared_ptr<arangodb::LogicalCollection>> collections;
  std::unordered_map<TRI_voc_cid_t, std::shared_ptr<LogicalDataSource>> dataSourceById;

  // copy collection pointers into vector so we can work with the copy without
  // the global lock
  {
    RECURSIVE_READ_LOCKER(_dataSourceLock, _dataSourceLockWriteOwner);
    collections = _collections;
    dataSourceById = _dataSourceById;
  }

  if (collections.size() > 1) {
    // sort by type first and then only name
    // sorting by type ensures that document collections are reported before
    // edge collections
    std::sort(collections.begin(), collections.end(),
              [](std::shared_ptr<LogicalCollection> const& lhs,
                 std::shared_ptr<LogicalCollection> const& rhs) -> bool {
                if (lhs->type() != rhs->type()) {
                  return lhs->type() < rhs->type();
                }

                return lhs->name() < rhs->name();
              });
  }

  ExecContext const& exec = ExecContext::current();
  result.add("collections", VPackValue(VPackValueType::Array));
  for (auto& collection : collections) {
    READ_LOCKER(readLocker, collection->_lock);

    if (collection->status() == TRI_VOC_COL_STATUS_DELETED ||
        collection->status() == TRI_VOC_COL_STATUS_CORRUPTED) {
      // we do not need to care about deleted or corrupted collections
      continue;
    }

    // In cluster case cids are not created by ticks but by cluster uniqIds
    if (!ServerState::instance()->isRunningInCluster() && collection->id() > maxTick) {
      // collection is too new
      continue;
    }

    // check if we want this collection
    if (!nameFilter(collection.get())) {
      continue;
    }

    if (!exec.canUseCollection(_name, collection->name(), auth::Level::RO)) {
      continue;
    }

    if (collection->id() <= maxTick) {
      result.openObject();

      // why are indexes added separately, when they are added by
      //  collection->toVelocyPackIgnore !?
      result.add(VPackValue("indexes"));
      collection->getIndexesVPack(result, Index::makeFlags(), [](arangodb::Index const* idx) {
        // we have to exclude the primary, edge index and links for dump /
        // restore
        return (idx->type() != arangodb::Index::TRI_IDX_TYPE_PRIMARY_INDEX &&
                idx->type() != arangodb::Index::TRI_IDX_TYPE_EDGE_INDEX &&
                !idx->isHidden());
      });
      result.add("parameters", VPackValue(VPackValueType::Object));
      collection->toVelocyPackIgnore(
          result, {"objectId", "path", "statusString", "indexes"},
          LogicalDataSource::makeFlags(LogicalDataSource::Serialize::Detailed));
      result.close();

      result.close();
    }
  }
  result.close();  // </collection>

  result.add("views", VPackValue(VPackValueType::Array, true));
  LogicalView::enumerate(*this, [&result](LogicalView::ptr const& view) -> bool {
    if (view) {
      result.openObject();
      view->properties(result, LogicalDataSource::makeFlags(
                                   LogicalDataSource::Serialize::Detailed));
      // details, !forPersistence because on  restore any datasource ids will
      // differ, so need an end-user representation
      result.close();
    }

    return true;
  });
  result.close();  // </views>
}

/// @brief looks up a collection by identifier
std::shared_ptr<arangodb::LogicalCollection> TRI_vocbase_t::lookupCollection(TRI_voc_cid_t id) const
    noexcept {
#ifdef ARANGODB_ENABLE_MAINTAINER_MODE
  return std::dynamic_pointer_cast<arangodb::LogicalCollection>(lookupDataSource(id));
#else
  auto dataSource = lookupDataSource(id);

  return dataSource && dataSource->category() == LogicalCollection::category()
             ? std::static_pointer_cast<LogicalCollection>(dataSource)
             : nullptr;
#endif
}

/// @brief looks up a collection by name or stringified cid or uuid
std::shared_ptr<arangodb::LogicalCollection> TRI_vocbase_t::lookupCollection(
    std::string const& nameOrId) const noexcept {
#ifdef ARANGODB_ENABLE_MAINTAINER_MODE
  return std::dynamic_pointer_cast<arangodb::LogicalCollection>(lookupDataSource(nameOrId));
#else
  auto dataSource = lookupDataSource(nameOrId);

  return dataSource && dataSource->category() == LogicalCollection::category()
             ? std::static_pointer_cast<LogicalCollection>(dataSource)
             : nullptr;
#endif
}

/// @brief looks up a collection by uuid
std::shared_ptr<arangodb::LogicalCollection> TRI_vocbase_t::lookupCollectionByUuid(
    std::string const& uuid) const noexcept {
  // otherwise we'll look up the collection by name
  RECURSIVE_READ_LOCKER(_dataSourceLock, _dataSourceLockWriteOwner);
  auto itr = _dataSourceByUuid.find(uuid);

#ifdef ARANGODB_ENABLE_MAINTAINER_MODE
  return itr == _dataSourceByUuid.end()
             ? nullptr
             : std::dynamic_pointer_cast<arangodb::LogicalCollection>(itr->second);
#else
  return itr == _dataSourceByUuid.end() ||
                 itr->second->category() != LogicalCollection::category()
             ? nullptr
             : std::static_pointer_cast<LogicalCollection>(itr->second);
#endif
}

/// @brief looks up a data-source by identifier
std::shared_ptr<arangodb::LogicalDataSource> TRI_vocbase_t::lookupDataSource(TRI_voc_cid_t id) const
    noexcept {
  RECURSIVE_READ_LOCKER(_dataSourceLock, _dataSourceLockWriteOwner);
  auto itr = _dataSourceById.find(id);

  return itr == _dataSourceById.end() ? nullptr : itr->second;
}

/// @brief looks up a data-source by name
std::shared_ptr<arangodb::LogicalDataSource> TRI_vocbase_t::lookupDataSource(
    std::string const& nameOrId) const noexcept {
  if (nameOrId.empty()) {
    return nullptr;
  }

  // lookup by id if the data-source name is passed as a stringified id
  bool success = false;
  auto id =
      arangodb::NumberUtils::atoi<TRI_voc_cid_t>(nameOrId.data(),
                                                 nameOrId.data() + nameOrId.size(), success);

  if (success) {
    return lookupDataSource(id);
  }

  RECURSIVE_READ_LOCKER(_dataSourceLock, _dataSourceLockWriteOwner);

  // otherwise look up the data-source by name
  auto itr = _dataSourceByName.find(nameOrId);

  if (itr != _dataSourceByName.end()) {
    return itr->second;
  }

  // otherwise look up the data-source by UUID
  auto itrUuid = _dataSourceByUuid.find(nameOrId);

  return itrUuid == _dataSourceByUuid.end() ? nullptr : itrUuid->second;
}

/// @brief looks up a view by identifier
std::shared_ptr<arangodb::LogicalView> TRI_vocbase_t::lookupView(TRI_voc_cid_t id) const {
  TRI_ASSERT(!ServerState::instance()->isCoordinator());

#ifdef ARANGODB_ENABLE_MAINTAINER_MODE
  return std::dynamic_pointer_cast<arangodb::LogicalView>(lookupDataSource(id));
#else
  auto dataSource = lookupDataSource(id);

  return dataSource && dataSource->category() == LogicalView::category()
             ? std::static_pointer_cast<LogicalView>(dataSource)
             : nullptr;
#endif
}

/// @brief looks up a view by name or stringified cid or uuid
std::shared_ptr<arangodb::LogicalView> TRI_vocbase_t::lookupView(std::string const& nameOrId) const {
  TRI_ASSERT(!ServerState::instance()->isCoordinator());

#ifdef ARANGODB_ENABLE_MAINTAINER_MODE
  return std::dynamic_pointer_cast<arangodb::LogicalView>(lookupDataSource(nameOrId));
#else
  auto dataSource = lookupDataSource(nameOrId);

  return dataSource && dataSource->category() == LogicalView::category()
             ? std::static_pointer_cast<LogicalView>(dataSource)
             : nullptr;
#endif
}

/// @brief creates a new collection from parameter set
/// collection id (cid) is normally passed with a value of 0
/// this means that the system will assign a new collection id automatically
/// using a cid of > 0 is supported to import dumps from other servers etc.
/// but the functionality is not advertised
std::shared_ptr<arangodb::LogicalCollection> TRI_vocbase_t::createCollection(
    arangodb::velocypack::Slice parameters) {
  // check that the name does not contain any strange characters
  if (!IsAllowedName(parameters)) {
    std::string name;
    if (parameters.isObject()) {
      name = VelocyPackHelper::getStringValue(parameters,
                                              StaticStrings::DataSourceName, "");
    }
    events::CreateCollection(this->_name, name, TRI_ERROR_ARANGO_ILLEGAL_NAME);
    THROW_ARANGO_EXCEPTION(TRI_ERROR_ARANGO_ILLEGAL_NAME);
  }

  // augment creation parameters
  StorageEngine* engine = EngineSelectorFeature::ENGINE;
  TRI_ASSERT(engine != nullptr);

  VPackBuilder merge;
  merge.openObject();
  engine->addParametersForNewCollection(merge, parameters);
  merge.close();

  merge = velocypack::Collection::merge(parameters, merge.slice(), true, false);
  parameters = merge.slice();

  READ_LOCKER(readLocker, _inventoryLock);

  // note: cid may be modified by this function call
  auto collection = createCollectionWorker(parameters);

  if (collection == nullptr) {
    // something went wrong... must not continue
    return nullptr;
  }

  auto res2 = engine->persistCollection(*this, *collection);
  // API compatibility, we always return the collection,
  // even if creation failed.

  if (DatabaseFeature::DATABASE != nullptr &&
      DatabaseFeature::DATABASE->versionTracker() != nullptr) {
    DatabaseFeature::DATABASE->versionTracker()->track("create collection");
  }

  return collection;
}

/// @brief unloads a collection
int TRI_vocbase_t::unloadCollection(arangodb::LogicalCollection* collection, bool force) {
  {
    WRITE_LOCKER_EVENTUAL(locker, collection->_lock);

    // cannot unload a corrupted collection
    if (collection->status() == TRI_VOC_COL_STATUS_CORRUPTED) {
      return TRI_set_errno(TRI_ERROR_ARANGO_CORRUPTED_COLLECTION);
    }

    // an unloaded collection is unloaded
    if (collection->status() == TRI_VOC_COL_STATUS_UNLOADED) {
      return TRI_ERROR_NO_ERROR;
    }

    // an unloading collection is treated as unloaded
    if (collection->status() == TRI_VOC_COL_STATUS_UNLOADING) {
      return TRI_ERROR_NO_ERROR;
    }

    // a loading collection
    if (collection->status() == TRI_VOC_COL_STATUS_LOADING) {
      // throw away the write locker. we're going to switch to a read locker now
      locker.unlock();

      // loop until status changes
      while (1) {
        TRI_vocbase_col_status_e status;

        {
          READ_LOCKER_EVENTUAL(readLocker, collection->_lock);
          status = collection->status();
        }

        if (status != TRI_VOC_COL_STATUS_LOADING) {
          break;
        }
        // sleep without lock
        std::this_thread::sleep_for(
            std::chrono::microseconds(collectionStatusPollInterval()));
      }
      // if we get here, the status has changed
      return unloadCollection(collection, force);
    }

    // a deleted collection is treated as unloaded
    if (collection->status() == TRI_VOC_COL_STATUS_DELETED) {
      return TRI_ERROR_NO_ERROR;
    }

    // must be loaded
    if (collection->status() != TRI_VOC_COL_STATUS_LOADED) {
      return TRI_ERROR_INTERNAL;
    }

    // mark collection as unloading
    collection->setStatus(TRI_VOC_COL_STATUS_UNLOADING);
  }  // release locks

  collection->unload();

  // wake up the cleanup thread
  StorageEngine* engine = EngineSelectorFeature::ENGINE;

  engine->unloadCollection(*this, *collection);

  return TRI_ERROR_NO_ERROR;
}

/// @brief drops a collection
arangodb::Result TRI_vocbase_t::dropCollection(TRI_voc_cid_t cid,
                                               bool allowDropSystem, double timeout) {
  auto collection = lookupCollection(cid);

  if (!collection) {
    events::DropCollection(_name, "", TRI_ERROR_ARANGO_DATA_SOURCE_NOT_FOUND);
    return TRI_ERROR_ARANGO_DATA_SOURCE_NOT_FOUND;
  }

  StorageEngine* engine = EngineSelectorFeature::ENGINE;

  if (!engine) {
    events::DropCollection(_name, collection->name(), TRI_ERROR_INTERNAL);
    return arangodb::Result(
        TRI_ERROR_INTERNAL,
        std::string(
            "failed to find StorageEngine while dropping collection '") +
            collection->name() + "'");
  }

  if (!allowDropSystem && collection->system() && !engine->inRecovery()) {
    // prevent dropping of system collections
    events::DropCollection(_name, collection->name(), TRI_ERROR_FORBIDDEN);
    return TRI_set_errno(TRI_ERROR_FORBIDDEN);
  }

  while (true) {
    DropState state = DROP_EXIT;
    int res;
    {
      READ_LOCKER(readLocker, _inventoryLock);
      res = dropCollectionWorker(collection.get(), state, timeout);
    }

    if (state == DROP_PERFORM) {
      if (engine->inRecovery()) {
        DropCollectionCallback(*collection);
      } else {
        collection->deferDropCollection(DropCollectionCallback);
        engine->signalCleanup(collection->vocbase());  // wake up the cleanup thread
      }

      if (DatabaseFeature::DATABASE != nullptr &&
          DatabaseFeature::DATABASE->versionTracker() != nullptr) {
        DatabaseFeature::DATABASE->versionTracker()->track("drop collection");
      }
    }

    if (state == DROP_PERFORM || state == DROP_EXIT) {
      events::DropCollection(_name, collection->name(), res);
      return res;
    }

    // try again in next iteration
    TRI_ASSERT(state == DROP_AGAIN);
    std::this_thread::sleep_for(std::chrono::microseconds(collectionStatusPollInterval()));
  }
}

/// @brief renames a view
arangodb::Result TRI_vocbase_t::renameView(TRI_voc_cid_t cid, std::string const& oldName) {
  TRI_ASSERT(!ServerState::instance()->isCoordinator());
  auto const view = lookupView(cid);

  if (!view) {
    return TRI_ERROR_ARANGO_DATA_SOURCE_NOT_FOUND;
  }

  auto* databaseFeature =
      application_features::ApplicationServer::lookupFeature<DatabaseFeature>(
          "Database");

  if (!databaseFeature) {
    return Result(
        TRI_ERROR_INTERNAL,
        std::string("failed to find feature 'Database' while renaming view '") +
            view->name() + "' in database '" + _name + "'");
  }

  auto* engine = EngineSelectorFeature::ENGINE;

  if (!engine) {
    return arangodb::Result(
        TRI_ERROR_INTERNAL,
        std::string("failed to find StorageEngine while renaming view '") +
            view->name() + "' in database '" + _name + "'");
  }

  // lock collection because we are going to copy its current name
  auto newName = view->name();

  // old name should be different

  // check if names are actually different
  if (oldName == newName) {
    return TRI_ERROR_NO_ERROR;
  }

  if (!IsAllowedName(IsSystemName(newName), arangodb::velocypack::StringRef(newName))) {
    return TRI_set_errno(TRI_ERROR_ARANGO_ILLEGAL_NAME);
  }

  READ_LOCKER(readLocker, _inventoryLock);

  RECURSIVE_WRITE_LOCKER(_dataSourceLock, _dataSourceLockWriteOwner);

  // Check for duplicate name
  auto it = _dataSourceByName.find(newName);

  if (it != _dataSourceByName.end()) {
    // new name already in use
    return TRI_ERROR_ARANGO_DUPLICATE_NAME;
  }

  // get the original pointer and ensure it's a LogicalView
  auto itr1 = _dataSourceByName.find(oldName);

  if (itr1 == _dataSourceByName.end() ||
      LogicalView::category() != itr1->second->category()) {
    return TRI_ERROR_ARANGO_DATA_SOURCE_NOT_FOUND;
  }

  TRI_ASSERT(std::dynamic_pointer_cast<arangodb::LogicalView>(itr1->second));

  auto doSync = databaseFeature->forceSyncProperties();
  auto res = engine->inRecovery()
                 ? arangodb::Result()  // skip persistence while in recovery
                                       // since definition already from engine
                 : engine->changeView(*this, *view, doSync);

  if (!res.ok()) {
    return res;
  }

  // stores the parameters on disk
  auto itr2 = _dataSourceByName.emplace(newName, itr1->second);

  TRI_ASSERT(itr2.second);
  _dataSourceByName.erase(itr1);

  checkCollectionInvariants();

  // invalidate all entries in the plan and query cache now
  arangodb::aql::PlanCache::instance()->invalidate(this);
  arangodb::aql::QueryCache::instance()->invalidate(this);

  return TRI_ERROR_NO_ERROR;
}

/// @brief renames a collection
arangodb::Result TRI_vocbase_t::renameCollection(TRI_voc_cid_t cid,
                                                 std::string const& newName) {
  auto collection = lookupCollection(cid);

  if (!collection) {
    return TRI_ERROR_ARANGO_DATA_SOURCE_NOT_FOUND;
  }

  if (collection->system()) {
    return TRI_set_errno(TRI_ERROR_FORBIDDEN);
  }

  // lock collection because we are going to copy its current name
  std::string oldName = collection->name();

  // old name should be different

  // check if names are actually different
  if (oldName == newName) {
    return TRI_ERROR_NO_ERROR;
  }

  READ_LOCKER(readLocker, _inventoryLock);

  RECURSIVE_WRITE_LOCKER_NAMED(writeLocker, _dataSourceLock, _dataSourceLockWriteOwner, false);
  CONDITIONAL_WRITE_LOCKER(locker, collection->_lock, false);

  while (true) {
    TRI_ASSERT(!writeLocker.isLocked());
    TRI_ASSERT(!locker.isLocked());

    // block until we have acquired this lock
    writeLocker.lock();
    // we now have the one lock

    TRI_ASSERT(writeLocker.isLocked());

    if (locker.tryLock()) {
      // we now have both locks and can continue outside of this loop
      break;
    }

    // unlock the write locker so we don't block other operations
    writeLocker.unlock();

    TRI_ASSERT(!writeLocker.isLocked());
    TRI_ASSERT(!locker.isLocked());

    // sleep for a while
    std::this_thread::yield();
    std::this_thread::sleep_for(std::chrono::milliseconds(10));
  }

  TRI_ASSERT(writeLocker.isLocked());
  TRI_ASSERT(locker.isLocked());

  // Check for duplicate name
  auto itr = _dataSourceByName.find(newName);

  if (itr != _dataSourceByName.end()) {
    return TRI_ERROR_ARANGO_DUPLICATE_NAME;
  }

  // get the original pointer and ensure it's a LogicalCollection
  auto itr1 = _dataSourceByName.find(oldName);

  if (itr1 == _dataSourceByName.end() ||
      LogicalCollection::category() != itr1->second->category()) {
    return TRI_ERROR_ARANGO_DATA_SOURCE_NOT_FOUND;
  }

  TRI_ASSERT(std::dynamic_pointer_cast<arangodb::LogicalCollection>(itr1->second));

  auto res = itr1->second->rename(std::string(newName));

  if (!res.ok()) {
    return res.errorNumber();  // rename failed
  }

  auto* engine = EngineSelectorFeature::ENGINE;

  TRI_ASSERT(engine);
  res = engine->renameCollection(*this, *collection, oldName);  // tell the engine

  if (!res.ok()) {
    return res.errorNumber();  // rename failed
  }

  // The collection is renamed. Now swap cache entries.
  auto it2 = _dataSourceByName.emplace(newName, itr1->second);
  TRI_ASSERT(it2.second);
  _dataSourceByName.erase(itr1);

  checkCollectionInvariants();
  locker.unlock();
  writeLocker.unlock();

  if (DatabaseFeature::DATABASE != nullptr &&
      DatabaseFeature::DATABASE->versionTracker() != nullptr) {
    DatabaseFeature::DATABASE->versionTracker()->track("rename collection");
  }

  // invalidate all entries for the two collections
  arangodb::aql::PlanCache::instance()->invalidate(this);

  return TRI_ERROR_NO_ERROR;
}

/// @brief locks a collection for usage, loading or manifesting it
int TRI_vocbase_t::useCollection(arangodb::LogicalCollection* collection,
                                 TRI_vocbase_col_status_e& status) {
  return loadCollection(collection, status);
}

/// @brief locks a (document) collection for usage by id
std::shared_ptr<arangodb::LogicalCollection> TRI_vocbase_t::useCollection(
    TRI_voc_cid_t cid, TRI_vocbase_col_status_e& status) {
  return useCollectionInternal(lookupCollection(cid), status);
}

/// @brief locks a collection for usage by name
std::shared_ptr<arangodb::LogicalCollection> TRI_vocbase_t::useCollection(
    std::string const& name, TRI_vocbase_col_status_e& status) {
  // check that we have an existing name
  std::shared_ptr<arangodb::LogicalCollection> collection;
  {
    RECURSIVE_READ_LOCKER(_dataSourceLock, _dataSourceLockWriteOwner);

    auto it = _dataSourceByName.find(name);
    if (it != _dataSourceByName.end() &&
        it->second->category() == LogicalCollection::category()) {
      TRI_ASSERT(std::dynamic_pointer_cast<LogicalCollection>(it->second));
      collection = std::static_pointer_cast<LogicalCollection>(it->second);
    }
  }

  return useCollectionInternal(std::move(collection), status);
}

std::shared_ptr<arangodb::LogicalCollection> TRI_vocbase_t::useCollectionInternal(
    std::shared_ptr<arangodb::LogicalCollection> coll, TRI_vocbase_col_status_e& status) {
  if (!coll) {
    TRI_set_errno(TRI_ERROR_ARANGO_DATA_SOURCE_NOT_FOUND);
    return nullptr;
  }

  // try to load the collection
  int res = loadCollection(coll.get(), status);
  if (res == TRI_ERROR_NO_ERROR) {
    return coll;
  }
  TRI_set_errno(res);
  return nullptr;
}

/// @brief releases a collection from usage
void TRI_vocbase_t::releaseCollection(arangodb::LogicalCollection* collection) {
  collection->_lock.unlock();
}

/// @brief creates a new view from parameter set
/// view id is normally passed with a value of 0
/// this means that the system will assign a new id automatically
/// using a cid of > 0 is supported to import dumps from other servers etc.
/// but the functionality is not advertised
std::shared_ptr<arangodb::LogicalView> TRI_vocbase_t::createView(arangodb::velocypack::Slice parameters) {
  TRI_ASSERT(!ServerState::instance()->isCoordinator());
  auto* engine = EngineSelectorFeature::ENGINE;

  if (!engine) {
    std::string n;
    if (parameters.isObject()) {
      n = VelocyPackHelper::getStringValue(parameters,
                                           StaticStrings::DataSourceName, "");
    }
    events::CreateView(_name, n, TRI_ERROR_INTERNAL);
    THROW_ARANGO_EXCEPTION_MESSAGE(
        TRI_ERROR_INTERNAL,
        "failure to get storage engine during creation of view");
  }

  // check that the name does not contain any strange characters
  if (!IsAllowedName(parameters)) {
    std::string n;
    if (parameters.isObject()) {
      n = VelocyPackHelper::getStringValue(parameters,
                                           StaticStrings::DataSourceName, "");
    }
    events::CreateView(_name, n, TRI_ERROR_ARANGO_ILLEGAL_NAME);
    THROW_ARANGO_EXCEPTION(TRI_ERROR_ARANGO_ILLEGAL_NAME);
  }

  arangodb::LogicalView::ptr view;
  auto res = LogicalView::instantiate(view, *this, parameters);

  if (!res.ok() || !view) {
    std::string n;
    if (parameters.isObject()) {
      n = VelocyPackHelper::getStringValue(parameters,
                                           StaticStrings::DataSourceName, "");
    }
    events::CreateView(_name, n, res.errorNumber());
    THROW_ARANGO_EXCEPTION_MESSAGE(
        res.errorNumber(),
        res.errorMessage().empty()
          ? std::string("failed to instantiate view from definition: ") + parameters.toString()
          : res.errorMessage());
  }

  READ_LOCKER(readLocker, _inventoryLock);
  RECURSIVE_WRITE_LOCKER(_dataSourceLock, _dataSourceLockWriteOwner);
  auto itr = _dataSourceByName.find(view->name());

  if (itr != _dataSourceByName.end()) {
    events::CreateView(_name, view->name(), TRI_ERROR_ARANGO_DUPLICATE_NAME);
    THROW_ARANGO_EXCEPTION(TRI_ERROR_ARANGO_DUPLICATE_NAME);
  }

  registerView(basics::ConditionalLocking::DoNotLock, view);

  try {
    auto res = engine->createView(view->vocbase(), view->id(), *view);

    if (!res.ok()) {
      unregisterView(*view);
      THROW_ARANGO_EXCEPTION(res);
    }
  } catch (...) {
    unregisterView(*view);
    events::CreateView(_name, view->name(), TRI_ERROR_INTERNAL);
    throw;
  }

  events::CreateView(_name, view->name(), TRI_ERROR_NO_ERROR);

  if (DatabaseFeature::DATABASE != nullptr &&
      DatabaseFeature::DATABASE->versionTracker() != nullptr) {
    DatabaseFeature::DATABASE->versionTracker()->track("create view");
  }

  view->open();  // And lets open it.

  return view;
}

/// @brief drops a view
arangodb::Result TRI_vocbase_t::dropView(TRI_voc_cid_t cid, bool allowDropSystem) {
  TRI_ASSERT(!ServerState::instance()->isCoordinator());
  auto const view = lookupView(cid);

  if (!view) {
    events::DropView(_name, "", TRI_ERROR_ARANGO_DATA_SOURCE_NOT_FOUND);
    return TRI_ERROR_ARANGO_DATA_SOURCE_NOT_FOUND;
  }

  StorageEngine* engine = EngineSelectorFeature::ENGINE;

  if (!engine) {
    events::DropView(_name, view->name(), TRI_ERROR_INTERNAL);
    return arangodb::Result(
        TRI_ERROR_INTERNAL,
        std::string("failed to find StorageEngine while dropping view '") +
            view->name() + "'");
  }

  if (!allowDropSystem && view->system() && !engine->inRecovery()) {
    events::DropView(_name, view->name(), TRI_ERROR_FORBIDDEN);
    return TRI_ERROR_FORBIDDEN;  // prevent dropping of system views
  }

  READ_LOCKER(readLocker, _inventoryLock);

  // do not acquire these locks instantly
  RECURSIVE_WRITE_LOCKER_NAMED(writeLocker, _dataSourceLock, _dataSourceLockWriteOwner,
                               basics::ConditionalLocking::DoNotLock);
  CONDITIONAL_WRITE_LOCKER(locker, view->_lock, basics::ConditionalLocking::DoNotLock);

  while (true) {
    TRI_ASSERT(!writeLocker.isLocked());
    TRI_ASSERT(!locker.isLocked());

    // block until we have acquired this lock
    writeLocker.lock();
    // we now have the one lock

    TRI_ASSERT(writeLocker.isLocked());

    if (locker.tryLock()) {
      // we now have both locks and can continue outside of this loop
      break;
    }

    // unlock the write locker so we don't block other operations
    writeLocker.unlock();

    TRI_ASSERT(!writeLocker.isLocked());
    TRI_ASSERT(!locker.isLocked());

    // sleep for a while
    std::this_thread::yield();
    std::this_thread::sleep_for(std::chrono::milliseconds(10));
  }

  TRI_ASSERT(writeLocker.isLocked());
  TRI_ASSERT(locker.isLocked());

  auto res = engine->dropView(*this, *view);

  if (!res.ok()) {
    events::DropView(_name, view->name(), res.errorNumber());
    return res;
  }

  // invalidate all entries in the plan and query cache now
#if USE_PLAN_CACHE
  arangodb::aql::PlanCache::instance()->invalidate(this);
#endif
  arangodb::aql::QueryCache::instance()->invalidate(this);

  unregisterView(*view);

  locker.unlock();
  writeLocker.unlock();

  events::DropView(_name, view->name(), TRI_ERROR_NO_ERROR);

  if (DatabaseFeature::DATABASE != nullptr &&
      DatabaseFeature::DATABASE->versionTracker() != nullptr) {
    DatabaseFeature::DATABASE->versionTracker()->track("drop view");
  }

  return TRI_ERROR_NO_ERROR;
}

/// @brief create a vocbase object
TRI_vocbase_t::TRI_vocbase_t(TRI_vocbase_type_e type, TRI_voc_tick_t id,
                           arangodb::velocypack::Slice args)
  : _id(id),
    _name(args.get("name").copyString()),
    _type(type),
    _refCount(0),
    _state(TRI_vocbase_t::State::NORMAL),
    _isOwnAppsDirectory(true),
    _replicationFactor(1) ,
    _minReplicationFactor(1) ,
    _sharding(),
    _deadlockDetector(false),
    _userStructures(nullptr) {

  TRI_ASSERT(args.isObject());

  auto options = arangodb::getVocbaseOptions(args);
  _sharding = std::move(options.sharding);
  _replicationFactor = options.replicationFactor;
  _minReplicationFactor = options.minReplicationFactor;

  _queries.reset(new arangodb::aql::QueryList(this));
  _cursorRepository.reset(new arangodb::CursorRepository(*this));
  _collectionKeys.reset(new arangodb::CollectionKeysRepository());
  _replicationClients.reset(new arangodb::ReplicationClientsProgressTracker());

  // init collections
  _collections.reserve(32);
  _deadCollections.reserve(32);

  TRI_CreateUserStructuresVocBase(this);
}

/// @brief destroy a vocbase object
TRI_vocbase_t::~TRI_vocbase_t() {
  if (_userStructures != nullptr) {
    TRI_FreeUserStructuresVocBase(this);
  }

  StorageEngine* engine = EngineSelectorFeature::ENGINE;

  engine->shutdownDatabase(*this);

  // do a final cleanup of collections
  for (auto& it : _collections) {
    WRITE_LOCKER_EVENTUAL(locker, it->lock());
    it->close();  // required to release indexes
  }

  _collections.clear();  // clear vector before deallocating TRI_vocbase_t members
  _deadCollections.clear();  // clear vector before deallocating TRI_vocbase_t members
  _dataSourceById.clear();  // clear map before deallocating TRI_vocbase_t members
  _dataSourceByName.clear();  // clear map before deallocating TRI_vocbase_t members
  _dataSourceByUuid.clear();  // clear map before deallocating TRI_vocbase_t members
}

std::string TRI_vocbase_t::path() const {
  StorageEngine* engine = EngineSelectorFeature::ENGINE;
  return engine->databasePath(this);
}

std::string const& TRI_vocbase_t::sharding() const {
  return _sharding;
}

std::uint32_t TRI_vocbase_t::replicationFactor() const {
  return _replicationFactor;
}

std::uint32_t TRI_vocbase_t::minReplicationFactor() const {
  return _minReplicationFactor;
}

bool TRI_vocbase_t::IsAllowedName(arangodb::velocypack::Slice slice) noexcept {
  return !slice.isObject()
             ? false
             : IsAllowedName(arangodb::basics::VelocyPackHelper::readBooleanValue(
                                 slice, StaticStrings::DataSourceSystem, false),
                             arangodb::basics::VelocyPackHelper::getStringRef(
                                 slice, StaticStrings::DataSourceName, ""));
}

/// @brief checks if a database name is allowed
/// returns true if the name is allowed and false otherwise
bool TRI_vocbase_t::IsAllowedName(bool allowSystem,
                                  arangodb::velocypack::StringRef const& name) noexcept {
  size_t length = 0;

  // check allow characters: must start with letter or underscore if system is
  // allowed
  for (char const* ptr = name.data(); length < name.size(); ++ptr, ++length) {
    bool ok;
    if (length == 0) {
      ok = ('a' <= *ptr && *ptr <= 'z') || ('A' <= *ptr && *ptr <= 'Z') || (allowSystem && *ptr == '_');
    } else {
      ok = ('a' <= *ptr && *ptr <= 'z') || ('A' <= *ptr && *ptr <= 'Z') ||
           (*ptr == '_') || (*ptr == '-') || ('0' <= *ptr && *ptr <= '9');
    }

    if (!ok) {
      return false;
    }
  }

  return (length > 0 && length <= TRI_COL_NAME_LENGTH);
}

/// @brief determine whether a collection name is a system collection name
/*static*/ bool TRI_vocbase_t::IsSystemName(std::string const& name) noexcept {
  return !name.empty() && name[0] == '_';
}

void TRI_vocbase_t::addReplicationApplier() {
  TRI_ASSERT(_type != TRI_VOCBASE_TYPE_COORDINATOR);
  auto* applier = DatabaseReplicationApplier::create(*this);
  _replicationApplier.reset(applier);
}

arangodb::Result TRI_vocbase_t::toVelocyPack(VPackBuilder& result) const {
  VPackObjectBuilder b(&result);

  result.add("name", VPackValue(_name));
  result.add("id", VPackValue(std::to_string(_id)));
  result.add("isSystem", VPackValue(isSystem()));

  if (ServerState::instance()->isCoordinator()) {
    result.add("path", VPackValue(path()));
    arangodb::addVocbaseOptionsToOpenObject(result, _sharding, _replicationFactor, _minReplicationFactor);
  } else {
    result.add("path", VPackValue("none"));
  }

  result.close();

  return Result();
}

std::vector<std::shared_ptr<arangodb::LogicalView>> TRI_vocbase_t::views() {
  TRI_ASSERT(!ServerState::instance()->isCoordinator());
  std::vector<std::shared_ptr<arangodb::LogicalView>> views;

  {
    RECURSIVE_READ_LOCKER(_dataSourceLock, _dataSourceLockWriteOwner);
    views.reserve(_dataSourceById.size());

    for (auto& entry : _dataSourceById) {
      TRI_ASSERT(entry.second);

      if (entry.second->category() != LogicalView::category()) {
        continue;
      }

#ifdef ARANGODB_ENABLE_MAINTAINER_MODE
      auto view = std::dynamic_pointer_cast<arangodb::LogicalView>(entry.second);
      TRI_ASSERT(view);
#else
      auto view = std::static_pointer_cast<arangodb::LogicalView>(entry.second);
#endif

      views.emplace_back(view);
    }
  }

  return views;
}

void TRI_vocbase_t::processCollections(std::function<void(LogicalCollection*)> const& cb,
                                       bool includeDeleted) {
  RECURSIVE_READ_LOCKER(_dataSourceLock, _dataSourceLockWriteOwner);

  if (includeDeleted) {
    for (auto const& it : _collections) {
      cb(it.get());
    }
  } else {
    for (auto& entry : _dataSourceById) {
      TRI_ASSERT(entry.second);

      if (entry.second->category() != LogicalCollection::category()) {
        continue;
      }

#ifdef ARANGODB_ENABLE_MAINTAINER_MODE
      auto collection =
          std::dynamic_pointer_cast<arangodb::LogicalCollection>(entry.second);
      TRI_ASSERT(collection);
#else
      auto collection =
          std::static_pointer_cast<arangodb::LogicalCollection>(entry.second);
#endif

      cb(collection.get());
    }
  }
}

std::vector<std::shared_ptr<arangodb::LogicalCollection>> TRI_vocbase_t::collections(bool includeDeleted) {
  RECURSIVE_READ_LOCKER(_dataSourceLock, _dataSourceLockWriteOwner);

  if (includeDeleted) {
    return _collections;  // create copy
  }

  std::vector<std::shared_ptr<arangodb::LogicalCollection>> collections;

  collections.reserve(_dataSourceById.size());

  for (auto& entry : _dataSourceById) {
    TRI_ASSERT(entry.second);

    if (entry.second->category() != LogicalCollection::category()) {
      continue;
    }

#ifdef ARANGODB_ENABLE_MAINTAINER_MODE
    auto collection =
        std::dynamic_pointer_cast<arangodb::LogicalCollection>(entry.second);
    TRI_ASSERT(collection);
#else
    auto collection =
        std::static_pointer_cast<arangodb::LogicalCollection>(entry.second);
#endif

    collections.emplace_back(collection);
  }

  return collections;
}

bool TRI_vocbase_t::visitDataSources(dataSourceVisitor const& visitor, bool lockWrite /*= false*/
) {
  TRI_ASSERT(visitor);

  if (!lockWrite) {
    RECURSIVE_READ_LOCKER(_dataSourceLock, _dataSourceLockWriteOwner);

    for (auto& entry : _dataSourceById) {
      if (entry.second && !visitor(*(entry.second))) {
        return false;
      }
    }

    return true;
  }

  RECURSIVE_WRITE_LOCKER(_dataSourceLock, _dataSourceLockWriteOwner);
  std::vector<std::shared_ptr<arangodb::LogicalDataSource>> dataSources;

  dataSources.reserve(_dataSourceById.size());

  // create a copy of all the datasource in case 'visitor' modifies
  // '_dataSourceById'
  for (auto& entry : _dataSourceById) {
    dataSources.emplace_back(entry.second);
  }

  for (auto& dataSource : dataSources) {
    if (dataSource && !visitor(*dataSource)) {
      return false;
    }
  }

  return true;
}

/// @brief extract the _rev attribute from a slice
TRI_voc_rid_t TRI_ExtractRevisionId(VPackSlice slice) {
  slice = slice.resolveExternal();
  TRI_ASSERT(slice.isObject());

  VPackSlice r(slice.get(StaticStrings::RevString));
  if (r.isString()) {
    VPackValueLength l;
    char const* p = r.getStringUnchecked(l);
    return TRI_StringToRid(p, l, false);
  }
  if (r.isInteger()) {
    return r.getNumber<TRI_voc_rid_t>();
  }
  return 0;
}

/// @brief extract the _rev attribute from a slice as a slice
VPackSlice TRI_ExtractRevisionIdAsSlice(VPackSlice const slice) {
  if (!slice.isObject()) {
    return VPackSlice();
  }

  return slice.get(StaticStrings::RevString);
}

/// @brief sanitize an object, given as slice, builder must contain an
/// open object which will remain open
/// the result is the object excluding _id, _key and _rev
void TRI_SanitizeObject(VPackSlice const slice, VPackBuilder& builder) {
  TRI_ASSERT(slice.isObject());
  VPackObjectIterator it(slice);
  while (it.valid()) {
    arangodb::velocypack::StringRef key(it.key());
    // _id, _key, _rev. minimum size here is 3
    if (key.size() < 3 || key[0] != '_' ||
        (key != StaticStrings::KeyString && key != StaticStrings::IdString &&
         key != StaticStrings::RevString)) {
      builder.add(key.data(), key.size(), it.value());
    }
    it.next();
  }
}

/// @brief sanitize an object, given as slice, builder must contain an
/// open object which will remain open. also excludes _from and _to
void TRI_SanitizeObjectWithEdges(VPackSlice const slice, VPackBuilder& builder) {
  TRI_ASSERT(slice.isObject());
  VPackObjectIterator it(slice, true);
  while (it.valid()) {
    arangodb::velocypack::StringRef key(it.key());
    // _id, _key, _rev, _from, _to. minimum size here is 3
    if (key.size() < 3 || key[0] != '_' ||
        (key != StaticStrings::KeyString && key != StaticStrings::IdString &&
         key != StaticStrings::RevString && key != StaticStrings::FromString &&
         key != StaticStrings::ToString)) {
      builder.add(key.data(), key.length(), it.value());
    }
    it.next();
  }
}

/// @brief Convert a revision ID to a string
constexpr static TRI_voc_rid_t tickLimit =
    static_cast<TRI_voc_rid_t>(2016ULL - 1970ULL) * 1000ULL * 60ULL * 60ULL * 24ULL * 365ULL;

std::string TRI_RidToString(TRI_voc_rid_t rid) {
  if (rid <= tickLimit) {
    return arangodb::basics::StringUtils::itoa(rid);
  }
  return HybridLogicalClock::encodeTimeStamp(rid);
}

/// encodes the uint64_t timestamp into the provided result buffer
/// the result buffer must be at least 11 chars long
/// the length of the encoded value and the start position into
/// the result buffer are returned by the function
std::pair<size_t, size_t> TRI_RidToString(TRI_voc_rid_t rid, char* result) {
  if (rid <= tickLimit) {
    std::pair<size_t, size_t> pos{0, 0};
    pos.second = arangodb::basics::StringUtils::itoa(rid, result);
    return pos;
  }
  return HybridLogicalClock::encodeTimeStamp(rid, result);
}

/// encodes the uint64_t timestamp into a temporary velocypack ValuePair,
/// using the specific temporary result buffer
/// the result buffer must be at least 11 chars long
arangodb::velocypack::ValuePair TRI_RidToValuePair(TRI_voc_rid_t rid, char* result) {
  auto positions = TRI_RidToString(rid, result);
  return arangodb::velocypack::ValuePair(&result[0] + positions.first, positions.second,
                                         velocypack::ValueType::String);
}

/// @brief Convert a string into a revision ID, no check variant
TRI_voc_rid_t TRI_StringToRid(char const* p, size_t len, bool warn) {
  bool isOld;
  return TRI_StringToRid(p, len, isOld, warn);
}

/// @brief Convert a string into a revision ID, returns 0 if format invalid
TRI_voc_rid_t TRI_StringToRid(std::string const& ridStr, bool& isOld, bool warn) {
  return TRI_StringToRid(ridStr.c_str(), ridStr.size(), isOld, warn);
}

/// @brief Convert a string into a revision ID, returns 0 if format invalid
TRI_voc_rid_t TRI_StringToRid(char const* p, size_t len, bool& isOld, bool warn) {
  if (len > 0 && *p >= '1' && *p <= '9') {
    auto r = NumberUtils::atoi_positive_unchecked<TRI_voc_rid_t>(p, p + len);
    if (warn && r > tickLimit) {
      // An old tick value that could be confused with a time stamp
      LOG_TOPIC("66a3a", WARN, arangodb::Logger::FIXME)
          << "Saw old _rev value that could be confused with a time stamp!";
    }
    isOld = true;
    return r;
  }
  isOld = false;
  return HybridLogicalClock::decodeTimeStamp(p, len);
}


VocbaseOptions arangodb::getVocbaseOptions(VPackSlice const& options) {
  // Invalid options will be silently ignored. Default values will be used
  // instead.
  //
  // This Function will be called twice - the second time we do not run in
  // the risk of consulting the ClusterFeature, because defaults are provided
  // during the first call.
  VocbaseOptions vocbaseOptions;
  vocbaseOptions.replicationFactor = 1;
  vocbaseOptions.minReplicationFactor = 1;
  vocbaseOptions.sharding = "";

  //  sanitize input for vocbase creation
  //  sharding -- must be "", "flexible" or "single"
  //  replicationFactor must be "satellite" or a natural number
  //  minReplicationFactor must be or a natural number
  {
    auto shardingSlice = options.get(StaticStrings::Sharding);
    if(! (shardingSlice.isString()  &&
          (shardingSlice.compareString("") == 0 || shardingSlice.compareString("flexible") == 0 || shardingSlice.compareString("single") == 0)
         )) {
      shardingSlice = VPackSlice::noneSlice();
    } else {
      vocbaseOptions.sharding = shardingSlice.copyString();
    }
  }

  ClusterFeature* cluster = dynamic_cast<ClusterFeature*>(application_features::ApplicationServer::lookupFeature("Cluster"));
  {
    VPackSlice replicationSlice = options.get(StaticStrings::ReplicationFactor);
    bool isSatellite = (replicationSlice.isString() && replicationSlice.compareString(StaticStrings::Satellite) == 0 );
    bool isNumber = (replicationSlice.isNumber() && replicationSlice.getUInt() > 0 );
    if(!isSatellite && !isNumber){
      if(cluster) {
        vocbaseOptions.replicationFactor = cluster->defaultReplicationFactor();
      } else {
        LOG_TOPIC("eeeee", ERR, Logger::CLUSTER) << "Can not access ClusterFeature to determine database replicationFactor";
      }
    } else if (isSatellite) {
      vocbaseOptions.replicationFactor = 0;
    } else if (isNumber) {
      vocbaseOptions.replicationFactor = replicationSlice.getNumber<decltype(vocbaseOptions.replicationFactor)>();
    }
#ifndef USE_ENTERPRISE
    if(vocbaseOptions.replicationFactor == 0) {
      if(cluster) {
        vocbaseOptions.replicationFactor = cluster->defaultReplicationFactor();
      } else {
        LOG_TOPIC("eeeef", ERR, Logger::CLUSTER) << "Can not access ClusterFeature to determine database replicationFactor";
        vocbaseOptions.replicationFactor = 1;
      }
    }
#endif
  }

  {
    VPackSlice minReplicationSlice = options.get(StaticStrings::MinReplicationFactor);
    bool isNumber = (minReplicationSlice.isNumber() && minReplicationSlice.getNumber<int>() > 0 );
    if(!isNumber){
      if(cluster) {
        vocbaseOptions.minReplicationFactor = cluster->minReplicationFactor();
      } else {
        LOG_TOPIC("eeeed", ERR, Logger::CLUSTER) << "Can not access ClusterFeature to determine database minReplicationFactor";
      }
    } else if (isNumber) {
      vocbaseOptions.minReplicationFactor = minReplicationSlice.getNumber<decltype(vocbaseOptions.replicationFactor)>();
    }
  }

  return vocbaseOptions;
}

void arangodb::addVocbaseOptionsToOpenObject(VPackBuilder& builder, std::string const& sharding, std::uint32_t replicationFactor, std::uint32_t minReplicationFactor) {
  TRI_ASSERT(builder.isOpenObject());
  builder.add(StaticStrings::Sharding, VPackValue(sharding));
  if(replicationFactor) {
    builder.add(StaticStrings::ReplicationFactor, VPackValue(replicationFactor));
  } else { // 0 is satellite
    builder.add(StaticStrings::ReplicationFactor, VPackValue(StaticStrings::Satellite));
  }
  builder.add(StaticStrings::MinReplicationFactor, VPackValue(minReplicationFactor));
}

void arangodb::addVocbaseOptionsToOpenObject(VPackBuilder& builder, VocbaseOptions const& opt) {
  addVocbaseOptionsToOpenObject(builder, opt.sharding, opt.replicationFactor, opt.minReplicationFactor);
}
// -----------------------------------------------------------------------------
// --SECTION--                                                       END-OF-FILE
// -----------------------------------------------------------------------------<|MERGE_RESOLUTION|>--- conflicted
+++ resolved
@@ -648,13 +648,8 @@
     TRI_ASSERT(!writeLocker.isLocked());
     TRI_ASSERT(!locker.isLocked());
 
-<<<<<<< HEAD
-    if (timeout >= 0.0 && TRI_microtime() > startTime + timeout) {
-      events::DropCollection(_name, colName, TRI_ERROR_LOCK_TIMEOUT);
-=======
     if (timeout >= 0.0 && TRI_microtime() > endTime) {
       events::DropCollection(name(), colName, TRI_ERROR_LOCK_TIMEOUT);
->>>>>>> 0ee0cebb
       return TRI_ERROR_LOCK_TIMEOUT;
     }
 
