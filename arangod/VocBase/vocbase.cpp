--- conflicted
+++ resolved
@@ -1953,65 +1953,6 @@
   }
 }
 
-<<<<<<< HEAD
-[[nodiscard]] auto TRI_vocbase_t::getDatabaseConfiguration()
-    -> DatabaseConfiguration {
-  auto& cl = server().getFeature<ClusterFeature>();
-
-  auto config = std::invoke([&]() -> DatabaseConfiguration {
-    if (!ServerState::instance()->isCoordinator() &&
-        !ServerState::instance()->isDBServer()) {
-      return {[]() { return DataSourceId(TRI_NewTickServer()); },
-              [this](std::string const& name)
-                  -> ResultT<UserInputCollectionProperties> {
-                CollectionNameResolver resolver{*this};
-                auto c = resolver.getCollection(name);
-                if (c == nullptr) {
-                  return Result{TRI_ERROR_CLUSTER_UNKNOWN_DISTRIBUTESHARDSLIKE,
-                                "Collection not found: " + name +
-                                    " in database " + this->name()};
-                }
-                return c->getCollectionProperties();
-              }};
-    } else {
-      auto& ci = cl.clusterInfo();
-      return {[&ci]() { return DataSourceId(ci.uniqid(1)); },
-              [this](std::string const& name)
-                  -> ResultT<UserInputCollectionProperties> {
-                CollectionNameResolver resolver{*this};
-                auto c = resolver.getCollection(name);
-                if (c == nullptr) {
-                  return Result{TRI_ERROR_CLUSTER_UNKNOWN_DISTRIBUTESHARDSLIKE,
-                                "Collection not found: " + name +
-                                    " in database " + this->name()};
-                }
-                return c->getCollectionProperties();
-              }};
-    }
-  });
-
-  config.maxNumberOfShards = cl.maxNumberOfShards();
-  config.allowExtendedNames = _databaseFeature.extendedNames();
-  config.shouldValidateClusterSettings = true;
-  config.minReplicationFactor = cl.minReplicationFactor();
-  config.maxReplicationFactor = cl.maxReplicationFactor();
-  config.enforceReplicationFactor = true;
-  config.defaultNumberOfShards = 1;
-  config.defaultReplicationFactor =
-      std::max(replicationFactor(), cl.systemReplicationFactor());
-  config.defaultWriteConcern = writeConcern();
-
-  config.isOneShardDB = cl.forceOneShard() || isOneShard();
-  if (config.isOneShardDB) {
-    config.defaultDistributeShardsLike = shardingPrototypeName();
-  } else {
-    config.defaultDistributeShardsLike = "";
-  }
-
-  return config;
-}
-=======
 // -----------------------------------------------------------------------------
 // --SECTION--                                                       END-OF-FILE
-// -----------------------------------------------------------------------------
->>>>>>> cb7a8aab
+// -----------------------------------------------------------------------------